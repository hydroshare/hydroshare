--- conflicted
+++ resolved
@@ -77,22 +77,6 @@
                     add_or_remove_relation_metadata(add=False, target_res_obj=collection_res_obj,
                                                     relation_type=hasPart, relation_value=value,
                                                     set_res_modified=False)
-
-<<<<<<< HEAD
-                    # # change contained res
-                    # value = relation_value_template.format(collection_res_obj.short_id)
-                    # res_obj = get_resource_by_shortkey(res_id_remove)
-                    # add_or_remove_relation_metadata(add=False, target_res_obj=res_obj,
-                    #                                 relation_type=isPartOf, relation_value=value,
-                    #                                 set_res_modified=True, last_change_user=user)
-=======
-                    # change contained res
-                    value = relation_value_template.format(collection_res_obj.short_id)
-                    res_obj = get_resource_by_shortkey(res_id_remove)
-                    add_or_remove_relation_metadata(add=False, target_res_obj=res_obj,
-                                                    relation_type=isPartOf, relation_value=value,
-                                                    set_res_modified=True, last_change_user=user)
->>>>>>> a20f841a
 
             # res to add
             res_id_list_add = []
@@ -105,12 +89,10 @@
                     res_to_add, _, _ \
                         = authorize(request, res_id_add,
                                     needed_permission=ACTION_TO_AUTHORIZE.VIEW_METADATA)
-<<<<<<< HEAD
+
                     if not res_to_add.raccess.shareable:
                         raise Exception('This resource can not be added \
                         to a collection since it is not sharable')
-=======
->>>>>>> a20f841a
 
                     # add this new res to collection
                     res_obj_add = get_resource_by_shortkey(res_id_add)
@@ -125,22 +107,6 @@
                     add_or_remove_relation_metadata(add=True, target_res_obj=collection_res_obj,
                                                     relation_type=hasPart, relation_value=value,
                                                     set_res_modified=False)
-
-<<<<<<< HEAD
-                    # # change contained res
-                    # value = relation_value_template.format(collection_res_obj.short_id)
-                    # res_obj = get_resource_by_shortkey(res_id_add)
-                    # add_or_remove_relation_metadata(add=True, target_res_obj=res_obj,
-                    #                                 relation_type=isPartOf, relation_value=value,
-                    #                                 set_res_modified=True, last_change_user=user)
-=======
-                    # change contained res
-                    value = relation_value_template.format(collection_res_obj.short_id)
-                    res_obj = get_resource_by_shortkey(res_id_add)
-                    add_or_remove_relation_metadata(add=True, target_res_obj=res_obj,
-                                                    relation_type=isPartOf, relation_value=value,
-                                                    set_res_modified=True, last_change_user=user)
->>>>>>> a20f841a
 
             if collection_res_obj.can_be_public_or_discoverable:
                 metadata_status = "Sufficient to make public"
