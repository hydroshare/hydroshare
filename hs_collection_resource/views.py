--- conflicted
+++ resolved
@@ -38,14 +38,9 @@
         collectable_resource_ids = [r.short_id for r in collectable_resources]
         urp_qs = UserResourcePrivilege.objects \
             .filter(resource__short_id__in=collectable_resource_ids, privilege=PrivilegeCodes.OWNER)\
-<<<<<<< HEAD
             .select_related("user", "resource", "resource__raccess") \
-            .distinct()
-=======
-            .select_related("user", "resource") \
             .order_by("resource__title", "resource__short_id") \
             .distinct("resource__title", "resource__short_id")
->>>>>>> d3bd1737
 
         context = {'user_resource_privileges': urp_qs}
         template_name = 'pages/collectable_resources_modal.html'
