--- conflicted
+++ resolved
@@ -38,13 +38,9 @@
     file_type_map = {"GeoRaster": GeoRasterLogicalFile,
                      "NetCDF": NetCDFLogicalFile,
                      'GeoFeature': GeoFeatureLogicalFile,
-<<<<<<< HEAD
                      'RefTimeseries': RefTimeseriesLogicalFile,
                      'TimeSeries': TimeSeriesLogicalFile
                      }
-=======
-                     'RefTimeseries': RefTimeseriesLogicalFile}
->>>>>>> b6a48230
     response_data = {'status': 'error'}
     if not authorized:
         err_msg = "Permission denied"
