--- conflicted
+++ resolved
@@ -17,13 +17,8 @@
 from hs_core.hydroshare.utils import resource_modified
 from hs_core.views.utils import ACTION_TO_AUTHORIZE, authorize, get_coverage_data_dict
 from hs_core.views.utils import rename_irods_file_or_folder_in_django
-<<<<<<< HEAD
-
-from .models import GeoRasterLogicalFile, NetCDFLogicalFile, GeoFeatureLogicalFile, \
-    RefTimeseriesLogicalFile, TimeSeriesLogicalFile, GenericLogicalFile, FileSetLogicalFile
 
 from .utils import set_logical_file_type, get_logical_file_metadata_json_schema
-=======
 from .forms import ModelProgramMetadataValidationForm, ModelInstanceMetadataValidationForm
 from .models import (
     FileSetLogicalFile,
@@ -36,8 +31,6 @@
     RefTimeseriesLogicalFile,
     TimeSeriesLogicalFile
 )
-from .utils import set_logical_file_type
->>>>>>> 14d74155
 
 FILE_TYPE_MAP = {"GenericLogicalFile": GenericLogicalFile,
                  "FileSetLogicalFile": FileSetLogicalFile,
