from django.db import models
from django.template import Template, Context

from dominate.tags import div, form, button, h4

from hs_core.forms import CoverageTemporalForm, CoverageSpatialForm

from base import AbstractFileMetaData, AbstractLogicalFile


class GenericFileMetaData(AbstractFileMetaData):
    # the metadata element models are from the hs_core type app
    model_app_label = 'hs_core'

    def get_html(self):
        """overrides the base class function"""

        html_string = super(GenericFileMetaData, self).get_html()
        if not self.has_metadata:
            root_div = div(cls="alert alert-warning alert-dismissible", role="alert")
            with root_div:
                h4("No file level metadata exists for the selected file.")
            html_string = root_div.render()
        else:
            if self.temporal_coverage:
                html_string += self.temporal_coverage.get_html()

            if self.spatial_coverage:
                html_string += self.spatial_coverage.get_html()

        template = Template(html_string)
        context = Context({})
        return template.render(context)

    def get_html_forms(self, datatset_name_form=True):
        """overrides the base class function"""

        root_div = div("{% load crispy_forms_tags %}")
        with root_div:
            super(GenericFileMetaData, self).get_html_forms()
            with div(cls="col-lg-6 col-xs-12"):
<<<<<<< HEAD
                with form(id="id-coverage_temporal-file-type", action="{{ temp_form.action }}",
                          method="post", enctype="multipart/form-data"):
                    div("{% crispy temp_form %}")
                    with div(cls="row", style="margin-top:10px;"):
                        with div(cls="col-md-offset-10 col-xs-offset-6 "
                                     "col-md-2 col-xs-6"):
                            button("Save changes", type="button",
                                   cls="btn btn-primary pull-right btn-form-submit",
                                   style="display: none;")  # TODO: TESTING

            with div(cls="col-lg-6 col-xs-12"):
=======
>>>>>>> 846c81f2
                with form(id="id-coverage-spatial-filetype", action="{{ spatial_form.action }}",
                          method="post", enctype="multipart/form-data"):
                    div("{% crispy spatial_form %}")
                    with div(cls="row", style="margin-top:10px;"):
                        with div(cls="col-md-offset-10 col-xs-offset-6 "
                                     "col-md-2 col-xs-6"):
                            button("Save changes", type="button",
                                   cls="btn btn-primary pull-right btn-form-submit",
                                   style="display: none;")  # TODO: TESTING

        template = Template(root_div.render())
        context_dict = dict()
        temp_cov_form = self.get_temporal_coverage_form()
        spatial_cov_form = self.get_spatial_coverage_form(allow_edit=True)
        update_action = "/hsapi/_internal/GenericLogicalFile/{0}/{1}/{2}/update-file-metadata/"
        create_action = "/hsapi/_internal/GenericLogicalFile/{0}/{1}/add-file-metadata/"

        element_name = "coverage"
        if self.temporal_coverage or self.spatial_coverage:
            if self.temporal_coverage:
                temp_action = update_action.format(self.logical_file.id, element_name,
                                                   self.temporal_coverage.id)
                temp_cov_form.action = temp_action
            else:
                temp_action = create_action.format(self.logical_file.id, element_name)
                temp_cov_form.action = temp_action

            if self.spatial_coverage:
                spatial_action = update_action.format(self.logical_file.id, element_name,
                                                      self.spatial_coverage.id)
                spatial_cov_form.action = spatial_action
            else:
                spatial_action = create_action.format(self.logical_file.id, element_name)
                spatial_cov_form.action = spatial_action
        else:
            action = create_action.format(self.logical_file.id, element_name)
            temp_cov_form.action = action
            spatial_cov_form.action = action

        context_dict["temp_form"] = temp_cov_form
        context_dict["spatial_form"] = spatial_cov_form
        context = Context(context_dict)
        rendered_html = template.render(context)
        return rendered_html

    @classmethod
    def validate_element_data(cls, request, element_name):
        """overriding the base class method"""

        if element_name.lower() not in [el_name.lower() for el_name
                                        in cls.get_supported_element_names()]:
            err_msg = "{} is nor a supported metadata element for Generic file type"
            err_msg = err_msg.format(element_name)
            return {'is_valid': False, 'element_data_dict': None, "errors": err_msg}
        element_name = element_name.lower()
        if element_name == "coverage":
            if 'type' in request.POST:
                if request.POST['type'].lower() == 'point' or request.POST['type'].lower() == 'box':
                    element_form = CoverageSpatialForm(data=request.POST)
                else:
                    element_form = CoverageTemporalForm(data=request.POST)
            else:
                element_form = CoverageTemporalForm(data=request.POST)
        else:
            element_form = CoverageTemporalForm(data=request.POST)

        if element_form.is_valid():
            return {'is_valid': True, 'element_data_dict': element_form.cleaned_data}
        else:
            return {'is_valid': False, 'element_data_dict': None, "errors": element_form.errors}


class GenericLogicalFile(AbstractLogicalFile):
    """ Each resource file is assigned an instance of this logical file type on upload to
    Composite Resource """
    metadata = models.OneToOneField(GenericFileMetaData, related_name="logical_file")
    data_type = "Generic data"

    @classmethod
    def create(cls):
        # this custom method MUST be used to create an instance of this class
        generic_metadata = GenericFileMetaData.objects.create()
        return cls.objects.create(metadata=generic_metadata)<|MERGE_RESOLUTION|>--- conflicted
+++ resolved
@@ -39,7 +39,6 @@
         with root_div:
             super(GenericFileMetaData, self).get_html_forms()
             with div(cls="col-lg-6 col-xs-12"):
-<<<<<<< HEAD
                 with form(id="id-coverage_temporal-file-type", action="{{ temp_form.action }}",
                           method="post", enctype="multipart/form-data"):
                     div("{% crispy temp_form %}")
@@ -51,8 +50,6 @@
                                    style="display: none;")  # TODO: TESTING
 
             with div(cls="col-lg-6 col-xs-12"):
-=======
->>>>>>> 846c81f2
                 with form(id="id-coverage-spatial-filetype", action="{{ spatial_form.action }}",
                           method="post", enctype="multipart/form-data"):
                     div("{% crispy spatial_form %}")
