--- conflicted
+++ resolved
@@ -789,10 +789,7 @@
         try:
             json_file_content = _validate_json_file(res_file)
         except Exception as ex:
-<<<<<<< HEAD
-=======
             log.exception("failed json validation")
->>>>>>> b70187bc
             raise ValidationError(ex.message)
 
         # get the file from irods to temp dir
