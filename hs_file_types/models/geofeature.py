--- conflicted
+++ resolved
@@ -1,927 +1,3 @@
-<<<<<<< HEAD
-import os
-import logging
-import shutil
-import zipfile
-import xmltodict
-from lxml import etree
-
-from osgeo import ogr, osr
-
-from django.core.exceptions import ValidationError
-from django.db import models, transaction
-from django.utils.html import strip_tags
-from django.template import Template, Context
-
-from dominate.tags import legend, table, tbody, tr, th, div
-
-from hs_core.models import Title, CoreMetaData
-from hs_core.hydroshare import utils
-from hs_core.forms import CoverageTemporalForm
-from hs_core.signals import post_add_geofeature_aggregation
-
-
-from hs_geographic_feature_resource.models import GeographicFeatureMetaDataMixin, \
-    OriginalCoverage, GeometryInformation, FieldInformation
-
-from .base import AbstractFileMetaData, AbstractLogicalFile
-
-UNKNOWN_STR = "unknown"
-
-
-class GeoFeatureFileMetaData(GeographicFeatureMetaDataMixin, AbstractFileMetaData):
-    # the metadata element models are from the geographic feature resource type app
-    model_app_label = 'hs_geographic_feature_resource'
-
-    def get_metadata_elements(self):
-        elements = super(GeoFeatureFileMetaData, self).get_metadata_elements()
-        elements += [self.originalcoverage, self.geometryinformation]
-        elements += list(self.fieldinformations.all())
-        return elements
-
-    @classmethod
-    def get_metadata_model_classes(cls):
-        metadata_model_classes = super(GeoFeatureFileMetaData, cls).get_metadata_model_classes()
-        metadata_model_classes['originalcoverage'] = OriginalCoverage
-        metadata_model_classes['geometryinformation'] = GeometryInformation
-        metadata_model_classes['fieldinformation'] = FieldInformation
-        return metadata_model_classes
-
-    def get_html(self):
-        """overrides the base class function"""
-
-        html_string = super(GeoFeatureFileMetaData, self).get_html()
-        html_string += self.geometryinformation.get_html()
-        if self.spatial_coverage:
-            html_string += self.spatial_coverage.get_html()
-        if self.originalcoverage:
-            html_string += self.originalcoverage.get_html()
-        if self.temporal_coverage:
-            html_string += self.temporal_coverage.get_html()
-
-        html_string += self._get_field_informations_html()
-        template = Template(html_string)
-        context = Context({})
-        return template.render(context)
-
-    def _get_field_informations_html(self):
-        root_div = div(cls="content-block")
-        with root_div:
-            legend('Field Information')
-            with table(style="width: 100%;"):
-                with tbody():
-                    with tr(cls='row'):
-                        th('Name')
-                        th('Type')
-                        th('Width')
-                        th('Precision')
-
-                    for field_info in self.fieldinformations.all():
-                        field_info.get_html(pretty=False)
-
-        return root_div.render()
-
-    def get_html_forms(self, datatset_name_form=True):
-        """overrides the base class function to generate html needed for metadata editing"""
-
-        root_div = div("{% load crispy_forms_tags %}")
-        with root_div:
-            super(GeoFeatureFileMetaData, self).get_html_forms()
-            with div(cls="content-block"):
-                div("{% crispy geometry_information_form %}")
-            with div(cls="content-block"):
-                div("{% crispy spatial_coverage_form %}")
-            with div(cls="content-block"):
-                div("{% crispy original_coverage_form %}")
-
-        template = Template(root_div.render())
-        context_dict = dict()
-
-        context_dict["geometry_information_form"] = self.get_geometry_information_form()
-        update_action = "/hsapi/_internal/GeoFeatureLogicalFile/{0}/{1}/{2}/update-file-metadata/"
-        create_action = "/hsapi/_internal/GeoFeatureLogicalFile/{0}/{1}/add-file-metadata/"
-        temp_cov_form = self.get_temporal_coverage_form()
-        if self.temporal_coverage:
-            form_action = update_action.format(self.logical_file.id, "coverage",
-                                               self.temporal_coverage.id)
-            temp_cov_form.action = form_action
-        else:
-            form_action = create_action.format(self.logical_file.id, "coverage")
-            temp_cov_form.action = form_action
-
-        context_dict["temp_form"] = temp_cov_form
-        context_dict['original_coverage_form'] = self.get_original_coverage_form()
-        context_dict['spatial_coverage_form'] = self.get_spatial_coverage_form()
-        context = Context(context_dict)
-        rendered_html = template.render(context)
-        rendered_html += self._get_field_informations_html()
-
-        return rendered_html
-
-    def get_geometry_information_form(self):
-        return GeometryInformation.get_html_form(resource=None, element=self.geometryinformation,
-                                                 file_type=True, allow_edit=False)
-
-    def get_original_coverage_form(self):
-        return OriginalCoverage.get_html_form(resource=None, element=self.originalcoverage,
-                                              file_type=True, allow_edit=False)
-
-    @classmethod
-    def validate_element_data(cls, request, element_name):
-        """overriding the base class method"""
-
-        # the only metadata that we are allowing for editing is the temporal coverage
-        element_name = element_name.lower()
-        if element_name != 'coverage' or 'start' not in request.POST:
-            err_msg = 'Data for temporal coverage is missing'
-            return {'is_valid': False, 'element_data_dict': None, "errors": err_msg}
-
-        element_form = CoverageTemporalForm(data=request.POST)
-
-        if element_form.is_valid():
-            return {'is_valid': True, 'element_data_dict': element_form.cleaned_data}
-        else:
-            return {'is_valid': False, 'element_data_dict': None, "errors": element_form.errors}
-
-    def get_xml(self, pretty_print=True):
-        """Generates ORI+RDF xml for this aggregation metadata"""
-
-        # get the xml root element and the xml element to which contains all other elements
-        RDF_ROOT, container_to_add_to = super(GeoFeatureFileMetaData, self)._get_xml_containers()
-        if self.geometryinformation:
-            self.geometryinformation.add_to_xml_container(container_to_add_to)
-
-        for fieldinfo in self.fieldinformations.all():
-            fieldinfo.add_to_xml_container(container_to_add_to)
-
-        if self.originalcoverage:
-            self.originalcoverage.add_to_xml_container(container_to_add_to)
-
-        return CoreMetaData.XML_HEADER + '\n' + etree.tostring(RDF_ROOT,
-                                                               pretty_print=pretty_print).decode()
-
-
-class GeoFeatureLogicalFile(AbstractLogicalFile):
-    metadata = models.OneToOneField(GeoFeatureFileMetaData, related_name="logical_file")
-    data_type = "GeographicFeature"
-
-    @classmethod
-    def get_allowed_uploaded_file_types(cls):
-        """only .zip or .shp file can be set to this logical file group"""
-        # See Shapefile format:
-        # http://resources.arcgis.com/en/help/main/10.2/index.html#//005600000003000000
-        return (".zip", ".shp", ".shx", ".dbf", ".prj",
-                ".sbx", ".sbn", ".cpg", ".xml", ".fbn",
-                ".fbx", ".ain", ".aih", ".atx", ".ixs",
-                ".mxs")
-
-    @classmethod
-    def get_main_file_type(cls):
-        """The main file type for this aggregation"""
-        return ".shp"
-
-    @classmethod
-    def get_allowed_storage_file_types(cls):
-        """file types allowed in this logical file group are the followings"""
-        return [".shp", ".shx", ".dbf", ".prj",
-                ".sbx", ".sbn", ".cpg", ".xml", ".fbn",
-                ".fbx", ".ain", ".aih", ".atx", ".ixs",
-                ".mxs"
-                ]
-
-    @classmethod
-    def create(cls, resource):
-        """this custom method MUST be used to create an instance of this class"""
-        feature_metadata = GeoFeatureFileMetaData.objects.create(keywords=[])
-        # Note we are not creating the logical file record in DB at this point
-        # the caller must save this to DB
-        return cls(metadata=feature_metadata, resource=resource)
-
-    @staticmethod
-    def get_aggregation_display_name():
-        return 'Geographic Feature Content: The multiple files that are part of a geographic ' \
-               'shapefile'
-
-    @staticmethod
-    def get_aggregation_type_name():
-        return "GeographicFeatureAggregation"
-
-    # used in discovery faceting to aggregate native and composite content types
-    @staticmethod
-    def get_discovery_content_type():
-        """Return a human-readable content type for discovery.
-        This must agree between Composite Types and native types.
-        """
-        return "Geographic Feature (ESRI Shapefiles)"
-
-    @property
-    def supports_resource_file_move(self):
-        """resource files that are part of this logical file can't be moved"""
-        return False
-
-    @property
-    def supports_resource_file_add(self):
-        """doesn't allow a resource file to be added"""
-        return False
-
-    @property
-    def supports_resource_file_rename(self):
-        """resource files that are part of this logical file can't be renamed"""
-        return False
-
-    @property
-    def supports_delete_folder_on_zip(self):
-        """does not allow the original folder to be deleted upon zipping of that folder"""
-        return False
-
-    @classmethod
-    def check_files_for_aggregation_type(cls, files):
-        """Checks if the specified files can be used to set this aggregation type
-        :param  files: a list of ResourceFile objects
-
-        :return If the files meet the requirements of this aggregation type, then returns this
-        aggregation class name, otherwise empty string.
-        """
-
-        if _check_if_shape_files(files, temp_files=False):
-            return cls.__name__
-        else:
-            return ""
-
-    @classmethod
-    def set_file_type(cls, resource, user, file_id=None, folder_path=None):
-        """ Creates a GeoFeatureLogicalFile (aggregation) from a .shp or a .zip resource file,
-        or a folder """
-
-        log = logging.getLogger()
-        res_file, folder_path = cls._validate_set_file_type_inputs(resource, file_id, folder_path)
-
-        try:
-            meta_dict, shape_files, shp_res_files = extract_metadata_and_files(resource, res_file)
-        except ValidationError as ex:
-            log.exception(ex.message)
-            raise ex
-
-        # hold on to temp dir for final clean up
-        temp_dir = os.path.dirname(shape_files[0])
-        file_name = res_file.file_name
-        # file name without the extension
-        base_file_name = file_name[:-len(res_file.extension)]
-        xml_file = ''
-        for f in shape_files:
-            if f.lower().endswith('.shp.xml'):
-                xml_file = f
-                break
-
-        file_folder = res_file.file_folder
-        file_type_success = False
-        upload_folder = ''
-        res_files_to_delete = []
-        aggregation_folder_created = False
-        create_new_folder = cls._check_create_aggregation_folder(
-            selected_res_file=res_file, selected_folder=folder_path,
-            aggregation_file_count=len(shape_files))
-
-        msg = "GeoFeature aggregation. Error when creating aggregation. Error:{}"
-        with transaction.atomic():
-            # create a GeoFeature logical file object to be associated with
-            # resource files
-            logical_file = cls.initialize(base_file_name, resource)
-            try:
-                if folder_path is None:
-                    # we are here means aggregation is being created by selecting a file
-
-                    if create_new_folder:
-                        # create a folder for the geofeature file type using the base file
-                        # name as the name for the new folder
-                        upload_folder = cls._create_aggregation_folder(resource, file_folder,
-                                                                       base_file_name)
-
-                        log.info("Folder created:{}".format(upload_folder))
-                        aggregation_folder_created = True
-                        # create logical file record in DB
-                        logical_file.save()
-                        if res_file.extension.lower() == ".shp":
-                            # selected file is a shp file - that means we didn't create any new
-                            # files - we just need to copy all the existing files to a new folder
-                            # and makes those copied files part of the new aggregation
-                            tgt_folder = upload_folder
-                            logical_file.copy_resource_files(resource, shp_res_files, tgt_folder)
-                            res_files_to_delete.extend(shp_res_files)
-
-                        else:
-                            # selected file must be a zip file - add the extracted files to
-                            # the resource and make those files part of the aggregation
-                            logical_file.add_files_to_resource(
-                                resource=resource, files_to_add=shape_files,
-                                upload_folder=upload_folder)
-                            res_files_to_delete.append(res_file)
-                    else:
-                        # create logical file record in DB
-                        logical_file.save()
-                        upload_folder = file_folder
-
-                        # we need to upload files to the resource only if the selected file is a zip
-                        # file - since we created new files by unzipping
-                        if res_file.extension.lower() == ".zip":
-                            # selected file must be a zip file- add the extracted files to the
-                            # resource and make those files part of the aggregation
-                            logical_file.add_files_to_resource(
-                                resource=resource, files_to_add=shape_files,
-                                upload_folder=upload_folder)
-                            res_files_to_delete.append(res_file)
-                        else:
-                            # selected file must be a shp file - make all files in the folder part
-                            # of the aggregation
-                            logical_file.add_resource_files_in_folder(resource, upload_folder)
-                else:
-                    # create logical file record in DB
-                    logical_file.save()
-                    # user selected a folder to create aggregation
-                    # make all the files in the selected folder as part of the aggregation
-                    logical_file.add_resource_files_in_folder(resource, folder_path)
-
-                log.info("GeoFeature aggregation - files were added to the aggregation.")
-                add_metadata(resource, meta_dict, xml_file, logical_file)
-                log.info("GeoFeature aggregation and resource level metadata updated.")
-                reset_title = logical_file.dataset_name == base_file_name
-                logical_file._finalize(user, resource, folder_created=aggregation_folder_created,
-                                       res_files_to_delete=res_files_to_delete,
-                                       reset_title=reset_title)
-
-                file_type_success = True
-                post_add_geofeature_aggregation.send(
-                    sender=AbstractLogicalFile,
-                    resource=resource,
-                    file=logical_file
-                )
-            except Exception as ex:
-                msg = "GeoFeature aggregation type. Error when creating aggregation type. Error:{}"
-                msg = msg.format(ex.message)
-                log.exception(msg)
-            finally:
-                # remove temp dir
-                if os.path.isdir(temp_dir):
-                    shutil.rmtree(temp_dir)
-
-        if not file_type_success:
-            aggregation_from_folder = folder_path is not None
-            cls._cleanup_on_fail_to_create_aggregation(user, resource, upload_folder,
-                                                       file_folder, aggregation_from_folder)
-            raise ValidationError(msg)
-
-    @classmethod
-    def _validate_set_file_type_inputs(cls, resource, file_id=None, folder_path=None):
-        res_file, folder_path = super(GeoFeatureLogicalFile, cls)._validate_set_file_type_inputs(
-            resource, file_id, folder_path)
-        if folder_path is None and res_file.extension.lower() not in ('.zip', '.shp'):
-            # when a file is specified by the user for creating this file type it must be a
-            # zip or shp file
-            raise ValidationError("Not a valid geographic feature file.")
-        return res_file, folder_path
-
-    @classmethod
-    def get_primary_resouce_file(cls, resource_files):
-        """Gets a resource file that has extension .shp from the list of files *resource_files* """
-
-        res_files = [f for f in resource_files if f.extension.lower() == '.shp']
-        return res_files[0] if res_files else None
-
-    def create_aggregation_xml_documents(self, create_map_xml=True):
-        super(GeoFeatureLogicalFile, self).create_aggregation_xml_documents(create_map_xml)
-        self.metadata.is_dirty = False
-        self.metadata.save()
-
-
-def extract_metadata_and_files(resource, res_file, file_type=True):
-    """
-    validates shape files and extracts metadata
-
-    :param resource: an instance of BaseResource
-    :param res_file: an instance of ResourceFile
-    :param file_type: A flag to control if extraction being done for file type or resource type
-    :return: a dict of extracted metadata, a list file paths of shape related files on the
-    temp directory, a list of resource files retrieved from iRODS for this processing
-    """
-    shape_files, shp_res_files = get_all_related_shp_files(resource, res_file, file_type=file_type)
-    temp_dir = os.path.dirname(shape_files[0])
-    if not _check_if_shape_files(shape_files):
-        if res_file.extension.lower() == '.shp':
-            err_msg = "There was a problem parsing the component files associated with " \
-                      "{folder_path} as a geographic shapefile. This may be because a component " \
-                      "file is corrupt or missing. The .shp, .shx, and .dbf shapefile component " \
-                      "files are required. Other shapefile component files  " \
-                      "(.cpg, .prj, .sbn, .sbx, .xml, .fbn, .fbx, .ain, .aih, .atx, .ixs, .mxs) " \
-                      "should also be added where available."
-            err_msg = err_msg.format(folder_path=res_file.short_path)
-        else:
-            err_msg = "One or more dependent shape files are missing in the selected zip file " \
-                      "or one or more files are not of shape file type."
-        if os.path.isdir(temp_dir):
-            shutil.rmtree(temp_dir)
-        raise ValidationError(err_msg)
-
-    shp_file = ''
-    for f in shape_files:
-        if f.lower().endswith('.shp'):
-            shp_file = f
-            break
-    try:
-        meta_dict = extract_metadata(shp_file_full_path=shp_file)
-        return meta_dict, shape_files, shp_res_files
-    except Exception as ex:
-        # remove temp dir
-        if os.path.isdir(temp_dir):
-            shutil.rmtree(temp_dir)
-        if file_type:
-            msg = "GeoFeature file type. Error when setting file type. Error:{}"
-        else:
-            msg = "Failed to parse the .shp file. Error{}"
-
-        msg = msg.format(ex.message)
-        raise ValidationError(msg)
-
-
-def add_metadata(resource, metadata_dict, xml_file, logical_file=None):
-    """
-    creates/updates metadata at resource and file level
-    :param resource: an instance of BaseResource
-    :param metadata_dict: dict containing extracted metadata
-    :param xml_file: file path (on temp directory) of the xml file that is part of the
-    geo feature files
-    :param logical_file: an instance of GeoFeatureLogicalFile if metadata needs to be part of the
-    logical file
-    :return:
-    """
-    # populate resource and logical file level metadata
-    target_obj = logical_file if logical_file is not None else resource
-
-    if "coverage" in list(metadata_dict.keys()):
-        coverage_dict = metadata_dict["coverage"]['Coverage']
-        target_obj.metadata.coverages.all().filter(type='box').delete()
-        target_obj.metadata.create_element('coverage',
-                                           type=coverage_dict['type'],
-                                           value=coverage_dict['value'])
-    originalcoverage_dict = metadata_dict["originalcoverage"]['originalcoverage']
-    if target_obj.metadata.originalcoverage is not None:
-        target_obj.metadata.originalcoverage.delete()
-    target_obj.metadata.create_element('originalcoverage', **originalcoverage_dict)
-    field_info_array = metadata_dict["field_info_array"]
-    target_obj.metadata.fieldinformations.all().delete()
-    for field_info in field_info_array:
-        field_info_dict = field_info["fieldinformation"]
-        target_obj.metadata.create_element('fieldinformation', **field_info_dict)
-    geometryinformation_dict = metadata_dict["geometryinformation"]
-    if target_obj.metadata.geometryinformation is not None:
-        target_obj.metadata.geometryinformation.delete()
-    target_obj.metadata.create_element('geometryinformation', **geometryinformation_dict)
-    if xml_file:
-        shp_xml_metadata_list = parse_shp_xml(xml_file)
-        for shp_xml_metadata in shp_xml_metadata_list:
-            if 'description' in shp_xml_metadata:
-                # overwrite existing description metadata - at the resource level
-                if not resource.metadata.description:
-                    abstract = shp_xml_metadata['description']['abstract']
-                    resource.metadata.create_element('description',
-                                                     abstract=abstract)
-            elif 'title' in shp_xml_metadata:
-                title = shp_xml_metadata['title']['value']
-                title_element = resource.metadata.title
-                if title_element.value.lower() == 'untitled resource':
-                    resource.metadata.update_element('title', title_element.id, value=title)
-                if logical_file is not None:
-                    logical_file.dataset_name = title
-                    logical_file.save()
-            elif 'subject' in shp_xml_metadata:
-                # append new keywords to existing keywords - at the resource level
-                existing_keywords = [subject.value.lower() for
-                                     subject in resource.metadata.subjects.all()]
-                keyword = shp_xml_metadata['subject']['value']
-                if keyword.lower() not in existing_keywords:
-                    resource.metadata.create_element('subject', value=keyword)
-                # add keywords at the logical file level
-                if logical_file is not None:
-                    if keyword not in logical_file.metadata.keywords:
-                        logical_file.metadata.keywords += [keyword]
-                        logical_file.metadata.save()
-
-
-def get_all_related_shp_files(resource, selected_resource_file, file_type):
-    """
-    This helper function copies all the related shape files to a temp directory
-    and return a list of those temp file paths as well as a list of existing related
-    resource file objects
-    :param resource: an instance of BaseResource to which the *selecetd_resource_file* belongs
-    :param selected_resource_file: an instance of ResourceFile selected by the user to set
-    GeoFeaureFile type (the file must be a .shp or a .zip file)
-    :param file_type: a flag (True/False) to control resource VS file type actions
-    :return: a list of temp file paths for all related shape files, and a list of corresponding
-     resource file objects
-    """
-
-    def collect_shape_resource_files(res_file):
-        # compare without the file extension (-4)
-        if res_file.short_path.lower().endswith('.shp.xml'):
-            if selected_resource_file.short_path[:-4] == res_file.short_path[:-8]:
-                shape_res_files.append(f)
-        elif selected_resource_file.short_path[:-4] == res_file.short_path[:-4]:
-            shape_res_files.append(res_file)
-
-    shape_temp_files = []
-    shape_res_files = []
-    temp_dir = ''
-    if selected_resource_file.extension.lower() == '.shp':
-        for f in resource.files.all():
-            if f.file_folder == selected_resource_file.file_folder:
-                if f.extension.lower() == '.xml' and not f.file_name.lower().endswith('.shp.xml'):
-                    continue
-                if f.extension.lower() in GeoFeatureLogicalFile.get_allowed_storage_file_types():
-                    collect_shape_resource_files(f)
-
-        for f in shape_res_files:
-            temp_file = utils.get_file_from_irods(f)
-            if not temp_dir:
-                temp_dir = os.path.dirname(temp_file)
-            else:
-                file_temp_dir = os.path.dirname(temp_file)
-                dst_dir = os.path.join(temp_dir, os.path.basename(temp_file))
-                shutil.copy(temp_file, dst_dir)
-                shutil.rmtree(file_temp_dir)
-                temp_file = dst_dir
-            shape_temp_files.append(temp_file)
-
-    elif selected_resource_file.extension.lower() == '.zip':
-        temp_file = utils.get_file_from_irods(selected_resource_file)
-        temp_dir = os.path.dirname(temp_file)
-        if not zipfile.is_zipfile(temp_file):
-            if os.path.isdir(temp_dir):
-                shutil.rmtree(temp_dir)
-            raise ValidationError('Selected file is not a zip file')
-        zf = zipfile.ZipFile(temp_file, 'r')
-        zf.extractall(temp_dir)
-        zf.close()
-        for dirpath, _, filenames in os.walk(temp_dir):
-            for name in filenames:
-                if name == selected_resource_file.file_name:
-                    # skip the user selected zip file
-                    continue
-                file_path = os.path.abspath(os.path.join(dirpath, name))
-                shape_temp_files.append(file_path)
-
-        shape_res_files.append(selected_resource_file)
-
-    return shape_temp_files, shape_res_files
-
-
-def _check_if_shape_files(files, temp_files=True):
-    """
-    checks if the list of file temp paths in *files* are part of shape files
-    must have all these file extensions: (shp, shx, dbf)
-    :param files: list of files located in temp directory in django if temp_file is True, otherwise
-    list of resource files are from django db
-    :param  temp_files: a flag to treat list of files *files* as temp files or not
-    :return: True/False
-    """
-    # Note: this is the original function (check_fn_for_shp) in geo feature resource receivers.py
-    # used by is_shapefiles
-
-    # at least needs to have 3 mandatory files: shp, shx, dbf
-    if len(files) >= 3:
-        # check that there are no files with same extension
-        if temp_files:
-            # files are on temp directory
-            file_extensions = set([os.path.splitext(os.path.basename(f).lower())[1] for f in files])
-        else:
-            # files are in db
-            file_extensions = set([f.extension.lower() for f in files])
-
-        if len(file_extensions) != len(files):
-            return False
-        # check if there is the xml file
-        xml_file = ''
-        for f in files:
-            if temp_files:
-                # files are on temp directory
-                if f.lower().endswith('.shp.xml'):
-                    xml_file = f
-            else:
-                # files are in db
-                if f.file_name.lower().endswith('.shp.xml'):
-                    xml_file = f
-
-        if temp_files:
-            # files are on temp directory
-            file_names = set([os.path.splitext(os.path.basename(f))[0] for f in files if
-                              not f.lower().endswith('.shp.xml')])
-        else:
-            # files are in db
-            file_names = set([os.path.splitext(os.path.basename(f.file_name))[0] for f in files if
-                              not f.file_name.lower().endswith('.shp.xml')])
-        if len(file_names) > 1:
-            # file names are not the same
-            return False
-
-        # check if xml file name matches with other file names
-        if xml_file:
-            # -8 for '.shp.xml'
-            if temp_files:
-                # files are on temp directory
-                xml_file_name = os.path.basename(xml_file)
-            else:
-                # files are in db
-                xml_file_name = xml_file.file_name
-            if xml_file_name[:-8] not in file_names:
-                return False
-        for ext in file_extensions:
-            if ext not in GeoFeatureLogicalFile.get_allowed_storage_file_types():
-                return False
-        for ext in ('.shp', '.shx', '.dbf'):
-            if ext not in file_extensions:
-                return False
-    else:
-        return False
-
-    # test if we can open the shp file
-    if temp_files:
-        # files are on temp directory
-        shp_file = [f for f in files if f.lower().endswith('.shp')][0]
-        driver = ogr.GetDriverByName('ESRI Shapefile')
-        dataset = driver.Open(shp_file)
-        if dataset is None:
-            return False
-        dataset = None
-
-    return True
-
-
-def extract_metadata(shp_file_full_path):
-    """
-    Collects metadata from a .shp file specified by *shp_file_full_path*
-    :param shp_file_full_path:
-    :return: returns a dict of collected metadata
-    """
-
-    try:
-        metadata_dict = {}
-
-        # wgs84 extent
-        parsed_md_dict = parse_shp(shp_file_full_path)
-        if parsed_md_dict["wgs84_extent_dict"]["westlimit"] != UNKNOWN_STR:
-            wgs84_dict = parsed_md_dict["wgs84_extent_dict"]
-            # if extent is a point, create point type coverage
-            if wgs84_dict["westlimit"] == wgs84_dict["eastlimit"] \
-               and wgs84_dict["northlimit"] == wgs84_dict["southlimit"]:
-                coverage_dict = {"Coverage": {"type": "point",
-                                              "value": {
-                                                  "east": wgs84_dict["eastlimit"],
-                                                  "north": wgs84_dict["northlimit"],
-                                                  "units": wgs84_dict["units"],
-                                                  "projection": wgs84_dict["projection"]
-                                              }}}
-            else:  # otherwise, create box type coverage
-                coverage_dict = {"Coverage": {"type": "box",
-                                              "value": parsed_md_dict["wgs84_extent_dict"]}}
-
-            metadata_dict["coverage"] = coverage_dict
-
-        # original extent
-        original_coverage_dict = {}
-        original_coverage_dict["originalcoverage"] = {"northlimit":
-                                                      parsed_md_dict
-                                                      ["origin_extent_dict"]["northlimit"],
-                                                      "southlimit":
-                                                      parsed_md_dict
-                                                      ["origin_extent_dict"]["southlimit"],
-                                                      "westlimit":
-                                                      parsed_md_dict
-                                                      ["origin_extent_dict"]["westlimit"],
-                                                      "eastlimit":
-                                                      parsed_md_dict
-                                                      ["origin_extent_dict"]["eastlimit"],
-                                                      "projection_string":
-                                                      parsed_md_dict
-                                                      ["origin_projection_string"],
-                                                      "projection_name":
-                                                      parsed_md_dict["origin_projection_name"],
-                                                      "datum": parsed_md_dict["origin_datum"],
-                                                      "unit": parsed_md_dict["origin_unit"]
-                                                      }
-
-        metadata_dict["originalcoverage"] = original_coverage_dict
-
-        # field
-        field_info_array = []
-        field_name_list = parsed_md_dict["field_meta_dict"]['field_list']
-        for field_name in field_name_list:
-            field_info_dict_item = {}
-            field_info_dict_item['fieldinformation'] = \
-                parsed_md_dict["field_meta_dict"]["field_attr_dict"][field_name]
-            field_info_array.append(field_info_dict_item)
-
-        metadata_dict['field_info_array'] = field_info_array
-
-        # geometry
-        geometryinformation = {"featureCount": parsed_md_dict["feature_count"],
-                               "geometryType": parsed_md_dict["geometry_type"]}
-
-        metadata_dict["geometryinformation"] = geometryinformation
-        return metadata_dict
-    except:
-        raise ValidationError("Parsing of shapefiles failed!")
-
-
-def parse_shp(shp_file_path):
-    """
-    :param shp_file_path: full file path fo the .shp file
-
-    output dictionary format
-    shp_metadata_dict["origin_projection_string"]: original projection string
-    shp_metadata_dict["origin_projection_name"]: origin_projection_name
-    shp_metadata_dict["origin_datum"]: origin_datum
-    shp_metadata_dict["origin_unit"]: origin_unit
-    shp_metadata_dict["field_meta_dict"]["field_list"]: list [fieldname1, fieldname2...]
-    shp_metadata_dict["field_meta_dict"]["field_attr_dic"]:
-       dict {"fieldname": dict {
-                             "fieldName":fieldName,
-                             "fieldTypeCode":fieldTypeCode,
-                             "fieldType":fieldType,
-                             "fieldWidth:fieldWidth,
-                             "fieldPrecision:fieldPrecision"
-                              }
-             }
-    shp_metadata_dict["feature_count"]: feature count
-    shp_metadata_dict["geometry_type"]: geometry_type
-    shp_metadata_dict["origin_extent_dict"]:
-    dict{"west": east, "north":north, "east":east, "south":south}
-    shp_metadata_dict["wgs84_extent_dict"]:
-    dict{"west": east, "north":north, "east":east, "south":south}
-    """
-
-    shp_metadata_dict = {}
-    # read shapefile
-    driver = ogr.GetDriverByName('ESRI Shapefile')
-    dataset = driver.Open(shp_file_path)
-
-    # get layer
-    layer = dataset.GetLayer()
-    # get spatialRef from layer
-    spatialRef_from_layer = layer.GetSpatialRef()
-
-    if spatialRef_from_layer is not None:
-        shp_metadata_dict["origin_projection_string"] = str(spatialRef_from_layer)
-        prj_name = spatialRef_from_layer.GetAttrValue('projcs')
-        if prj_name is None:
-            prj_name = spatialRef_from_layer.GetAttrValue('geogcs')
-        shp_metadata_dict["origin_projection_name"] = prj_name
-
-        shp_metadata_dict["origin_datum"] = spatialRef_from_layer.GetAttrValue('datum')
-        shp_metadata_dict["origin_unit"] = spatialRef_from_layer.GetAttrValue('unit')
-    else:
-        shp_metadata_dict["origin_projection_string"] = UNKNOWN_STR
-        shp_metadata_dict["origin_projection_name"] = UNKNOWN_STR
-        shp_metadata_dict["origin_datum"] = UNKNOWN_STR
-        shp_metadata_dict["origin_unit"] = UNKNOWN_STR
-
-    field_list = []
-    filed_attr_dic = {}
-    field_meta_dict = {"field_list": field_list, "field_attr_dict": filed_attr_dic}
-    shp_metadata_dict["field_meta_dict"] = field_meta_dict
-    # get Attributes
-    layerDefinition = layer.GetLayerDefn()
-    for i in range(layerDefinition.GetFieldCount()):
-        fieldName = layerDefinition.GetFieldDefn(i).GetName()
-        field_list.append(fieldName)
-        attr_dict = {}
-        field_meta_dict["field_attr_dict"][fieldName] = attr_dict
-
-        attr_dict["fieldName"] = fieldName
-        fieldTypeCode = layerDefinition.GetFieldDefn(i).GetType()
-        attr_dict["fieldTypeCode"] = fieldTypeCode
-        fieldType = layerDefinition.GetFieldDefn(i).GetFieldTypeName(fieldTypeCode)
-        attr_dict["fieldType"] = fieldType
-        fieldWidth = layerDefinition.GetFieldDefn(i).GetWidth()
-        attr_dict["fieldWidth"] = fieldWidth
-        fieldPrecision = layerDefinition.GetFieldDefn(i).GetPrecision()
-        attr_dict["fieldPrecision"] = fieldPrecision
-
-    # get layer extent
-    layer_extent = layer.GetExtent()
-
-    # get feature count
-    featureCount = layer.GetFeatureCount()
-    shp_metadata_dict["feature_count"] = featureCount
-
-    # get a feature from layer
-    feature = layer.GetNextFeature()
-
-    # get geometry from feature
-    geom = feature.GetGeometryRef()
-
-    # get geometry name
-    shp_metadata_dict["geometry_type"] = geom.GetGeometryName()
-
-    # reproject layer extent
-    # source SpatialReference
-    source = spatialRef_from_layer
-    # target SpatialReference
-    target = osr.SpatialReference()
-    target.ImportFromEPSG(4326)
-
-    # create two key points from layer extent
-    left_upper_point = ogr.Geometry(ogr.wkbPoint)
-    left_upper_point.AddPoint(layer_extent[0], layer_extent[3])  # left-upper
-    right_lower_point = ogr.Geometry(ogr.wkbPoint)
-    right_lower_point.AddPoint(layer_extent[1], layer_extent[2])  # right-lower
-
-    # source map always has extent, even projection is unknown
-    shp_metadata_dict["origin_extent_dict"] = {}
-    shp_metadata_dict["origin_extent_dict"]["westlimit"] = layer_extent[0]
-    shp_metadata_dict["origin_extent_dict"]["northlimit"] = layer_extent[3]
-    shp_metadata_dict["origin_extent_dict"]["eastlimit"] = layer_extent[1]
-    shp_metadata_dict["origin_extent_dict"]["southlimit"] = layer_extent[2]
-
-    # reproject to WGS84
-    shp_metadata_dict["wgs84_extent_dict"] = {}
-
-    if source is not None:
-        # define CoordinateTransformation obj
-        transform = osr.CoordinateTransformation(source, target)
-        # project two key points
-        left_upper_point.Transform(transform)
-        right_lower_point.Transform(transform)
-        shp_metadata_dict["wgs84_extent_dict"]["westlimit"] = left_upper_point.GetX()
-        shp_metadata_dict["wgs84_extent_dict"]["northlimit"] = left_upper_point.GetY()
-        shp_metadata_dict["wgs84_extent_dict"]["eastlimit"] = right_lower_point.GetX()
-        shp_metadata_dict["wgs84_extent_dict"]["southlimit"] = right_lower_point.GetY()
-        shp_metadata_dict["wgs84_extent_dict"]["projection"] = "WGS 84 EPSG:4326"
-        shp_metadata_dict["wgs84_extent_dict"]["units"] = "Decimal degrees"
-    else:
-        shp_metadata_dict["wgs84_extent_dict"]["westlimit"] = UNKNOWN_STR
-        shp_metadata_dict["wgs84_extent_dict"]["northlimit"] = UNKNOWN_STR
-        shp_metadata_dict["wgs84_extent_dict"]["eastlimit"] = UNKNOWN_STR
-        shp_metadata_dict["wgs84_extent_dict"]["southlimit"] = UNKNOWN_STR
-        shp_metadata_dict["wgs84_extent_dict"]["projection"] = UNKNOWN_STR
-        shp_metadata_dict["wgs84_extent_dict"]["units"] = UNKNOWN_STR
-
-    return shp_metadata_dict
-
-
-def parse_shp_xml(shp_xml_full_path):
-    """
-    Parse ArcGIS 10.X ESRI Shapefile Metadata XML. file to extract metadata for the following
-    elements:
-        title
-        abstract
-        keywords
-    :param shp_xml_full_path: Expected fullpath to the .shp.xml file
-    :return: a list of metadata dict
-    """
-    metadata = []
-
-    try:
-        if os.path.isfile(shp_xml_full_path):
-            with open(shp_xml_full_path) as fd:
-                xml_dict = xmltodict.parse(fd.read())
-
-                dataIdInfo_dict = xml_dict['metadata']['dataIdInfo']
-                if 'idCitation' in dataIdInfo_dict:
-                    if 'resTitle' in dataIdInfo_dict['idCitation']:
-                        if '#text' in dataIdInfo_dict['idCitation']['resTitle']:
-                            title_value = dataIdInfo_dict['idCitation']['resTitle']['#text']
-                        else:
-                            title_value = dataIdInfo_dict['idCitation']['resTitle']
-
-                        title_max_length = Title._meta.get_field('value').max_length
-                        if len(title_value) > title_max_length:
-                            title_value = title_value[:title_max_length-1]
-                        title = {'title': {'value': title_value}}
-                        metadata.append(title)
-
-                if 'idAbs' in dataIdInfo_dict:
-                    description_value = strip_tags(dataIdInfo_dict['idAbs'])
-                    description = {'description': {'abstract': description_value}}
-                    metadata.append(description)
-
-                if 'searchKeys' in dataIdInfo_dict:
-                    searchKeys_dict = dataIdInfo_dict['searchKeys']
-                    if 'keyword' in searchKeys_dict:
-                        keyword_list = []
-                        if type(searchKeys_dict["keyword"]) is list:
-                            keyword_list += searchKeys_dict["keyword"]
-                        else:
-                            keyword_list.append(searchKeys_dict["keyword"])
-                        for k in keyword_list:
-                            metadata.append({'subject': {'value': k}})
-
-    except Exception:
-        # Catch any exception silently and return an empty list
-        # Due to the variant format of ESRI Shapefile Metadata XML
-        # among different ArcGIS versions, an empty list will be returned
-        # if any exception occurs
-        metadata = []
-    finally:
-        return metadata
-=======
 import os
 import logging
 import shutil
@@ -1785,5 +861,4 @@
         # if any exception occurs
         metadata = []
     finally:
-        return metadata
->>>>>>> a0e92696
+        return metadata