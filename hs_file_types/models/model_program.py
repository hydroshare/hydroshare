--- conflicted
+++ resolved
@@ -664,39 +664,26 @@
 
     def add_resource_files_in_folder(self, resource, folder):
         """
-<<<<<<< HEAD
         A helper for creating aggregation. Makes all resource files in a given folder and its
         sub folders as part of the aggregation/logical file type
-=======
-        A helper for creating aggregation. Makes all resource files in a given folder as part of
-        the aggregation/logical file type
->>>>>>> 2fce53f6
         :param  resource:  an instance of CompositeResource
         :param  folder: folder from which all files need to be made part of this aggregation
         """
 
-<<<<<<< HEAD
         # get all resource files that in folder *folder* and all its sub folders
         res_files = ResourceFile.list_folder(resource=resource, folder=folder, sub_folders=True)
 
         for res_file in res_files:
             if not res_file.has_logical_file:
-                self.add_resource_file(res_file)
+                self.add_resource_file(res_file, set_metadata_dirty=False)
             else:
                 # if the file is already part of another aggregation, we need to remove it from that
                 # as nested aggregation is not allowed in a model program aggregation
                 res_file.logical_file_content_object = None
-                self.add_resource_file(res_file)
+                self.add_resource_file(res_file, set_metadata_dirty=False)
         if res_files:
+            self.set_metadata_dirty()
             resource.cleanup_aggregations()
-=======
-        res_files = ResourceFile.list_folder(resource=resource, folder=folder,
-                                             sub_folders=True)
-
-        for res_file in res_files:
-            self.add_resource_file(res_file, set_metadata_dirty=False)
-        self.set_metadata_dirty()
->>>>>>> 2fce53f6
         return res_files
 
     def get_copy(self, copied_resource):
