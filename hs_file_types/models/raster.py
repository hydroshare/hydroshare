import os
import logging
import shutil
import subprocess
import zipfile

import xml.etree.ElementTree as ET

import gdal
from gdalconst import GA_ReadOnly

from functools import partial, wraps

from django.db import models, transaction
from django.core.exceptions import ValidationError
from django.forms.models import formset_factory
from django.template import Template, Context

from dominate.tags import div, legend, form, button

from hs_core.hydroshare import utils
from hs_core.forms import CoverageTemporalForm, CoverageSpatialForm
from hs_core.models import ResourceFile
from hs_core.signals import post_add_raster_aggregation

from hs_geo_raster_resource.models import CellInformation, BandInformation, OriginalCoverage, \
    GeoRasterMetaDataMixin
from hs_geo_raster_resource.forms import BandInfoForm, BaseBandInfoFormSet, BandInfoValidationForm

from hs_file_types import raster_meta_extract
from .base import AbstractFileMetaData, AbstractLogicalFile, FileTypeContext


class GeoRasterFileMetaData(GeoRasterMetaDataMixin, AbstractFileMetaData):
    # the metadata element models used for this file type are from the raster resource type app
    # use the 'model_app_label' attribute with ContentType, do dynamically find the right element
    # model class from element name (string)
    model_app_label = 'hs_geo_raster_resource'

    @classmethod
    def get_metadata_model_classes(cls):
        metadata_model_classes = super(GeoRasterFileMetaData, cls).get_metadata_model_classes()
        metadata_model_classes['originalcoverage'] = OriginalCoverage
        metadata_model_classes['bandinformation'] = BandInformation
        metadata_model_classes['cellinformation'] = CellInformation
        return metadata_model_classes

    def get_metadata_elements(self):
        elements = super(GeoRasterFileMetaData, self).get_metadata_elements()
        elements += [self.cellInformation, self.originalCoverage]
        elements += list(self.bandInformations.all())
        return elements

    def get_html(self, **kwargs):
        """overrides the base class function to generate html needed to display metadata
        in view mode"""

        html_string = super(GeoRasterFileMetaData, self).get_html()
        if self.spatial_coverage:
            html_string += self.spatial_coverage.get_html()
        if self.originalCoverage:
            html_string += self.originalCoverage.get_html()

        html_string += self.cellInformation.get_html()
        if self.temporal_coverage:
            html_string += self.temporal_coverage.get_html()
        band_legend = legend("Band Information")
        html_string += band_legend.render()
        for band_info in self.bandInformations:
            html_string += band_info.get_html()

        template = Template(html_string)
        context = Context({})
        return template.render(context)

    def get_html_forms(self, dataset_name_form=True, temporal_coverage=True, **kwargs):
        """overrides the base class function to generate html needed for metadata editing"""

        root_div = div("{% load crispy_forms_tags %}")
        with root_div:
            super(GeoRasterFileMetaData, self).get_html_forms()
            with div(id="spatial-coverage-filetype"):
                with form(id="id-spatial-coverage-file-type",
                          cls='hs-coordinates-picker', data_coordinates_type="point",
                          action="{{ coverage_form.action }}",
                          method="post", enctype="multipart/form-data"):
                    div("{% crispy coverage_form %}")
                    with div(cls="row", style="margin-top:10px;"):
                        with div(cls="col-md-offset-10 col-xs-offset-6 "
                                     "col-md-2 col-xs-6"):
                            button("Save changes", type="button",
                                   cls="btn btn-primary pull-right",
                                   style="display: none;")

                div("{% crispy orig_coverage_form %}", cls="content-block")

                div("{% crispy cellinfo_form %}", cls='content-block')

                with div(id="variables", cls="content-block"):
                    div("{% for form in bandinfo_formset_forms %}")
                    with form(id="{{ form.form_id }}", action="{{ form.action }}",
                              method="post", enctype="multipart/form-data", cls='well'):
                        div("{% crispy form %}")
                        with div(cls="row", style="margin-top:10px;"):
                            with div(cls="col-md-offset-10 col-xs-offset-6 "
                                         "col-md-2 col-xs-6"):
                                button("Save changes", type="button",
                                       cls="btn btn-primary pull-right btn-form-submit",
                                       style="display: none;")
                    div("{% endfor %}")

        template = Template(root_div.render())
        context_dict = dict()

        context_dict["orig_coverage_form"] = self.get_original_coverage_form()
        context_dict["cellinfo_form"] = self.get_cellinfo_form()
        temp_cov_form = self.get_temporal_coverage_form()

        update_action = "/hsapi/_internal/GeoRasterLogicalFile/{0}/{1}/{2}/update-file-metadata/"
        create_action = "/hsapi/_internal/GeoRasterLogicalFile/{0}/{1}/add-file-metadata/"
        spatial_cov_form = self.get_spatial_coverage_form(allow_edit=True)
        if self.spatial_coverage:
            form_action = update_action.format(self.logical_file.id, "coverage",
                                               self.spatial_coverage.id)
        else:
            form_action = create_action.format(self.logical_file.id, "coverage")

        spatial_cov_form.action = form_action

        if self.temporal_coverage:
            form_action = update_action.format(self.logical_file.id, "coverage",
                                               self.temporal_coverage.id)
            temp_cov_form.action = form_action
        else:
            form_action = create_action.format(self.logical_file.id, "coverage")
            temp_cov_form.action = form_action

        context_dict["coverage_form"] = spatial_cov_form
        context_dict["temp_form"] = temp_cov_form
        context_dict["bandinfo_formset_forms"] = self.get_bandinfo_formset().forms
        context = Context(context_dict)
        rendered_html = template.render(context)
        return rendered_html

    def get_cellinfo_form(self):
        return self.cellInformation.get_html_form(resource=None)

    def get_original_coverage_form(self):
        return OriginalCoverage.get_html_form(resource=None, element=self.originalCoverage,
                                              file_type=True, allow_edit=False)

    def get_bandinfo_formset(self):
        BandInfoFormSetEdit = formset_factory(
            wraps(BandInfoForm)(partial(BandInfoForm, allow_edit=True)),
            formset=BaseBandInfoFormSet, extra=0)
        bandinfo_formset = BandInfoFormSetEdit(
            initial=list(self.bandInformations.values()), prefix='BandInformation')

        for frm in bandinfo_formset.forms:
            if len(frm.initial) > 0:
                frm.action = "/hsapi/_internal/%s/%s/bandinformation/%s/update-file-metadata/" % (
                    "GeoRasterLogicalFile", self.logical_file.id, frm.initial['id'])
                frm.number = frm.initial['id']

        return bandinfo_formset

    @classmethod
    def validate_element_data(cls, request, element_name):
        """overriding the base class method"""

        if element_name.lower() not in [el_name.lower() for el_name
                                        in cls.get_supported_element_names()]:
            err_msg = "{} is nor a supported metadata element for Geo Raster file type"
            err_msg = err_msg.format(element_name)
            return {'is_valid': False, 'element_data_dict': None, "errors": err_msg}
        element_name = element_name.lower()
        if element_name == 'bandinformation':
            form_data = {}
            for field_name in BandInfoValidationForm().fields:
                matching_key = [key for key in request.POST if '-' + field_name in key][0]
                form_data[field_name] = request.POST[matching_key]
            element_form = BandInfoValidationForm(form_data)
        elif element_name == 'coverage' and 'start' not in request.POST:
            element_form = CoverageSpatialForm(data=request.POST)
        else:
            # element_name must be coverage
            # here we are assuming temporal coverage
            element_form = CoverageTemporalForm(data=request.POST)

        if element_form.is_valid():
            return {'is_valid': True, 'element_data_dict': element_form.cleaned_data}
        else:
            return {'is_valid': False, 'element_data_dict': None, "errors": element_form.errors}

<<<<<<< HEAD
    def get_xml(self, pretty_print=True, additional_namespaces=None):
        """Generates ORI+RDF xml for this aggregation metadata"""

        # get the xml root element and the xml element to which contains all other elements
        RDF_ROOT, container_to_add_to = super(GeoRasterFileMetaData, self)._get_xml_containers(
            additional_namespaces=additional_namespaces)

        if self.originalCoverage:
            self.originalCoverage.add_to_xml_container(container_to_add_to)
        if self.cellInformation:
            self.cellInformation.add_to_xml_container(container_to_add_to)
        for bandinfo in self.bandInformations:
            bandinfo.add_to_xml_container(container_to_add_to)

        return CoreMetaData.XML_HEADER + '\n' + etree.tostring(RDF_ROOT, encoding='UTF-8',
                                                               pretty_print=pretty_print).decode()

=======
>>>>>>> 9765fdce

class GeoRasterLogicalFile(AbstractLogicalFile):
    metadata = models.OneToOneField(GeoRasterFileMetaData, related_name="logical_file")
    data_type = "GeographicRaster"

    @classmethod
    def get_allowed_uploaded_file_types(cls):
        """only .zip and .tif file can be set to this logical file group"""
        return [".zip", ".tif", ".tiff"]

    @classmethod
    def get_main_file_type(cls):
        """The main file type for this aggregation"""
        return ".vrt"

    @classmethod
    def get_allowed_storage_file_types(cls):
        """file types allowed in this logical file group are: .tif and .vrt"""
        return [".tiff", ".tif", ".vrt"]

    @staticmethod
    def get_aggregation_display_name():
        return 'Geographic Raster Content: A geographic grid represented by a virtual raster ' \
               'tile (.vrt) file and one or more geotiff (.tif) files'

    @staticmethod
    def get_aggregation_term_label():
        return "Geographic Raster Aggregation"

    @staticmethod
    def get_aggregation_type_name():
        return "GeographicRasterAggregation"

    # used in discovery faceting to aggregate native and composite content types
    @staticmethod
    def get_discovery_content_type():
        """Return a human-readable content type for discovery.
        This must agree between Composite Types and native types.
        """
        return "Geographic Raster"

    @classmethod
    def create(cls, resource):
        """this custom method MUST be used to create an instance of this class"""
        raster_metadata = GeoRasterFileMetaData.objects.create(keywords=[])
        # Note we are not creating the logical file record in DB at this point
        # the caller must save this to DB
        return cls(metadata=raster_metadata, resource=resource)

    @property
    def supports_resource_file_move(self):
        """resource files that are part of this logical file can't be moved"""
        return False

    @property
    def supports_resource_file_add(self):
        """doesn't allow a resource file to be added"""
        return False

    @property
    def supports_resource_file_rename(self):
        """resource files that are part of this logical file can't be renamed"""
        return False

    @property
    def supports_delete_folder_on_zip(self):
        """does not allow the original folder to be deleted upon zipping of that folder"""
        return False

    @classmethod
    def check_files_for_aggregation_type(cls, files):
        """Checks if the specified files can be used to set this aggregation type
        :param  files: a list of ResourceFile objects

        :return If the files meet the requirements of this aggregation type, then returns this
        aggregation class name, otherwise empty string.
        """
        if not files:
            # no files
            return ""

        for fl in files:
            if fl.extension.lower() not in cls.get_allowed_storage_file_types():
                return ""

        # check that there can be only one vrt file
        vrt_files = [f for f in files if f.extension.lower() == ".vrt"]
        if len(vrt_files) > 1:
            return ""

        # check if there are multiple tif files, then there has to be one vrt file
        tif_files = [f for f in files if f.extension.lower() == ".tif" or f.extension.lower() ==
                     ".tiff"]
        if len(tif_files) > 1:
            if len(vrt_files) != 1:
                return ""
        elif not tif_files:
            # there has to be at least one tif file
            return ""

        return cls.__name__

    @classmethod
    def set_file_type(cls, resource, user, file_id=None, folder_path=''):
        """ Creates a GeoRasterLogicalFile (aggregation) from a tif or a zip resource file """

        log = logging.getLogger()
        with FileTypeContext(aggr_cls=cls, user=user, resource=resource, file_id=file_id,
                             folder_path=folder_path,
                             post_aggr_signal=post_add_raster_aggregation,
                             is_temp_file=True) as ft_ctx:

            res_file = ft_ctx.res_file
            file_name = res_file.file_name
            # get file name without the extension - needed for naming the aggregation folder
            base_file_name = file_name[:-len(res_file.extension)]
            file_folder = res_file.file_folder
            upload_folder = file_folder
            temp_file = ft_ctx.temp_file
            temp_dir = ft_ctx.temp_dir

            raster_folder = folder_path if folder_path else file_folder
            # validate the file
            validation_results = raster_file_validation(raster_file=temp_file, resource=resource,
                                                        raster_folder=raster_folder)

            if not validation_results['error_info']:
                msg = "Geographic raster aggregation. Error when creating aggregation. Error:{}"
                file_type_success = False
                log.info("Geographic raster aggregation validation successful.")
                # extract metadata
                temp_vrt_file_path = [os.path.join(temp_dir, f) for f in os.listdir(temp_dir) if
                                      '.vrt' == os.path.splitext(f)[1]].pop()
                metadata = extract_metadata(temp_vrt_file_path)
                log.info("Geographic raster metadata extraction was successful.")

                with transaction.atomic():
                    try:
                        res_files = validation_results['raster_resource_files']
                        files_to_upload = validation_results['new_resource_files_to_add']
                        # create a raster aggregation
                        logical_file = cls.create_aggregation(dataset_name=base_file_name,
                                                              resource=resource,
                                                              res_files=res_files,
                                                              new_files_to_upload=files_to_upload,
                                                              folder_path=upload_folder)

                        log.info("Geographic raster aggregation type - new files were added "
                                 "to the resource.")

                        # use the extracted metadata to populate file metadata
                        for element in metadata:
                            # here k is the name of the element
                            # v is a dict of all element attributes/field names and field values
                            k, v = list(element.items())[0]
                            logical_file.metadata.create_element(k, **v)
                        log.info("Geographic raster aggregation type - metadata was saved to DB")

                        file_type_success = True
                        ft_ctx.logical_file = logical_file
                    except Exception as ex:
                        msg = msg.format(str(ex))
                        log.exception(msg)

                if not file_type_success:
                    raise ValidationError(msg)
                return logical_file
            else:
                err_msg = "Geographic raster aggregation type validation failed. {}".format(
                    ' '.join(validation_results['error_info']))
                log.error(err_msg)
                raise ValidationError(err_msg)

    @classmethod
    def get_primary_resouce_file(cls, resource_files):
        """Gets a resource file that has extension .vrt (if exists) otherwsie 'tif'
        from the list of files *resource_files* """

        res_files = [f for f in resource_files if f.extension.lower() == '.vrt']
        if not res_files:
            res_files = [f for f in resource_files if f.extension.lower() in ('.tif', 'tiff')]

        return res_files[0] if res_files else None

    def create_aggregation_xml_documents(self, create_map_xml=True):
        super(GeoRasterLogicalFile, self).create_aggregation_xml_documents(create_map_xml)
        self.metadata.is_dirty = False
        self.metadata.save()


def raster_file_validation(raster_file, resource, raster_folder=''):
    """ Validates if the relevant files are valid for raster aggregation or raster resource type

    :param  raster_file: a temp file (extension tif or zip) retrieved from irods and stored on temp
    dir in django
    :param  raster_folder: (optional) folder in which raster file exists on irods.
    :param  resource: an instance of CompositeResource or GeoRasterResource in which
    raster_file exits.

    :return A list of error messages and a list of file paths for all files that belong to raster
    """
    error_info = []
    new_resource_files_to_add = []
    raster_resource_files = []
    create_vrt = True
    validation_results = {'error_info': error_info,
                          'new_resource_files_to_add': new_resource_files_to_add,
                          'raster_resource_files': raster_resource_files,
                          'vrt_created': create_vrt}
    file_name_part, ext = os.path.splitext(os.path.basename(raster_file))
    ext = ext.lower()
    if ext == '.tif' or ext == '.tiff':
        res_files = ResourceFile.list_folder(resource=resource, folder=raster_folder,
                                             sub_folders=False)
        if resource.resource_type == "RasterResource":
            # check if there is already a vrt file in that folder
            vrt_files = [f for f in res_files if f.extension.lower() == ".vrt"]
            tif_files = [f for f in res_files if f.extension.lower() == ".tif" or
                         f.extension.lower() == ".tiff"]
            if vrt_files:
                if len(vrt_files) > 1:
                    error_info.append("More than one vrt file was found.")
                    return validation_results
                create_vrt = False
            elif len(tif_files) != 1:
                # if there are more than one tif file, there needs to be one vrt file
                error_info.append("A vrt file is missing.")
                return validation_results

        vrt_files_for_raster = get_vrt_files(raster_file, res_files)
        if len(vrt_files_for_raster) > 1:
            error_info.append("The raster {} is listed by more than one vrt file {}".format(raster_file,
                                                                                            vrt_files_for_raster))
            return validation_results

        if len(vrt_files_for_raster) == 1:
            vrt_file = vrt_files_for_raster[0]
            raster_resource_files.extend([vrt_file])
            create_vrt = False
            temp_dir = os.path.dirname(raster_file)
            temp_vrt_file = utils.get_file_from_irods(vrt_file, temp_dir)
            listed_tif_files = list_tif_files(vrt_file)
            tif_files = [f for f in res_files if f.file_name in listed_tif_files]
            if len(tif_files) != len(listed_tif_files):
                error_info.append("The vrt file {} lists {} files, only found {}".format(vrt_file,
                                                                                         len(listed_tif_files),
                                                                                         len(tif_files)))
                return validation_results
        else:
            # create the .vrt file
            tif_files = [f for f in res_files if f.file_name == os.path.basename(raster_file)]
            try:
                vrt_file = create_vrt_file(raster_file)
                temp_vrt_file = vrt_file
            except Exception as ex:
                error_info.append(str(ex))
            else:
                if os.path.isfile(vrt_file):
                    new_resource_files_to_add.append(vrt_file)

        raster_resource_files.extend(tif_files)

    elif ext == '.zip':
        try:
            extract_file_paths = _explode_raster_zip_file(raster_file)
        except Exception as ex:
            error_info.append(str(ex))
        else:
            if extract_file_paths:
                new_resource_files_to_add.extend(extract_file_paths)
    else:
        error_info.append("Invalid file mime type found.")

    if not error_info:
        if ext == ".zip":
            # in case of zip, there needs to be more than one file extracted out of the zip file
            if len(new_resource_files_to_add) < 2:
                error_info.append("Invalid zip file. Seems to contain only one file. "
                                  "Multiple tif files are expected.")
                return validation_results

            files_ext = [os.path.splitext(path)[1].lower() for path in new_resource_files_to_add]
            if files_ext.count('.vrt') > 1:
                error_info.append("Invalid zip file. Seems to contain multiple vrt files.")
                return validation_results
            elif files_ext.count('.vrt') == 0:
                error_info.append("Invalid zip file. No vrt file was found.")
                return validation_results
            elif files_ext.count('.tif') + files_ext.count('.tiff') < 1:
                error_info.append("Invalid zip file. No tif/tiff file was found.")
                return validation_results

            # check if there are files that are not raster related
            non_raster_files = [f_ext for f_ext in files_ext if f_ext
                                not in ('.tif', '.tiff', '.vrt')]
            if non_raster_files:
                error_info.append("Invalid zip file. Contains files that are not raster related.")
                return validation_results

            temp_vrt_file = new_resource_files_to_add[files_ext.index('.vrt')]

        # validate vrt file if we didn't create it
        if ext == '.zip' or not create_vrt:
            raster_dataset = gdal.Open(temp_vrt_file, GA_ReadOnly)
            if raster_dataset is None:
                error_info.append('Failed to open the vrt file.')
                return validation_results

            # check if the vrt file is valid
            try:
                raster_dataset.RasterXSize
                raster_dataset.RasterYSize
                raster_dataset.RasterCount
            except AttributeError:
                error_info.append('Raster size and band information are missing.')
                return validation_results

            # check if the raster file numbers and names are valid in vrt file
            with open(temp_vrt_file, 'r') as vrt_file:
                vrt_string = vrt_file.read()
                root = ET.fromstring(vrt_string)
                file_names_in_vrt = [file_name.text for file_name in root.iter('SourceFilename')]

            if ext == '.zip':
                file_names = [os.path.basename(path) for path in new_resource_files_to_add]
            else:
                file_names = [f.file_name for f in raster_resource_files]

            file_names = [f_name for f_name in file_names if not f_name.endswith('.vrt')]

            if resource.resource_type == "RasterResource":
                tif_files = [f for f in resource.files.all() if f.extension.lower() == ".tif" or
                             f.extension.lower() == ".tiff"]
                if len(tif_files) > len(file_names_in_vrt):
                    msg = 'One or more additional tif files were found which are not listed in ' \
                          'the provided {} file.'
                    msg = msg.format(os.path.basename(temp_vrt_file))
                    error_info.append(msg)

            for vrt_ref_raster_name in file_names_in_vrt:
                if vrt_ref_raster_name in file_names \
                        or (os.path.split(vrt_ref_raster_name)[0] == '.' and
                            os.path.split(vrt_ref_raster_name)[1] in file_names):
                    continue
                elif resource.resource_type == "RasterResource" and os.path.basename(vrt_ref_raster_name) in file_names:
                    msg = "Please specify {} as {} in the .vrt file, because it will " \
                          "be saved in the same folder with .vrt file in HydroShare."
                    msg = msg.format(vrt_ref_raster_name, os.path.basename(vrt_ref_raster_name))
                    error_info.append(msg)
                    break
                else:
                    msg = "The file {tif} which is listed in the {vrt} file is missing."
                    msg = msg.format(tif=os.path.basename(vrt_ref_raster_name),
                                     vrt=os.path.basename(temp_vrt_file))
                    error_info.append(msg)
                    break

    return validation_results


def list_tif_files(vrt_file):
    """
    lists tif files named in a vrt_file
    :param vrt_file: ResourceFile for of a vrt to list associated tif(f) files
    :return: List of string filenames read from vrt_file, empty list if not found
    """
    temp_vrt_file = utils.get_file_from_irods(vrt_file)
    with open(temp_vrt_file, 'r') as opened_vrt_file:
        vrt_string = opened_vrt_file.read()
        root = ET.fromstring(vrt_string)
        file_names_in_vrt = [file_name.text for file_name in root.iter('SourceFilename')]
        return file_names_in_vrt
    return []


def get_vrt_files(raster_file, res_files):
    """
    Searches for vrt_files that lists the supplied raster_file
    :param raster_file: The raster file to find the associated vrt_file of
    :param res_files: list of ResourceFiles in the the folder of raster_file
    :return: A list of vrt ResourceFile(s) which lists the raster_file, empty List if not found.
    """
    vrt_files = [f for f in res_files if f.extension.lower() == ".vrt"]
    vrt_files_for_raster = []
    if vrt_files:
        for vrt_file in vrt_files:
            file_names_in_vrt = list_tif_files(vrt_file)
            for vrt_ref_raster_name in file_names_in_vrt:
                if raster_file.endswith(vrt_ref_raster_name):
                    vrt_files_for_raster.append(vrt_file)
    return vrt_files_for_raster


def extract_metadata(temp_vrt_file_path):
    metadata = []
    res_md_dict = raster_meta_extract.get_raster_meta_dict(temp_vrt_file_path)
    wgs_cov_info = res_md_dict['spatial_coverage_info']['wgs84_coverage_info']
    # add core metadata coverage - box
    if wgs_cov_info:
        box = {'coverage': {'type': 'box', 'value': wgs_cov_info}}
        metadata.append(box)

    # Save extended meta spatial reference
    orig_cov_info = res_md_dict['spatial_coverage_info']['original_coverage_info']

    # Here the assumption is that if there is no value for the 'northlimit' then there is no value
    # for the bounding box
    if orig_cov_info['northlimit'] is not None:
        ori_cov = {'OriginalCoverage': {'value': orig_cov_info}}
        metadata.append(ori_cov)

    # Save extended meta cell info
    res_md_dict['cell_info']['name'] = os.path.basename(temp_vrt_file_path)
    metadata.append({'CellInformation': res_md_dict['cell_info']})

    # Save extended meta band info
    for band_info in list(res_md_dict['band_info'].values()):
        metadata.append({'BandInformation': band_info})
    return metadata


def create_vrt_file(tif_file):
    """ tif_file exists in temp directory - retrieved from irods """

    log = logging.getLogger()

    # create vrt file
    temp_dir = os.path.dirname(tif_file)
    tif_file_name = os.path.basename(tif_file)
    vrt_file_path = os.path.join(temp_dir, os.path.splitext(tif_file_name)[0] + '.vrt')

    with open(os.devnull, 'w') as fp:
        subprocess.Popen(['gdal_translate', '-of', 'VRT', tif_file, vrt_file_path],
                         stdout=fp,
                         stderr=fp).wait()  # need to wait

    # edit VRT contents
    try:
        tree = ET.parse(vrt_file_path)
        root = tree.getroot()
        for element in root.iter('SourceFilename'):
            element.text = tif_file_name
            element.attrib['relativeToVRT'] = '1'

        tree.write(vrt_file_path)

    except Exception as ex:
        log.exception("Failed to create/write to vrt file. Error:{}".format(str(ex)))
        raise Exception("Failed to create/write to vrt file")

    return vrt_file_path


def _explode_raster_zip_file(zip_file):
    """ zip_file exists in temp directory - retrieved from irods """

    log = logging.getLogger()
    temp_dir = os.path.dirname(zip_file)
    try:
        zf = zipfile.ZipFile(zip_file, 'r')
        zf.extractall(temp_dir)
        zf.close()

        # get all the file abs names in temp_dir
        extract_file_paths = []
        for dirpath, _, filenames in os.walk(temp_dir):
            for name in filenames:
                file_path = os.path.abspath(os.path.join(dirpath, name))
                file_ext = os.path.splitext(os.path.basename(file_path))[1]
                file_ext = file_ext.lower()
                if file_ext in GeoRasterLogicalFile.get_allowed_storage_file_types():
                    shutil.move(file_path, os.path.join(temp_dir, name))
                    extract_file_paths.append(os.path.join(temp_dir, os.path.basename(file_path)))

    except Exception as ex:
        log.exception("Failed to unzip. Error:{}".format(str(ex)))
        raise ex

    return extract_file_paths<|MERGE_RESOLUTION|>--- conflicted
+++ resolved
@@ -192,26 +192,6 @@
         else:
             return {'is_valid': False, 'element_data_dict': None, "errors": element_form.errors}
 
-<<<<<<< HEAD
-    def get_xml(self, pretty_print=True, additional_namespaces=None):
-        """Generates ORI+RDF xml for this aggregation metadata"""
-
-        # get the xml root element and the xml element to which contains all other elements
-        RDF_ROOT, container_to_add_to = super(GeoRasterFileMetaData, self)._get_xml_containers(
-            additional_namespaces=additional_namespaces)
-
-        if self.originalCoverage:
-            self.originalCoverage.add_to_xml_container(container_to_add_to)
-        if self.cellInformation:
-            self.cellInformation.add_to_xml_container(container_to_add_to)
-        for bandinfo in self.bandInformations:
-            bandinfo.add_to_xml_container(container_to_add_to)
-
-        return CoreMetaData.XML_HEADER + '\n' + etree.tostring(RDF_ROOT, encoding='UTF-8',
-                                                               pretty_print=pretty_print).decode()
-
-=======
->>>>>>> 9765fdce
 
 class GeoRasterLogicalFile(AbstractLogicalFile):
     metadata = models.OneToOneField(GeoRasterFileMetaData, related_name="logical_file")
