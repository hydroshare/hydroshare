<<<<<<< HEAD
import os
import logging
import shutil
import subprocess
import zipfile

import xml.etree.ElementTree as ET
from lxml import etree

import gdal
from gdalconst import GA_ReadOnly

from functools import partial, wraps

from django.db import models, transaction
from django.core.exceptions import ValidationError
from django.forms.models import formset_factory
from django.template import Template, Context

from dominate.tags import div, legend, form, button

from hs_core.hydroshare import utils
from hs_core.forms import CoverageTemporalForm, CoverageSpatialForm
from hs_core.models import ResourceFile, CoreMetaData
from hs_core.signals import post_add_raster_aggregation

from hs_geo_raster_resource.models import CellInformation, BandInformation, OriginalCoverage, \
    GeoRasterMetaDataMixin
from hs_geo_raster_resource.forms import BandInfoForm, BaseBandInfoFormSet, BandInfoValidationForm

from hs_file_types import raster_meta_extract
from .base import AbstractFileMetaData, AbstractLogicalFile


class GeoRasterFileMetaData(GeoRasterMetaDataMixin, AbstractFileMetaData):
    # the metadata element models used for this file type are from the raster resource type app
    # use the 'model_app_label' attribute with ContentType, do dynamically find the right element
    # model class from element name (string)
    model_app_label = 'hs_geo_raster_resource'

    @classmethod
    def get_metadata_model_classes(cls):
        metadata_model_classes = super(GeoRasterFileMetaData, cls).get_metadata_model_classes()
        metadata_model_classes['originalcoverage'] = OriginalCoverage
        metadata_model_classes['bandinformation'] = BandInformation
        metadata_model_classes['cellinformation'] = CellInformation
        return metadata_model_classes

    def get_metadata_elements(self):
        elements = super(GeoRasterFileMetaData, self).get_metadata_elements()
        elements += [self.cellInformation, self.originalCoverage]
        elements += list(self.bandInformations.all())
        return elements

    def get_html(self):
        """overrides the base class function to generate html needed to display metadata
        in view mode"""

        html_string = super(GeoRasterFileMetaData, self).get_html()
        if self.spatial_coverage:
            html_string += self.spatial_coverage.get_html()
        if self.originalCoverage:
            html_string += self.originalCoverage.get_html()

        html_string += self.cellInformation.get_html()
        if self.temporal_coverage:
            html_string += self.temporal_coverage.get_html()
        band_legend = legend("Band Information")
        html_string += band_legend.render()
        for band_info in self.bandInformations:
            html_string += band_info.get_html()

        template = Template(html_string)
        context = Context({})
        return template.render(context)

    def get_html_forms(self, dataset_name_form=True, temporal_coverage=True, **kwargs):
        """overrides the base class function to generate html needed for metadata editing"""

        root_div = div("{% load crispy_forms_tags %}")
        with root_div:
            super(GeoRasterFileMetaData, self).get_html_forms()
            with div(id="spatial-coverage-filetype"):
                with form(id="id-spatial-coverage-file-type",
                          cls='hs-coordinates-picker', data_coordinates_type="point",
                          action="{{ coverage_form.action }}",
                          method="post", enctype="multipart/form-data"):
                    div("{% crispy coverage_form %}")
                    with div(cls="row", style="margin-top:10px;"):
                        with div(cls="col-md-offset-10 col-xs-offset-6 "
                                     "col-md-2 col-xs-6"):
                            button("Save changes", type="button",
                                   cls="btn btn-primary pull-right",
                                   style="display: none;")

                div("{% crispy orig_coverage_form %}", cls="content-block")

                div("{% crispy cellinfo_form %}", cls='content-block')

                with div(id="variables", cls="content-block"):
                    div("{% for form in bandinfo_formset_forms %}")
                    with form(id="{{ form.form_id }}", action="{{ form.action }}",
                              method="post", enctype="multipart/form-data", cls='well'):
                        div("{% crispy form %}")
                        with div(cls="row", style="margin-top:10px;"):
                            with div(cls="col-md-offset-10 col-xs-offset-6 "
                                         "col-md-2 col-xs-6"):
                                button("Save changes", type="button",
                                       cls="btn btn-primary pull-right btn-form-submit",
                                       style="display: none;")
                    div("{% endfor %}")

        template = Template(root_div.render())
        context_dict = dict()

        context_dict["orig_coverage_form"] = self.get_original_coverage_form()
        context_dict["cellinfo_form"] = self.get_cellinfo_form()
        temp_cov_form = self.get_temporal_coverage_form()

        update_action = "/hsapi/_internal/GeoRasterLogicalFile/{0}/{1}/{2}/update-file-metadata/"
        create_action = "/hsapi/_internal/GeoRasterLogicalFile/{0}/{1}/add-file-metadata/"
        spatial_cov_form = self.get_spatial_coverage_form(allow_edit=True)
        if self.spatial_coverage:
            form_action = update_action.format(self.logical_file.id, "coverage",
                                               self.spatial_coverage.id)
        else:
            form_action = create_action.format(self.logical_file.id, "coverage")

        spatial_cov_form.action = form_action

        if self.temporal_coverage:
            form_action = update_action.format(self.logical_file.id, "coverage",
                                               self.temporal_coverage.id)
            temp_cov_form.action = form_action
        else:
            form_action = create_action.format(self.logical_file.id, "coverage")
            temp_cov_form.action = form_action

        context_dict["coverage_form"] = spatial_cov_form
        context_dict["temp_form"] = temp_cov_form
        context_dict["bandinfo_formset_forms"] = self.get_bandinfo_formset().forms
        context = Context(context_dict)
        rendered_html = template.render(context)
        return rendered_html

    def get_cellinfo_form(self):
        return self.cellInformation.get_html_form(resource=None)

    def get_original_coverage_form(self):
        return OriginalCoverage.get_html_form(resource=None, element=self.originalCoverage,
                                              file_type=True, allow_edit=False)

    def get_bandinfo_formset(self):
        BandInfoFormSetEdit = formset_factory(
            wraps(BandInfoForm)(partial(BandInfoForm, allow_edit=True)),
            formset=BaseBandInfoFormSet, extra=0)
        bandinfo_formset = BandInfoFormSetEdit(
            initial=list(self.bandInformations.values()), prefix='BandInformation')

        for frm in bandinfo_formset.forms:
            if len(frm.initial) > 0:
                frm.action = "/hsapi/_internal/%s/%s/bandinformation/%s/update-file-metadata/" % (
                    "GeoRasterLogicalFile", self.logical_file.id, frm.initial['id'])
                frm.number = frm.initial['id']

        return bandinfo_formset

    @classmethod
    def validate_element_data(cls, request, element_name):
        """overriding the base class method"""

        if element_name.lower() not in [el_name.lower() for el_name
                                        in cls.get_supported_element_names()]:
            err_msg = "{} is nor a supported metadata element for Geo Raster file type"
            err_msg = err_msg.format(element_name)
            return {'is_valid': False, 'element_data_dict': None, "errors": err_msg}
        element_name = element_name.lower()
        if element_name == 'bandinformation':
            form_data = {}
            for field_name in BandInfoValidationForm().fields:
                matching_key = [key for key in request.POST if '-' + field_name in key][0]
                form_data[field_name] = request.POST[matching_key]
            element_form = BandInfoValidationForm(form_data)
        elif element_name == 'coverage' and 'start' not in request.POST:
            element_form = CoverageSpatialForm(data=request.POST)
        else:
            # element_name must be coverage
            # here we are assuming temporal coverage
            element_form = CoverageTemporalForm(data=request.POST)

        if element_form.is_valid():
            return {'is_valid': True, 'element_data_dict': element_form.cleaned_data}
        else:
            return {'is_valid': False, 'element_data_dict': None, "errors": element_form.errors}

    def get_xml(self, pretty_print=True):
        """Generates ORI+RDF xml for this aggregation metadata"""

        # get the xml root element and the xml element to which contains all other elements
        RDF_ROOT, container_to_add_to = super(GeoRasterFileMetaData, self)._get_xml_containers()

        if self.originalCoverage:
            self.originalCoverage.add_to_xml_container(container_to_add_to)
        if self.cellInformation:
            self.cellInformation.add_to_xml_container(container_to_add_to)
        for bandinfo in self.bandInformations:
            bandinfo.add_to_xml_container(container_to_add_to)

        return CoreMetaData.XML_HEADER + '\n' + etree.tostring(RDF_ROOT,
                                                               pretty_print=pretty_print).decode()


class GeoRasterLogicalFile(AbstractLogicalFile):
    metadata = models.OneToOneField(GeoRasterFileMetaData, related_name="logical_file")
    data_type = "GeographicRaster"

    @classmethod
    def get_allowed_uploaded_file_types(cls):
        """only .zip and .tif file can be set to this logical file group"""
        return [".zip", ".tif", ".tiff"]

    @classmethod
    def get_main_file_type(cls):
        """The main file type for this aggregation"""
        return ".vrt"

    @classmethod
    def get_allowed_storage_file_types(cls):
        """file types allowed in this logical file group are: .tif and .vrt"""
        return [".tiff", ".tif", ".vrt"]

    @staticmethod
    def get_aggregation_display_name():
        return 'Geographic Raster Content: A geographic grid represented by a virtual raster ' \
               'tile (.vrt) file and one or more geotiff (.tif) files'

    @staticmethod
    def get_aggregation_type_name():
        return "GeographicRasterAggregation"

    # used in discovery faceting to aggregate native and composite content types
    @staticmethod
    def get_discovery_content_type():
        """Return a human-readable content type for discovery.
        This must agree between Composite Types and native types.
        """
        return "Geographic Raster"

    @classmethod
    def create(cls, resource):
        """this custom method MUST be used to create an instance of this class"""
        raster_metadata = GeoRasterFileMetaData.objects.create(keywords=[])
        # Note we are not creating the logical file record in DB at this point
        # the caller must save this to DB
        return cls(metadata=raster_metadata, resource=resource)

    @property
    def supports_resource_file_move(self):
        """resource files that are part of this logical file can't be moved"""
        return False

    @property
    def supports_resource_file_add(self):
        """doesn't allow a resource file to be added"""
        return False

    @property
    def supports_resource_file_rename(self):
        """resource files that are part of this logical file can't be renamed"""
        return False

    @property
    def supports_delete_folder_on_zip(self):
        """does not allow the original folder to be deleted upon zipping of that folder"""
        return False

    @classmethod
    def check_files_for_aggregation_type(cls, files):
        """Checks if the specified files can be used to set this aggregation type
        :param  files: a list of ResourceFile objects

        :return If the files meet the requirements of this aggregation type, then returns this
        aggregation class name, otherwise empty string.
        """
        if not files:
            # no files
            return ""

        for fl in files:
            if fl.extension.lower() not in cls.get_allowed_storage_file_types():
                return ""

        # check that there can be only one vrt file
        vrt_files = [f for f in files if f.extension.lower() == ".vrt"]
        if len(vrt_files) > 1:
            return ""

        # check if there are multiple tif files, then there has to be one vrt file
        tif_files = [f for f in files if f.extension.lower() == ".tif" or f.extension.lower() ==
                     ".tiff"]
        if len(tif_files) > 1:
            if len(vrt_files) != 1:
                return ""
        elif not tif_files:
            # there has to be at least one tif file
            return ""

        return cls.__name__

    @classmethod
    def set_file_type(cls, resource, user, file_id=None, folder_path=None):
        """ Creates a GeoRasterLogicalFile (aggregation) from a tif or a zip resource file, or a
        folder """

        log = logging.getLogger()
        res_file, folder_path = cls._validate_set_file_type_inputs(resource, file_id, folder_path)
        file_name = res_file.file_name
        # get file name without the extension - needed for naming the aggregation folder
        base_file_name = file_name[:-len(res_file.extension)]
        file_folder = res_file.file_folder
        aggregation_folder_created = False
        # determine if we need to create a new folder for the aggregation
        create_new_folder = cls._check_create_aggregation_folder(
            selected_res_file=res_file, selected_folder=folder_path,
            aggregation_file_count=1)

        upload_folder = ''
        # get the file from irods to temp dir
        temp_file = utils.get_file_from_irods(res_file)
        temp_dir = os.path.dirname(temp_file)
        res_files_to_delete = []
        raster_folder = folder_path if folder_path is not None else file_folder
        # validate the file
        validation_results = raster_file_validation(raster_file=temp_file, resource=resource,
                                                    raster_folder=raster_folder)

        if not validation_results['error_info']:
            msg = "Geographic raster aggregation. Error when creating aggregation. Error:{}"
            file_type_success = False
            log.info("Geographic raster aggregation validation successful.")
            # extract metadata
            temp_vrt_file_path = [os.path.join(temp_dir, f) for f in os.listdir(temp_dir) if
                                  '.vrt' == os.path.splitext(f)[1]].pop()
            metadata = extract_metadata(temp_vrt_file_path)
            log.info("Geographic raster metadata extraction was successful.")

            with transaction.atomic():
                # create a geo raster logical file object to be associated with resource files
                logical_file = cls.initialize(base_file_name, resource)

                try:
                    if not folder_path:
                        # we are here means aggregation is being created by selecting a file
                        if create_new_folder:
                            # create a folder for the raster file type using the base file name
                            # as the name for the new folder
                            upload_folder = cls._create_aggregation_folder(resource, file_folder,
                                                                           base_file_name)
                            log.info("Folder created:{}".format(upload_folder))
                            aggregation_folder_created = True
                        else:
                            upload_folder = file_folder

                        # create logical file record in DB
                        logical_file.save()
                        if res_file.extension.lower() in [".tiff", ".tif"]:
                            if aggregation_folder_created:
                                tgt_folder = upload_folder

                                # copy any existing raster specific files to the new aggregation
                                # folder and make them part of the logical file
                                files_to_copy = validation_results['raster_resource_files']
                                logical_file.copy_resource_files(resource, files_to_copy,
                                                                 tgt_folder)
                                res_files_to_delete.extend(files_to_copy)
                            else:
                                # make the existing raster specific files part of the
                                # aggregation/file type
                                for raster_res_file in validation_results['raster_resource_files']:
                                    logical_file.add_resource_file(raster_res_file)

                        else:
                            # selected file must be a zip file
                            res_files_to_delete.append(res_file)
                    else:
                        # create logical file record in DB
                        logical_file.save()
                        # user selected a folder to create aggregation
                        upload_folder = folder_path

                        # make all the files in the selected folder as part of the aggregation
                        logical_file.add_resource_files_in_folder(resource, folder_path)

                    # add all new files to resource and make those part of the logical file
                    if validation_results['new_resource_files_to_add']:
                        files_to_add_to_resource = validation_results['new_resource_files_to_add']
                        logical_file.add_files_to_resource(
                            resource=resource, files_to_add=files_to_add_to_resource,
                            upload_folder=upload_folder)
                    log.info("Geographic raster aggregation type - new files were added "
                             "to the resource.")

                    # use the extracted metadata to populate file metadata
                    for element in metadata:
                        # here k is the name of the element
                        # v is a dict of all element attributes/field names and field values
                        k, v = list(element.items())[0]
                        logical_file.metadata.create_element(k, **v)
                    log.info("Geographic raster aggregation type - metadata was saved to DB")
                    logical_file._finalize(user, resource,
                                           folder_created=aggregation_folder_created,
                                           res_files_to_delete=res_files_to_delete,
                                           reset_title=True)

                    file_type_success = True
                    post_add_raster_aggregation.send(
                        sender=AbstractLogicalFile,
                        resource=resource,
                        file=logical_file
                    )
                except Exception as ex:
                    msg = msg.format(ex.message)
                    log.exception(msg)
                finally:
                    # remove temp dir
                    if os.path.isdir(temp_dir):
                        shutil.rmtree(temp_dir)

            if not file_type_success:
                aggregation_from_folder = folder_path is not None
                cls._cleanup_on_fail_to_create_aggregation(user, resource, upload_folder,
                                                           file_folder, aggregation_from_folder)
                raise ValidationError(msg)
        else:
            # remove temp dir
            if os.path.isdir(temp_dir):
                shutil.rmtree(temp_dir)
            err_msg = "Geographic raster aggregation type validation failed. {}".format(
                ' '.join(validation_results['error_info']))
            log.error(err_msg)
            raise ValidationError(err_msg)

    @classmethod
    def get_primary_resouce_file(cls, resource_files):
        """Gets a resource file that has extension .tif from the list of files *resource_files* """

        res_files = [f for f in resource_files if f.extension.lower() == '.tif' or
                     f.extension.lower() == '.tiff']
        return res_files[0] if res_files else None

    def create_aggregation_xml_documents(self, create_map_xml=True):
        super(GeoRasterLogicalFile, self).create_aggregation_xml_documents(create_map_xml)
        self.metadata.is_dirty = False
        self.metadata.save()


def raster_file_validation(raster_file, resource, raster_folder=None):
    """ Validates if the relevant files are valid for raster aggregation or raster resource type

    :param  raster_file: a temp file (extension tif or zip) retrieved from irods and stored on temp
    dir in django
    :param  raster_folder: (optional) folder in which raster file exists on irods.
    :param  resource: an instance of CompositeResource or GeoRasterResource in which
    raster_file exits.

    :return A list of error messages and a list of file paths for all files that belong to raster
    """

    error_info = []
    new_resource_files_to_add = []
    raster_resource_files = []
    create_vrt = True
    validation_results = {'error_info': error_info,
                          'new_resource_files_to_add': new_resource_files_to_add,
                          'raster_resource_files': raster_resource_files,
                          'vrt_created': create_vrt}
    file_name_part, ext = os.path.splitext(os.path.basename(raster_file))
    ext = ext.lower()

    if ext == '.tif' or ext == '.tiff':
        res_files = ResourceFile.list_folder(resource=resource, folder=raster_folder,
                                             sub_folders=False)

        # check if there is already a vrt file in that folder
        vrt_files = [f for f in res_files if f.extension.lower() == ".vrt"]
        tif_files = [f for f in res_files if f.extension.lower() == ".tif" or
                     f.extension.lower() == ".tiff"]
        if vrt_files:
            if len(vrt_files) > 1:
                error_info.append("More than one vrt file was found.")
                return validation_results
            create_vrt = False
        elif len(tif_files) != 1:
            # if there are more than one tif file and no vrt file, then we just use the
            # selected tif file to create the aggregation in case of composite resource
            if resource.resource_type == "CompositeResource":
                tif_files = [tif_file for tif_file in tif_files if
                             raster_file.endswith(tif_file.file_name)]
            else:
                # if there are more than one tif file, there needs to be one vrt file
                error_info.append("A vrt file is missing.")
                return validation_results

        raster_resource_files.extend(vrt_files)
        raster_resource_files.extend(tif_files)

        if vrt_files:
            temp_dir = os.path.dirname(raster_file)
            temp_vrt_file = utils.get_file_from_irods(vrt_files[0], temp_dir)
        else:
            # create the .vrt file
            try:
                temp_vrt_file = create_vrt_file(raster_file)
            except Exception as ex:
                error_info.append(ex.message)
            else:
                if os.path.isfile(temp_vrt_file):
                    new_resource_files_to_add.append(temp_vrt_file)

    elif ext == '.zip':
        try:
            extract_file_paths = _explode_raster_zip_file(raster_file)
        except Exception as ex:
            error_info.append(ex.message)
        else:
            if extract_file_paths:
                new_resource_files_to_add.extend(extract_file_paths)
    else:
        error_info.append("Invalid file mime type found.")

    if not error_info:
        if ext == ".zip":
            # in case of zip, there needs to be more than one file extracted out of the zip file
            if len(new_resource_files_to_add) < 2:
                error_info.append("Invalid zip file. Seems to contain only one file. "
                                  "Multiple tif files are expected.")
                return validation_results

            files_ext = [os.path.splitext(path)[1].lower() for path in new_resource_files_to_add]
            if files_ext.count('.vrt') > 1:
                error_info.append("Invalid zip file. Seems to contain multiple vrt files.")
                return validation_results
            elif files_ext.count('.vrt') == 0:
                error_info.append("Invalid zip file. No vrt file was found.")
                return validation_results
            elif files_ext.count('.tif') + files_ext.count('.tiff') < 1:
                error_info.append("Invalid zip file. No tif/tiff file was found.")
                return validation_results

            # check if there are files that are not raster related
            non_raster_files = [f_ext for f_ext in files_ext if f_ext
                                not in ('.tif', '.tiff', '.vrt')]
            if non_raster_files:
                error_info.append("Invalid zip file. Contains files that are not raster related.")
                return validation_results

            temp_vrt_file = new_resource_files_to_add[files_ext.index('.vrt')]

        # validate vrt file if we didn't create it
        if ext == '.zip' or not create_vrt:
            raster_dataset = gdal.Open(temp_vrt_file, GA_ReadOnly)
            if raster_dataset is None:
                error_info.append('Failed to open the vrt file.')
                return validation_results

            # check if the vrt file is valid
            try:
                raster_dataset.RasterXSize
                raster_dataset.RasterYSize
                raster_dataset.RasterCount
            except AttributeError:
                error_info.append('Raster size and band information are missing.')
                return validation_results

            # check if the raster file numbers and names are valid in vrt file
            with open(temp_vrt_file, 'r') as vrt_file:
                vrt_string = vrt_file.read()
                root = ET.fromstring(vrt_string)
                file_names_in_vrt = [file_name.text for file_name in root.iter('SourceFilename')]

            if ext == '.zip':
                file_names = [os.path.basename(path) for path in new_resource_files_to_add]
            else:
                file_names = [f.file_name for f in raster_resource_files]

            file_names = [f_name for f_name in file_names if not f_name.endswith('.vrt')]

            if len(file_names) > len(file_names_in_vrt):
                msg = 'One or more additional tif files were found which are not listed in ' \
                      'the provided {} file.'
                msg = msg.format(os.path.basename(temp_vrt_file))
                error_info.append(msg)
            else:
                for vrt_ref_raster_name in file_names_in_vrt:
                    if vrt_ref_raster_name in file_names \
                            or (os.path.split(vrt_ref_raster_name)[0] == '.' and
                                os.path.split(vrt_ref_raster_name)[1] in file_names):
                        continue
                    elif os.path.basename(vrt_ref_raster_name) in file_names:
                        msg = "Please specify {} as {} in the .vrt file, because it will " \
                              "be saved in the same folder with .vrt file in HydroShare."
                        msg = msg.format(vrt_ref_raster_name, os.path.basename(vrt_ref_raster_name))
                        error_info.append(msg)
                        break
                    else:
                        msg = "The file {tif} which is listed in the {vrt} file is missing."
                        msg = msg.format(tif=os.path.basename(vrt_ref_raster_name),
                                         vrt=os.path.basename(temp_vrt_file))
                        error_info.append(msg)
                        break

    return validation_results


def extract_metadata(temp_vrt_file_path):
    metadata = []
    res_md_dict = raster_meta_extract.get_raster_meta_dict(temp_vrt_file_path)
    wgs_cov_info = res_md_dict['spatial_coverage_info']['wgs84_coverage_info']
    # add core metadata coverage - box
    if wgs_cov_info:
        box = {'coverage': {'type': 'box', 'value': wgs_cov_info}}
        metadata.append(box)

    # Save extended meta spatial reference
    orig_cov_info = res_md_dict['spatial_coverage_info']['original_coverage_info']

    # Here the assumption is that if there is no value for the 'northlimit' then there is no value
    # for the bounding box
    if orig_cov_info['northlimit'] is not None:
        ori_cov = {'OriginalCoverage': {'value': orig_cov_info}}
        metadata.append(ori_cov)

    # Save extended meta cell info
    res_md_dict['cell_info']['name'] = os.path.basename(temp_vrt_file_path)
    metadata.append({'CellInformation': res_md_dict['cell_info']})

    # Save extended meta band info
    for band_info in list(res_md_dict['band_info'].values()):
        metadata.append({'BandInformation': band_info})
    return metadata


def create_vrt_file(tif_file):
    """ tif_file exists in temp directory - retrieved from irods """

    log = logging.getLogger()

    # create vrt file
    temp_dir = os.path.dirname(tif_file)
    tif_file_name = os.path.basename(tif_file)
    vrt_file_path = os.path.join(temp_dir, os.path.splitext(tif_file_name)[0] + '.vrt')

    with open(os.devnull, 'w') as fp:
        subprocess.Popen(['gdal_translate', '-of', 'VRT', tif_file, vrt_file_path],
                         stdout=fp,
                         stderr=fp).wait()  # need to wait

    # edit VRT contents
    try:
        tree = ET.parse(vrt_file_path)
        root = tree.getroot()
        for element in root.iter('SourceFilename'):
            element.text = tif_file_name
            element.attrib['relativeToVRT'] = '1'

        tree.write(vrt_file_path)

    except Exception as ex:
        log.exception("Failed to create/write to vrt file. Error:{}".format(ex.message))
        raise Exception("Failed to create/write to vrt file")

    return vrt_file_path


def _explode_raster_zip_file(zip_file):
    """ zip_file exists in temp directory - retrieved from irods """

    log = logging.getLogger()
    temp_dir = os.path.dirname(zip_file)
    try:
        zf = zipfile.ZipFile(zip_file, 'r')
        zf.extractall(temp_dir)
        zf.close()

        # get all the file abs names in temp_dir
        extract_file_paths = []
        for dirpath, _, filenames in os.walk(temp_dir):
            for name in filenames:
                file_path = os.path.abspath(os.path.join(dirpath, name))
                file_ext = os.path.splitext(os.path.basename(file_path))[1]
                file_ext = file_ext.lower()
                if file_ext in GeoRasterLogicalFile.get_allowed_storage_file_types():
                    shutil.move(file_path, os.path.join(temp_dir, name))
                    extract_file_paths.append(os.path.join(temp_dir, os.path.basename(file_path)))

    except Exception as ex:
        log.exception("Failed to unzip. Error:{}".format(ex.message))
        raise ex

    return extract_file_paths
=======
import os
import logging
import shutil
import subprocess
import zipfile

import xml.etree.ElementTree as ET
from lxml import etree

import gdal
from gdalconst import GA_ReadOnly

from functools import partial, wraps

from django.db import models, transaction
from django.core.exceptions import ValidationError
from django.forms.models import formset_factory
from django.template import Template, Context

from dominate.tags import div, legend, form, button

from hs_core.hydroshare import utils
from hs_core.forms import CoverageTemporalForm, CoverageSpatialForm
from hs_core.models import ResourceFile, CoreMetaData
from hs_core.signals import post_add_raster_aggregation

from hs_geo_raster_resource.models import CellInformation, BandInformation, OriginalCoverage, \
    GeoRasterMetaDataMixin
from hs_geo_raster_resource.forms import BandInfoForm, BaseBandInfoFormSet, BandInfoValidationForm

from hs_file_types import raster_meta_extract
from base import AbstractFileMetaData, AbstractLogicalFile, FileTypeContext


class GeoRasterFileMetaData(GeoRasterMetaDataMixin, AbstractFileMetaData):
    # the metadata element models used for this file type are from the raster resource type app
    # use the 'model_app_label' attribute with ContentType, do dynamically find the right element
    # model class from element name (string)
    model_app_label = 'hs_geo_raster_resource'

    @classmethod
    def get_metadata_model_classes(cls):
        metadata_model_classes = super(GeoRasterFileMetaData, cls).get_metadata_model_classes()
        metadata_model_classes['originalcoverage'] = OriginalCoverage
        metadata_model_classes['bandinformation'] = BandInformation
        metadata_model_classes['cellinformation'] = CellInformation
        return metadata_model_classes

    def get_metadata_elements(self):
        elements = super(GeoRasterFileMetaData, self).get_metadata_elements()
        elements += [self.cellInformation, self.originalCoverage]
        elements += list(self.bandInformations.all())
        return elements

    def get_html(self):
        """overrides the base class function to generate html needed to display metadata
        in view mode"""

        html_string = super(GeoRasterFileMetaData, self).get_html()
        if self.spatial_coverage:
            html_string += self.spatial_coverage.get_html()
        if self.originalCoverage:
            html_string += self.originalCoverage.get_html()

        html_string += self.cellInformation.get_html()
        if self.temporal_coverage:
            html_string += self.temporal_coverage.get_html()
        band_legend = legend("Band Information")
        html_string += band_legend.render()
        for band_info in self.bandInformations:
            html_string += band_info.get_html()

        template = Template(html_string)
        context = Context({})
        return template.render(context)

    def get_html_forms(self, dataset_name_form=True, temporal_coverage=True, **kwargs):
        """overrides the base class function to generate html needed for metadata editing"""

        root_div = div("{% load crispy_forms_tags %}")
        with root_div:
            super(GeoRasterFileMetaData, self).get_html_forms()
            with div(id="spatial-coverage-filetype"):
                with form(id="id-spatial-coverage-file-type",
                          cls='hs-coordinates-picker', data_coordinates_type="point",
                          action="{{ coverage_form.action }}",
                          method="post", enctype="multipart/form-data"):
                    div("{% crispy coverage_form %}")
                    with div(cls="row", style="margin-top:10px;"):
                        with div(cls="col-md-offset-10 col-xs-offset-6 "
                                     "col-md-2 col-xs-6"):
                            button("Save changes", type="button",
                                   cls="btn btn-primary pull-right",
                                   style="display: none;")

                div("{% crispy orig_coverage_form %}", cls="content-block")

                div("{% crispy cellinfo_form %}", cls='content-block')

                with div(id="variables", cls="content-block"):
                    div("{% for form in bandinfo_formset_forms %}")
                    with form(id="{{ form.form_id }}", action="{{ form.action }}",
                              method="post", enctype="multipart/form-data", cls='well'):
                        div("{% crispy form %}")
                        with div(cls="row", style="margin-top:10px;"):
                            with div(cls="col-md-offset-10 col-xs-offset-6 "
                                         "col-md-2 col-xs-6"):
                                button("Save changes", type="button",
                                       cls="btn btn-primary pull-right btn-form-submit",
                                       style="display: none;")
                    div("{% endfor %}")

        template = Template(root_div.render())
        context_dict = dict()

        context_dict["orig_coverage_form"] = self.get_original_coverage_form()
        context_dict["cellinfo_form"] = self.get_cellinfo_form()
        temp_cov_form = self.get_temporal_coverage_form()

        update_action = "/hsapi/_internal/GeoRasterLogicalFile/{0}/{1}/{2}/update-file-metadata/"
        create_action = "/hsapi/_internal/GeoRasterLogicalFile/{0}/{1}/add-file-metadata/"
        spatial_cov_form = self.get_spatial_coverage_form(allow_edit=True)
        if self.spatial_coverage:
            form_action = update_action.format(self.logical_file.id, "coverage",
                                               self.spatial_coverage.id)
        else:
            form_action = create_action.format(self.logical_file.id, "coverage")

        spatial_cov_form.action = form_action

        if self.temporal_coverage:
            form_action = update_action.format(self.logical_file.id, "coverage",
                                               self.temporal_coverage.id)
            temp_cov_form.action = form_action
        else:
            form_action = create_action.format(self.logical_file.id, "coverage")
            temp_cov_form.action = form_action

        context_dict["coverage_form"] = spatial_cov_form
        context_dict["temp_form"] = temp_cov_form
        context_dict["bandinfo_formset_forms"] = self.get_bandinfo_formset().forms
        context = Context(context_dict)
        rendered_html = template.render(context)
        return rendered_html

    def get_cellinfo_form(self):
        return self.cellInformation.get_html_form(resource=None)

    def get_original_coverage_form(self):
        return OriginalCoverage.get_html_form(resource=None, element=self.originalCoverage,
                                              file_type=True, allow_edit=False)

    def get_bandinfo_formset(self):
        BandInfoFormSetEdit = formset_factory(
            wraps(BandInfoForm)(partial(BandInfoForm, allow_edit=True)),
            formset=BaseBandInfoFormSet, extra=0)
        bandinfo_formset = BandInfoFormSetEdit(
            initial=self.bandInformations.values(), prefix='BandInformation')

        for frm in bandinfo_formset.forms:
            if len(frm.initial) > 0:
                frm.action = "/hsapi/_internal/%s/%s/bandinformation/%s/update-file-metadata/" % (
                    "GeoRasterLogicalFile", self.logical_file.id, frm.initial['id'])
                frm.number = frm.initial['id']

        return bandinfo_formset

    @classmethod
    def validate_element_data(cls, request, element_name):
        """overriding the base class method"""

        if element_name.lower() not in [el_name.lower() for el_name
                                        in cls.get_supported_element_names()]:
            err_msg = "{} is nor a supported metadata element for Geo Raster file type"
            err_msg = err_msg.format(element_name)
            return {'is_valid': False, 'element_data_dict': None, "errors": err_msg}
        element_name = element_name.lower()
        if element_name == 'bandinformation':
            form_data = {}
            for field_name in BandInfoValidationForm().fields:
                matching_key = [key for key in request.POST if '-' + field_name in key][0]
                form_data[field_name] = request.POST[matching_key]
            element_form = BandInfoValidationForm(form_data)
        elif element_name == 'coverage' and 'start' not in request.POST:
            element_form = CoverageSpatialForm(data=request.POST)
        else:
            # element_name must be coverage
            # here we are assuming temporal coverage
            element_form = CoverageTemporalForm(data=request.POST)

        if element_form.is_valid():
            return {'is_valid': True, 'element_data_dict': element_form.cleaned_data}
        else:
            return {'is_valid': False, 'element_data_dict': None, "errors": element_form.errors}

    def get_xml(self, pretty_print=True):
        """Generates ORI+RDF xml for this aggregation metadata"""

        # get the xml root element and the xml element to which contains all other elements
        RDF_ROOT, container_to_add_to = super(GeoRasterFileMetaData, self)._get_xml_containers()

        if self.originalCoverage:
            self.originalCoverage.add_to_xml_container(container_to_add_to)
        if self.cellInformation:
            self.cellInformation.add_to_xml_container(container_to_add_to)
        for bandinfo in self.bandInformations:
            bandinfo.add_to_xml_container(container_to_add_to)

        return CoreMetaData.XML_HEADER + '\n' + etree.tostring(RDF_ROOT, encoding='UTF-8',
                                                               pretty_print=pretty_print)


class GeoRasterLogicalFile(AbstractLogicalFile):
    metadata = models.OneToOneField(GeoRasterFileMetaData, related_name="logical_file")
    data_type = "GeographicRaster"

    @classmethod
    def get_allowed_uploaded_file_types(cls):
        """only .zip and .tif file can be set to this logical file group"""
        return [".zip", ".tif", ".tiff"]

    @classmethod
    def get_main_file_type(cls):
        """The main file type for this aggregation"""
        return ".vrt"

    @classmethod
    def get_allowed_storage_file_types(cls):
        """file types allowed in this logical file group are: .tif and .vrt"""
        return [".tiff", ".tif", ".vrt"]

    @staticmethod
    def get_aggregation_display_name():
        return 'Geographic Raster Content: A geographic grid represented by a virtual raster ' \
               'tile (.vrt) file and one or more geotiff (.tif) files'

    @staticmethod
    def get_aggregation_type_name():
        return "GeographicRasterAggregation"

    # used in discovery faceting to aggregate native and composite content types
    @staticmethod
    def get_discovery_content_type():
        """Return a human-readable content type for discovery.
        This must agree between Composite Types and native types.
        """
        return "Geographic Raster"

    @classmethod
    def create(cls, resource):
        """this custom method MUST be used to create an instance of this class"""
        raster_metadata = GeoRasterFileMetaData.objects.create(keywords=[])
        # Note we are not creating the logical file record in DB at this point
        # the caller must save this to DB
        return cls(metadata=raster_metadata, resource=resource)

    @property
    def supports_resource_file_move(self):
        """resource files that are part of this logical file can't be moved"""
        return False

    @property
    def supports_resource_file_add(self):
        """doesn't allow a resource file to be added"""
        return False

    @property
    def supports_resource_file_rename(self):
        """resource files that are part of this logical file can't be renamed"""
        return False

    @property
    def supports_delete_folder_on_zip(self):
        """does not allow the original folder to be deleted upon zipping of that folder"""
        return False

    @classmethod
    def check_files_for_aggregation_type(cls, files):
        """Checks if the specified files can be used to set this aggregation type
        :param  files: a list of ResourceFile objects

        :return If the files meet the requirements of this aggregation type, then returns this
        aggregation class name, otherwise empty string.
        """
        if not files:
            # no files
            return ""

        for fl in files:
            if fl.extension.lower() not in cls.get_allowed_storage_file_types():
                return ""

        # check that there can be only one vrt file
        vrt_files = [f for f in files if f.extension.lower() == ".vrt"]
        if len(vrt_files) > 1:
            return ""

        # check if there are multiple tif files, then there has to be one vrt file
        tif_files = [f for f in files if f.extension.lower() == ".tif" or f.extension.lower() ==
                     ".tiff"]
        if len(tif_files) > 1:
            if len(vrt_files) != 1:
                return ""
        elif not tif_files:
            # there has to be at least one tif file
            return ""

        return cls.__name__

    @classmethod
    def set_file_type(cls, resource, user, file_id=None, folder_path=None):
        """ Creates a GeoRasterLogicalFile (aggregation) from a tif or a zip resource file """

        log = logging.getLogger()
        with FileTypeContext(aggr_cls=cls, user=user, resource=resource, file_id=file_id,
                             folder_path=folder_path,
                             post_aggr_signal=post_add_raster_aggregation,
                             is_temp_file=True) as ft_ctx:

            res_file = ft_ctx.res_file
            file_name = res_file.file_name
            # get file name without the extension - needed for naming the aggregation folder
            base_file_name = file_name[:-len(res_file.extension)]
            file_folder = res_file.file_folder
            upload_folder = file_folder
            temp_file = ft_ctx.temp_file
            temp_dir = ft_ctx.temp_dir

            raster_folder = folder_path if folder_path is not None else file_folder
            # validate the file
            validation_results = raster_file_validation(raster_file=temp_file, resource=resource,
                                                        raster_folder=raster_folder)

            if not validation_results['error_info']:
                msg = "Geographic raster aggregation. Error when creating aggregation. Error:{}"
                file_type_success = False
                log.info("Geographic raster aggregation validation successful.")
                # extract metadata
                temp_vrt_file_path = [os.path.join(temp_dir, f) for f in os.listdir(temp_dir) if
                                      '.vrt' == os.path.splitext(f)[1]].pop()
                metadata = extract_metadata(temp_vrt_file_path)
                log.info("Geographic raster metadata extraction was successful.")

                with transaction.atomic():
                    try:
                        res_files = validation_results['raster_resource_files']
                        files_to_upload = validation_results['new_resource_files_to_add']
                        # create a raster aggregation
                        logical_file = cls.create_aggregation(dataset_name=base_file_name,
                                                              resource=resource,
                                                              res_files=res_files,
                                                              new_files_to_upload=files_to_upload,
                                                              folder_path=upload_folder)

                        log.info("Geographic raster aggregation type - new files were added "
                                 "to the resource.")

                        # use the extracted metadata to populate file metadata
                        for element in metadata:
                            # here k is the name of the element
                            # v is a dict of all element attributes/field names and field values
                            k, v = element.items()[0]
                            logical_file.metadata.create_element(k, **v)
                        log.info("Geographic raster aggregation type - metadata was saved to DB")

                        file_type_success = True
                        ft_ctx.logical_file = logical_file
                    except Exception as ex:
                        msg = msg.format(ex.message)
                        log.exception(msg)

                if not file_type_success:
                    raise ValidationError(msg)
            else:
                err_msg = "Geographic raster aggregation type validation failed. {}".format(
                    ' '.join(validation_results['error_info']))
                log.error(err_msg)
                raise ValidationError(err_msg)

    @classmethod
    def get_primary_resouce_file(cls, resource_files):
        """Gets a resource file that has extension .vrt (if exists) otherwsie 'tif'
        from the list of files *resource_files* """

        res_files = [f for f in resource_files if f.extension.lower() == '.vrt']
        if not res_files:
            res_files = [f for f in resource_files if f.extension.lower() in ('.tif', 'tiff')]

        return res_files[0] if res_files else None

    def create_aggregation_xml_documents(self, create_map_xml=True):
        super(GeoRasterLogicalFile, self).create_aggregation_xml_documents(create_map_xml)
        self.metadata.is_dirty = False
        self.metadata.save()


def raster_file_validation(raster_file, resource, raster_folder=None):
    """ Validates if the relevant files are valid for raster aggregation or raster resource type

    :param  raster_file: a temp file (extension tif or zip) retrieved from irods and stored on temp
    dir in django
    :param  raster_folder: (optional) folder in which raster file exists on irods.
    :param  resource: an instance of CompositeResource or GeoRasterResource in which
    raster_file exits.

    :return A list of error messages and a list of file paths for all files that belong to raster
    """

    error_info = []
    new_resource_files_to_add = []
    raster_resource_files = []
    create_vrt = True
    validation_results = {'error_info': error_info,
                          'new_resource_files_to_add': new_resource_files_to_add,
                          'raster_resource_files': raster_resource_files,
                          'vrt_created': create_vrt}
    file_name_part, ext = os.path.splitext(os.path.basename(raster_file))
    ext = ext.lower()

    if ext == '.tif' or ext == '.tiff':
        res_files = ResourceFile.list_folder(resource=resource, folder=raster_folder,
                                             sub_folders=False)

        # check if there is already a vrt file in that folder
        vrt_files = [f for f in res_files if f.extension.lower() == ".vrt"]
        tif_files = [f for f in res_files if f.extension.lower() == ".tif" or
                     f.extension.lower() == ".tiff"]
        if vrt_files:
            if len(vrt_files) > 1:
                error_info.append("More than one vrt file was found.")
                return validation_results
            create_vrt = False
        elif len(tif_files) != 1:
            # if there are more than one tif file and no vrt file, then we just use the
            # selected tif file to create the aggregation in case of composite resource
            if resource.resource_type == "CompositeResource":
                tif_files = [tif_file for tif_file in tif_files if
                             raster_file.endswith(tif_file.file_name)]
            else:
                # if there are more than one tif file, there needs to be one vrt file
                error_info.append("A vrt file is missing.")
                return validation_results

        raster_resource_files.extend(vrt_files)
        raster_resource_files.extend(tif_files)

        if vrt_files:
            temp_dir = os.path.dirname(raster_file)
            temp_vrt_file = utils.get_file_from_irods(vrt_files[0], temp_dir)
        else:
            # create the .vrt file
            try:
                temp_vrt_file = create_vrt_file(raster_file)
            except Exception as ex:
                error_info.append(ex.message)
            else:
                if os.path.isfile(temp_vrt_file):
                    new_resource_files_to_add.append(temp_vrt_file)

    elif ext == '.zip':
        try:
            extract_file_paths = _explode_raster_zip_file(raster_file)
        except Exception as ex:
            error_info.append(ex.message)
        else:
            if extract_file_paths:
                new_resource_files_to_add.extend(extract_file_paths)
    else:
        error_info.append("Invalid file mime type found.")

    if not error_info:
        if ext == ".zip":
            # in case of zip, there needs to be more than one file extracted out of the zip file
            if len(new_resource_files_to_add) < 2:
                error_info.append("Invalid zip file. Seems to contain only one file. "
                                  "Multiple tif files are expected.")
                return validation_results

            files_ext = [os.path.splitext(path)[1].lower() for path in new_resource_files_to_add]
            if files_ext.count('.vrt') > 1:
                error_info.append("Invalid zip file. Seems to contain multiple vrt files.")
                return validation_results
            elif files_ext.count('.vrt') == 0:
                error_info.append("Invalid zip file. No vrt file was found.")
                return validation_results
            elif files_ext.count('.tif') + files_ext.count('.tiff') < 1:
                error_info.append("Invalid zip file. No tif/tiff file was found.")
                return validation_results

            # check if there are files that are not raster related
            non_raster_files = [f_ext for f_ext in files_ext if f_ext
                                not in ('.tif', '.tiff', '.vrt')]
            if non_raster_files:
                error_info.append("Invalid zip file. Contains files that are not raster related.")
                return validation_results

            temp_vrt_file = new_resource_files_to_add[files_ext.index('.vrt')]

        # validate vrt file if we didn't create it
        if ext == '.zip' or not create_vrt:
            raster_dataset = gdal.Open(temp_vrt_file, GA_ReadOnly)
            if raster_dataset is None:
                error_info.append('Failed to open the vrt file.')
                return validation_results

            # check if the vrt file is valid
            try:
                raster_dataset.RasterXSize
                raster_dataset.RasterYSize
                raster_dataset.RasterCount
            except AttributeError:
                error_info.append('Raster size and band information are missing.')
                return validation_results

            # check if the raster file numbers and names are valid in vrt file
            with open(temp_vrt_file, 'r') as vrt_file:
                vrt_string = vrt_file.read()
                root = ET.fromstring(vrt_string)
                file_names_in_vrt = [file_name.text for file_name in root.iter('SourceFilename')]

            if ext == '.zip':
                file_names = [os.path.basename(path) for path in new_resource_files_to_add]
            else:
                file_names = [f.file_name for f in raster_resource_files]

            file_names = [f_name for f_name in file_names if not f_name.endswith('.vrt')]

            if len(file_names) > len(file_names_in_vrt):
                msg = 'One or more additional tif files were found which are not listed in ' \
                      'the provided {} file.'
                msg = msg.format(os.path.basename(temp_vrt_file))
                error_info.append(msg)
            else:
                for vrt_ref_raster_name in file_names_in_vrt:
                    if vrt_ref_raster_name in file_names \
                            or (os.path.split(vrt_ref_raster_name)[0] == '.' and
                                os.path.split(vrt_ref_raster_name)[1] in file_names):
                        continue
                    elif os.path.basename(vrt_ref_raster_name) in file_names:
                        msg = "Please specify {} as {} in the .vrt file, because it will " \
                              "be saved in the same folder with .vrt file in HydroShare."
                        msg = msg.format(vrt_ref_raster_name, os.path.basename(vrt_ref_raster_name))
                        error_info.append(msg)
                        break
                    else:
                        msg = "The file {tif} which is listed in the {vrt} file is missing."
                        msg = msg.format(tif=os.path.basename(vrt_ref_raster_name),
                                         vrt=os.path.basename(temp_vrt_file))
                        error_info.append(msg)
                        break

    return validation_results


def extract_metadata(temp_vrt_file_path):
    metadata = []
    res_md_dict = raster_meta_extract.get_raster_meta_dict(temp_vrt_file_path)
    wgs_cov_info = res_md_dict['spatial_coverage_info']['wgs84_coverage_info']
    # add core metadata coverage - box
    if wgs_cov_info:
        box = {'coverage': {'type': 'box', 'value': wgs_cov_info}}
        metadata.append(box)

    # Save extended meta spatial reference
    orig_cov_info = res_md_dict['spatial_coverage_info']['original_coverage_info']

    # Here the assumption is that if there is no value for the 'northlimit' then there is no value
    # for the bounding box
    if orig_cov_info['northlimit'] is not None:
        ori_cov = {'OriginalCoverage': {'value': orig_cov_info}}
        metadata.append(ori_cov)

    # Save extended meta cell info
    res_md_dict['cell_info']['name'] = os.path.basename(temp_vrt_file_path)
    metadata.append({'CellInformation': res_md_dict['cell_info']})

    # Save extended meta band info
    for band_info in res_md_dict['band_info'].values():
        metadata.append({'BandInformation': band_info})
    return metadata


def create_vrt_file(tif_file):
    """ tif_file exists in temp directory - retrieved from irods """

    log = logging.getLogger()

    # create vrt file
    temp_dir = os.path.dirname(tif_file)
    tif_file_name = os.path.basename(tif_file)
    vrt_file_path = os.path.join(temp_dir, os.path.splitext(tif_file_name)[0] + '.vrt')

    with open(os.devnull, 'w') as fp:
        subprocess.Popen(['gdal_translate', '-of', 'VRT', tif_file, vrt_file_path],
                         stdout=fp,
                         stderr=fp).wait()  # need to wait

    # edit VRT contents
    try:
        tree = ET.parse(vrt_file_path)
        root = tree.getroot()
        for element in root.iter('SourceFilename'):
            element.text = tif_file_name
            element.attrib['relativeToVRT'] = '1'

        tree.write(vrt_file_path)

    except Exception as ex:
        log.exception("Failed to create/write to vrt file. Error:{}".format(ex.message))
        raise Exception("Failed to create/write to vrt file")

    return vrt_file_path


def _explode_raster_zip_file(zip_file):
    """ zip_file exists in temp directory - retrieved from irods """

    log = logging.getLogger()
    temp_dir = os.path.dirname(zip_file)
    try:
        zf = zipfile.ZipFile(zip_file, 'r')
        zf.extractall(temp_dir)
        zf.close()

        # get all the file abs names in temp_dir
        extract_file_paths = []
        for dirpath, _, filenames in os.walk(temp_dir):
            for name in filenames:
                file_path = os.path.abspath(os.path.join(dirpath, name))
                file_ext = os.path.splitext(os.path.basename(file_path))[1]
                file_ext = file_ext.lower()
                if file_ext in GeoRasterLogicalFile.get_allowed_storage_file_types():
                    shutil.move(file_path, os.path.join(temp_dir, name))
                    extract_file_paths.append(os.path.join(temp_dir, os.path.basename(file_path)))

    except Exception as ex:
        log.exception("Failed to unzip. Error:{}".format(ex.message))
        raise ex

    return extract_file_paths
>>>>>>> a0e92696
<|MERGE_RESOLUTION|>--- conflicted
+++ resolved
@@ -1,4 +1,3 @@
-<<<<<<< HEAD
 import os
 import logging
 import shutil
@@ -30,7 +29,7 @@
 from hs_geo_raster_resource.forms import BandInfoForm, BaseBandInfoFormSet, BandInfoValidationForm
 
 from hs_file_types import raster_meta_extract
-from .base import AbstractFileMetaData, AbstractLogicalFile
+from base import AbstractFileMetaData, AbstractLogicalFile, FileTypeContext
 
 
 class GeoRasterFileMetaData(GeoRasterMetaDataMixin, AbstractFileMetaData):
@@ -156,7 +155,7 @@
             wraps(BandInfoForm)(partial(BandInfoForm, allow_edit=True)),
             formset=BaseBandInfoFormSet, extra=0)
         bandinfo_formset = BandInfoFormSetEdit(
-            initial=list(self.bandInformations.values()), prefix='BandInformation')
+            initial=self.bandInformations.values(), prefix='BandInformation')
 
         for frm in bandinfo_formset.forms:
             if len(frm.initial) > 0:
@@ -207,8 +206,8 @@
         for bandinfo in self.bandInformations:
             bandinfo.add_to_xml_container(container_to_add_to)
 
-        return CoreMetaData.XML_HEADER + '\n' + etree.tostring(RDF_ROOT,
-                                                               pretty_print=pretty_print).decode()
+        return CoreMetaData.XML_HEADER + '\n' + etree.tostring(RDF_ROOT, encoding='UTF-8',
+                                                               pretty_print=pretty_print)
 
 
 class GeoRasterLogicalFile(AbstractLogicalFile):
@@ -310,143 +309,83 @@
 
     @classmethod
     def set_file_type(cls, resource, user, file_id=None, folder_path=None):
-        """ Creates a GeoRasterLogicalFile (aggregation) from a tif or a zip resource file, or a
-        folder """
+        """ Creates a GeoRasterLogicalFile (aggregation) from a tif or a zip resource file """
 
         log = logging.getLogger()
-        res_file, folder_path = cls._validate_set_file_type_inputs(resource, file_id, folder_path)
-        file_name = res_file.file_name
-        # get file name without the extension - needed for naming the aggregation folder
-        base_file_name = file_name[:-len(res_file.extension)]
-        file_folder = res_file.file_folder
-        aggregation_folder_created = False
-        # determine if we need to create a new folder for the aggregation
-        create_new_folder = cls._check_create_aggregation_folder(
-            selected_res_file=res_file, selected_folder=folder_path,
-            aggregation_file_count=1)
-
-        upload_folder = ''
-        # get the file from irods to temp dir
-        temp_file = utils.get_file_from_irods(res_file)
-        temp_dir = os.path.dirname(temp_file)
-        res_files_to_delete = []
-        raster_folder = folder_path if folder_path is not None else file_folder
-        # validate the file
-        validation_results = raster_file_validation(raster_file=temp_file, resource=resource,
-                                                    raster_folder=raster_folder)
-
-        if not validation_results['error_info']:
-            msg = "Geographic raster aggregation. Error when creating aggregation. Error:{}"
-            file_type_success = False
-            log.info("Geographic raster aggregation validation successful.")
-            # extract metadata
-            temp_vrt_file_path = [os.path.join(temp_dir, f) for f in os.listdir(temp_dir) if
-                                  '.vrt' == os.path.splitext(f)[1]].pop()
-            metadata = extract_metadata(temp_vrt_file_path)
-            log.info("Geographic raster metadata extraction was successful.")
-
-            with transaction.atomic():
-                # create a geo raster logical file object to be associated with resource files
-                logical_file = cls.initialize(base_file_name, resource)
-
-                try:
-                    if not folder_path:
-                        # we are here means aggregation is being created by selecting a file
-                        if create_new_folder:
-                            # create a folder for the raster file type using the base file name
-                            # as the name for the new folder
-                            upload_folder = cls._create_aggregation_folder(resource, file_folder,
-                                                                           base_file_name)
-                            log.info("Folder created:{}".format(upload_folder))
-                            aggregation_folder_created = True
-                        else:
-                            upload_folder = file_folder
-
-                        # create logical file record in DB
-                        logical_file.save()
-                        if res_file.extension.lower() in [".tiff", ".tif"]:
-                            if aggregation_folder_created:
-                                tgt_folder = upload_folder
-
-                                # copy any existing raster specific files to the new aggregation
-                                # folder and make them part of the logical file
-                                files_to_copy = validation_results['raster_resource_files']
-                                logical_file.copy_resource_files(resource, files_to_copy,
-                                                                 tgt_folder)
-                                res_files_to_delete.extend(files_to_copy)
-                            else:
-                                # make the existing raster specific files part of the
-                                # aggregation/file type
-                                for raster_res_file in validation_results['raster_resource_files']:
-                                    logical_file.add_resource_file(raster_res_file)
-
-                        else:
-                            # selected file must be a zip file
-                            res_files_to_delete.append(res_file)
-                    else:
-                        # create logical file record in DB
-                        logical_file.save()
-                        # user selected a folder to create aggregation
-                        upload_folder = folder_path
-
-                        # make all the files in the selected folder as part of the aggregation
-                        logical_file.add_resource_files_in_folder(resource, folder_path)
-
-                    # add all new files to resource and make those part of the logical file
-                    if validation_results['new_resource_files_to_add']:
-                        files_to_add_to_resource = validation_results['new_resource_files_to_add']
-                        logical_file.add_files_to_resource(
-                            resource=resource, files_to_add=files_to_add_to_resource,
-                            upload_folder=upload_folder)
-                    log.info("Geographic raster aggregation type - new files were added "
-                             "to the resource.")
-
-                    # use the extracted metadata to populate file metadata
-                    for element in metadata:
-                        # here k is the name of the element
-                        # v is a dict of all element attributes/field names and field values
-                        k, v = list(element.items())[0]
-                        logical_file.metadata.create_element(k, **v)
-                    log.info("Geographic raster aggregation type - metadata was saved to DB")
-                    logical_file._finalize(user, resource,
-                                           folder_created=aggregation_folder_created,
-                                           res_files_to_delete=res_files_to_delete,
-                                           reset_title=True)
-
-                    file_type_success = True
-                    post_add_raster_aggregation.send(
-                        sender=AbstractLogicalFile,
-                        resource=resource,
-                        file=logical_file
-                    )
-                except Exception as ex:
-                    msg = msg.format(ex.message)
-                    log.exception(msg)
-                finally:
-                    # remove temp dir
-                    if os.path.isdir(temp_dir):
-                        shutil.rmtree(temp_dir)
-
-            if not file_type_success:
-                aggregation_from_folder = folder_path is not None
-                cls._cleanup_on_fail_to_create_aggregation(user, resource, upload_folder,
-                                                           file_folder, aggregation_from_folder)
-                raise ValidationError(msg)
-        else:
-            # remove temp dir
-            if os.path.isdir(temp_dir):
-                shutil.rmtree(temp_dir)
-            err_msg = "Geographic raster aggregation type validation failed. {}".format(
-                ' '.join(validation_results['error_info']))
-            log.error(err_msg)
-            raise ValidationError(err_msg)
+        with FileTypeContext(aggr_cls=cls, user=user, resource=resource, file_id=file_id,
+                             folder_path=folder_path,
+                             post_aggr_signal=post_add_raster_aggregation,
+                             is_temp_file=True) as ft_ctx:
+
+            res_file = ft_ctx.res_file
+            file_name = res_file.file_name
+            # get file name without the extension - needed for naming the aggregation folder
+            base_file_name = file_name[:-len(res_file.extension)]
+            file_folder = res_file.file_folder
+            upload_folder = file_folder
+            temp_file = ft_ctx.temp_file
+            temp_dir = ft_ctx.temp_dir
+
+            raster_folder = folder_path if folder_path is not None else file_folder
+            # validate the file
+            validation_results = raster_file_validation(raster_file=temp_file, resource=resource,
+                                                        raster_folder=raster_folder)
+
+            if not validation_results['error_info']:
+                msg = "Geographic raster aggregation. Error when creating aggregation. Error:{}"
+                file_type_success = False
+                log.info("Geographic raster aggregation validation successful.")
+                # extract metadata
+                temp_vrt_file_path = [os.path.join(temp_dir, f) for f in os.listdir(temp_dir) if
+                                      '.vrt' == os.path.splitext(f)[1]].pop()
+                metadata = extract_metadata(temp_vrt_file_path)
+                log.info("Geographic raster metadata extraction was successful.")
+
+                with transaction.atomic():
+                    try:
+                        res_files = validation_results['raster_resource_files']
+                        files_to_upload = validation_results['new_resource_files_to_add']
+                        # create a raster aggregation
+                        logical_file = cls.create_aggregation(dataset_name=base_file_name,
+                                                              resource=resource,
+                                                              res_files=res_files,
+                                                              new_files_to_upload=files_to_upload,
+                                                              folder_path=upload_folder)
+
+                        log.info("Geographic raster aggregation type - new files were added "
+                                 "to the resource.")
+
+                        # use the extracted metadata to populate file metadata
+                        for element in metadata:
+                            # here k is the name of the element
+                            # v is a dict of all element attributes/field names and field values
+                            k, v = element.items()[0]
+                            logical_file.metadata.create_element(k, **v)
+                        log.info("Geographic raster aggregation type - metadata was saved to DB")
+
+                        file_type_success = True
+                        ft_ctx.logical_file = logical_file
+                    except Exception as ex:
+                        msg = msg.format(ex.message)
+                        log.exception(msg)
+
+                if not file_type_success:
+                    raise ValidationError(msg)
+            else:
+                err_msg = "Geographic raster aggregation type validation failed. {}".format(
+                    ' '.join(validation_results['error_info']))
+                log.error(err_msg)
+                raise ValidationError(err_msg)
 
     @classmethod
     def get_primary_resouce_file(cls, resource_files):
-        """Gets a resource file that has extension .tif from the list of files *resource_files* """
-
-        res_files = [f for f in resource_files if f.extension.lower() == '.tif' or
-                     f.extension.lower() == '.tiff']
+        """Gets a resource file that has extension .vrt (if exists) otherwsie 'tif'
+        from the list of files *resource_files* """
+
+        res_files = [f for f in resource_files if f.extension.lower() == '.vrt']
+        if not res_files:
+            res_files = [f for f in resource_files if f.extension.lower() in ('.tif', 'tiff')]
+
         return res_files[0] if res_files else None
 
     def create_aggregation_xml_documents(self, create_map_xml=True):
@@ -636,7 +575,7 @@
     metadata.append({'CellInformation': res_md_dict['cell_info']})
 
     # Save extended meta band info
-    for band_info in list(res_md_dict['band_info'].values()):
+    for band_info in res_md_dict['band_info'].values():
         metadata.append({'BandInformation': band_info})
     return metadata
 
@@ -698,646 +637,4 @@
         log.exception("Failed to unzip. Error:{}".format(ex.message))
         raise ex
 
-    return extract_file_paths
-=======
-import os
-import logging
-import shutil
-import subprocess
-import zipfile
-
-import xml.etree.ElementTree as ET
-from lxml import etree
-
-import gdal
-from gdalconst import GA_ReadOnly
-
-from functools import partial, wraps
-
-from django.db import models, transaction
-from django.core.exceptions import ValidationError
-from django.forms.models import formset_factory
-from django.template import Template, Context
-
-from dominate.tags import div, legend, form, button
-
-from hs_core.hydroshare import utils
-from hs_core.forms import CoverageTemporalForm, CoverageSpatialForm
-from hs_core.models import ResourceFile, CoreMetaData
-from hs_core.signals import post_add_raster_aggregation
-
-from hs_geo_raster_resource.models import CellInformation, BandInformation, OriginalCoverage, \
-    GeoRasterMetaDataMixin
-from hs_geo_raster_resource.forms import BandInfoForm, BaseBandInfoFormSet, BandInfoValidationForm
-
-from hs_file_types import raster_meta_extract
-from base import AbstractFileMetaData, AbstractLogicalFile, FileTypeContext
-
-
-class GeoRasterFileMetaData(GeoRasterMetaDataMixin, AbstractFileMetaData):
-    # the metadata element models used for this file type are from the raster resource type app
-    # use the 'model_app_label' attribute with ContentType, do dynamically find the right element
-    # model class from element name (string)
-    model_app_label = 'hs_geo_raster_resource'
-
-    @classmethod
-    def get_metadata_model_classes(cls):
-        metadata_model_classes = super(GeoRasterFileMetaData, cls).get_metadata_model_classes()
-        metadata_model_classes['originalcoverage'] = OriginalCoverage
-        metadata_model_classes['bandinformation'] = BandInformation
-        metadata_model_classes['cellinformation'] = CellInformation
-        return metadata_model_classes
-
-    def get_metadata_elements(self):
-        elements = super(GeoRasterFileMetaData, self).get_metadata_elements()
-        elements += [self.cellInformation, self.originalCoverage]
-        elements += list(self.bandInformations.all())
-        return elements
-
-    def get_html(self):
-        """overrides the base class function to generate html needed to display metadata
-        in view mode"""
-
-        html_string = super(GeoRasterFileMetaData, self).get_html()
-        if self.spatial_coverage:
-            html_string += self.spatial_coverage.get_html()
-        if self.originalCoverage:
-            html_string += self.originalCoverage.get_html()
-
-        html_string += self.cellInformation.get_html()
-        if self.temporal_coverage:
-            html_string += self.temporal_coverage.get_html()
-        band_legend = legend("Band Information")
-        html_string += band_legend.render()
-        for band_info in self.bandInformations:
-            html_string += band_info.get_html()
-
-        template = Template(html_string)
-        context = Context({})
-        return template.render(context)
-
-    def get_html_forms(self, dataset_name_form=True, temporal_coverage=True, **kwargs):
-        """overrides the base class function to generate html needed for metadata editing"""
-
-        root_div = div("{% load crispy_forms_tags %}")
-        with root_div:
-            super(GeoRasterFileMetaData, self).get_html_forms()
-            with div(id="spatial-coverage-filetype"):
-                with form(id="id-spatial-coverage-file-type",
-                          cls='hs-coordinates-picker', data_coordinates_type="point",
-                          action="{{ coverage_form.action }}",
-                          method="post", enctype="multipart/form-data"):
-                    div("{% crispy coverage_form %}")
-                    with div(cls="row", style="margin-top:10px;"):
-                        with div(cls="col-md-offset-10 col-xs-offset-6 "
-                                     "col-md-2 col-xs-6"):
-                            button("Save changes", type="button",
-                                   cls="btn btn-primary pull-right",
-                                   style="display: none;")
-
-                div("{% crispy orig_coverage_form %}", cls="content-block")
-
-                div("{% crispy cellinfo_form %}", cls='content-block')
-
-                with div(id="variables", cls="content-block"):
-                    div("{% for form in bandinfo_formset_forms %}")
-                    with form(id="{{ form.form_id }}", action="{{ form.action }}",
-                              method="post", enctype="multipart/form-data", cls='well'):
-                        div("{% crispy form %}")
-                        with div(cls="row", style="margin-top:10px;"):
-                            with div(cls="col-md-offset-10 col-xs-offset-6 "
-                                         "col-md-2 col-xs-6"):
-                                button("Save changes", type="button",
-                                       cls="btn btn-primary pull-right btn-form-submit",
-                                       style="display: none;")
-                    div("{% endfor %}")
-
-        template = Template(root_div.render())
-        context_dict = dict()
-
-        context_dict["orig_coverage_form"] = self.get_original_coverage_form()
-        context_dict["cellinfo_form"] = self.get_cellinfo_form()
-        temp_cov_form = self.get_temporal_coverage_form()
-
-        update_action = "/hsapi/_internal/GeoRasterLogicalFile/{0}/{1}/{2}/update-file-metadata/"
-        create_action = "/hsapi/_internal/GeoRasterLogicalFile/{0}/{1}/add-file-metadata/"
-        spatial_cov_form = self.get_spatial_coverage_form(allow_edit=True)
-        if self.spatial_coverage:
-            form_action = update_action.format(self.logical_file.id, "coverage",
-                                               self.spatial_coverage.id)
-        else:
-            form_action = create_action.format(self.logical_file.id, "coverage")
-
-        spatial_cov_form.action = form_action
-
-        if self.temporal_coverage:
-            form_action = update_action.format(self.logical_file.id, "coverage",
-                                               self.temporal_coverage.id)
-            temp_cov_form.action = form_action
-        else:
-            form_action = create_action.format(self.logical_file.id, "coverage")
-            temp_cov_form.action = form_action
-
-        context_dict["coverage_form"] = spatial_cov_form
-        context_dict["temp_form"] = temp_cov_form
-        context_dict["bandinfo_formset_forms"] = self.get_bandinfo_formset().forms
-        context = Context(context_dict)
-        rendered_html = template.render(context)
-        return rendered_html
-
-    def get_cellinfo_form(self):
-        return self.cellInformation.get_html_form(resource=None)
-
-    def get_original_coverage_form(self):
-        return OriginalCoverage.get_html_form(resource=None, element=self.originalCoverage,
-                                              file_type=True, allow_edit=False)
-
-    def get_bandinfo_formset(self):
-        BandInfoFormSetEdit = formset_factory(
-            wraps(BandInfoForm)(partial(BandInfoForm, allow_edit=True)),
-            formset=BaseBandInfoFormSet, extra=0)
-        bandinfo_formset = BandInfoFormSetEdit(
-            initial=self.bandInformations.values(), prefix='BandInformation')
-
-        for frm in bandinfo_formset.forms:
-            if len(frm.initial) > 0:
-                frm.action = "/hsapi/_internal/%s/%s/bandinformation/%s/update-file-metadata/" % (
-                    "GeoRasterLogicalFile", self.logical_file.id, frm.initial['id'])
-                frm.number = frm.initial['id']
-
-        return bandinfo_formset
-
-    @classmethod
-    def validate_element_data(cls, request, element_name):
-        """overriding the base class method"""
-
-        if element_name.lower() not in [el_name.lower() for el_name
-                                        in cls.get_supported_element_names()]:
-            err_msg = "{} is nor a supported metadata element for Geo Raster file type"
-            err_msg = err_msg.format(element_name)
-            return {'is_valid': False, 'element_data_dict': None, "errors": err_msg}
-        element_name = element_name.lower()
-        if element_name == 'bandinformation':
-            form_data = {}
-            for field_name in BandInfoValidationForm().fields:
-                matching_key = [key for key in request.POST if '-' + field_name in key][0]
-                form_data[field_name] = request.POST[matching_key]
-            element_form = BandInfoValidationForm(form_data)
-        elif element_name == 'coverage' and 'start' not in request.POST:
-            element_form = CoverageSpatialForm(data=request.POST)
-        else:
-            # element_name must be coverage
-            # here we are assuming temporal coverage
-            element_form = CoverageTemporalForm(data=request.POST)
-
-        if element_form.is_valid():
-            return {'is_valid': True, 'element_data_dict': element_form.cleaned_data}
-        else:
-            return {'is_valid': False, 'element_data_dict': None, "errors": element_form.errors}
-
-    def get_xml(self, pretty_print=True):
-        """Generates ORI+RDF xml for this aggregation metadata"""
-
-        # get the xml root element and the xml element to which contains all other elements
-        RDF_ROOT, container_to_add_to = super(GeoRasterFileMetaData, self)._get_xml_containers()
-
-        if self.originalCoverage:
-            self.originalCoverage.add_to_xml_container(container_to_add_to)
-        if self.cellInformation:
-            self.cellInformation.add_to_xml_container(container_to_add_to)
-        for bandinfo in self.bandInformations:
-            bandinfo.add_to_xml_container(container_to_add_to)
-
-        return CoreMetaData.XML_HEADER + '\n' + etree.tostring(RDF_ROOT, encoding='UTF-8',
-                                                               pretty_print=pretty_print)
-
-
-class GeoRasterLogicalFile(AbstractLogicalFile):
-    metadata = models.OneToOneField(GeoRasterFileMetaData, related_name="logical_file")
-    data_type = "GeographicRaster"
-
-    @classmethod
-    def get_allowed_uploaded_file_types(cls):
-        """only .zip and .tif file can be set to this logical file group"""
-        return [".zip", ".tif", ".tiff"]
-
-    @classmethod
-    def get_main_file_type(cls):
-        """The main file type for this aggregation"""
-        return ".vrt"
-
-    @classmethod
-    def get_allowed_storage_file_types(cls):
-        """file types allowed in this logical file group are: .tif and .vrt"""
-        return [".tiff", ".tif", ".vrt"]
-
-    @staticmethod
-    def get_aggregation_display_name():
-        return 'Geographic Raster Content: A geographic grid represented by a virtual raster ' \
-               'tile (.vrt) file and one or more geotiff (.tif) files'
-
-    @staticmethod
-    def get_aggregation_type_name():
-        return "GeographicRasterAggregation"
-
-    # used in discovery faceting to aggregate native and composite content types
-    @staticmethod
-    def get_discovery_content_type():
-        """Return a human-readable content type for discovery.
-        This must agree between Composite Types and native types.
-        """
-        return "Geographic Raster"
-
-    @classmethod
-    def create(cls, resource):
-        """this custom method MUST be used to create an instance of this class"""
-        raster_metadata = GeoRasterFileMetaData.objects.create(keywords=[])
-        # Note we are not creating the logical file record in DB at this point
-        # the caller must save this to DB
-        return cls(metadata=raster_metadata, resource=resource)
-
-    @property
-    def supports_resource_file_move(self):
-        """resource files that are part of this logical file can't be moved"""
-        return False
-
-    @property
-    def supports_resource_file_add(self):
-        """doesn't allow a resource file to be added"""
-        return False
-
-    @property
-    def supports_resource_file_rename(self):
-        """resource files that are part of this logical file can't be renamed"""
-        return False
-
-    @property
-    def supports_delete_folder_on_zip(self):
-        """does not allow the original folder to be deleted upon zipping of that folder"""
-        return False
-
-    @classmethod
-    def check_files_for_aggregation_type(cls, files):
-        """Checks if the specified files can be used to set this aggregation type
-        :param  files: a list of ResourceFile objects
-
-        :return If the files meet the requirements of this aggregation type, then returns this
-        aggregation class name, otherwise empty string.
-        """
-        if not files:
-            # no files
-            return ""
-
-        for fl in files:
-            if fl.extension.lower() not in cls.get_allowed_storage_file_types():
-                return ""
-
-        # check that there can be only one vrt file
-        vrt_files = [f for f in files if f.extension.lower() == ".vrt"]
-        if len(vrt_files) > 1:
-            return ""
-
-        # check if there are multiple tif files, then there has to be one vrt file
-        tif_files = [f for f in files if f.extension.lower() == ".tif" or f.extension.lower() ==
-                     ".tiff"]
-        if len(tif_files) > 1:
-            if len(vrt_files) != 1:
-                return ""
-        elif not tif_files:
-            # there has to be at least one tif file
-            return ""
-
-        return cls.__name__
-
-    @classmethod
-    def set_file_type(cls, resource, user, file_id=None, folder_path=None):
-        """ Creates a GeoRasterLogicalFile (aggregation) from a tif or a zip resource file """
-
-        log = logging.getLogger()
-        with FileTypeContext(aggr_cls=cls, user=user, resource=resource, file_id=file_id,
-                             folder_path=folder_path,
-                             post_aggr_signal=post_add_raster_aggregation,
-                             is_temp_file=True) as ft_ctx:
-
-            res_file = ft_ctx.res_file
-            file_name = res_file.file_name
-            # get file name without the extension - needed for naming the aggregation folder
-            base_file_name = file_name[:-len(res_file.extension)]
-            file_folder = res_file.file_folder
-            upload_folder = file_folder
-            temp_file = ft_ctx.temp_file
-            temp_dir = ft_ctx.temp_dir
-
-            raster_folder = folder_path if folder_path is not None else file_folder
-            # validate the file
-            validation_results = raster_file_validation(raster_file=temp_file, resource=resource,
-                                                        raster_folder=raster_folder)
-
-            if not validation_results['error_info']:
-                msg = "Geographic raster aggregation. Error when creating aggregation. Error:{}"
-                file_type_success = False
-                log.info("Geographic raster aggregation validation successful.")
-                # extract metadata
-                temp_vrt_file_path = [os.path.join(temp_dir, f) for f in os.listdir(temp_dir) if
-                                      '.vrt' == os.path.splitext(f)[1]].pop()
-                metadata = extract_metadata(temp_vrt_file_path)
-                log.info("Geographic raster metadata extraction was successful.")
-
-                with transaction.atomic():
-                    try:
-                        res_files = validation_results['raster_resource_files']
-                        files_to_upload = validation_results['new_resource_files_to_add']
-                        # create a raster aggregation
-                        logical_file = cls.create_aggregation(dataset_name=base_file_name,
-                                                              resource=resource,
-                                                              res_files=res_files,
-                                                              new_files_to_upload=files_to_upload,
-                                                              folder_path=upload_folder)
-
-                        log.info("Geographic raster aggregation type - new files were added "
-                                 "to the resource.")
-
-                        # use the extracted metadata to populate file metadata
-                        for element in metadata:
-                            # here k is the name of the element
-                            # v is a dict of all element attributes/field names and field values
-                            k, v = element.items()[0]
-                            logical_file.metadata.create_element(k, **v)
-                        log.info("Geographic raster aggregation type - metadata was saved to DB")
-
-                        file_type_success = True
-                        ft_ctx.logical_file = logical_file
-                    except Exception as ex:
-                        msg = msg.format(ex.message)
-                        log.exception(msg)
-
-                if not file_type_success:
-                    raise ValidationError(msg)
-            else:
-                err_msg = "Geographic raster aggregation type validation failed. {}".format(
-                    ' '.join(validation_results['error_info']))
-                log.error(err_msg)
-                raise ValidationError(err_msg)
-
-    @classmethod
-    def get_primary_resouce_file(cls, resource_files):
-        """Gets a resource file that has extension .vrt (if exists) otherwsie 'tif'
-        from the list of files *resource_files* """
-
-        res_files = [f for f in resource_files if f.extension.lower() == '.vrt']
-        if not res_files:
-            res_files = [f for f in resource_files if f.extension.lower() in ('.tif', 'tiff')]
-
-        return res_files[0] if res_files else None
-
-    def create_aggregation_xml_documents(self, create_map_xml=True):
-        super(GeoRasterLogicalFile, self).create_aggregation_xml_documents(create_map_xml)
-        self.metadata.is_dirty = False
-        self.metadata.save()
-
-
-def raster_file_validation(raster_file, resource, raster_folder=None):
-    """ Validates if the relevant files are valid for raster aggregation or raster resource type
-
-    :param  raster_file: a temp file (extension tif or zip) retrieved from irods and stored on temp
-    dir in django
-    :param  raster_folder: (optional) folder in which raster file exists on irods.
-    :param  resource: an instance of CompositeResource or GeoRasterResource in which
-    raster_file exits.
-
-    :return A list of error messages and a list of file paths for all files that belong to raster
-    """
-
-    error_info = []
-    new_resource_files_to_add = []
-    raster_resource_files = []
-    create_vrt = True
-    validation_results = {'error_info': error_info,
-                          'new_resource_files_to_add': new_resource_files_to_add,
-                          'raster_resource_files': raster_resource_files,
-                          'vrt_created': create_vrt}
-    file_name_part, ext = os.path.splitext(os.path.basename(raster_file))
-    ext = ext.lower()
-
-    if ext == '.tif' or ext == '.tiff':
-        res_files = ResourceFile.list_folder(resource=resource, folder=raster_folder,
-                                             sub_folders=False)
-
-        # check if there is already a vrt file in that folder
-        vrt_files = [f for f in res_files if f.extension.lower() == ".vrt"]
-        tif_files = [f for f in res_files if f.extension.lower() == ".tif" or
-                     f.extension.lower() == ".tiff"]
-        if vrt_files:
-            if len(vrt_files) > 1:
-                error_info.append("More than one vrt file was found.")
-                return validation_results
-            create_vrt = False
-        elif len(tif_files) != 1:
-            # if there are more than one tif file and no vrt file, then we just use the
-            # selected tif file to create the aggregation in case of composite resource
-            if resource.resource_type == "CompositeResource":
-                tif_files = [tif_file for tif_file in tif_files if
-                             raster_file.endswith(tif_file.file_name)]
-            else:
-                # if there are more than one tif file, there needs to be one vrt file
-                error_info.append("A vrt file is missing.")
-                return validation_results
-
-        raster_resource_files.extend(vrt_files)
-        raster_resource_files.extend(tif_files)
-
-        if vrt_files:
-            temp_dir = os.path.dirname(raster_file)
-            temp_vrt_file = utils.get_file_from_irods(vrt_files[0], temp_dir)
-        else:
-            # create the .vrt file
-            try:
-                temp_vrt_file = create_vrt_file(raster_file)
-            except Exception as ex:
-                error_info.append(ex.message)
-            else:
-                if os.path.isfile(temp_vrt_file):
-                    new_resource_files_to_add.append(temp_vrt_file)
-
-    elif ext == '.zip':
-        try:
-            extract_file_paths = _explode_raster_zip_file(raster_file)
-        except Exception as ex:
-            error_info.append(ex.message)
-        else:
-            if extract_file_paths:
-                new_resource_files_to_add.extend(extract_file_paths)
-    else:
-        error_info.append("Invalid file mime type found.")
-
-    if not error_info:
-        if ext == ".zip":
-            # in case of zip, there needs to be more than one file extracted out of the zip file
-            if len(new_resource_files_to_add) < 2:
-                error_info.append("Invalid zip file. Seems to contain only one file. "
-                                  "Multiple tif files are expected.")
-                return validation_results
-
-            files_ext = [os.path.splitext(path)[1].lower() for path in new_resource_files_to_add]
-            if files_ext.count('.vrt') > 1:
-                error_info.append("Invalid zip file. Seems to contain multiple vrt files.")
-                return validation_results
-            elif files_ext.count('.vrt') == 0:
-                error_info.append("Invalid zip file. No vrt file was found.")
-                return validation_results
-            elif files_ext.count('.tif') + files_ext.count('.tiff') < 1:
-                error_info.append("Invalid zip file. No tif/tiff file was found.")
-                return validation_results
-
-            # check if there are files that are not raster related
-            non_raster_files = [f_ext for f_ext in files_ext if f_ext
-                                not in ('.tif', '.tiff', '.vrt')]
-            if non_raster_files:
-                error_info.append("Invalid zip file. Contains files that are not raster related.")
-                return validation_results
-
-            temp_vrt_file = new_resource_files_to_add[files_ext.index('.vrt')]
-
-        # validate vrt file if we didn't create it
-        if ext == '.zip' or not create_vrt:
-            raster_dataset = gdal.Open(temp_vrt_file, GA_ReadOnly)
-            if raster_dataset is None:
-                error_info.append('Failed to open the vrt file.')
-                return validation_results
-
-            # check if the vrt file is valid
-            try:
-                raster_dataset.RasterXSize
-                raster_dataset.RasterYSize
-                raster_dataset.RasterCount
-            except AttributeError:
-                error_info.append('Raster size and band information are missing.')
-                return validation_results
-
-            # check if the raster file numbers and names are valid in vrt file
-            with open(temp_vrt_file, 'r') as vrt_file:
-                vrt_string = vrt_file.read()
-                root = ET.fromstring(vrt_string)
-                file_names_in_vrt = [file_name.text for file_name in root.iter('SourceFilename')]
-
-            if ext == '.zip':
-                file_names = [os.path.basename(path) for path in new_resource_files_to_add]
-            else:
-                file_names = [f.file_name for f in raster_resource_files]
-
-            file_names = [f_name for f_name in file_names if not f_name.endswith('.vrt')]
-
-            if len(file_names) > len(file_names_in_vrt):
-                msg = 'One or more additional tif files were found which are not listed in ' \
-                      'the provided {} file.'
-                msg = msg.format(os.path.basename(temp_vrt_file))
-                error_info.append(msg)
-            else:
-                for vrt_ref_raster_name in file_names_in_vrt:
-                    if vrt_ref_raster_name in file_names \
-                            or (os.path.split(vrt_ref_raster_name)[0] == '.' and
-                                os.path.split(vrt_ref_raster_name)[1] in file_names):
-                        continue
-                    elif os.path.basename(vrt_ref_raster_name) in file_names:
-                        msg = "Please specify {} as {} in the .vrt file, because it will " \
-                              "be saved in the same folder with .vrt file in HydroShare."
-                        msg = msg.format(vrt_ref_raster_name, os.path.basename(vrt_ref_raster_name))
-                        error_info.append(msg)
-                        break
-                    else:
-                        msg = "The file {tif} which is listed in the {vrt} file is missing."
-                        msg = msg.format(tif=os.path.basename(vrt_ref_raster_name),
-                                         vrt=os.path.basename(temp_vrt_file))
-                        error_info.append(msg)
-                        break
-
-    return validation_results
-
-
-def extract_metadata(temp_vrt_file_path):
-    metadata = []
-    res_md_dict = raster_meta_extract.get_raster_meta_dict(temp_vrt_file_path)
-    wgs_cov_info = res_md_dict['spatial_coverage_info']['wgs84_coverage_info']
-    # add core metadata coverage - box
-    if wgs_cov_info:
-        box = {'coverage': {'type': 'box', 'value': wgs_cov_info}}
-        metadata.append(box)
-
-    # Save extended meta spatial reference
-    orig_cov_info = res_md_dict['spatial_coverage_info']['original_coverage_info']
-
-    # Here the assumption is that if there is no value for the 'northlimit' then there is no value
-    # for the bounding box
-    if orig_cov_info['northlimit'] is not None:
-        ori_cov = {'OriginalCoverage': {'value': orig_cov_info}}
-        metadata.append(ori_cov)
-
-    # Save extended meta cell info
-    res_md_dict['cell_info']['name'] = os.path.basename(temp_vrt_file_path)
-    metadata.append({'CellInformation': res_md_dict['cell_info']})
-
-    # Save extended meta band info
-    for band_info in res_md_dict['band_info'].values():
-        metadata.append({'BandInformation': band_info})
-    return metadata
-
-
-def create_vrt_file(tif_file):
-    """ tif_file exists in temp directory - retrieved from irods """
-
-    log = logging.getLogger()
-
-    # create vrt file
-    temp_dir = os.path.dirname(tif_file)
-    tif_file_name = os.path.basename(tif_file)
-    vrt_file_path = os.path.join(temp_dir, os.path.splitext(tif_file_name)[0] + '.vrt')
-
-    with open(os.devnull, 'w') as fp:
-        subprocess.Popen(['gdal_translate', '-of', 'VRT', tif_file, vrt_file_path],
-                         stdout=fp,
-                         stderr=fp).wait()  # need to wait
-
-    # edit VRT contents
-    try:
-        tree = ET.parse(vrt_file_path)
-        root = tree.getroot()
-        for element in root.iter('SourceFilename'):
-            element.text = tif_file_name
-            element.attrib['relativeToVRT'] = '1'
-
-        tree.write(vrt_file_path)
-
-    except Exception as ex:
-        log.exception("Failed to create/write to vrt file. Error:{}".format(ex.message))
-        raise Exception("Failed to create/write to vrt file")
-
-    return vrt_file_path
-
-
-def _explode_raster_zip_file(zip_file):
-    """ zip_file exists in temp directory - retrieved from irods """
-
-    log = logging.getLogger()
-    temp_dir = os.path.dirname(zip_file)
-    try:
-        zf = zipfile.ZipFile(zip_file, 'r')
-        zf.extractall(temp_dir)
-        zf.close()
-
-        # get all the file abs names in temp_dir
-        extract_file_paths = []
-        for dirpath, _, filenames in os.walk(temp_dir):
-            for name in filenames:
-                file_path = os.path.abspath(os.path.join(dirpath, name))
-                file_ext = os.path.splitext(os.path.basename(file_path))[1]
-                file_ext = file_ext.lower()
-                if file_ext in GeoRasterLogicalFile.get_allowed_storage_file_types():
-                    shutil.move(file_path, os.path.join(temp_dir, name))
-                    extract_file_paths.append(os.path.join(temp_dir, os.path.basename(file_path)))
-
-    except Exception as ex:
-        log.exception("Failed to unzip. Error:{}".format(ex.message))
-        raise ex
-
-    return extract_file_paths
->>>>>>> a0e92696
+    return extract_file_paths