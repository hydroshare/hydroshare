import os
import logging
import shutil
import subprocess
import zipfile

import xml.etree.ElementTree as ET
import gdal
from gdalconst import GA_ReadOnly

from functools import partial, wraps

from django.db import models, transaction
from django.core.files.uploadedfile import UploadedFile
from django.core.exceptions import ValidationError
from django.forms.models import formset_factory
from django.template import Template, Context

from dominate.tags import div, legend, form, button

from hs_core.hydroshare import utils
from hs_core.hydroshare.resource import delete_resource_file
from hs_core.forms import CoverageTemporalForm

from hs_geo_raster_resource.models import CellInformation, BandInformation, OriginalCoverage, \
    GeoRasterMetaDataMixin
from hs_geo_raster_resource.forms import BandInfoForm, BaseBandInfoFormSet, BandInfoValidationForm

from hs_file_types import raster_meta_extract
from base import AbstractFileMetaData, AbstractLogicalFile


class GeoRasterFileMetaData(GeoRasterMetaDataMixin, AbstractFileMetaData):
    # the metadata element models used for this file type are from the raster resource type app
    # use the 'model_app_label' attribute with ContentType, do dynamically find the right element
    # model class from element name (string)
    model_app_label = 'hs_geo_raster_resource'

    @classmethod
    def get_metadata_model_classes(cls):
        metadata_model_classes = super(GeoRasterFileMetaData, cls).get_metadata_model_classes()
        metadata_model_classes['originalcoverage'] = OriginalCoverage
        metadata_model_classes['bandinformation'] = BandInformation
        metadata_model_classes['cellinformation'] = CellInformation
        return metadata_model_classes

    def get_metadata_elements(self):
        elements = super(GeoRasterFileMetaData, self).get_metadata_elements()
        elements += [self.cellInformation, self.originalCoverage]
        elements += list(self.bandInformations.all())
        return elements

    def get_html(self):
        """overrides the base class function to generate html needed to display metadata
        in view mode"""

        html_string = super(GeoRasterFileMetaData, self).get_html()
        html_string += self.spatial_coverage.get_html()
        html_string += self.originalCoverage.get_html()
        html_string += self.cellInformation.get_html()
        if self.temporal_coverage:
            html_string += self.temporal_coverage.get_html()
        band_legend = legend("Band Information", cls="pull-left", style="margin-left:10px;")
        html_string += band_legend.render()
        for band_info in self.bandInformations:
            html_string += band_info.get_html()

        template = Template(html_string)
        context = Context({})
        return template.render(context)

    def get_html_forms(self, datatset_name_form=True):
        """overrides the base class function to generate html needed for metadata editing"""

        root_div = div("{% load crispy_forms_tags %}")
        with root_div:
            super(GeoRasterFileMetaData, self).get_html_forms()
            with div(cls="col-lg-6 col-xs-12"):
                div("{% crispy coverage_form %}")
            with div(cls="col-lg-6 col-xs-12"):
                div("{% crispy orig_coverage_form %}")
            with div(cls="col-lg-6 col-xs-12"):
                div("{% crispy cellinfo_form %}")

            with div(cls="pull-left col-sm-12"):
                with div(cls="well", id="variables"):
                    with div(cls="row"):
                        div("{% for form in bandinfo_formset_forms %}")
                        with div(cls="col-sm-6 col-xs-12"):
                            with form(id="{{ form.form_id }}", action="{{ form.action }}",
                                      method="post", enctype="multipart/form-data"):
                                div("{% crispy form %}")
                                with div(cls="row", style="margin-top:10px;"):
                                    with div(cls="col-md-offset-10 col-xs-offset-6 "
                                                 "col-md-2 col-xs-6"):
                                        button("Save changes", type="button",
                                               cls="btn btn-primary pull-right",
                                               style="display: none;",
                                               onclick="metadata_update_ajax_submit({{ "
                                                       "form.form_id_button }}); return false;")
                        div("{% endfor %}")

        template = Template(root_div.render())
        context_dict = dict()
        context_dict["coverage_form"] = self.get_spatial_coverage_form()
        context_dict["orig_coverage_form"] = self.get_original_coverage_form()
        context_dict["cellinfo_form"] = self.get_cellinfo_form()
        temp_cov_form = self.get_temporal_coverage_form()

        update_action = "/hsapi/_internal/GeoRasterLogicalFile/{0}/{1}/{2}/update-file-metadata/"
        create_action = "/hsapi/_internal/GeoRasterLogicalFile/{0}/{1}/add-file-metadata/"
        if self.temporal_coverage:
            temp_action = update_action.format(self.logical_file.id, "coverage",
                                               self.temporal_coverage.id)
            temp_cov_form.action = temp_action
        else:
            temp_action = create_action.format(self.logical_file.id, "coverage")
            temp_cov_form.action = temp_action

        context_dict["temp_form"] = temp_cov_form
        context_dict["bandinfo_formset_forms"] = self.get_bandinfo_formset().forms
        context = Context(context_dict)
        rendered_html = template.render(context)
        return rendered_html

    def get_cellinfo_form(self):
        return self.cellInformation.get_html_form(resource=None)

    def get_original_coverage_form(self):
        return self.originalCoverage.get_html_form(resource=None)

    def get_bandinfo_formset(self):
        BandInfoFormSetEdit = formset_factory(
            wraps(BandInfoForm)(partial(BandInfoForm, allow_edit=True)),
            formset=BaseBandInfoFormSet, extra=0)
        bandinfo_formset = BandInfoFormSetEdit(
            initial=self.bandInformations.values(), prefix='BandInformation')

        for frm in bandinfo_formset.forms:
            if len(frm.initial) > 0:
                frm.action = "/hsapi/_internal/%s/%s/bandinformation/%s/update-file-metadata/" % (
                    "GeoRasterLogicalFile", self.logical_file.id, frm.initial['id'])
                frm.number = frm.initial['id']

        return bandinfo_formset

    @classmethod
    def validate_element_data(cls, request, element_name):
        """overriding the base class method"""

        if element_name.lower() not in [el_name.lower() for el_name
                                        in cls.get_supported_element_names()]:
            err_msg = "{} is nor a supported metadata element for Geo Raster file type"
            err_msg = err_msg.format(element_name)
            return {'is_valid': False, 'element_data_dict': None, "errors": err_msg}
        element_name = element_name.lower()
        if element_name == 'bandinformation':
            form_data = {}
            for field_name in BandInfoValidationForm().fields:
                matching_key = [key for key in request.POST if '-' + field_name in key][0]
                form_data[field_name] = request.POST[matching_key]
            element_form = BandInfoValidationForm(form_data)

        else:
            # element_name must be coverage
            # here we are assuming temporal coverage
            element_form = CoverageTemporalForm(data=request.POST)

        if element_form.is_valid():
            return {'is_valid': True, 'element_data_dict': element_form.cleaned_data}
        else:
            return {'is_valid': False, 'element_data_dict': None, "errors": element_form.errors}

    def add_to_xml_container(self, container):
        """Generates xml+rdf representation of all metadata elements associated with this
        logical file type instance"""

        container_to_add_to = super(GeoRasterFileMetaData, self).add_to_xml_container(container)
        if self.originalCoverage:
            self.originalCoverage.add_to_xml_container(container_to_add_to)
        if self.cellInformation:
            self.cellInformation.add_to_xml_container(container_to_add_to)
        for bandinfo in self.bandInformations:
            bandinfo.add_to_xml_container(container_to_add_to)


class GeoRasterLogicalFile(AbstractLogicalFile):
    metadata = models.OneToOneField(GeoRasterFileMetaData, related_name="logical_file")
    data_type = "Geo Raster data"

    @classmethod
    def get_allowed_uploaded_file_types(cls):
        """only .zip and .tif file can be set to this logical file group"""
        return [".zip", ".tif"]

    @classmethod
    def get_allowed_storage_file_types(cls):
        """file types allowed in this logical file group are: .tif and .vrt"""
        return [".tif", ".vrt"]

    @classmethod
    def create(cls):
        """this custom method MUST be used to create an instance of this class"""
        raster_metadata = GeoRasterFileMetaData.objects.create()
        return cls.objects.create(metadata=raster_metadata)

    @property
    def supports_resource_file_move(self):
        """resource files that are part of this logical file can't be moved"""
        return False

    @property
    def supports_resource_file_rename(self):
        """resource files that are part of this logical file can't be renamed"""
        return False

    @property
    def supports_delete_folder_on_zip(self):
        """does not allow the original folder to be deleted upon zipping of that folder"""
        return False

    @classmethod
    def set_file_type(cls, resource, file_id, user):
        """
            Sets a tif or zip raster resource file to GeoRasterFile type
            :param resource: an instance of resource type CompositeResource
            :param file_id: id of the resource file to be set as GeoRasterFile type
            :param user: user who is setting the file type
            :return:
            """

        # had to import it here to avoid import loop
        from hs_core.views.utils import create_folder

        log = logging.getLogger()

        # get the file from irods
        res_file = utils.get_resource_file_by_id(resource, file_id)

        # base file name (no path included)
        file_name = utils.get_resource_file_name_and_extension(res_file)[1]
        # file name without the extension
        file_name = file_name.split(".")[0]
        file_folder = res_file.file_folder

        if res_file is not None and res_file.has_generic_logical_file:
            # get the file from irods to temp dir
            temp_file = utils.get_file_from_irods(res_file)
            # validate the file
            error_info, files_to_add_to_resource = raster_file_validation(raster_file=temp_file)
            if not error_info:
                log.info("Geo raster file type file validation successful.")
                # extract metadata
                temp_dir = os.path.dirname(temp_file)
                temp_vrt_file_path = [os.path.join(temp_dir, f) for f in os.listdir(temp_dir) if
                                      '.vrt' == os.path.splitext(f)[1]].pop()
                metadata = extract_metadata(temp_vrt_file_path)
                log.info("Geo raster file type metadata extraction was successful.")
                with transaction.atomic():
                    # first delete the raster file that we retrieved from irods
                    # for setting it to raster file type
                    delete_resource_file(resource.short_id, res_file.id, user)
                    # create a geo raster logical file object to be associated with resource files
                    logical_file = cls.create()
                    # by default set the dataset_name attribute of the logical file to the
                    # name of the file selected to set file type
                    logical_file.dataset_name = file_name
                    logical_file.save()

                    try:
                        # create a folder for the raster file type using the base file name as the
                        # name for the new folder
                        new_folder_path = cls.compute_file_type_folder(resource, file_folder,
                                                                       file_name)

                        create_folder(resource.short_id, new_folder_path)
                        log.info("Folder created:{}".format(new_folder_path))

                        new_folder_name = new_folder_path.split('/')[-1]
                        if file_folder is None:
                            upload_folder = new_folder_name
                        else:
                            upload_folder = os.path.join(file_folder, new_folder_name)

                        # add all new files to the resource
                        for f in files_to_add_to_resource:
                            uploaded_file = UploadedFile(file=open(f, 'rb'),
                                                         name=os.path.basename(f))
                            new_res_file = utils.add_file_to_resource(
<<<<<<< HEAD
                                resource, uploaded_file, folder=new_file_name)
=======
                                resource, uploaded_file, folder=upload_folder,
                                fed_res_file_name_or_path=fed_file_full_path
                                )
>>>>>>> 8ed5ef02
                            # make each resource file we added as part of the logical file
                            logical_file.add_resource_file(new_res_file)

                        log.info("Geo raster file type - new files were added to the resource.")
                    except Exception as ex:
                        msg = "Geo raster file type. Error when setting file type. Error:{}"
                        msg = msg.format(ex.message)
                        log.exception(msg)
                        raise ex
                    finally:
                        # remove temp dir
                        if os.path.isdir(temp_dir):
                            shutil.rmtree(temp_dir)

                    log.info("Geo raster file type was created.")

                    # use the extracted metadata to populate file metadata
                    for element in metadata:
                        # here k is the name of the element
                        # v is a dict of all element attributes/field names and field values
                        k, v = element.items()[0]
                        logical_file.metadata.create_element(k, **v)
                    log.info("Geo raster file type - metadata was saved to DB")
            else:
                err_msg = "Geo raster file type file validation failed.{}".format(
                    ' '.join(error_info))
                log.info(err_msg)
                raise ValidationError(err_msg)
        else:
            if res_file is None:
                err_msg = "Failed to set Geo raster file type. " \
                          "Resource doesn't have the specified file."
                log.error(err_msg)
                raise ValidationError(err_msg)
            else:
                err_msg = "Failed to set Geo raster file type." \
                          "The specified file doesn't have a generic logical file type."
                log.error(err_msg)
                raise ValidationError(err_msg)


def raster_file_validation(raster_file):
    """ raster_file is the temp file retrieved from irods and stored on temp dir in django """

    error_info = []
    new_resource_files_to_add = []

    file_name_part, ext = os.path.splitext(os.path.basename(raster_file))
    if ext == '.tif':
        # create the .vrt file
        try:
            temp_vrt_file_path = create_vrt_file(raster_file)
        except Exception as ex:
            error_info.append(ex.message)
        else:
            if os.path.isfile(temp_vrt_file_path):
                new_resource_files_to_add.append(temp_vrt_file_path)
                new_resource_files_to_add.append(raster_file)
    elif ext == '.zip':
        try:
            extract_file_paths = _explode_raster_zip_file(raster_file)
        except Exception as ex:
            error_info.append(ex.message)
        else:
            if extract_file_paths:
                for file_path in extract_file_paths:
                    new_resource_files_to_add.append(file_path)
    else:
        error_info.append("Invalid file mime type found.")

    if not error_info:
        files_ext = [os.path.splitext(path)[1] for path in new_resource_files_to_add]

        if set(files_ext) == {'.vrt', '.tif'} and files_ext.count('.vrt') == 1:
            vrt_file_path = new_resource_files_to_add[files_ext.index('.vrt')]
            raster_dataset = gdal.Open(vrt_file_path, GA_ReadOnly)

            # check if the vrt file is valid
            try:
                raster_dataset.RasterXSize
                raster_dataset.RasterYSize
                raster_dataset.RasterCount
            except AttributeError:
                error_info.append('Please define the raster with raster size and band information.')

            # check if the raster file numbers and names are valid in vrt file
            with open(vrt_file_path, 'r') as vrt_file:
                vrt_string = vrt_file.read()
                root = ET.fromstring(vrt_string)
                raster_file_names = [file_name.text for file_name in root.iter('SourceFilename')]

            file_names = [os.path.basename(path) for path in new_resource_files_to_add]
            file_names.pop(files_ext.index('.vrt'))

            if len(file_names) > len(raster_file_names):
                error_info.append('Please remove the extra raster files which are not specified in '
                                  'the .vrt file.')
            else:
                for vrt_ref_raster_name in raster_file_names:
                    if vrt_ref_raster_name in file_names \
                            or (os.path.split(vrt_ref_raster_name)[0] == '.' and
                                os.path.split(vrt_ref_raster_name)[1] in file_names):
                        continue
                    elif os.path.basename(vrt_ref_raster_name) in file_names:
                        msg = "Please specify {} as {} in the .vrt file, because it will " \
                              "be saved in the same folder with .vrt file in HydroShare."
                        msg = msg.format(vrt_ref_raster_name, os.path.basename(vrt_ref_raster_name))
                        error_info.append(msg)
                        break
                    else:
                        msg = "Pleas provide the missing raster file {} which is specified " \
                              "in the .vrt file"
                        msg = msg.format(os.path.basename(vrt_ref_raster_name))
                        error_info.append(msg)
                        break

        elif files_ext.count('.tif') == 1 and files_ext.count('.vrt') == 0:
            msg = "Please define the .tif file with raster size, band, and " \
                  "georeference information."
            error_info.append(msg)
        else:
            msg = "The uploaded files should contain only one .vrt file and .tif files " \
                  "referenced by the .vrt file."
            error_info.append(msg)

    return error_info, new_resource_files_to_add


def extract_metadata(temp_vrt_file_path):
    metadata = []
    res_md_dict = raster_meta_extract.get_raster_meta_dict(temp_vrt_file_path)
    wgs_cov_info = res_md_dict['spatial_coverage_info']['wgs84_coverage_info']
    # add core metadata coverage - box
    if wgs_cov_info:
        box = {'coverage': {'type': 'box', 'value': wgs_cov_info}}
        metadata.append(box)

    # Save extended meta spatial reference
    ori_cov = {'OriginalCoverage': {
        'value': res_md_dict['spatial_coverage_info']['original_coverage_info']}}
    metadata.append(ori_cov)

    # Save extended meta cell info
    res_md_dict['cell_info']['name'] = os.path.basename(temp_vrt_file_path)
    metadata.append({'CellInformation': res_md_dict['cell_info']})

    # Save extended meta band info
    for band_info in res_md_dict['band_info'].values():
        metadata.append({'BandInformation': band_info})
    return metadata


def create_vrt_file(tif_file):
    """ tif_file exists in temp directory - retrieved from irods """

    log = logging.getLogger()

    # create vrt file
    temp_dir = os.path.dirname(tif_file)
    tif_file_name = os.path.basename(tif_file)
    vrt_file_path = os.path.join(temp_dir, os.path.splitext(tif_file_name)[0] + '.vrt')

    with open(os.devnull, 'w') as fp:
        subprocess.Popen(['gdal_translate', '-of', 'VRT', tif_file, vrt_file_path],
                         stdout=fp,
                         stderr=fp).wait()  # need to wait

    # edit VRT contents
    try:
        tree = ET.parse(vrt_file_path)
        root = tree.getroot()
        for element in root.iter('SourceFilename'):
            element.text = tif_file_name
            element.attrib['relativeToVRT'] = '1'

        tree.write(vrt_file_path)

    except Exception as ex:
        log.exception("Failed to create/write to vrt file. Error:{}".format(ex.message))
        raise Exception("Failed to create/write to vrt file")

    return vrt_file_path


def _explode_raster_zip_file(zip_file):
    """ zip_file exists in temp directory - retrieved from irods """

    log = logging.getLogger()
    temp_dir = os.path.dirname(zip_file)
    try:
        zf = zipfile.ZipFile(zip_file, 'r')
        zf.extractall(temp_dir)
        zf.close()

        # get all the file abs names in temp_dir
        extract_file_paths = []
        for dirpath, _, filenames in os.walk(temp_dir):
            for name in filenames:
                file_path = os.path.abspath(os.path.join(dirpath, name))
                if os.path.splitext(os.path.basename(file_path))[1] in \
                        GeoRasterLogicalFile.get_allowed_storage_file_types():
                    shutil.move(file_path, os.path.join(temp_dir, name))
                    extract_file_paths.append(os.path.join(temp_dir, os.path.basename(file_path)))

    except Exception as ex:
        log.exception("Failed to unzip. Error:{}".format(ex.message))
        raise ex

    return extract_file_paths<|MERGE_RESOLUTION|>--- conflicted
+++ resolved
@@ -273,8 +273,13 @@
                         new_folder_path = cls.compute_file_type_folder(resource, file_folder,
                                                                        file_name)
 
+                        # Alva: This does nothing. 
+                        # fed_file_full_path = ''
+                        # if resource.resource_federation_path:
+                        #     fed_file_full_path = os.path.join(resource.root_path, new_folder_path)
+
+                        log.info("Folder created:{}".format(new_folder_path))
                         create_folder(resource.short_id, new_folder_path)
-                        log.info("Folder created:{}".format(new_folder_path))
 
                         new_folder_name = new_folder_path.split('/')[-1]
                         if file_folder is None:
@@ -287,13 +292,10 @@
                             uploaded_file = UploadedFile(file=open(f, 'rb'),
                                                          name=os.path.basename(f))
                             new_res_file = utils.add_file_to_resource(
-<<<<<<< HEAD
-                                resource, uploaded_file, folder=new_file_name)
-=======
-                                resource, uploaded_file, folder=upload_folder,
-                                fed_res_file_name_or_path=fed_file_full_path
-                                )
->>>>>>> 8ed5ef02
+                                resource, uploaded_file, folder=upload_folder)
+                            # Alva: This does nothing. 
+                            # fed_res_file_name_or_path=fed_file_full_path)
+
                             # make each resource file we added as part of the logical file
                             logical_file.add_resource_file(new_res_file)
 
