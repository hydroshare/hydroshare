import os
import logging
import shutil
import subprocess
import zipfile

import xml.etree.ElementTree as ET
import gdal
from gdalconst import GA_ReadOnly

from functools import partial, wraps

from django.db import models, transaction
from django.core.files.uploadedfile import UploadedFile
from django.core.exceptions import ValidationError
from django.forms.models import formset_factory
from django.template import Template, Context

from dominate.tags import div, legend, form, button

from hs_core.hydroshare import utils
from hs_core.hydroshare.resource import delete_resource_file
from hs_core.forms import CoverageTemporalForm

from hs_geo_raster_resource.models import CellInformation, BandInformation, OriginalCoverage, \
    GeoRasterMetaDataMixin
from hs_geo_raster_resource.forms import BandInfoForm, BaseBandInfoFormSet, BandInfoValidationForm

from hs_file_types import raster_meta_extract
from base import AbstractFileMetaData, AbstractLogicalFile


class GeoRasterFileMetaData(GeoRasterMetaDataMixin, AbstractFileMetaData):
    # the metadata element models used for this file type are from the raster resource type app
    # use the 'model_app_label' attribute with ContentType, do dynamically find the right element
    # model class from element name (string)
    model_app_label = 'hs_geo_raster_resource'

    @classmethod
    def get_metadata_model_classes(cls):
        metadata_model_classes = super(GeoRasterFileMetaData, cls).get_metadata_model_classes()
        metadata_model_classes['originalcoverage'] = OriginalCoverage
        metadata_model_classes['bandinformation'] = BandInformation
        metadata_model_classes['cellinformation'] = CellInformation
        return metadata_model_classes

    def get_metadata_elements(self):
        elements = super(GeoRasterFileMetaData, self).get_metadata_elements()
        elements += [self.cellInformation, self.originalCoverage]
        elements += list(self.bandInformations.all())
        return elements

    def get_html(self):
        """overrides the base class function to generate html needed to display metadata
        in view mode"""

        html_string = super(GeoRasterFileMetaData, self).get_html()
        html_string += self.spatial_coverage.get_html()
        html_string += self.originalCoverage.get_html()
        html_string += self.cellInformation.get_html()
        if self.temporal_coverage:
            html_string += self.temporal_coverage.get_html()
        band_legend = legend("Band Information", cls="pull-left", style="margin-left:10px;")
        html_string += band_legend.render()
        for band_info in self.bandInformations:
            html_string += band_info.get_html()

        template = Template(html_string)
        context = Context({})
        return template.render(context)

    def get_html_forms(self, datatset_name_form=True):
        """overrides the base class function to generate html needed for metadata editing"""

        root_div = div("{% load crispy_forms_tags %}")
        with root_div:
            super(GeoRasterFileMetaData, self).get_html_forms()
<<<<<<< HEAD
            with div(cls="well", id="variables"):
                with div(cls="col-lg-6 col-xs-12"):
                    with form(id="id-coverage_temporal-file-type", action="{{ temp_form.action }}",
                              method="post", enctype="multipart/form-data"):
                        div("{% crispy temp_form %}")
                        with div(cls="row", style="margin-top:10px;"):
                            with div(cls="col-md-offset-10 col-xs-offset-6 "
                                         "col-md-2 col-xs-6"):
                                button("Save changes", type="button",
                                       cls="btn btn-primary pull-right btn-form-submit",
                                       style="display: none;")  # TODO: TESTING
=======
>>>>>>> 846c81f2
            with div(cls="col-lg-6 col-xs-12"):
                div("{% crispy coverage_form %}")
            with div(cls="col-lg-6 col-xs-12"):
                div("{% crispy orig_coverage_form %}")
            with div(cls="col-lg-6 col-xs-12"):
                div("{% crispy cellinfo_form %}")

            with div(cls="pull-left col-sm-12"):
                with div(cls="well", id="variables"):
                    with div(cls="row"):
                        div("{% for form in bandinfo_formset_forms %}")
                        with div(cls="col-sm-6 col-xs-12"):
                            with form(id="{{ form.form_id }}", action="{{ form.action }}",
                                      method="post", enctype="multipart/form-data"):
                                div("{% crispy form %}")
                                with div(cls="row", style="margin-top:10px;"):
                                    with div(cls="col-md-offset-10 col-xs-offset-6 "
                                                 "col-md-2 col-xs-6"):
                                        button("Save changes", type="button",
                                               cls="btn btn-primary pull-right btn-form-submit",
                                               style="display: none;")
                        div("{% endfor %}")

        template = Template(root_div.render())
        context_dict = dict()
        context_dict["coverage_form"] = self.get_spatial_coverage_form()
        context_dict["orig_coverage_form"] = self.get_original_coverage_form()
        context_dict["cellinfo_form"] = self.get_cellinfo_form()
        temp_cov_form = self.get_temporal_coverage_form()

        update_action = "/hsapi/_internal/GeoRasterLogicalFile/{0}/{1}/{2}/update-file-metadata/"
        create_action = "/hsapi/_internal/GeoRasterLogicalFile/{0}/{1}/add-file-metadata/"
        if self.temporal_coverage:
            temp_action = update_action.format(self.logical_file.id, "coverage",
                                               self.temporal_coverage.id)
            temp_cov_form.action = temp_action
        else:
            temp_action = create_action.format(self.logical_file.id, "coverage")
            temp_cov_form.action = temp_action

        context_dict["temp_form"] = temp_cov_form
        context_dict["bandinfo_formset_forms"] = self.get_bandinfo_formset().forms
        context = Context(context_dict)
        rendered_html = template.render(context)
        return rendered_html

    def get_cellinfo_form(self):
        return self.cellInformation.get_html_form(resource=None)

    def get_original_coverage_form(self):
        return self.originalCoverage.get_html_form(resource=None)

    def get_bandinfo_formset(self):
        BandInfoFormSetEdit = formset_factory(
            wraps(BandInfoForm)(partial(BandInfoForm, allow_edit=True)),
            formset=BaseBandInfoFormSet, extra=0)
        bandinfo_formset = BandInfoFormSetEdit(
            initial=self.bandInformations.values(), prefix='BandInformation')

        for frm in bandinfo_formset.forms:
            if len(frm.initial) > 0:
                frm.action = "/hsapi/_internal/%s/%s/bandinformation/%s/update-file-metadata/" % (
                    "GeoRasterLogicalFile", self.logical_file.id, frm.initial['id'])
                frm.number = frm.initial['id']

        return bandinfo_formset

    @classmethod
    def validate_element_data(cls, request, element_name):
        """overriding the base class method"""

        if element_name.lower() not in [el_name.lower() for el_name
                                        in cls.get_supported_element_names()]:
            err_msg = "{} is nor a supported metadata element for Geo Raster file type"
            err_msg = err_msg.format(element_name)
            return {'is_valid': False, 'element_data_dict': None, "errors": err_msg}
        element_name = element_name.lower()
        if element_name == 'bandinformation':
            form_data = {}
            for field_name in BandInfoValidationForm().fields:
                matching_key = [key for key in request.POST if '-' + field_name in key][0]
                form_data[field_name] = request.POST[matching_key]
            element_form = BandInfoValidationForm(form_data)

        else:
            # element_name must be coverage
            # here we are assuming temporal coverage
            element_form = CoverageTemporalForm(data=request.POST)

        if element_form.is_valid():
            return {'is_valid': True, 'element_data_dict': element_form.cleaned_data}
        else:
            return {'is_valid': False, 'element_data_dict': None, "errors": element_form.errors}

    def add_to_xml_container(self, container):
        """Generates xml+rdf representation of all metadata elements associated with this
        logical file type instance"""

        container_to_add_to = super(GeoRasterFileMetaData, self).add_to_xml_container(container)
        if self.originalCoverage:
            self.originalCoverage.add_to_xml_container(container_to_add_to)
        if self.cellInformation:
            self.cellInformation.add_to_xml_container(container_to_add_to)
        for bandinfo in self.bandInformations:
            bandinfo.add_to_xml_container(container_to_add_to)


class GeoRasterLogicalFile(AbstractLogicalFile):
    metadata = models.OneToOneField(GeoRasterFileMetaData, related_name="logical_file")
    data_type = "Geo Raster data"

    @classmethod
    def get_allowed_uploaded_file_types(cls):
        """only .zip and .tif file can be set to this logical file group"""
        return [".zip", ".tif"]

    @classmethod
    def get_allowed_storage_file_types(cls):
        """file types allowed in this logical file group are: .tif and .vrt"""
        return [".tif", ".vrt"]

    @classmethod
    def create(cls):
        """this custom method MUST be used to create an instance of this class"""
        raster_metadata = GeoRasterFileMetaData.objects.create()
        return cls.objects.create(metadata=raster_metadata)

    @property
    def supports_resource_file_move(self):
        """resource files that are part of this logical file can't be moved"""
        return False

    @property
    def supports_resource_file_rename(self):
        """resource files that are part of this logical file can't be renamed"""
        return False

    @property
    def supports_delete_folder_on_zip(self):
        """does not allow the original folder to be deleted upon zipping of that folder"""
        return False

    @classmethod
    def set_file_type(cls, resource, file_id, user):
        """
            Sets a tif or zip raster resource file to GeoRasterFile type
            :param resource: an instance of resource type CompositeResource
            :param file_id: id of the resource file to be set as GeoRasterFile type
            :param user: user who is setting the file type
            :return:
            """

        # had to import it here to avoid import loop
        from hs_core.views.utils import create_folder

        log = logging.getLogger()

        # get the file from irods
        res_file = utils.get_resource_file_by_id(resource, file_id)

        # base file name (no path included)
        file_name = utils.get_resource_file_name_and_extension(res_file)[1]
        # file name without the extension
        file_name = file_name.split(".")[0]
        file_folder = res_file.file_folder

        if res_file is not None and res_file.has_generic_logical_file:
            # get the file from irods to temp dir
            temp_file = utils.get_file_from_irods(res_file)
            # validate the file
            error_info, files_to_add_to_resource = raster_file_validation(raster_file=temp_file)
            if not error_info:
                log.info("Geo raster file type file validation successful.")
                # extract metadata
                temp_dir = os.path.dirname(temp_file)
                temp_vrt_file_path = [os.path.join(temp_dir, f) for f in os.listdir(temp_dir) if
                                      '.vrt' == os.path.splitext(f)[1]].pop()
                metadata = extract_metadata(temp_vrt_file_path)
                log.info("Geo raster file type metadata extraction was successful.")
                with transaction.atomic():
                    # first delete the raster file that we retrieved from irods
                    # for setting it to raster file type
                    delete_resource_file(resource.short_id, res_file.id, user)
                    # create a geo raster logical file object to be associated with resource files
                    logical_file = cls.create()
                    # by default set the dataset_name attribute of the logical file to the
                    # name of the file selected to set file type
                    logical_file.dataset_name = file_name
                    logical_file.save()

                    try:
                        # create a folder for the raster file type using the base file name as the
                        # name for the new folder
                        new_folder_path = cls.compute_file_type_folder(resource, file_folder,
                                                                       file_name)

                        fed_file_full_path = ''
                        if resource.resource_federation_path:
                            fed_file_full_path = os.path.join(resource.root_path, new_folder_path)

                        create_folder(resource.short_id, new_folder_path)
                        log.info("Folder created:{}".format(new_folder_path))

                        new_folder_name = new_folder_path.split('/')[-1]
                        if file_folder is None:
                            upload_folder = new_folder_name
                        else:
                            upload_folder = os.path.join(file_folder, new_folder_name)

                        # add all new files to the resource
                        for f in files_to_add_to_resource:
                            uploaded_file = UploadedFile(file=open(f, 'rb'),
                                                         name=os.path.basename(f))
                            new_res_file = utils.add_file_to_resource(
                                resource, uploaded_file, folder=upload_folder,
                                fed_res_file_name_or_path=fed_file_full_path
                                )
                            # make each resource file we added as part of the logical file
                            logical_file.add_resource_file(new_res_file)

                        log.info("Geo raster file type - new files were added to the resource.")
                    except Exception as ex:
                        msg = "Geo raster file type. Error when setting file type. Error:{}"
                        msg = msg.format(ex.message)
                        log.exception(msg)
                        raise ex
                    finally:
                        # remove temp dir
                        if os.path.isdir(temp_dir):
                            shutil.rmtree(temp_dir)

                    log.info("Geo raster file type was created.")

                    # use the extracted metadata to populate file metadata
                    for element in metadata:
                        # here k is the name of the element
                        # v is a dict of all element attributes/field names and field values
                        k, v = element.items()[0]
                        logical_file.metadata.create_element(k, **v)
                    log.info("Geo raster file type - metadata was saved to DB")
            else:
                err_msg = "Geo raster file type file validation failed.{}".format(
                    ' '.join(error_info))
                log.info(err_msg)
                raise ValidationError(err_msg)
        else:
            if res_file is None:
                err_msg = "Failed to set Geo raster file type. " \
                          "Resource doesn't have the specified file."
                log.error(err_msg)
                raise ValidationError(err_msg)
            else:
                err_msg = "Failed to set Geo raster file type." \
                          "The specified file doesn't have a generic logical file type."
                log.error(err_msg)
                raise ValidationError(err_msg)


def raster_file_validation(raster_file):
    """ raster_file is the temp file retrieved from irods and stored on temp dir in django """

    error_info = []
    new_resource_files_to_add = []

    file_name_part, ext = os.path.splitext(os.path.basename(raster_file))
    if ext == '.tif':
        # create the .vrt file
        try:
            temp_vrt_file_path = create_vrt_file(raster_file)
        except Exception as ex:
            error_info.append(ex.message)
        else:
            if os.path.isfile(temp_vrt_file_path):
                new_resource_files_to_add.append(temp_vrt_file_path)
                new_resource_files_to_add.append(raster_file)
    elif ext == '.zip':
        try:
            extract_file_paths = _explode_raster_zip_file(raster_file)
        except Exception as ex:
            error_info.append(ex.message)
        else:
            if extract_file_paths:
                for file_path in extract_file_paths:
                    new_resource_files_to_add.append(file_path)
    else:
        error_info.append("Invalid file mime type found.")

    if not error_info:
        files_ext = [os.path.splitext(path)[1] for path in new_resource_files_to_add]

        if set(files_ext) == {'.vrt', '.tif'} and files_ext.count('.vrt') == 1:
            vrt_file_path = new_resource_files_to_add[files_ext.index('.vrt')]
            raster_dataset = gdal.Open(vrt_file_path, GA_ReadOnly)

            # check if the vrt file is valid
            try:
                raster_dataset.RasterXSize
                raster_dataset.RasterYSize
                raster_dataset.RasterCount
            except AttributeError:
                error_info.append('Please define the raster with raster size and band information.')

            # check if the raster file numbers and names are valid in vrt file
            with open(vrt_file_path, 'r') as vrt_file:
                vrt_string = vrt_file.read()
                root = ET.fromstring(vrt_string)
                raster_file_names = [file_name.text for file_name in root.iter('SourceFilename')]

            file_names = [os.path.basename(path) for path in new_resource_files_to_add]
            file_names.pop(files_ext.index('.vrt'))

            if len(file_names) > len(raster_file_names):
                error_info.append('Please remove the extra raster files which are not specified in '
                                  'the .vrt file.')
            else:
                for vrt_ref_raster_name in raster_file_names:
                    if vrt_ref_raster_name in file_names \
                            or (os.path.split(vrt_ref_raster_name)[0] == '.' and
                                os.path.split(vrt_ref_raster_name)[1] in file_names):
                        continue
                    elif os.path.basename(vrt_ref_raster_name) in file_names:
                        msg = "Please specify {} as {} in the .vrt file, because it will " \
                              "be saved in the same folder with .vrt file in HydroShare."
                        msg = msg.format(vrt_ref_raster_name, os.path.basename(vrt_ref_raster_name))
                        error_info.append(msg)
                        break
                    else:
                        msg = "Pleas provide the missing raster file {} which is specified " \
                              "in the .vrt file"
                        msg = msg.format(os.path.basename(vrt_ref_raster_name))
                        error_info.append(msg)
                        break

        elif files_ext.count('.tif') == 1 and files_ext.count('.vrt') == 0:
            msg = "Please define the .tif file with raster size, band, and " \
                  "georeference information."
            error_info.append(msg)
        else:
            msg = "The uploaded files should contain only one .vrt file and .tif files " \
                  "referenced by the .vrt file."
            error_info.append(msg)

    return error_info, new_resource_files_to_add


def extract_metadata(temp_vrt_file_path):
    metadata = []
    res_md_dict = raster_meta_extract.get_raster_meta_dict(temp_vrt_file_path)
    wgs_cov_info = res_md_dict['spatial_coverage_info']['wgs84_coverage_info']
    # add core metadata coverage - box
    if wgs_cov_info:
        box = {'coverage': {'type': 'box', 'value': wgs_cov_info}}
        metadata.append(box)

    # Save extended meta spatial reference
    ori_cov = {'OriginalCoverage': {
        'value': res_md_dict['spatial_coverage_info']['original_coverage_info']}}
    metadata.append(ori_cov)

    # Save extended meta cell info
    res_md_dict['cell_info']['name'] = os.path.basename(temp_vrt_file_path)
    metadata.append({'CellInformation': res_md_dict['cell_info']})

    # Save extended meta band info
    for band_info in res_md_dict['band_info'].values():
        metadata.append({'BandInformation': band_info})
    return metadata


def create_vrt_file(tif_file):
    """ tif_file exists in temp directory - retrieved from irods """

    log = logging.getLogger()

    # create vrt file
    temp_dir = os.path.dirname(tif_file)
    tif_file_name = os.path.basename(tif_file)
    vrt_file_path = os.path.join(temp_dir, os.path.splitext(tif_file_name)[0] + '.vrt')

    with open(os.devnull, 'w') as fp:
        subprocess.Popen(['gdal_translate', '-of', 'VRT', tif_file, vrt_file_path],
                         stdout=fp,
                         stderr=fp).wait()  # need to wait

    # edit VRT contents
    try:
        tree = ET.parse(vrt_file_path)
        root = tree.getroot()
        for element in root.iter('SourceFilename'):
            element.text = tif_file_name
            element.attrib['relativeToVRT'] = '1'

        tree.write(vrt_file_path)

    except Exception as ex:
        log.exception("Failed to create/write to vrt file. Error:{}".format(ex.message))
        raise Exception("Failed to create/write to vrt file")

    return vrt_file_path


def _explode_raster_zip_file(zip_file):
    """ zip_file exists in temp directory - retrieved from irods """

    log = logging.getLogger()
    temp_dir = os.path.dirname(zip_file)
    try:
        zf = zipfile.ZipFile(zip_file, 'r')
        zf.extractall(temp_dir)
        zf.close()

        # get all the file abs names in temp_dir
        extract_file_paths = []
        for dirpath, _, filenames in os.walk(temp_dir):
            for name in filenames:
                file_path = os.path.abspath(os.path.join(dirpath, name))
                if os.path.splitext(os.path.basename(file_path))[1] in \
                        GeoRasterLogicalFile.get_allowed_storage_file_types():
                    shutil.move(file_path, os.path.join(temp_dir, name))
                    extract_file_paths.append(os.path.join(temp_dir, os.path.basename(file_path)))

    except Exception as ex:
        log.exception("Failed to unzip. Error:{}".format(ex.message))
        raise ex

    return extract_file_paths<|MERGE_RESOLUTION|>--- conflicted
+++ resolved
@@ -75,20 +75,6 @@
         root_div = div("{% load crispy_forms_tags %}")
         with root_div:
             super(GeoRasterFileMetaData, self).get_html_forms()
-<<<<<<< HEAD
-            with div(cls="well", id="variables"):
-                with div(cls="col-lg-6 col-xs-12"):
-                    with form(id="id-coverage_temporal-file-type", action="{{ temp_form.action }}",
-                              method="post", enctype="multipart/form-data"):
-                        div("{% crispy temp_form %}")
-                        with div(cls="row", style="margin-top:10px;"):
-                            with div(cls="col-md-offset-10 col-xs-offset-6 "
-                                         "col-md-2 col-xs-6"):
-                                button("Save changes", type="button",
-                                       cls="btn btn-primary pull-right btn-form-submit",
-                                       style="display: none;")  # TODO: TESTING
-=======
->>>>>>> 846c81f2
             with div(cls="col-lg-6 col-xs-12"):
                 div("{% crispy coverage_form %}")
             with div(cls="col-lg-6 col-xs-12"):
