--- conflicted
+++ resolved
@@ -1,186 +1,3 @@
-<<<<<<< HEAD
-import os
-import logging
-
-from django.db import models
-
-from hs_core.models import ResourceFile
-from .base import AbstractLogicalFile
-from .generic import GenericFileMetaDataMixin
-
-
-class FileSetMetaData(GenericFileMetaDataMixin):
-    pass
-
-
-class FileSetLogicalFile(AbstractLogicalFile):
-    """ One more files in a specific folder can be part of this aggregation """
-
-    metadata = models.OneToOneField(FileSetMetaData, related_name="logical_file")
-    # folder path relative to {resource_id}/data/contents/ that represents this aggregation
-    # folder becomes the name of the aggregation
-    folder = models.CharField(max_length=4096)
-    data_type = "GenericData"
-
-    @classmethod
-    def create(cls, resource):
-        # this custom method MUST be used to create an instance of this class
-        generic_metadata = FileSetMetaData.objects.create(keywords=[])
-        # Note we are not creating the logical file record in DB at this point
-        # the caller must save this to DB
-        return cls(metadata=generic_metadata, resource=resource)
-
-    @staticmethod
-    def get_aggregation_display_name():
-        return 'File Set Content: One or more files with specific metadata'
-
-    @staticmethod
-    def get_aggregation_type_name():
-        return "FileSetAggregation"
-
-    # used in discovery faceting to aggregate native and composite content types
-    @staticmethod
-    def get_discovery_content_type():
-        """Return a human-readable content type for discovery.
-        This must agree between Composite Types and native types (there is no equivalent native type
-        for File Set).
-        """
-        return "File Set"
-
-    @property
-    def can_contain_folders(self):
-        """This aggregation can contain folders"""
-        return True
-
-    @classmethod
-    def get_main_file_type(cls):
-        """The main file type for this aggregation - no specific main file"""
-        return ".*"
-
-    @classmethod
-    def check_files_for_aggregation_type(cls, files):
-        """Checks if the specified files can be used to set this aggregation type
-        :param  files: a list of ResourceFile objects
-
-        :return If the files meet the requirements of this aggregation type, then returns this
-        aggregation class name, otherwise empty string.
-        """
-        if len(files) == 0:
-            # no files
-            return ""
-
-        return cls.__name__
-
-    @classmethod
-    def get_primary_resouce_file(cls, resource_files):
-        """Gets any one resource file from the list of files *resource_files* """
-
-        return resource_files[0] if resource_files else None
-
-    @classmethod
-    def set_file_type(cls, resource, user, file_id=None, folder_path=None):
-        """Makes all physical files that are in a folder (*folder_path*) part of a file set
-        aggregation type.
-        Note: parameter file_id is ignored here and a value for folder_path is required
-        """
-
-        log = logging.getLogger()
-        if folder_path is None:
-            raise ValueError("Must specify folder to be set as a file set aggregation type")
-
-        _, folder_path = cls._validate_set_file_type_inputs(resource, file_id, folder_path)
-
-        folder_name = folder_path
-        if '/' in folder_path:
-            folder_name = os.path.basename(folder_path)
-
-        logical_file = cls.initialize(folder_name, resource)
-        logical_file.folder = folder_path
-        # logical file record gets created in DB
-        logical_file.save()
-        # make all the files in the selected folder as part of the aggregation
-        logical_file.add_resource_files_in_folder(resource, folder_path)
-        logical_file.create_aggregation_xml_documents()
-        log.info("Fie set aggregation was created for folder:{}.".format(folder_path))
-
-    def add_resource_files_in_folder(self, resource, folder):
-        """
-        A helper for creating aggregation. Makes all resource files in a given folder and its
-        sub folders as part of the aggregation/logical file type
-        :param  resource:  an instance of CompositeResource
-        :param  folder: folder from which all files need to be made part of this aggregation
-        """
-
-        # get all resource files that in folder *folder* and all its sub folders
-        res_files = ResourceFile.list_folder(resource=resource, folder=folder, sub_folders=True)
-
-        for res_file in res_files:
-            if not res_file.has_logical_file:
-                self.add_resource_file(res_file)
-            elif res_file.logical_file.is_fileset and not \
-                    res_file.logical_file.aggregation_name.startswith(folder):
-                # resource file that is part of a fileset aggregation where the fileset aggregation
-                # is not a sub folder of *folder* needs to be made part of this new fileset
-                # aggregation
-                self.add_resource_file(res_file)
-
-        return res_files
-
-    def update_temporal_coverage(self):
-        """Updates temporal coverage of this fileset instance based on the contained temporal
-        coverages of aggregations (file type). Note: This action will overwrite any existing
-        fileset temporal coverage data.
-        """
-
-        from ..utils import update_target_temporal_coverage
-
-        update_target_temporal_coverage(self)
-
-    def update_spatial_coverage(self):
-        """Updates spatial coverage of this fileset instance based on the contained spatial
-        coverages of aggregations (file type). Note: This action will overwrite any existing
-        fileset spatial coverage data.
-        """
-        from ..utils import update_target_spatial_coverage
-
-        update_target_spatial_coverage(self)
-
-    def update_coverage(self):
-        """Update fileset spatial and temporal coverage based on the corresponding coverages
-        from all the contained aggregations (logical file) only if the fileset coverage is not
-        already set"""
-
-        # update fileset spatial coverage only if there is no spatial coverage already
-        if self.metadata.spatial_coverage is None:
-            self.update_spatial_coverage()
-
-        # update fileset temporal coverage only if there is no temporal coverage already
-        if self.metadata.temporal_coverage is None:
-            self.update_temporal_coverage()
-
-    def get_children(self):
-        """Return a list of aggregation that this (self) aggregation contains"""
-        child_aggregations = []
-        for aggr in self.resource.logical_files:
-            parent_aggr = aggr.get_parent()
-            if parent_aggr is not None and parent_aggr == self:
-                child_aggregations.append(aggr)
-
-        return child_aggregations
-
-    def update_folder(self, new_folder):
-        """Update folder attribute of this fileset (self) and folder attribute of all fileset
-        aggregations that exist under self.
-        When folder name of a fileset aggregation is changed, the folder attribute of all nested
-        fileset aggregations needs to be updated.
-        :param  new_folder:  new folder path of the self
-        """
-
-        for aggr in self.resource.logical_files:
-            if aggr.is_fileset and aggr.folder.startswith(self.folder):
-                aggr.folder = new_folder + aggr.folder[len(self.folder):]
-                aggr.save()
-=======
 import os
 import logging
 
@@ -370,5 +187,4 @@
 
         # update self
         self.folder = new_folder + self.folder[len(old_folder):]
-        self.save()
->>>>>>> a0e92696
+        self.save()