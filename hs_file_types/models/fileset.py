--- conflicted
+++ resolved
@@ -105,10 +105,7 @@
             logical_file.add_resource_files_in_folder(resource, folder_path)
             ft_ctx.logical_file = logical_file
             log.info("File set aggregation was created for folder:{}.".format(folder_path))
-<<<<<<< HEAD
-=======
             return logical_file
->>>>>>> 9765fdce
 
     def add_resource_files_in_folder(self, resource, folder):
         """
