--- conflicted
+++ resolved
@@ -1,4 +1,3 @@
-<<<<<<< HEAD
 import os
 import shutil
 import logging
@@ -25,7 +24,7 @@
     MethodValidationForm, ProcessingLevelValidationForm, TimeSeriesResultValidationForm, \
     UTCOffSetValidationForm
 
-from .base import AbstractFileMetaData, AbstractLogicalFile
+from base import AbstractFileMetaData, AbstractLogicalFile, FileTypeContext
 
 
 class CVVariableType(AbstractCVLookupTable):
@@ -90,8 +89,8 @@
 
         series_id = kwargs.get('series_id', None)
         if series_id is None:
-            series_id = list(self.series_ids_with_labels.keys())[0]
-        elif series_id not in list(self.series_ids_with_labels.keys()):
+            series_id = self.series_ids_with_labels.keys()[0]
+        elif series_id not in self.series_ids_with_labels.keys():
             raise ValidationError("Series id:{} is not a valid series id".format(series_id))
 
         html_string = super(TimeSeriesFileMetaData, self).get_html()
@@ -162,8 +161,8 @@
 
         series_id = kwargs.get('series_id', None)
         if series_id is None:
-            series_id = list(self.series_ids_with_labels.keys())[0]
-        elif series_id not in list(self.series_ids_with_labels.keys()):
+            series_id = self.series_ids_with_labels.keys()[0]
+        elif series_id not in self.series_ids_with_labels.keys():
             raise ValidationError("Series id:{} is not a valid series id".format(series_id))
 
         root_div = div("{% load crispy_forms_tags %}")
@@ -290,7 +289,7 @@
             with form(id="series-selection-form-file_type", action=action_url, method="get",
                       enctype="multipart/form-data"):
                 with select(cls="form-control", id="series_id_file_type"):
-                    for series_id, label in list(self.series_ids_with_labels.items()):
+                    for series_id, label in self.series_ids_with_labels.items():
                         display_text = label[:120] + "..."
                         if series_id == selected_series_id:
                             option(display_text, value=series_id, selected="selected", title=label)
@@ -321,9 +320,9 @@
                                 span("NOTE:", style="color:red;")
                                 span("New resource specific metadata elements can't be created "
                                      "after you update the SQLite file.")
-                    eval(input(id="metadata-dirty", type="hidden", value=is_dirty))
-                    eval(input(id="can-update-sqlite-file", type="hidden",
-                          value=can_update_sqlite_file))
+                    input(id="metadata-dirty", type="hidden", value=is_dirty)
+                    input(id="can-update-sqlite-file", type="hidden",
+                          value=can_update_sqlite_file)
                     with form(action=form_action, method="post", id="update-sqlite-file"):
                         button("Update SQLite File", type="button", cls="btn btn-primary",
                                id="id-update-sqlite-file")
@@ -400,8 +399,8 @@
             dcterms_abstract.text = self.abstract
 
         add_to_xml_container_helper(self, container_to_add_to)
-        return CoreMetaData.XML_HEADER + '\n' + etree.tostring(RDF_ROOT,
-                                                               pretty_print=pretty_print).decode()
+        return CoreMetaData.XML_HEADER + '\n' + etree.tostring(RDF_ROOT, encoding='UTF-8',
+                                                               pretty_print=pretty_print)
 
 
 class TimeSeriesLogicalFile(AbstractLogicalFile):
@@ -536,120 +535,67 @@
         """
 
         log = logging.getLogger()
-        res_file, folder_path = cls._validate_set_file_type_inputs(resource, file_id, folder_path)
-
-        # get the file from irods to temp dir
-        temp_res_file = utils.get_file_from_irods(res_file)
-        # hold on to temp dir for final clean up
-        temp_dir = os.path.dirname(temp_res_file)
-        if res_file.extension.lower() == '.sqlite':
-            validate_err_message = validate_odm2_db_file(temp_res_file)
-        else:
-            # file must be a csv file
-            validate_err_message = validate_csv_file(temp_res_file)
-
-        if validate_err_message is not None:
-            log.error(validate_err_message)
-            # remove temp dir
-            if os.path.isdir(temp_dir):
-                shutil.rmtree(temp_dir)
-            raise ValidationError(validate_err_message)
-
-        file_name = res_file.file_name
-        # file name without the extension - used for naming the new aggregation folder
-        base_file_name = file_name[:-len(res_file.extension)]
-        file_folder = res_file.file_folder
-        aggregation_folder_created = False
-        res_files_to_delete = []
-        # determine if we need to create a new folder for the aggregation
-        create_new_folder = cls._check_create_aggregation_folder(
-            selected_res_file=res_file, selected_folder=folder_path,
-            aggregation_file_count=1)
-        file_type_success = False
-        upload_folder = ''
-        msg = "TimeSeries aggregation type. Error when creating. Error:{}"
-        with transaction.atomic():
-            # create a TimeSerisLogicalFile object to be associated with resource file
-            logical_file = cls.initialize(base_file_name, resource)
-
-            try:
-                if folder_path is None:
-                    # we are here means aggregation is being created by selecting a file
-                    # create a folder for the timeseries file type using the base file
-                    # name as the name for the new folder if the file is not in a folder already
-                    if create_new_folder:
-                        # create a folder for the raster file type using the base file name
-                        # as the name for the new folder
-                        upload_folder = cls._create_aggregation_folder(resource, file_folder,
-                                                                       base_file_name)
-
-                        log.info("Folder created:{}".format(upload_folder))
-                        aggregation_folder_created = True
-                        tgt_folder = upload_folder
-                        files_to_copy = [res_file]
-                        # create logical file record in DB
-                        logical_file.save()
-                        logical_file.copy_resource_files(resource, files_to_copy,
-                                                         tgt_folder)
-                        res_files_to_delete.append(res_file)
+        with FileTypeContext(aggr_cls=cls, user=user, resource=resource, file_id=file_id,
+                             folder_path=folder_path,
+                             post_aggr_signal=post_add_timeseries_aggregation,
+                             is_temp_file=True) as ft_ctx:
+
+            res_file = ft_ctx.res_file
+            temp_res_file = ft_ctx.temp_file
+
+            if res_file.extension.lower() == '.sqlite':
+                validate_err_message = validate_odm2_db_file(temp_res_file)
+            else:
+                # file must be a csv file
+                validate_err_message = validate_csv_file(temp_res_file)
+
+            if validate_err_message is not None:
+                log.error(validate_err_message)
+                raise ValidationError(validate_err_message)
+
+            file_name = res_file.file_name
+            # file name without the extension - used for new aggregation dataset_name attribute
+            base_file_name = file_name[:-len(res_file.extension)]
+            file_folder = res_file.file_folder
+            upload_folder = file_folder
+            file_type_success = False
+            res_files_for_aggr = [res_file]
+            msg = "TimeSeries aggregation type. Error when creating. Error:{}"
+            with transaction.atomic():
+                try:
+                    if res_file.extension.lower() == '.csv':
+                        new_sqlite_file = add_blank_sqlite_file(resource, upload_folder)
+                        res_files_for_aggr.append(new_sqlite_file)
+
+                    # create a TimeSerisLogicalFile object
+                    logical_file = cls.create_aggregation(dataset_name=base_file_name,
+                                                          resource=resource,
+                                                          res_files=res_files_for_aggr,
+                                                          new_files_to_upload=[],
+                                                          folder_path=upload_folder)
+
+                    info_msg = "TimeSeries aggregation type - {} file was added to the aggregation."
+                    info_msg = info_msg.format(res_file.extension[1:])
+                    log.info(info_msg)
+                    # extract metadata if we are creating aggregation form a sqlite file
+                    if res_file.extension.lower() == ".sqlite":
+                        extract_err_message = extract_metadata(resource, temp_res_file,
+                                                               logical_file)
+                        if extract_err_message:
+                            raise ValidationError(extract_err_message)
+                        log.info("Metadata was extracted from sqlite file.")
                     else:
-                        # selected file is already in a folder
-                        upload_folder = file_folder
-                        # create logical file record in DB
-                        logical_file.save()
-                        # make the selected file part of the aggregation
-                        logical_file.add_resource_file(res_file)
-                else:
-                    # folder has been selected for creating the aggregation
-                    upload_folder = folder_path
-                    # create logical file record in DB
-                    logical_file.save()
-                    # make the selected file part of the aggregation
-                    logical_file.add_resource_file(res_file)
-
-                # add a blank ODM2 sqlite file to the resource and make it part of the aggregation
-                # if we creating aggregation from a csv file
-                if res_file.extension.lower() == '.csv':
-                    new_sqlite_file = add_blank_sqlite_file(resource, upload_folder)
-                    logical_file.add_resource_file(new_sqlite_file)
-
-                info_msg = "TimeSeries aggregation type - {} file was added to the aggregation."
-                info_msg = info_msg.format(res_file.extension[1:])
-                log.info(info_msg)
-                # extract metadata if we are creating aggregation form a sqlite file
-                if res_file.extension.lower() == ".sqlite":
-                    extract_err_message = extract_metadata(resource, temp_res_file, logical_file)
-                    if extract_err_message:
-                        raise ValidationError(extract_err_message)
-                    log.info("Metadata was extracted from sqlite file.")
-                else:
-                    # populate CV metadata django models from the blank sqlite file
-                    extract_cv_metadata_from_blank_sqlite_file(logical_file)
-
-                reset_title = logical_file.dataset_name == base_file_name
-                logical_file._finalize(user, resource, folder_created=aggregation_folder_created,
-                                       res_files_to_delete=res_files_to_delete,
-                                       reset_title=reset_title)
-
-                file_type_success = True
-                post_add_timeseries_aggregation.send(
-                    sender=AbstractLogicalFile,
-                    resource=resource,
-                    file=logical_file
-                )
-            except Exception as ex:
-                msg = msg.format(ex.message)
-                log.exception(msg)
-            finally:
-                # remove temp dir
-                if os.path.isdir(temp_dir):
-                    shutil.rmtree(temp_dir)
-
-        if not file_type_success:
-            aggregation_from_folder = folder_path is not None
-            cls._cleanup_on_fail_to_create_aggregation(user, resource, upload_folder,
-                                                       file_folder, aggregation_from_folder)
-            raise ValidationError(msg)
+                        # populate CV metadata django models from the blank sqlite file
+                        extract_cv_metadata_from_blank_sqlite_file(logical_file)
+
+                    file_type_success = True
+                    ft_ctx.logical_file = logical_file
+                except Exception as ex:
+                    msg = msg.format(ex.message)
+                    log.exception(msg)
+
+            if not file_type_success:
+                raise ValidationError(msg)
 
     def get_copy(self, copied_resource):
         """Overrides the base class method"""
@@ -808,11 +754,11 @@
                     log.info(err_message)
                     return err_message
         return None
-    except sqlite3.Error as e:
+    except sqlite3.Error, e:
         sqlite_err_msg = str(e.args[0])
         log.error(sqlite_err_msg)
         return sqlite_err_msg
-    except Exception as e:
+    except Exception, e:
         log.error(e.message)
         return e.message
 
@@ -823,7 +769,7 @@
     with open(csv_file_path, 'r') as fl_obj:
         csv_reader = csv.reader(fl_obj, delimiter=',')
         # read the first row
-        header = next(csv_reader)
+        header = csv_reader.next()
         header = [el.strip() for el in header]
         if any(len(h) == 0 for h in header):
             err_message += " Column heading is missing."
@@ -1242,7 +1188,7 @@
     with open(temp_csv_file, 'r') as fl_obj:
         csv_reader = csv.reader(fl_obj, delimiter=',')
         # read the first row - header
-        header = next(csv_reader)
+        header = csv_reader.next()
         # read the 1st data row
         start_date_str = csv_reader.next()[0]
         last_row = None
@@ -1914,1869 +1860,4 @@
         # target_id is logical file object id
         action = "/hsapi/_internal/TimeSeriesLogicalFile/{logical_file_id}/{element_name}/" \
                  "add-file-metadata/"
-        return action.format(logical_file_id=target_id, element_name=element_name)
-=======
-import os
-import shutil
-import logging
-import sqlite3
-from lxml import etree
-import csv
-from dateutil import parser
-import tempfile
-
-from django.db import models, transaction
-from django.core.exceptions import ValidationError
-from django.core.files.uploadedfile import UploadedFile
-from django.template import Template, Context
-
-from dominate.tags import div, legend, strong, form, select, option, button, input, p, \
-    textarea, span
-
-from hs_core.hydroshare import utils
-from hs_core.models import CoreMetaData
-from hs_core.signals import post_add_timeseries_aggregation
-
-from hs_app_timeseries.models import TimeSeriesMetaDataMixin, AbstractCVLookupTable
-from hs_app_timeseries.forms import SiteValidationForm, VariableValidationForm, \
-    MethodValidationForm, ProcessingLevelValidationForm, TimeSeriesResultValidationForm, \
-    UTCOffSetValidationForm
-
-from base import AbstractFileMetaData, AbstractLogicalFile, FileTypeContext
-
-
-class CVVariableType(AbstractCVLookupTable):
-    metadata = models.ForeignKey('TimeSeriesFileMetaData', related_name="cv_variable_types")
-
-
-class CVVariableName(AbstractCVLookupTable):
-    metadata = models.ForeignKey('TimeSeriesFileMetaData', related_name="cv_variable_names")
-
-
-class CVSpeciation(AbstractCVLookupTable):
-    metadata = models.ForeignKey('TimeSeriesFileMetaData', related_name="cv_speciations")
-
-
-class CVElevationDatum(AbstractCVLookupTable):
-    metadata = models.ForeignKey('TimeSeriesFileMetaData', related_name="cv_elevation_datums")
-
-
-class CVSiteType(AbstractCVLookupTable):
-    metadata = models.ForeignKey('TimeSeriesFileMetaData', related_name="cv_site_types")
-
-
-class CVMethodType(AbstractCVLookupTable):
-    metadata = models.ForeignKey('TimeSeriesFileMetaData', related_name="cv_method_types")
-
-
-class CVUnitsType(AbstractCVLookupTable):
-    metadata = models.ForeignKey('TimeSeriesFileMetaData', related_name="cv_units_types")
-
-
-class CVStatus(AbstractCVLookupTable):
-    metadata = models.ForeignKey('TimeSeriesFileMetaData', related_name="cv_statuses")
-
-
-class CVMedium(AbstractCVLookupTable):
-    metadata = models.ForeignKey('TimeSeriesFileMetaData', related_name="cv_mediums")
-
-
-class CVAggregationStatistic(AbstractCVLookupTable):
-    metadata = models.ForeignKey('TimeSeriesFileMetaData', related_name="cv_aggregation_statistics")
-
-
-class TimeSeriesFileMetaData(TimeSeriesMetaDataMixin, AbstractFileMetaData):
-    # the metadata element models are from the timeseries resource type app
-    model_app_label = 'hs_app_timeseries'
-    # this is to store abstract
-    abstract = models.TextField(null=True, blank=True)
-
-    def get_metadata_elements(self):
-        elements = super(TimeSeriesFileMetaData, self).get_metadata_elements()
-        elements += list(self.sites)
-        elements += list(self.variables)
-        elements += list(self.methods)
-        elements += list(self.processing_levels)
-        elements += list(self.time_series_results)
-        if self.utc_offset is not None:
-            elements += [self.utc_offset]
-        return elements
-
-    def get_html(self, **kwargs):
-        """overrides the base class function"""
-
-        series_id = kwargs.get('series_id', None)
-        if series_id is None:
-            series_id = self.series_ids_with_labels.keys()[0]
-        elif series_id not in self.series_ids_with_labels.keys():
-            raise ValidationError("Series id:{} is not a valid series id".format(series_id))
-
-        html_string = super(TimeSeriesFileMetaData, self).get_html()
-        if self.abstract:
-            abstract_div = div(cls="content-block")
-            with abstract_div:
-                legend("Abstract")
-                p(self.abstract)
-            html_string += abstract_div.render()
-        if self.spatial_coverage:
-            html_string += self.spatial_coverage.get_html()
-
-        if self.temporal_coverage:
-            html_string += self.temporal_coverage.get_html()
-
-        series_selection_div = self.get_series_selection_html(selected_series_id=series_id)
-        legend("Corresponding Metadata")
-        with series_selection_div:
-            div_meta_row = div(cls='custom-well')
-            with div_meta_row:
-                # create 1st column of the row
-                with div(cls="content-block"):
-                    # generate html for display of site element
-                    site = self.get_element_by_series_id(series_id=series_id, elements=self.sites)
-                    if site:
-                        legend("Site", cls='space-top')
-                        site.get_html()
-
-                    # generate html for variable element
-                    variable = self.get_element_by_series_id(series_id=series_id,
-                                                             elements=self.variables)
-                    if variable:
-                        legend("Variable", cls='space-top')
-                        variable.get_html()
-
-                    # generate html for method element
-                    method = self.get_element_by_series_id(series_id=series_id,
-                                                           elements=self.methods)
-                    if method:
-                        legend("Method", cls='space-top')
-                        method.get_html()
-
-                # create 2nd column of the row
-                with div(cls="content-block"):
-                    # generate html for processing_level element
-                    if self.processing_levels:
-                        legend("Processing Level")
-                        pro_level = self.get_element_by_series_id(series_id=series_id,
-                                                                  elements=self.processing_levels)
-                        if pro_level:
-                            pro_level.get_html()
-
-                    # generate html for timeseries_result element
-                    if self.time_series_results:
-                        legend("Time Series Result", cls='space-top')
-                        ts_result = self.get_element_by_series_id(series_id=series_id,
-                                                                  elements=self.time_series_results)
-                        if ts_result:
-                            ts_result.get_html()
-
-        html_string += series_selection_div.render()
-        template = Template(html_string)
-        context = Context({})
-        return template.render(context)
-
-    def get_html_forms(self, dataset_name_form=True, temporal_coverage=True, **kwargs):
-        """overrides the base class function"""
-
-        series_id = kwargs.get('series_id', None)
-        if series_id is None:
-            series_id = self.series_ids_with_labels.keys()[0]
-        elif series_id not in self.series_ids_with_labels.keys():
-            raise ValidationError("Series id:{} is not a valid series id".format(series_id))
-
-        root_div = div("{% load crispy_forms_tags %}")
-        with root_div:
-            self.get_update_sqlite_file_html_form()
-            super(TimeSeriesFileMetaData, self).get_html_forms(temporal_coverage=False)
-            self.get_abstract_form()
-            if self.spatial_coverage:
-                self.spatial_coverage.get_html()
-
-            if self.temporal_coverage:
-                self.temporal_coverage.get_html()
-
-            series_selection_div = self.get_series_selection_html(selected_series_id=series_id)
-            with series_selection_div:
-                with div(cls='custom-well'):
-                    with div(cls="content-block time-series-forms hs-coordinates-picker",
-                             id="site-filetype", data_coordinates_type="point"):
-                        with form(id="id-site-file-type", data_coordinates_type='point',
-                                  action="{{ site_form.action }}",
-                                  method="post", enctype="multipart/form-data"):
-                            div("{% crispy site_form %}")
-                            with div(cls="row", style="margin-top:10px;"):
-                                with div(cls="col-md-offset-10 col-xs-offset-6 "
-                                             "col-md-2 col-xs-6"):
-                                    button("Save changes", type="button",
-                                           cls="btn btn-primary pull-right",
-                                           style="display: none;")
-
-                    with div(cls="content-block time-series-forms",
-                             id="processinglevel-filetype"):
-                        with form(id="id-processinglevel-file-type",
-                                  action="{{ processinglevel_form.action }}",
-                                  method="post", enctype="multipart/form-data"):
-                            div("{% crispy processinglevel_form %}")
-                            with div(cls="row", style="margin-top:10px;"):
-                                with div(cls="col-md-offset-10 col-xs-offset-6 "
-                                             "col-md-2 col-xs-6"):
-                                    button("Save changes", type="button",
-                                           cls="btn btn-primary pull-right",
-                                           style="display: none;")
-
-                    with div(cls="content-block time-series-forms", id="variable-filetype"):
-                        with form(id="id-variable-file-type",
-                                  action="{{ variable_form.action }}",
-                                  method="post", enctype="multipart/form-data"):
-                            div("{% crispy variable_form %}")
-                            with div(cls="row", style="margin-top:10px;"):
-                                with div(cls="col-md-offset-10 col-xs-offset-6 "
-                                             "col-md-2 col-xs-6"):
-                                    button("Save changes", type="button",
-                                           cls="btn btn-primary pull-right",
-                                           style="display: none;")
-
-                    with div(cls="content-block time-series-forms",
-                             id="timeseriesresult-filetype"):
-                        with form(id="id-timeseriesresult-file-type",
-                                  action="{{ timeseriesresult_form.action }}",
-                                  method="post", enctype="multipart/form-data"):
-                            div("{% crispy timeseriesresult_form %}")
-                            with div(cls="row", style="margin-top:10px;"):
-                                with div(cls="col-md-offset-10 col-xs-offset-6 "
-                                             "col-md-2 col-xs-6"):
-                                    button("Save changes", type="button",
-                                           cls="btn btn-primary pull-right",
-                                           style="display: none;")
-
-                    with div(cls="content-block time-series-forms", id="method-filetype"):
-                        with form(id="id-method-file-type",
-                                  action="{{ method_form.action }}",
-                                  method="post", enctype="multipart/form-data"):
-                            div("{% crispy method_form %}")
-                            with div(cls="row", style="margin-top:10px;"):
-                                with div(cls="col-md-offset-10 col-xs-offset-6 "
-                                             "col-md-2 col-xs-6"):
-                                    button("Save changes", type="button",
-                                           cls="btn btn-primary pull-right",
-                                           style="display: none;")
-                    if self.logical_file.has_csv_file:
-                        with div(cls="content-block time-series-forms",
-                                 id="utcoffset-filetype"):
-                            with form(id="id-utcoffset-file-type",
-                                      action="{{ utcoffset_form.action }}",
-                                      method="post", enctype="multipart/form-data"):
-                                div("{% crispy utcoffset_form %}")
-                                with div(cls="row", style="margin-top:10px;"):
-                                    with div(cls="col-md-offset-10 col-xs-offset-6 "
-                                                 "col-md-2 col-xs-6"):
-                                        button("Save changes", type="button",
-                                               cls="btn btn-primary pull-right",
-                                               style="display: none;")
-
-        template = Template(root_div.render(pretty=True))
-        context_dict = dict()
-        context_dict["site_form"] = create_site_form(self.logical_file, series_id)
-        context_dict["variable_form"] = create_variable_form(self.logical_file, series_id)
-        context_dict["method_form"] = create_method_form(self.logical_file, series_id)
-        context_dict["processinglevel_form"] = create_processing_level_form(self.logical_file,
-                                                                            series_id)
-        context_dict["timeseriesresult_form"] = create_timeseries_result_form(self.logical_file,
-                                                                              series_id)
-        if self.logical_file.has_csv_file:
-            context_dict['utcoffset_form'] = create_utcoffset_form(self.logical_file, series_id)
-        context = Context(context_dict)
-        return template.render(context)
-
-    def get_series_selection_html(self, selected_series_id, pretty=True):
-        """Generates html needed to display series selection dropdown box and the
-        associated form"""
-
-        root_div = div(id="div-series-selection-file_type", cls="content-block")
-        heading = "Select a timeseries to see corresponding metadata (Number of time series:{})"
-        if self.series_names:
-            time_series_count = len(self.series_names)
-        else:
-            time_series_count = self.time_series_results.count()
-        heading = heading.format(str(time_series_count))
-        with root_div:
-            legend("Corresponding Metadata")
-            span(heading)
-            action_url = "/hsapi/_internal/{logical_file_id}/series_id/resource_mode/"
-            action_url += "get-timeseries-file-metadata/"
-            action_url = action_url.format(logical_file_id=self.logical_file.id)
-            with form(id="series-selection-form-file_type", action=action_url, method="get",
-                      enctype="multipart/form-data"):
-                with select(cls="form-control", id="series_id_file_type"):
-                    for series_id, label in self.series_ids_with_labels.items():
-                        display_text = label[:120] + "..."
-                        if series_id == selected_series_id:
-                            option(display_text, value=series_id, selected="selected", title=label)
-                        else:
-                            option(display_text, value=series_id, title=label)
-        return root_div
-
-    def get_update_sqlite_file_html_form(self):
-        form_action = "/hsapi/_internal/{}/update-sqlite-file/".format(self.logical_file.id)
-        style = "display:none;"
-        is_dirty = 'False'
-        can_update_sqlite_file = 'False'
-        if self.logical_file.can_update_sqlite_file:
-            can_update_sqlite_file = 'True'
-        if self.is_dirty:
-            style = "margin-bottom:10px"
-            is_dirty = 'True'
-        root_div = div(id="div-sqlite-file-update", cls="row", style=style)
-
-        with root_div:
-            with div(cls="col-sm-12"):
-                with div(cls="alert alert-warning alert-dismissible", role="alert"):
-                    strong("SQLite file needs to be synced with metadata changes.")
-                    if self.series_names:
-                        # this is the case of CSV file based time series file type
-                        with div():
-                            with strong():
-                                span("NOTE:", style="color:red;")
-                                span("New resource specific metadata elements can't be created "
-                                     "after you update the SQLite file.")
-                    input(id="metadata-dirty", type="hidden", value=is_dirty)
-                    input(id="can-update-sqlite-file", type="hidden",
-                          value=can_update_sqlite_file)
-                    with form(action=form_action, method="post", id="update-sqlite-file"):
-                        button("Update SQLite File", type="button", cls="btn btn-primary",
-                               id="id-update-sqlite-file")
-
-        return root_div
-
-    def get_abstract_form(self):
-        form_action = "/hsapi/_internal/{}/update-timeseries-abstract/"
-        form_action = form_action.format(self.logical_file.id)
-        root_div = div(cls="content-block")
-        if self.abstract:
-            abstract = self.abstract
-        else:
-            abstract = ''
-        with root_div:
-            with form(action=form_action, id="filetype-abstract",
-                      method="post", enctype="multipart/form-data"):
-                div("{% csrf_token %}")
-                with div(cls="form-group"):
-                    with div(cls="control-group"):
-                        legend('Abstract')
-                        with div(cls="controls"):
-                            textarea(abstract,
-                                     cls="form-control input-sm textinput textInput",
-                                     id="file_abstract", cols=40, rows=5,
-                                     name="abstract")
-                with div(cls="row", style="margin-top:10px;"):
-                    with div(cls="col-md-offset-10 col-xs-offset-6 col-md-2 col-xs-6"):
-                        button("Save changes", cls="btn btn-primary pull-right btn-form-submit",
-                               style="display: none;", type="button")
-        return root_div
-
-    @classmethod
-    def validate_element_data(cls, request, element_name):
-        """overriding the base class method"""
-
-        if element_name.lower() not in [el_name.lower() for el_name
-                                        in cls.get_supported_element_names()]:
-            err_msg = "{} is nor a supported metadata element for Time Series file type"
-            err_msg = err_msg.format(element_name)
-            return {'is_valid': False, 'element_data_dict': None, "errors": err_msg}
-
-        validation_forms_mapping = {'site': SiteValidationForm,
-                                    'variable': VariableValidationForm,
-                                    'method': MethodValidationForm,
-                                    'processinglevel': ProcessingLevelValidationForm,
-                                    'timeseriesresult': TimeSeriesResultValidationForm,
-                                    'utcoffset': UTCOffSetValidationForm}
-        element_name = element_name.lower()
-        if element_name not in validation_forms_mapping:
-            raise ValidationError("Invalid metadata element name:{}".format(element_name))
-
-        element_validation_form = validation_forms_mapping[element_name](request.POST)
-
-        if element_validation_form.is_valid():
-            return {'is_valid': True, 'element_data_dict': element_validation_form.cleaned_data}
-        else:
-            return {'is_valid': False, 'element_data_dict': None,
-                    "errors": element_validation_form.errors}
-
-    def get_xml(self, pretty_print=True):
-        """Generates ORI+RDF xml for this aggregation metadata"""
-
-        # get the xml root element and the xml element to which contains all other elements
-        RDF_ROOT, container_to_add_to = super(TimeSeriesFileMetaData, self)._get_xml_containers()
-        NAMESPACES = CoreMetaData.NAMESPACES
-        if self.abstract:
-            dc_description = etree.SubElement(container_to_add_to,
-                                              '{%s}description' % NAMESPACES['dc'])
-            dc_des_rdf_Desciption = etree.SubElement(dc_description,
-                                                     '{%s}Description' % NAMESPACES['rdf'])
-            dcterms_abstract = etree.SubElement(dc_des_rdf_Desciption,
-                                                '{%s}abstract' % NAMESPACES['dcterms'])
-            dcterms_abstract.text = self.abstract
-
-        add_to_xml_container_helper(self, container_to_add_to)
-        return CoreMetaData.XML_HEADER + '\n' + etree.tostring(RDF_ROOT, encoding='UTF-8',
-                                                               pretty_print=pretty_print)
-
-
-class TimeSeriesLogicalFile(AbstractLogicalFile):
-    metadata = models.OneToOneField(TimeSeriesFileMetaData, related_name="logical_file")
-    data_type = "TimeSeries"
-
-    @classmethod
-    def get_allowed_uploaded_file_types(cls):
-        """only .csv and .sqlite file can be set to this logical file group"""
-        return [".csv", ".sqlite"]
-
-    @classmethod
-    def get_main_file_type(cls):
-        """The main file type for this aggregation"""
-        return ".sqlite"
-
-    @classmethod
-    def get_allowed_storage_file_types(cls):
-        """file types allowed in this logical file group are: .csv and .sqlite"""
-        return [".csv", ".sqlite"]
-
-    @staticmethod
-    def get_aggregation_display_name():
-        return 'Time Series Content: One or more time series held in an ODM2 format SQLite ' \
-               'file and optional source comma separated (.csv) files'
-
-    @staticmethod
-    def get_aggregation_type_name():
-        return "TimeSeriesAggregation"
-
-    # used in discovery faceting to aggregate native and composite content types
-    @staticmethod
-    def get_discovery_content_type():
-        """Return a human-readable content type for discovery.
-        This must agree between Composite Types and native types.
-        """
-        return "Time Series"
-
-    @classmethod
-    def create(cls, resource):
-        """this custom method MUST be used to create an instance of this class"""
-        ts_metadata = TimeSeriesFileMetaData.objects.create(keywords=[])
-        # Note we are not creating the logical file record in DB at this point
-        # the caller must save this to DB
-        return cls(metadata=ts_metadata, resource=resource)
-
-    @property
-    def supports_resource_file_move(self):
-        """resource files that are part of this logical file can't be moved"""
-        return False
-
-    @property
-    def supports_resource_file_add(self):
-        """doesn't allow a resource file to be added"""
-        return False
-
-    @property
-    def supports_resource_file_rename(self):
-        """resource files that are part of this logical file can't be renamed"""
-        return False
-
-    @property
-    def supports_delete_folder_on_zip(self):
-        """does not allow the original folder to be deleted upon zipping of that folder"""
-        return False
-
-    @property
-    def has_sqlite_file(self):
-        for res_file in self.files.all():
-            if res_file.extension.lower() == '.sqlite':
-                return True
-        return False
-
-    @property
-    def has_csv_file(self):
-        for res_file in self.files.all():
-            if res_file.extension.lower() == '.csv':
-                return True
-        return False
-
-    @property
-    def can_add_blank_sqlite_file(self):
-        """use this property as a guard to decide when to add a blank SQLIte file
-        to the resource
-        """
-        if self.has_sqlite_file:
-            return False
-        if not self.has_csv_file:
-            return False
-
-        return True
-
-    @property
-    def can_update_sqlite_file(self):
-        """guard property to determine when the sqlite file can be updated as result of
-        metadata changes
-        """
-        return self.has_sqlite_file and self.metadata.has_all_required_elements()
-
-    def update_sqlite_file(self, user):
-        # get sqlite resource file
-        sqlite_file_to_update = None
-        for res_file in self.files.all():
-            if res_file.extension.lower() == '.sqlite':
-                sqlite_file_to_update = res_file
-                break
-        if sqlite_file_to_update is None:
-            raise Exception("Logical file has no SQLite file. Invalid operation.")
-        sqlite_file_update(self, sqlite_file_to_update, user)
-
-    @classmethod
-    def check_files_for_aggregation_type(cls, files):
-        """Checks if the specified files can be used to set this aggregation type
-        :param  files: a list of ResourceFile objects
-
-        :return If the files meet the requirements of this aggregation type, then returns this
-        aggregation class name, otherwise empty string.
-        """
-        if len(files) != 1:
-            # no files or more than 1 file
-            return ""
-
-        if files[0].extension.lower() not in cls.get_allowed_uploaded_file_types():
-            return ""
-
-        return cls.__name__
-
-    @classmethod
-    def set_file_type(cls, resource, user, file_id=None, folder_path=None):
-        """ Creates a TimeSeriesLogicalFile (aggregation) from a sqlite or a csv resource file, or
-        a folder
-        """
-
-        log = logging.getLogger()
-        with FileTypeContext(aggr_cls=cls, user=user, resource=resource, file_id=file_id,
-                             folder_path=folder_path,
-                             post_aggr_signal=post_add_timeseries_aggregation,
-                             is_temp_file=True) as ft_ctx:
-
-            res_file = ft_ctx.res_file
-            temp_res_file = ft_ctx.temp_file
-
-            if res_file.extension.lower() == '.sqlite':
-                validate_err_message = validate_odm2_db_file(temp_res_file)
-            else:
-                # file must be a csv file
-                validate_err_message = validate_csv_file(temp_res_file)
-
-            if validate_err_message is not None:
-                log.error(validate_err_message)
-                raise ValidationError(validate_err_message)
-
-            file_name = res_file.file_name
-            # file name without the extension - used for new aggregation dataset_name attribute
-            base_file_name = file_name[:-len(res_file.extension)]
-            file_folder = res_file.file_folder
-            upload_folder = file_folder
-            file_type_success = False
-            res_files_for_aggr = [res_file]
-            msg = "TimeSeries aggregation type. Error when creating. Error:{}"
-            with transaction.atomic():
-                try:
-                    if res_file.extension.lower() == '.csv':
-                        new_sqlite_file = add_blank_sqlite_file(resource, upload_folder)
-                        res_files_for_aggr.append(new_sqlite_file)
-
-                    # create a TimeSerisLogicalFile object
-                    logical_file = cls.create_aggregation(dataset_name=base_file_name,
-                                                          resource=resource,
-                                                          res_files=res_files_for_aggr,
-                                                          new_files_to_upload=[],
-                                                          folder_path=upload_folder)
-
-                    info_msg = "TimeSeries aggregation type - {} file was added to the aggregation."
-                    info_msg = info_msg.format(res_file.extension[1:])
-                    log.info(info_msg)
-                    # extract metadata if we are creating aggregation form a sqlite file
-                    if res_file.extension.lower() == ".sqlite":
-                        extract_err_message = extract_metadata(resource, temp_res_file,
-                                                               logical_file)
-                        if extract_err_message:
-                            raise ValidationError(extract_err_message)
-                        log.info("Metadata was extracted from sqlite file.")
-                    else:
-                        # populate CV metadata django models from the blank sqlite file
-                        extract_cv_metadata_from_blank_sqlite_file(logical_file)
-
-                    file_type_success = True
-                    ft_ctx.logical_file = logical_file
-                except Exception as ex:
-                    msg = msg.format(ex.message)
-                    log.exception(msg)
-
-            if not file_type_success:
-                raise ValidationError(msg)
-
-    def get_copy(self, copied_resource):
-        """Overrides the base class method"""
-
-        copy_of_logical_file = super(TimeSeriesLogicalFile, self).get_copy(copied_resource)
-        copy_of_logical_file.metadata.abstract = self.metadata.abstract
-        copy_of_logical_file.metadata.value_counts = self.metadata.value_counts
-        copy_of_logical_file.metadata.is_dirty = self.metadata.is_dirty
-        copy_of_logical_file.metadata.save()
-        copy_of_logical_file.save()
-
-        copy_cv_terms(src_metadata=self.metadata, tgt_metadata=copy_of_logical_file.metadata)
-        return copy_of_logical_file
-
-    @classmethod
-    def get_primary_resouce_file(cls, resource_files):
-        """Gets a resource file that has extension .sqlite or .csv from the list of files
-        *resource_files*
-        """
-
-        res_files = [f for f in resource_files if f.extension.lower() == '.sqlite' or
-                     f.extension.lower() == '.csv']
-        return res_files[0] if res_files else None
-
-    @classmethod
-    def _validate_set_file_type_inputs(cls, resource, file_id=None, folder_path=None):
-        res_file, folder_path = super(TimeSeriesLogicalFile, cls)._validate_set_file_type_inputs(
-            resource, file_id, folder_path)
-        if folder_path is None and res_file.extension.lower() not in ('.sqlite', '.csv'):
-            # when a file is specified by the user for creating this file type it must be a
-            # sqlite or csv file
-            raise ValidationError("Not a valid timeseries file.")
-        return res_file, folder_path
-
-
-def copy_cv_terms(src_metadata, tgt_metadata):
-    """copy CV related metadata items from the source metadata *src_metadata*
-    to the target metadata *tgt_metadata*
-    This is a helper function to support resource copy or version creation
-    :param  src_metadata: an instance of TimeSeriesMetaData or TimeSeriesFileMetaData from which
-    cv related metadata items to copy from
-    :param  tgt_metadata: an instance of TimeSeriesMetaData or TimeSeriesFileMetaData to which
-    cv related metadata items to copy to
-    Note: src_metadata and tgt_metadata must be of the same type
-    """
-
-    # create CV terms
-    def copy_cv_terms(cv_class, cv_terms_to_copy):
-        for cv_term in cv_terms_to_copy:
-            cv_class.objects.create(metadata=tgt_metadata, name=cv_term.name,
-                                    term=cv_term.term,
-                                    is_dirty=cv_term.is_dirty)
-
-    if type(src_metadata) != type(tgt_metadata):
-        raise ValidationError("Source metadata and target metadata objects must be of the "
-                              "same type")
-
-    if not isinstance(src_metadata, TimeSeriesFileMetaData):
-        from hs_app_timeseries.models import CVElevationDatum as R_CVElevationDatum, \
-            CVMedium as R_CVMedium, CVMethodType as R_CVMethodType, \
-            CVAggregationStatistic as R_CVAggregationStatistic, CVSpeciation as R_CVSpeciation, \
-            CVVariableType as R_CVVariableType, CVVariableName as R_CVVariableName, \
-            CVSiteType as R_CVSiteType, CVStatus as R_CVStatus, CVUnitsType as R_CVUnitsType
-        cv_variable_type = R_CVVariableType
-        cv_variable_name = R_CVVariableName
-        cv_speciation = R_CVSpeciation
-        cv_elevation_datum = R_CVElevationDatum
-        cv_site_type = R_CVSiteType
-        cv_method_type = R_CVMethodType
-        cv_units_type = R_CVUnitsType
-        cv_status = R_CVStatus
-        cv_medium = R_CVMedium
-        cv_aggr_statistics = R_CVAggregationStatistic
-    else:
-        cv_variable_type = CVVariableType
-        cv_variable_name = CVVariableName
-        cv_speciation = CVSpeciation
-        cv_elevation_datum = CVElevationDatum
-        cv_site_type = CVSiteType
-        cv_method_type = CVMethodType
-        cv_units_type = CVUnitsType
-        cv_status = CVStatus
-        cv_medium = CVMedium
-        cv_aggr_statistics = CVAggregationStatistic
-
-    copy_cv_terms(cv_variable_type, src_metadata.cv_variable_types.all())
-    copy_cv_terms(cv_variable_name, src_metadata.cv_variable_names.all())
-    copy_cv_terms(cv_speciation, src_metadata.cv_speciations.all())
-    copy_cv_terms(cv_elevation_datum, src_metadata.cv_elevation_datums.all())
-    copy_cv_terms(cv_site_type, src_metadata.cv_site_types.all())
-    copy_cv_terms(cv_method_type, src_metadata.cv_method_types.all())
-    copy_cv_terms(cv_units_type, src_metadata.cv_units_types.all())
-    copy_cv_terms(cv_status, src_metadata.cv_statuses.all())
-    copy_cv_terms(cv_medium, src_metadata.cv_mediums.all())
-    copy_cv_terms(cv_aggr_statistics, src_metadata.cv_aggregation_statistics.all())
-
-    # set all cv terms is_dirty to false
-    cv_terms = list(tgt_metadata.cv_variable_names.all()) + \
-        list(tgt_metadata.cv_variable_types.all()) + \
-        list(tgt_metadata.cv_speciations.all()) + \
-        list(tgt_metadata.cv_site_types.all()) + \
-        list(tgt_metadata.cv_elevation_datums.all()) + \
-        list(tgt_metadata.cv_method_types.all()) + \
-        list(tgt_metadata.cv_units_types.all()) + \
-        list(tgt_metadata.cv_statuses.all()) + \
-        list(tgt_metadata.cv_mediums.all()) + \
-        list(tgt_metadata.cv_aggregation_statistics.all())
-    for cv_term in cv_terms:
-        cv_term.is_dirty = False
-        cv_term.save()
-
-
-def validate_odm2_db_file(sqlite_file_path):
-    """
-    Validates if the sqlite file *sqlite_file_path* is a valid ODM2 sqlite file
-    :param sqlite_file_path: path of the sqlite file to be validated
-    :return: If validation fails then an error message string is returned otherwise None is
-    returned
-    """
-    err_message = "Uploaded file is not a valid ODM2 SQLite file."
-    log = logging.getLogger()
-    try:
-        con = sqlite3.connect(sqlite_file_path)
-        with con:
-
-            # TODO: check that each of the core tables has the necessary columns
-
-            # check that the uploaded file has all the tables from ODM2Core and the CV tables
-            cur = con.cursor()
-            odm2_core_table_names = ['People', 'Affiliations', 'SamplingFeatures', 'ActionBy',
-                                     'Organizations', 'Methods', 'FeatureActions', 'Actions',
-                                     'RelatedActions', 'Results', 'Variables', 'Units', 'Datasets',
-                                     'DatasetsResults', 'ProcessingLevels', 'TaxonomicClassifiers',
-                                     'CV_VariableType', 'CV_VariableName', 'CV_Speciation',
-                                     'CV_SiteType', 'CV_ElevationDatum', 'CV_MethodType',
-                                     'CV_UnitsType', 'CV_Status', 'CV_Medium',
-                                     'CV_AggregationStatistic']
-            # check the tables exist
-            for table_name in odm2_core_table_names:
-                cur.execute("SELECT COUNT(*) FROM sqlite_master WHERE type=? AND name=?",
-                            ("table", table_name))
-                result = cur.fetchone()
-                if result[0] <= 0:
-                    err_message += " Table '{}' is missing.".format(table_name)
-                    log.info(err_message)
-                    return err_message
-
-            # check that the tables have at least one record
-            for table_name in odm2_core_table_names:
-                if table_name == 'RelatedActions' or table_name == 'TaxonomicClassifiers':
-                    continue
-                cur.execute("SELECT COUNT(*) FROM " + table_name)
-                result = cur.fetchone()
-                if result[0] <= 0:
-                    err_message += " Table '{}' has no records.".format(table_name)
-                    log.info(err_message)
-                    return err_message
-        return None
-    except sqlite3.Error, e:
-        sqlite_err_msg = str(e.args[0])
-        log.error(sqlite_err_msg)
-        return sqlite_err_msg
-    except Exception, e:
-        log.error(e.message)
-        return e.message
-
-
-def validate_csv_file(csv_file_path):
-    err_message = "Uploaded file is not a valid timeseries csv file."
-    log = logging.getLogger()
-    with open(csv_file_path, 'r') as fl_obj:
-        csv_reader = csv.reader(fl_obj, delimiter=',')
-        # read the first row
-        header = csv_reader.next()
-        header = [el.strip() for el in header]
-        if any(len(h) == 0 for h in header):
-            err_message += " Column heading is missing."
-            log.error(err_message)
-            return err_message
-
-        # check that there are at least 2 headings
-        if len(header) < 2:
-            err_message += " There needs to be at least 2 columns of data."
-            log.error(err_message)
-            return err_message
-
-        # check the header has only string values
-        for hdr in header:
-            try:
-                float(hdr)
-                err_message += " Column heading must be a string."
-                log.error(err_message)
-                return err_message
-            except ValueError:
-                pass
-
-        # check that there are no duplicate column headings
-        if len(header) != len(set(header)):
-            err_message += " There are duplicate column headings."
-            log.error(err_message)
-            return err_message
-
-        # process data rows
-        date_data_error = False
-        data_row_count = 0
-        for row in csv_reader:
-            # check that data row has the same number of columns as the header
-            if len(row) != len(header):
-                err_message += " Number of columns in the header is not same as the data columns."
-                log.error(err_message)
-                return err_message
-            # check that the first column data is of type datetime
-            try:
-                # some numeric values (e.g., 20080101, 1.602652223413681) are recognized by the
-                # the parser as valid date value - we don't allow any such value as valid date
-                float(row[0])
-                date_data_error = True
-            except ValueError:
-                try:
-                    parser.parse(row[0])
-                except ValueError:
-                    date_data_error = True
-
-            if date_data_error:
-                err_message += " Data for the first column must be a date value."
-                log.error(err_message)
-                return err_message
-
-            # check that the data values (2nd column onwards) are of numeric
-            for data_value in row[1:]:
-                try:
-                    float(data_value)
-                except ValueError:
-                    err_message += " Data values must be numeric."
-                    log.error(err_message)
-                    return err_message
-            data_row_count += 1
-
-        if data_row_count < 2:
-            err_message += " There needs to be at least two rows of data."
-            log.error(err_message)
-            return err_message
-
-    return None
-
-
-def add_blank_sqlite_file(resource, upload_folder):
-    """add the blank SQLite file to the resource to the specified folder **upload_folder**
-    :param  upload_folder: folder to which the blank sqlite file needs to be uploaded
-    :return the uploaded resource file object - an instance of ResourceFile
-    """
-
-    log = logging.getLogger()
-
-    # add the sqlite file to the resource
-    odm2_sqlite_file_name = 'ODM2.sqlite'
-    odm2_sqlite_file = 'hs_app_timeseries/files/{}'.format(odm2_sqlite_file_name)
-
-    try:
-        uploaded_file = UploadedFile(file=open(odm2_sqlite_file, 'rb'),
-                                     name=os.path.basename(odm2_sqlite_file))
-        new_res_file = utils.add_file_to_resource(
-            resource, uploaded_file, folder=upload_folder
-        )
-
-        log.info("Blank SQLite file was added.")
-        return new_res_file
-    except Exception as ex:
-        log.exception("Error when adding the blank SQLite file. Error:{}".format(ex.message))
-        raise ex
-
-
-def extract_metadata(resource, sqlite_file_name, logical_file=None):
-    """
-    Extracts metadata from the sqlite file *sqlite_file_name" and adds metadata at the resource
-    and/or file level
-    :param resource: an instance of BaseResource
-    :param sqlite_file_name: path of the sqlite file
-    :param logical_file: an instance of TimeSeriesLogicalFile if metadata needs to be part of the
-    logical file
-    :return:
-    """
-    err_message = "Not a valid ODM2 SQLite file"
-    log = logging.getLogger()
-    target_obj = logical_file if logical_file is not None else resource
-    try:
-        con = sqlite3.connect(sqlite_file_name)
-        with con:
-            # get the records in python dictionary format
-            con.row_factory = sqlite3.Row
-            cur = con.cursor()
-
-            # populate the lookup CV tables that are needed later for metadata editing
-            target_obj.metadata.create_cv_lookup_models(cur)
-
-            # read data from necessary tables and create metadata elements
-            # extract core metadata
-
-            # extract abstract and title
-            cur.execute("SELECT DataSetTitle, DataSetAbstract FROM DataSets")
-            dataset = cur.fetchone()
-            # update title element
-            if dataset["DataSetTitle"]:
-                if logical_file is None \
-                        or resource.metadata.title.value.lower() == 'untitled resource':
-                    resource.metadata.update_element('title', element_id=resource.metadata.title.id,
-                                                     value=dataset["DataSetTitle"])
-                if logical_file is not None:
-                    logical_file.dataset_name = dataset["DataSetTitle"].strip()
-                    logical_file.save()
-
-            # create abstract/description element
-            if dataset["DataSetAbstract"]:
-                if logical_file is None or resource.metadata.description is None:
-                    resource.metadata.create_element('description',
-                                                     abstract=dataset["DataSetAbstract"])
-                if logical_file is not None:
-                    logical_file.metadata.abstract = dataset["DataSetAbstract"].strip()
-                    logical_file.metadata.save()
-
-            # extract keywords/subjects
-            # these are the comma separated values in the VariableNameCV column of the Variables
-            # table
-            cur.execute("SELECT VariableID, VariableNameCV FROM Variables")
-            variables = cur.fetchall()
-            keyword_list = []
-            for variable in variables:
-                keywords = variable["VariableNameCV"].split(",")
-                keyword_list = keyword_list + keywords
-
-            if logical_file is None:
-                # use set() to remove any duplicate keywords
-                for kw in set(keyword_list):
-                    resource.metadata.create_element("subject", value=kw)
-            else:
-                # file type
-                logical_file.metadata.keywords = list(set(keyword_list))
-                logical_file.metadata.save()
-                # update resource level keywords
-                resource_keywords = [subject.value.lower() for subject in
-                                     resource.metadata.subjects.all()]
-                for kw in logical_file.metadata.keywords:
-                    if kw.lower() not in resource_keywords:
-                        resource.metadata.create_element('subject', value=kw)
-
-            # find the contributors for metadata
-            file_type = logical_file is not None
-            _extract_creators_contributors(resource, cur, file_type=file_type)
-
-            # extract coverage data
-            _extract_coverage_metadata(resource, cur, logical_file)
-
-            # extract extended metadata
-            cur.execute("SELECT * FROM Sites")
-            sites = cur.fetchall()
-            is_create_multiple_site_elements = len(sites) > 1
-
-            cur.execute("SELECT * FROM Variables")
-            variables = cur.fetchall()
-            is_create_multiple_variable_elements = len(variables) > 1
-
-            cur.execute("SELECT * FROM Methods")
-            methods = cur.fetchall()
-            is_create_multiple_method_elements = len(methods) > 1
-
-            cur.execute("SELECT * FROM ProcessingLevels")
-            processing_levels = cur.fetchall()
-            is_create_multiple_processinglevel_elements = len(processing_levels) > 1
-
-            cur.execute("SELECT * FROM TimeSeriesResults")
-            timeseries_results = cur.fetchall()
-            is_create_multiple_timeseriesresult_elements = len(timeseries_results) > 1
-
-            cur.execute("SELECT * FROM Results")
-            results = cur.fetchall()
-            for result in results:
-                # extract site element data
-                # Start with Results table to -> FeatureActions table -> SamplingFeatures table
-                # check if we need to create multiple site elements
-                cur.execute("SELECT * FROM FeatureActions WHERE FeatureActionID=?",
-                            (result["FeatureActionID"],))
-                feature_action = cur.fetchone()
-                if is_create_multiple_site_elements or len(target_obj.metadata.sites) == 0:
-                    cur.execute("SELECT * FROM SamplingFeatures WHERE SamplingFeatureID=?",
-                                (feature_action["SamplingFeatureID"],))
-                    sampling_feature = cur.fetchone()
-
-                    cur.execute("SELECT * FROM Sites WHERE SamplingFeatureID=?",
-                                (feature_action["SamplingFeatureID"],))
-                    site = cur.fetchone()
-                    if not any(sampling_feature["SamplingFeatureCode"] == s.site_code for s
-                               in target_obj.metadata.sites):
-
-                        data_dict = {}
-                        data_dict['series_ids'] = [result["ResultUUID"]]
-                        data_dict['site_code'] = sampling_feature["SamplingFeatureCode"]
-                        data_dict['site_name'] = sampling_feature["SamplingFeatureName"]
-                        if sampling_feature["Elevation_m"]:
-                            data_dict["elevation_m"] = sampling_feature["Elevation_m"]
-
-                        if sampling_feature["ElevationDatumCV"]:
-                            data_dict["elevation_datum"] = sampling_feature["ElevationDatumCV"]
-
-                        if site["SiteTypeCV"]:
-                            data_dict["site_type"] = site["SiteTypeCV"]
-
-                        data_dict["latitude"] = site["Latitude"]
-                        data_dict["longitude"] = site["Longitude"]
-
-                        # create site element
-                        target_obj.metadata.create_element('site', **data_dict)
-                    else:
-                        matching_site = [s for s in target_obj.metadata.sites if
-                                         s.site_code == sampling_feature["SamplingFeatureCode"]][0]
-                        _update_element_series_ids(matching_site, result["ResultUUID"])
-                else:
-                    _update_element_series_ids(target_obj.metadata.sites[0], result["ResultUUID"])
-
-                # extract variable element data
-                # Start with Results table to -> Variables table
-                if is_create_multiple_variable_elements or len(target_obj.metadata.variables) == 0:
-                    cur.execute("SELECT * FROM Variables WHERE VariableID=?",
-                                (result["VariableID"],))
-                    variable = cur.fetchone()
-                    if not any(variable["VariableCode"] == v.variable_code for v
-                               in target_obj.metadata.variables):
-
-                        data_dict = {}
-                        data_dict['series_ids'] = [result["ResultUUID"]]
-                        data_dict['variable_code'] = variable["VariableCode"]
-                        data_dict["variable_name"] = variable["VariableNameCV"]
-                        data_dict['variable_type'] = variable["VariableTypeCV"]
-                        data_dict["no_data_value"] = variable["NoDataValue"]
-                        if variable["VariableDefinition"]:
-                            data_dict["variable_definition"] = variable["VariableDefinition"]
-
-                        if variable["SpeciationCV"]:
-                            data_dict["speciation"] = variable["SpeciationCV"]
-
-                        # create variable element
-                        target_obj.metadata.create_element('variable', **data_dict)
-                    else:
-                        matching_variable = [v for v in target_obj.metadata.variables if
-                                             v.variable_code == variable["VariableCode"]][0]
-                        _update_element_series_ids(matching_variable, result["ResultUUID"])
-
-                else:
-                    _update_element_series_ids(target_obj.metadata.variables[0],
-                                               result["ResultUUID"])
-
-                # extract method element data
-                # Start with Results table -> FeatureActions table to -> Actions table to ->
-                # Method table
-                if is_create_multiple_method_elements or len(target_obj.metadata.methods) == 0:
-                    cur.execute("SELECT MethodID from Actions WHERE ActionID=?",
-                                (feature_action["ActionID"],))
-                    action = cur.fetchone()
-                    cur.execute("SELECT * FROM Methods WHERE MethodID=?", (action["MethodID"],))
-                    method = cur.fetchone()
-                    if not any(method["MethodCode"] == m.method_code for m
-                               in target_obj.metadata.methods):
-
-                        data_dict = {}
-                        data_dict['series_ids'] = [result["ResultUUID"]]
-                        data_dict['method_code'] = method["MethodCode"]
-                        data_dict["method_name"] = method["MethodName"]
-                        data_dict['method_type'] = method["MethodTypeCV"]
-
-                        if method["MethodDescription"]:
-                            data_dict["method_description"] = method["MethodDescription"]
-
-                        if method["MethodLink"]:
-                            data_dict["method_link"] = method["MethodLink"]
-
-                        # create method element
-                        target_obj.metadata.create_element('method', **data_dict)
-                    else:
-                        matching_method = [m for m in target_obj.metadata.methods if
-                                           m.method_code == method["MethodCode"]][0]
-                        _update_element_series_ids(matching_method, result["ResultUUID"])
-                else:
-                    _update_element_series_ids(target_obj.metadata.methods[0], result["ResultUUID"])
-
-                # extract processinglevel element data
-                # Start with Results table to -> ProcessingLevels table
-                if is_create_multiple_processinglevel_elements \
-                        or len(target_obj.metadata.processing_levels) == 0:
-                    cur.execute("SELECT * FROM ProcessingLevels WHERE ProcessingLevelID=?",
-                                (result["ProcessingLevelID"],))
-                    pro_level = cur.fetchone()
-                    if not any(pro_level["ProcessingLevelCode"] == p.processing_level_code for p
-                               in target_obj.metadata.processing_levels):
-
-                        data_dict = {}
-                        data_dict['series_ids'] = [result["ResultUUID"]]
-                        data_dict['processing_level_code'] = pro_level["ProcessingLevelCode"]
-                        if pro_level["Definition"]:
-                            data_dict["definition"] = pro_level["Definition"]
-
-                        if pro_level["Explanation"]:
-                            data_dict["explanation"] = pro_level["Explanation"]
-
-                        # create processinglevel element
-                        target_obj.metadata.create_element('processinglevel', **data_dict)
-                    else:
-                        matching_pro_level = [p for p in target_obj.metadata.processing_levels if
-                                              p.processing_level_code == pro_level[
-                                                  "ProcessingLevelCode"]][0]
-                        _update_element_series_ids(matching_pro_level, result["ResultUUID"])
-                else:
-                    _update_element_series_ids(target_obj.metadata.processing_levels[0],
-                                               result["ResultUUID"])
-
-                # extract data for TimeSeriesResult element
-                # Start with Results table
-                if is_create_multiple_timeseriesresult_elements \
-                        or len(target_obj.metadata.time_series_results) == 0:
-                    data_dict = {}
-                    data_dict['series_ids'] = [result["ResultUUID"]]
-                    if result["StatusCV"] is not None:
-                        data_dict["status"] = result["StatusCV"]
-                    else:
-                        data_dict["status"] = ""
-                    data_dict["sample_medium"] = result["SampledMediumCV"]
-                    data_dict["value_count"] = result["ValueCount"]
-
-                    cur.execute("SELECT * FROM Units WHERE UnitsID=?", (result["UnitsID"],))
-                    unit = cur.fetchone()
-                    data_dict['units_type'] = unit["UnitsTypeCV"]
-                    data_dict['units_name'] = unit["UnitsName"]
-                    data_dict['units_abbreviation'] = unit["UnitsAbbreviation"]
-
-                    cur.execute("SELECT AggregationStatisticCV FROM TimeSeriesResults WHERE "
-                                "ResultID=?", (result["ResultID"],))
-                    ts_result = cur.fetchone()
-                    data_dict["aggregation_statistics"] = ts_result["AggregationStatisticCV"]
-
-                    # create the TimeSeriesResult element
-                    target_obj.metadata.create_element('timeseriesresult', **data_dict)
-                else:
-                    _update_element_series_ids(target_obj.metadata.time_series_results[0],
-                                               result["ResultUUID"])
-
-            return None
-
-    except sqlite3.Error as ex:
-        sqlite_err_msg = str(ex.args[0])
-        log.error(sqlite_err_msg)
-        return sqlite_err_msg
-    except Exception as ex:
-        log.error(ex.message)
-        return err_message
-
-
-def extract_cv_metadata_from_blank_sqlite_file(target):
-    """extracts CV metadata from the blank sqlite file and populates the django metadata
-    models - this function is applicable only in the case of a CSV file being used as the
-    source of time series data
-    :param  target: an instance of TimeSeriesResource or TimeSeriesLogicalFile
-    """
-
-    # find the csv file
-    csv_res_file = None
-    for f in target.files.all():
-        if f.extension.lower() == ".csv":
-            csv_res_file = f
-            break
-    if csv_res_file is None:
-        raise Exception("No CSV file was found")
-
-    # copy the blank sqlite file to a temp directory
-    temp_dir = tempfile.mkdtemp()
-    odm2_sqlite_file_name = 'ODM2.sqlite'
-    odm2_sqlite_file = 'hs_app_timeseries/files/{}'.format(odm2_sqlite_file_name)
-    target_temp_sqlite_file = os.path.join(temp_dir, odm2_sqlite_file_name)
-    shutil.copy(odm2_sqlite_file, target_temp_sqlite_file)
-
-    con = sqlite3.connect(target_temp_sqlite_file)
-    with con:
-        # get the records in python dictionary format
-        con.row_factory = sqlite3.Row
-        cur = con.cursor()
-
-        # populate the lookup CV tables that are needed later for metadata editing
-        target.metadata.create_cv_lookup_models(cur)
-
-    # save some data from the csv file
-    # get the csv file from iRODS to a temp directory
-    temp_csv_file = utils.get_file_from_irods(csv_res_file)
-    with open(temp_csv_file, 'r') as fl_obj:
-        csv_reader = csv.reader(fl_obj, delimiter=',')
-        # read the first row - header
-        header = csv_reader.next()
-        # read the 1st data row
-        start_date_str = csv_reader.next()[0]
-        last_row = None
-        data_row_count = 1
-        for row in csv_reader:
-            last_row = row
-            data_row_count += 1
-        end_date_str = last_row[0]
-
-        # save the series names along with number of data points for each series
-        # columns starting with the 2nd column are data series names
-        value_counts = {}
-        for data_col_name in header[1:]:
-            value_counts[data_col_name] = str(data_row_count)
-
-        metadata_obj = target.metadata
-        metadata_obj.value_counts = value_counts
-        metadata_obj.save()
-
-        # create the temporal coverage element
-        target.metadata.create_element('coverage', type='period',
-                                       value={'start': start_date_str, 'end': end_date_str})
-
-    # cleanup the temp sqlite file directory
-    if os.path.exists(temp_dir):
-        shutil.rmtree(temp_dir)
-
-    # cleanup the temp csv file
-    if os.path.exists(temp_csv_file):
-        shutil.rmtree(os.path.dirname(temp_csv_file))
-
-
-def _extract_creators_contributors(resource, cur, file_type=False):
-    # check if the AuthorList table exists
-    authorlists_table_exists = False
-    cur.execute("SELECT COUNT(*) FROM sqlite_master WHERE type=? AND name=?",
-                ("table", "AuthorLists"))
-    qry_result = cur.fetchone()
-    if qry_result[0] > 0:
-        authorlists_table_exists = True
-
-    # contributors are People associated with the Actions that created the Result
-    cur.execute("SELECT * FROM People")
-    people = cur.fetchall()
-    is_create_multiple_author_elements = len(people) > 1
-
-    cur.execute("SELECT FeatureActionID FROM Results")
-    results = cur.fetchall()
-    authors_data_dict = {}
-    author_ids_already_used = []
-    for result in results:
-        if is_create_multiple_author_elements or (len(resource.metadata.creators.all()) == 1 and
-                                                  len(resource.metadata.contributors.all()) == 0):
-            cur.execute("SELECT ActionID FROM FeatureActions WHERE FeatureActionID=?",
-                        (result["FeatureActionID"],))
-            feature_actions = cur.fetchall()
-            for feature_action in feature_actions:
-                cur.execute("SELECT ActionID FROM Actions WHERE ActionID=?",
-                            (feature_action["ActionID"],))
-
-                actions = cur.fetchall()
-                for action in actions:
-                    # get the AffiliationID from the ActionsBy table for the matching ActionID
-                    cur.execute("SELECT AffiliationID FROM ActionBy WHERE ActionID=?",
-                                (action["ActionID"],))
-                    actionby_rows = cur.fetchall()
-
-                    for actionby in actionby_rows:
-                        # get the matching Affiliations records
-                        cur.execute("SELECT * FROM Affiliations WHERE AffiliationID=?",
-                                    (actionby["AffiliationID"],))
-                        affiliation_rows = cur.fetchall()
-                        for affiliation in affiliation_rows:
-                            # get records from the People table
-                            if affiliation['PersonID'] not in author_ids_already_used:
-                                author_ids_already_used.append(affiliation['PersonID'])
-                                cur.execute("SELECT * FROM People WHERE PersonID=?",
-                                            (affiliation['PersonID'],))
-                                person = cur.fetchone()
-
-                                # get person organization name - get only one organization name
-                                organization = None
-                                if affiliation['OrganizationID']:
-                                    cur.execute("SELECT OrganizationName FROM Organizations WHERE "
-                                                "OrganizationID=?",
-                                                (affiliation["OrganizationID"],))
-                                    organization = cur.fetchone()
-
-                                # create contributor metadata elements
-                                person_name = person["PersonFirstName"]
-                                if person['PersonMiddleName']:
-                                    person_name = person_name + " " + person['PersonMiddleName']
-
-                                person_name = person_name + " " + person['PersonLastName']
-                                data_dict = {}
-                                data_dict['name'] = person_name
-                                if affiliation['PrimaryPhone']:
-                                    data_dict["phone"] = affiliation["PrimaryPhone"]
-                                if affiliation["PrimaryEmail"]:
-                                    data_dict["email"] = affiliation["PrimaryEmail"]
-                                if affiliation["PrimaryAddress"]:
-                                    data_dict["address"] = affiliation["PrimaryAddress"]
-                                if organization:
-                                    data_dict["organization"] = organization[0]
-
-                                # check if this person is an author (creator)
-                                author = None
-                                if authorlists_table_exists:
-                                    cur.execute("SELECT * FROM AuthorLists WHERE PersonID=?",
-                                                (person['PersonID'],))
-                                    author = cur.fetchone()
-
-                                if author:
-                                    # save the extracted creator data in the dictionary
-                                    # so that we can later sort it based on author order
-                                    # and then create the creator metadata elements
-                                    authors_data_dict[author["AuthorOrder"]] = data_dict
-                                else:
-                                    # create contributor metadata element
-                                    if not file_type:
-                                        resource.metadata.create_element('contributor', **data_dict)
-                                    elif not resource.metadata.contributors.filter(
-                                            name=data_dict['name']).exists():
-                                        resource.metadata.create_element('contributor', **data_dict)
-
-    # TODO: extraction of creator data has not been tested as the sample database does not have
-    # any records in the AuthorLists table
-    authors_data_dict_sorted_list = sorted(authors_data_dict,
-                                           key=lambda key: authors_data_dict[key])
-    for data_dict in authors_data_dict_sorted_list:
-        # create creator metadata element
-        if not file_type:
-            resource.metadata.create_element('creator', **data_dict)
-        elif not resource.metadata.creators.filter(name=data_dict['name']).exists():
-            resource.metadata.create_element('creator', **data_dict)
-
-
-def _extract_coverage_metadata(resource, cur, logical_file=None):
-    # get point or box coverage
-    target_obj = logical_file if logical_file is not None else resource
-    cur.execute("SELECT * FROM Sites")
-    sites = cur.fetchall()
-    if len(sites) == 1:
-        site = sites[0]
-        if site["Latitude"] and site["Longitude"]:
-            value_dict = {'east': site["Longitude"], 'north': site["Latitude"],
-                          'units': "Decimal degrees"}
-            # get spatial reference
-            if site["SpatialReferenceID"]:
-                cur.execute("SELECT * FROM SpatialReferences WHERE SpatialReferenceID=?",
-                            (site["SpatialReferenceID"],))
-                spatialref = cur.fetchone()
-                if spatialref:
-                    if spatialref["SRSName"]:
-                        value_dict["projection"] = spatialref["SRSName"]
-
-            target_obj.metadata.create_element('coverage', type='point', value=value_dict)
-    else:
-        # in case of multiple sites we will create one coverage element of type 'box'
-        bbox = {'northlimit': -90, 'southlimit': 90, 'eastlimit': -180, 'westlimit': 180,
-                'projection': 'Unknown', 'units': "Decimal degrees"}
-        for site in sites:
-            if site["Latitude"]:
-                if bbox['northlimit'] < site["Latitude"]:
-                    bbox['northlimit'] = site["Latitude"]
-                if bbox['southlimit'] > site["Latitude"]:
-                    bbox['southlimit'] = site["Latitude"]
-
-            if site["Longitude"]:
-                if bbox['eastlimit'] < site['Longitude']:
-                    bbox['eastlimit'] = site['Longitude']
-
-                if bbox['westlimit'] > site['Longitude']:
-                    bbox['westlimit'] = site['Longitude']
-
-            if bbox['projection'] == 'Unknown':
-                if site["SpatialReferenceID"]:
-                    cur.execute("SELECT * FROM SpatialReferences WHERE SpatialReferenceID=?",
-                                (site["SpatialReferenceID"],))
-                    spatialref = cur.fetchone()
-                    if spatialref:
-                        if spatialref["SRSName"]:
-                            bbox['projection'] = spatialref["SRSName"]
-
-            if bbox['projection'] == 'Unknown':
-                bbox['projection'] = 'WGS 84 EPSG:4326'
-
-        target_obj.metadata.create_element('coverage', type='box', value=bbox)
-
-    # extract temporal coverage
-    cur.execute("SELECT MAX(ValueDateTime) AS 'EndDate', MIN(ValueDateTime) AS 'BeginDate' "
-                "FROM TimeSeriesResultValues")
-
-    dates = cur.fetchone()
-    begin_date = dates['BeginDate']
-    end_date = dates['EndDate']
-
-    # create coverage element
-    value_dict = {"start": begin_date, "end": end_date}
-    target_obj.metadata.create_element('coverage', type='period', value=value_dict)
-
-
-def _update_element_series_ids(element, series_id):
-    element.series_ids = element.series_ids + [series_id]
-    element.save()
-
-
-def create_utcoffset_form(target, selected_series_id):
-    """
-    Creates an instance of UTCOffSetForm
-    :param target: an instance of TimeSeriesResource or TimeSeriesLogicalFile
-    :param selected_series_id: id of the selected time series
-    :return: an instance of UTCOffSetForm
-    """
-    from hs_app_timeseries.forms import UTCOffSetForm
-    if isinstance(target, TimeSeriesLogicalFile):
-        res_short_id = None
-        file_type = True
-        target_id = target.id
-    else:
-        res_short_id = target.short_id
-        file_type = False
-        target_id = target.short_id
-    utc_offset = target.metadata.utc_offset
-    utcoffset_form = UTCOffSetForm(instance=utc_offset,
-                                   res_short_id=res_short_id,
-                                   element_id=utc_offset.id if utc_offset else None,
-                                   selected_series_id=selected_series_id,
-                                   file_type=file_type)
-    if utc_offset is not None:
-        utcoffset_form.action = _get_element_update_form_action('utcoffset', target_id,
-                                                                utc_offset.id, file_type=file_type)
-    else:
-        utcoffset_form.action = _get_element_create_form_action('utcoffset', target_id,
-                                                                file_type=file_type)
-    return utcoffset_form
-
-
-def create_site_form(target, selected_series_id):
-    """
-    Creates an instance of SiteForm
-    :param target: an instance of TimeSeriesResource or TimeSeriesLogicalFile
-    :param selected_series_id: id of the selected time series
-    :return: an instance of SiteForm
-    """
-    from hs_app_timeseries.forms import SiteForm
-    if isinstance(target, TimeSeriesLogicalFile):
-        res_short_id = None
-        file_type = True
-        target_id = target.id
-    else:
-        res_short_id = target.short_id
-        file_type = False
-        target_id = target.short_id
-
-    if target.metadata.sites:
-        site = target.metadata.sites.filter(
-            series_ids__contains=[selected_series_id]).first()
-        site_form = SiteForm(instance=site, res_short_id=res_short_id,
-                             element_id=site.id if site else None,
-                             cv_site_types=target.metadata.cv_site_types.all(),
-                             cv_elevation_datums=target.metadata.cv_elevation_datums.all(),
-                             show_site_code_selection=len(target.metadata.series_names) > 0,
-                             available_sites=target.metadata.sites,
-                             selected_series_id=selected_series_id,
-                             file_type=file_type)
-
-        if site is not None:
-            site_form.action = _get_element_update_form_action('site', target_id, site.id,
-                                                               file_type=file_type)
-            site_form.number = site.id
-
-            site_form.set_dropdown_widgets(site_form.initial['site_type'],
-                                           site_form.initial['elevation_datum'])
-        else:
-            site_form.action = _get_element_create_form_action('site', target_id,
-                                                               file_type=file_type)
-            site_form.set_dropdown_widgets()
-
-    else:
-        # this case can happen only in case of CSV upload
-        site_form = SiteForm(instance=None, res_short_id=res_short_id,
-                             element_id=None,
-                             cv_site_types=target.metadata.cv_site_types.all(),
-                             cv_elevation_datums=target.metadata.cv_elevation_datums.all(),
-                             selected_series_id=selected_series_id,
-                             file_type=file_type)
-
-        site_form.action = _get_element_create_form_action('site', target_id, file_type=file_type)
-        site_form.set_dropdown_widgets()
-    return site_form
-
-
-def create_variable_form(target, selected_series_id):
-    """
-    Creates an instance of VariableForm
-    :param target: an instance of TimeSeriesResource or TimeSeriesLogicalFile
-    :param selected_series_id: id of the selected time series
-    :return: an instance of VariableForm
-    """
-    from hs_app_timeseries.forms import VariableForm
-    if isinstance(target, TimeSeriesLogicalFile):
-        res_short_id = None
-        file_type = True
-        target_id = target.id
-    else:
-        res_short_id = target.short_id
-        file_type = False
-        target_id = target.short_id
-
-    if target.metadata.variables:
-        variable = target.metadata.variables.filter(
-            series_ids__contains=[selected_series_id]).first()
-        variable_form = VariableForm(
-            instance=variable, res_short_id=res_short_id,
-            element_id=variable.id if variable else None,
-            cv_variable_types=target.metadata.cv_variable_types.all(),
-            cv_variable_names=target.metadata.cv_variable_names.all(),
-            cv_speciations=target.metadata.cv_speciations.all(),
-            show_variable_code_selection=len(target.metadata.series_names) > 0,
-            available_variables=target.metadata.variables,
-            selected_series_id=selected_series_id,
-            file_type=file_type)
-
-        if variable is not None:
-            variable_form.action = _get_element_update_form_action('variable', target_id,
-                                                                   variable.id, file_type=file_type)
-            variable_form.number = variable.id
-
-            variable_form.set_dropdown_widgets(variable_form.initial['variable_type'],
-                                               variable_form.initial['variable_name'],
-                                               variable_form.initial['speciation'])
-        else:
-            # this case can only happen in case of csv upload
-            variable_form.action = _get_element_create_form_action('variable', target_id,
-                                                                   file_type=file_type)
-            variable_form.set_dropdown_widgets()
-    else:
-        # this case can happen only in case of CSV upload
-        variable_form = VariableForm(instance=None, res_short_id=res_short_id,
-                                     element_id=None,
-                                     cv_variable_types=target.metadata.cv_variable_types.all(),
-                                     cv_variable_names=target.metadata.cv_variable_names.all(),
-                                     cv_speciations=target.metadata.cv_speciations.all(),
-                                     available_variables=target.metadata.variables,
-                                     selected_series_id=selected_series_id,
-                                     file_type=file_type)
-
-        variable_form.action = _get_element_create_form_action('variable', target_id,
-                                                               file_type=file_type)
-        variable_form.set_dropdown_widgets()
-
-    return variable_form
-
-
-def create_method_form(target, selected_series_id):
-    """
-    Creates an instance of MethodForm
-    :param target: an instance of TimeSeriesResource or TimeSeriesLogicalFile
-    :param selected_series_id: id of the selected time series
-    :return: an instance of MethodForm
-    """
-
-    from hs_app_timeseries.forms import MethodForm
-
-    if isinstance(target, TimeSeriesLogicalFile):
-        res_short_id = None
-        file_type = True
-        target_id = target.id
-    else:
-        res_short_id = target.short_id
-        file_type = False
-        target_id = target.short_id
-
-    if target.metadata.methods:
-        method = target.metadata.methods.filter(
-            series_ids__contains=[selected_series_id]).first()
-        method_form = MethodForm(instance=method, res_short_id=res_short_id,
-                                 element_id=method.id if method else None,
-                                 cv_method_types=target.metadata.cv_method_types.all(),
-                                 show_method_code_selection=len(target.metadata.series_names) > 0,
-                                 available_methods=target.metadata.methods,
-                                 selected_series_id=selected_series_id,
-                                 file_type=file_type)
-
-        if method is not None:
-            method_form.action = _get_element_update_form_action('method', target_id, method.id,
-                                                                 file_type=file_type)
-            method_form.number = method.id
-            method_form.set_dropdown_widgets(method_form.initial['method_type'])
-        else:
-            # this case can only happen in case of csv upload
-            method_form.action = _get_element_create_form_action('method', target_id,
-                                                                 file_type=file_type)
-            method_form.set_dropdown_widgets()
-    else:
-        # this case can happen only in case of CSV upload
-        method_form = MethodForm(instance=None, res_short_id=res_short_id,
-                                 element_id=None,
-                                 cv_method_types=target.metadata.cv_method_types.all(),
-                                 selected_series_id=selected_series_id, file_type=file_type)
-
-        method_form.action = _get_element_create_form_action('method', target_id,
-                                                             file_type=file_type)
-        method_form.set_dropdown_widgets()
-    return method_form
-
-
-def create_processing_level_form(target, selected_series_id):
-    """
-    Creates an instance of ProcessingLevelForm
-    :param target: an instance of TimeSeriesResource or TimeSeriesLogicalFile
-    :param selected_series_id: id of the selected time series
-    :return: an instance of ProcessingLevelForm
-    """
-    from hs_app_timeseries.forms import ProcessingLevelForm
-
-    if isinstance(target, TimeSeriesLogicalFile):
-        res_short_id = None
-        file_type = True
-        target_id = target.id
-    else:
-        res_short_id = target.short_id
-        file_type = False
-        target_id = target.short_id
-
-    if target.metadata.processing_levels:
-        pro_level = target.metadata.processing_levels.filter(
-            series_ids__contains=[selected_series_id]).first()
-        processing_level_form = ProcessingLevelForm(
-            instance=pro_level,
-            res_short_id=res_short_id,
-            element_id=pro_level.id if pro_level else None,
-            show_processing_level_code_selection=len(target.metadata.series_names) > 0,
-            available_processinglevels=target.metadata.processing_levels,
-            selected_series_id=selected_series_id,
-            file_type=file_type)
-
-        if pro_level is not None:
-            processing_level_form.action = _get_element_update_form_action('processinglevel',
-                                                                           target_id,
-                                                                           pro_level.id,
-                                                                           file_type=file_type)
-            processing_level_form.number = pro_level.id
-        else:
-            processing_level_form.action = _get_element_create_form_action('processinglevel',
-                                                                           target_id,
-                                                                           file_type=file_type)
-    else:
-        # this case can happen only in case of CSV upload
-        processing_level_form = ProcessingLevelForm(instance=None, res_short_id=res_short_id,
-                                                    element_id=None,
-                                                    selected_series_id=selected_series_id,
-                                                    file_type=file_type)
-        processing_level_form.action = _get_element_create_form_action('processinglevel', target_id,
-                                                                       file_type=file_type)
-
-    return processing_level_form
-
-
-def create_timeseries_result_form(target, selected_series_id):
-    """
-    Creates an instance of ProcessingLevelForm
-    :param target: an instance of TimeSeriesResource or TimeSeriesLogicalFile
-    :param selected_series_id: id of the selected time series
-    :return: an instance of ProcessingLevelForm
-    """
-    from hs_app_timeseries.forms import TimeSeriesResultForm
-    if isinstance(target, TimeSeriesLogicalFile):
-        res_short_id = None
-        file_type = True
-        target_id = target.id
-    else:
-        res_short_id = target.short_id
-        file_type = False
-        target_id = target.short_id
-
-    time_series_result = target.metadata.time_series_results.filter(
-        series_ids__contains=[selected_series_id]).first()
-    timeseries_result_form = TimeSeriesResultForm(
-        instance=time_series_result,
-        res_short_id=res_short_id,
-        element_id=time_series_result.id if time_series_result else None,
-        cv_sample_mediums=target.metadata.cv_mediums.all(),
-        cv_units_types=target.metadata.cv_units_types.all(),
-        cv_aggregation_statistics=target.metadata.cv_aggregation_statistics.all(),
-        cv_statuses=target.metadata.cv_statuses.all(),
-        selected_series_id=selected_series_id,
-        file_type=file_type)
-
-    if time_series_result is not None:
-        timeseries_result_form.action = _get_element_update_form_action('timeseriesresult',
-                                                                        target_id,
-                                                                        time_series_result.id,
-                                                                        file_type=file_type)
-        timeseries_result_form.number = time_series_result.id
-        timeseries_result_form.set_dropdown_widgets(timeseries_result_form.initial['sample_medium'],
-                                                    timeseries_result_form.initial['units_type'],
-                                                    timeseries_result_form.initial[
-                                                        'aggregation_statistics'],
-                                                    timeseries_result_form.initial['status'])
-    else:
-        series_ids = target.metadata.series_ids_with_labels
-        if series_ids and selected_series_id is not None:
-            selected_series_label = series_ids[selected_series_id]
-        else:
-            selected_series_label = ''
-        ts_result_value_count = None
-        if target.metadata.series_names and selected_series_id is not None:
-            sorted_series_names = sorted(target.metadata.series_names)
-            selected_series_name = sorted_series_names[int(selected_series_id)]
-            ts_result_value_count = int(target.metadata.value_counts[selected_series_name])
-        timeseries_result_form.set_dropdown_widgets()
-        timeseries_result_form.set_series_label(selected_series_label)
-        timeseries_result_form.set_value_count(ts_result_value_count)
-        timeseries_result_form.action = _get_element_create_form_action('timeseriesresult',
-                                                                        target_id,
-                                                                        file_type=file_type)
-    return timeseries_result_form
-
-
-def sqlite_file_update(instance, sqlite_res_file, user):
-    """updates the sqlite file on metadata changes
-    :param  instance: an instance of either TimeSeriesLogicalFile or TimeSeriesResource
-    """
-
-    instance.metadata.refresh_from_db()
-    if not instance.metadata.is_dirty:
-        return
-    is_file_type = isinstance(instance, TimeSeriesLogicalFile)
-    if not is_file_type:
-        # adding the blank sqlite file is necessary only in case of TimeSeriesResource
-        if not instance.has_sqlite_file and instance.can_add_blank_sqlite_file:
-            add_blank_sqlite_file(instance, upload_folder=None)
-        # instance.add_blank_sqlite_file(user)
-
-    log = logging.getLogger()
-
-    sqlite_file_to_update = sqlite_res_file
-    # retrieve the sqlite file from iRODS and save it to temp directory
-    temp_sqlite_file = utils.get_file_from_irods(sqlite_file_to_update)
-
-    if instance.has_csv_file and instance.metadata.series_names:
-        instance.metadata.populate_blank_sqlite_file(temp_sqlite_file, user)
-    else:
-        try:
-            con = sqlite3.connect(temp_sqlite_file)
-            with con:
-                # get the records in python dictionary format
-                con.row_factory = sqlite3.Row
-                cur = con.cursor()
-                # update dataset table for changes in title and abstract
-                instance.metadata.update_datasets_table(con, cur)
-                if not is_file_type:
-                    # here we are updating sqlite file time series resource
-
-                    # update people related tables (People, Affiliations, Organizations, ActionBy)
-                    # using updated creators/contributors in django db
-
-                    # insert record to People table
-                    people_data = instance.metadata.update_people_table_insert(con, cur)
-
-                    # insert record to Organizations table
-                    instance.metadata.update_organizations_table_insert(con, cur)
-
-                    # insert record to Affiliations table
-                    instance.metadata.update_affiliations_table_insert(con, cur, people_data)
-
-                    # insert record to ActionBy table
-                    instance.metadata.update_actionby_table_insert(con, cur, people_data)
-
-                # since we are allowing user to set the UTC offset in case of CSV file
-                # upload we have to update the actions table
-                if instance.metadata.utc_offset is not None:
-                    instance.metadata.update_utcoffset_related_tables(con, cur)
-
-                # update resource/file specific metadata
-                instance.metadata.update_variables_table(con, cur)
-                instance.metadata.update_methods_table(con, cur)
-                instance.metadata.update_processinglevels_table(con, cur)
-                instance.metadata.update_sites_related_tables(con, cur)
-                instance.metadata.update_results_related_tables(con, cur)
-
-                # update CV terms related tables
-                instance.metadata.update_CV_tables(con, cur)
-
-                # push the updated sqlite file to iRODS
-                utils.replace_resource_file_on_irods(temp_sqlite_file, sqlite_file_to_update,
-                                                     user)
-                metadata = instance.metadata
-                if is_file_type:
-                    instance.create_aggregation_xml_documents(create_map_xml=False)
-                metadata.is_dirty = False
-                metadata.save()
-                log.info("SQLite file update was successful.")
-        except sqlite3.Error as ex:
-            sqlite_err_msg = str(ex.args[0])
-            log.error("Failed to update SQLite file. Error:{}".format(sqlite_err_msg))
-            raise Exception(sqlite_err_msg)
-        except Exception as ex:
-            log.exception("Failed to update SQLite file. Error:{}".format(ex.message))
-            raise ex
-        finally:
-            if os.path.exists(temp_sqlite_file):
-                shutil.rmtree(os.path.dirname(temp_sqlite_file))
-
-
-def add_to_xml_container_helper(target_obj, container):
-    """Generates xml+rdf representation of all metadata elements associated with the *target_obj*
-    :param  target_obj: either an instance of TimeSeriesMetaData or TimeSeriesFileMetaData
-    :param  container: xml container element to which xml nodes need to be added
-    """
-
-    for time_series_result in target_obj.time_series_results:
-        ts_result_root_container = time_series_result.add_to_xml_container(
-            container=container)
-        # generate xml for 'site' element
-        sites = [site for site in target_obj.sites if time_series_result.series_ids[0] in
-                 site.series_ids]
-        if sites:
-            site = sites[0]
-            site.add_to_xml_container(container=ts_result_root_container)
-
-        # generate xml for 'variable' element
-        variables = [variable for variable in target_obj.variables if
-                     time_series_result.series_ids[0] in variable.series_ids]
-        if variables:
-            variable = variables[0]
-            variable.add_to_xml_container(container=ts_result_root_container)
-
-        # generate xml for 'method' element
-        methods = [method for method in target_obj.methods if time_series_result.series_ids[0] in
-                   method.series_ids]
-        if methods:
-            method = methods[0]
-            method.add_to_xml_container(container=ts_result_root_container)
-
-        # generate xml for 'processing_level' element
-        processing_levels = [processing_level for processing_level in target_obj.processing_levels
-                             if time_series_result.series_ids[0] in processing_level.series_ids]
-        if processing_levels:
-            processing_level = processing_levels[0]
-            processing_level.add_to_xml_container(container=ts_result_root_container)
-
-
-def _get_element_update_form_action(element_name, target_id, element_id, file_type=False):
-    if not file_type:
-        # TimeSeries resource level metadata update
-        # target_id is resource short_id
-        action = "/hsapi/_internal/{res_id}/{element_name}/{element_id}/update-metadata/"
-        return action.format(res_id=target_id, element_name=element_name, element_id=element_id)
-    else:
-        # Time series file type metadata update
-        # target_id is logical file object id
-        action = "/hsapi/_internal/TimeSeriesLogicalFile/{logical_file_id}/{element_name}/" \
-                 "{element_id}/update-file-metadata/"
-        return action.format(logical_file_id=target_id, element_name=element_name,
-                             element_id=element_id)
-
-
-def _get_element_create_form_action(element_name, target_id, file_type=False):
-    if not file_type:
-        # TimeSeries resource level metadata update
-        # target_id is resource short_id
-        action = "/hsapi/_internal/{res_id}/{element_name}/create-metadata/"
-        return action.format(res_id=target_id, element_name=element_name)
-    else:
-        # Time series file type metadata update
-        # target_id is logical file object id
-        action = "/hsapi/_internal/TimeSeriesLogicalFile/{logical_file_id}/{element_name}/" \
-                 "add-file-metadata/"
-        return action.format(logical_file_id=target_id, element_name=element_name)
->>>>>>> a0e92696
+        return action.format(logical_file_id=target_id, element_name=element_name)