--- conflicted
+++ resolved
@@ -368,15 +368,10 @@
 
 
 class NetCDFFileMetaData(NetCDFMetaDataMixin, AbstractFileMetaData):
-<<<<<<< HEAD
-    # the metadata element models are from the netcdf resource type app
-    model_app_label = 'hs_app_netCDF'
+    # used in finding ContentType for the metadata model classes
+    model_app_label = 'hs_file_types'
     # flag to track when the .nc file of the aggregation needs to be updated.
     is_update_file = models.BooleanField(default=False)
-=======
-    # used in finding ContentType for the metadata model classes
-    model_app_label = 'hs_file_types'
->>>>>>> 7b6af48d
 
     def get_metadata_elements(self):
         elements = super(NetCDFFileMetaData, self).get_metadata_elements()
@@ -538,23 +533,13 @@
         root_div = html_tags.div(id="div-netcdf-file-update", cls="row", style=style)
 
         with root_div:
-<<<<<<< HEAD
-            with div(cls="col-sm-12"):
-                with div(cls="alert alert-warning alert-dismissible", role="alert"):
-                    div("NetCDF file needs to be synced with metadata changes.", cls='space-bottom')
-                    _input(id="metadata-dirty", type="hidden", value=self.is_update_file)
-                    with form(action=form_action, method="post", id="update-netcdf-file"):
-                        button("Update NetCDF File", type="button", cls="btn btn-primary",
-                               id="id-update-netcdf-file")
-=======
             with html_tags.div(cls="col-sm-12"):
                 with html_tags.div(cls="alert alert-warning alert-dismissible", role="alert"):
                     html_tags.div("NetCDF file needs to be synced with metadata changes.", cls='space-bottom')
-                    html_tags._input(id="metadata-dirty", type="hidden", value=self.is_dirty)
+                    html_tags._input(id="metadata-dirty", type="hidden", value=self.is_update_file)
                     with html_tags.form(action=form_action, method="post", id="update-netcdf-file"):
                         html_tags.button("Update NetCDF File", type="button", cls="btn btn-primary",
                                          id="id-update-netcdf-file")
->>>>>>> 7b6af48d
 
         return root_div
 
