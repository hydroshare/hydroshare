--- conflicted
+++ resolved
@@ -48,9 +48,6 @@
         # with this metadata object
         return self.ori_coverage.all().first()
 
-<<<<<<< HEAD
-    def get_html(self, **kwargs):
-=======
     def _get_opendap_html(self):
         opendap_div = div(cls="content-block")
         res_id = self.logical_file.resource.short_id
@@ -69,8 +66,7 @@
 
         return opendap_div.render()
 
-    def get_html(self):
->>>>>>> 2f1a7bc8
+    def get_html(self, **kwargs):
         """overrides the base class function"""
 
         html_string = super(NetCDFFileMetaData, self).get_html()
