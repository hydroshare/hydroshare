import os
import copy

from django.db import models
from django.contrib.contenttypes.models import ContentType
from django.contrib.contenttypes.fields import GenericRelation
from django.core.exceptions import ValidationError, ObjectDoesNotExist
from django.forms.models import model_to_dict

from django.contrib.postgres.fields import HStoreField, ArrayField

from dominate.tags import div, legend, table, tr, tbody, td, th, span, a, form, button, label, \
    textarea, h4, input, ul, li, p

from lxml import etree

from hs_core.hydroshare.utils import get_resource_file_name_and_extension, current_site_url
from hs_core.models import ResourceFile, AbstractMetaDataElement, Coverage, CoreMetaData


class AbstractFileMetaData(models.Model):
    """ base class for HydroShare file type metadata """

    # one temporal coverage and one spatial coverage
    coverages = GenericRelation(Coverage)
    # key/value metadata
    extra_metadata = HStoreField(default={})
    # keywords
    keywords = ArrayField(models.CharField(max_length=100, null=True, blank=True), default=[])
    # to track if any metadata element has been modified to trigger file update
    is_dirty = models.BooleanField(default=False)

    class Meta:
        abstract = True

    @classmethod
    def get_metadata_model_classes(cls):
        return {'coverage': Coverage}

    def get_metadata_elements(self):
        """returns a list of all metadata elements (instances of AbstractMetaDataElement)
         associated with this file type metadata object.
        """
        return list(self.coverages.all())

    def delete_all_elements(self):
        self.coverages.all().delete()
        self.extra_metadata = {}
        self.keywords = []
        self.save()

<<<<<<< HEAD
    def get_html(self, **kwargs):
=======
    def get_html(self, include_extra_metadata=True):
>>>>>>> b6a48230
        """Generates html for displaying all metadata elements associated with this logical file.
        Subclass must override to include additional html for additional metadata it supports.
        :param include_extra_metadata: a flag to control if necessary html for displaying key/value
        metadata will be included
        """

        root_div = div()
        if self.logical_file.dataset_name:
            root_div.add(self.get_dataset_name_html())
        if self.keywords:
            root_div.add(self.get_keywords_html())
        if self.extra_metadata and include_extra_metadata:
            root_div.add(self.get_key_value_metadata_html())

        return root_div.render()

    def get_dataset_name_html(self):
        """generates html for viewing dataset name (title)"""
        if self.logical_file.dataset_name:
            dataset_name_div = div(cls="col-xs-12 content-block")
            with dataset_name_div:
                legend("Title")
                p(self.logical_file.dataset_name)
            return dataset_name_div

    def get_keywords_html(self):
        """generates html for viewing keywords"""
        keywords_div = div()
        if self.keywords:
            keywords_div = div(cls="col-sm-12 content-block")
            with keywords_div:
                legend('Keywords')
                with div(cls="tags"):
                    with ul(id="list-keywords-file-type", cls="tag-list custom-well"):
                        for kw in self.keywords:
                            with li():
                                a(kw, cls="tag")
        return keywords_div

    def get_key_value_metadata_html(self):
        """generates html for viewing key/vale extra metadata"""
        extra_metadata_div = div()
        if self.extra_metadata:
            extra_metadata_div = div(cls="col-sm-12 content-block")
            with extra_metadata_div:
                legend('Extended Metadata')
                with table(cls="table table-striped funding-agencies-table", style="width: 100%"):
                    with tbody():
                        with tr(cls="header-row"):
                            th("Key")
                            th("Value")
                        for k, v in self.extra_metadata.iteritems():
                            with tr(data_key=k):
                                td(k)
                                td(v)
        return extra_metadata_div

    def get_html_forms(self, dataset_name_form=True, temporal_coverage=True, **kwargs):
        """generates html forms for all the metadata elements associated with this logical file
        type
        :param dataset_name_form: If True then a form for editing dataset_name (title) attribute is
        included
        :param  temporal_coverage: if True then form elements for editing temporal coverage are
        included
        """
        root_div = div()

        with root_div:
            if dataset_name_form:
                self.get_dataset_name_form()

            self.get_keywords_html_form()

            self.get_extra_metadata_html_form()
            if temporal_coverage:
                self.get_temporal_coverage_html_form()
        return root_div

    def get_keywords_html_form(self):
        keywords_div = div(cls="col-sm-12 content-block", id="filetype-keywords")
        action = "/hsapi/_internal/{0}/{1}/add-file-keyword-metadata/"
        action = action.format(self.logical_file.__class__.__name__, self.logical_file.id)
        delete_action = "/hsapi/_internal/{0}/{1}/delete-file-keyword-metadata/"
        delete_action = delete_action.format(self.logical_file.__class__.__name__,
                                             self.logical_file.id)
        with keywords_div:
            legend("Keywords")
            with form(id="id-keywords-filetype", action=action, method="post",
                      enctype="multipart/form-data"):
                input(id="id-delete-keyword-filetype-action", type="hidden",
                      value=delete_action)
                with div(cls="tags"):
                    with div(id="add-keyword-wrapper", cls="input-group"):
                        input(id="txt-keyword-filetype", cls="form-control",
                              placeholder="keyword",
                              type="text", name="keywords")
                        with span(cls="input-group-btn"):
                            a("Add", id="btn-add-keyword-filetype", cls="btn btn-success",
                              type="button")
                with ul(id="lst-tags-filetype", cls="custom-well tag-list"):
                    for kw in self.keywords:
                        with li(cls="tag"):
                            span(kw)
                            with a():
                                span(cls="glyphicon glyphicon-remove-circle icon-remove")
            p("Duplicate. Keywords not added.", id="id-keywords-filetype-msg",
              cls="text-danger small", style="display: none;")

    def get_spatial_coverage_form(self, allow_edit=False):
        return Coverage.get_spatial_html_form(resource=None, element=self.spatial_coverage,
                                              allow_edit=allow_edit, file_type=True)

    def get_temporal_coverage_form(self, allow_edit=True):
        return Coverage.get_temporal_html_form(resource=None, element=self.temporal_coverage,
                                               file_type=True, allow_edit=allow_edit)

    def get_extra_metadata_html_form(self):
        def get_add_keyvalue_button():
            add_key_value_btn = a(cls="btn btn-success", type="button", data_toggle="modal",
                                  data_target="#add-keyvalue-filetype-modal",
                                  style="margin-bottom:20px;")
            with add_key_value_btn:
                with span(cls="glyphicon glyphicon-plus"):
                    span("Add Key/Value", cls="button-label")
            return add_key_value_btn

        if self.extra_metadata:
            root_div_extra = div(cls="col-xs-12", id="filetype-extra-metadata")
            with root_div_extra:
                    legend('Extended Metadata')
                    get_add_keyvalue_button()
                    with table(cls="table table-striped funding-agencies-table",
                               style="width: 100%"):
                        with tbody():
                            with tr(cls="header-row"):
                                th("Key")
                                th("Value")
                                th("Edit/Remove")
                            counter = 0
                            for k, v in self.extra_metadata.iteritems():
                                counter += 1
                                with tr(data_key=k):
                                    td(k)
                                    td(v)
                                    with td():
                                        a(data_toggle="modal", data_placement="auto", title="Edit",
                                          cls="glyphicon glyphicon-pencil icon-button icon-blue",
                                          data_target="#edit-keyvalue-filetype-modal"
                                                      "-{}".format(counter))
                                        a(data_toggle="modal", data_placement="auto",
                                          title="Remove",
                                          cls="glyphicon glyphicon-trash icon-button btn-remove",
                                          data_target="#delete-keyvalue-filetype-modal"
                                                      "-{}".format(counter))

                    self._get_add_key_value_modal_form()
                    self._get_edit_key_value_modal_forms()
                    self._get_delete_key_value_modal_forms()
            return root_div_extra
        else:
            root_div_extra = div(cls="row", id="filetype-extra-metadata")
            with root_div_extra:
                with div(cls="col-lg-12 content-block"):
                    legend('Extended Metadata')
                    get_add_keyvalue_button()
                    self._get_add_key_value_modal_form()
            return root_div_extra

    def get_temporal_coverage_html_form(self):
        # Note: When using this form layout the context variable 'temp_form' must be
        # set prior to calling the template.render(context)
        root_div = div(cls="col-lg-6 col-xs-12", id="temporal-coverage-filetype")
        with root_div:
            with form(id="id-coverage_temporal-file-type", action="{{ temp_form.action }}",
                      method="post", enctype="multipart/form-data"):
                div("{% crispy temp_form %}")
                with div(cls="row", style="margin-top:10px;"):
                    with div(cls="col-md-offset-10 col-xs-offset-6 "
                                 "col-md-2 col-xs-6"):
                        button("Save changes", type="button",
                               cls="btn btn-primary pull-right",
                               style="display: none;")
        return root_div

    def has_all_required_elements(self):
        return True

    @classmethod
    def get_supported_element_names(cls):
        return ['Coverage']

    def get_required_missing_elements(self):
        return []

    @property
    def has_metadata(self):
        if not self.coverages.all() and not self.extra_metadata \
                and not self.logical_file.dataset_name:
            return False
        return True

    @property
    def spatial_coverage(self):
        return self.coverages.exclude(type='period').first()

    @property
    def temporal_coverage(self):
        return self.coverages.filter(type='period').first()

    def add_to_xml_container(self, container):
        """Generates xml+rdf representation of all the metadata elements associated with this
        logical file type instance. Subclass must override this if it has additional metadata
        elements."""

        NAMESPACES = CoreMetaData.NAMESPACES
        dataset_container = etree.SubElement(
            container, '{%s}Dataset' % NAMESPACES['hsterms'])
        rdf_Description = etree.SubElement(dataset_container, '{%s}Description' % NAMESPACES['rdf'])
        dc_datatype = etree.SubElement(rdf_Description, '{%s}type' % NAMESPACES['dc'])
        data_type = current_site_url() + "/terms/" + self.logical_file.data_type
        dc_datatype.set('{%s}resource' % NAMESPACES['rdf'], data_type)

        if self.logical_file.dataset_name:
            dc_datatitle = etree.SubElement(rdf_Description, '{%s}title' % NAMESPACES['dc'])
            dc_datatitle.text = self.logical_file.dataset_name

        # add fileType node
        for res_file in self.logical_file.files.all():
            hsterms_datafile = etree.SubElement(rdf_Description,
                                                '{%s}dataFile' % NAMESPACES['hsterms'])
            rdf_dataFile_Description = etree.SubElement(hsterms_datafile,
                                                        '{%s}Description' % NAMESPACES['rdf'])
            file_uri = '{hs_url}/resource/{res_id}/data/contents/{file_name}'.format(
                hs_url=current_site_url(),
                res_id=self.logical_file.resource.short_id,
                file_name=res_file.short_path)
            rdf_dataFile_Description.set('{%s}about' % NAMESPACES['rdf'], file_uri)
            dc_title = etree.SubElement(rdf_dataFile_Description,
                                        '{%s}title' % NAMESPACES['dc'])

            file_name = get_resource_file_name_and_extension(res_file)[1]
            dc_title.text = file_name

            dc_format = etree.SubElement(rdf_dataFile_Description, '{%s}format' % NAMESPACES['dc'])
            dc_format.text = res_file.mime_type

        self.add_keywords_to_xml_container(rdf_Description)
        self.add_extra_metadata_to_xml_container(rdf_Description)
        for coverage in self.coverages.all():
            coverage.add_to_xml_container(rdf_Description)
        return rdf_Description

    def add_extra_metadata_to_xml_container(self, container):
        """Generates xml+rdf representation of the all the key/value metadata associated
        with an instance of the logical file type"""

        for key, value in self.extra_metadata.iteritems():
            hsterms_key_value = etree.SubElement(
                container, '{%s}extendedMetadata' % CoreMetaData.NAMESPACES['hsterms'])
            hsterms_key_value_rdf_Description = etree.SubElement(
                hsterms_key_value, '{%s}Description' % CoreMetaData.NAMESPACES['rdf'])
            hsterms_key = etree.SubElement(hsterms_key_value_rdf_Description,
                                           '{%s}key' % CoreMetaData.NAMESPACES['hsterms'])
            hsterms_key.text = key
            hsterms_value = etree.SubElement(hsterms_key_value_rdf_Description,
                                             '{%s}value' % CoreMetaData.NAMESPACES['hsterms'])
            hsterms_value.text = value

    def add_keywords_to_xml_container(self, container):
        """Generates xml+rdf representation of the all the keywords associated
        with an instance of the logical file type"""

        for kw in self.keywords:
            dc_subject = etree.SubElement(container, '{%s}subject' % CoreMetaData.NAMESPACES['dc'])
            dc_subject.text = kw

    def create_element(self, element_model_name, **kwargs):
        # had to import here to avoid circular import
        from hs_file_types.utils import update_resource_coverage_element
        model_type = self._get_metadata_element_model_type(element_model_name)
        kwargs['content_object'] = self
        element = model_type.model_class().create(**kwargs)
        if element_model_name.lower() == "coverage":
            resource = element.metadata.logical_file.resource
            # resource will be None in case of coverage element being
            # created as part of copying a resource that supports logical file
            # types
            if resource is not None:
                update_resource_coverage_element(resource)
        return element

    def update_element(self, element_model_name, element_id, **kwargs):
        # had to import here to avoid circular import
        from hs_file_types.utils import update_resource_coverage_element
        model_type = self._get_metadata_element_model_type(element_model_name)
        kwargs['content_object'] = self
        model_type.model_class().update(element_id, **kwargs)
        self.is_dirty = True
        self.save()
        if element_model_name.lower() == "coverage":
            element = model_type.model_class().objects.get(id=element_id)
            resource = element.metadata.logical_file.resource
            update_resource_coverage_element(resource)

    def delete_element(self, element_model_name, element_id):
        model_type = self._get_metadata_element_model_type(element_model_name)
        model_type.model_class().remove(element_id)
        self.is_dirty = True
        self.save()

    def _get_metadata_element_model_type(self, element_model_name):
        element_model_name = element_model_name.lower()
        if not self._is_valid_element(element_model_name):
            raise ValidationError("Metadata element type:%s is not one of the "
                                  "supported metadata elements for %s."
                                  % element_model_name, type(self))

        unsupported_element_error = "Metadata element type:%s is not supported." \
                                    % element_model_name
        try:
            model_type = ContentType.objects.get(app_label=self.model_app_label,
                                                 model=element_model_name)
        except ObjectDoesNotExist:
            try:
                model_type = ContentType.objects.get(app_label='hs_core',
                                                     model=element_model_name)
            except ObjectDoesNotExist:
                raise ValidationError(unsupported_element_error)

        if not issubclass(model_type.model_class(), AbstractMetaDataElement):
            raise ValidationError(unsupported_element_error)

        return model_type

    def _is_valid_element(self, element_name):
        allowed_elements = [el.lower() for el in self.get_supported_element_names()]
        return element_name.lower() in allowed_elements

    @classmethod
    def validate_element_data(cls, request, element_name):
        """Subclass must implement this function to validate data for for the
        specified metadata element (element_name)"""
        raise NotImplementedError

    def get_dataset_name_form(self):
        form_action = "/hsapi/_internal/{0}/{1}/update-filetype-dataset-name/"
        form_action = form_action.format(self.logical_file.__class__.__name__, self.logical_file.id)
        root_div = div(cls="col-xs-12")
        dataset_name = self.logical_file.dataset_name if self.logical_file.dataset_name else ""
        with root_div:
            with form(action=form_action, id="filetype-dataset-name",
                      method="post", enctype="multipart/form-data"):
                div("{% csrf_token %}")
                with div(cls="form-group"):
                    with div(cls="control-group"):
                        legend('Title')
                        with div(cls="controls"):
                            input(value=dataset_name,
                                  cls="form-control input-sm textinput textInput",
                                  id="file_dataset_name", maxlength="250",
                                  name="dataset_name", type="text")
                with div(cls="row", style="margin-top:10px;"):
                    with div(cls="col-md-offset-10 col-xs-offset-6 col-md-2 col-xs-6"):
                        button("Save changes", cls="btn btn-primary pull-right btn-form-submit",
                               style="display: none;", type="button")
        return root_div

    def _get_add_key_value_modal_form(self):
        form_action = "/hsapi/_internal/{0}/{1}/update-file-keyvalue-metadata/"
        form_action = form_action.format(self.logical_file.__class__.__name__, self.logical_file.id)
        modal_div = div(cls="modal fade", id="add-keyvalue-filetype-modal", tabindex="-1",
                        role="dialog", aria_labelledby="add-key-value-metadata",
                        aria_hidden="true")
        with modal_div:
            with div(cls="modal-dialog", role="document"):
                with div(cls="modal-content"):
                    with form(action=form_action, id="add-keyvalue-filetype-metadata",
                              method="post", enctype="multipart/form-data"):
                        div("{% csrf_token %}")
                        with div(cls="modal-header"):
                            button("x", type="button", cls="close", data_dismiss="modal",
                                   aria_hidden="true")
                            h4("Add Key/Value Metadata", cls="modal-title",
                               id="add-key-value-metadata")
                        with div(cls="modal-body"):
                            with div(cls="form-group"):
                                with div(cls="control-group"):
                                    label("Key", cls="control-label requiredField",
                                          fr="file_extra_meta_name")
                                    with div(cls="controls"):
                                        input(cls="form-control input-sm textinput textInput",
                                              id="file_extra_meta_name", maxlength="100",
                                              name="name", type="text")
                                with div(cls="control-group"):
                                    label("Value", cls="control-label requiredField",
                                          fr="file_extra_meta_value")
                                    with div(cls="controls"):
                                        textarea(cls="form-control input-sm textarea",
                                                 cols="40", rows="10",
                                                 id="file_extra_meta_value",
                                                 name="value", type="text")
                        with div(cls="modal-footer"):
                            button("Cancel", type="button", cls="btn btn-default",
                                   data_dismiss="modal")
                            button("OK", type="button", cls="btn btn-primary",
                                   id="btn-confirm-add-metadata")  # TODO: TESTING
        return modal_div

    def _get_edit_key_value_modal_forms(self):
        # TODO: See if can use one modal dialog to edit any pair of key/value
        form_action = "/hsapi/_internal/{0}/{1}/update-file-keyvalue-metadata/"
        form_action = form_action.format(self.logical_file.__class__.__name__, self.logical_file.id)
        counter = 0
        root_div = div(id="edit-keyvalue-filetype-modals")
        with root_div:
            for k, v in self.extra_metadata.iteritems():
                counter += 1
                modal_div = div(cls="modal fade",
                                id="edit-keyvalue-filetype-modal-{}".format(counter),
                                tabindex="-1",
                                role="dialog", aria_labelledby="edit-key-value-metadata",
                                aria_hidden="true")
                with modal_div:
                    with div(cls="modal-dialog", role="document"):
                        with div(cls="modal-content"):
                            form_id = "edit-keyvalue-filetype-metadata-{}".format(counter)
                            with form(action=form_action,
                                      id=form_id, data_counter="{}".format(counter),
                                      method="post", enctype="multipart/form-data"):
                                div("{% csrf_token %}")
                                with div(cls="modal-header"):
                                    button("x", type="button", cls="close", data_dismiss="modal",
                                           aria_hidden="true")
                                    h4("Update Key/Value Metadata", cls="modal-title",
                                       id="edit-key-value-metadata")
                                with div(cls="modal-body"):
                                    with div(cls="form-group"):
                                        with div(cls="control-group"):
                                            label("Key(Original)",
                                                  cls="control-label requiredField",
                                                  fr="file_extra_meta_key_original")
                                            with div(cls="controls"):
                                                input(value=k, readonly="readonly",
                                                      cls="form-control input-sm textinput "
                                                          "textInput",
                                                      id="file_extra_meta_key_original",
                                                      maxlength="100",
                                                      name="key_original", type="text")
                                        with div(cls="control-group"):
                                            label("Key", cls="control-label requiredField",
                                                  fr="file_extra_meta_key")
                                            with div(cls="controls"):
                                                input(value=k,
                                                      cls="form-control input-sm textinput "
                                                          "textInput",
                                                      id="file_extra_meta_key", maxlength="100",
                                                      name="key", type="text")
                                        with div(cls="control-group"):
                                            label("Value", cls="control-label requiredField",
                                                  fr="file_extra_meta_value")
                                            with div(cls="controls"):
                                                textarea(v,
                                                         cls="form-control input-sm textarea",
                                                         cols="40", rows="10",
                                                         id="file_extra_meta_value",
                                                         name="value", type="text")
                                with div(cls="modal-footer"):
                                    button("Cancel", type="button", cls="btn btn-default",
                                           data_dismiss="modal")
                                    button("OK", id="btn-confirm-edit-key-value",
                                           type="button", cls="btn btn-primary")
            return root_div

    def _get_delete_key_value_modal_forms(self):
        form_action = "/hsapi/_internal/{0}/{1}/delete-file-keyvalue-metadata/"
        form_action = form_action.format(self.logical_file.__class__.__name__, self.logical_file.id)
        counter = 0
        root_div = div(id="delete-keyvalue-filetype-modals")
        with root_div:
            for k, v in self.extra_metadata.iteritems():
                counter += 1
                modal_div = div(cls="modal fade",
                                id="delete-keyvalue-filetype-modal-{}".format(counter),
                                tabindex="-1",
                                role="dialog", aria_labelledby="delete-key-value-metadata",
                                aria_hidden="true")
                with modal_div:
                    with div(cls="modal-dialog", role="document"):
                        with div(cls="modal-content"):
                            form_id = "delete-keyvalue-filetype-metadata-{}".format(counter)
                            with form(action=form_action,
                                      id=form_id,
                                      method="post", enctype="multipart/form-data"):
                                div("{% csrf_token %}")
                                with div(cls="modal-header"):
                                    button("x", type="button", cls="close", data_dismiss="modal",
                                           aria_hidden="true")
                                    h4("Confirm to Delete Key/Value Metadata", cls="modal-title",
                                       id="delete-key-value-metadata")
                                with div(cls="modal-body"):
                                    with div(cls="form-group"):
                                        with div(cls="control-group"):
                                            label("Key", cls="control-label requiredField",
                                                  fr="file_extra_meta_name")
                                            with div(cls="controls"):
                                                input(cls="form-control input-sm textinput "
                                                          "textInput", value=k,
                                                      id="file_extra_meta_key", maxlength="100",
                                                      name="key", type="text", readonly="readonly")
                                        with div(cls="control-group"):
                                            label("Value", cls="control-label requiredField",
                                                  fr="file_extra_meta_value")
                                            with div(cls="controls"):
                                                textarea(v, cls="form-control input-sm textarea",
                                                         cols="40", rows="10",
                                                         id="file_extra_meta_value",
                                                         name="value", type="text",
                                                         readonly="readonly")
                                with div(cls="modal-footer"):
                                    button("Cancel", type="button", cls="btn btn-default",
                                           data_dismiss="modal")
                                    button("Delete", type="button", cls="btn btn-danger",
                                           id="btn-delete-key-value")  # TODO: TESTING
        return root_div


class AbstractLogicalFile(models.Model):
    """ base class for HydroShare file types """

    # files associated with this logical file group
    files = GenericRelation(ResourceFile, content_type_field='logical_file_content_type',
                            object_id_field='logical_file_object_id')
    # the dataset name will allow us to identify a logical file group on user interface
    dataset_name = models.CharField(max_length=255, null=True, blank=True)
    # this will be used for dc:type in resourcemetadata.xml
    # each specific logical type needs to reset this field
    # also this data type needs to be defined in in terms.html page
    data_type = "Generic"

    class Meta:
        abstract = True

    @classmethod
    def get_allowed_uploaded_file_types(cls):
        # any file can be part of this logical file group - subclass needs to override this
        return [".*"]

    @classmethod
    def get_allowed_storage_file_types(cls):
        # can store any file types in this logical file group - subclass needs to override this
        return [".*"]

    @classmethod
    def type_name(cls):
        return cls.__name__

    @property
    def has_metadata(self):
        return hasattr(self, 'metadata')

    @property
    def size(self):
        # get total size (in bytes) of all files in this file type
        return sum([f.size for f in self.files.all()])

    @property
    def resource(self):
        res_file = self.files.all().first()
        if res_file is not None:
            return res_file.resource
        else:
            return None

    @property
    def supports_resource_file_move(self):
        """allows a resource file that is part of this logical file type to be moved"""
        return True

    @property
    def supports_resource_file_add(self):
        """allows a resource file to be added"""
        return True

    @property
    def supports_resource_file_rename(self):
        """allows a resource file that is part of this logical file type to be renamed"""
        return True

    @property
    def supports_zip(self):
        """allows a folder containing resource file(s) that are part of this logical file type
        to be zipped"""
        return True

    @property
    def supports_delete_folder_on_zip(self):
        """allows the original folder to be deleted upon zipping of that folder"""
        return True

    @property
    def supports_unzip(self):
        """allows a zip file that is part of this logical file type to get unzipped"""
        return True

    def add_resource_file(self, res_file):
        """Makes a ResourceFile (res_file) object part of this logical file object. If res_file
        is already associated with any other logical file object, this function does not do
        anything to that logical object. The caller needs to take necessary action for the
        previously associated logical file object. If res_file is already part of this
        logical file, it raise ValidationError.

        :param res_file an instance of ResourceFile
        """

        if res_file in self.files.all():
            raise ValidationError("Resource file is already part of this logical file.")

        res_file.logical_file_content_object = self
        res_file.save()

    # TODO: unit test this
    def reset_to_generic(self, user):
        """
        This sets all files in this logical file group to GenericLogicalFile type

        :param  user: user who is re-setting to generic file type
        :return:
        """
        from .generic import GenericLogicalFile

        for res_file in self.files.all():
            if res_file.has_logical_file:
                res_file.logical_file.logical_delete(user=user, delete_res_files=False)
            logical_file = GenericLogicalFile.create()
            res_file.logical_file_content_object = logical_file
            res_file.save()

    def get_copy(self):
        """creates a copy of this logical file object with associated metadata needed to support
        resource copy.
        Note: This copied logical file however does not have any association with resource files
        """
        copy_of_logical_file = type(self).create()
        copy_of_logical_file.dataset_name = self.dataset_name
        copy_of_logical_file.metadata.extra_metadata = copy.deepcopy(self.metadata.extra_metadata)
        copy_of_logical_file.metadata.keywords = self.metadata.keywords
        copy_of_logical_file.metadata.save()
        copy_of_logical_file.save()
        # copy the metadata elements
        elements_to_copy = self.metadata.get_metadata_elements()
        for element in elements_to_copy:
            element_args = model_to_dict(element)
            element_args.pop('content_type')
            element_args.pop('id')
            element_args.pop('object_id')
            copy_of_logical_file.metadata.create_element(element.term, **element_args)

        return copy_of_logical_file

    @classmethod
    def compute_file_type_folder(cls, resource, file_folder, file_name):
        """
        Computes the new folder path where the file type files will be stored
        :param resource: an instance of BaseResource
        :param file_folder: current file folder of the file which is being set to a specific file
        type
        :param file_name: name of the file (without extension) which is being set to a specific
        file type
        :return: computed new folder path
        """
        current_folder_path = 'data/contents'
        if file_folder is not None:
            current_folder_path = os.path.join(current_folder_path, file_folder)

        new_folder_path = os.path.join(current_folder_path, file_name)

        # To avoid folder creation failure when there is already matching
        # directory path, first check that the folder does not exist
        # If folder path exists then change the folder name by adding a number
        # to the end
        istorage = resource.get_irods_storage()
        counter = 0
        while istorage.exists(os.path.join(resource.short_id, new_folder_path)):
            new_file_name = file_name + "_{}".format(counter)
            new_folder_path = os.path.join(current_folder_path, new_file_name)
            counter += 1
        return new_folder_path

    def logical_delete(self, user, delete_res_files=True):
        """
        Deletes the logical file as well as all resource files associated with this logical file.
        This function is primarily used by the system to delete logical file object and associated
        metadata as part of deleting a resource file object. Any time a request is made to
        deleted a specific resource file object, if the the requested file is part of a
        logical file then all files in the same logical file group will be deleted. if custom logic
        requires deleting logical file object (LFO) then instead of using LFO.delete(), you must
        use LFO.logical_delete()
        :param delete_res_files If True all resource files that are part of this logical file will
        be deleted
        """

        from hs_core.hydroshare.resource import delete_resource_file
        # delete all resource files associated with this instance of logical file
        if delete_res_files:
            for f in self.files.all():
                delete_resource_file(f.resource.short_id, f.id, user,
                                     delete_logical_file=False)

        # delete logical file first then delete the associated metadata file object
        # deleting the logical file object will not automatically delete the associated
        # metadata file object
        metadata = self.metadata if self.has_metadata else None
        super(AbstractLogicalFile, self).delete()
        if metadata is not None:
            # this should also delete on all metadata elements that have generic relations with
            # the metadata object
            metadata.delete()<|MERGE_RESOLUTION|>--- conflicted
+++ resolved
@@ -49,11 +49,7 @@
         self.keywords = []
         self.save()
 
-<<<<<<< HEAD
-    def get_html(self, **kwargs):
-=======
-    def get_html(self, include_extra_metadata=True):
->>>>>>> b6a48230
+    def get_html(self, include_extra_metadata=True, **kwargs):
         """Generates html for displaying all metadata elements associated with this logical file.
         Subclass must override to include additional html for additional metadata it supports.
         :param include_extra_metadata: a flag to control if necessary html for displaying key/value
