--- conflicted
+++ resolved
@@ -55,11 +55,7 @@
         """
 
         root_div = div()
-<<<<<<< HEAD
         dataset_name_div = div(cls="col-xs-12 content-block")
-=======
-        dataset_name_div = div(cls="col-xs-12")
->>>>>>> bad9349a
         if self.logical_file.dataset_name:
             with dataset_name_div:
                 legend("Title")
@@ -166,14 +162,9 @@
             return add_key_value_btn
 
         if self.extra_metadata:
-<<<<<<< HEAD
             root_div_extra = div(id="filetype-extra-metadata")
             with root_div_extra:
                 with div(cls="col-lg-12"):
-=======
-            root_div_extra = div(cls="col-xs-12", id="filetype-extra-metadata")
-            with root_div_extra:
->>>>>>> bad9349a
                     legend('Extended Metadata')
                     get_add_keyvalue_button()
                     with table(cls="table table-striped funding-agencies-table",
@@ -216,21 +207,18 @@
     def get_temporal_coverage_html_form(self):
         # Note: When using this form layout the context variable 'temp_form' must be
         # set prior to calling the template.render(context)
-<<<<<<< HEAD
         root_div = div(id="temporal-coverage-filetype")
-=======
-        root_div = div(cls="col-lg-6 col-xs-12", id="temporal-coverage-filetype")
->>>>>>> bad9349a
         with root_div:
-            with form(id="id-coverage_temporal-file-type", action="{{ temp_form.action }}",
-                      method="post", enctype="multipart/form-data"):
-                div("{% crispy temp_form %}")
-                with div(cls="row", style="margin-top:10px;"):
-                    with div(cls="col-md-offset-10 col-xs-offset-6 "
-                                 "col-md-2 col-xs-6"):
-                        button("Save changes", type="button",
-                               cls="btn btn-primary pull-right",
-                               style="display: none;")
+            with div(cls="col-lg-6 col-xs-12"):
+                with form(id="id-coverage_temporal-file-type", action="{{ temp_form.action }}",
+                          method="post", enctype="multipart/form-data"):
+                    div("{% crispy temp_form %}")
+                    with div(cls="row", style="margin-top:10px;"):
+                        with div(cls="col-md-offset-10 col-xs-offset-6 "
+                                     "col-md-2 col-xs-6"):
+                            button("Save changes", type="button",
+                                   cls="btn btn-primary pull-right",
+                                   style="display: none;")
         return root_div
 
     def has_all_required_elements(self):
@@ -397,7 +385,7 @@
     def _get_dataset_name_form(self):
         form_action = "/hsapi/_internal/{0}/{1}/update-filetype-dataset-name/"
         form_action = form_action.format(self.logical_file.__class__.__name__, self.logical_file.id)
-        root_div = div(cls="col-xs-12")
+        root_div = div(cls="col-sm-12 col-xs-12")
         dataset_name = self.logical_file.dataset_name if self.logical_file.dataset_name else ""
         with root_div:
             with form(action=form_action, id="filetype-dataset-name",
