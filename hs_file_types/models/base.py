--- conflicted
+++ resolved
@@ -180,36 +180,6 @@
         if self.extra_metadata:
             root_div_extra = div(cls="col-xs-12", id="filetype-extra-metadata")
             with root_div_extra:
-<<<<<<< HEAD
-                    legend('Extended Metadata')
-                    get_add_keyvalue_button()
-                    with table(cls="hs-table table dataTable no-footer",
-                               style="width: 100%"):
-                        with thead():
-                            with tr(cls="header-row"):
-                                th("Key")
-                                th("Value")
-                                th("Edit/Remove")
-                        with tbody():
-                            counter = 0
-                            for k, v in self.extra_metadata.iteritems():
-                                counter += 1
-                                with tr(data_key=k):
-                                    td(k)
-                                    td(v)
-                                    with td():
-                                        span(data_toggle="modal", data_placement="auto", title="Edit",
-                                          cls="btn-edit-icon glyphicon glyphicon-pencil "
-                                              "icon-blue table-icon",
-                                          data_target="#edit-keyvalue-filetype-modal"
-                                                      "-{}".format(counter))
-                                        span(data_toggle="modal", data_placement="auto",
-                                          title="Remove",
-                                          cls="btn-remove-icon glyphicon glyphicon-trash "
-                                              "btn-remove table-icon",
-                                          data_target="#delete-keyvalue-filetype-modal"
-                                                      "-{}".format(counter))
-=======
                 legend('Extended Metadata')
                 get_add_keyvalue_button()
                 with table(cls="hs-table table dataTable no-footer",
@@ -228,15 +198,16 @@
                                 td(v)
                                 with td():
                                     span(data_toggle="modal", data_placement="auto", title="Edit",
-                                         cls="btn-edit-icon glyphicon glyphicon-pencil icon-blue table-icon",
-                                         data_target="#edit-keyvalue-filetype-modal"
-                                                     "-{}".format(counter))
+                                      cls="btn-edit-icon glyphicon glyphicon-pencil "
+                                          "icon-blue table-icon",
+                                      data_target="#edit-keyvalue-filetype-modal"
+                                                  "-{}".format(counter))
                                     span(data_toggle="modal", data_placement="auto",
-                                         title="Remove",
-                                         cls="btn-remove-icon glyphicon glyphicon-trash btn-remove table-icon",
-                                         data_target="#delete-keyvalue-filetype-modal"
-                                                     "-{}".format(counter))
->>>>>>> 7be7d1da
+                                      title="Remove",
+                                      cls="btn-remove-icon glyphicon glyphicon-trash "
+                                          "btn-remove table-icon",
+                                      data_target="#delete-keyvalue-filetype-modal"
+                                                  "-{}".format(counter))
 
                     self._get_add_key_value_modal_form()
                     self._get_edit_key_value_modal_forms()
