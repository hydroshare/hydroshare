--- conflicted
+++ resolved
@@ -4,135 +4,6 @@
 from hs_file_types import views
 
 urlpatterns = [
-<<<<<<< HEAD
-    url(r'^_internal/(?P<resource_id>[0-9a-f]+)/(?P<file_id>[0-9]+)/'
-        r'(?P<hs_file_type>[A-z]+)/set-file-type/$',
-        views.set_file_type,
-        name="set_file_type"),
-
-    url(r'^_internal/(?P<resource_id>[0-9a-f]+)/(?P<hs_file_type>[A-z]+)/set-file-type/$',
-        views.set_file_type,
-        name="set_file_type"),
-
-    url(r'^_internal/(?P<resource_id>[0-9a-f]+)/'
-        r'(?P<hs_file_type>[A-z]+)/(?P<file_type_id>[0-9]+)/remove-aggregation/$',
-        views.remove_aggregation,
-        name="remove_aggregation"),
-
-    url(r'^_internal/(?P<resource_id>[0-9a-f]+)/'
-        r'(?P<hs_file_type>[A-z]+)/(?P<file_type_id>[0-9]+)/delete-aggregation/$',
-        views.delete_aggregation,
-        name="delete_aggregation"),
-
-    url(r'^_internal/(?P<resource_id>[0-9a-f]+)/'
-        r'(?P<hs_file_type>[A-z]+)/(?P<file_type_id>[0-9]+)/move-aggregation/(?P<tgt_path>.+)$',
-        views.move_aggregation,
-        name="move_aggregation"),
-
-    url(r'^_internal/(?P<resource_id>[0-9a-f]+)/'
-        r'(?P<hs_file_type>[A-z]+)/(?P<file_type_id>[0-9]+)/move-aggregation/$',
-        views.move_aggregation,
-        name="move_aggregation"),
-
-    url(r'^_internal/(?P<hs_file_type>[A-z]+)/(?P<file_type_id>[0-9]+)/(?P<element_name>[A-z]+)/'
-        r'(?P<element_id>[0-9]+)/update-file-metadata/$',
-        views.update_metadata_element,
-        name="update_file_metadata"),
-
-    url(r'^_internal/(?P<hs_file_type>[A-z]+)/(?P<file_type_id>[0-9]+)/(?P<element_name>[A-z]+)/'
-        r'add-file-metadata/$',
-        views.add_metadata_element,
-        name="add_file_metadata"),
-
-    url(r'^_internal/(?P<hs_file_type>[A-z]+)/(?P<file_type_id>[0-9]+)/coverage/'
-        r'(?P<element_id>[0-9]+)/delete-file-coverage/$',
-        views.delete_coverage_element,
-        name="delete_file_coverage"),
-
-    url(r'^_internal/(?P<hs_file_type>[A-z]+)/(?P<file_type_id>[0-9]+)/'
-        r'update-file-keyvalue-metadata/$',
-        views.update_key_value_metadata,
-        name="update_file_keyvalue_metadata"),
-
-    url(r'^_internal/(?P<hs_file_type>[A-z]+)/(?P<file_type_id>[0-9]+)/'
-        r'delete-file-keyvalue-metadata/$',
-        views.delete_key_value_metadata,
-        name="delete_file_keyvalue_metadata"),
-
-    url(r'^_internal/(?P<hs_file_type>[A-z]+)/(?P<file_type_id>[0-9]+)/'
-        r'add-file-keyword-metadata/$',
-        views.add_keyword_metadata,
-        name="add_file_keyword_metadata"),
-
-    url(r'^_internal/(?P<hs_file_type>[A-z]+)/(?P<file_type_id>[0-9]+)/'
-        r'delete-file-keyword-metadata/$',
-        views.delete_keyword_metadata,
-        name="delete_file_keyword_metadata"),
-
-    url(r'^_internal/(?P<hs_file_type>[A-z]+)/(?P<file_type_id>[0-9]+)/'
-        r'update-filetype-dataset-name/$',
-        views.update_dataset_name,
-        name="update_filetype_datatset_name"),
-
-    url(r'^_internal/(?P<file_type_id>[0-9]+)/(?P<coverage_type>[A-z]+)/'
-        r'update-coverage-fileset/$',
-        views.update_aggregation_coverage,
-        name="update_fileset_coverage"),
-
-    url(r'^_internal/(?P<file_type_id>[0-9]+)/'
-        r'update-reftimeseries-abstract/$',
-        views.update_refts_abstract,
-        name="update_reftimeseries_abstract"),
-
-    url(r'^_internal/(?P<file_type_id>[0-9]+)/'
-        r'update-timeseries-abstract/$',
-        views.update_timeseries_abstract,
-        name="update_timeseries_abstract"),
-
-    url(r'^_internal/(?P<file_type_id>[0-9]+)/'
-        r'update-modelprogram-metadata/$',
-        views.update_model_program_metadata,
-        name="update_modelprogram_metadata"),
-
-    url(r'^_internal/(?P<file_type_id>[0-9]+)/'
-        r'update-modelinstance-metadata/$',
-        views.update_model_instance_metadata,
-        name="update_modelinstance_metadata"),
-
-    url(r'^_internal/(?P<file_type_id>[0-9]+)/'
-        r'update-modelinstance-metadata-json/$',
-        views.update_model_instance_metadata_json,
-        name="update_modelinstance_metadata_json"),
-
-    url(r'^_internal/(?P<file_type_id>[0-9]+)/'
-        r'update-modelinstance-meta-schema/$',
-        views.update_model_instance_meta_schema,
-        name="update_modelinstance_meta_schema"),
-
-    url(r'^_internal/(?P<file_type_id>[0-9]+)/'
-        r'update-csv-table-schema/$',
-        views.update_csv_table_schema_metadata,
-        name="update_csv_table_schema"),
-
-    url(r'^_internal/(?P<file_type_id>[0-9]+)/update-netcdf-file/$',
-        views.update_netcdf_file,
-        name="update_netcdf_file"),
-
-    url(r'^_internal/(?P<file_type_id>[0-9]+)/update-sqlite-file/$',
-        views.update_sqlite_file,
-        name="update_sqlite_file"),
-
-    url(r'^_internal/(?P<hs_file_type>[A-z]+)/(?P<file_type_id>[0-9]+)/(?P<metadata_mode>[a-z]+)/'
-        r'get-file-metadata/$',
-        views.get_metadata,
-        name="get_file_metadata"),
-
-    url(r'^_internal/(?P<file_type_id>[0-9]+)/(?P<series_id>[A-Za-z0-9-]+)/'
-        r'(?P<resource_mode>[a-z]+)/'
-        r'get-timeseries-file-metadata/$',
-        views.get_timeseries_metadata,
-        name="get_timeseries_file_metadata"),
-=======
     re_path(r'^_internal/(?P<resource_id>[0-9a-f]+)/(?P<file_id>[0-9]+)/'
             r'(?P<hs_file_type>[A-z]+)/set-file-type/$',
             views.set_file_type,
@@ -237,6 +108,11 @@
          views.update_model_instance_meta_schema,
          name="update_modelinstance_meta_schema"),
 
+    re_path(r'^_internal/(?P<file_type_id>[0-9]+)/'
+            r'update-csv-table-schema/$',
+            views.update_csv_table_schema_metadata,
+            name="update_csv_table_schema"),
+
     path('_internal/<int:file_type_id>/update-netcdf-file/',
          views.update_netcdf_file,
          name="update_netcdf_file"),
@@ -255,5 +131,4 @@
             r'get-timeseries-file-metadata/$',
             views.get_timeseries_metadata,
             name="get_timeseries_file_metadata"),
->>>>>>> afff5e5f
 ]