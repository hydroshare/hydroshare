<<<<<<< HEAD
import os

from django.test import TransactionTestCase
from django.contrib.auth.models import Group
from django.core.exceptions import ValidationError

from rest_framework.exceptions import ValidationError as DRF_ValidationError

from hs_core.testing import MockIRODSTestCaseMixin
from hs_core import hydroshare
from hs_core.models import Coverage, ResourceFile
from hs_core.views.utils import remove_folder, move_or_rename_file_or_folder

from hs_app_netCDF.models import OriginalCoverage, Variable
from hs_file_types.models import NetCDFLogicalFile, NetCDFFileMetaData
from hs_file_types.models.base import METADATA_FILE_ENDSWITH, RESMAP_FILE_ENDSWITH
from .utils import assert_netcdf_file_type_metadata, CompositeResourceTestMixin, \
    get_path_with_no_file_extension


class NetCDFFileTypeTest(MockIRODSTestCaseMixin, TransactionTestCase,
                         CompositeResourceTestMixin):
    def setUp(self):
        super(NetCDFFileTypeTest, self).setUp()
        self.group, _ = Group.objects.get_or_create(name='Hydroshare Author')
        self.user = hydroshare.create_account(
            'user1@nowhere.com',
            username='user1',
            first_name='Creator_FirstName',
            last_name='Creator_LastName',
            superuser=False,
            groups=[self.group]
        )

        self.res_title = "Testing NetCDF File Type"

        self.netcdf_file_name = 'netcdf_valid.nc'
        self.netcdf_file = 'hs_file_types/tests/{}'.format(self.netcdf_file_name)
        self.netcdf_invalid_file_name = 'netcdf_invalid.nc'
        self.netcdf_invalid_file = 'hs_file_types/tests/{}'.format(self.netcdf_invalid_file_name)

    def test_create_aggregation_from_nc_file_1(self):
        # here we are using a valid nc file for setting it
        # to NetCDF file type which includes metadata extraction
        # the nc file in this case is at the root of the folder hierarchy

        self.create_composite_resource(self.netcdf_file)

        self.assertEqual(self.composite_resource.files.all().count(), 1)
        res_file = self.composite_resource.files.first()

        # check that the resource file is not associated with any logical file
        self.assertEqual(res_file.has_logical_file, False)

        # check that there is no NetCDFLogicalFile object
        self.assertEqual(NetCDFLogicalFile.objects.count(), 0)
        base_file_name, _ = os.path.splitext(res_file.file_name)
        expected_res_file_folder_path = res_file.file_folder
        # set the nc file to NetCDF file type
        NetCDFLogicalFile.set_file_type(self.composite_resource, self.user, res_file.id)
        # test extracted metadata
        assert_netcdf_file_type_metadata(self, self.res_title,
                                         aggr_folder=expected_res_file_folder_path)
        # test file level keywords
        res_file = self.composite_resource.files.first()
        logical_file = res_file.logical_file
        self.assertEqual(len(logical_file.metadata.keywords), 1)
        self.assertEqual(logical_file.metadata.keywords[0], 'Snow water equivalent')
        self.composite_resource.delete()

    def test_create_aggregation_from_nc_file_2(self):
        # here we are using a valid nc file for setting it
        # to NetCDF file type which includes metadata extraction
        # the nc file in this case is not at the root of the folder hierarchy but in a folder

        self.create_composite_resource()
        new_folder = 'netcdf_aggr'
        ResourceFile.create_folder(self.composite_resource, new_folder)
        # add the the nc file to the resource at the above folder
        self.add_file_to_resource(file_to_add=self.netcdf_file, upload_folder=new_folder)

        self.assertEqual(self.composite_resource.files.all().count(), 1)
        res_file = self.composite_resource.files.first()

        # check that the resource file is not associated with any logical file
        self.assertEqual(res_file.has_logical_file, False)

        # check that there is no NetCDFLogicalFile object
        self.assertEqual(NetCDFLogicalFile.objects.count(), 0)

        # set the nc file to NetCDF file type
        NetCDFLogicalFile.set_file_type(self.composite_resource, self.user, res_file.id)
        # test extracted metadata
        assert_netcdf_file_type_metadata(self, self.res_title, aggr_folder=new_folder)
        # test file level keywords
        res_file = self.composite_resource.files.first()
        logical_file = res_file.logical_file
        self.assertEqual(len(logical_file.metadata.keywords), 1)
        self.assertEqual(logical_file.metadata.keywords[0], 'Snow water equivalent')
        self.composite_resource.delete()

    def test_create_aggregation_from_nc_file_3(self):
        # here we are using a valid nc file for setting it
        # to NetCDF file type which includes metadata extraction
        # the nc file in this case is not at the root of the folder hierarchy but in a folder. The
        # same folder contains another file that's not going part of the aggregation
        # location of the nc file before aggregation is created: /my_folder/netcdf_valid.nc
        # location of another file before aggregation is created: /my_folder/netcdf_invalid.nc
        # location of nc file after aggregation is created:
        # /my_folder/netcdf_valid.nc
        # location of another file after aggregation is created: /my_folder/netcdf_invalid.nc

        self.create_composite_resource()
        new_folder = 'my_folder'
        ResourceFile.create_folder(self.composite_resource, new_folder)
        # add the the nc file to the resource at the above folder
        self.add_file_to_resource(file_to_add=self.netcdf_file, upload_folder=new_folder)

        self.assertEqual(self.composite_resource.files.all().count(), 1)
        res_file = self.composite_resource.files.first()

        # check that the resource file is not associated with any logical file
        self.assertEqual(res_file.has_logical_file, False)

        # check that there is no NetCDFLogicalFile object
        self.assertEqual(NetCDFLogicalFile.objects.count(), 0)
        # add another file to the same folder
        self.add_file_to_resource(file_to_add=self.netcdf_invalid_file, upload_folder=new_folder)
        self.assertEqual(self.composite_resource.files.all().count(), 2)

        # set the nc file to NetCDF file type
        NetCDFLogicalFile.set_file_type(self.composite_resource, self.user, res_file.id)
        self.assertEqual(self.composite_resource.files.all().count(), 3)
        # test logical file/aggregation
        self.assertEqual(len(self.composite_resource.logical_files), 1)
        logical_file = self.composite_resource.logical_files[0]
        self.assertEqual(logical_file.files.count(), 2)
        base_nc_file_name, _ = os.path.splitext(self.netcdf_file_name)
        expected_file_folder = new_folder
        for res_file in logical_file.files.all():
            self.assertEqual(res_file.file_folder, expected_file_folder)
        self.assertTrue(isinstance(logical_file, NetCDFLogicalFile))
        self.assertTrue(logical_file.metadata, NetCDFLogicalFile)

        # test the location of the file that's not part of the netcdf aggregation
        other_res_file = None
        for res_file in self.composite_resource.files.all():
            if not res_file.has_logical_file:
                other_res_file = res_file
                break
        self.assertEqual(other_res_file.file_folder, new_folder)
        self.composite_resource.delete()

    def test_create_aggregation_from_nc_file_4(self):
        # here we are using a valid nc file for setting it
        # to NetCDF file type which includes metadata extraction
        # the nc file in this case is not at the root of the folder hierarchy but in a folder. The
        # same folder contains another folder
        # location nc file before aggregation is created: /my_folder/netcdf_valid.nc
        # location of another folder before aggregation is created: /my_folder/another_folder
        # location of nc file after aggregation is created:
        # /my_folder/netcdf_valid.nc

        self.create_composite_resource()
        new_folder = 'my_folder'
        ResourceFile.create_folder(self.composite_resource, new_folder)
        another_folder = '{}/another_folder'.format(new_folder)
        ResourceFile.create_folder(self.composite_resource, another_folder)
        # add the the nc file to the resource at the above folder
        self.add_file_to_resource(file_to_add=self.netcdf_file, upload_folder=new_folder)

        self.assertEqual(self.composite_resource.files.all().count(), 1)
        res_file = self.composite_resource.files.first()

        # check that the resource file is not associated with any logical file
        self.assertEqual(res_file.has_logical_file, False)

        # check that there is no NetCDFLogicalFile object
        self.assertEqual(NetCDFLogicalFile.objects.count(), 0)

        # set the nc file to NetCDF file type
        NetCDFLogicalFile.set_file_type(self.composite_resource, self.user, res_file.id)
        self.assertEqual(self.composite_resource.files.all().count(), 2)
        # test logical file/aggregation
        self.assertEqual(len(self.composite_resource.logical_files), 1)
        logical_file = self.composite_resource.logical_files[0]
        self.assertEqual(logical_file.files.count(), 2)
        base_nc_file_name, _ = os.path.splitext(self.netcdf_file_name)
        expected_file_folder = new_folder
        for res_file in logical_file.files.all():
            self.assertEqual(res_file.file_folder, expected_file_folder)
        self.assertTrue(isinstance(logical_file, NetCDFLogicalFile))
        self.assertTrue(logical_file.metadata, NetCDFLogicalFile)

        self.composite_resource.delete()

    def test_create_aggregation_for_netcdf_resource_title(self):
        # here we are using a valid nc file for setting it
        # to NetCDF file type which includes metadata extraction
        # and testing that the resource title gets set with the
        # extracted metadata if the original title is 'untitled resource'

        self.res_title = 'untitled resource'
        self.create_composite_resource(self.netcdf_file)

        self.assertEqual(self.composite_resource.metadata.title.value, self.res_title)
        self.assertEqual(self.composite_resource.files.all().count(), 1)
        res_file = self.composite_resource.files.first()

        # check that the resource file is not associated with any logical file
        self.assertEqual(res_file.has_logical_file, False)

        # check that there is no NetCDFLogicalFile object
        self.assertEqual(NetCDFLogicalFile.objects.count(), 0)

        # set the nc file to NetCDF file type
        NetCDFLogicalFile.set_file_type(self.composite_resource, self.user, res_file.id)
        # test resource title was updated with the extracted netcdf data
        res_title = "Snow water equivalent estimation at TWDEF site from Oct 2009 to June 2010"
        self.assertEqual(self.composite_resource.metadata.title.value, res_title)

        self.composite_resource.delete()

    def test_create_aggregation_from_invalid_nc_file_1(self):
        # here we are using an invalid netcdf file for setting it
        # to netCDF file type which should fail

        self.create_composite_resource(self.netcdf_invalid_file)
        self._test_invalid_file()
        self.composite_resource.delete()

    def test_create_aggregation_from_invalid_nc_file_2(self):
        # here we are using a valid nc file for setting it
        # to NetCDF file type which already been previously set to this file type - should fail

        self.create_composite_resource(self.netcdf_file)

        self.assertEqual(self.composite_resource.files.all().count(), 1)
        res_file = self.composite_resource.files.first()

        # check that the resource file is not associated with any logical file
        self.assertEqual(res_file.has_logical_file, False)

        # set nc file to aggregation
        NetCDFLogicalFile.set_file_type(self.composite_resource, self.user, res_file.id)
        self.assertEqual(self.composite_resource.files.all().count(), 2)
        # check that the nc resource file is associated with a logical file
        res_file = hydroshare.utils.get_resource_files_by_extension(
            self.composite_resource, '.nc')[0]
        self.assertEqual(res_file.has_logical_file, True)
        self.assertEqual(res_file.logical_file_type_name, "NetCDFLogicalFile")

        # trying to set this nc file again to netcdf file type should raise
        # ValidationError
        with self.assertRaises(ValidationError):
            NetCDFLogicalFile.set_file_type(self.composite_resource, self.user, res_file.id)

        self.composite_resource.delete()

    def test_aggregation_metadata_CRUD(self):
        # here we are using a valid nc file for creating a NetCDF file type (aggregation)
        # then testing with metadata CRUD actions for the  aggregation

        self.create_composite_resource()
        new_folder = 'nc_folder'
        ResourceFile.create_folder(self.composite_resource, new_folder)
        # add the the nc file to the resource at the above folder
        self.add_file_to_resource(file_to_add=self.netcdf_file, upload_folder=new_folder)
        # make the netcdf file part of the NetCDFLogicalFile
        res_file = self.composite_resource.files.first()
        self.assertEqual(NetCDFFileMetaData.objects.count(), 0)
        netcdf_logical_file = NetCDFLogicalFile.create(self.composite_resource)
        netcdf_logical_file.save()
        self.assertEqual(NetCDFFileMetaData.objects.count(), 1)
        netcdf_logical_file.add_resource_file(res_file)

        res_file = self.composite_resource.files.first()
        self.assertEqual(res_file.logical_file_type_name, 'NetCDFLogicalFile')
        self.assertEqual(netcdf_logical_file.files.count(), 1)

        # create keywords - note it is possible to have duplicate keywords
        # appropriate view functions need to disallow duplicate keywords
        keywords = ['key-1', 'key-1', 'key-2']
        netcdf_logical_file.metadata.keywords = keywords
        netcdf_logical_file.metadata.save()
        self.assertEqual(len(keywords), len(netcdf_logical_file.metadata.keywords))
        for keyword in keywords:
            self.assertIn(keyword, netcdf_logical_file.metadata.keywords)

        # create OriginalCoverage element
        self.assertEqual(netcdf_logical_file.metadata.original_coverage, None)
        coverage_data = {'northlimit': 121.345, 'southlimit': 42.678, 'eastlimit': 123.789,
                         'westlimit': 40.789, 'units': 'meters'}
        netcdf_logical_file.metadata.create_element('OriginalCoverage', value=coverage_data)
        self.assertNotEqual(netcdf_logical_file.metadata.original_coverage, None)
        self.assertEqual(float(netcdf_logical_file.metadata.original_coverage.value['northlimit']),
                         121.345)

        # test updating OriginalCoverage element
        orig_coverage = netcdf_logical_file.metadata.original_coverage
        coverage_data = {'northlimit': 111.333, 'southlimit': 42.678, 'eastlimit': 123.789,
                         'westlimit': 40.789, 'units': 'meters'}
        netcdf_logical_file.metadata.update_element('OriginalCoverage', orig_coverage.id,
                                                    value=coverage_data)
        self.assertEqual(float(netcdf_logical_file.metadata.original_coverage.value['northlimit']),
                         111.333)

        # trying to create a 2nd OriginalCoverage element should raise exception
        with self.assertRaises(Exception):
            netcdf_logical_file.metadata.create_element('OriginalCoverage', value=coverage_data)

        # trying to update bounding box values with non-numeric values
        # (e.g., 'north_limit' key with a non-numeric value) should raise exception
        coverage_data = {'northlimit': '121.345a', 'southlimit': 42.678, 'eastlimit': 123.789,
                         'westlimit': 40.789, 'units': 'meters'}
        with self.assertRaises(ValidationError):
            netcdf_logical_file.metadata.update_element('OriginalCoverage', orig_coverage.id,
                                                        value=coverage_data)
        # test creating spatial coverage
        # there should not be any spatial coverage for the netcdf file type
        self.assertEqual(netcdf_logical_file.metadata.spatial_coverage, None)
        coverage_data = {'projection': 'WGS 84 EPSG:4326', 'northlimit': 41.87,
                         'southlimit': 41.863,
                         'eastlimit': -111.505,
                         'westlimit': -111.511, 'units': 'meters'}
        # create spatial coverage
        netcdf_logical_file.metadata.create_element('Coverage', type="box", value=coverage_data)
        spatial_coverage = netcdf_logical_file.metadata.spatial_coverage
        self.assertEqual(float(spatial_coverage.value['northlimit']), 41.87)

        # test updating spatial coverage
        coverage_data = {'projection': 'WGS 84 EPSG:4326', 'northlimit': 41.87706,
                         'southlimit': 41.863,
                         'eastlimit': -111.505,
                         'westlimit': -111.511, 'units': 'meters'}
        netcdf_logical_file.metadata.update_element('Coverage', element_id=spatial_coverage.id,
                                                    type="box", value=coverage_data)
        spatial_coverage = netcdf_logical_file.metadata.spatial_coverage
        self.assertEqual(float(spatial_coverage.value['northlimit']), 41.87706)

        # create Variable element
        self.assertEqual(netcdf_logical_file.metadata.variables.count(), 0)
        variable_data = {'name': 'variable_name', 'type': 'Int', 'unit': 'deg F',
                         'shape': 'variable_shape'}
        netcdf_logical_file.metadata.create_element('Variable', **variable_data)
        self.assertEqual(netcdf_logical_file.metadata.variables.count(), 1)
        self.assertEqual(netcdf_logical_file.metadata.variables.first().name, 'variable_name')

        # test that multiple Variable elements can be created
        variable_data = {'name': 'variable_name_2', 'type': 'Int', 'unit': 'deg F',
                         'shape': 'variable_shape_2'}
        netcdf_logical_file.metadata.create_element('Variable', **variable_data)
        self.assertEqual(netcdf_logical_file.metadata.variables.count(), 2)

        # test update Variable element
        variable = netcdf_logical_file.metadata.variables.first()
        variable_data = {'name': 'variable_name_updated', 'type': 'Int', 'unit': 'deg F',
                         'shape': 'variable_shape'}
        netcdf_logical_file.metadata.update_element('Variable', variable.id, **variable_data)
        variable = netcdf_logical_file.metadata.variables.get(id=variable.id)
        self.assertEqual(variable.name, 'variable_name_updated')

        self.composite_resource.delete()

    def test_aggregation_metadata_on_logical_file_delete(self):
        # test that when the NetCDFLogicalFile instance is deleted
        # all metadata associated with it also get deleted

        self.create_composite_resource(self.netcdf_file)
        res_file = self.composite_resource.files.first()

        # extract metadata from the tif file
        NetCDFLogicalFile.set_file_type(self.composite_resource, self.user, res_file.id)

        # test that we have one logical file of type NetCDFLogicalFile as a result
        # of metadata extraction
        self.assertEqual(NetCDFLogicalFile.objects.count(), 1)
        self.assertEqual(NetCDFFileMetaData.objects.count(), 1)

        res_file = self.composite_resource.files.first()
        logical_file = res_file.logical_file
        # test that we have the metadata elements
        # there should be 4 Coverage objects - 2 at the resource level and
        # the other 2 at the file type level
        self.assertEqual(Coverage.objects.count(), 4)
        self.assertEqual(self.composite_resource.metadata.coverages.all().count(), 2)
        self.assertEqual(logical_file.metadata.coverages.all().count(), 2)
        self.assertEqual(OriginalCoverage.objects.count(), 1)
        self.assertNotEqual(logical_file.metadata.originalCoverage, None)
        self.assertEqual(Variable.objects.count(), 5)
        self.assertEqual(logical_file.metadata.variables.all().count(), 5)

        # delete the logical file
        logical_file.logical_delete(self.user)
        # test that we have no logical file of type NetCDFLogicalFile
        self.assertEqual(NetCDFLogicalFile.objects.count(), 0)
        self.assertEqual(NetCDFFileMetaData.objects.count(), 0)

        # test that all metadata deleted - there should be 2 resource level coverages
        self.assertEqual(self.composite_resource.metadata.coverages.all().count(), 2)
        self.assertEqual(Coverage.objects.count(), 2)
        self.assertEqual(OriginalCoverage.objects.count(), 0)
        self.assertEqual(Variable.objects.count(), 0)

        self.composite_resource.delete()

    def test_remove_aggregation(self):
        # test that when an instance NetCDFLogicalFile Type (aggregation) is deleted
        # all resource files associated with that aggregation is not deleted but the associated
        # metadata is deleted

        self.create_composite_resource(self.netcdf_file)
        nc_res_file = self.composite_resource.files.first()
        base_file_name, _ = os.path.splitext(nc_res_file.file_name)
        expected_folder_name = nc_res_file.file_folder

        # set the nc file to NetCDFLogicalFile aggregation
        NetCDFLogicalFile.set_file_type(self.composite_resource, self.user, nc_res_file.id)

        # test that we have one logical file (aggregation) of type NetCDFLogicalFile
        self.assertEqual(NetCDFLogicalFile.objects.count(), 1)
        self.assertEqual(NetCDFFileMetaData.objects.count(), 1)
        logical_file = NetCDFLogicalFile.objects.first()
        self.assertEqual(logical_file.files.all().count(), 2)
        self.assertEqual(self.composite_resource.files.all().count(), 2)
        self.assertEqual(set(self.composite_resource.files.all()),
                         set(logical_file.files.all()))

        # delete the aggregation (logical file) object using the remove_aggregation function
        logical_file.remove_aggregation()
        # test there is no NetCDFLogicalFile object
        self.assertEqual(NetCDFLogicalFile.objects.count(), 0)
        # test there is no NetCDFFileMetaData object
        self.assertEqual(NetCDFFileMetaData.objects.count(), 0)
        # check the files associated with the aggregation not deleted
        self.assertEqual(self.composite_resource.files.all().count(), 2)
        # check the file folder is not deleted
        for f in self.composite_resource.files.all():
            self.assertEqual(f.file_folder, expected_folder_name)
        self.composite_resource.delete()

    def test_aggregation_metadata_on_resource_delete(self):
        # test that when the composite resource is deleted
        # all metadata associated with NetCDFLogicalFile Type is deleted

        self.create_composite_resource(self.netcdf_file)
        res_file = self.composite_resource.files.first()

        # extract metadata from the tif file
        NetCDFLogicalFile.set_file_type(self.composite_resource, self.user, res_file.id)

        # test that we have one logical file of type NetCDFLogicalFile as a result
        # of metadata extraction
        self.assertEqual(NetCDFLogicalFile.objects.count(), 1)
        self.assertEqual(NetCDFFileMetaData.objects.count(), 1)

        # test that we have the metadata elements

        # there should be 4 Coverage objects - 2 at the resource level and
        # the other 2 at the file type level
        self.assertEqual(Coverage.objects.count(), 4)
        self.assertEqual(OriginalCoverage.objects.count(), 1)
        self.assertEqual(Variable.objects.count(), 5)

        # delete resource
        hydroshare.delete_resource(self.composite_resource.short_id)

        # test that we have no logical file of type NetCDFLogicalFile
        self.assertEqual(NetCDFLogicalFile.objects.count(), 0)
        self.assertEqual(NetCDFFileMetaData.objects.count(), 0)

        # test that all metadata deleted
        self.assertEqual(Coverage.objects.count(), 0)
        self.assertEqual(OriginalCoverage.objects.count(), 0)
        self.assertEqual(Variable.objects.count(), 0)

    def test_aggregation_metadata_on_file_delete(self):
        # test that when any resource file that is part of a NetCDFLogicalFile is deleted
        # all metadata associated with NetCDFLogicalFile is deleted
        # test for both .nc and .txt delete

        # test with deleting of 'nc' file
        self._test_file_metadata_on_file_delete(ext='.nc')

        # test with deleting of 'txt' file
        self._test_file_metadata_on_file_delete(ext='.txt')

    def test_aggregation_folder_delete(self):
        # when  a file is set to NetCDFLogicalFile type
        # system automatically creates folder using the name of the file
        # that was used to set the file type
        # Here we need to test that when that folder gets deleted, all files
        # in that folder gets deleted, the logicalfile object gets deleted and
        # the associated metadata objects get deleted

        self.create_composite_resource()
        new_folder = 'nc_folder'
        ResourceFile.create_folder(self.composite_resource, new_folder)
        # add the the nc file to the resource at the above folder
        self.add_file_to_resource(file_to_add=self.netcdf_file, upload_folder=new_folder)
        nc_res_file = self.composite_resource.files.first()
        base_file_name, _ = os.path.splitext(nc_res_file.file_name)
        expected_folder_name = nc_res_file.file_folder

        # extract metadata from the tif file
        NetCDFLogicalFile.set_file_type(self.composite_resource, self.user, nc_res_file.id)

        # test that we have one logical file of type NetCDFLogicalFile as a result
        # of metadata extraction
        self.assertEqual(NetCDFLogicalFile.objects.count(), 1)
        # should have one NetCDFFileMetadata object
        self.assertEqual(NetCDFFileMetaData.objects.count(), 1)

        # there should be 2 content files
        self.assertEqual(self.composite_resource.files.count(), 2)
        # test that there are metadata associated with the logical file
        self.assertEqual(Coverage.objects.count(), 4)
        self.assertEqual(OriginalCoverage.objects.count(), 1)
        self.assertEqual(Variable.objects.count(), 5)

        # delete the folder for the logical file
        folder_path = "data/contents/{}".format(expected_folder_name)
        remove_folder(self.user, self.composite_resource.short_id, folder_path)
        # there should no content files
        self.assertEqual(self.composite_resource.files.count(), 0)

        # there should not be any netCDF logical file or metadata file
        self.assertEqual(NetCDFLogicalFile.objects.count(), 0)
        self.assertEqual(NetCDFFileMetaData.objects.count(), 0)

        # test that all metadata associated with the logical file got deleted - there still be
        # 2 resource level coverages
        self.assertEqual(self.composite_resource.metadata.coverages.all().count(), 2)
        self.assertEqual(Coverage.objects.count(), 2)
        self.assertEqual(OriginalCoverage.objects.count(), 0)
        self.assertEqual(Variable.objects.count(), 0)

        self.composite_resource.delete()

    def test_aggregation_file_rename(self):
        # test that a file can't renamed for any resource file
        # that's part of the NetCDF  logical file

        self.create_composite_resource()
        self.add_file_to_resource(file_to_add=self.netcdf_file)
        res_file = self.composite_resource.files.first()
        expected_folder_path = res_file.file_folder
        # create aggregation from the nc file
        NetCDFLogicalFile.set_file_type(self.composite_resource, self.user, res_file.id)
        # test renaming of files that are associated with aggregation raises exception
        self.assertEqual(self.composite_resource.files.count(), 2)

        for res_file in self.composite_resource.files.all():
            base_file_name, ext = os.path.splitext(res_file.file_name)
            self.assertEqual(res_file.file_folder, expected_folder_path)
            if expected_folder_path is not None:
                src_path = 'data/contents/{0}/{1}'.format(expected_folder_path, res_file.file_name)
            else:
                src_path = 'data/contents/{}'.format(res_file.file_name)

            new_file_name = 'some_netcdf.{}'.format(ext)
            self.assertNotEqual(res_file.file_name, new_file_name)
            if expected_folder_path is not None:
                tgt_path = 'data/contents/{}/{}'.format(expected_folder_path, new_file_name)
            else:
                tgt_path = 'data/contents/{}'.format(new_file_name)
            with self.assertRaises(DRF_ValidationError):
                move_or_rename_file_or_folder(self.user, self.composite_resource.short_id, src_path,
                                              tgt_path)

        self.composite_resource.delete()

    def test_aggregation_file_move(self):
        # test any resource file that's part of the NetCDF logical file can't be moved

        self.create_composite_resource()
        self.add_file_to_resource(file_to_add=self.netcdf_file)
        nc_res_file = self.composite_resource.files.first()

        # create the aggregation using the nc file
        NetCDFLogicalFile.set_file_type(self.composite_resource, self.user, nc_res_file.id)
        # test renaming of files that are associated with raster LFO - which should raise exception
        self.assertEqual(self.composite_resource.files.count(), 2)
        res_file = self.composite_resource.files.first()
        expected_folder_path = nc_res_file.file_folder
        self.assertEqual(res_file.file_folder, expected_folder_path)
        new_folder = 'netcdf_aggr'
        ResourceFile.create_folder(self.composite_resource, new_folder)

        # moving any of the resource files to this new folder should raise exception
        tgt_path = 'data/contents/{}'.format(new_folder)
        for res_file in self.composite_resource.files.all():
            with self.assertRaises(DRF_ValidationError):
                src_path = os.path.join('data', 'contents', res_file.short_path)
                move_or_rename_file_or_folder(self.user, self.composite_resource.short_id, src_path,
                                              tgt_path)

        self.composite_resource.delete()

    def test_aggregation_folder_rename(self):
        # test changes to aggregation name, aggregation metadata xml file path, and aggregation
        # resource map xml file path on folder (that contains netcdf aggregation) name change

        self.create_composite_resource()
        new_folder = 'netcdf_aggr'
        ResourceFile.create_folder(self.composite_resource, new_folder)
        # add the the nc file to the resource at the above folder
        self.add_file_to_resource(file_to_add=self.netcdf_file, upload_folder=new_folder)
        nc_res_file = self.composite_resource.files.first()
        expected_folder_path = nc_res_file.file_folder

        # create aggregation from the nc file
        NetCDFLogicalFile.set_file_type(self.composite_resource, self.user, nc_res_file.id)

        self.assertEqual(self.composite_resource.files.count(), 2)

        for res_file in self.composite_resource.files.all():
            self.assertEqual(res_file.file_folder, expected_folder_path)

        # test aggregation name
        res_file = self.composite_resource.files.first()
        logical_file = res_file.logical_file
        self.assertEqual(logical_file.aggregation_name, nc_res_file.short_path)

        # test aggregation xml file paths
        nc_file_path = get_path_with_no_file_extension(nc_res_file.short_path)
        expected_meta_file_path = '{0}{1}'.format(nc_file_path, METADATA_FILE_ENDSWITH)
        self.assertEqual(logical_file.metadata_short_file_path, expected_meta_file_path)

        expected_map_file_path = '{0}{1}'.format(nc_file_path, RESMAP_FILE_ENDSWITH)
        self.assertEqual(logical_file.map_short_file_path, expected_map_file_path)

        # test renaming folder
        src_path = 'data/contents/{}'.format(expected_folder_path)
        tgt_path = 'data/contents/{}_1'.format(expected_folder_path)
        move_or_rename_file_or_folder(self.user, self.composite_resource.short_id, src_path,
                                      tgt_path)

        for res_file in self.composite_resource.files.all():
            self.assertEqual(res_file.file_folder, '{}_1'.format(expected_folder_path))

        # test aggregation name update
        res_file = self.composite_resource.files.first()
        logical_file = res_file.logical_file
        nc_res_file.refresh_from_db()
        self.assertEqual(logical_file.aggregation_name, nc_res_file.short_path)

        # test aggregation xml file paths
        nc_file_path = get_path_with_no_file_extension(nc_res_file.short_path)
        expected_meta_file_path = '{0}{1}'.format(nc_file_path, METADATA_FILE_ENDSWITH)
        self.assertEqual(logical_file.metadata_short_file_path, expected_meta_file_path)

        expected_map_file_path = '{0}{1}'.format(nc_file_path, RESMAP_FILE_ENDSWITH)
        self.assertEqual(logical_file.map_short_file_path, expected_map_file_path)

        self.composite_resource.delete()

    def test_aggregation_parent_folder_rename(self):
        # test changes to aggregation name, aggregation metadata xml file path, and aggregation
        # resource map xml file path on aggregation folder parent folder name change

        self.create_composite_resource()
        new_folder = 'netcdf_aggr'
        ResourceFile.create_folder(self.composite_resource, new_folder)
        # add the the nc file to the resource at the above folder
        self.add_file_to_resource(file_to_add=self.netcdf_file, upload_folder=new_folder)
        nc_res_file = self.composite_resource.files.first()
        aggregation_folder_name = new_folder

        # create aggregation from the nc file
        NetCDFLogicalFile.set_file_type(self.composite_resource, self.user, nc_res_file.id)
        # test renaming of files that are associated with aggregation raises exception
        self.assertEqual(self.composite_resource.files.count(), 2)

        for res_file in self.composite_resource.files.all():
            self.assertEqual(res_file.file_folder, aggregation_folder_name)

        # test aggregation name
        res_file = self.composite_resource.files.first()
        logical_file = res_file.logical_file
        self.assertEqual(logical_file.aggregation_name, nc_res_file.short_path)

        # test aggregation xml file paths
        nc_file_path = get_path_with_no_file_extension(nc_res_file.short_path)
        expected_meta_file_path = '{0}{1}'.format(nc_file_path, METADATA_FILE_ENDSWITH)
        self.assertEqual(logical_file.metadata_short_file_path, expected_meta_file_path)

        expected_map_file_path = '{0}{1}'.format(nc_file_path, RESMAP_FILE_ENDSWITH)
        self.assertEqual(logical_file.map_short_file_path, expected_map_file_path)

        # create a folder to be the parent folder of the aggregation folder
        parent_folder = 'parent_folder'
        ResourceFile.create_folder(self.composite_resource, parent_folder)
        # move the aggregation folder to the parent folder
        src_path = 'data/contents/{}'.format(aggregation_folder_name)
        tgt_path = 'data/contents/{0}/{1}'.format(parent_folder, aggregation_folder_name)

        move_or_rename_file_or_folder(self.user, self.composite_resource.short_id, src_path,
                                      tgt_path)

        file_folder = '{}/{}'.format(parent_folder, aggregation_folder_name)
        for res_file in self.composite_resource.files.all():
            self.assertEqual(res_file.file_folder, file_folder)

        # renaming parent folder
        parent_folder_rename = 'parent_folder_1'
        src_path = 'data/contents/{}'.format(parent_folder)
        tgt_path = 'data/contents/{}'.format(parent_folder_rename)
        move_or_rename_file_or_folder(self.user, self.composite_resource.short_id, src_path,
                                      tgt_path)

        file_folder = '{}/{}'.format(parent_folder_rename, aggregation_folder_name)
        for res_file in self.composite_resource.files.all():
            self.assertEqual(res_file.file_folder, file_folder)

        # test aggregation name after folder rename
        res_file = self.composite_resource.files.first()
        logical_file = res_file.logical_file
        nc_res_file.refresh_from_db()
        self.assertEqual(logical_file.aggregation_name, nc_res_file.short_path)

        # test aggregation xml file paths after folder rename
        nc_file_path = get_path_with_no_file_extension(nc_res_file.short_path)
        expected_meta_file_path = '{0}{1}'.format(nc_file_path, METADATA_FILE_ENDSWITH)
        self.assertEqual(logical_file.metadata_short_file_path, expected_meta_file_path)
        expected_map_file_path = '{0}{1}'.format(nc_file_path, RESMAP_FILE_ENDSWITH)
        self.assertEqual(logical_file.map_short_file_path, expected_map_file_path)

        self.composite_resource.delete()

    def test_aggregation_folder_move_1(self):
        # test changes to aggregation name, aggregation metadata xml file path, and aggregation
        # resource map xml file path on moving a folder that contains netcdf aggregation

        self.create_composite_resource()
        new_folder = 'netcdf_aggr'
        ResourceFile.create_folder(self.composite_resource, new_folder)
        # add the the nc file to the resource at the above folder
        self.add_file_to_resource(file_to_add=self.netcdf_file, upload_folder=new_folder)
        nc_res_file = self.composite_resource.files.first()
        aggregation_folder_name = nc_res_file.file_folder

        # create aggregation from the nc file
        NetCDFLogicalFile.set_file_type(self.composite_resource, self.user, nc_res_file.id)

        self.assertEqual(self.composite_resource.files.count(), 2)

        for res_file in self.composite_resource.files.all():
            self.assertEqual(res_file.file_folder, aggregation_folder_name)

        # create a folder to move the aggregation folder there
        parent_folder = 'parent_folder'
        ResourceFile.create_folder(self.composite_resource, parent_folder)
        # move the aggregation folder to the parent folder
        src_path = 'data/contents/{}'.format(aggregation_folder_name)
        tgt_path = 'data/contents/{0}/{1}'.format(parent_folder, aggregation_folder_name)

        move_or_rename_file_or_folder(self.user, self.composite_resource.short_id, src_path,
                                      tgt_path)

        file_folder = '{0}/{1}'.format(parent_folder, aggregation_folder_name)
        for res_file in self.composite_resource.files.all():
            self.assertEqual(res_file.file_folder, file_folder)

        # test aggregation name update
        res_file = self.composite_resource.files.first()
        logical_file = res_file.logical_file
        nc_res_file.refresh_from_db()
        self.assertEqual(logical_file.aggregation_name, nc_res_file.short_path)

        # test aggregation xml file paths
        nc_file_path = get_path_with_no_file_extension(nc_res_file.short_path)
        expected_meta_file_path = '{0}{1}'.format(nc_file_path, METADATA_FILE_ENDSWITH)
        self.assertEqual(logical_file.metadata_short_file_path, expected_meta_file_path)

        expected_map_file_path = '{0}{1}'.format(nc_file_path, RESMAP_FILE_ENDSWITH)
        self.assertEqual(logical_file.map_short_file_path, expected_map_file_path)

        self.composite_resource.delete()

    def test_aggregation_folder_move_2(self):
        # test a folder can be moved into a folder that contains a netcdf aggregation

        self.create_composite_resource()
        new_folder = 'netcdf_aggr'
        ResourceFile.create_folder(self.composite_resource, new_folder)
        # add the the nc file to the resource at the above folder
        self.add_file_to_resource(file_to_add=self.netcdf_file, upload_folder=new_folder)
        nc_res_file = self.composite_resource.files.first()
        aggregation_folder_name = new_folder

        # create aggregation from the nc file
        NetCDFLogicalFile.set_file_type(self.composite_resource, self.user, nc_res_file.id)
        # create a folder to move into the aggregation folder
        folder_to_move = 'folder_to_move'
        ResourceFile.create_folder(self.composite_resource, folder_to_move)
        # move the folder_to_move into the aggregation folder
        src_path = 'data/contents/{}'.format(folder_to_move)
        tgt_path = 'data/contents/{}'.format(aggregation_folder_name)
        move_or_rename_file_or_folder(self.user, self.composite_resource.short_id, src_path,
                                      tgt_path)

        self.composite_resource.delete()

    def test_aggregation_folder_sub_folder_creation(self):
        # test a folder can be created inside a folder that contains a netcdf aggregation

        self.create_composite_resource()
        new_folder = 'netcdf_aggr'
        ResourceFile.create_folder(self.composite_resource, new_folder)
        # add the the nc file to the resource at the above folder
        self.add_file_to_resource(file_to_add=self.netcdf_file, upload_folder=new_folder)
        nc_res_file = self.composite_resource.files.first()
        self.assertEqual(nc_res_file.file_folder, new_folder)

        # create aggregation from the nc file
        NetCDFLogicalFile.set_file_type(self.composite_resource, self.user, nc_res_file.id)
        res_file = self.composite_resource.files.first()
        self.assertNotEqual(res_file.file_folder, None)
        # create a folder inside the aggregation folder
        new_folder = '{}/sub_folder'.format(res_file.file_folder)
        ResourceFile.create_folder(self.composite_resource, new_folder)

        self.composite_resource.delete()

    def test_file_move_to_aggregation_folder_allowed(self):
        # test a file can be moved into a folder that contains a netcdf aggregation

        self.create_composite_resource()
        new_folder = 'netcdf_aggr'
        ResourceFile.create_folder(self.composite_resource, new_folder)
        # add the the nc file to the resource at the above folder
        self.add_file_to_resource(file_to_add=self.netcdf_file, upload_folder=new_folder)
        nc_res_file = self.composite_resource.files.first()
        self.assertEqual(nc_res_file.file_folder, new_folder)

        # create aggregation from the nc file
        NetCDFLogicalFile.set_file_type(self.composite_resource, self.user, nc_res_file.id)
        res_file = self.composite_resource.files.first()
        self.assertNotEqual(res_file.file_folder, None)

        # add a file to the resource which will try to move into the aggregation folder
        res_file_to_move = self.add_file_to_resource(file_to_add=self.netcdf_invalid_file)
        src_path = os.path.join('data', 'contents', res_file_to_move.short_path)
        tgt_path = 'data/contents/{}'.format(res_file.file_folder)

        # move file to aggregation folder
        move_or_rename_file_or_folder(self.user, self.composite_resource.short_id, src_path,
                                      tgt_path)
        self.composite_resource.delete()

    def test_upload_file_to_aggregation_folder_allowed(self):
        # test no file can be uploaded into a folder that represents an aggregation

        self.create_composite_resource()
        new_folder = 'netcdf_aggr'
        ResourceFile.create_folder(self.composite_resource, new_folder)
        # add the the nc file to the resource at the above folder
        self.add_file_to_resource(file_to_add=self.netcdf_file, upload_folder=new_folder)
        res_file = self.composite_resource.files.first()
        self.assertEqual(res_file.file_folder, new_folder)

        # create aggregation from the nc file
        NetCDFLogicalFile.set_file_type(self.composite_resource, self.user, res_file.id)
        res_file = self.composite_resource.files.first()
        self.assertNotEqual(res_file.file_folder, None)

        # add a file to the resource at the aggregation folder
        self.add_file_to_resource(file_to_add=self.netcdf_invalid_file,
                                  upload_folder=res_file.file_folder)

        self.composite_resource.delete()

    def _test_invalid_file(self):
        self.assertEqual(self.composite_resource.files.all().count(), 1)
        res_file = self.composite_resource.files.first()

        # check that the resource file is not associated with any logical file
        self.assertEqual(res_file.has_logical_file, False)

        # trying to set this invalid tif file to NetCDF file type should raise
        # ValidationError
        with self.assertRaises(ValidationError):
            NetCDFLogicalFile.set_file_type(self.composite_resource, self.user, res_file.id)

        # test that the invalid file did not get deleted
        self.assertEqual(self.composite_resource.files.all().count(), 1)

        # check that the resource file is not associated with any logical file
        self.assertEqual(res_file.has_logical_file, False)

    def _test_file_metadata_on_file_delete(self, ext):

        self.create_composite_resource(self.netcdf_file)
        res_file = self.composite_resource.files.first()

        # extract metadata from the tif file
        NetCDFLogicalFile.set_file_type(self.composite_resource, self.user, res_file.id)

        # test that we have one logical file of type NetCDFLogicalFile
        self.assertEqual(NetCDFLogicalFile.objects.count(), 1)
        self.assertEqual(NetCDFFileMetaData.objects.count(), 1)

        res_file = self.composite_resource.files.first()
        logical_file = res_file.logical_file
        # there should be 2 coverage elements - one spatial and the other one temporal
        self.assertEqual(logical_file.metadata.coverages.all().count(), 2)
        self.assertNotEqual(logical_file.metadata.spatial_coverage, None)
        self.assertNotEqual(logical_file.metadata.temporal_coverage, None)

        # there should be one original coverage
        self.assertNotEqual(logical_file.metadata.originalCoverage, None)
        # testing extended metadata element: variables
        self.assertEqual(logical_file.metadata.variables.all().count(), 5)

        # there should be 4 coverage objects - 2 at the resource level
        # and the other 2 at the file type level
        self.assertEqual(Coverage.objects.count(), 4)
        self.assertEqual(OriginalCoverage.objects.count(), 1)
        self.assertEqual(Variable.objects.count(), 5)

        # delete content file specified by extension (ext parameter)
        res_file = hydroshare.utils.get_resource_files_by_extension(
            self.composite_resource, ext)[0]
        hydroshare.delete_resource_file(self.composite_resource.short_id,
                                        res_file.id,
                                        self.user)
        # test that we don't have logical file of type NetCDFLogicalFile Type
        self.assertEqual(NetCDFLogicalFile.objects.count(), 0)
        self.assertEqual(NetCDFFileMetaData.objects.count(), 0)

        # test that all metadata deleted - there should be still 2 resource level coverages
        self.assertEqual(self.composite_resource.metadata.coverages.all().count(), 2)
        self.assertEqual(Coverage.objects.count(), 2)
        self.assertEqual(OriginalCoverage.objects.count(), 0)
        self.assertEqual(Variable.objects.count(), 0)

        self.composite_resource.delete()

    def test_main_file(self):
        self.create_composite_resource(self.netcdf_file)
        self.assertEqual(self.composite_resource.files.all().count(), 1)
        res_file = self.composite_resource.files.first()
        self.assertEqual(res_file.has_logical_file, False)
        NetCDFLogicalFile.set_file_type(self.composite_resource, self.user, res_file.id)

        self.assertEqual(1, NetCDFLogicalFile.objects.count())
        self.assertEqual(".nc", NetCDFLogicalFile.objects.first().get_main_file_type())
        self.assertEqual(self.netcdf_file_name,
                         NetCDFLogicalFile.objects.first().get_main_file.file_name)
=======
import os

from django.test import TransactionTestCase
from django.contrib.auth.models import Group
from django.core.exceptions import ValidationError

from rest_framework.exceptions import ValidationError as DRF_ValidationError

from hs_core.testing import MockIRODSTestCaseMixin
from hs_core import hydroshare
from hs_core.models import Coverage, ResourceFile
from hs_core.views.utils import remove_folder, move_or_rename_file_or_folder

from hs_app_netCDF.models import OriginalCoverage, Variable
from hs_file_types.models import NetCDFLogicalFile, NetCDFFileMetaData
from hs_file_types.models.base import METADATA_FILE_ENDSWITH, RESMAP_FILE_ENDSWITH
from utils import assert_netcdf_file_type_metadata, CompositeResourceTestMixin, \
    get_path_with_no_file_extension


class NetCDFFileTypeTest(MockIRODSTestCaseMixin, TransactionTestCase,
                         CompositeResourceTestMixin):
    def setUp(self):
        super(NetCDFFileTypeTest, self).setUp()
        self.group, _ = Group.objects.get_or_create(name='Hydroshare Author')
        self.user = hydroshare.create_account(
            'user1@nowhere.com',
            username='user1',
            first_name='Creator_FirstName',
            last_name='Creator_LastName',
            superuser=False,
            groups=[self.group]
        )

        self.res_title = "Testing NetCDF File Type"

        self.netcdf_file_name = 'netcdf_valid.nc'
        self.netcdf_file = 'hs_file_types/tests/{}'.format(self.netcdf_file_name)
        self.netcdf_invalid_file_name = 'netcdf_invalid.nc'
        self.netcdf_invalid_file = 'hs_file_types/tests/{}'.format(self.netcdf_invalid_file_name)

    def test_create_aggregation_from_nc_file_1(self):
        # here we are using a valid nc file for setting it
        # to NetCDF file type which includes metadata extraction
        # the nc file in this case is at the root of the folder hierarchy

        self.create_composite_resource(self.netcdf_file)

        self.assertEqual(self.composite_resource.files.all().count(), 1)
        res_file = self.composite_resource.files.first()

        # check that the resource file is not associated with any logical file
        self.assertEqual(res_file.has_logical_file, False)

        # check that there is no NetCDFLogicalFile object
        self.assertEqual(NetCDFLogicalFile.objects.count(), 0)
        base_file_name, _ = os.path.splitext(res_file.file_name)
        expected_res_file_folder_path = res_file.file_folder
        # set the nc file to NetCDF file type
        NetCDFLogicalFile.set_file_type(self.composite_resource, self.user, res_file.id)
        # test extracted metadata
        assert_netcdf_file_type_metadata(self, self.res_title,
                                         aggr_folder=expected_res_file_folder_path)
        # test file level keywords
        res_file = self.composite_resource.files.first()
        logical_file = res_file.logical_file
        self.assertEqual(len(logical_file.metadata.keywords), 1)
        self.assertEqual(logical_file.metadata.keywords[0], 'Snow water equivalent')
        self.composite_resource.delete()

    def test_create_aggregation_from_nc_file_2(self):
        # here we are using a valid nc file for setting it
        # to NetCDF file type which includes metadata extraction
        # the nc file in this case is not at the root of the folder hierarchy but in a folder

        self.create_composite_resource()
        new_folder = 'netcdf_aggr'
        ResourceFile.create_folder(self.composite_resource, new_folder)
        # add the the nc file to the resource at the above folder
        self.add_file_to_resource(file_to_add=self.netcdf_file, upload_folder=new_folder)

        self.assertEqual(self.composite_resource.files.all().count(), 1)
        res_file = self.composite_resource.files.first()

        # check that the resource file is not associated with any logical file
        self.assertEqual(res_file.has_logical_file, False)

        # check that there is no NetCDFLogicalFile object
        self.assertEqual(NetCDFLogicalFile.objects.count(), 0)

        # set the nc file to NetCDF file type
        NetCDFLogicalFile.set_file_type(self.composite_resource, self.user, res_file.id)
        # test extracted metadata
        assert_netcdf_file_type_metadata(self, self.res_title, aggr_folder=new_folder)
        # test file level keywords
        res_file = self.composite_resource.files.first()
        logical_file = res_file.logical_file
        self.assertEqual(len(logical_file.metadata.keywords), 1)
        self.assertEqual(logical_file.metadata.keywords[0], 'Snow water equivalent')
        self.composite_resource.delete()

    def test_create_aggregation_from_nc_file_3(self):
        # here we are using a valid nc file for setting it
        # to NetCDF file type which includes metadata extraction
        # the nc file in this case is not at the root of the folder hierarchy but in a folder. The
        # same folder contains another file that's not going part of the aggregation
        # location of the nc file before aggregation is created: /my_folder/netcdf_valid.nc
        # location of another file before aggregation is created: /my_folder/netcdf_invalid.nc
        # location of nc file after aggregation is created:
        # /my_folder/netcdf_valid.nc
        # location of another file after aggregation is created: /my_folder/netcdf_invalid.nc

        self.create_composite_resource()
        new_folder = 'my_folder'
        ResourceFile.create_folder(self.composite_resource, new_folder)
        # add the the nc file to the resource at the above folder
        self.add_file_to_resource(file_to_add=self.netcdf_file, upload_folder=new_folder)

        self.assertEqual(self.composite_resource.files.all().count(), 1)
        res_file = self.composite_resource.files.first()

        # check that the resource file is not associated with any logical file
        self.assertEqual(res_file.has_logical_file, False)

        # check that there is no NetCDFLogicalFile object
        self.assertEqual(NetCDFLogicalFile.objects.count(), 0)
        # add another file to the same folder
        self.add_file_to_resource(file_to_add=self.netcdf_invalid_file, upload_folder=new_folder)
        self.assertEqual(self.composite_resource.files.all().count(), 2)

        # set the nc file to NetCDF file type
        NetCDFLogicalFile.set_file_type(self.composite_resource, self.user, res_file.id)
        self.assertEqual(self.composite_resource.files.all().count(), 3)
        # test logical file/aggregation
        self.assertEqual(len(list(self.composite_resource.logical_files)), 1)
        logical_file = list(self.composite_resource.logical_files)[0]
        self.assertEqual(logical_file.files.count(), 2)
        base_nc_file_name, _ = os.path.splitext(self.netcdf_file_name)
        expected_file_folder = new_folder
        for res_file in logical_file.files.all():
            self.assertEqual(res_file.file_folder, expected_file_folder)
        self.assertTrue(isinstance(logical_file, NetCDFLogicalFile))
        self.assertTrue(logical_file.metadata, NetCDFLogicalFile)

        # test the location of the file that's not part of the netcdf aggregation
        other_res_file = None
        for res_file in self.composite_resource.files.all():
            if not res_file.has_logical_file:
                other_res_file = res_file
                break
        self.assertEqual(other_res_file.file_folder, new_folder)
        self.composite_resource.delete()

    def test_create_aggregation_from_nc_file_4(self):
        # here we are using a valid nc file for setting it
        # to NetCDF file type which includes metadata extraction
        # the nc file in this case is not at the root of the folder hierarchy but in a folder. The
        # same folder contains another folder
        # location nc file before aggregation is created: /my_folder/netcdf_valid.nc
        # location of another folder before aggregation is created: /my_folder/another_folder
        # location of nc file after aggregation is created:
        # /my_folder/netcdf_valid.nc

        self.create_composite_resource()
        new_folder = 'my_folder'
        ResourceFile.create_folder(self.composite_resource, new_folder)
        another_folder = '{}/another_folder'.format(new_folder)
        ResourceFile.create_folder(self.composite_resource, another_folder)
        # add the the nc file to the resource at the above folder
        self.add_file_to_resource(file_to_add=self.netcdf_file, upload_folder=new_folder)

        self.assertEqual(self.composite_resource.files.all().count(), 1)
        res_file = self.composite_resource.files.first()

        # check that the resource file is not associated with any logical file
        self.assertEqual(res_file.has_logical_file, False)

        # check that there is no NetCDFLogicalFile object
        self.assertEqual(NetCDFLogicalFile.objects.count(), 0)

        # set the nc file to NetCDF file type
        NetCDFLogicalFile.set_file_type(self.composite_resource, self.user, res_file.id)
        self.assertEqual(self.composite_resource.files.all().count(), 2)
        # test logical file/aggregation
        self.assertEqual(len(list(self.composite_resource.logical_files)), 1)
        logical_file = list(self.composite_resource.logical_files)[0]
        self.assertEqual(logical_file.files.count(), 2)
        base_nc_file_name, _ = os.path.splitext(self.netcdf_file_name)
        expected_file_folder = new_folder
        for res_file in logical_file.files.all():
            self.assertEqual(res_file.file_folder, expected_file_folder)
        self.assertTrue(isinstance(logical_file, NetCDFLogicalFile))
        self.assertTrue(logical_file.metadata, NetCDFLogicalFile)

        self.composite_resource.delete()

    def test_create_aggregation_for_netcdf_resource_title(self):
        # here we are using a valid nc file for setting it
        # to NetCDF file type which includes metadata extraction
        # and testing that the resource title gets set with the
        # extracted metadata if the original title is 'untitled resource'

        self.res_title = 'untitled resource'
        self.create_composite_resource(self.netcdf_file)

        self.assertEqual(self.composite_resource.metadata.title.value, self.res_title)
        self.assertEqual(self.composite_resource.files.all().count(), 1)
        res_file = self.composite_resource.files.first()

        # check that the resource file is not associated with any logical file
        self.assertEqual(res_file.has_logical_file, False)

        # check that there is no NetCDFLogicalFile object
        self.assertEqual(NetCDFLogicalFile.objects.count(), 0)

        # set the nc file to NetCDF file type
        NetCDFLogicalFile.set_file_type(self.composite_resource, self.user, res_file.id)
        # test resource title was updated with the extracted netcdf data
        res_title = "Snow water equivalent estimation at TWDEF site from Oct 2009 to June 2010"
        self.assertEqual(self.composite_resource.metadata.title.value, res_title)

        self.composite_resource.delete()

    def test_create_aggregation_from_invalid_nc_file_1(self):
        # here we are using an invalid netcdf file for setting it
        # to netCDF file type which should fail

        self.create_composite_resource(self.netcdf_invalid_file)
        self._test_invalid_file()
        self.composite_resource.delete()

    def test_create_aggregation_from_invalid_nc_file_2(self):
        # here we are using a valid nc file for setting it
        # to NetCDF file type which already been previously set to this file type - should fail

        self.create_composite_resource(self.netcdf_file)

        self.assertEqual(self.composite_resource.files.all().count(), 1)
        res_file = self.composite_resource.files.first()

        # check that the resource file is not associated with any logical file
        self.assertEqual(res_file.has_logical_file, False)

        # set nc file to aggregation
        NetCDFLogicalFile.set_file_type(self.composite_resource, self.user, res_file.id)
        self.assertEqual(self.composite_resource.files.all().count(), 2)
        # check that the nc resource file is associated with a logical file
        res_file = hydroshare.utils.get_resource_files_by_extension(
            self.composite_resource, '.nc')[0]
        self.assertEqual(res_file.has_logical_file, True)
        self.assertEqual(res_file.logical_file_type_name, "NetCDFLogicalFile")

        # trying to set this nc file again to netcdf file type should raise
        # ValidationError
        with self.assertRaises(ValidationError):
            NetCDFLogicalFile.set_file_type(self.composite_resource, self.user, res_file.id)

        self.composite_resource.delete()

    def test_aggregation_metadata_CRUD(self):
        # here we are using a valid nc file for creating a NetCDF file type (aggregation)
        # then testing with metadata CRUD actions for the  aggregation

        self.create_composite_resource()
        new_folder = 'nc_folder'
        ResourceFile.create_folder(self.composite_resource, new_folder)
        # add the the nc file to the resource at the above folder
        self.add_file_to_resource(file_to_add=self.netcdf_file, upload_folder=new_folder)
        # make the netcdf file part of the NetCDFLogicalFile
        res_file = self.composite_resource.files.first()
        self.assertEqual(NetCDFFileMetaData.objects.count(), 0)
        netcdf_logical_file = NetCDFLogicalFile.create(self.composite_resource)
        netcdf_logical_file.save()
        self.assertEqual(NetCDFFileMetaData.objects.count(), 1)
        netcdf_logical_file.add_resource_file(res_file)

        res_file = self.composite_resource.files.first()
        self.assertEqual(res_file.logical_file_type_name, 'NetCDFLogicalFile')
        self.assertEqual(netcdf_logical_file.files.count(), 1)

        # create keywords - note it is possible to have duplicate keywords
        # appropriate view functions need to disallow duplicate keywords
        keywords = ['key-1', 'key-1', 'key-2']
        netcdf_logical_file.metadata.keywords = keywords
        netcdf_logical_file.metadata.save()
        self.assertEqual(len(keywords), len(netcdf_logical_file.metadata.keywords))
        for keyword in keywords:
            self.assertIn(keyword, netcdf_logical_file.metadata.keywords)

        # create OriginalCoverage element
        self.assertEqual(netcdf_logical_file.metadata.original_coverage, None)
        coverage_data = {'northlimit': 121.345, 'southlimit': 42.678, 'eastlimit': 123.789,
                         'westlimit': 40.789, 'units': 'meters'}
        netcdf_logical_file.metadata.create_element('OriginalCoverage', value=coverage_data)
        self.assertNotEqual(netcdf_logical_file.metadata.original_coverage, None)
        self.assertEqual(float(netcdf_logical_file.metadata.original_coverage.value['northlimit']),
                         121.345)

        # test updating OriginalCoverage element
        orig_coverage = netcdf_logical_file.metadata.original_coverage
        coverage_data = {'northlimit': 111.333, 'southlimit': 42.678, 'eastlimit': 123.789,
                         'westlimit': 40.789, 'units': 'meters'}
        netcdf_logical_file.metadata.update_element('OriginalCoverage', orig_coverage.id,
                                                    value=coverage_data)
        self.assertEqual(float(netcdf_logical_file.metadata.original_coverage.value['northlimit']),
                         111.333)

        # trying to create a 2nd OriginalCoverage element should raise exception
        with self.assertRaises(Exception):
            netcdf_logical_file.metadata.create_element('OriginalCoverage', value=coverage_data)

        # trying to update bounding box values with non-numeric values
        # (e.g., 'north_limit' key with a non-numeric value) should raise exception
        coverage_data = {'northlimit': '121.345a', 'southlimit': 42.678, 'eastlimit': 123.789,
                         'westlimit': 40.789, 'units': 'meters'}
        with self.assertRaises(ValidationError):
            netcdf_logical_file.metadata.update_element('OriginalCoverage', orig_coverage.id,
                                                        value=coverage_data)
        # test creating spatial coverage
        # there should not be any spatial coverage for the netcdf file type
        self.assertEqual(netcdf_logical_file.metadata.spatial_coverage, None)
        coverage_data = {'projection': 'WGS 84 EPSG:4326', 'northlimit': 41.87,
                         'southlimit': 41.863,
                         'eastlimit': -111.505,
                         'westlimit': -111.511, 'units': 'meters'}
        # create spatial coverage
        netcdf_logical_file.metadata.create_element('Coverage', type="box", value=coverage_data)
        spatial_coverage = netcdf_logical_file.metadata.spatial_coverage
        self.assertEqual(float(spatial_coverage.value['northlimit']), 41.87)

        # test updating spatial coverage
        coverage_data = {'projection': 'WGS 84 EPSG:4326', 'northlimit': 41.87706,
                         'southlimit': 41.863,
                         'eastlimit': -111.505,
                         'westlimit': -111.511, 'units': 'meters'}
        netcdf_logical_file.metadata.update_element('Coverage', element_id=spatial_coverage.id,
                                                    type="box", value=coverage_data)
        spatial_coverage = netcdf_logical_file.metadata.spatial_coverage
        self.assertEqual(float(spatial_coverage.value['northlimit']), 41.87706)

        # create Variable element
        self.assertEqual(netcdf_logical_file.metadata.variables.count(), 0)
        variable_data = {'name': 'variable_name', 'type': 'Int', 'unit': 'deg F',
                         'shape': 'variable_shape'}
        netcdf_logical_file.metadata.create_element('Variable', **variable_data)
        self.assertEqual(netcdf_logical_file.metadata.variables.count(), 1)
        self.assertEqual(netcdf_logical_file.metadata.variables.first().name, 'variable_name')

        # test that multiple Variable elements can be created
        variable_data = {'name': 'variable_name_2', 'type': 'Int', 'unit': 'deg F',
                         'shape': 'variable_shape_2'}
        netcdf_logical_file.metadata.create_element('Variable', **variable_data)
        self.assertEqual(netcdf_logical_file.metadata.variables.count(), 2)

        # test update Variable element
        variable = netcdf_logical_file.metadata.variables.first()
        variable_data = {'name': 'variable_name_updated', 'type': 'Int', 'unit': 'deg F',
                         'shape': 'variable_shape'}
        netcdf_logical_file.metadata.update_element('Variable', variable.id, **variable_data)
        variable = netcdf_logical_file.metadata.variables.get(id=variable.id)
        self.assertEqual(variable.name, 'variable_name_updated')

        self.composite_resource.delete()

    def test_aggregation_metadata_on_logical_file_delete(self):
        # test that when the NetCDFLogicalFile instance is deleted
        # all metadata associated with it also get deleted

        self.create_composite_resource(self.netcdf_file)
        res_file = self.composite_resource.files.first()

        # extract metadata from the tif file
        NetCDFLogicalFile.set_file_type(self.composite_resource, self.user, res_file.id)

        # test that we have one logical file of type NetCDFLogicalFile as a result
        # of metadata extraction
        self.assertEqual(NetCDFLogicalFile.objects.count(), 1)
        self.assertEqual(NetCDFFileMetaData.objects.count(), 1)

        res_file = self.composite_resource.files.first()
        logical_file = res_file.logical_file
        # test that we have the metadata elements
        # there should be 4 Coverage objects - 2 at the resource level and
        # the other 2 at the file type level
        self.assertEqual(Coverage.objects.count(), 4)
        self.assertEqual(self.composite_resource.metadata.coverages.all().count(), 2)
        self.assertEqual(logical_file.metadata.coverages.all().count(), 2)
        self.assertEqual(OriginalCoverage.objects.count(), 1)
        self.assertNotEqual(logical_file.metadata.originalCoverage, None)
        self.assertEqual(Variable.objects.count(), 5)
        self.assertEqual(logical_file.metadata.variables.all().count(), 5)

        # delete the logical file
        logical_file.logical_delete(self.user)
        # test that we have no logical file of type NetCDFLogicalFile
        self.assertEqual(NetCDFLogicalFile.objects.count(), 0)
        self.assertEqual(NetCDFFileMetaData.objects.count(), 0)

        # test that all metadata deleted - there should be 2 resource level coverages
        self.assertEqual(self.composite_resource.metadata.coverages.all().count(), 2)
        self.assertEqual(Coverage.objects.count(), 2)
        self.assertEqual(OriginalCoverage.objects.count(), 0)
        self.assertEqual(Variable.objects.count(), 0)

        self.composite_resource.delete()

    def test_remove_aggregation(self):
        # test that when an instance NetCDFLogicalFile Type (aggregation) is deleted
        # all resource files associated with that aggregation is not deleted but the associated
        # metadata is deleted

        self.create_composite_resource(self.netcdf_file)
        nc_res_file = self.composite_resource.files.first()
        base_file_name, _ = os.path.splitext(nc_res_file.file_name)
        expected_folder_name = nc_res_file.file_folder

        # set the nc file to NetCDFLogicalFile aggregation
        NetCDFLogicalFile.set_file_type(self.composite_resource, self.user, nc_res_file.id)

        # test that we have one logical file (aggregation) of type NetCDFLogicalFile
        self.assertEqual(NetCDFLogicalFile.objects.count(), 1)
        self.assertEqual(NetCDFFileMetaData.objects.count(), 1)
        logical_file = NetCDFLogicalFile.objects.first()
        self.assertEqual(logical_file.files.all().count(), 2)
        self.assertEqual(self.composite_resource.files.all().count(), 2)
        self.assertEqual(set(self.composite_resource.files.all()),
                         set(logical_file.files.all()))

        # delete the aggregation (logical file) object using the remove_aggregation function
        logical_file.remove_aggregation()
        # test there is no NetCDFLogicalFile object
        self.assertEqual(NetCDFLogicalFile.objects.count(), 0)
        # test there is no NetCDFFileMetaData object
        self.assertEqual(NetCDFFileMetaData.objects.count(), 0)
        # check the files associated with the aggregation not deleted
        self.assertEqual(self.composite_resource.files.all().count(), 2)
        # check the file folder is not deleted
        for f in self.composite_resource.files.all():
            self.assertEqual(f.file_folder, expected_folder_name)
        self.composite_resource.delete()

    def test_aggregation_metadata_on_resource_delete(self):
        # test that when the composite resource is deleted
        # all metadata associated with NetCDFLogicalFile Type is deleted

        self.create_composite_resource(self.netcdf_file)
        res_file = self.composite_resource.files.first()

        # extract metadata from the tif file
        NetCDFLogicalFile.set_file_type(self.composite_resource, self.user, res_file.id)

        # test that we have one logical file of type NetCDFLogicalFile as a result
        # of metadata extraction
        self.assertEqual(NetCDFLogicalFile.objects.count(), 1)
        self.assertEqual(NetCDFFileMetaData.objects.count(), 1)

        # test that we have the metadata elements

        # there should be 4 Coverage objects - 2 at the resource level and
        # the other 2 at the file type level
        self.assertEqual(Coverage.objects.count(), 4)
        self.assertEqual(OriginalCoverage.objects.count(), 1)
        self.assertEqual(Variable.objects.count(), 5)

        # delete resource
        hydroshare.delete_resource(self.composite_resource.short_id)

        # test that we have no logical file of type NetCDFLogicalFile
        self.assertEqual(NetCDFLogicalFile.objects.count(), 0)
        self.assertEqual(NetCDFFileMetaData.objects.count(), 0)

        # test that all metadata deleted
        self.assertEqual(Coverage.objects.count(), 0)
        self.assertEqual(OriginalCoverage.objects.count(), 0)
        self.assertEqual(Variable.objects.count(), 0)

    def test_aggregation_metadata_on_file_delete(self):
        # test that when any resource file that is part of a NetCDFLogicalFile is deleted
        # all metadata associated with NetCDFLogicalFile is deleted
        # test for both .nc and .txt delete

        # test with deleting of 'nc' file
        self._test_file_metadata_on_file_delete(ext='.nc')

        # test with deleting of 'txt' file
        self._test_file_metadata_on_file_delete(ext='.txt')

    def test_aggregation_folder_delete(self):
        # when  a file is set to NetCDFLogicalFile type
        # system automatically creates folder using the name of the file
        # that was used to set the file type
        # Here we need to test that when that folder gets deleted, all files
        # in that folder gets deleted, the logicalfile object gets deleted and
        # the associated metadata objects get deleted

        self.create_composite_resource()
        new_folder = 'nc_folder'
        ResourceFile.create_folder(self.composite_resource, new_folder)
        # add the the nc file to the resource at the above folder
        self.add_file_to_resource(file_to_add=self.netcdf_file, upload_folder=new_folder)
        nc_res_file = self.composite_resource.files.first()
        base_file_name, _ = os.path.splitext(nc_res_file.file_name)
        expected_folder_name = nc_res_file.file_folder

        # extract metadata from the tif file
        NetCDFLogicalFile.set_file_type(self.composite_resource, self.user, nc_res_file.id)

        # test that we have one logical file of type NetCDFLogicalFile as a result
        # of metadata extraction
        self.assertEqual(NetCDFLogicalFile.objects.count(), 1)
        # should have one NetCDFFileMetadata object
        self.assertEqual(NetCDFFileMetaData.objects.count(), 1)

        # there should be 2 content files
        self.assertEqual(self.composite_resource.files.count(), 2)
        # test that there are metadata associated with the logical file
        self.assertEqual(Coverage.objects.count(), 4)
        self.assertEqual(OriginalCoverage.objects.count(), 1)
        self.assertEqual(Variable.objects.count(), 5)

        # delete the folder for the logical file
        folder_path = "data/contents/{}".format(expected_folder_name)
        remove_folder(self.user, self.composite_resource.short_id, folder_path)
        # there should no content files
        self.assertEqual(self.composite_resource.files.count(), 0)

        # there should not be any netCDF logical file or metadata file
        self.assertEqual(NetCDFLogicalFile.objects.count(), 0)
        self.assertEqual(NetCDFFileMetaData.objects.count(), 0)

        # test that all metadata associated with the logical file got deleted - there still be
        # 2 resource level coverages
        self.assertEqual(self.composite_resource.metadata.coverages.all().count(), 2)
        self.assertEqual(Coverage.objects.count(), 2)
        self.assertEqual(OriginalCoverage.objects.count(), 0)
        self.assertEqual(Variable.objects.count(), 0)

        self.composite_resource.delete()

    def test_aggregation_file_rename(self):
        # test that a file can't renamed for any resource file
        # that's part of the NetCDF  logical file

        self.create_composite_resource()
        self.add_file_to_resource(file_to_add=self.netcdf_file)
        res_file = self.composite_resource.files.first()
        expected_folder_path = res_file.file_folder
        # create aggregation from the nc file
        NetCDFLogicalFile.set_file_type(self.composite_resource, self.user, res_file.id)
        # test renaming of files that are associated with aggregation raises exception
        self.assertEqual(self.composite_resource.files.count(), 2)

        for res_file in self.composite_resource.files.all():
            base_file_name, ext = os.path.splitext(res_file.file_name)
            self.assertEqual(res_file.file_folder, expected_folder_path)
            if expected_folder_path is not None:
                src_path = 'data/contents/{0}/{1}'.format(expected_folder_path, res_file.file_name)
            else:
                src_path = 'data/contents/{}'.format(res_file.file_name)

            new_file_name = 'some_netcdf.{}'.format(ext)
            self.assertNotEqual(res_file.file_name, new_file_name)
            if expected_folder_path is not None:
                tgt_path = 'data/contents/{}/{}'.format(expected_folder_path, new_file_name)
            else:
                tgt_path = 'data/contents/{}'.format(new_file_name)
            with self.assertRaises(DRF_ValidationError):
                move_or_rename_file_or_folder(self.user, self.composite_resource.short_id, src_path,
                                              tgt_path)

        self.composite_resource.delete()

    def test_aggregation_file_move(self):
        # test any resource file that's part of the NetCDF logical file can't be moved

        self.create_composite_resource()
        self.add_file_to_resource(file_to_add=self.netcdf_file)
        nc_res_file = self.composite_resource.files.first()

        # create the aggregation using the nc file
        NetCDFLogicalFile.set_file_type(self.composite_resource, self.user, nc_res_file.id)
        # test renaming of files that are associated with raster LFO - which should raise exception
        self.assertEqual(self.composite_resource.files.count(), 2)
        res_file = self.composite_resource.files.first()
        expected_folder_path = nc_res_file.file_folder
        self.assertEqual(res_file.file_folder, expected_folder_path)
        new_folder = 'netcdf_aggr'
        ResourceFile.create_folder(self.composite_resource, new_folder)

        # moving any of the resource files to this new folder should raise exception
        tgt_path = 'data/contents/{}'.format(new_folder)
        for res_file in self.composite_resource.files.all():
            with self.assertRaises(DRF_ValidationError):
                src_path = os.path.join('data', 'contents', res_file.short_path)
                move_or_rename_file_or_folder(self.user, self.composite_resource.short_id, src_path,
                                              tgt_path)

        self.composite_resource.delete()

    def test_aggregation_folder_rename(self):
        # test changes to aggregation name, aggregation metadata xml file path, and aggregation
        # resource map xml file path on folder (that contains netcdf aggregation) name change

        self.create_composite_resource()
        new_folder = 'netcdf_aggr'
        ResourceFile.create_folder(self.composite_resource, new_folder)
        # add the the nc file to the resource at the above folder
        self.add_file_to_resource(file_to_add=self.netcdf_file, upload_folder=new_folder)
        nc_res_file = self.composite_resource.files.first()
        expected_folder_path = nc_res_file.file_folder

        # create aggregation from the nc file
        NetCDFLogicalFile.set_file_type(self.composite_resource, self.user, nc_res_file.id)

        self.assertEqual(self.composite_resource.files.count(), 2)

        for res_file in self.composite_resource.files.all():
            self.assertEqual(res_file.file_folder, expected_folder_path)

        # test aggregation name
        res_file = self.composite_resource.files.first()
        logical_file = res_file.logical_file
        self.assertEqual(logical_file.aggregation_name, nc_res_file.short_path)

        # test aggregation xml file paths
        nc_file_path = get_path_with_no_file_extension(nc_res_file.short_path)
        expected_meta_file_path = '{0}{1}'.format(nc_file_path, METADATA_FILE_ENDSWITH)
        self.assertEqual(logical_file.metadata_short_file_path, expected_meta_file_path)

        expected_map_file_path = '{0}{1}'.format(nc_file_path, RESMAP_FILE_ENDSWITH)
        self.assertEqual(logical_file.map_short_file_path, expected_map_file_path)

        # test renaming folder
        src_path = 'data/contents/{}'.format(expected_folder_path)
        tgt_path = 'data/contents/{}_1'.format(expected_folder_path)
        move_or_rename_file_or_folder(self.user, self.composite_resource.short_id, src_path,
                                      tgt_path)

        for res_file in self.composite_resource.files.all():
            self.assertEqual(res_file.file_folder, '{}_1'.format(expected_folder_path))

        # test aggregation name update
        res_file = self.composite_resource.files.first()
        logical_file = res_file.logical_file
        nc_res_file.refresh_from_db()
        self.assertEqual(logical_file.aggregation_name, nc_res_file.short_path)

        # test aggregation xml file paths
        nc_file_path = get_path_with_no_file_extension(nc_res_file.short_path)
        expected_meta_file_path = '{0}{1}'.format(nc_file_path, METADATA_FILE_ENDSWITH)
        self.assertEqual(logical_file.metadata_short_file_path, expected_meta_file_path)

        expected_map_file_path = '{0}{1}'.format(nc_file_path, RESMAP_FILE_ENDSWITH)
        self.assertEqual(logical_file.map_short_file_path, expected_map_file_path)

        self.composite_resource.delete()

    def test_aggregation_parent_folder_rename(self):
        # test changes to aggregation name, aggregation metadata xml file path, and aggregation
        # resource map xml file path on aggregation folder parent folder name change

        self.create_composite_resource()
        new_folder = 'netcdf_aggr'
        ResourceFile.create_folder(self.composite_resource, new_folder)
        # add the the nc file to the resource at the above folder
        self.add_file_to_resource(file_to_add=self.netcdf_file, upload_folder=new_folder)
        nc_res_file = self.composite_resource.files.first()
        aggregation_folder_name = new_folder

        # create aggregation from the nc file
        NetCDFLogicalFile.set_file_type(self.composite_resource, self.user, nc_res_file.id)
        # test renaming of files that are associated with aggregation raises exception
        self.assertEqual(self.composite_resource.files.count(), 2)

        for res_file in self.composite_resource.files.all():
            self.assertEqual(res_file.file_folder, aggregation_folder_name)

        # test aggregation name
        res_file = self.composite_resource.files.first()
        logical_file = res_file.logical_file
        self.assertEqual(logical_file.aggregation_name, nc_res_file.short_path)

        # test aggregation xml file paths
        nc_file_path = get_path_with_no_file_extension(nc_res_file.short_path)
        expected_meta_file_path = '{0}{1}'.format(nc_file_path, METADATA_FILE_ENDSWITH)
        self.assertEqual(logical_file.metadata_short_file_path, expected_meta_file_path)

        expected_map_file_path = '{0}{1}'.format(nc_file_path, RESMAP_FILE_ENDSWITH)
        self.assertEqual(logical_file.map_short_file_path, expected_map_file_path)

        # create a folder to be the parent folder of the aggregation folder
        parent_folder = 'parent_folder'
        ResourceFile.create_folder(self.composite_resource, parent_folder)
        # move the aggregation folder to the parent folder
        src_path = 'data/contents/{}'.format(aggregation_folder_name)
        tgt_path = 'data/contents/{0}/{1}'.format(parent_folder, aggregation_folder_name)

        move_or_rename_file_or_folder(self.user, self.composite_resource.short_id, src_path,
                                      tgt_path)

        file_folder = '{}/{}'.format(parent_folder, aggregation_folder_name)
        for res_file in self.composite_resource.files.all():
            self.assertEqual(res_file.file_folder, file_folder)

        # renaming parent folder
        parent_folder_rename = 'parent_folder_1'
        src_path = 'data/contents/{}'.format(parent_folder)
        tgt_path = 'data/contents/{}'.format(parent_folder_rename)
        move_or_rename_file_or_folder(self.user, self.composite_resource.short_id, src_path,
                                      tgt_path)

        file_folder = '{}/{}'.format(parent_folder_rename, aggregation_folder_name)
        for res_file in self.composite_resource.files.all():
            self.assertEqual(res_file.file_folder, file_folder)

        # test aggregation name after folder rename
        res_file = self.composite_resource.files.first()
        logical_file = res_file.logical_file
        nc_res_file.refresh_from_db()
        self.assertEqual(logical_file.aggregation_name, nc_res_file.short_path)

        # test aggregation xml file paths after folder rename
        nc_file_path = get_path_with_no_file_extension(nc_res_file.short_path)
        expected_meta_file_path = '{0}{1}'.format(nc_file_path, METADATA_FILE_ENDSWITH)
        self.assertEqual(logical_file.metadata_short_file_path, expected_meta_file_path)
        expected_map_file_path = '{0}{1}'.format(nc_file_path, RESMAP_FILE_ENDSWITH)
        self.assertEqual(logical_file.map_short_file_path, expected_map_file_path)

        self.composite_resource.delete()

    def test_aggregation_folder_move_1(self):
        # test changes to aggregation name, aggregation metadata xml file path, and aggregation
        # resource map xml file path on moving a folder that contains netcdf aggregation

        self.create_composite_resource()
        new_folder = 'netcdf_aggr'
        ResourceFile.create_folder(self.composite_resource, new_folder)
        # add the the nc file to the resource at the above folder
        self.add_file_to_resource(file_to_add=self.netcdf_file, upload_folder=new_folder)
        nc_res_file = self.composite_resource.files.first()
        aggregation_folder_name = nc_res_file.file_folder

        # create aggregation from the nc file
        NetCDFLogicalFile.set_file_type(self.composite_resource, self.user, nc_res_file.id)

        self.assertEqual(self.composite_resource.files.count(), 2)

        for res_file in self.composite_resource.files.all():
            self.assertEqual(res_file.file_folder, aggregation_folder_name)

        # create a folder to move the aggregation folder there
        parent_folder = 'parent_folder'
        ResourceFile.create_folder(self.composite_resource, parent_folder)
        # move the aggregation folder to the parent folder
        src_path = 'data/contents/{}'.format(aggregation_folder_name)
        tgt_path = 'data/contents/{0}/{1}'.format(parent_folder, aggregation_folder_name)

        move_or_rename_file_or_folder(self.user, self.composite_resource.short_id, src_path,
                                      tgt_path)

        file_folder = '{0}/{1}'.format(parent_folder, aggregation_folder_name)
        for res_file in self.composite_resource.files.all():
            self.assertEqual(res_file.file_folder, file_folder)

        # test aggregation name update
        res_file = self.composite_resource.files.first()
        logical_file = res_file.logical_file
        nc_res_file.refresh_from_db()
        self.assertEqual(logical_file.aggregation_name, nc_res_file.short_path)

        # test aggregation xml file paths
        nc_file_path = get_path_with_no_file_extension(nc_res_file.short_path)
        expected_meta_file_path = '{0}{1}'.format(nc_file_path, METADATA_FILE_ENDSWITH)
        self.assertEqual(logical_file.metadata_short_file_path, expected_meta_file_path)

        expected_map_file_path = '{0}{1}'.format(nc_file_path, RESMAP_FILE_ENDSWITH)
        self.assertEqual(logical_file.map_short_file_path, expected_map_file_path)

        self.composite_resource.delete()

    def test_aggregation_folder_move_2(self):
        # test a folder can be moved into a folder that contains a netcdf aggregation

        self.create_composite_resource()
        new_folder = 'netcdf_aggr'
        ResourceFile.create_folder(self.composite_resource, new_folder)
        # add the the nc file to the resource at the above folder
        self.add_file_to_resource(file_to_add=self.netcdf_file, upload_folder=new_folder)
        nc_res_file = self.composite_resource.files.first()
        aggregation_folder_name = new_folder

        # create aggregation from the nc file
        NetCDFLogicalFile.set_file_type(self.composite_resource, self.user, nc_res_file.id)
        # create a folder to move into the aggregation folder
        folder_to_move = 'folder_to_move'
        ResourceFile.create_folder(self.composite_resource, folder_to_move)
        # move the folder_to_move into the aggregation folder
        src_path = 'data/contents/{}'.format(folder_to_move)
        tgt_path = 'data/contents/{}'.format(aggregation_folder_name)
        move_or_rename_file_or_folder(self.user, self.composite_resource.short_id, src_path,
                                      tgt_path)

        self.composite_resource.delete()

    def test_aggregation_folder_sub_folder_creation(self):
        # test a folder can be created inside a folder that contains a netcdf aggregation

        self.create_composite_resource()
        new_folder = 'netcdf_aggr'
        ResourceFile.create_folder(self.composite_resource, new_folder)
        # add the the nc file to the resource at the above folder
        self.add_file_to_resource(file_to_add=self.netcdf_file, upload_folder=new_folder)
        nc_res_file = self.composite_resource.files.first()
        self.assertEqual(nc_res_file.file_folder, new_folder)

        # create aggregation from the nc file
        NetCDFLogicalFile.set_file_type(self.composite_resource, self.user, nc_res_file.id)
        res_file = self.composite_resource.files.first()
        self.assertNotEqual(res_file.file_folder, None)
        # create a folder inside the aggregation folder
        new_folder = '{}/sub_folder'.format(res_file.file_folder)
        ResourceFile.create_folder(self.composite_resource, new_folder)

        self.composite_resource.delete()

    def test_file_move_to_aggregation_folder_allowed(self):
        # test a file can be moved into a folder that contains a netcdf aggregation

        self.create_composite_resource()
        new_folder = 'netcdf_aggr'
        ResourceFile.create_folder(self.composite_resource, new_folder)
        # add the the nc file to the resource at the above folder
        self.add_file_to_resource(file_to_add=self.netcdf_file, upload_folder=new_folder)
        nc_res_file = self.composite_resource.files.first()
        self.assertEqual(nc_res_file.file_folder, new_folder)

        # create aggregation from the nc file
        NetCDFLogicalFile.set_file_type(self.composite_resource, self.user, nc_res_file.id)
        res_file = self.composite_resource.files.first()
        self.assertNotEqual(res_file.file_folder, None)

        # add a file to the resource which will try to move into the aggregation folder
        res_file_to_move = self.add_file_to_resource(file_to_add=self.netcdf_invalid_file)
        src_path = os.path.join('data', 'contents', res_file_to_move.short_path)
        tgt_path = 'data/contents/{}'.format(res_file.file_folder)

        # move file to aggregation folder
        move_or_rename_file_or_folder(self.user, self.composite_resource.short_id, src_path,
                                      tgt_path)
        self.composite_resource.delete()

    def test_upload_file_to_aggregation_folder_allowed(self):
        # test no file can be uploaded into a folder that represents an aggregation

        self.create_composite_resource()
        new_folder = 'netcdf_aggr'
        ResourceFile.create_folder(self.composite_resource, new_folder)
        # add the the nc file to the resource at the above folder
        self.add_file_to_resource(file_to_add=self.netcdf_file, upload_folder=new_folder)
        res_file = self.composite_resource.files.first()
        self.assertEqual(res_file.file_folder, new_folder)

        # create aggregation from the nc file
        NetCDFLogicalFile.set_file_type(self.composite_resource, self.user, res_file.id)
        res_file = self.composite_resource.files.first()
        self.assertNotEqual(res_file.file_folder, None)

        # add a file to the resource at the aggregation folder
        self.add_file_to_resource(file_to_add=self.netcdf_invalid_file,
                                  upload_folder=res_file.file_folder)

        self.composite_resource.delete()

    def _test_invalid_file(self):
        self.assertEqual(self.composite_resource.files.all().count(), 1)
        res_file = self.composite_resource.files.first()

        # check that the resource file is not associated with any logical file
        self.assertEqual(res_file.has_logical_file, False)

        # trying to set this invalid tif file to NetCDF file type should raise
        # ValidationError
        with self.assertRaises(ValidationError):
            NetCDFLogicalFile.set_file_type(self.composite_resource, self.user, res_file.id)

        # test that the invalid file did not get deleted
        self.assertEqual(self.composite_resource.files.all().count(), 1)

        # check that the resource file is not associated with any logical file
        self.assertEqual(res_file.has_logical_file, False)

    def _test_file_metadata_on_file_delete(self, ext):

        self.create_composite_resource(self.netcdf_file)
        res_file = self.composite_resource.files.first()

        # extract metadata from the tif file
        NetCDFLogicalFile.set_file_type(self.composite_resource, self.user, res_file.id)

        # test that we have one logical file of type NetCDFLogicalFile
        self.assertEqual(NetCDFLogicalFile.objects.count(), 1)
        self.assertEqual(NetCDFFileMetaData.objects.count(), 1)

        res_file = self.composite_resource.files.first()
        logical_file = res_file.logical_file
        # there should be 2 coverage elements - one spatial and the other one temporal
        self.assertEqual(logical_file.metadata.coverages.all().count(), 2)
        self.assertNotEqual(logical_file.metadata.spatial_coverage, None)
        self.assertNotEqual(logical_file.metadata.temporal_coverage, None)

        # there should be one original coverage
        self.assertNotEqual(logical_file.metadata.originalCoverage, None)
        # testing extended metadata element: variables
        self.assertEqual(logical_file.metadata.variables.all().count(), 5)

        # there should be 4 coverage objects - 2 at the resource level
        # and the other 2 at the file type level
        self.assertEqual(Coverage.objects.count(), 4)
        self.assertEqual(OriginalCoverage.objects.count(), 1)
        self.assertEqual(Variable.objects.count(), 5)

        # delete content file specified by extension (ext parameter)
        res_file = hydroshare.utils.get_resource_files_by_extension(
            self.composite_resource, ext)[0]
        hydroshare.delete_resource_file(self.composite_resource.short_id,
                                        res_file.id,
                                        self.user)
        # test that we don't have logical file of type NetCDFLogicalFile Type
        self.assertEqual(NetCDFLogicalFile.objects.count(), 0)
        self.assertEqual(NetCDFFileMetaData.objects.count(), 0)

        # test that all metadata deleted - there should be still 2 resource level coverages
        self.assertEqual(self.composite_resource.metadata.coverages.all().count(), 2)
        self.assertEqual(Coverage.objects.count(), 2)
        self.assertEqual(OriginalCoverage.objects.count(), 0)
        self.assertEqual(Variable.objects.count(), 0)

        self.composite_resource.delete()

    def test_main_file(self):
        self.create_composite_resource(self.netcdf_file)
        self.assertEqual(self.composite_resource.files.all().count(), 1)
        res_file = self.composite_resource.files.first()
        self.assertEqual(res_file.has_logical_file, False)
        NetCDFLogicalFile.set_file_type(self.composite_resource, self.user, res_file.id)

        self.assertEqual(1, NetCDFLogicalFile.objects.count())
        self.assertEqual(".nc", NetCDFLogicalFile.objects.first().get_main_file_type())
        self.assertEqual(self.netcdf_file_name,
                         NetCDFLogicalFile.objects.first().get_main_file.file_name)
>>>>>>> c28e7949
<|MERGE_RESOLUTION|>--- conflicted
+++ resolved
@@ -1,4 +1,3 @@
-<<<<<<< HEAD
 import os
 
 from django.test import TransactionTestCase
@@ -15,7 +14,7 @@
 from hs_app_netCDF.models import OriginalCoverage, Variable
 from hs_file_types.models import NetCDFLogicalFile, NetCDFFileMetaData
 from hs_file_types.models.base import METADATA_FILE_ENDSWITH, RESMAP_FILE_ENDSWITH
-from .utils import assert_netcdf_file_type_metadata, CompositeResourceTestMixin, \
+from utils import assert_netcdf_file_type_metadata, CompositeResourceTestMixin, \
     get_path_with_no_file_extension
 
 
@@ -133,8 +132,8 @@
         NetCDFLogicalFile.set_file_type(self.composite_resource, self.user, res_file.id)
         self.assertEqual(self.composite_resource.files.all().count(), 3)
         # test logical file/aggregation
-        self.assertEqual(len(self.composite_resource.logical_files), 1)
-        logical_file = self.composite_resource.logical_files[0]
+        self.assertEqual(len(list(self.composite_resource.logical_files)), 1)
+        logical_file = list(self.composite_resource.logical_files)[0]
         self.assertEqual(logical_file.files.count(), 2)
         base_nc_file_name, _ = os.path.splitext(self.netcdf_file_name)
         expected_file_folder = new_folder
@@ -183,8 +182,8 @@
         NetCDFLogicalFile.set_file_type(self.composite_resource, self.user, res_file.id)
         self.assertEqual(self.composite_resource.files.all().count(), 2)
         # test logical file/aggregation
-        self.assertEqual(len(self.composite_resource.logical_files), 1)
-        logical_file = self.composite_resource.logical_files[0]
+        self.assertEqual(len(list(self.composite_resource.logical_files)), 1)
+        logical_file = list(self.composite_resource.logical_files)[0]
         self.assertEqual(logical_file.files.count(), 2)
         base_nc_file_name, _ = os.path.splitext(self.netcdf_file_name)
         expected_file_folder = new_folder
@@ -948,956 +947,4 @@
         self.assertEqual(1, NetCDFLogicalFile.objects.count())
         self.assertEqual(".nc", NetCDFLogicalFile.objects.first().get_main_file_type())
         self.assertEqual(self.netcdf_file_name,
-                         NetCDFLogicalFile.objects.first().get_main_file.file_name)
-=======
-import os
-
-from django.test import TransactionTestCase
-from django.contrib.auth.models import Group
-from django.core.exceptions import ValidationError
-
-from rest_framework.exceptions import ValidationError as DRF_ValidationError
-
-from hs_core.testing import MockIRODSTestCaseMixin
-from hs_core import hydroshare
-from hs_core.models import Coverage, ResourceFile
-from hs_core.views.utils import remove_folder, move_or_rename_file_or_folder
-
-from hs_app_netCDF.models import OriginalCoverage, Variable
-from hs_file_types.models import NetCDFLogicalFile, NetCDFFileMetaData
-from hs_file_types.models.base import METADATA_FILE_ENDSWITH, RESMAP_FILE_ENDSWITH
-from utils import assert_netcdf_file_type_metadata, CompositeResourceTestMixin, \
-    get_path_with_no_file_extension
-
-
-class NetCDFFileTypeTest(MockIRODSTestCaseMixin, TransactionTestCase,
-                         CompositeResourceTestMixin):
-    def setUp(self):
-        super(NetCDFFileTypeTest, self).setUp()
-        self.group, _ = Group.objects.get_or_create(name='Hydroshare Author')
-        self.user = hydroshare.create_account(
-            'user1@nowhere.com',
-            username='user1',
-            first_name='Creator_FirstName',
-            last_name='Creator_LastName',
-            superuser=False,
-            groups=[self.group]
-        )
-
-        self.res_title = "Testing NetCDF File Type"
-
-        self.netcdf_file_name = 'netcdf_valid.nc'
-        self.netcdf_file = 'hs_file_types/tests/{}'.format(self.netcdf_file_name)
-        self.netcdf_invalid_file_name = 'netcdf_invalid.nc'
-        self.netcdf_invalid_file = 'hs_file_types/tests/{}'.format(self.netcdf_invalid_file_name)
-
-    def test_create_aggregation_from_nc_file_1(self):
-        # here we are using a valid nc file for setting it
-        # to NetCDF file type which includes metadata extraction
-        # the nc file in this case is at the root of the folder hierarchy
-
-        self.create_composite_resource(self.netcdf_file)
-
-        self.assertEqual(self.composite_resource.files.all().count(), 1)
-        res_file = self.composite_resource.files.first()
-
-        # check that the resource file is not associated with any logical file
-        self.assertEqual(res_file.has_logical_file, False)
-
-        # check that there is no NetCDFLogicalFile object
-        self.assertEqual(NetCDFLogicalFile.objects.count(), 0)
-        base_file_name, _ = os.path.splitext(res_file.file_name)
-        expected_res_file_folder_path = res_file.file_folder
-        # set the nc file to NetCDF file type
-        NetCDFLogicalFile.set_file_type(self.composite_resource, self.user, res_file.id)
-        # test extracted metadata
-        assert_netcdf_file_type_metadata(self, self.res_title,
-                                         aggr_folder=expected_res_file_folder_path)
-        # test file level keywords
-        res_file = self.composite_resource.files.first()
-        logical_file = res_file.logical_file
-        self.assertEqual(len(logical_file.metadata.keywords), 1)
-        self.assertEqual(logical_file.metadata.keywords[0], 'Snow water equivalent')
-        self.composite_resource.delete()
-
-    def test_create_aggregation_from_nc_file_2(self):
-        # here we are using a valid nc file for setting it
-        # to NetCDF file type which includes metadata extraction
-        # the nc file in this case is not at the root of the folder hierarchy but in a folder
-
-        self.create_composite_resource()
-        new_folder = 'netcdf_aggr'
-        ResourceFile.create_folder(self.composite_resource, new_folder)
-        # add the the nc file to the resource at the above folder
-        self.add_file_to_resource(file_to_add=self.netcdf_file, upload_folder=new_folder)
-
-        self.assertEqual(self.composite_resource.files.all().count(), 1)
-        res_file = self.composite_resource.files.first()
-
-        # check that the resource file is not associated with any logical file
-        self.assertEqual(res_file.has_logical_file, False)
-
-        # check that there is no NetCDFLogicalFile object
-        self.assertEqual(NetCDFLogicalFile.objects.count(), 0)
-
-        # set the nc file to NetCDF file type
-        NetCDFLogicalFile.set_file_type(self.composite_resource, self.user, res_file.id)
-        # test extracted metadata
-        assert_netcdf_file_type_metadata(self, self.res_title, aggr_folder=new_folder)
-        # test file level keywords
-        res_file = self.composite_resource.files.first()
-        logical_file = res_file.logical_file
-        self.assertEqual(len(logical_file.metadata.keywords), 1)
-        self.assertEqual(logical_file.metadata.keywords[0], 'Snow water equivalent')
-        self.composite_resource.delete()
-
-    def test_create_aggregation_from_nc_file_3(self):
-        # here we are using a valid nc file for setting it
-        # to NetCDF file type which includes metadata extraction
-        # the nc file in this case is not at the root of the folder hierarchy but in a folder. The
-        # same folder contains another file that's not going part of the aggregation
-        # location of the nc file before aggregation is created: /my_folder/netcdf_valid.nc
-        # location of another file before aggregation is created: /my_folder/netcdf_invalid.nc
-        # location of nc file after aggregation is created:
-        # /my_folder/netcdf_valid.nc
-        # location of another file after aggregation is created: /my_folder/netcdf_invalid.nc
-
-        self.create_composite_resource()
-        new_folder = 'my_folder'
-        ResourceFile.create_folder(self.composite_resource, new_folder)
-        # add the the nc file to the resource at the above folder
-        self.add_file_to_resource(file_to_add=self.netcdf_file, upload_folder=new_folder)
-
-        self.assertEqual(self.composite_resource.files.all().count(), 1)
-        res_file = self.composite_resource.files.first()
-
-        # check that the resource file is not associated with any logical file
-        self.assertEqual(res_file.has_logical_file, False)
-
-        # check that there is no NetCDFLogicalFile object
-        self.assertEqual(NetCDFLogicalFile.objects.count(), 0)
-        # add another file to the same folder
-        self.add_file_to_resource(file_to_add=self.netcdf_invalid_file, upload_folder=new_folder)
-        self.assertEqual(self.composite_resource.files.all().count(), 2)
-
-        # set the nc file to NetCDF file type
-        NetCDFLogicalFile.set_file_type(self.composite_resource, self.user, res_file.id)
-        self.assertEqual(self.composite_resource.files.all().count(), 3)
-        # test logical file/aggregation
-        self.assertEqual(len(list(self.composite_resource.logical_files)), 1)
-        logical_file = list(self.composite_resource.logical_files)[0]
-        self.assertEqual(logical_file.files.count(), 2)
-        base_nc_file_name, _ = os.path.splitext(self.netcdf_file_name)
-        expected_file_folder = new_folder
-        for res_file in logical_file.files.all():
-            self.assertEqual(res_file.file_folder, expected_file_folder)
-        self.assertTrue(isinstance(logical_file, NetCDFLogicalFile))
-        self.assertTrue(logical_file.metadata, NetCDFLogicalFile)
-
-        # test the location of the file that's not part of the netcdf aggregation
-        other_res_file = None
-        for res_file in self.composite_resource.files.all():
-            if not res_file.has_logical_file:
-                other_res_file = res_file
-                break
-        self.assertEqual(other_res_file.file_folder, new_folder)
-        self.composite_resource.delete()
-
-    def test_create_aggregation_from_nc_file_4(self):
-        # here we are using a valid nc file for setting it
-        # to NetCDF file type which includes metadata extraction
-        # the nc file in this case is not at the root of the folder hierarchy but in a folder. The
-        # same folder contains another folder
-        # location nc file before aggregation is created: /my_folder/netcdf_valid.nc
-        # location of another folder before aggregation is created: /my_folder/another_folder
-        # location of nc file after aggregation is created:
-        # /my_folder/netcdf_valid.nc
-
-        self.create_composite_resource()
-        new_folder = 'my_folder'
-        ResourceFile.create_folder(self.composite_resource, new_folder)
-        another_folder = '{}/another_folder'.format(new_folder)
-        ResourceFile.create_folder(self.composite_resource, another_folder)
-        # add the the nc file to the resource at the above folder
-        self.add_file_to_resource(file_to_add=self.netcdf_file, upload_folder=new_folder)
-
-        self.assertEqual(self.composite_resource.files.all().count(), 1)
-        res_file = self.composite_resource.files.first()
-
-        # check that the resource file is not associated with any logical file
-        self.assertEqual(res_file.has_logical_file, False)
-
-        # check that there is no NetCDFLogicalFile object
-        self.assertEqual(NetCDFLogicalFile.objects.count(), 0)
-
-        # set the nc file to NetCDF file type
-        NetCDFLogicalFile.set_file_type(self.composite_resource, self.user, res_file.id)
-        self.assertEqual(self.composite_resource.files.all().count(), 2)
-        # test logical file/aggregation
-        self.assertEqual(len(list(self.composite_resource.logical_files)), 1)
-        logical_file = list(self.composite_resource.logical_files)[0]
-        self.assertEqual(logical_file.files.count(), 2)
-        base_nc_file_name, _ = os.path.splitext(self.netcdf_file_name)
-        expected_file_folder = new_folder
-        for res_file in logical_file.files.all():
-            self.assertEqual(res_file.file_folder, expected_file_folder)
-        self.assertTrue(isinstance(logical_file, NetCDFLogicalFile))
-        self.assertTrue(logical_file.metadata, NetCDFLogicalFile)
-
-        self.composite_resource.delete()
-
-    def test_create_aggregation_for_netcdf_resource_title(self):
-        # here we are using a valid nc file for setting it
-        # to NetCDF file type which includes metadata extraction
-        # and testing that the resource title gets set with the
-        # extracted metadata if the original title is 'untitled resource'
-
-        self.res_title = 'untitled resource'
-        self.create_composite_resource(self.netcdf_file)
-
-        self.assertEqual(self.composite_resource.metadata.title.value, self.res_title)
-        self.assertEqual(self.composite_resource.files.all().count(), 1)
-        res_file = self.composite_resource.files.first()
-
-        # check that the resource file is not associated with any logical file
-        self.assertEqual(res_file.has_logical_file, False)
-
-        # check that there is no NetCDFLogicalFile object
-        self.assertEqual(NetCDFLogicalFile.objects.count(), 0)
-
-        # set the nc file to NetCDF file type
-        NetCDFLogicalFile.set_file_type(self.composite_resource, self.user, res_file.id)
-        # test resource title was updated with the extracted netcdf data
-        res_title = "Snow water equivalent estimation at TWDEF site from Oct 2009 to June 2010"
-        self.assertEqual(self.composite_resource.metadata.title.value, res_title)
-
-        self.composite_resource.delete()
-
-    def test_create_aggregation_from_invalid_nc_file_1(self):
-        # here we are using an invalid netcdf file for setting it
-        # to netCDF file type which should fail
-
-        self.create_composite_resource(self.netcdf_invalid_file)
-        self._test_invalid_file()
-        self.composite_resource.delete()
-
-    def test_create_aggregation_from_invalid_nc_file_2(self):
-        # here we are using a valid nc file for setting it
-        # to NetCDF file type which already been previously set to this file type - should fail
-
-        self.create_composite_resource(self.netcdf_file)
-
-        self.assertEqual(self.composite_resource.files.all().count(), 1)
-        res_file = self.composite_resource.files.first()
-
-        # check that the resource file is not associated with any logical file
-        self.assertEqual(res_file.has_logical_file, False)
-
-        # set nc file to aggregation
-        NetCDFLogicalFile.set_file_type(self.composite_resource, self.user, res_file.id)
-        self.assertEqual(self.composite_resource.files.all().count(), 2)
-        # check that the nc resource file is associated with a logical file
-        res_file = hydroshare.utils.get_resource_files_by_extension(
-            self.composite_resource, '.nc')[0]
-        self.assertEqual(res_file.has_logical_file, True)
-        self.assertEqual(res_file.logical_file_type_name, "NetCDFLogicalFile")
-
-        # trying to set this nc file again to netcdf file type should raise
-        # ValidationError
-        with self.assertRaises(ValidationError):
-            NetCDFLogicalFile.set_file_type(self.composite_resource, self.user, res_file.id)
-
-        self.composite_resource.delete()
-
-    def test_aggregation_metadata_CRUD(self):
-        # here we are using a valid nc file for creating a NetCDF file type (aggregation)
-        # then testing with metadata CRUD actions for the  aggregation
-
-        self.create_composite_resource()
-        new_folder = 'nc_folder'
-        ResourceFile.create_folder(self.composite_resource, new_folder)
-        # add the the nc file to the resource at the above folder
-        self.add_file_to_resource(file_to_add=self.netcdf_file, upload_folder=new_folder)
-        # make the netcdf file part of the NetCDFLogicalFile
-        res_file = self.composite_resource.files.first()
-        self.assertEqual(NetCDFFileMetaData.objects.count(), 0)
-        netcdf_logical_file = NetCDFLogicalFile.create(self.composite_resource)
-        netcdf_logical_file.save()
-        self.assertEqual(NetCDFFileMetaData.objects.count(), 1)
-        netcdf_logical_file.add_resource_file(res_file)
-
-        res_file = self.composite_resource.files.first()
-        self.assertEqual(res_file.logical_file_type_name, 'NetCDFLogicalFile')
-        self.assertEqual(netcdf_logical_file.files.count(), 1)
-
-        # create keywords - note it is possible to have duplicate keywords
-        # appropriate view functions need to disallow duplicate keywords
-        keywords = ['key-1', 'key-1', 'key-2']
-        netcdf_logical_file.metadata.keywords = keywords
-        netcdf_logical_file.metadata.save()
-        self.assertEqual(len(keywords), len(netcdf_logical_file.metadata.keywords))
-        for keyword in keywords:
-            self.assertIn(keyword, netcdf_logical_file.metadata.keywords)
-
-        # create OriginalCoverage element
-        self.assertEqual(netcdf_logical_file.metadata.original_coverage, None)
-        coverage_data = {'northlimit': 121.345, 'southlimit': 42.678, 'eastlimit': 123.789,
-                         'westlimit': 40.789, 'units': 'meters'}
-        netcdf_logical_file.metadata.create_element('OriginalCoverage', value=coverage_data)
-        self.assertNotEqual(netcdf_logical_file.metadata.original_coverage, None)
-        self.assertEqual(float(netcdf_logical_file.metadata.original_coverage.value['northlimit']),
-                         121.345)
-
-        # test updating OriginalCoverage element
-        orig_coverage = netcdf_logical_file.metadata.original_coverage
-        coverage_data = {'northlimit': 111.333, 'southlimit': 42.678, 'eastlimit': 123.789,
-                         'westlimit': 40.789, 'units': 'meters'}
-        netcdf_logical_file.metadata.update_element('OriginalCoverage', orig_coverage.id,
-                                                    value=coverage_data)
-        self.assertEqual(float(netcdf_logical_file.metadata.original_coverage.value['northlimit']),
-                         111.333)
-
-        # trying to create a 2nd OriginalCoverage element should raise exception
-        with self.assertRaises(Exception):
-            netcdf_logical_file.metadata.create_element('OriginalCoverage', value=coverage_data)
-
-        # trying to update bounding box values with non-numeric values
-        # (e.g., 'north_limit' key with a non-numeric value) should raise exception
-        coverage_data = {'northlimit': '121.345a', 'southlimit': 42.678, 'eastlimit': 123.789,
-                         'westlimit': 40.789, 'units': 'meters'}
-        with self.assertRaises(ValidationError):
-            netcdf_logical_file.metadata.update_element('OriginalCoverage', orig_coverage.id,
-                                                        value=coverage_data)
-        # test creating spatial coverage
-        # there should not be any spatial coverage for the netcdf file type
-        self.assertEqual(netcdf_logical_file.metadata.spatial_coverage, None)
-        coverage_data = {'projection': 'WGS 84 EPSG:4326', 'northlimit': 41.87,
-                         'southlimit': 41.863,
-                         'eastlimit': -111.505,
-                         'westlimit': -111.511, 'units': 'meters'}
-        # create spatial coverage
-        netcdf_logical_file.metadata.create_element('Coverage', type="box", value=coverage_data)
-        spatial_coverage = netcdf_logical_file.metadata.spatial_coverage
-        self.assertEqual(float(spatial_coverage.value['northlimit']), 41.87)
-
-        # test updating spatial coverage
-        coverage_data = {'projection': 'WGS 84 EPSG:4326', 'northlimit': 41.87706,
-                         'southlimit': 41.863,
-                         'eastlimit': -111.505,
-                         'westlimit': -111.511, 'units': 'meters'}
-        netcdf_logical_file.metadata.update_element('Coverage', element_id=spatial_coverage.id,
-                                                    type="box", value=coverage_data)
-        spatial_coverage = netcdf_logical_file.metadata.spatial_coverage
-        self.assertEqual(float(spatial_coverage.value['northlimit']), 41.87706)
-
-        # create Variable element
-        self.assertEqual(netcdf_logical_file.metadata.variables.count(), 0)
-        variable_data = {'name': 'variable_name', 'type': 'Int', 'unit': 'deg F',
-                         'shape': 'variable_shape'}
-        netcdf_logical_file.metadata.create_element('Variable', **variable_data)
-        self.assertEqual(netcdf_logical_file.metadata.variables.count(), 1)
-        self.assertEqual(netcdf_logical_file.metadata.variables.first().name, 'variable_name')
-
-        # test that multiple Variable elements can be created
-        variable_data = {'name': 'variable_name_2', 'type': 'Int', 'unit': 'deg F',
-                         'shape': 'variable_shape_2'}
-        netcdf_logical_file.metadata.create_element('Variable', **variable_data)
-        self.assertEqual(netcdf_logical_file.metadata.variables.count(), 2)
-
-        # test update Variable element
-        variable = netcdf_logical_file.metadata.variables.first()
-        variable_data = {'name': 'variable_name_updated', 'type': 'Int', 'unit': 'deg F',
-                         'shape': 'variable_shape'}
-        netcdf_logical_file.metadata.update_element('Variable', variable.id, **variable_data)
-        variable = netcdf_logical_file.metadata.variables.get(id=variable.id)
-        self.assertEqual(variable.name, 'variable_name_updated')
-
-        self.composite_resource.delete()
-
-    def test_aggregation_metadata_on_logical_file_delete(self):
-        # test that when the NetCDFLogicalFile instance is deleted
-        # all metadata associated with it also get deleted
-
-        self.create_composite_resource(self.netcdf_file)
-        res_file = self.composite_resource.files.first()
-
-        # extract metadata from the tif file
-        NetCDFLogicalFile.set_file_type(self.composite_resource, self.user, res_file.id)
-
-        # test that we have one logical file of type NetCDFLogicalFile as a result
-        # of metadata extraction
-        self.assertEqual(NetCDFLogicalFile.objects.count(), 1)
-        self.assertEqual(NetCDFFileMetaData.objects.count(), 1)
-
-        res_file = self.composite_resource.files.first()
-        logical_file = res_file.logical_file
-        # test that we have the metadata elements
-        # there should be 4 Coverage objects - 2 at the resource level and
-        # the other 2 at the file type level
-        self.assertEqual(Coverage.objects.count(), 4)
-        self.assertEqual(self.composite_resource.metadata.coverages.all().count(), 2)
-        self.assertEqual(logical_file.metadata.coverages.all().count(), 2)
-        self.assertEqual(OriginalCoverage.objects.count(), 1)
-        self.assertNotEqual(logical_file.metadata.originalCoverage, None)
-        self.assertEqual(Variable.objects.count(), 5)
-        self.assertEqual(logical_file.metadata.variables.all().count(), 5)
-
-        # delete the logical file
-        logical_file.logical_delete(self.user)
-        # test that we have no logical file of type NetCDFLogicalFile
-        self.assertEqual(NetCDFLogicalFile.objects.count(), 0)
-        self.assertEqual(NetCDFFileMetaData.objects.count(), 0)
-
-        # test that all metadata deleted - there should be 2 resource level coverages
-        self.assertEqual(self.composite_resource.metadata.coverages.all().count(), 2)
-        self.assertEqual(Coverage.objects.count(), 2)
-        self.assertEqual(OriginalCoverage.objects.count(), 0)
-        self.assertEqual(Variable.objects.count(), 0)
-
-        self.composite_resource.delete()
-
-    def test_remove_aggregation(self):
-        # test that when an instance NetCDFLogicalFile Type (aggregation) is deleted
-        # all resource files associated with that aggregation is not deleted but the associated
-        # metadata is deleted
-
-        self.create_composite_resource(self.netcdf_file)
-        nc_res_file = self.composite_resource.files.first()
-        base_file_name, _ = os.path.splitext(nc_res_file.file_name)
-        expected_folder_name = nc_res_file.file_folder
-
-        # set the nc file to NetCDFLogicalFile aggregation
-        NetCDFLogicalFile.set_file_type(self.composite_resource, self.user, nc_res_file.id)
-
-        # test that we have one logical file (aggregation) of type NetCDFLogicalFile
-        self.assertEqual(NetCDFLogicalFile.objects.count(), 1)
-        self.assertEqual(NetCDFFileMetaData.objects.count(), 1)
-        logical_file = NetCDFLogicalFile.objects.first()
-        self.assertEqual(logical_file.files.all().count(), 2)
-        self.assertEqual(self.composite_resource.files.all().count(), 2)
-        self.assertEqual(set(self.composite_resource.files.all()),
-                         set(logical_file.files.all()))
-
-        # delete the aggregation (logical file) object using the remove_aggregation function
-        logical_file.remove_aggregation()
-        # test there is no NetCDFLogicalFile object
-        self.assertEqual(NetCDFLogicalFile.objects.count(), 0)
-        # test there is no NetCDFFileMetaData object
-        self.assertEqual(NetCDFFileMetaData.objects.count(), 0)
-        # check the files associated with the aggregation not deleted
-        self.assertEqual(self.composite_resource.files.all().count(), 2)
-        # check the file folder is not deleted
-        for f in self.composite_resource.files.all():
-            self.assertEqual(f.file_folder, expected_folder_name)
-        self.composite_resource.delete()
-
-    def test_aggregation_metadata_on_resource_delete(self):
-        # test that when the composite resource is deleted
-        # all metadata associated with NetCDFLogicalFile Type is deleted
-
-        self.create_composite_resource(self.netcdf_file)
-        res_file = self.composite_resource.files.first()
-
-        # extract metadata from the tif file
-        NetCDFLogicalFile.set_file_type(self.composite_resource, self.user, res_file.id)
-
-        # test that we have one logical file of type NetCDFLogicalFile as a result
-        # of metadata extraction
-        self.assertEqual(NetCDFLogicalFile.objects.count(), 1)
-        self.assertEqual(NetCDFFileMetaData.objects.count(), 1)
-
-        # test that we have the metadata elements
-
-        # there should be 4 Coverage objects - 2 at the resource level and
-        # the other 2 at the file type level
-        self.assertEqual(Coverage.objects.count(), 4)
-        self.assertEqual(OriginalCoverage.objects.count(), 1)
-        self.assertEqual(Variable.objects.count(), 5)
-
-        # delete resource
-        hydroshare.delete_resource(self.composite_resource.short_id)
-
-        # test that we have no logical file of type NetCDFLogicalFile
-        self.assertEqual(NetCDFLogicalFile.objects.count(), 0)
-        self.assertEqual(NetCDFFileMetaData.objects.count(), 0)
-
-        # test that all metadata deleted
-        self.assertEqual(Coverage.objects.count(), 0)
-        self.assertEqual(OriginalCoverage.objects.count(), 0)
-        self.assertEqual(Variable.objects.count(), 0)
-
-    def test_aggregation_metadata_on_file_delete(self):
-        # test that when any resource file that is part of a NetCDFLogicalFile is deleted
-        # all metadata associated with NetCDFLogicalFile is deleted
-        # test for both .nc and .txt delete
-
-        # test with deleting of 'nc' file
-        self._test_file_metadata_on_file_delete(ext='.nc')
-
-        # test with deleting of 'txt' file
-        self._test_file_metadata_on_file_delete(ext='.txt')
-
-    def test_aggregation_folder_delete(self):
-        # when  a file is set to NetCDFLogicalFile type
-        # system automatically creates folder using the name of the file
-        # that was used to set the file type
-        # Here we need to test that when that folder gets deleted, all files
-        # in that folder gets deleted, the logicalfile object gets deleted and
-        # the associated metadata objects get deleted
-
-        self.create_composite_resource()
-        new_folder = 'nc_folder'
-        ResourceFile.create_folder(self.composite_resource, new_folder)
-        # add the the nc file to the resource at the above folder
-        self.add_file_to_resource(file_to_add=self.netcdf_file, upload_folder=new_folder)
-        nc_res_file = self.composite_resource.files.first()
-        base_file_name, _ = os.path.splitext(nc_res_file.file_name)
-        expected_folder_name = nc_res_file.file_folder
-
-        # extract metadata from the tif file
-        NetCDFLogicalFile.set_file_type(self.composite_resource, self.user, nc_res_file.id)
-
-        # test that we have one logical file of type NetCDFLogicalFile as a result
-        # of metadata extraction
-        self.assertEqual(NetCDFLogicalFile.objects.count(), 1)
-        # should have one NetCDFFileMetadata object
-        self.assertEqual(NetCDFFileMetaData.objects.count(), 1)
-
-        # there should be 2 content files
-        self.assertEqual(self.composite_resource.files.count(), 2)
-        # test that there are metadata associated with the logical file
-        self.assertEqual(Coverage.objects.count(), 4)
-        self.assertEqual(OriginalCoverage.objects.count(), 1)
-        self.assertEqual(Variable.objects.count(), 5)
-
-        # delete the folder for the logical file
-        folder_path = "data/contents/{}".format(expected_folder_name)
-        remove_folder(self.user, self.composite_resource.short_id, folder_path)
-        # there should no content files
-        self.assertEqual(self.composite_resource.files.count(), 0)
-
-        # there should not be any netCDF logical file or metadata file
-        self.assertEqual(NetCDFLogicalFile.objects.count(), 0)
-        self.assertEqual(NetCDFFileMetaData.objects.count(), 0)
-
-        # test that all metadata associated with the logical file got deleted - there still be
-        # 2 resource level coverages
-        self.assertEqual(self.composite_resource.metadata.coverages.all().count(), 2)
-        self.assertEqual(Coverage.objects.count(), 2)
-        self.assertEqual(OriginalCoverage.objects.count(), 0)
-        self.assertEqual(Variable.objects.count(), 0)
-
-        self.composite_resource.delete()
-
-    def test_aggregation_file_rename(self):
-        # test that a file can't renamed for any resource file
-        # that's part of the NetCDF  logical file
-
-        self.create_composite_resource()
-        self.add_file_to_resource(file_to_add=self.netcdf_file)
-        res_file = self.composite_resource.files.first()
-        expected_folder_path = res_file.file_folder
-        # create aggregation from the nc file
-        NetCDFLogicalFile.set_file_type(self.composite_resource, self.user, res_file.id)
-        # test renaming of files that are associated with aggregation raises exception
-        self.assertEqual(self.composite_resource.files.count(), 2)
-
-        for res_file in self.composite_resource.files.all():
-            base_file_name, ext = os.path.splitext(res_file.file_name)
-            self.assertEqual(res_file.file_folder, expected_folder_path)
-            if expected_folder_path is not None:
-                src_path = 'data/contents/{0}/{1}'.format(expected_folder_path, res_file.file_name)
-            else:
-                src_path = 'data/contents/{}'.format(res_file.file_name)
-
-            new_file_name = 'some_netcdf.{}'.format(ext)
-            self.assertNotEqual(res_file.file_name, new_file_name)
-            if expected_folder_path is not None:
-                tgt_path = 'data/contents/{}/{}'.format(expected_folder_path, new_file_name)
-            else:
-                tgt_path = 'data/contents/{}'.format(new_file_name)
-            with self.assertRaises(DRF_ValidationError):
-                move_or_rename_file_or_folder(self.user, self.composite_resource.short_id, src_path,
-                                              tgt_path)
-
-        self.composite_resource.delete()
-
-    def test_aggregation_file_move(self):
-        # test any resource file that's part of the NetCDF logical file can't be moved
-
-        self.create_composite_resource()
-        self.add_file_to_resource(file_to_add=self.netcdf_file)
-        nc_res_file = self.composite_resource.files.first()
-
-        # create the aggregation using the nc file
-        NetCDFLogicalFile.set_file_type(self.composite_resource, self.user, nc_res_file.id)
-        # test renaming of files that are associated with raster LFO - which should raise exception
-        self.assertEqual(self.composite_resource.files.count(), 2)
-        res_file = self.composite_resource.files.first()
-        expected_folder_path = nc_res_file.file_folder
-        self.assertEqual(res_file.file_folder, expected_folder_path)
-        new_folder = 'netcdf_aggr'
-        ResourceFile.create_folder(self.composite_resource, new_folder)
-
-        # moving any of the resource files to this new folder should raise exception
-        tgt_path = 'data/contents/{}'.format(new_folder)
-        for res_file in self.composite_resource.files.all():
-            with self.assertRaises(DRF_ValidationError):
-                src_path = os.path.join('data', 'contents', res_file.short_path)
-                move_or_rename_file_or_folder(self.user, self.composite_resource.short_id, src_path,
-                                              tgt_path)
-
-        self.composite_resource.delete()
-
-    def test_aggregation_folder_rename(self):
-        # test changes to aggregation name, aggregation metadata xml file path, and aggregation
-        # resource map xml file path on folder (that contains netcdf aggregation) name change
-
-        self.create_composite_resource()
-        new_folder = 'netcdf_aggr'
-        ResourceFile.create_folder(self.composite_resource, new_folder)
-        # add the the nc file to the resource at the above folder
-        self.add_file_to_resource(file_to_add=self.netcdf_file, upload_folder=new_folder)
-        nc_res_file = self.composite_resource.files.first()
-        expected_folder_path = nc_res_file.file_folder
-
-        # create aggregation from the nc file
-        NetCDFLogicalFile.set_file_type(self.composite_resource, self.user, nc_res_file.id)
-
-        self.assertEqual(self.composite_resource.files.count(), 2)
-
-        for res_file in self.composite_resource.files.all():
-            self.assertEqual(res_file.file_folder, expected_folder_path)
-
-        # test aggregation name
-        res_file = self.composite_resource.files.first()
-        logical_file = res_file.logical_file
-        self.assertEqual(logical_file.aggregation_name, nc_res_file.short_path)
-
-        # test aggregation xml file paths
-        nc_file_path = get_path_with_no_file_extension(nc_res_file.short_path)
-        expected_meta_file_path = '{0}{1}'.format(nc_file_path, METADATA_FILE_ENDSWITH)
-        self.assertEqual(logical_file.metadata_short_file_path, expected_meta_file_path)
-
-        expected_map_file_path = '{0}{1}'.format(nc_file_path, RESMAP_FILE_ENDSWITH)
-        self.assertEqual(logical_file.map_short_file_path, expected_map_file_path)
-
-        # test renaming folder
-        src_path = 'data/contents/{}'.format(expected_folder_path)
-        tgt_path = 'data/contents/{}_1'.format(expected_folder_path)
-        move_or_rename_file_or_folder(self.user, self.composite_resource.short_id, src_path,
-                                      tgt_path)
-
-        for res_file in self.composite_resource.files.all():
-            self.assertEqual(res_file.file_folder, '{}_1'.format(expected_folder_path))
-
-        # test aggregation name update
-        res_file = self.composite_resource.files.first()
-        logical_file = res_file.logical_file
-        nc_res_file.refresh_from_db()
-        self.assertEqual(logical_file.aggregation_name, nc_res_file.short_path)
-
-        # test aggregation xml file paths
-        nc_file_path = get_path_with_no_file_extension(nc_res_file.short_path)
-        expected_meta_file_path = '{0}{1}'.format(nc_file_path, METADATA_FILE_ENDSWITH)
-        self.assertEqual(logical_file.metadata_short_file_path, expected_meta_file_path)
-
-        expected_map_file_path = '{0}{1}'.format(nc_file_path, RESMAP_FILE_ENDSWITH)
-        self.assertEqual(logical_file.map_short_file_path, expected_map_file_path)
-
-        self.composite_resource.delete()
-
-    def test_aggregation_parent_folder_rename(self):
-        # test changes to aggregation name, aggregation metadata xml file path, and aggregation
-        # resource map xml file path on aggregation folder parent folder name change
-
-        self.create_composite_resource()
-        new_folder = 'netcdf_aggr'
-        ResourceFile.create_folder(self.composite_resource, new_folder)
-        # add the the nc file to the resource at the above folder
-        self.add_file_to_resource(file_to_add=self.netcdf_file, upload_folder=new_folder)
-        nc_res_file = self.composite_resource.files.first()
-        aggregation_folder_name = new_folder
-
-        # create aggregation from the nc file
-        NetCDFLogicalFile.set_file_type(self.composite_resource, self.user, nc_res_file.id)
-        # test renaming of files that are associated with aggregation raises exception
-        self.assertEqual(self.composite_resource.files.count(), 2)
-
-        for res_file in self.composite_resource.files.all():
-            self.assertEqual(res_file.file_folder, aggregation_folder_name)
-
-        # test aggregation name
-        res_file = self.composite_resource.files.first()
-        logical_file = res_file.logical_file
-        self.assertEqual(logical_file.aggregation_name, nc_res_file.short_path)
-
-        # test aggregation xml file paths
-        nc_file_path = get_path_with_no_file_extension(nc_res_file.short_path)
-        expected_meta_file_path = '{0}{1}'.format(nc_file_path, METADATA_FILE_ENDSWITH)
-        self.assertEqual(logical_file.metadata_short_file_path, expected_meta_file_path)
-
-        expected_map_file_path = '{0}{1}'.format(nc_file_path, RESMAP_FILE_ENDSWITH)
-        self.assertEqual(logical_file.map_short_file_path, expected_map_file_path)
-
-        # create a folder to be the parent folder of the aggregation folder
-        parent_folder = 'parent_folder'
-        ResourceFile.create_folder(self.composite_resource, parent_folder)
-        # move the aggregation folder to the parent folder
-        src_path = 'data/contents/{}'.format(aggregation_folder_name)
-        tgt_path = 'data/contents/{0}/{1}'.format(parent_folder, aggregation_folder_name)
-
-        move_or_rename_file_or_folder(self.user, self.composite_resource.short_id, src_path,
-                                      tgt_path)
-
-        file_folder = '{}/{}'.format(parent_folder, aggregation_folder_name)
-        for res_file in self.composite_resource.files.all():
-            self.assertEqual(res_file.file_folder, file_folder)
-
-        # renaming parent folder
-        parent_folder_rename = 'parent_folder_1'
-        src_path = 'data/contents/{}'.format(parent_folder)
-        tgt_path = 'data/contents/{}'.format(parent_folder_rename)
-        move_or_rename_file_or_folder(self.user, self.composite_resource.short_id, src_path,
-                                      tgt_path)
-
-        file_folder = '{}/{}'.format(parent_folder_rename, aggregation_folder_name)
-        for res_file in self.composite_resource.files.all():
-            self.assertEqual(res_file.file_folder, file_folder)
-
-        # test aggregation name after folder rename
-        res_file = self.composite_resource.files.first()
-        logical_file = res_file.logical_file
-        nc_res_file.refresh_from_db()
-        self.assertEqual(logical_file.aggregation_name, nc_res_file.short_path)
-
-        # test aggregation xml file paths after folder rename
-        nc_file_path = get_path_with_no_file_extension(nc_res_file.short_path)
-        expected_meta_file_path = '{0}{1}'.format(nc_file_path, METADATA_FILE_ENDSWITH)
-        self.assertEqual(logical_file.metadata_short_file_path, expected_meta_file_path)
-        expected_map_file_path = '{0}{1}'.format(nc_file_path, RESMAP_FILE_ENDSWITH)
-        self.assertEqual(logical_file.map_short_file_path, expected_map_file_path)
-
-        self.composite_resource.delete()
-
-    def test_aggregation_folder_move_1(self):
-        # test changes to aggregation name, aggregation metadata xml file path, and aggregation
-        # resource map xml file path on moving a folder that contains netcdf aggregation
-
-        self.create_composite_resource()
-        new_folder = 'netcdf_aggr'
-        ResourceFile.create_folder(self.composite_resource, new_folder)
-        # add the the nc file to the resource at the above folder
-        self.add_file_to_resource(file_to_add=self.netcdf_file, upload_folder=new_folder)
-        nc_res_file = self.composite_resource.files.first()
-        aggregation_folder_name = nc_res_file.file_folder
-
-        # create aggregation from the nc file
-        NetCDFLogicalFile.set_file_type(self.composite_resource, self.user, nc_res_file.id)
-
-        self.assertEqual(self.composite_resource.files.count(), 2)
-
-        for res_file in self.composite_resource.files.all():
-            self.assertEqual(res_file.file_folder, aggregation_folder_name)
-
-        # create a folder to move the aggregation folder there
-        parent_folder = 'parent_folder'
-        ResourceFile.create_folder(self.composite_resource, parent_folder)
-        # move the aggregation folder to the parent folder
-        src_path = 'data/contents/{}'.format(aggregation_folder_name)
-        tgt_path = 'data/contents/{0}/{1}'.format(parent_folder, aggregation_folder_name)
-
-        move_or_rename_file_or_folder(self.user, self.composite_resource.short_id, src_path,
-                                      tgt_path)
-
-        file_folder = '{0}/{1}'.format(parent_folder, aggregation_folder_name)
-        for res_file in self.composite_resource.files.all():
-            self.assertEqual(res_file.file_folder, file_folder)
-
-        # test aggregation name update
-        res_file = self.composite_resource.files.first()
-        logical_file = res_file.logical_file
-        nc_res_file.refresh_from_db()
-        self.assertEqual(logical_file.aggregation_name, nc_res_file.short_path)
-
-        # test aggregation xml file paths
-        nc_file_path = get_path_with_no_file_extension(nc_res_file.short_path)
-        expected_meta_file_path = '{0}{1}'.format(nc_file_path, METADATA_FILE_ENDSWITH)
-        self.assertEqual(logical_file.metadata_short_file_path, expected_meta_file_path)
-
-        expected_map_file_path = '{0}{1}'.format(nc_file_path, RESMAP_FILE_ENDSWITH)
-        self.assertEqual(logical_file.map_short_file_path, expected_map_file_path)
-
-        self.composite_resource.delete()
-
-    def test_aggregation_folder_move_2(self):
-        # test a folder can be moved into a folder that contains a netcdf aggregation
-
-        self.create_composite_resource()
-        new_folder = 'netcdf_aggr'
-        ResourceFile.create_folder(self.composite_resource, new_folder)
-        # add the the nc file to the resource at the above folder
-        self.add_file_to_resource(file_to_add=self.netcdf_file, upload_folder=new_folder)
-        nc_res_file = self.composite_resource.files.first()
-        aggregation_folder_name = new_folder
-
-        # create aggregation from the nc file
-        NetCDFLogicalFile.set_file_type(self.composite_resource, self.user, nc_res_file.id)
-        # create a folder to move into the aggregation folder
-        folder_to_move = 'folder_to_move'
-        ResourceFile.create_folder(self.composite_resource, folder_to_move)
-        # move the folder_to_move into the aggregation folder
-        src_path = 'data/contents/{}'.format(folder_to_move)
-        tgt_path = 'data/contents/{}'.format(aggregation_folder_name)
-        move_or_rename_file_or_folder(self.user, self.composite_resource.short_id, src_path,
-                                      tgt_path)
-
-        self.composite_resource.delete()
-
-    def test_aggregation_folder_sub_folder_creation(self):
-        # test a folder can be created inside a folder that contains a netcdf aggregation
-
-        self.create_composite_resource()
-        new_folder = 'netcdf_aggr'
-        ResourceFile.create_folder(self.composite_resource, new_folder)
-        # add the the nc file to the resource at the above folder
-        self.add_file_to_resource(file_to_add=self.netcdf_file, upload_folder=new_folder)
-        nc_res_file = self.composite_resource.files.first()
-        self.assertEqual(nc_res_file.file_folder, new_folder)
-
-        # create aggregation from the nc file
-        NetCDFLogicalFile.set_file_type(self.composite_resource, self.user, nc_res_file.id)
-        res_file = self.composite_resource.files.first()
-        self.assertNotEqual(res_file.file_folder, None)
-        # create a folder inside the aggregation folder
-        new_folder = '{}/sub_folder'.format(res_file.file_folder)
-        ResourceFile.create_folder(self.composite_resource, new_folder)
-
-        self.composite_resource.delete()
-
-    def test_file_move_to_aggregation_folder_allowed(self):
-        # test a file can be moved into a folder that contains a netcdf aggregation
-
-        self.create_composite_resource()
-        new_folder = 'netcdf_aggr'
-        ResourceFile.create_folder(self.composite_resource, new_folder)
-        # add the the nc file to the resource at the above folder
-        self.add_file_to_resource(file_to_add=self.netcdf_file, upload_folder=new_folder)
-        nc_res_file = self.composite_resource.files.first()
-        self.assertEqual(nc_res_file.file_folder, new_folder)
-
-        # create aggregation from the nc file
-        NetCDFLogicalFile.set_file_type(self.composite_resource, self.user, nc_res_file.id)
-        res_file = self.composite_resource.files.first()
-        self.assertNotEqual(res_file.file_folder, None)
-
-        # add a file to the resource which will try to move into the aggregation folder
-        res_file_to_move = self.add_file_to_resource(file_to_add=self.netcdf_invalid_file)
-        src_path = os.path.join('data', 'contents', res_file_to_move.short_path)
-        tgt_path = 'data/contents/{}'.format(res_file.file_folder)
-
-        # move file to aggregation folder
-        move_or_rename_file_or_folder(self.user, self.composite_resource.short_id, src_path,
-                                      tgt_path)
-        self.composite_resource.delete()
-
-    def test_upload_file_to_aggregation_folder_allowed(self):
-        # test no file can be uploaded into a folder that represents an aggregation
-
-        self.create_composite_resource()
-        new_folder = 'netcdf_aggr'
-        ResourceFile.create_folder(self.composite_resource, new_folder)
-        # add the the nc file to the resource at the above folder
-        self.add_file_to_resource(file_to_add=self.netcdf_file, upload_folder=new_folder)
-        res_file = self.composite_resource.files.first()
-        self.assertEqual(res_file.file_folder, new_folder)
-
-        # create aggregation from the nc file
-        NetCDFLogicalFile.set_file_type(self.composite_resource, self.user, res_file.id)
-        res_file = self.composite_resource.files.first()
-        self.assertNotEqual(res_file.file_folder, None)
-
-        # add a file to the resource at the aggregation folder
-        self.add_file_to_resource(file_to_add=self.netcdf_invalid_file,
-                                  upload_folder=res_file.file_folder)
-
-        self.composite_resource.delete()
-
-    def _test_invalid_file(self):
-        self.assertEqual(self.composite_resource.files.all().count(), 1)
-        res_file = self.composite_resource.files.first()
-
-        # check that the resource file is not associated with any logical file
-        self.assertEqual(res_file.has_logical_file, False)
-
-        # trying to set this invalid tif file to NetCDF file type should raise
-        # ValidationError
-        with self.assertRaises(ValidationError):
-            NetCDFLogicalFile.set_file_type(self.composite_resource, self.user, res_file.id)
-
-        # test that the invalid file did not get deleted
-        self.assertEqual(self.composite_resource.files.all().count(), 1)
-
-        # check that the resource file is not associated with any logical file
-        self.assertEqual(res_file.has_logical_file, False)
-
-    def _test_file_metadata_on_file_delete(self, ext):
-
-        self.create_composite_resource(self.netcdf_file)
-        res_file = self.composite_resource.files.first()
-
-        # extract metadata from the tif file
-        NetCDFLogicalFile.set_file_type(self.composite_resource, self.user, res_file.id)
-
-        # test that we have one logical file of type NetCDFLogicalFile
-        self.assertEqual(NetCDFLogicalFile.objects.count(), 1)
-        self.assertEqual(NetCDFFileMetaData.objects.count(), 1)
-
-        res_file = self.composite_resource.files.first()
-        logical_file = res_file.logical_file
-        # there should be 2 coverage elements - one spatial and the other one temporal
-        self.assertEqual(logical_file.metadata.coverages.all().count(), 2)
-        self.assertNotEqual(logical_file.metadata.spatial_coverage, None)
-        self.assertNotEqual(logical_file.metadata.temporal_coverage, None)
-
-        # there should be one original coverage
-        self.assertNotEqual(logical_file.metadata.originalCoverage, None)
-        # testing extended metadata element: variables
-        self.assertEqual(logical_file.metadata.variables.all().count(), 5)
-
-        # there should be 4 coverage objects - 2 at the resource level
-        # and the other 2 at the file type level
-        self.assertEqual(Coverage.objects.count(), 4)
-        self.assertEqual(OriginalCoverage.objects.count(), 1)
-        self.assertEqual(Variable.objects.count(), 5)
-
-        # delete content file specified by extension (ext parameter)
-        res_file = hydroshare.utils.get_resource_files_by_extension(
-            self.composite_resource, ext)[0]
-        hydroshare.delete_resource_file(self.composite_resource.short_id,
-                                        res_file.id,
-                                        self.user)
-        # test that we don't have logical file of type NetCDFLogicalFile Type
-        self.assertEqual(NetCDFLogicalFile.objects.count(), 0)
-        self.assertEqual(NetCDFFileMetaData.objects.count(), 0)
-
-        # test that all metadata deleted - there should be still 2 resource level coverages
-        self.assertEqual(self.composite_resource.metadata.coverages.all().count(), 2)
-        self.assertEqual(Coverage.objects.count(), 2)
-        self.assertEqual(OriginalCoverage.objects.count(), 0)
-        self.assertEqual(Variable.objects.count(), 0)
-
-        self.composite_resource.delete()
-
-    def test_main_file(self):
-        self.create_composite_resource(self.netcdf_file)
-        self.assertEqual(self.composite_resource.files.all().count(), 1)
-        res_file = self.composite_resource.files.first()
-        self.assertEqual(res_file.has_logical_file, False)
-        NetCDFLogicalFile.set_file_type(self.composite_resource, self.user, res_file.id)
-
-        self.assertEqual(1, NetCDFLogicalFile.objects.count())
-        self.assertEqual(".nc", NetCDFLogicalFile.objects.first().get_main_file_type())
-        self.assertEqual(self.netcdf_file_name,
-                         NetCDFLogicalFile.objects.first().get_main_file.file_name)
->>>>>>> c28e7949
+                         NetCDFLogicalFile.objects.first().get_main_file.file_name)