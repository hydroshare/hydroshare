--- conflicted
+++ resolved
@@ -1,1353 +1,3 @@
-<<<<<<< HEAD
-import os
-
-from django.test import TransactionTestCase
-from django.contrib.auth.models import Group
-
-from hs_core.testing import MockIRODSTestCaseMixin
-from hs_core import hydroshare
-from hs_core.models import ResourceFile
-from hs_core.views.utils import move_or_rename_file_or_folder, remove_folder
-from .utils import CompositeResourceTestMixin
-from hs_file_types.models import FileSetLogicalFile, GenericLogicalFile, NetCDFLogicalFile, \
-    GeoRasterLogicalFile, GeoFeatureLogicalFile, TimeSeriesLogicalFile, RefTimeseriesLogicalFile
-
-
-class FileSetFileTypeTest(MockIRODSTestCaseMixin, TransactionTestCase,
-                          CompositeResourceTestMixin):
-    def setUp(self):
-        super(FileSetFileTypeTest, self).setUp()
-        self.group, _ = Group.objects.get_or_create(name='Hydroshare Author')
-        self.user = hydroshare.create_account(
-            'user1@nowhere.com',
-            username='user1',
-            first_name='Creator_FirstName',
-            last_name='Creator_LastName',
-            superuser=False,
-            groups=[self.group]
-        )
-
-        self.res_title = "Test Generic File Type"
-        self.logical_file_type_name = "FileSetLogicalFile"
-        base_file_path = 'hs_file_types/tests/{}'
-        self.generic_file_name = 'generic_file.txt'
-        self.generic_file = base_file_path.format(self.generic_file_name)
-
-        self.json_file_name = 'multi_sites_formatted_version1.0.refts.json'
-        self.json_file = base_file_path.format(self.json_file_name)
-
-        self.netcdf_file_name = 'netcdf_valid.nc'
-        self.netcdf_file = base_file_path.format(self.netcdf_file_name)
-
-        base_data_file_path = 'hs_file_types/tests/data/{}'
-        self.raster_file_name = 'small_logan.tif'
-        self.raster_file = 'hs_file_types/tests/{}'.format(self.raster_file_name)
-        self.sqlite_file_name = 'ODM2_Multi_Site_One_Variable.sqlite'
-        self.sqlite_file = base_data_file_path.format(self.sqlite_file_name)
-
-        self.states_prj_file_name = 'states.prj'
-        self.states_prj_file = base_data_file_path.format(self.states_prj_file_name)
-        self.states_shp_file_name = 'states.shp'
-        self.states_shp_file = base_data_file_path.format(self.states_shp_file_name)
-        self.states_dbf_file_name = 'states.dbf'
-        self.states_dbf_file = base_data_file_path.format(self.states_dbf_file_name)
-        self.states_shx_file_name = 'states.shx'
-        self.states_shx_file = base_data_file_path.format(self.states_shx_file_name)
-
-    def test_create_aggregation_1(self):
-        """Test that we can create a fileset aggregation from a folder that contains one file """
-
-        self.create_composite_resource()
-        new_folder = 'fileset_folder'
-        ResourceFile.create_folder(self.composite_resource, new_folder)
-        # add the the txt file to the resource at the above folder
-        self.add_file_to_resource(file_to_add=self.generic_file, upload_folder=new_folder)
-        # there should be one resource file
-        self.assertEqual(self.composite_resource.files.all().count(), 1)
-        res_file = self.composite_resource.files.first()
-        # file has a folder
-        self.assertEqual(res_file.file_folder, new_folder)
-        # check that the resource file is not part of an aggregation
-        self.assertEqual(res_file.has_logical_file, False)
-        self.assertEqual(FileSetLogicalFile.objects.count(), 0)
-        # set folder to fileset logical file type (aggregation)
-        FileSetLogicalFile.set_file_type(self.composite_resource, self.user, folder_path=new_folder)
-        res_file = self.composite_resource.files.first()
-        # file has the same folder
-        self.assertEqual(res_file.file_folder, new_folder)
-        self.assertEqual(res_file.logical_file_type_name, self.logical_file_type_name)
-        self.assertEqual(FileSetLogicalFile.objects.count(), 1)
-        # aggregation dataset name should be same as the folder name
-        self.assertEqual(res_file.logical_file.dataset_name, new_folder)
-
-        self.composite_resource.delete()
-
-    def test_create_aggregation_2(self):
-        """Test that we can create a fileset aggregation from a folder that contains multiple
-        files """
-
-        self.create_composite_resource()
-        new_folder = 'fileset_folder'
-        ResourceFile.create_folder(self.composite_resource, new_folder)
-        # add the the txt file to the resource at the above folder
-        self.add_file_to_resource(file_to_add=self.generic_file, upload_folder=new_folder)
-        # add the the json file to the resource at the above folder
-        self.add_file_to_resource(file_to_add=self.json_file, upload_folder=new_folder)
-        # there should be two resource files
-        self.assertEqual(self.composite_resource.files.all().count(), 2)
-        # both files are in a folder
-        for r_file in self.composite_resource.files.all():
-            self.assertEqual(r_file.file_folder, new_folder)
-        # check that the resource files are not part of an aggregation
-        for r_file in self.composite_resource.files.all():
-            self.assertEqual(r_file.has_logical_file, False)
-
-        self.assertEqual(FileSetLogicalFile.objects.count(), 0)
-
-        # set folder to fileset logical file type (aggregation)
-        FileSetLogicalFile.set_file_type(self.composite_resource, self.user, folder_path=new_folder)
-
-        # both files are still in the same folder
-        for r_file in self.composite_resource.files.all():
-            self.assertEqual(r_file.file_folder, new_folder)
-
-        # both resource files should be part of the fileset logical file
-        for r_file in self.composite_resource.files.all():
-            self.assertEqual(r_file.has_logical_file, True)
-            self.assertEqual(r_file.logical_file_type_name, self.logical_file_type_name)
-        self.assertEqual(FileSetLogicalFile.objects.count(), 1)
-        fileset_aggregation = FileSetLogicalFile.objects.first()
-        self.assertEqual(fileset_aggregation.files.count(), 2)
-
-        # aggregation dataset name should be same as the folder name
-        res_file = self.composite_resource.files.first()
-        self.assertEqual(res_file.logical_file.dataset_name, new_folder)
-
-        self.composite_resource.delete()
-
-    def test_create_aggregation_3(self):
-        """Test that we can create a fileset aggregation from a folder that contains no files
-        but contains another aggregation"""
-
-        self.create_composite_resource()
-        # there should be no resource file at this point
-        self.assertEqual(self.composite_resource.files.all().count(), 0)
-        parent_folder = 'fileset_folder'
-        ResourceFile.create_folder(self.composite_resource, parent_folder)
-        raster_child_folder = '{}/raster_folder'.format(parent_folder)
-        ResourceFile.create_folder(self.composite_resource, raster_child_folder)
-        self.assertEqual(GeoRasterLogicalFile.objects.count(), 0)
-        # upload a raster tif file to the child folder to auto create a raster aggregation there
-        self.add_files_to_resource(files_to_add=[self.raster_file],
-                                   upload_folder=raster_child_folder)
-        # there should be two resource file - one generated by raster aggregation
-        self.assertEqual(self.composite_resource.files.all().count(), 2)
-        self.assertEqual(GeoRasterLogicalFile.objects.count(), 1)
-        # check that none of the resource files are in parent folder
-        for fl in self.composite_resource.files.all():
-            self.assertNotEqual(fl.file_folder, parent_folder)
-
-        # test now that we can create a fileset aggregation from the parent folder
-        self.assertEqual(FileSetLogicalFile.objects.count(), 0)
-        FileSetLogicalFile.set_file_type(self.composite_resource, self.user,
-                                         folder_path=parent_folder)
-        self.assertEqual(FileSetLogicalFile.objects.count(), 1)
-        self.composite_resource.delete()
-
-    def test_create_aggregation_4(self):
-        """Test that we can create a fileset aggregation from a folder that contains file(s)
-        and contains aggregation(s)"""
-
-        self.create_composite_resource()
-        # there should be no resource file at this point
-        self.assertEqual(self.composite_resource.files.all().count(), 0)
-        parent_folder = 'fileset_folder'
-        ResourceFile.create_folder(self.composite_resource, parent_folder)
-        # add the the txt file to the resource at the above folder
-        self.add_file_to_resource(file_to_add=self.generic_file, upload_folder=parent_folder)
-        # there should be one resource file at this point
-        self.assertEqual(self.composite_resource.files.all().count(), 1)
-        raster_child_folder = '{}/raster_folder'.format(parent_folder)
-        ResourceFile.create_folder(self.composite_resource, raster_child_folder)
-        self.assertEqual(GeoRasterLogicalFile.objects.count(), 0)
-        # upload a raster tif file to the child folder to auto create a raster aggregation there
-        self.add_files_to_resource(files_to_add=[self.raster_file],
-                                   upload_folder=raster_child_folder)
-        # there should be three resource file - one extra file generated by raster aggregation
-        self.assertEqual(self.composite_resource.files.all().count(), 3)
-        self.assertEqual(GeoRasterLogicalFile.objects.count(), 1)
-
-        # test now that we can create a fileset aggregation from the parent folder
-        self.assertEqual(FileSetLogicalFile.objects.count(), 0)
-        FileSetLogicalFile.set_file_type(self.composite_resource, self.user,
-                                         folder_path=parent_folder)
-        self.assertEqual(FileSetLogicalFile.objects.count(), 1)
-        self.assertEqual(FileSetLogicalFile.objects.first().files.count(), 1)
-        self.composite_resource.delete()
-
-    def test_create_aggregation_5(self):
-        """Test that we can create a fileset aggregation from a folder that contains file(s)
-        and contains an empty folder"""
-
-        self.create_composite_resource()
-        # there should be no resource file at this point
-        self.assertEqual(self.composite_resource.files.all().count(), 0)
-        parent_folder = 'fileset_folder'
-        ResourceFile.create_folder(self.composite_resource, parent_folder)
-        # add the the txt file to the resource at the above folder
-        self.add_file_to_resource(file_to_add=self.generic_file, upload_folder=parent_folder)
-        # there should be one resource file at this point
-        self.assertEqual(self.composite_resource.files.all().count(), 1)
-        empty_child_folder = '{}/empty_folder'.format(parent_folder)
-        ResourceFile.create_folder(self.composite_resource, empty_child_folder)
-
-        # test now that we can create a fileset aggregation from the parent folder
-        self.assertEqual(FileSetLogicalFile.objects.count(), 0)
-        FileSetLogicalFile.set_file_type(self.composite_resource, self.user,
-                                         folder_path=parent_folder)
-        self.assertEqual(FileSetLogicalFile.objects.count(), 1)
-        self.assertEqual(FileSetLogicalFile.objects.first().files.count(), 1)
-        self.composite_resource.delete()
-
-    def test_create_aggregation_6(self):
-        """Test that we can create a fileset aggregation from a folder that contains file(s)
-        and contains a non-empty folder (folder that contains a file)"""
-
-        self.create_composite_resource()
-        # there should be no resource file at this point
-        self.assertEqual(self.composite_resource.files.all().count(), 0)
-        parent_folder = 'fileset_folder'
-        ResourceFile.create_folder(self.composite_resource, parent_folder)
-        # add the the txt file to the resource at the above folder
-        self.add_file_to_resource(file_to_add=self.generic_file, upload_folder=parent_folder)
-        # there should be one resource file at this point
-        self.assertEqual(self.composite_resource.files.all().count(), 1)
-        non_empty_child_folder = '{}/non_empty_folder'.format(parent_folder)
-        ResourceFile.create_folder(self.composite_resource, non_empty_child_folder)
-        # add the the txt file to the resource at the above folder
-        self.add_file_to_resource(file_to_add=self.generic_file,
-                                  upload_folder=non_empty_child_folder)
-
-        # there should be two resource file at this point
-        self.assertEqual(self.composite_resource.files.all().count(), 2)
-        # test now that we can create a fileset aggregation from the parent folder
-        self.assertEqual(FileSetLogicalFile.objects.count(), 0)
-        FileSetLogicalFile.set_file_type(self.composite_resource, self.user,
-                                         folder_path=parent_folder)
-        self.assertEqual(FileSetLogicalFile.objects.count(), 1)
-        self.assertEqual(FileSetLogicalFile.objects.first().files.count(), 2)
-        self.composite_resource.delete()
-
-    def test_create_aggregation_7(self):
-        """Test that we can create a fileset aggregation inside another fileset aggregation - nested
-        fileset aggregations"""
-
-        self._create_nested_fileset_aggregations()
-        self.composite_resource.delete()
-
-    def test_add_file_to_aggregation(self):
-        """Test that when we add a file (file that is not suitable for auto aggregation creation)
-         to a folder that represents a fileset aggregation, the newly added file becomes part of
-         the aggregation """
-
-        self.create_composite_resource()
-        new_folder = 'fileset_folder'
-        ResourceFile.create_folder(self.composite_resource, new_folder)
-        # add the the txt file to the resource at the above folder
-        self.add_file_to_resource(file_to_add=self.generic_file, upload_folder=new_folder)
-
-        # there should be one resource file
-        self.assertEqual(self.composite_resource.files.all().count(), 1)
-        res_file = self.composite_resource.files.first()
-        # resource file is in a folder
-        self.assertEqual(res_file.file_folder, new_folder)
-        # check that the resource file is not part of an aggregation
-        self.assertEqual(res_file.has_logical_file, False)
-
-        self.assertEqual(FileSetLogicalFile.objects.count(), 0)
-
-        # set folder to fileset logical file type (aggregation)
-        FileSetLogicalFile.set_file_type(self.composite_resource, self.user, folder_path=new_folder)
-
-        # resource file is still in the same folder
-        res_file = self.composite_resource.files.first()
-        self.assertEqual(res_file.file_folder, new_folder)
-
-        self.assertEqual(res_file.logical_file_type_name, self.logical_file_type_name)
-        self.assertEqual(FileSetLogicalFile.objects.count(), 1)
-        # aggregation dataset name should be same as the folder name
-        res_file = self.composite_resource.files.first()
-        self.assertEqual(res_file.logical_file.dataset_name, new_folder)
-
-        # add the the json file to the resource at the above folder
-        self.add_file_to_resource(file_to_add=self.json_file, upload_folder=new_folder)
-        # there should be two resource files
-        self.assertEqual(self.composite_resource.files.all().count(), 2)
-
-        # both resource files should be part of the fileset aggregation
-        for r_file in self.composite_resource.files.all():
-            self.assertEqual(r_file.has_logical_file, True)
-            self.assertEqual(r_file.logical_file_type_name, self.logical_file_type_name)
-
-        fileset_aggregation = FileSetLogicalFile.objects.first()
-        self.assertEqual(fileset_aggregation.files.count(), 2)
-
-        self.composite_resource.delete()
-
-    def test_move_file_into_aggregation_1(self):
-        """Test that when we move a file (that is not part of any aggregation) into a folder that
-        represents a fileset aggregation, the moved file becomes part of the fileset aggregation """
-
-        self.create_composite_resource()
-        new_folder = 'fileset_folder'
-        ResourceFile.create_folder(self.composite_resource, new_folder)
-        # add the the txt file to the resource at the above folder
-        self.add_file_to_resource(file_to_add=self.generic_file, upload_folder=new_folder)
-
-        # there should be one resource file
-        self.assertEqual(self.composite_resource.files.all().count(), 1)
-        res_file = self.composite_resource.files.first()
-        # resource file is in a folder
-        self.assertEqual(res_file.file_folder, new_folder)
-        # check that the resource file is not part of an aggregation
-        self.assertEqual(res_file.has_logical_file, False)
-
-        self.assertEqual(FileSetLogicalFile.objects.count(), 0)
-
-        # set folder to fileset logical file type (aggregation)
-        FileSetLogicalFile.set_file_type(self.composite_resource, self.user, folder_path=new_folder)
-
-        # resource file is still in the same folder
-        res_file = self.composite_resource.files.first()
-        self.assertEqual(res_file.file_folder, new_folder)
-
-        self.assertEqual(res_file.logical_file_type_name, self.logical_file_type_name)
-        self.assertEqual(FileSetLogicalFile.objects.count(), 1)
-        # aggregation dataset name should be same as the folder name
-        res_file = self.composite_resource.files.first()
-        self.assertEqual(res_file.logical_file.dataset_name, new_folder)
-
-        # add the the json file to the resource at the root
-        self.add_file_to_resource(file_to_add=self.json_file)
-        # there should be two resource files
-        self.assertEqual(self.composite_resource.files.all().count(), 2)
-
-        # test that the json file is not part of any aggregation
-        json_res_file = ResourceFile.get(resource=self.composite_resource, file=self.json_file_name)
-        self.assertEqual(json_res_file.has_logical_file, False)
-
-        # move the json file into the folder that represents fileset aggregation
-        src_path = 'data/contents/{}'.format(self.json_file_name)
-        tgt_path = 'data/contents/{0}/{1}'.format(new_folder, self.json_file_name)
-
-        move_or_rename_file_or_folder(self.user, self.composite_resource.short_id, src_path,
-                                      tgt_path)
-
-        # both resource files should be part of the fileset aggregation
-        for r_file in self.composite_resource.files.all():
-            self.assertEqual(r_file.has_logical_file, True)
-            self.assertEqual(r_file.logical_file_type_name, self.logical_file_type_name)
-
-        fileset_aggregation = FileSetLogicalFile.objects.first()
-        self.assertEqual(fileset_aggregation.files.count(), 2)
-
-        self.composite_resource.delete()
-
-    def test_move_file_into_aggregation_2(self):
-        """Test that when we move a file (that is part of a single file aggregation) into a folder
-        that represents a fileset aggregation, the moved file does not become part of the fileset
-        aggregation - the moved file remains as part of the original single file aggregation """
-
-        self.create_composite_resource()
-        new_folder = 'fileset_folder'
-        ResourceFile.create_folder(self.composite_resource, new_folder)
-        # add the the txt file to the resource at the above folder
-        self.add_file_to_resource(file_to_add=self.generic_file, upload_folder=new_folder)
-
-        # there should be one resource file
-        self.assertEqual(self.composite_resource.files.all().count(), 1)
-        res_file = self.composite_resource.files.first()
-        # resource file is in a folder
-        self.assertEqual(res_file.file_folder, new_folder)
-        # check that the resource file is not part of an aggregation
-        self.assertEqual(res_file.has_logical_file, False)
-
-        self.assertEqual(FileSetLogicalFile.objects.count(), 0)
-
-        # set folder to fileset logical file type (aggregation)
-        FileSetLogicalFile.set_file_type(self.composite_resource, self.user, folder_path=new_folder)
-
-        # resource file is still in the same folder
-        res_file = self.composite_resource.files.first()
-        self.assertEqual(res_file.file_folder, new_folder)
-
-        self.assertEqual(res_file.logical_file_type_name, self.logical_file_type_name)
-        self.assertEqual(FileSetLogicalFile.objects.count(), 1)
-        # aggregation dataset name should be same as the folder name
-        res_file = self.composite_resource.files.first()
-        self.assertEqual(res_file.logical_file.dataset_name, new_folder)
-
-        # add the the json file to the resource at the root
-        self.add_file_to_resource(file_to_add=self.json_file)
-        # there should be two resource files
-        self.assertEqual(self.composite_resource.files.all().count(), 2)
-
-        # test that the json file is not part of any aggregation
-        json_res_file = ResourceFile.get(resource=self.composite_resource, file=self.json_file_name)
-        self.assertEqual(json_res_file.has_logical_file, False)
-
-        # set the json file to GenericLogicalFile type
-        GenericLogicalFile.set_file_type(self.composite_resource, self.user,
-                                         file_id=json_res_file.id)
-
-        # test that the json file is part of aggregation
-        json_res_file = ResourceFile.get(resource=self.composite_resource, file=self.json_file_name)
-        self.assertEqual(json_res_file.has_logical_file, True)
-        self.assertEqual(json_res_file.logical_file_type_name, "GenericLogicalFile")
-        self.assertEqual(GenericLogicalFile.objects.count(), 1)
-        # move the json file into the folder that represents fileset aggregation
-        src_path = 'data/contents/{}'.format(self.json_file_name)
-        tgt_path = 'data/contents/{0}/{1}'.format(new_folder, self.json_file_name)
-
-        move_or_rename_file_or_folder(self.user, self.composite_resource.short_id, src_path,
-                                      tgt_path)
-
-        # one resource file should be part of the fileset aggregation and the other one part
-        # of generic aggregation (single file aggregation)
-        for r_file in self.composite_resource.files.all():
-            if r_file.extension.lower() == '.txt':
-                self.assertEqual(r_file.logical_file_type_name, "FileSetLogicalFile")
-            else:
-                self.assertEqual(r_file.logical_file_type_name, "GenericLogicalFile")
-
-        self.assertEqual(GenericLogicalFile.objects.count(), 1)
-        self.assertEqual(FileSetLogicalFile.objects.count(), 1)
-        fileset_aggregation = FileSetLogicalFile.objects.first()
-        self.assertEqual(fileset_aggregation.files.count(), 1)
-        generic_aggregation = GenericLogicalFile.objects.first()
-        self.assertEqual(generic_aggregation.files.count(), 1)
-
-        self.composite_resource.delete()
-
-    def test_move_file_from_aggregation(self):
-        """Test that when we move a file out of a folder that represents a fileset aggregation,
-        the moved file is no more part of that aggregation """
-
-        self.create_composite_resource()
-        new_folder = 'fileset_folder'
-        ResourceFile.create_folder(self.composite_resource, new_folder)
-        # add the the txt file to the resource at the above folder
-        self.add_file_to_resource(file_to_add=self.generic_file, upload_folder=new_folder)
-        # add the the json file to the resource at the above folder
-        self.add_file_to_resource(file_to_add=self.json_file, upload_folder=new_folder)
-
-        # there should be two resource files
-        self.assertEqual(self.composite_resource.files.all().count(), 2)
-        self.assertEqual(FileSetLogicalFile.objects.count(), 0)
-
-        # set folder to fileset logical file type (aggregation)
-        FileSetLogicalFile.set_file_type(self.composite_resource, self.user, folder_path=new_folder)
-        self.assertEqual(FileSetLogicalFile.objects.count(), 1)
-        fileset_aggregation = FileSetLogicalFile.objects.first()
-        self.assertEqual(fileset_aggregation.files.count(), 2)
-
-        # both resource files should be part of the fileset aggregation
-        for r_file in self.composite_resource.files.all():
-            self.assertEqual(r_file.has_logical_file, True)
-            self.assertEqual(r_file.logical_file_type_name, self.logical_file_type_name)
-
-        # move the json file out of the aggregation folder into the root folder
-        src_path = 'data/contents/{0}/{1}'.format(new_folder, self.json_file_name)
-        tgt_path = 'data/contents/{}'.format(self.json_file_name)
-        move_or_rename_file_or_folder(self.user, self.composite_resource.short_id, src_path,
-                                      tgt_path)
-
-        # test that the json file is not part of any aggregation
-        json_res_file = ResourceFile.get(resource=self.composite_resource, file=self.json_file_name)
-        self.assertEqual(json_res_file.has_logical_file, False)
-
-        # fileset aggregation should have only one resource file
-        fileset_aggregation = FileSetLogicalFile.objects.first()
-        self.assertEqual(fileset_aggregation.files.count(), 1)
-
-        self.composite_resource.delete()
-
-    def test_empty_fileset(self):
-        """Test that when we delete the only resource file of a fileset aggregation,
-        the aggregation doesn't get deleted - leaves an aggregation without any content
-        files (empty fileset)
-        """
-
-        self.create_composite_resource()
-        new_folder = 'fileset_folder'
-        ResourceFile.create_folder(self.composite_resource, new_folder)
-        # add the the txt file to the resource at the above folder
-        self.add_file_to_resource(file_to_add=self.generic_file, upload_folder=new_folder)
-        # there should be one resource file
-        self.assertEqual(self.composite_resource.files.all().count(), 1)
-        res_file = self.composite_resource.files.first()
-        # file has a folder
-        self.assertEqual(res_file.file_folder, new_folder)
-        # check that the resource file is not part of an aggregation
-        self.assertEqual(res_file.has_logical_file, False)
-        self.assertEqual(FileSetLogicalFile.objects.count(), 0)
-        # set folder to fileset logical file type (aggregation)
-        FileSetLogicalFile.set_file_type(self.composite_resource, self.user, folder_path=new_folder)
-        res_file = self.composite_resource.files.first()
-        # file has the same folder
-        self.assertEqual(res_file.file_folder, new_folder)
-        self.assertEqual(res_file.logical_file_type_name, self.logical_file_type_name)
-        self.assertEqual(FileSetLogicalFile.objects.count(), 1)
-        fs_aggr = self.composite_resource.get_aggregation_by_name(new_folder)
-        self.assertEqual(fs_aggr.files.count(), 1)
-        # aggregation dataset name should be same as the folder name
-        self.assertEqual(res_file.logical_file.dataset_name, new_folder)
-        # delete the file
-        hydroshare.delete_resource_file(self.composite_resource.short_id, res_file.id, self.user)
-        # fileset aggregation still should exists
-        self.assertEqual(FileSetLogicalFile.objects.count(), 1)
-        fs_aggr = self.composite_resource.get_aggregation_by_name(new_folder)
-        self.assertEqual(fs_aggr.files.count(), 0)
-        self.composite_resource.delete()
-
-    def test_delete_file_in_aggregation(self):
-        """Test that we can delete one of the files of a fileset aggregation"""
-
-        self.create_composite_resource()
-        new_folder = 'fileset_folder'
-        ResourceFile.create_folder(self.composite_resource, new_folder)
-        # add the the txt file to the resource at the above folder
-        self.add_file_to_resource(file_to_add=self.generic_file, upload_folder=new_folder)
-        # add the the json file to the resource at the above folder
-        self.add_file_to_resource(file_to_add=self.json_file, upload_folder=new_folder)
-        # there should be two resource files
-        self.assertEqual(self.composite_resource.files.all().count(), 2)
-        # both files are in a folder
-        for r_file in self.composite_resource.files.all():
-            self.assertEqual(r_file.file_folder, new_folder)
-        # check that the resource files are not part of an aggregation
-        for r_file in self.composite_resource.files.all():
-            self.assertEqual(r_file.has_logical_file, False)
-
-        self.assertEqual(FileSetLogicalFile.objects.count(), 0)
-
-        # set folder to fileset logical file type (aggregation)
-        FileSetLogicalFile.set_file_type(self.composite_resource, self.user, folder_path=new_folder)
-
-        # both files are still in the same folder
-        for r_file in self.composite_resource.files.all():
-            self.assertEqual(r_file.file_folder, new_folder)
-
-        for r_file in self.composite_resource.files.all():
-            self.assertEqual(r_file.has_logical_file, True)
-            self.assertEqual(r_file.logical_file_type_name, self.logical_file_type_name)
-        self.assertEqual(FileSetLogicalFile.objects.count(), 1)
-        # aggregation dataset name should be same as the folder name
-        res_file = self.composite_resource.files.first()
-        self.assertEqual(res_file.logical_file.dataset_name, new_folder)
-        # delete the file
-        hydroshare.delete_resource_file(self.composite_resource.short_id, res_file.id, self.user)
-        # there should be one resource file
-        self.assertEqual(self.composite_resource.files.all().count(), 1)
-        # fileset aggregation should still be there
-        self.assertEqual(FileSetLogicalFile.objects.count(), 1)
-
-        self.composite_resource.delete()
-
-    def test_delete_aggregation_in_fileset_1(self):
-        """Test that we can delete an aggregation (raster) that's inside the fileset aggregation
-        """
-
-        self._create_fileset_aggregation()
-        # there should be one resource file
-        self.assertEqual(self.composite_resource.files.all().count(), 1)
-        # there should be one fileset aggregation
-        self.assertEqual(FileSetLogicalFile.objects.count(), 1)
-        fs_aggr = FileSetLogicalFile.objects.first()
-        # fileset aggregation should have only one file
-        self.assertEqual(fs_aggr.files.count(), 1)
-        fs_aggr_path = fs_aggr.aggregation_name
-        self.assertEqual(GeoRasterLogicalFile.objects.count(), 0)
-        # upload a raster tif file to the new_folder - folder that represents the above fileset
-        # aggregation
-        self.add_files_to_resource(files_to_add=[self.raster_file], upload_folder=fs_aggr_path)
-        # there should be three resource file - one generated by raster aggregation
-        self.assertEqual(self.composite_resource.files.all().count(), 3)
-        self.assertEqual(GeoRasterLogicalFile.objects.count(), 1)
-        # delete the folder that represents the raster aggregation
-        raster_folder_path = GeoRasterLogicalFile.objects.first().aggregation_name
-        raster_folder_path = 'data/contents/{}'.format(raster_folder_path)
-        remove_folder(self.user, self.composite_resource.short_id, raster_folder_path)
-        self.assertEqual(GeoRasterLogicalFile.objects.count(), 0)
-        # there should be 1 resource files
-        self.assertEqual(self.composite_resource.files.all().count(), 1)
-        # fileset aggregation should still be there
-        self.assertEqual(FileSetLogicalFile.objects.count(), 1)
-
-        self.composite_resource.delete()
-
-    def test_delete_aggregation_in_fileset_2(self):
-        """Test that we can delete a fileset that's inside the fileset aggregation (nested)
-        """
-
-        self._create_nested_fileset_aggregations()
-        # there should be 2 fileset aggregations
-        self.assertEqual(FileSetLogicalFile.objects.count(), 2)
-        parent_fs_folder = 'parent_fileset_folder'
-        child_fs_folder_path = 'data/contents/{}/child_fileset_folder'.format(parent_fs_folder)
-        # delete the child fileset folder
-        remove_folder(self.user, self.composite_resource.short_id, child_fs_folder_path)
-        # there should be 1 fileset aggregation
-        self.assertEqual(FileSetLogicalFile.objects.count(), 1)
-        self.composite_resource.get_aggregation_by_name(parent_fs_folder)
-
-        self.composite_resource.delete()
-
-    def test_create_folder_in_fileset(self):
-        """Test that folders can be created inside a folder that represents a fileset
-        aggregation and file added to the sub folder is going to be part of the fileset
-        aggregation"""
-
-        self.create_composite_resource()
-        new_folder = 'fileset_folder'
-        ResourceFile.create_folder(self.composite_resource, new_folder)
-        # add the the txt file to the resource at the above folder
-        self.add_file_to_resource(file_to_add=self.generic_file, upload_folder=new_folder)
-        # there should be one resource file
-        self.assertEqual(self.composite_resource.files.all().count(), 1)
-        res_file = self.composite_resource.files.first()
-        # check that the resource file is not part of an aggregation
-        self.assertEqual(res_file.has_logical_file, False)
-        self.assertEqual(FileSetLogicalFile.objects.count(), 0)
-        # set folder to fileset logical file type (aggregation)
-        FileSetLogicalFile.set_file_type(self.composite_resource, self.user, folder_path=new_folder)
-        res_file = self.composite_resource.files.first()
-        self.assertEqual(res_file.logical_file_type_name, self.logical_file_type_name)
-        # There should be one fileset aggregation associated with one resource file
-        self.assertEqual(FileSetLogicalFile.objects.count(), 1)
-        fs_aggregation = FileSetLogicalFile.objects.first()
-        self.assertEqual(fs_aggregation.files.count(), 1)
-
-        # create a folder inside fileset_folder
-        agg_sub_folder = 'fileset_folder/folder_1'
-        ResourceFile.create_folder(self.composite_resource, agg_sub_folder)
-        # add the the json file to the resource at the above sub folder
-        self.add_file_to_resource(file_to_add=self.json_file, upload_folder=agg_sub_folder)
-        # there should be two resource files
-        self.assertEqual(self.composite_resource.files.all().count(), 2)
-        json_res_file = ResourceFile.get(resource=self.composite_resource,
-                                         file=self.json_file_name, folder=agg_sub_folder)
-        # the json file added to the sub folder should be part of the fileset aggregation
-        self.assertEqual(json_res_file.has_logical_file, True)
-        self.assertEqual(json_res_file.file_folder, agg_sub_folder)
-        # There should be one fileset aggregation associated with both of the resource files
-        self.assertEqual(FileSetLogicalFile.objects.count(), 1)
-        fs_aggregation = FileSetLogicalFile.objects.first()
-        self.assertEqual(fs_aggregation.files.count(), 2)
-
-        # create a folder inside folder_1 - case of nested folders inside fileset folder
-        agg_sub_folder = agg_sub_folder + '/folder_1_1'
-        ResourceFile.create_folder(self.composite_resource, agg_sub_folder)
-        # add the the json file to the resource at the above sub folder
-        self.add_file_to_resource(file_to_add=self.json_file, upload_folder=agg_sub_folder)
-        # there should be three resource files
-        self.assertEqual(self.composite_resource.files.all().count(), 3)
-        # the json file added to the sub folder should be part of the fileset aggregation
-        json_res_file = ResourceFile.get(resource=self.composite_resource,
-                                         file=self.json_file_name, folder=agg_sub_folder)
-        self.assertEqual(json_res_file.has_logical_file, True)
-        self.assertEqual(json_res_file.file_folder, agg_sub_folder)
-        # There should be one fileset aggregation associated with all three resource files
-        self.assertEqual(FileSetLogicalFile.objects.count(), 1)
-        fs_aggregation = FileSetLogicalFile.objects.first()
-        self.assertEqual(fs_aggregation.files.count(), 3)
-
-        self.composite_resource.delete()
-
-    def test_delete_folder_in_fileset(self):
-        """Test that we can delete a folder (contains a file) that is part of a fileset
-        aggregation - test that the fileset aggregation doesn't get deleted"""
-
-        self._create_fileset_aggregation()
-        self.assertEqual(FileSetLogicalFile.objects.count(), 1)
-        # there should be one resource file
-        self.assertEqual(self.composite_resource.files.all().count(), 1)
-        fileset_folder = self.composite_resource.files.first().file_folder
-        new_folder = '{}/normal_folder'.format(fileset_folder)
-        ResourceFile.create_folder(self.composite_resource, new_folder)
-        # add the the txt file to the resource at the above folder
-        self.add_file_to_resource(file_to_add=self.generic_file, upload_folder=new_folder)
-        # there should be two resource files
-        self.assertEqual(self.composite_resource.files.all().count(), 2)
-        # delete the folder new_folder
-        folder_path = "data/contents/{}".format(new_folder)
-        remove_folder(self.user, self.composite_resource.short_id, folder_path)
-        # there should be still the fileset aggregation
-        self.assertEqual(FileSetLogicalFile.objects.count(), 1)
-        self.composite_resource.get_aggregation_by_name(fileset_folder)
-        self.composite_resource.delete()
-
-    def test_delete_folder_containing_fileset(self):
-        """Test that we can delete a folder that contains a fileset
-        aggregation - test that the fileset aggregation gets deleted"""
-
-        self.create_composite_resource()
-        # there should be no resource file
-        self.assertEqual(self.composite_resource.files.all().count(), 0)
-        normal_folder = 'normal_folder'
-        fileset_folder = '{}/fileset_folder'.format(normal_folder)
-        ResourceFile.create_folder(self.composite_resource, fileset_folder)
-        # add the the txt file to the resource at the above folder
-        self.add_file_to_resource(file_to_add=self.generic_file, upload_folder=fileset_folder)
-        # there should be one resource file
-        self.assertEqual(self.composite_resource.files.all().count(), 1)
-        # create a fileset aggregation using the fileset_folder
-        FileSetLogicalFile.set_file_type(self.composite_resource, self.user,
-                                         folder_path=fileset_folder)
-        self.assertEqual(FileSetLogicalFile.objects.count(), 1)
-        # delete the folder normal_folder (contains the fileset aggregation)
-        folder_path = "data/contents/{}".format(normal_folder)
-        remove_folder(self.user, self.composite_resource.short_id, folder_path)
-        # there should be no fileset aggregation
-        self.assertEqual(FileSetLogicalFile.objects.count(), 0)
-        # there should be no resource file
-        self.assertEqual(self.composite_resource.files.all().count(), 0)
-        self.composite_resource.delete()
-
-    def test_create_single_file_type_in_fileset(self):
-        """Test that we can create a single file aggregation from a file that is part of a
-        fileset aggregation """
-
-        self._create_fileset_aggregation()
-        self.assertEqual(FileSetLogicalFile.objects.count(), 1)
-        # no single file aggregation at this point
-        self.assertEqual(GenericLogicalFile.objects.count(), 0)
-        res_file = self.composite_resource.files.first()
-        # test that the resoure file is part of the fileset aggregation
-        self.assertEqual(res_file.logical_file_type_name, 'FileSetLogicalFile')
-        # create a single file aggregation
-        GenericLogicalFile.set_file_type(self.composite_resource, self.user, res_file.id)
-        res_file = self.composite_resource.files.first()
-        # there should be one single file aggregation at this point
-        self.assertEqual(GenericLogicalFile.objects.count(), 1)
-        # test that the resource file is now part of the single file aggregation
-        self.assertEqual(res_file.logical_file_type_name, 'GenericLogicalFile')
-        self.composite_resource.delete()
-
-    def test_auto_netcdf_aggregation_creation(self):
-        """Test that when a netcdf file is uploaded to a folder that represents a fileset,
-        a netcdf aggregation is created automatically"""
-
-        self._create_fileset_aggregation()
-        fs_aggr_path = FileSetLogicalFile.objects.first().aggregation_name
-
-        self.assertEqual(NetCDFLogicalFile.objects.count(), 0)
-        # upload a netcdf file to the new_folder - folder that represents the above fileset
-        # aggregation
-        self.add_files_to_resource(files_to_add=[self.netcdf_file], upload_folder=fs_aggr_path)
-        # there should be three resource file - one generated by netcdf aggregation
-        self.assertEqual(self.composite_resource.files.all().count(), 3)
-        self.assertEqual(NetCDFLogicalFile.objects.count(), 1)
-        # the netcdf file added to the fileset folder should be part of a new netcdf aggregation
-        nc_aggr_path = os.path.join(fs_aggr_path, self.netcdf_file_name[:-3])
-        nc_res_file = ResourceFile.get(resource=self.composite_resource,
-                                       file=self.netcdf_file_name, folder=nc_aggr_path)
-        self.assertEqual(nc_res_file.has_logical_file, True)
-        # the netcdf aggregation should contain 2 files - nc and the txt files
-        self.assertEqual(NetCDFLogicalFile.objects.first().files.count(), 2)
-
-        self.composite_resource.delete()
-
-    def test_auto_raster_aggregation_creation(self):
-        """Test that when a raster file (.tif) is uploaded to a folder that represents a fileset,
-        a raster aggregation is created automatically"""
-
-        self._create_fileset_aggregation()
-        fs_aggr_path = FileSetLogicalFile.objects.first().aggregation_name
-        self.assertEqual(GeoRasterLogicalFile.objects.count(), 0)
-        # upload a raster tif file to the new_folder - folder that represents the above fileset
-        # aggregation
-        self.add_files_to_resource(files_to_add=[self.raster_file], upload_folder=fs_aggr_path)
-        # there should be three resource file - one generated by raster aggregation
-        self.assertEqual(self.composite_resource.files.all().count(), 3)
-        self.assertEqual(GeoRasterLogicalFile.objects.count(), 1)
-        # the tif file added to the fileset folder should be part of a new raster aggregation
-        raster_aggr_path = os.path.join(fs_aggr_path, self.raster_file_name[:-4])
-        raster_res_file = ResourceFile.get(resource=self.composite_resource,
-                                           file=self.raster_file_name, folder=raster_aggr_path)
-        self.assertEqual(raster_res_file.has_logical_file, True)
-        # the raster aggregation should contain 2 files (tif and vrt)
-        self.assertEqual(GeoRasterLogicalFile.objects.first().files.count(), 2)
-
-        self.composite_resource.delete()
-
-    def test_auto_geofeature_aggregation_creation(self):
-        """Test that when files that represents a geofeature are uploaded to a folder that
-        represents a fileset, a geofeature aggregation is created automatically"""
-
-        self._create_fileset_aggregation()
-        fs_aggr_path = FileSetLogicalFile.objects.first().aggregation_name
-        self.assertEqual(GeoFeatureLogicalFile.objects.count(), 0)
-        # upload all 4 geo feature files the new_folder - folder that represents the above fileset
-        # aggregation
-        geo_feature_files = [self.states_shp_file, self.states_shx_file, self.states_dbf_file,
-                             self.states_prj_file]
-        self.add_files_to_resource(files_to_add=geo_feature_files, upload_folder=fs_aggr_path)
-        # there should be 5 resource files
-        self.assertEqual(self.composite_resource.files.all().count(), 5)
-        self.assertEqual(GeoFeatureLogicalFile.objects.count(), 1)
-        # the shp file added to the fileset folder should be part of a new geofeature
-        # aggregation
-        gf_aggr_path = os.path.join(fs_aggr_path, self.states_shp_file_name[:-4])
-        shp_res_file = ResourceFile.get(resource=self.composite_resource,
-                                        file=self.states_shp_file_name, folder=gf_aggr_path)
-        self.assertEqual(shp_res_file.has_logical_file, True)
-
-        # the geofeature aggregation should contain five files
-        self.assertEqual(GeoFeatureLogicalFile.objects.first().files.count(), 4)
-
-        self.composite_resource.delete()
-
-    def test_auto_timeseries_aggregation_creation(self):
-        """Test that when a sqlite file is uploaded to a folder that represents a fileset,
-        a timeseries aggregation is created automatically"""
-
-        self._create_fileset_aggregation()
-        fs_aggr_path = FileSetLogicalFile.objects.first().aggregation_name
-        self.assertEqual(TimeSeriesLogicalFile.objects.count(), 0)
-        # upload a sqlite file to the new_folder - folder that represents the above fileset
-        # aggregation
-        self.add_files_to_resource(files_to_add=[self.sqlite_file], upload_folder=fs_aggr_path)
-        # there should be two resource files
-        self.assertEqual(self.composite_resource.files.all().count(), 2)
-        self.assertEqual(TimeSeriesLogicalFile.objects.count(), 1)
-        # the sqlite file added to the fileset folder should be part of a new timeseries aggregation
-        ts_aggr_path = os.path.join(fs_aggr_path, self.sqlite_file_name[:-7])
-        sqlite_res_file = ResourceFile.get(resource=self.composite_resource,
-                                           file=self.sqlite_file_name, folder=ts_aggr_path)
-        self.assertEqual(sqlite_res_file.has_logical_file, True)
-        # the timeseries aggregation should contain one file
-        self.assertEqual(TimeSeriesLogicalFile.objects.first().files.count(), 1)
-
-        self.composite_resource.delete()
-
-    def test_auto_reftimeseries_aggregation_creation(self):
-        """Test that when a ref tiemseries json file is uploaded to a folder that represents a
-        fileset, a ref timeseries aggregation is created automatically"""
-
-        self._create_fileset_aggregation()
-        fs_aggr_path = FileSetLogicalFile.objects.first().aggregation_name
-        self.assertEqual(RefTimeseriesLogicalFile.objects.count(), 0)
-        # upload a ts json file to the new_folder - folder that represents the above fileset
-        # aggregation
-        self.add_files_to_resource(files_to_add=[self.json_file], upload_folder=fs_aggr_path)
-        # there should be two resource files
-        self.assertEqual(self.composite_resource.files.all().count(), 2)
-        self.assertEqual(RefTimeseriesLogicalFile.objects.count(), 1)
-        # the json file added to the fileset folder should be part of a new ref timeseries
-        # aggregation
-        json_res_file = ResourceFile.get(resource=self.composite_resource,
-                                         file=self.json_file_name, folder=fs_aggr_path)
-        self.assertEqual(json_res_file.has_logical_file, True)
-        # the ref timeseries aggregation should contain one file
-        self.assertEqual(RefTimeseriesLogicalFile.objects.first().files.count(), 1)
-
-        self.composite_resource.delete()
-
-    def test_rename_aggregation_1(self):
-        """Testing that we can rename a folder that represents a fileset aggregation"""
-        self._create_fileset_aggregation()
-        # There should be now one fileset aggregation
-        self.assertEqual(FileSetLogicalFile.objects.count(), 1)
-        fs_aggr = FileSetLogicalFile.objects.first()
-        self.assertEqual(fs_aggr.folder, 'fileset_folder')
-        # rename fileset aggregation name
-        new_folder = 'fileset_folder_1'
-        src_path = 'data/contents/{}'.format(fs_aggr.folder)
-        tgt_path = 'data/contents/{}'.format(new_folder)
-
-        move_or_rename_file_or_folder(self.user, self.composite_resource.short_id, src_path,
-                                      tgt_path)
-        self.assertEqual(FileSetLogicalFile.objects.count(), 1)
-        fs_aggr = FileSetLogicalFile.objects.first()
-        self.assertEqual(fs_aggr.folder, new_folder)
-        self.composite_resource.delete()
-
-    def test_rename_aggregation_2(self):
-        """Testing that we can rename a folder that represents a fileset aggregation that
-        exists within another fileset aggregation - nested fileset aggregation
-        """
-
-        self._create_nested_fileset_aggregations()
-
-        parent_fs_folder = 'parent_fileset_folder'
-        child_fs_folder = '{}/child_fileset_folder'.format(parent_fs_folder)
-        # There should be 2 fileset aggregations
-        self.assertEqual(FileSetLogicalFile.objects.count(), 2)
-        fs_aggr_child = FileSetLogicalFile.objects.filter(folder=child_fs_folder).first()
-
-        # rename fileset aggregation name for the child fileset aggregation
-        new_child_fs_folder = '{}/child_fileset_folder_1'.format(parent_fs_folder)
-        src_path = 'data/contents/{}'.format(fs_aggr_child.folder)
-        tgt_path = 'data/contents/{}'.format(new_child_fs_folder)
-
-        move_or_rename_file_or_folder(self.user, self.composite_resource.short_id, src_path,
-                                      tgt_path)
-        self.assertEqual(FileSetLogicalFile.objects.count(), 2)
-        self.assertEqual(FileSetLogicalFile.objects.filter(folder=new_child_fs_folder).count(), 1)
-        self.assertEqual(FileSetLogicalFile.objects.filter(folder=parent_fs_folder).count(), 1)
-
-        self.composite_resource.delete()
-
-    def test_rename_aggregation_3(self):
-        """Testing that we can rename a folder that represents a fileset aggregation that
-        contains another fileset aggregation - nested fileset aggregation
-        Also changing the folder name for a parent fileset aggregation should update the
-        folder path for the nested fileset aggregation
-        """
-
-        self._create_nested_fileset_aggregations()
-
-        # remove the nested fileset aggregation
-        parent_fs_folder = 'parent_fileset_folder'
-        child_fs_folder = '{}/child_fileset_folder'.format(parent_fs_folder)
-        # There should be 2 fileset aggregations
-        self.assertEqual(FileSetLogicalFile.objects.count(), 2)
-        fs_aggr_parent = FileSetLogicalFile.objects.filter(folder=parent_fs_folder).first()
-        self.assertEqual(FileSetLogicalFile.objects.filter(folder=child_fs_folder).count(), 1)
-
-        # rename fileset aggregation name for the parent fileset aggregation
-        new_parent_fs_folder = parent_fs_folder + '_1'
-        src_path = 'data/contents/{}'.format(fs_aggr_parent.folder)
-        tgt_path = 'data/contents/{}'.format(new_parent_fs_folder)
-
-        move_or_rename_file_or_folder(self.user, self.composite_resource.short_id, src_path,
-                                      tgt_path)
-
-        # new expected folder path of the child fileset aggregation
-        new_child_fs_folder = '{}/child_fileset_folder'.format(new_parent_fs_folder)
-        self.assertEqual(FileSetLogicalFile.objects.count(), 2)
-        self.assertEqual(FileSetLogicalFile.objects.filter(folder=new_parent_fs_folder).count(), 1)
-        self.assertEqual(FileSetLogicalFile.objects.filter(folder=new_child_fs_folder).count(), 1)
-
-        self.composite_resource.delete()
-
-    def test_remove_aggregation(self):
-        """Test that we can remove fileset aggregation that lives at the root"""
-
-        # no fileset aggregation at this point
-        self.assertEqual(FileSetLogicalFile.objects.count(), 0)
-        # create a fileset aggregation at the the root
-        self._create_fileset_aggregation()
-        # there should be one resource file
-        self.assertEqual(self.composite_resource.files.all().count(), 1)
-        res_file = self.composite_resource.files.first()
-        # There should be now one fileset aggregation
-        self.assertEqual(FileSetLogicalFile.objects.count(), 1)
-        fs_aggr = FileSetLogicalFile.objects.first()
-        self.assertTrue(res_file.has_logical_file)
-        # remove fileset aggregation
-        fs_aggr.remove_aggregation()
-        # There should be no fileset aggregation
-        self.assertEqual(FileSetLogicalFile.objects.count(), 0)
-        res_file = self.composite_resource.files.first()
-        self.assertFalse(res_file.has_logical_file)
-
-        self.composite_resource.delete()
-
-    def test_remove_child_fs_aggregation(self):
-        """Test that when we remove a child fileset aggregation the files that are part of the
-        child aggregation become part of the immediate parent fileset aggregation"""
-
-        self._create_nested_fileset_aggregations()
-
-        # remove the nested fileset aggregation
-        parent_fs_folder = 'parent_fileset_folder'
-        child_fs_folder = '{}/child_fileset_folder'.format(parent_fs_folder)
-        json_res_file = ResourceFile.get(resource=self.composite_resource,
-                                         file=self.json_file_name, folder=child_fs_folder)
-        child_fs_aggr = json_res_file.logical_file
-        child_fs_aggr.remove_aggregation()
-        # There should be now one fileset aggregation
-        self.assertEqual(FileSetLogicalFile.objects.count(), 1)
-        parent_fs_aggr = FileSetLogicalFile.objects.first()
-        # parent fs aggregation should have 2 resource files now
-        self.assertEqual(parent_fs_aggr.files.count(), 2)
-        json_res_file = ResourceFile.get(resource=self.composite_resource,
-                                         file=self.json_file_name, folder=child_fs_folder)
-        txt_res_file = ResourceFile.get(resource=self.composite_resource,
-                                        file=self.generic_file_name, folder=parent_fs_folder)
-        self.assertEqual(json_res_file.logical_file, txt_res_file.logical_file)
-
-        self.composite_resource.delete()
-
-    def test_remove_child_aggregation(self):
-        """Test that when we remove any child aggregation (e.g., raster aggregation) of a fileset
-        aggregation (parent aggregation), the files that are part of the child aggregation
-        become part of the parent fileset aggregation"""
-
-        self._create_fileset_aggregation()
-        self.assertEqual(FileSetLogicalFile.objects.count(), 1)
-        fs_aggr = FileSetLogicalFile.objects.first()
-        # there should be one resource file that is part of the fileset aggregation
-        self.assertEqual(fs_aggr.files.count(), 1)
-        fs_aggr_path = fs_aggr.aggregation_name
-        self.assertEqual(GeoRasterLogicalFile.objects.count(), 0)
-        # upload a raster tif file to the new_folder - folder that represents the above fileset
-        # aggregation
-        self.add_files_to_resource(files_to_add=[self.raster_file], upload_folder=fs_aggr_path)
-        # there should be three resource file - one generated by raster aggregation
-        self.assertEqual(self.composite_resource.files.all().count(), 3)
-        self.assertEqual(GeoRasterLogicalFile.objects.count(), 1)
-        # the tif file added to the fileset folder should be part of a new raster aggregation
-        raster_aggr_path = os.path.join(fs_aggr_path, self.raster_file_name[:-4])
-        raster_res_file = ResourceFile.get(resource=self.composite_resource,
-                                           file=self.raster_file_name, folder=raster_aggr_path)
-        self.assertEqual(raster_res_file.has_logical_file, True)
-        # the raster aggregation should contain 2 files (tif and vrt)
-        self.assertEqual(GeoRasterLogicalFile.objects.first().files.count(), 2)
-        raster_aggr = raster_res_file.logical_file
-        # remove raster aggregation and test that the raster files are now part of the fileset
-        # aggregation
-        raster_aggr.remove_aggregation()
-        self.assertEqual(GeoRasterLogicalFile.objects.count(), 0)
-        self.assertEqual(FileSetLogicalFile.objects.count(), 1)
-        # there should be now three resource file that are part of the fileset aggregation
-        self.assertEqual(fs_aggr.files.count(), 3)
-
-        self.composite_resource.delete()
-
-    def test_remove_grand_child_aggregation(self):
-        """Test that when we remove any child aggregation (e.g., raster aggregation) of a fileset
-        aggregation (parent aggregation), the files that are part of the child aggregation
-        become part of the immediate parent fileset aggregation"""
-
-        # create nested fileset aggregations
-        self._create_nested_fileset_aggregations()
-        parent_fs_folder = 'parent_fileset_folder'
-        child_fs_folder = '{}/child_fileset_folder'.format(parent_fs_folder)
-        # there should be two resource file
-        self.assertEqual(self.composite_resource.files.all().count(), 2)
-        self.assertEqual(FileSetLogicalFile.objects.count(), 2)
-        # each of the fileset aggregation should have one resource file
-        parent_fs_aggr = self.composite_resource.get_aggregation_by_name(parent_fs_folder)
-        self.assertEqual(parent_fs_aggr.files.count(), 1)
-        child_fs_aggr = self.composite_resource.get_aggregation_by_name(child_fs_folder)
-        self.assertEqual(child_fs_aggr.files.count(), 1)
-        self.assertEqual(GeoRasterLogicalFile.objects.count(), 0)
-        # upload a raster tif file to the child_fs_folder - folder that represents the child fileset
-        # aggregation - which should auto generate the raster aggregation
-        self.add_files_to_resource(files_to_add=[self.raster_file], upload_folder=child_fs_folder)
-        # there should be four resource file - one generated by raster aggregation
-        self.assertEqual(self.composite_resource.files.all().count(), 4)
-        self.assertEqual(GeoRasterLogicalFile.objects.count(), 1)
-        # the tif file added to the fileset folder should be part of a new raster aggregation
-        raster_aggr_path = os.path.join(child_fs_folder, self.raster_file_name[:-4])
-        raster_res_file = ResourceFile.get(resource=self.composite_resource,
-                                           file=self.raster_file_name, folder=raster_aggr_path)
-        self.assertEqual(raster_res_file.has_logical_file, True)
-        raster_aggr = raster_res_file.logical_file
-        # remove raster aggregation - this should make the two raster files part of the child
-        # fileset aggregation
-        raster_aggr.remove_aggregation()
-        self.assertEqual(GeoRasterLogicalFile.objects.count(), 0)
-        # child fileset aggregation should have three resource files
-        self.assertEqual(child_fs_aggr.files.count(), 3)
-        # parent fileset aggregation - no change
-        self.assertEqual(parent_fs_aggr.files.count(), 1)
-
-        self.composite_resource.delete()
-
-    def test_auto_update_temporal_coverage_from_children_1(self):
-        """Here we are testing fileset level temporal coverage auto update when
-        a contained aggregation temporal coverage gets created as part of that aggregation creation
-        provided the fileset aggregation has no temporal coverage prior to the child aggregation
-        creation
-        """
-        self._create_fileset_aggregation()
-        self.assertEqual(FileSetLogicalFile.objects.count(), 1)
-        fs_aggr = FileSetLogicalFile.objects.first()
-        # fileset aggregation should not have any temporal coverage at this point
-        self.assertEqual(fs_aggr.metadata.temporal_coverage, None)
-        fs_aggr_path = fs_aggr.aggregation_name
-        self.assertEqual(NetCDFLogicalFile.objects.count(), 0)
-        # upload a netcdf file to the new_folder - folder that represents the above fileset
-        # aggregation
-        self.add_files_to_resource(files_to_add=[self.netcdf_file], upload_folder=fs_aggr_path)
-        # netcdf child aggregation should have been created
-        self.assertEqual(NetCDFLogicalFile.objects.count(), 1)
-        nc_aggr = NetCDFLogicalFile.objects.first()
-        self.assertTrue(nc_aggr.has_parent)
-        # netcdf aggregation should have temporal coverage
-        self.assertNotEqual(nc_aggr.metadata.temporal_coverage, None)
-
-        # fileset aggregation should now have temporal coverage
-        self.assertNotEqual(fs_aggr.metadata.temporal_coverage, None)
-        # temporal coverage of the fileset aggregation should match with that of the contained
-        # netcdf aggregation
-        for temp_date in ('start', 'end'):
-            self.assertEqual(fs_aggr.metadata.temporal_coverage.value[temp_date],
-                             nc_aggr.metadata.temporal_coverage.value[temp_date])
-        self.composite_resource.delete()
-
-    def test_auto_update_temporal_coverage_from_children_2(self):
-        """Here we are testing fileset level temporal coverage auto update does not happen when
-        a contained aggregation temporal coverage gets created as part of that aggregation creation
-        provided the fileset aggregation has temporal coverage prior to the child aggregation
-        creation
-        """
-        self._create_fileset_aggregation()
-        self.assertEqual(FileSetLogicalFile.objects.count(), 1)
-        fs_aggr = FileSetLogicalFile.objects.first()
-        # fileset aggregation should not have any temporal coverage at this point
-        self.assertEqual(fs_aggr.metadata.temporal_coverage, None)
-        # create temporal coverage for file set
-        value_dict = {'name': 'Name for period coverage', 'start': '1/1/2018', 'end': '12/12/2018'}
-        fs_aggr.metadata.create_element('coverage', type='period', value=value_dict)
-        # fileset aggregation should temporal coverage at this point
-        self.assertNotEqual(fs_aggr.metadata.temporal_coverage, None)
-        fs_aggr_path = fs_aggr.aggregation_name
-        self.assertEqual(NetCDFLogicalFile.objects.count(), 0)
-        # upload a netcdf file to the new_folder - folder that represents the above fileset
-        # aggregation
-        self.add_files_to_resource(files_to_add=[self.netcdf_file], upload_folder=fs_aggr_path)
-        # netcdf child aggregation should have been created
-        self.assertEqual(NetCDFLogicalFile.objects.count(), 1)
-        nc_aggr = NetCDFLogicalFile.objects.first()
-        self.assertTrue(nc_aggr.has_parent)
-        # netcdf aggregation should have temporal coverage
-        self.assertNotEqual(nc_aggr.metadata.temporal_coverage, None)
-
-        # temporal coverage of the fileset aggregation should NOT match with that of the contained
-        # netcdf aggregation
-        for temp_date in ('start', 'end'):
-            self.assertNotEqual(fs_aggr.metadata.temporal_coverage.value[temp_date],
-                                nc_aggr.metadata.temporal_coverage.value[temp_date])
-        self.composite_resource.delete()
-
-    def test_auto_update_spatial_coverage_from_children_1(self):
-        """Here we are testing fileset level spatial coverage auto update when
-        a contained aggregation spatial coverage gets created as part of that aggregation creation
-        provided the fileset aggregation has no spatial coverage prior to the child aggregation
-        creation
-        """
-        self._create_fileset_aggregation()
-        self.assertEqual(FileSetLogicalFile.objects.count(), 1)
-        fs_aggr = FileSetLogicalFile.objects.first()
-        # fileset aggregation should not have any spatial coverage at this point
-        self.assertEqual(fs_aggr.metadata.spatial_coverage, None)
-        fs_aggr_path = fs_aggr.aggregation_name
-        self.assertEqual(GeoRasterLogicalFile.objects.count(), 0)
-        # upload a raster tif file to the new_folder - folder that represents the above fileset
-        # aggregation
-        self.add_files_to_resource(files_to_add=[self.raster_file], upload_folder=fs_aggr_path)
-        # raster child aggregation should have been created
-        self.assertEqual(GeoRasterLogicalFile.objects.count(), 1)
-        raster_aggr = GeoRasterLogicalFile.objects.first()
-        self.assertTrue(raster_aggr.has_parent)
-        # raster aggregation should have spatial coverage
-        self.assertNotEqual(raster_aggr.metadata.spatial_coverage, None)
-
-        # fileset aggregation should now have spatial coverage
-        self.assertNotEqual(fs_aggr.metadata.spatial_coverage, None)
-        # spatial coverage of the fileset aggregation should match with that of the contained
-        # raster aggregation
-        for limit in ('northlimit', 'eastlimit', 'southlimit', 'westlimit'):
-            self.assertEqual(fs_aggr.metadata.spatial_coverage.value[limit],
-                             raster_aggr.metadata.spatial_coverage.value[limit])
-        self.composite_resource.delete()
-
-    def test_auto_update_spatial_coverage_from_children_2(self):
-        """Here we are testing fileset level spatial coverage auto update does not happen
-        when a 2nd child aggregation is created with spatial coverage - since auto update has
-        already set fileset spatial coverage when the 1st child aggregation is created"""
-
-        self._create_fileset_aggregation()
-        self.assertEqual(FileSetLogicalFile.objects.count(), 1)
-        fs_aggr = FileSetLogicalFile.objects.first()
-        fs_aggr_path = fs_aggr.aggregation_name
-        # fileset aggregation should not have any spatial coverage at this point
-        self.assertEqual(fs_aggr.metadata.spatial_coverage, None)
-        self.assertEqual(GeoRasterLogicalFile.objects.count(), 0)
-        # upload a raster tif file to the new_folder - folder that represents the above fileset
-        # aggregation
-        self.add_files_to_resource(files_to_add=[self.raster_file], upload_folder=fs_aggr_path)
-        self.assertEqual(GeoRasterLogicalFile.objects.count(), 1)
-        raster_aggr = GeoRasterLogicalFile.objects.first()
-        self.assertTrue(raster_aggr.has_parent)
-        # raster aggregation should have spatial coverage
-        self.assertNotEqual(raster_aggr.metadata.spatial_coverage, None)
-
-        # update fileset aggregation spatial coverage from contained raster aggregation
-        # fs_aggr.update_spatial_coverage()
-        # fileset aggregation should now have spatial coverage
-        self.assertNotEqual(fs_aggr.metadata.spatial_coverage, None)
-        self.assertEqual(fs_aggr.metadata.spatial_coverage.value['northlimit'], 42.0500269597691)
-        self.assertEqual(fs_aggr.metadata.spatial_coverage.value['eastlimit'], -111.57773718106195)
-        self.assertEqual(fs_aggr.metadata.spatial_coverage.value['southlimit'], 41.98722286029891)
-        self.assertEqual(fs_aggr.metadata.spatial_coverage.value['westlimit'], -111.69756293084055)
-
-        # upload a nc file to the new_folder - folder that represents the above fileset
-        # aggregation
-        self.add_files_to_resource(files_to_add=[self.netcdf_file], upload_folder=fs_aggr_path)
-        self.assertEqual(NetCDFLogicalFile.objects.count(), 1)
-        nc_aggr = NetCDFLogicalFile.objects.first()
-        self.assertTrue(nc_aggr.has_parent)
-        # nc aggregation should have spatial coverage
-        self.assertNotEqual(nc_aggr.metadata.spatial_coverage, None)
-
-        # test that fileset aggregation spatial coverage didn't get updated as a result of nc
-        # aggregation creation.
-        for limit in ('northlimit', 'eastlimit', 'southlimit', 'westlimit'):
-            self.assertEqual(fs_aggr.metadata.spatial_coverage.value[limit],
-                             raster_aggr.metadata.spatial_coverage.value[limit])
-
-        self.composite_resource.delete()
-
-    def test_update_spatial_coverage_from_children(self):
-        """Here we are testing fileset level spatial coverage update using the spatial data from the
-        contained (children) aggregations - two child aggregations"""
-
-        self._create_fileset_aggregation()
-        self.assertEqual(FileSetLogicalFile.objects.count(), 1)
-        fs_aggr = FileSetLogicalFile.objects.first()
-        fs_aggr_path = fs_aggr.aggregation_name
-        # fileset aggregation should not have any spatial coverage at this point
-        self.assertEqual(fs_aggr.metadata.spatial_coverage, None)
-        self.assertEqual(GeoRasterLogicalFile.objects.count(), 0)
-        # upload a raster tif file to the new_folder - folder that represents the above fileset
-        # aggregation
-        self.add_files_to_resource(files_to_add=[self.raster_file], upload_folder=fs_aggr_path)
-        self.assertEqual(GeoRasterLogicalFile.objects.count(), 1)
-        raster_aggr = GeoRasterLogicalFile.objects.first()
-        self.assertTrue(raster_aggr.has_parent)
-        # raster aggregation should have spatial coverage
-        self.assertNotEqual(raster_aggr.metadata.spatial_coverage, None)
-        # fileset aggregation should have spatial coverage at this point due to auto update
-        self.assertNotEqual(fs_aggr.metadata.spatial_coverage, None)
-
-        # fileset aggregation should now have spatial coverage
-        self.assertNotEqual(fs_aggr.metadata.spatial_coverage, None)
-        self.assertEqual(fs_aggr.metadata.spatial_coverage.value['northlimit'], 42.0500269597691)
-        self.assertEqual(fs_aggr.metadata.spatial_coverage.value['eastlimit'], -111.57773718106195)
-        self.assertEqual(fs_aggr.metadata.spatial_coverage.value['southlimit'], 41.98722286029891)
-        self.assertEqual(fs_aggr.metadata.spatial_coverage.value['westlimit'], -111.69756293084055)
-
-        # upload a nc file to the new_folder - folder that represents the above fileset
-        # aggregation
-        self.add_files_to_resource(files_to_add=[self.netcdf_file], upload_folder=fs_aggr_path)
-        self.assertEqual(NetCDFLogicalFile.objects.count(), 1)
-        nc_aggr = NetCDFLogicalFile.objects.first()
-        self.assertTrue(nc_aggr.has_parent)
-        # nc aggregation should have spatial coverage
-        self.assertNotEqual(nc_aggr.metadata.spatial_coverage, None)
-
-        # update fileset aggregation spatial coverage from the contained 2 aggregations
-        fs_aggr.update_spatial_coverage()
-        # test fileset aggregation spatial coverage data
-        self.assertEqual(fs_aggr.metadata.spatial_coverage.value['northlimit'], 42.0500269597691)
-        self.assertEqual(fs_aggr.metadata.spatial_coverage.value['eastlimit'], -111.505940368)
-        self.assertEqual(fs_aggr.metadata.spatial_coverage.value['southlimit'], 41.8639080745)
-        self.assertEqual(fs_aggr.metadata.spatial_coverage.value['westlimit'], -111.69756293084055)
-
-        self.composite_resource.delete()
-
-    def test_delete_aggregation_coverage(self):
-        """Here we are testing deleting of temporal and spatial coverage for a file set aggregation
-        """
-
-        self._create_fileset_aggregation()
-        fs_aggr = FileSetLogicalFile.objects.first()
-
-        # test deleting spatial coverage
-        self.assertEqual(fs_aggr.metadata.spatial_coverage, None)
-        value_dict = {'east': '56.45678', 'north': '12.6789', 'units': 'Decimal degree'}
-        fs_aggr.metadata.create_element('coverage', type='point', value=value_dict)
-        self.assertTrue(fs_aggr.metadata.is_dirty)
-        fs_aggr.metadata.is_dirty = False
-        fs_aggr.metadata.save()
-        self.assertNotEqual(fs_aggr.metadata.spatial_coverage, None)
-        fs_aggr.metadata.delete_element('coverage', fs_aggr.metadata.spatial_coverage.id)
-        self.assertEqual(fs_aggr.metadata.spatial_coverage, None)
-        self.assertTrue(fs_aggr.metadata.is_dirty)
-
-        # test deleting temporal coverage
-        self.assertEqual(fs_aggr.metadata.temporal_coverage, None)
-        value_dict = {'name': 'Name for period coverage', 'start': '1/1/2000', 'end': '12/12/2012'}
-        fs_aggr.metadata.create_element('coverage', type='period', value=value_dict)
-        self.assertNotEqual(fs_aggr.metadata.temporal_coverage, None)
-        self.assertTrue(fs_aggr.metadata.is_dirty)
-        fs_aggr.metadata.is_dirty = False
-        fs_aggr.metadata.save()
-        fs_aggr.metadata.delete_element('coverage', fs_aggr.metadata.temporal_coverage.id)
-        self.assertEqual(fs_aggr.metadata.temporal_coverage, None)
-        self.assertTrue(fs_aggr.metadata.is_dirty)
-
-        self.composite_resource.delete()
-
-    def _create_fileset_aggregation(self):
-        self.create_composite_resource()
-        new_folder = 'fileset_folder'
-        ResourceFile.create_folder(self.composite_resource, new_folder)
-        # add the the txt file to the resource at the above folder
-        self.add_file_to_resource(file_to_add=self.generic_file, upload_folder=new_folder)
-
-        # set folder to fileset logical file type (aggregation)
-        FileSetLogicalFile.set_file_type(self.composite_resource, self.user, folder_path=new_folder)
-
-    def _create_nested_fileset_aggregations(self):
-        self.create_composite_resource()
-        parent_fs_folder = 'parent_fileset_folder'
-        ResourceFile.create_folder(self.composite_resource, parent_fs_folder)
-        # add the the txt file to the resource at the above folder
-        self.add_file_to_resource(file_to_add=self.generic_file, upload_folder=parent_fs_folder)
-        # there should be one resource file
-        self.assertEqual(self.composite_resource.files.all().count(), 1)
-        res_file = self.composite_resource.files.first()
-        # check that the resource file is not part of an aggregation
-        self.assertEqual(res_file.has_logical_file, False)
-        self.assertEqual(FileSetLogicalFile.objects.count(), 0)
-        # set folder to fileset logical file type (aggregation)
-        FileSetLogicalFile.set_file_type(self.composite_resource, self.user,
-                                         folder_path=parent_fs_folder)
-        res_file = self.composite_resource.files.first()
-        self.assertEqual(res_file.logical_file_type_name, self.logical_file_type_name)
-        # There should be one fileset aggregation associated with one resource file
-        self.assertEqual(FileSetLogicalFile.objects.count(), 1)
-        fs_aggregation = FileSetLogicalFile.objects.first()
-        self.assertEqual(fs_aggregation.files.count(), 1)
-
-        # create a folder inside fileset folder - new_folder
-        child_fs_folder = '{}/child_fileset_folder'.format(parent_fs_folder)
-        ResourceFile.create_folder(self.composite_resource, child_fs_folder)
-        # add the the json file to the resource at the above sub folder
-        self.add_file_to_resource(file_to_add=self.json_file, upload_folder=child_fs_folder)
-        # there should be two resource files
-        self.assertEqual(self.composite_resource.files.all().count(), 2)
-
-        # set child folder to fileset logical file type (aggregation)
-        FileSetLogicalFile.set_file_type(self.composite_resource, self.user,
-                                         folder_path=child_fs_folder)
-        # There should be two fileset aggregations
-        self.assertEqual(FileSetLogicalFile.objects.count(), 2)
-        json_res_file = ResourceFile.get(resource=self.composite_resource,
-                                         file=self.json_file_name, folder=child_fs_folder)
-        # the json file in the child folder should be part of a new fileset aggregation
-        self.assertEqual(json_res_file.has_logical_file, True)
-        self.assertEqual(json_res_file.file_folder, child_fs_folder)
-        child_fs_aggr = json_res_file.logical_file
-        self.assertEqual(child_fs_aggr.files.count(), 1)
-        self.assertEqual(child_fs_aggr.files.first().file_name, self.json_file_name)
-
-        txt_res_file = ResourceFile.get(resource=self.composite_resource,
-                                        file=self.generic_file_name, folder=parent_fs_folder)
-        # the txt file in the parent folder should be part of a different fileset aggregation
-        self.assertEqual(txt_res_file.has_logical_file, True)
-        self.assertEqual(txt_res_file.file_folder, parent_fs_folder)
-        parent_fs_aggr = txt_res_file.logical_file
-        self.assertEqual(parent_fs_aggr.files.count(), 1)
-        self.assertEqual(parent_fs_aggr.files.first().file_name, self.generic_file_name)
-=======
 from django.test import TransactionTestCase
 from django.contrib.auth.models import Group
 
@@ -2790,5 +1440,4 @@
         self.assertEqual(txt_res_file.file_folder, parent_fs_folder)
         parent_fs_aggr = txt_res_file.logical_file
         self.assertEqual(parent_fs_aggr.files.count(), 1)
-        self.assertEqual(parent_fs_aggr.files.first().file_name, self.generic_file_name)
->>>>>>> a0e92696
+        self.assertEqual(parent_fs_aggr.files.first().file_name, self.generic_file_name)