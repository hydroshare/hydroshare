<<<<<<< HEAD
import os

from django.test import TransactionTestCase
from django.db import IntegrityError
from django.contrib.auth.models import Group
from django.core.exceptions import ValidationError

from rest_framework.exceptions import ValidationError as DRF_ValidationError

from hs_core.testing import MockIRODSTestCaseMixin
from hs_core import hydroshare
from hs_core.models import Coverage, ResourceFile
from hs_core.views.utils import move_or_rename_file_or_folder

from hs_file_types.models import GeoRasterLogicalFile, GeoRasterFileMetaData, GenericLogicalFile
from hs_file_types.models.base import METADATA_FILE_ENDSWITH, RESMAP_FILE_ENDSWITH
from .utils import assert_raster_file_type_metadata, CompositeResourceTestMixin, \
    get_path_with_no_file_extension
from hs_geo_raster_resource.models import OriginalCoverage, CellInformation, BandInformation


class RasterFileTypeTest(MockIRODSTestCaseMixin, TransactionTestCase,
                         CompositeResourceTestMixin):
    def setUp(self):
        super(RasterFileTypeTest, self).setUp()
        self.group, _ = Group.objects.get_or_create(name='Hydroshare Author')
        self.user = hydroshare.create_account(
            'user1@nowhere.com',
            username='user1',
            first_name='Creator_FirstName',
            last_name='Creator_LastName',
            superuser=False,
            groups=[self.group]
        )

        self.res_title = 'Testing Raster File Type'

        # data files to use for testing
        self.logan_tif_1_file_name = 'logan1.tif'
        self.logan_tif_2_file_name = 'logan2.tif'
        self.logan_vrt_file_name = 'logan.vrt'
        self.logan_tif_1_file = 'hs_file_types/tests/{}'.format(self.logan_tif_1_file_name)
        self.logan_tif_2_file = 'hs_file_types/tests/{}'.format(self.logan_tif_2_file_name)
        self.logan_vrt_file = 'hs_file_types/tests/{}'.format(self.logan_vrt_file_name)

        self.raster_file_name = 'small_logan.tif'
        self.raster_zip_file_name = 'logan_vrt_small.zip'
        self.invalid_raster_file_name = 'raster_tif_invalid.tif'
        self.invalid_raster_zip_file_name = 'bad_small_vrt.zip'
        self.raster_file = 'hs_file_types/tests/{}'.format(self.raster_file_name)
        self.raster_zip_file = 'hs_file_types/tests/{}'.format(self.raster_zip_file_name)
        self.invalid_raster_file = 'hs_file_types/tests/{}'.format(self.invalid_raster_file_name)
        self.invalid_raster_zip_file = 'hs_file_types/tests/{}'.format(
            self.invalid_raster_zip_file_name)

    def test_create_aggregation_from_tif_file_1(self):
        # here we are using a valid raster tif file that exists at the root of the folder
        # hierarchy for setting it to Geo Raster file type which includes metadata extraction
        # a new folder should be created as part of the aggregation creation where the resource
        # files of the aggregation should live
        # location of raster file before aggregation: small_logan.tif
        # location of raster file after aggregation: samll_logan/small_logan.tif

        self.create_composite_resource()
        self.add_file_to_resource(file_to_add=self.raster_file)
        self.assertEqual(self.composite_resource.files.all().count(), 1)
        res_file = self.composite_resource.files.first()

        # check that the resource file is not associated with any logical file
        self.assertEqual(res_file.has_logical_file, False)

        # set the tif file to GeoRasterLogicalFile type
        GeoRasterLogicalFile.set_file_type(self.composite_resource, self.user, res_file.id)

        for res_file in self.composite_resource.files.all():
            print((res_file.short_path))
        self.assertEqual(self.composite_resource.files.all().count(), 2)
        # test extracted raster file type metadata
        assert_raster_file_type_metadata(self, aggr_folder_path=None)

        res_file = self.composite_resource.files.first()
        logical_file = res_file.logical_file
        self.assertTrue(isinstance(logical_file, GeoRasterLogicalFile))
        self.assertTrue(logical_file.metadata, GeoRasterFileMetaData)
        # there should not be any file level keywords at this point
        self.assertEqual(logical_file.metadata.keywords, [])

        self.composite_resource.delete()

    def test_create_aggregation_from_tif_file_2(self):
        # here we are using a valid raster tif file that exists in a folder
        # for setting it to Geo Raster file type - no new
        # folder should be created in this case
        # raster file location before aggregation is created: /raster_aggr/small_logan.tif
        # raster file location after aggregation is created: /raster_aggr/small_logan.tif

        self.create_composite_resource()
        # create a folder to place the tif file before creating an aggregation from the tif file
        new_folder = 'raster_aggr'
        ResourceFile.create_folder(self.composite_resource, new_folder)
        self.add_file_to_resource(file_to_add=self.raster_file, upload_folder=new_folder)
        self.assertEqual(self.composite_resource.files.all().count(), 1)
        res_file = self.composite_resource.files.first()

        # check that the resource file is not associated with any logical file
        self.assertEqual(res_file.has_logical_file, False)

        # set the tif file to GeoRasterLogicalFile type
        GeoRasterLogicalFile.set_file_type(self.composite_resource, self.user, res_file.id)
        self.assertEqual(self.composite_resource.files.all().count(), 2)
        # test extracted raster file type metadata
        assert_raster_file_type_metadata(self, aggr_folder_path=new_folder)

        res_file = self.composite_resource.files.first()
        logical_file = res_file.logical_file
        self.assertTrue(isinstance(logical_file, GeoRasterLogicalFile))
        self.assertTrue(logical_file.metadata, GeoRasterFileMetaData)
        # there should not be any file level keywords at this point
        self.assertEqual(logical_file.metadata.keywords, [])

        self.composite_resource.delete()

    def test_create_aggregation_from_tif_file_3(self):
        # here we are using a valid raster tif file that exists in a folder
        # for setting it to Geo Raster file type. The same folder contains another file
        # that is not going to be part of the raster aggregation
        # location raster file before aggregation is created: /my_folder/small_logan.tif
        # location of another file before aggregation is created: /my_folder/raster_tif_invalid.tif
        # location of raster file after aggregation is created:
        # /my_folder/small_logan.tif
        # location of another file after aggregation is created: /my_folder/raster_tif_invalid.tif

        self.create_composite_resource()
        # create a folder to place the tif file before creating an aggregation from the tif file
        new_folder = 'my_folder'
        ResourceFile.create_folder(self.composite_resource, new_folder)
        self.add_file_to_resource(file_to_add=self.raster_file, upload_folder=new_folder)
        self.assertEqual(self.composite_resource.files.all().count(), 1)
        res_file = self.composite_resource.files.first()

        # check that the resource file is not associated with any logical file
        self.assertEqual(res_file.has_logical_file, False)

        # add another file to the same folder
        self.add_file_to_resource(file_to_add=self.invalid_raster_file, upload_folder=new_folder)
        self.assertEqual(self.composite_resource.files.all().count(), 2)

        # set the tif file to GeoRasterLogicalFile type
        GeoRasterLogicalFile.set_file_type(self.composite_resource, self.user, res_file.id)
        self.assertEqual(self.composite_resource.files.all().count(), 3)

        # test logical file/aggregation
        self.assertEqual(len(self.composite_resource.logical_files), 1)
        logical_file = self.composite_resource.logical_files[0]
        self.assertEqual(logical_file.files.count(), 2)
        base_tif_file_name, _ = os.path.splitext(self.raster_file_name)
        expected_file_folder = new_folder
        for res_file in logical_file.files.all():
            self.assertEqual(res_file.file_folder, expected_file_folder)
        self.assertTrue(isinstance(logical_file, GeoRasterLogicalFile))
        self.assertTrue(logical_file.metadata, GeoRasterFileMetaData)

        # test the location of the file that's not part of the raster aggregation
        other_res_file = None
        for res_file in self.composite_resource.files.all():
            if not res_file.has_logical_file:
                other_res_file = res_file
                break
        self.assertEqual(other_res_file.file_folder, new_folder)

        self.composite_resource.delete()

    def test_create_aggregation_from_tif_file_4(self):
        # here we are using a valid raster tif file that exists in a folder
        # for setting it to Geo Raster file type. The same folder contains another folder
        # a new folder should be created in this case to represent the raster aggregation
        # location raster file before aggregation is created: /my_folder/small_logan.tif
        # location of another file before aggregation is created: /my_folder/another_folder
        # location of raster file after aggregation is created:
        # /my_folder/small_logan/small_logan.tif

        self.create_composite_resource()
        # create a folder to place the tif file before creating an aggregation from the tif file
        new_folder = 'my_folder'
        ResourceFile.create_folder(self.composite_resource, new_folder)
        another_folder = '{}/another_folder'.format(new_folder)
        ResourceFile.create_folder(self.composite_resource, another_folder)
        self.add_file_to_resource(file_to_add=self.raster_file, upload_folder=new_folder)
        self.assertEqual(self.composite_resource.files.all().count(), 1)
        res_file = self.composite_resource.files.first()

        # check that the resource file is not associated with any logical file
        self.assertEqual(res_file.has_logical_file, False)

        # set the tif file to GeoRasterLogicalFile type
        GeoRasterLogicalFile.set_file_type(self.composite_resource, self.user, res_file.id)
        self.assertEqual(self.composite_resource.files.all().count(), 2)

        # test logical file/aggregation
        self.assertEqual(len(self.composite_resource.logical_files), 1)
        logical_file = self.composite_resource.logical_files[0]
        self.assertEqual(logical_file.files.count(), 2)
        base_tif_file_name, _ = os.path.splitext(self.raster_file_name)
        expected_file_folder = '{}'.format(new_folder)
        for res_file in logical_file.files.all():
            self.assertEqual(res_file.file_folder, expected_file_folder)
        self.assertTrue(isinstance(logical_file, GeoRasterLogicalFile))
        self.assertTrue(logical_file.metadata, GeoRasterFileMetaData)

        self.composite_resource.delete()

    def test_create_aggregation_from_zip_file_1(self):
        # here we are using a valid raster zip file that exist at the root of the folder hierarchy
        # for setting it to Geo Raster file type which includes metadata extraction
        # a new folder should be created in this case where the extracted files that are part of
        # the aggregation should exist
        # location of the zip file before aggregation: logan_vrt_small.zip
        # location of the tif file after aggregation: logan_vrt_small/small_logan.tif
        # location of the zip file after after aggregation: zip file should not exist

        self.create_composite_resource()
        self.add_file_to_resource(file_to_add=self.raster_zip_file)

        self.assertEqual(self.composite_resource.files.all().count(), 1)
        res_file = self.composite_resource.files.first()

        # check that the resource file is not associated with any logical file
        self.assertEqual(res_file.has_logical_file, False)

        # check that the resource file is not associated with any logical file
        # self.assertEqual(res_file.has_logical_file, False)
        # set the zip file to GeoRasterFile type
        GeoRasterLogicalFile.set_file_type(self.composite_resource, self.user, res_file.id)

        # test aggregation
        base_file_name, _ = os.path.splitext(res_file.file_name)
        self._test_aggregation_from_zip_file(aggr_folder_path=None)

        self.composite_resource.delete()

    def test_create_aggregation_from_zip_file_2(self):
        # here we are using a valid raster zip file that exist in a folder
        # for setting it to Geo Raster file type which includes metadata extraction
        # no new folder should be created in this case
        # location of the raster file before aggregation: raster-aggr/small_logan.tif
        # location of the raster file after aggregation: raster-aggr/small_logan.tif

        self.create_composite_resource()
        # create a folder to place the zip file before creating an aggregation from the zip file
        new_folder = 'raster_aggr'
        ResourceFile.create_folder(self.composite_resource, new_folder)
        self.add_file_to_resource(file_to_add=self.raster_zip_file, upload_folder=new_folder)

        self.assertEqual(self.composite_resource.files.all().count(), 1)
        res_file = self.composite_resource.files.first()

        # check that the resource file is not associated with any logical file
        self.assertEqual(res_file.has_logical_file, False)

        # check that the resource file is not associated with any logical file
        # self.assertEqual(res_file.has_logical_file, False)
        # set the zip file to GeoRasterFile type
        GeoRasterLogicalFile.set_file_type(self.composite_resource, self.user, res_file.id)

        # test aggregation
        self._test_aggregation_from_zip_file(aggr_folder_path=new_folder)

        self.composite_resource.delete()

    def test_create_aggregation_from_multiple_tif_with_vrt(self):
        """Here we are testing when there are multiple tif files along with a vrt file at the same
        directory location, using one of the tif files to create an aggregation, should result in a
        new aggregation that contains all the tif files and the vrt file"""

        self.create_composite_resource()
        self.add_file_to_resource(file_to_add=self.logan_tif_1_file)
        self.add_file_to_resource(file_to_add=self.logan_tif_2_file)
        res_file_tif = self.composite_resource.files.first()
        self.add_file_to_resource(file_to_add=self.logan_vrt_file)

        self.assertEqual(self.composite_resource.files.all().count(), 3)

        # check that the resource file is not associated with any logical file
        self.assertEqual(res_file_tif.has_logical_file, False)

        self.assertEqual(GeoRasterLogicalFile.objects.count(), 0)
        # set the tif file to GeoRasterFile type
        GeoRasterLogicalFile.set_file_type(self.composite_resource, self.user, res_file_tif.id)

        # test aggregation
        self.assertEqual(GeoRasterLogicalFile.objects.count(), 1)
        for res_file in self.composite_resource.files.all():
            self.assertEqual(res_file.has_logical_file, True)

        self.composite_resource.delete()

    def test_create_aggregation_from_multiple_tif_without_vrt(self):
        """Here we are testing when there are multiple tif files and no vrt file at the same
        directory location, using one of the tif files to create an aggregation, should result in a
        new aggregation that contains only the selected tif """

        self.create_composite_resource()
        self.add_file_to_resource(file_to_add=self.logan_tif_1_file)
        res_file_tif = self.composite_resource.files.first()
        self.add_file_to_resource(file_to_add=self.logan_tif_2_file)

        self.assertEqual(self.composite_resource.files.all().count(), 2)

        # check that the resource file is not associated with any logical file
        self.assertEqual(res_file_tif.has_logical_file, False)

        self.assertEqual(GeoRasterLogicalFile.objects.count(), 0)
        # set the tif file to GeoRasterFile type
        GeoRasterLogicalFile.set_file_type(self.composite_resource, self.user, res_file_tif.id)

        # test aggregation
        self.assertEqual(GeoRasterLogicalFile.objects.count(), 1)
        self.assertEqual(res_file_tif.file_name, self.logan_tif_1_file_name)
        for res_file in self.composite_resource.files.all():
            if res_file_tif.file_name == res_file.file_name or res_file.extension.lower() == '.vrt':
                self.assertEqual(res_file.has_logical_file, True)
            else:
                self.assertEqual(res_file.has_logical_file, False)

        self.composite_resource.delete()

    def test_create_aggregation_with_missing_tif_with_vrt(self):
        """Here we are testing when there is a vrt file, selecting a tif file from the same
        location for creating aggregation will fail if all tif files referenced in vrt file does
        not exist at that location """

        self.create_composite_resource()
        self.add_file_to_resource(file_to_add=self.logan_tif_1_file)
        res_file_tif = self.composite_resource.files.first()
        self.add_file_to_resource(file_to_add=self.logan_vrt_file)

        self.assertEqual(self.composite_resource.files.all().count(), 2)

        # check that the resource file is not associated with any logical file
        self.assertEqual(res_file_tif.has_logical_file, False)

        self.assertEqual(GeoRasterLogicalFile.objects.count(), 0)
        # set the tif file to GeoRasterFile type should raise exception
        with self.assertRaises(ValidationError):
            GeoRasterLogicalFile.set_file_type(self.composite_resource, self.user, res_file_tif.id)

        # test aggregation
        self.assertEqual(GeoRasterLogicalFile.objects.count(), 0)

        self.composite_resource.delete()

    def test_create_aggregation_with_extra_tif_with_vrt(self):
        """Here we are testing when there is a vrt file, selecting a tif file from the same
        location for creating aggregation will fail if there is an extra tif file
        at the same location that is no referenced in the vrt file """

        self.create_composite_resource()
        self.add_file_to_resource(file_to_add=self.logan_tif_1_file)
        res_file_tif = self.composite_resource.files.first()
        self.add_file_to_resource(file_to_add=self.logan_tif_2_file)
        # add the extra tif file
        self.add_file_to_resource(file_to_add=self.raster_file)
        self.add_file_to_resource(file_to_add=self.logan_vrt_file)

        self.assertEqual(self.composite_resource.files.all().count(), 4)

        # check that the resource file is not associated with any logical file
        self.assertEqual(res_file_tif.has_logical_file, False)

        self.assertEqual(GeoRasterLogicalFile.objects.count(), 0)
        # set the tif file to GeoRasterFile type should raise exception
        with self.assertRaises(ValidationError):
            GeoRasterLogicalFile.set_file_type(self.composite_resource, self.user, res_file_tif.id)

        # test aggregation
        self.assertEqual(GeoRasterLogicalFile.objects.count(), 0)

        self.composite_resource.delete()

    def test_set_file_type_to_geo_raster_invalid_file_1(self):
        # here we are using an invalid raster tif file for setting it
        # to Geo Raster file type which should fail

        self.create_composite_resource()
        self.add_file_to_resource(file_to_add=self.invalid_raster_file)
        self._test_invalid_file()

        self.composite_resource.delete()

    def test_set_file_type_to_geo_raster_invalid_file_2(self):
        # here we are using a raster tif file for setting it
        # to Geo Raster file type which already been previously set to this file type - should fail

        self.create_composite_resource()
        self.add_file_to_resource(file_to_add=self.raster_file)

        self.assertEqual(self.composite_resource.files.all().count(), 1)
        res_file = self.composite_resource.files.first()

        # check that the resource file is not associated with any logical file
        self.assertEqual(res_file.has_logical_file, False)

        # set tif file to GeoRasterFileType
        GeoRasterLogicalFile.set_file_type(self.composite_resource, self.user, res_file.id)

        # check that the resource file is associated with a logical file
        res_file = hydroshare.utils.get_resource_files_by_extension(
            self.composite_resource, '.tif')[0]
        self.assertEqual(res_file.has_logical_file, True)
        self.assertEqual(res_file.logical_file_type_name, "GeoRasterLogicalFile")

        # trying to set this tif file again to geo raster file type should raise
        # ValidationError
        with self.assertRaises(ValidationError):
            GeoRasterLogicalFile.set_file_type(self.composite_resource, self.user, res_file.id)

        self.composite_resource.delete()

    def test_set_file_type_to_geo_raster_invalid_file_3(self):
        # here we are using an invalid raster zip file for setting it
        # to Geo Raster file type - should fail

        self.create_composite_resource()
        self.add_file_to_resource(file_to_add=self.invalid_raster_zip_file)

        self._test_invalid_file()
        self.composite_resource.delete()

    def test_metadata_CRUD(self):
        # this is test metadata related to GeoRasterLogicalFile

        self.create_composite_resource()
        self.add_file_to_resource(file_to_add=self.raster_file)

        self.assertEqual(self.composite_resource.files.all().count(), 1)
        res_file = self.composite_resource.files.first()
        # extract metadata by setting to geo raster file type
        GeoRasterLogicalFile.set_file_type(self.composite_resource, self.user, res_file.id)
        res_file = self.composite_resource.files.first()

        # test that we can update raster specific metadata at the file level

        # test that we can update dataset_name of the logical file object
        logical_file = res_file.logical_file
        self.assertEqual(logical_file.dataset_name, 'small_logan')
        logical_file.dataset_name = "big_logan"
        logical_file.save()
        logical_file = res_file.logical_file
        self.assertEqual(logical_file.dataset_name, 'big_logan')

        # delete default original coverage metadata
        self.assertNotEqual(logical_file.metadata.originalCoverage, None)
        logical_file.metadata.originalCoverage.delete()

        # create new original coverage metadata with meaningful value
        value = {"northlimit": 12, "projection": "transverse_mercator", "units": "meter",
                 "southlimit": 10,
                 "eastlimit": 23, "westlimit": 2}
        logical_file.metadata.create_element('originalcoverage', value=value)

        self.assertEqual(logical_file.metadata.originalCoverage.value, value)

        # multiple original coverage elements are not allowed - should raise exception
        with self.assertRaises(IntegrityError):
            logical_file.metadata.create_element('originalcoverage', value=value)

        # delete default cell information element
        self.assertNotEqual(logical_file.metadata.cellInformation, None)
        logical_file.metadata.cellInformation.delete()

        # create new cell information metadata with meaningful value
        logical_file.metadata.create_element('cellinformation', name='cellinfo',
                                             cellDataType='Float32',
                                             rows=1660, columns=985, cellSizeXValue=30.0,
                                             cellSizeYValue=30.0,
                                             )

        cell_info = logical_file.metadata.cellInformation
        self.assertEqual(cell_info.rows, 1660)
        self.assertEqual(cell_info.columns, 985)
        self.assertEqual(cell_info.cellSizeXValue, 30.0)
        self.assertEqual(cell_info.cellSizeYValue, 30.0)
        self.assertEqual(cell_info.cellDataType, 'Float32')
        # multiple cell Information elements are not allowed - should raise exception
        with self.assertRaises(IntegrityError):
            logical_file.metadata.create_element('cellinformation', name='cellinfo',
                                                 cellDataType='Float32',
                                                 rows=1660, columns=985,
                                                 cellSizeXValue=30.0, cellSizeYValue=30.0,
                                                 )
        # delete default band information element
        self.assertNotEqual(logical_file.metadata.bandInformations, None)
        logical_file.metadata.bandInformations.first().delete()

        # create band information element with meaningful value
        logical_file.metadata.create_element('bandinformation', name='bandinfo',
                                             variableName='diginal elevation',
                                             variableUnit='meter',
                                             method='this is method',
                                             comment='this is comment',
                                             maximumValue=1000, minimumValue=0,
                                             noDataValue=-9999)

        band_info = logical_file.metadata.bandInformations.first()
        self.assertEqual(band_info.name, 'bandinfo')
        self.assertEqual(band_info.variableName, 'diginal elevation')
        self.assertEqual(band_info.variableUnit, 'meter')
        self.assertEqual(band_info.method, 'this is method')
        self.assertEqual(band_info.comment, 'this is comment')
        self.assertEqual(band_info.maximumValue, '1000')
        self.assertEqual(band_info.minimumValue, '0')
        self.assertEqual(band_info.noDataValue, '-9999')

        # multiple band information elements are allowed
        logical_file.metadata.create_element('bandinformation', name='bandinfo',
                                             variableName='diginal elevation2',
                                             variableUnit='meter',
                                             method='this is method',
                                             comment='this is comment',
                                             maximumValue=1000, minimumValue=0,
                                             noDataValue=-9999)
        self.assertEqual(logical_file.metadata.bandInformations.all().count(), 2)

        # test metadata delete

        # original coverage deletion is not allowed
        with self.assertRaises(ValidationError):
            logical_file.metadata.delete_element('originalcoverage',
                                                 logical_file.metadata.originalCoverage.id)

        # cell information deletion is not allowed
        with self.assertRaises(ValidationError):
            logical_file.metadata.delete_element('cellinformation',
                                                 logical_file.metadata.cellInformation.id)

        # band information deletion is not allowed
        with self.assertRaises(ValidationError):
            logical_file.metadata.delete_element('bandinformation',
                                                 logical_file.metadata.bandInformations.first().id)

        # test metadata update

        # update original coverage element
        value_2 = {"northlimit": 12.5, "projection": "transverse_mercator", "units": "meter",
                   "southlimit": 10.5,
                   "eastlimit": 23.5, "westlimit": 2.5}
        logical_file.metadata.update_element('originalcoverage',
                                             logical_file.metadata.originalCoverage.id,
                                             value=value_2)

        self.assertEqual(logical_file.metadata.originalCoverage.value, value_2)

        # update cell info element
        logical_file.metadata.update_element('cellinformation',
                                             logical_file.metadata.cellInformation.id,
                                             name='cellinfo', cellDataType='Double',
                                             rows=166, columns=98,
                                             cellSizeXValue=3.0, cellSizeYValue=3.0,
                                             )

        cell_info = logical_file.metadata.cellInformation
        self.assertEqual(cell_info.rows, 166)
        self.assertEqual(cell_info.columns, 98)
        self.assertEqual(cell_info.cellSizeXValue, 3.0)
        self.assertEqual(cell_info.cellSizeYValue, 3.0)
        self.assertEqual(cell_info.cellDataType, 'Double')

        # update band info element
        logical_file.metadata.update_element('bandinformation',
                                             logical_file.metadata.bandInformations.first().id,
                                             name='bandinfo',
                                             variableName='precipitation',
                                             variableUnit='mm/h',
                                             method='this is method2',
                                             comment='this is comment2',
                                             maximumValue=1001, minimumValue=1,
                                             noDataValue=-9998
                                             )

        band_info = logical_file.metadata.bandInformations.first()
        self.assertEqual(band_info.name, 'bandinfo')
        self.assertEqual(band_info.variableName, 'precipitation')
        self.assertEqual(band_info.variableUnit, 'mm/h')
        self.assertEqual(band_info.method, 'this is method2')
        self.assertEqual(band_info.comment, 'this is comment2')
        self.assertEqual(band_info.maximumValue, '1001')
        self.assertEqual(band_info.minimumValue, '1')
        self.assertEqual(band_info.noDataValue, '-9998')

        # test extra_metadata for the logical file
        # there should be no key/value metadata at this point
        self.assertEqual(logical_file.metadata.extra_metadata, {})

        # create key/vale metadata
        logical_file.metadata.extra_metadata = {'key1': 'value 1', 'key2': 'value 2'}
        logical_file.metadata.save()
        self.assertEqual(logical_file.metadata.extra_metadata,
                         {'key1': 'value 1', 'key2': 'value 2'})

        # update key/value metadata
        logical_file.metadata.extra_metadata = {'key1': 'value 1', 'key2': 'value 2',
                                                'key 3': 'value3'}
        logical_file.metadata.save()
        self.assertEqual(logical_file.metadata.extra_metadata,
                         {'key1': 'value 1', 'key2': 'value 2', 'key 3': 'value3'})

        # delete key/value metadata
        logical_file.metadata.extra_metadata = {}
        logical_file.metadata.save()
        self.assertEqual(logical_file.metadata.extra_metadata, {})

        self.composite_resource.delete()

    def test_file_metadata_on_file_delete(self):
        # test that when any file in GeoRasterLogicalFile type is deleted
        # all metadata associated with GeoRasterFileMetaData is deleted
        # test for both .tif and .vrt delete

        # test with deleting of 'tif' file
        self._test_file_metadata_on_file_delete(ext='.tif')
        self.composite_resource.delete()

        # test with deleting of 'vrt' file
        self._test_file_metadata_on_file_delete(ext='.vrt')
        self.composite_resource.delete()

    def test_file_metadata_on_logical_file_delete(self):
        # test that when the GeoRasterFileType is deleted
        # all metadata associated with GeoRasterFileType is deleted

        self.create_composite_resource()
        self.add_file_to_resource(file_to_add=self.raster_file)
        res_file = self.composite_resource.files.first()

        # create raster aggregation using the tif file
        GeoRasterLogicalFile.set_file_type(self.composite_resource, self.user, res_file.id)

        # test that we have one logical file of type GeoRasterLogicalFileType as a result
        # of metadata extraction
        self.assertEqual(GeoRasterLogicalFile.objects.count(), 1)
        self.assertEqual(GeoRasterFileMetaData.objects.count(), 1)

        res_file = self.composite_resource.files.first()
        logical_file = res_file.logical_file
        # test that we have the metadata elements
        # there should be 2 Coverage objects - one at the resource level and
        # the other one at the file type level
        self.assertEqual(Coverage.objects.count(), 2)
        self.assertEqual(self.composite_resource.metadata.coverages.all().count(), 1)
        self.assertEqual(logical_file.metadata.coverages.all().count(), 1)
        self.assertEqual(OriginalCoverage.objects.count(), 1)
        self.assertEqual(CellInformation.objects.count(), 1)
        self.assertEqual(BandInformation.objects.count(), 1)

        # delete the logical file
        logical_file.logical_delete(self.user)
        # test that we have no logical file of type GeoRasterFileType
        self.assertEqual(GeoRasterLogicalFile.objects.count(), 0)
        self.assertEqual(GeoRasterFileMetaData.objects.count(), 0)

        # test that all metadata deleted - with resource coverage should still exist
        self.assertEqual(Coverage.objects.count(), 1)
        self.assertEqual(OriginalCoverage.objects.count(), 0)
        self.assertEqual(CellInformation.objects.count(), 0)
        self.assertEqual(BandInformation.objects.count(), 0)

        self.composite_resource.delete()

    def test_file_metadata_on_resource_delete(self):
        # test that when the composite resource is deleted
        # all metadata associated with GeoRasterFileType is deleted

        self.create_composite_resource()
        self.add_file_to_resource(file_to_add=self.raster_file)
        res_file = self.composite_resource.files.first()

        # create raster aggregation using the tif file
        GeoRasterLogicalFile.set_file_type(self.composite_resource, self.user, res_file.id)

        # test that we have one logical file of type GeoRasterFileType as a result
        # of metadata extraction
        self.assertEqual(GeoRasterLogicalFile.objects.count(), 1)
        self.assertEqual(GeoRasterFileMetaData.objects.count(), 1)

        # test that we have the metadata elements
        # there should be 2 Coverage objects - one at the resource level and
        # the other one at the file type level
        self.assertEqual(Coverage.objects.count(), 2)
        self.assertEqual(OriginalCoverage.objects.count(), 1)
        self.assertEqual(CellInformation.objects.count(), 1)
        self.assertEqual(BandInformation.objects.count(), 1)

        # delete resource
        hydroshare.delete_resource(self.composite_resource.short_id)

        # test that we have no logical file of type GeoRasterFileType
        self.assertEqual(GeoRasterLogicalFile.objects.count(), 0)
        self.assertEqual(GeoRasterFileMetaData.objects.count(), 0)

        # test that all metadata deleted
        self.assertEqual(Coverage.objects.count(), 0)
        self.assertEqual(OriginalCoverage.objects.count(), 0)
        self.assertEqual(CellInformation.objects.count(), 0)
        self.assertEqual(BandInformation.objects.count(), 0)

    def test_logical_file_delete(self):
        # test that when an instance GeoRasterFileType is deleted
        # all files associated with GeoRasterFileType is deleted

        self.create_composite_resource()
        self.add_file_to_resource(file_to_add=self.raster_file)
        res_file = self.composite_resource.files.first()

        # extract metadata from the tif file
        GeoRasterLogicalFile.set_file_type(self.composite_resource, self.user, res_file.id)

        # test that we have one logical file of type GeoRasterFileType as a result
        # of metadata extraction
        self.assertEqual(GeoRasterLogicalFile.objects.count(), 1)
        logical_file = GeoRasterLogicalFile.objects.first()
        self.assertEqual(logical_file.files.all().count(), 2)
        self.assertEqual(self.composite_resource.files.all().count(), 2)
        self.assertEqual(set(self.composite_resource.files.all()),
                         set(logical_file.files.all()))

        # delete the logical file using the custom delete function - logical_delete()
        logical_file.logical_delete(self.user)
        self.assertEqual(self.composite_resource.files.all().count(), 0)

        self.composite_resource.delete()

    def test_remove_aggregation(self):
        # test that when an instance GeoRasterLogicalFile (aggregation) is deleted
        # all files associated with that aggregation is not deleted but the associated metadata
        # is deleted

        self.create_composite_resource()
        self.add_file_to_resource(file_to_add=self.raster_file)
        res_file = self.composite_resource.files.first()

        # set the tif file to GeoRasterLogicalFile (aggregation)
        GeoRasterLogicalFile.set_file_type(self.composite_resource, self.user, res_file.id)

        # test that we have one logical file of type GeoRasterFileType
        self.assertEqual(GeoRasterLogicalFile.objects.count(), 1)
        self.assertEqual(GeoRasterFileMetaData.objects.count(), 1)
        logical_file = GeoRasterLogicalFile.objects.first()
        self.assertEqual(logical_file.files.all().count(), 2)
        self.assertEqual(self.composite_resource.files.all().count(), 2)
        self.assertEqual(set(self.composite_resource.files.all()),
                         set(logical_file.files.all()))

        # delete the aggregation (logical file) object using the remove_aggregation function
        logical_file.remove_aggregation()
        # test there is no GeoRasterLogicalFile object
        self.assertEqual(GeoRasterLogicalFile.objects.count(), 0)
        # test there is no GeoRasterFileMetaData object
        self.assertEqual(GeoRasterFileMetaData.objects.count(), 0)
        # check the files associated with the aggregation not deleted
        self.assertEqual(self.composite_resource.files.all().count(), 2)

        self.composite_resource.delete()

    def test_content_file_delete(self):
        # test that when any file that is part of an instance GeoRasterFileType is deleted
        # all files associated with GeoRasterFileType is deleted

        # test deleting of tif file
        self._content_file_delete('.tif')

        # test deleting of vrt file
        self._content_file_delete('.vrt')

        self.composite_resource.delete()

    def test_aggregation_file_rename(self):
        # test that a file can't renamed for any resource file
        # that's part of the GeoRaster logical file

        self.create_composite_resource()
        self.add_file_to_resource(file_to_add=self.raster_file)
        res_file = self.composite_resource.files.first()

        # create aggregation from the tif file
        GeoRasterLogicalFile.set_file_type(self.composite_resource, self.user, res_file.id)
        # test renaming of files that are associated with aggregation raises exception
        self.assertEqual(self.composite_resource.files.count(), 2)

        for res_file in self.composite_resource.files.all():
            base_file_name, ext = os.path.splitext(res_file.file_name)
            src_path = 'data/contents/{}'.format(res_file.file_name)
            new_file_name = 'some_raster{}'.format(ext)
            self.assertNotEqual(res_file.file_name, new_file_name)
            tgt_path = 'data/contents/{}'.format(new_file_name)
            with self.assertRaises(DRF_ValidationError):
                move_or_rename_file_or_folder(self.user, self.composite_resource.short_id, src_path,
                                              tgt_path)

        self.composite_resource.delete()

    def test_aggregation_file_move(self):
        # test any resource file that's part of the GeoRaster logical file can't be moved

        self.create_composite_resource()
        self.add_file_to_resource(file_to_add=self.raster_file)
        res_file = self.composite_resource.files.first()

        # create the aggregation using the tif file
        GeoRasterLogicalFile.set_file_type(self.composite_resource, self.user, res_file.id)
        # test renaming of files that are associated with raster LFO - which should raise exception
        self.assertEqual(self.composite_resource.files.count(), 2)

        new_folder = 'georaster_aggr'
        ResourceFile.create_folder(self.composite_resource, new_folder)

        # moving any of the resource files to this new folder should raise exception
        tgt_path = 'data/contents/{}'.format(new_folder)
        for res_file in self.composite_resource.files.all():
            with self.assertRaises(DRF_ValidationError):
                src_path = os.path.join('data', 'contents', res_file.short_path)
                move_or_rename_file_or_folder(self.user, self.composite_resource.short_id, src_path,
                                              tgt_path)

        self.composite_resource.delete()

    def test_aggregation_folder_rename(self):
        # test changes to aggregation name, aggregation metadata xml file path, and aggregation
        # resource map xml file path on folder name change

        self.create_composite_resource()
        folder_for_raster = 'raster_folder'
        ResourceFile.create_folder(self.composite_resource, folder_for_raster)
        self.add_file_to_resource(file_to_add=self.raster_file, upload_folder=folder_for_raster)
        res_file = self.composite_resource.files.first()
        base_file_name, ext = os.path.splitext(res_file.file_name)

        # create aggregation from the tif file
        GeoRasterLogicalFile.set_file_type(self.composite_resource, self.user, res_file.id)

        self.assertEqual(self.composite_resource.files.count(), 2)

        for res_file in self.composite_resource.files.all():
            self.assertEqual(res_file.file_folder, folder_for_raster)

        # test aggregation name
        res_file = self.composite_resource.files.first()
        logical_file = res_file.logical_file

        aggregation_name = logical_file.aggregation_name
        # test aggregation xml file paths
        vrt_file_path = get_path_with_no_file_extension(aggregation_name)
        expected_meta_file_path = '{0}{1}'.format(vrt_file_path, METADATA_FILE_ENDSWITH)
        self.assertEqual(logical_file.metadata_short_file_path, expected_meta_file_path)

        expected_map_file_path = '{0}{1}'.format(vrt_file_path, RESMAP_FILE_ENDSWITH)
        self.assertEqual(logical_file.map_short_file_path, expected_map_file_path)

        # test renaming folder
        src_path = 'data/contents/{}'.format(folder_for_raster)
        tgt_path = 'data/contents/{}_1'.format(folder_for_raster)
        move_or_rename_file_or_folder(self.user, self.composite_resource.short_id, src_path,
                                      tgt_path)

        for res_file in self.composite_resource.files.all():
            self.assertEqual(res_file.file_folder, '{}_1'.format(folder_for_raster))

        # test aggregation name update
        res_file = self.composite_resource.files.first()
        logical_file = res_file.logical_file
        self.assertNotEqual(logical_file.aggregation_name, aggregation_name)
        aggregation_name = logical_file.aggregation_name

        # test aggregation xml file paths
        vrt_file_path = get_path_with_no_file_extension(aggregation_name)
        expected_meta_file_path = '{0}{1}'.format(vrt_file_path, METADATA_FILE_ENDSWITH)
        self.assertEqual(logical_file.metadata_short_file_path, expected_meta_file_path)

        expected_map_file_path = '{0}{1}'.format(vrt_file_path, RESMAP_FILE_ENDSWITH)
        self.assertEqual(logical_file.map_short_file_path, expected_map_file_path)

        self.composite_resource.delete()

    def test_aggregation_parent_folder_rename(self):
        # test changes to aggregation name, aggregation metadata xml file path, and aggregation
        # resource map xml file path on aggregation folder parent folder name change

        self.create_composite_resource()
        folder_for_raster = 'raster_folder'
        ResourceFile.create_folder(self.composite_resource, folder_for_raster)
        self.add_file_to_resource(file_to_add=self.raster_file, upload_folder=folder_for_raster)
        res_file = self.composite_resource.files.first()
        base_file_name, ext = os.path.splitext(res_file.file_name)

        # create aggregation from the tif file
        GeoRasterLogicalFile.set_file_type(self.composite_resource, self.user, res_file.id)
        # test renaming of files that are associated with aggregation raises exception
        self.assertEqual(self.composite_resource.files.count(), 2)

        for res_file in self.composite_resource.files.all():
            self.assertEqual(res_file.file_folder, folder_for_raster)

        # test aggregation name
        res_file = self.composite_resource.files.first()
        logical_file = res_file.logical_file

        aggregation_name = logical_file.aggregation_name
        # test aggregation xml file paths
        # test aggregation xml file paths
        vrt_file_path = get_path_with_no_file_extension(aggregation_name)
        expected_meta_file_path = '{0}{1}'.format(vrt_file_path, METADATA_FILE_ENDSWITH)
        self.assertEqual(logical_file.metadata_short_file_path, expected_meta_file_path)

        expected_map_file_path = '{0}{1}'.format(vrt_file_path, RESMAP_FILE_ENDSWITH)
        self.assertEqual(logical_file.map_short_file_path, expected_map_file_path)

        # create a folder to be the parent folder of the aggregation folder
        parent_folder = 'parent_folder'
        ResourceFile.create_folder(self.composite_resource, parent_folder)
        # move the aggregation folder to the parent folder
        src_path = 'data/contents/{}'.format(folder_for_raster)
        tgt_path = 'data/contents/{0}/{1}'.format(parent_folder, folder_for_raster)

        move_or_rename_file_or_folder(self.user, self.composite_resource.short_id, src_path,
                                      tgt_path)

        file_folder = '{}/{}'.format(parent_folder, folder_for_raster)
        for res_file in self.composite_resource.files.all():
            self.assertEqual(res_file.file_folder, file_folder)

        # renaming parent folder
        parent_folder_rename = 'parent_folder_1'
        src_path = 'data/contents/{}'.format(parent_folder)
        tgt_path = 'data/contents/{}'.format(parent_folder_rename)
        move_or_rename_file_or_folder(self.user, self.composite_resource.short_id, src_path,
                                      tgt_path)

        file_folder = '{}/{}'.format(parent_folder_rename, folder_for_raster)
        for res_file in self.composite_resource.files.all():
            self.assertEqual(res_file.file_folder, file_folder)

        # test aggregation name after folder rename
        res_file = self.composite_resource.files.first()
        logical_file = res_file.logical_file
        self.assertNotEqual(logical_file.aggregation_name, aggregation_name)
        aggregation_name = logical_file.aggregation_name
        # test aggregation xml file paths after folder rename
        vrt_file_path = get_path_with_no_file_extension(aggregation_name)
        expected_meta_file_path = '{0}{1}'.format(vrt_file_path, METADATA_FILE_ENDSWITH)

        self.assertEqual(logical_file.metadata_short_file_path, expected_meta_file_path)
        expected_map_file_path = '{0}{1}'.format(vrt_file_path, RESMAP_FILE_ENDSWITH)

        self.assertEqual(logical_file.map_short_file_path, expected_map_file_path)

        self.composite_resource.delete()

    def test_aggregation_folder_move(self):
        # test changes to aggregation name, aggregation metadata xml file path, and aggregation
        # resource map xml file path on aggregation folder move

        self.create_composite_resource()
        folder_for_raster = 'raster_folder'
        ResourceFile.create_folder(self.composite_resource, folder_for_raster)
        self.add_file_to_resource(file_to_add=self.raster_file, upload_folder=folder_for_raster)
        res_file = self.composite_resource.files.first()

        # create aggregation from the tif file
        GeoRasterLogicalFile.set_file_type(self.composite_resource, self.user, res_file.id)

        self.assertEqual(self.composite_resource.files.count(), 2)

        for res_file in self.composite_resource.files.all():
            self.assertEqual(res_file.file_folder, folder_for_raster)
        res_file = self.composite_resource.files.first()
        logical_file = res_file.logical_file
        aggregation_name = logical_file.aggregation_name
        metadata_short_file_path = logical_file.metadata_short_file_path
        map_short_file_path = logical_file.map_short_file_path
        # create a folder to move the aggregation folder there
        parent_folder = 'parent_folder'
        ResourceFile.create_folder(self.composite_resource, parent_folder)
        # move the aggregation folder to the parent folder
        src_path = 'data/contents/{}'.format(folder_for_raster)
        tgt_path = 'data/contents/{0}/{1}'.format(parent_folder, folder_for_raster)

        move_or_rename_file_or_folder(self.user, self.composite_resource.short_id, src_path,
                                      tgt_path)

        file_folder = '{0}/{1}'.format(parent_folder, folder_for_raster)
        for res_file in self.composite_resource.files.all():
            self.assertEqual(res_file.file_folder, file_folder)

        # test aggregation name update
        res_file = self.composite_resource.files.first()
        logical_file = res_file.logical_file
        self.assertNotEqual(logical_file.aggregation_name, aggregation_name)

        # test aggregation xml file paths
        self.assertNotEqual(logical_file.metadata_short_file_path, metadata_short_file_path)
        self.assertNotEqual(logical_file.map_short_file_path, map_short_file_path)

        self.composite_resource.delete()

    def _test_file_metadata_on_file_delete(self, ext):

        self.create_composite_resource()
        self.add_file_to_resource(file_to_add=self.raster_file)
        res_file = self.composite_resource.files.first()
        self.assertEqual(Coverage.objects.count(), 0)
        # extract metadata from the tif file
        GeoRasterLogicalFile.set_file_type(self.composite_resource, self.user, res_file.id)
        self.assertEqual(Coverage.objects.count(), 2)
        # test that we have one logical file of type GeoRasterLogicalFile Type
        self.assertEqual(GeoRasterLogicalFile.objects.count(), 1)
        self.assertEqual(GeoRasterFileMetaData.objects.count(), 1)

        res_file = self.composite_resource.files.first()
        logical_file = res_file.logical_file
        # there should be 1 coverage element of type spatial for the raster aggregation
        self.assertEqual(logical_file.metadata.coverages.all().count(), 1)
        self.assertEqual(logical_file.metadata.temporal_coverage, None)
        self.assertNotEqual(logical_file.metadata.spatial_coverage, None)
        self.assertNotEqual(logical_file.metadata.originalCoverage, None)
        self.assertNotEqual(logical_file.metadata.cellInformation, None)
        self.assertNotEqual(logical_file.metadata.bandInformations, None)

        # there should be 1 coverage for the resource
        self.assertEqual(self.composite_resource.metadata.coverages.all().count(), 1)
        # there should be 2 coverage objects - one at the resource level
        # and the other one at the file type level
        self.assertEqual(Coverage.objects.count(), 2)
        self.assertEqual(OriginalCoverage.objects.count(), 1)
        self.assertEqual(CellInformation.objects.count(), 1)
        self.assertEqual(BandInformation.objects.count(), 1)

        # delete content file specified by extension (ext parameter)
        res_file_tif = hydroshare.utils.get_resource_files_by_extension(
            self.composite_resource, ext)[0]
        hydroshare.delete_resource_file(self.composite_resource.short_id,
                                        res_file_tif.id,
                                        self.user)
        # test that we don't have logical file of type GeoRasterFileType
        self.assertEqual(GeoRasterLogicalFile.objects.count(), 0)
        self.assertEqual(GeoRasterFileMetaData.objects.count(), 0)

        # test that all metadata deleted - with one coverage element at the resource level should
        # still exist
        self.assertEqual(Coverage.objects.count(), 1)
        self.assertEqual(OriginalCoverage.objects.count(), 0)
        self.assertEqual(CellInformation.objects.count(), 0)
        self.assertEqual(BandInformation.objects.count(), 0)

    def _content_file_delete(self, ext):
        # test that when any file that is part of an instance GeoRasterFileType is deleted
        # all files associated with GeoRasterFileType is deleted

        self.create_composite_resource()
        self.add_file_to_resource(file_to_add=self.raster_file)
        res_file = self.composite_resource.files.first()

        # extract metadata from the tif file
        GeoRasterLogicalFile.set_file_type(self.composite_resource, self.user, res_file.id)
        self.assertEqual(self.composite_resource.files.all().count(), 2)
        self.assertEqual(GeoRasterLogicalFile.objects.count(), 1)

        # delete the content file specified by the ext (file extension param)
        res_file_tif = hydroshare.utils.get_resource_files_by_extension(
            self.composite_resource, ext)[0]
        hydroshare.delete_resource_file(self.composite_resource.short_id,
                                        res_file_tif.id,
                                        self.user)

        self.assertEqual(self.composite_resource.files.all().count(), 0)
        self.assertEqual(GeoRasterLogicalFile.objects.count(), 0)

    def _test_invalid_file(self):
        self.assertEqual(self.composite_resource.files.all().count(), 1)
        res_file = self.composite_resource.files.first()

        # check that the resource file is not associated with any logical file
        self.assertEqual(res_file.has_logical_file, False)

        # trying to set this invalid tif file to geo raster file type should raise
        # ValidationError
        with self.assertRaises(ValidationError):
            GeoRasterLogicalFile.set_file_type(self.composite_resource, self.user, res_file.id)

        # test that the invalid file did not get deleted
        self.assertEqual(self.composite_resource.files.all().count(), 1)

        # check that the resource file is not associated with generic logical file
        self.assertEqual(res_file.has_logical_file, False)

    def _test_aggregation_from_zip_file(self, aggr_folder_path):
        # test the resource now has 4 files (one vrt file and 2 tif files) and the original zip file
        self.assertEqual(self.composite_resource.files.all().count(), 4)
        tif_files = hydroshare.utils.get_resource_files_by_extension(
            self.composite_resource, '.tif')
        self.assertEqual(len(tif_files), 2)
        vrt_files = hydroshare.utils.get_resource_files_by_extension(
            self.composite_resource, '.vrt')
        self.assertEqual(len(vrt_files), 1)

        # check that the logicalfile is associated with 3 files
        self.assertEqual(GeoRasterLogicalFile.objects.count(), 1)
        logical_file = GeoRasterLogicalFile.objects.first()
        res_file = self.composite_resource.files.first()
        expected_dataset_name, _ = os.path.splitext(res_file.file_name)

        self.assertEqual(logical_file.dataset_name, expected_dataset_name)
        self.assertEqual(logical_file.has_metadata, True)
        self.assertEqual(logical_file.files.all().count(), 3)
        self.assertEqual((self.composite_resource.files.count() - logical_file.files.count()), 1)

        # check that files in a folder
        if aggr_folder_path:
            for res_file in self.composite_resource.files.all():
                self.assertEqual(res_file.file_folder, aggr_folder_path)

        # check that there is no GenericLogicalFile object
        self.assertEqual(GenericLogicalFile.objects.count(), 0)

        # test that size property of the logical file is equal to sun of size of all files
        # that are part of the logical file
        self.assertEqual(logical_file.size, sum([f.size for f in logical_file.files.all()]))

        # test extracted metadata for the file type
        # geo raster file type should have all the metadata elements
        self.assertEqual(logical_file.metadata.has_all_required_elements(), True)

        # there should be 1 coverage element - box type
        self.assertNotEqual(logical_file.metadata.spatial_coverage, None)
        self.assertEqual(logical_file.metadata.spatial_coverage.type, 'box')

        box_coverage = logical_file.metadata.spatial_coverage
        self.assertEqual(box_coverage.value['projection'], 'WGS 84 EPSG:4326')
        self.assertEqual(box_coverage.value['units'], 'Decimal degrees')
        self.assertEqual(box_coverage.value['northlimit'], 42.050028785767275)
        self.assertEqual(box_coverage.value['eastlimit'], -111.5773750264389)
        self.assertEqual(box_coverage.value['southlimit'], 41.98745777902698)
        self.assertEqual(box_coverage.value['westlimit'], -111.65768822411239)

        # testing extended metadata element: original coverage
        ori_coverage = logical_file.metadata.originalCoverage
        self.assertNotEqual(ori_coverage, None)
        self.assertEqual(ori_coverage.value['northlimit'], 4655492.446916306)
        self.assertEqual(ori_coverage.value['eastlimit'], 452174.01909127034)
        self.assertEqual(ori_coverage.value['southlimit'], 4648592.446916306)
        self.assertEqual(ori_coverage.value['westlimit'], 445574.01909127034)
        self.assertEqual(ori_coverage.value['units'], 'meter')
        self.assertEqual(ori_coverage.value['projection'],
                         'NAD83 / UTM zone 12N')

        # testing extended metadata element: cell information
        cell_info = logical_file.metadata.cellInformation
        self.assertEqual(cell_info.rows, 230)
        self.assertEqual(cell_info.columns, 220)
        self.assertEqual(cell_info.cellSizeXValue, 30.0)
        self.assertEqual(cell_info.cellSizeYValue, 30.0)
        self.assertEqual(cell_info.cellDataType, 'Float32')

        # testing extended metadata element: band information
        self.assertEqual(logical_file.metadata.bandInformations.count(), 1)
        band_info = logical_file.metadata.bandInformations.first()
        self.assertEqual(band_info.noDataValue, '-3.40282346639e+38')
        self.assertEqual(band_info.maximumValue, '2880.00708008')
        self.assertEqual(band_info.minimumValue, '2274.95898438')

    def test_main_file(self):
        self.create_composite_resource()
        self.add_file_to_resource(file_to_add=self.raster_file)
        self.assertEqual(self.composite_resource.files.all().count(), 1)
        res_file = self.composite_resource.files.first()
        GeoRasterLogicalFile.set_file_type(self.composite_resource, self.user, res_file.id)

        self.assertEqual(1, GeoRasterLogicalFile.objects.count())
        self.assertEqual(".vrt", GeoRasterLogicalFile.objects.first().get_main_file_type())
        self.assertEqual("small_logan.vrt",
                         GeoRasterLogicalFile.objects.first().get_main_file.file_name)
=======
import os

from django.test import TransactionTestCase
from django.db import IntegrityError
from django.contrib.auth.models import Group
from django.core.exceptions import ValidationError

from rest_framework.exceptions import ValidationError as DRF_ValidationError

from hs_core.testing import MockIRODSTestCaseMixin
from hs_core import hydroshare
from hs_core.models import Coverage, ResourceFile
from hs_core.views.utils import move_or_rename_file_or_folder

from hs_file_types.models import GeoRasterLogicalFile, GeoRasterFileMetaData, GenericLogicalFile
from hs_file_types.models.base import METADATA_FILE_ENDSWITH, RESMAP_FILE_ENDSWITH
from utils import assert_raster_file_type_metadata, CompositeResourceTestMixin, \
    get_path_with_no_file_extension
from hs_geo_raster_resource.models import OriginalCoverage, CellInformation, BandInformation


class RasterFileTypeTest(MockIRODSTestCaseMixin, TransactionTestCase,
                         CompositeResourceTestMixin):
    def setUp(self):
        super(RasterFileTypeTest, self).setUp()
        self.group, _ = Group.objects.get_or_create(name='Hydroshare Author')
        self.user = hydroshare.create_account(
            'user1@nowhere.com',
            username='user1',
            first_name='Creator_FirstName',
            last_name='Creator_LastName',
            superuser=False,
            groups=[self.group]
        )

        self.res_title = 'Testing Raster File Type'

        # data files to use for testing
        self.logan_tif_1_file_name = 'logan1.tif'
        self.logan_tif_2_file_name = 'logan2.tif'
        self.logan_vrt_file_name = 'logan.vrt'
        self.logan_tif_1_file = 'hs_file_types/tests/{}'.format(self.logan_tif_1_file_name)
        self.logan_tif_2_file = 'hs_file_types/tests/{}'.format(self.logan_tif_2_file_name)
        self.logan_vrt_file = 'hs_file_types/tests/{}'.format(self.logan_vrt_file_name)

        self.raster_file_name = 'small_logan.tif'
        self.raster_zip_file_name = 'logan_vrt_small.zip'
        self.invalid_raster_file_name = 'raster_tif_invalid.tif'
        self.invalid_raster_zip_file_name = 'bad_small_vrt.zip'
        self.raster_file = 'hs_file_types/tests/{}'.format(self.raster_file_name)
        self.raster_zip_file = 'hs_file_types/tests/{}'.format(self.raster_zip_file_name)
        self.invalid_raster_file = 'hs_file_types/tests/{}'.format(self.invalid_raster_file_name)
        self.invalid_raster_zip_file = 'hs_file_types/tests/{}'.format(
            self.invalid_raster_zip_file_name)

    def test_create_aggregation_from_tif_file_1(self):
        # here we are using a valid raster tif file that exists at the root of the folder
        # hierarchy for setting it to Geo Raster file type which includes metadata extraction
        # a new folder should be created as part of the aggregation creation where the resource
        # files of the aggregation should live
        # location of raster file before aggregation: small_logan.tif
        # location of raster file after aggregation: samll_logan/small_logan.tif

        self.create_composite_resource()
        self.add_file_to_resource(file_to_add=self.raster_file)
        self.assertEqual(self.composite_resource.files.all().count(), 1)
        res_file = self.composite_resource.files.first()

        # check that the resource file is not associated with any logical file
        self.assertEqual(res_file.has_logical_file, False)

        # set the tif file to GeoRasterLogicalFile type
        GeoRasterLogicalFile.set_file_type(self.composite_resource, self.user, res_file.id)

        for res_file in self.composite_resource.files.all():
            print(res_file.short_path)
        self.assertEqual(self.composite_resource.files.all().count(), 2)
        # test extracted raster file type metadata
        assert_raster_file_type_metadata(self, aggr_folder_path=None)

        res_file = self.composite_resource.files.first()
        logical_file = res_file.logical_file
        self.assertTrue(isinstance(logical_file, GeoRasterLogicalFile))
        self.assertTrue(logical_file.metadata, GeoRasterFileMetaData)
        # there should not be any file level keywords at this point
        self.assertEqual(logical_file.metadata.keywords, [])

        self.composite_resource.delete()

    def test_create_aggregation_from_tif_file_2(self):
        # here we are using a valid raster tif file that exists in a folder
        # for setting it to Geo Raster file type - no new
        # folder should be created in this case
        # raster file location before aggregation is created: /raster_aggr/small_logan.tif
        # raster file location after aggregation is created: /raster_aggr/small_logan.tif

        self.create_composite_resource()
        # create a folder to place the tif file before creating an aggregation from the tif file
        new_folder = 'raster_aggr'
        ResourceFile.create_folder(self.composite_resource, new_folder)
        self.add_file_to_resource(file_to_add=self.raster_file, upload_folder=new_folder)
        self.assertEqual(self.composite_resource.files.all().count(), 1)
        res_file = self.composite_resource.files.first()

        # check that the resource file is not associated with any logical file
        self.assertEqual(res_file.has_logical_file, False)

        # set the tif file to GeoRasterLogicalFile type
        GeoRasterLogicalFile.set_file_type(self.composite_resource, self.user, res_file.id)
        self.assertEqual(self.composite_resource.files.all().count(), 2)
        # test extracted raster file type metadata
        assert_raster_file_type_metadata(self, aggr_folder_path=new_folder)

        res_file = self.composite_resource.files.first()
        logical_file = res_file.logical_file
        self.assertTrue(isinstance(logical_file, GeoRasterLogicalFile))
        self.assertTrue(logical_file.metadata, GeoRasterFileMetaData)
        # there should not be any file level keywords at this point
        self.assertEqual(logical_file.metadata.keywords, [])

        self.composite_resource.delete()

    def test_create_aggregation_from_tif_file_3(self):
        # here we are using a valid raster tif file that exists in a folder
        # for setting it to Geo Raster file type. The same folder contains another file
        # that is not going to be part of the raster aggregation
        # location raster file before aggregation is created: /my_folder/small_logan.tif
        # location of another file before aggregation is created: /my_folder/raster_tif_invalid.tif
        # location of raster file after aggregation is created:
        # /my_folder/small_logan.tif
        # location of another file after aggregation is created: /my_folder/raster_tif_invalid.tif

        self.create_composite_resource()
        # create a folder to place the tif file before creating an aggregation from the tif file
        new_folder = 'my_folder'
        ResourceFile.create_folder(self.composite_resource, new_folder)
        self.add_file_to_resource(file_to_add=self.raster_file, upload_folder=new_folder)
        self.assertEqual(self.composite_resource.files.all().count(), 1)
        res_file = self.composite_resource.files.first()

        # check that the resource file is not associated with any logical file
        self.assertEqual(res_file.has_logical_file, False)

        # add another file to the same folder
        self.add_file_to_resource(file_to_add=self.invalid_raster_file, upload_folder=new_folder)
        self.assertEqual(self.composite_resource.files.all().count(), 2)

        # set the tif file to GeoRasterLogicalFile type
        GeoRasterLogicalFile.set_file_type(self.composite_resource, self.user, res_file.id)
        self.assertEqual(self.composite_resource.files.all().count(), 3)

        # test logical file/aggregation
        self.assertEqual(len(list(self.composite_resource.logical_files)), 1)
        logical_file = list(self.composite_resource.logical_files)[0]
        self.assertEqual(logical_file.files.count(), 2)
        base_tif_file_name, _ = os.path.splitext(self.raster_file_name)
        expected_file_folder = new_folder
        for res_file in logical_file.files.all():
            self.assertEqual(res_file.file_folder, expected_file_folder)
        self.assertTrue(isinstance(logical_file, GeoRasterLogicalFile))
        self.assertTrue(logical_file.metadata, GeoRasterFileMetaData)

        # test the location of the file that's not part of the raster aggregation
        other_res_file = None
        for res_file in self.composite_resource.files.all():
            if not res_file.has_logical_file:
                other_res_file = res_file
                break
        self.assertEqual(other_res_file.file_folder, new_folder)

        self.composite_resource.delete()

    def test_create_aggregation_from_tif_file_4(self):
        # here we are using a valid raster tif file that exists in a folder
        # for setting it to Geo Raster file type. The same folder contains another folder
        # a new folder should be created in this case to represent the raster aggregation
        # location raster file before aggregation is created: /my_folder/small_logan.tif
        # location of another file before aggregation is created: /my_folder/another_folder
        # location of raster file after aggregation is created:
        # /my_folder/small_logan/small_logan.tif

        self.create_composite_resource()
        # create a folder to place the tif file before creating an aggregation from the tif file
        new_folder = 'my_folder'
        ResourceFile.create_folder(self.composite_resource, new_folder)
        another_folder = '{}/another_folder'.format(new_folder)
        ResourceFile.create_folder(self.composite_resource, another_folder)
        self.add_file_to_resource(file_to_add=self.raster_file, upload_folder=new_folder)
        self.assertEqual(self.composite_resource.files.all().count(), 1)
        res_file = self.composite_resource.files.first()

        # check that the resource file is not associated with any logical file
        self.assertEqual(res_file.has_logical_file, False)

        # set the tif file to GeoRasterLogicalFile type
        GeoRasterLogicalFile.set_file_type(self.composite_resource, self.user, res_file.id)
        self.assertEqual(self.composite_resource.files.all().count(), 2)

        # test logical file/aggregation
        self.assertEqual(len(list(self.composite_resource.logical_files)), 1)
        logical_file = list(self.composite_resource.logical_files)[0]
        self.assertEqual(logical_file.files.count(), 2)
        base_tif_file_name, _ = os.path.splitext(self.raster_file_name)
        expected_file_folder = '{}'.format(new_folder)
        for res_file in logical_file.files.all():
            self.assertEqual(res_file.file_folder, expected_file_folder)
        self.assertTrue(isinstance(logical_file, GeoRasterLogicalFile))
        self.assertTrue(logical_file.metadata, GeoRasterFileMetaData)

        self.composite_resource.delete()

    def test_create_aggregation_from_zip_file_1(self):
        # here we are using a valid raster zip file that exist at the root of the folder hierarchy
        # for setting it to Geo Raster file type which includes metadata extraction
        # a new folder should be created in this case where the extracted files that are part of
        # the aggregation should exist
        # location of the zip file before aggregation: logan_vrt_small.zip
        # location of the tif file after aggregation: logan_vrt_small/small_logan.tif
        # location of the zip file after after aggregation: zip file should not exist

        self.create_composite_resource()
        self.add_file_to_resource(file_to_add=self.raster_zip_file)

        self.assertEqual(self.composite_resource.files.all().count(), 1)
        res_file = self.composite_resource.files.first()

        # check that the resource file is not associated with any logical file
        self.assertEqual(res_file.has_logical_file, False)

        # check that the resource file is not associated with any logical file
        # self.assertEqual(res_file.has_logical_file, False)
        # set the zip file to GeoRasterFile type
        GeoRasterLogicalFile.set_file_type(self.composite_resource, self.user, res_file.id)

        # test aggregation
        base_file_name, _ = os.path.splitext(res_file.file_name)
        self._test_aggregation_from_zip_file(aggr_folder_path=None)

        self.composite_resource.delete()

    def test_create_aggregation_from_zip_file_2(self):
        # here we are using a valid raster zip file that exist in a folder
        # for setting it to Geo Raster file type which includes metadata extraction
        # no new folder should be created in this case
        # location of the raster file before aggregation: raster-aggr/small_logan.tif
        # location of the raster file after aggregation: raster-aggr/small_logan.tif

        self.create_composite_resource()
        # create a folder to place the zip file before creating an aggregation from the zip file
        new_folder = 'raster_aggr'
        ResourceFile.create_folder(self.composite_resource, new_folder)
        self.add_file_to_resource(file_to_add=self.raster_zip_file, upload_folder=new_folder)

        self.assertEqual(self.composite_resource.files.all().count(), 1)
        res_file = self.composite_resource.files.first()

        # check that the resource file is not associated with any logical file
        self.assertEqual(res_file.has_logical_file, False)

        # check that the resource file is not associated with any logical file
        # self.assertEqual(res_file.has_logical_file, False)
        # set the zip file to GeoRasterFile type
        GeoRasterLogicalFile.set_file_type(self.composite_resource, self.user, res_file.id)

        # test aggregation
        self._test_aggregation_from_zip_file(aggr_folder_path=new_folder)

        self.composite_resource.delete()

    def test_create_aggregation_from_multiple_tif_with_vrt(self):
        """Here we are testing when there are multiple tif files along with a vrt file at the same
        directory location, using one of the tif files to create an aggregation, should result in a
        new aggregation that contains all the tif files and the vrt file"""

        self.create_composite_resource()
        self.add_file_to_resource(file_to_add=self.logan_tif_1_file)
        self.add_file_to_resource(file_to_add=self.logan_tif_2_file)
        res_file_tif = self.composite_resource.files.first()
        self.add_file_to_resource(file_to_add=self.logan_vrt_file)

        self.assertEqual(self.composite_resource.files.all().count(), 3)

        # check that the resource file is not associated with any logical file
        self.assertEqual(res_file_tif.has_logical_file, False)

        self.assertEqual(GeoRasterLogicalFile.objects.count(), 0)
        # set the tif file to GeoRasterFile type
        GeoRasterLogicalFile.set_file_type(self.composite_resource, self.user, res_file_tif.id)

        # test aggregation
        self.assertEqual(GeoRasterLogicalFile.objects.count(), 1)
        for res_file in self.composite_resource.files.all():
            self.assertEqual(res_file.has_logical_file, True)

        self.composite_resource.delete()

    def test_create_aggregation_from_multiple_tif_without_vrt(self):
        """Here we are testing when there are multiple tif files and no vrt file at the same
        directory location, using one of the tif files to create an aggregation, should result in a
        new aggregation that contains only the selected tif """

        self.create_composite_resource()
        self.add_file_to_resource(file_to_add=self.logan_tif_1_file)
        res_file_tif = self.composite_resource.files.first()
        self.add_file_to_resource(file_to_add=self.logan_tif_2_file)

        self.assertEqual(self.composite_resource.files.all().count(), 2)

        # check that the resource file is not associated with any logical file
        self.assertEqual(res_file_tif.has_logical_file, False)

        self.assertEqual(GeoRasterLogicalFile.objects.count(), 0)
        # set the tif file to GeoRasterFile type
        GeoRasterLogicalFile.set_file_type(self.composite_resource, self.user, res_file_tif.id)

        # test aggregation
        self.assertEqual(GeoRasterLogicalFile.objects.count(), 1)
        self.assertEqual(res_file_tif.file_name, self.logan_tif_1_file_name)
        for res_file in self.composite_resource.files.all():
            if res_file_tif.file_name == res_file.file_name or res_file.extension.lower() == '.vrt':
                self.assertEqual(res_file.has_logical_file, True)
            else:
                self.assertEqual(res_file.has_logical_file, False)

        self.composite_resource.delete()

    def test_create_aggregation_with_missing_tif_with_vrt(self):
        """Here we are testing when there is a vrt file, selecting a tif file from the same
        location for creating aggregation will fail if all tif files referenced in vrt file does
        not exist at that location """

        self.create_composite_resource()
        self.add_file_to_resource(file_to_add=self.logan_tif_1_file)
        res_file_tif = self.composite_resource.files.first()
        self.add_file_to_resource(file_to_add=self.logan_vrt_file)

        self.assertEqual(self.composite_resource.files.all().count(), 2)

        # check that the resource file is not associated with any logical file
        self.assertEqual(res_file_tif.has_logical_file, False)

        self.assertEqual(GeoRasterLogicalFile.objects.count(), 0)
        # set the tif file to GeoRasterFile type should raise exception
        with self.assertRaises(ValidationError):
            GeoRasterLogicalFile.set_file_type(self.composite_resource, self.user, res_file_tif.id)

        # test aggregation
        self.assertEqual(GeoRasterLogicalFile.objects.count(), 0)

        self.composite_resource.delete()

    def test_create_aggregation_with_extra_tif_with_vrt(self):
        """Here we are testing when there is a vrt file, selecting a tif file from the same
        location for creating aggregation will fail if there is an extra tif file
        at the same location that is no referenced in the vrt file """

        self.create_composite_resource()
        self.add_file_to_resource(file_to_add=self.logan_tif_1_file)
        res_file_tif = self.composite_resource.files.first()
        self.add_file_to_resource(file_to_add=self.logan_tif_2_file)
        # add the extra tif file
        self.add_file_to_resource(file_to_add=self.raster_file)
        self.add_file_to_resource(file_to_add=self.logan_vrt_file)

        self.assertEqual(self.composite_resource.files.all().count(), 4)

        # check that the resource file is not associated with any logical file
        self.assertEqual(res_file_tif.has_logical_file, False)

        self.assertEqual(GeoRasterLogicalFile.objects.count(), 0)
        # set the tif file to GeoRasterFile type should raise exception
        with self.assertRaises(ValidationError):
            GeoRasterLogicalFile.set_file_type(self.composite_resource, self.user, res_file_tif.id)

        # test aggregation
        self.assertEqual(GeoRasterLogicalFile.objects.count(), 0)

        self.composite_resource.delete()

    def test_set_file_type_to_geo_raster_invalid_file_1(self):
        # here we are using an invalid raster tif file for setting it
        # to Geo Raster file type which should fail

        self.create_composite_resource()
        self.add_file_to_resource(file_to_add=self.invalid_raster_file)
        self._test_invalid_file()

        self.composite_resource.delete()

    def test_set_file_type_to_geo_raster_invalid_file_2(self):
        # here we are using a raster tif file for setting it
        # to Geo Raster file type which already been previously set to this file type - should fail

        self.create_composite_resource()
        self.add_file_to_resource(file_to_add=self.raster_file)

        self.assertEqual(self.composite_resource.files.all().count(), 1)
        res_file = self.composite_resource.files.first()

        # check that the resource file is not associated with any logical file
        self.assertEqual(res_file.has_logical_file, False)

        # set tif file to GeoRasterFileType
        GeoRasterLogicalFile.set_file_type(self.composite_resource, self.user, res_file.id)

        # check that the resource file is associated with a logical file
        res_file = hydroshare.utils.get_resource_files_by_extension(
            self.composite_resource, '.tif')[0]
        self.assertEqual(res_file.has_logical_file, True)
        self.assertEqual(res_file.logical_file_type_name, "GeoRasterLogicalFile")

        # trying to set this tif file again to geo raster file type should raise
        # ValidationError
        with self.assertRaises(ValidationError):
            GeoRasterLogicalFile.set_file_type(self.composite_resource, self.user, res_file.id)

        self.composite_resource.delete()

    def test_set_file_type_to_geo_raster_invalid_file_3(self):
        # here we are using an invalid raster zip file for setting it
        # to Geo Raster file type - should fail

        self.create_composite_resource()
        self.add_file_to_resource(file_to_add=self.invalid_raster_zip_file)

        self._test_invalid_file()
        self.composite_resource.delete()

    def test_metadata_CRUD(self):
        # this is test metadata related to GeoRasterLogicalFile

        self.create_composite_resource()
        self.add_file_to_resource(file_to_add=self.raster_file)

        self.assertEqual(self.composite_resource.files.all().count(), 1)
        res_file = self.composite_resource.files.first()
        # extract metadata by setting to geo raster file type
        GeoRasterLogicalFile.set_file_type(self.composite_resource, self.user, res_file.id)
        res_file = self.composite_resource.files.first()

        # test that we can update raster specific metadata at the file level

        # test that we can update dataset_name of the logical file object
        logical_file = res_file.logical_file
        self.assertEqual(logical_file.dataset_name, 'small_logan')
        logical_file.dataset_name = "big_logan"
        logical_file.save()
        logical_file = res_file.logical_file
        self.assertEqual(logical_file.dataset_name, 'big_logan')

        # delete default original coverage metadata
        self.assertNotEquals(logical_file.metadata.originalCoverage, None)
        logical_file.metadata.originalCoverage.delete()

        # create new original coverage metadata with meaningful value
        value = {"northlimit": 12, "projection": "transverse_mercator", "units": "meter",
                 "southlimit": 10,
                 "eastlimit": 23, "westlimit": 2}
        logical_file.metadata.create_element('originalcoverage', value=value)

        self.assertEquals(logical_file.metadata.originalCoverage.value, value)

        # multiple original coverage elements are not allowed - should raise exception
        with self.assertRaises(IntegrityError):
            logical_file.metadata.create_element('originalcoverage', value=value)

        # delete default cell information element
        self.assertNotEquals(logical_file.metadata.cellInformation, None)
        logical_file.metadata.cellInformation.delete()

        # create new cell information metadata with meaningful value
        logical_file.metadata.create_element('cellinformation', name='cellinfo',
                                             cellDataType='Float32',
                                             rows=1660, columns=985, cellSizeXValue=30.0,
                                             cellSizeYValue=30.0,
                                             )

        cell_info = logical_file.metadata.cellInformation
        self.assertEquals(cell_info.rows, 1660)
        self.assertEquals(cell_info.columns, 985)
        self.assertEquals(cell_info.cellSizeXValue, 30.0)
        self.assertEquals(cell_info.cellSizeYValue, 30.0)
        self.assertEquals(cell_info.cellDataType, 'Float32')
        # multiple cell Information elements are not allowed - should raise exception
        with self.assertRaises(IntegrityError):
            logical_file.metadata.create_element('cellinformation', name='cellinfo',
                                                 cellDataType='Float32',
                                                 rows=1660, columns=985,
                                                 cellSizeXValue=30.0, cellSizeYValue=30.0,
                                                 )
        # delete default band information element
        self.assertNotEquals(logical_file.metadata.bandInformations, None)
        logical_file.metadata.bandInformations.first().delete()

        # create band information element with meaningful value
        logical_file.metadata.create_element('bandinformation', name='bandinfo',
                                             variableName='diginal elevation',
                                             variableUnit='meter',
                                             method='this is method',
                                             comment='this is comment',
                                             maximumValue=1000, minimumValue=0,
                                             noDataValue=-9999)

        band_info = logical_file.metadata.bandInformations.first()
        self.assertEquals(band_info.name, 'bandinfo')
        self.assertEquals(band_info.variableName, 'diginal elevation')
        self.assertEquals(band_info.variableUnit, 'meter')
        self.assertEquals(band_info.method, 'this is method')
        self.assertEquals(band_info.comment, 'this is comment')
        self.assertEquals(band_info.maximumValue, '1000')
        self.assertEquals(band_info.minimumValue, '0')
        self.assertEquals(band_info.noDataValue, '-9999')

        # multiple band information elements are allowed
        logical_file.metadata.create_element('bandinformation', name='bandinfo',
                                             variableName='diginal elevation2',
                                             variableUnit='meter',
                                             method='this is method',
                                             comment='this is comment',
                                             maximumValue=1000, minimumValue=0,
                                             noDataValue=-9999)
        self.assertEquals(logical_file.metadata.bandInformations.all().count(), 2)

        # test metadata delete

        # original coverage deletion is not allowed
        with self.assertRaises(ValidationError):
            logical_file.metadata.delete_element('originalcoverage',
                                                 logical_file.metadata.originalCoverage.id)

        # cell information deletion is not allowed
        with self.assertRaises(ValidationError):
            logical_file.metadata.delete_element('cellinformation',
                                                 logical_file.metadata.cellInformation.id)

        # band information deletion is not allowed
        with self.assertRaises(ValidationError):
            logical_file.metadata.delete_element('bandinformation',
                                                 logical_file.metadata.bandInformations.first().id)

        # test metadata update

        # update original coverage element
        value_2 = {"northlimit": 12.5, "projection": "transverse_mercator", "units": "meter",
                   "southlimit": 10.5,
                   "eastlimit": 23.5, "westlimit": 2.5}
        logical_file.metadata.update_element('originalcoverage',
                                             logical_file.metadata.originalCoverage.id,
                                             value=value_2)

        self.assertEquals(logical_file.metadata.originalCoverage.value, value_2)

        # update cell info element
        logical_file.metadata.update_element('cellinformation',
                                             logical_file.metadata.cellInformation.id,
                                             name='cellinfo', cellDataType='Double',
                                             rows=166, columns=98,
                                             cellSizeXValue=3.0, cellSizeYValue=3.0,
                                             )

        cell_info = logical_file.metadata.cellInformation
        self.assertEquals(cell_info.rows, 166)
        self.assertEquals(cell_info.columns, 98)
        self.assertEquals(cell_info.cellSizeXValue, 3.0)
        self.assertEquals(cell_info.cellSizeYValue, 3.0)
        self.assertEquals(cell_info.cellDataType, 'Double')

        # update band info element
        logical_file.metadata.update_element('bandinformation',
                                             logical_file.metadata.bandInformations.first().id,
                                             name='bandinfo',
                                             variableName='precipitation',
                                             variableUnit='mm/h',
                                             method='this is method2',
                                             comment='this is comment2',
                                             maximumValue=1001, minimumValue=1,
                                             noDataValue=-9998
                                             )

        band_info = logical_file.metadata.bandInformations.first()
        self.assertEquals(band_info.name, 'bandinfo')
        self.assertEquals(band_info.variableName, 'precipitation')
        self.assertEquals(band_info.variableUnit, 'mm/h')
        self.assertEquals(band_info.method, 'this is method2')
        self.assertEquals(band_info.comment, 'this is comment2')
        self.assertEquals(band_info.maximumValue, '1001')
        self.assertEquals(band_info.minimumValue, '1')
        self.assertEquals(band_info.noDataValue, '-9998')

        # test extra_metadata for the logical file
        # there should be no key/value metadata at this point
        self.assertEqual(logical_file.metadata.extra_metadata, {})

        # create key/vale metadata
        logical_file.metadata.extra_metadata = {'key1': 'value 1', 'key2': 'value 2'}
        logical_file.metadata.save()
        self.assertEqual(logical_file.metadata.extra_metadata,
                         {'key1': 'value 1', 'key2': 'value 2'})

        # update key/value metadata
        logical_file.metadata.extra_metadata = {'key1': 'value 1', 'key2': 'value 2',
                                                'key 3': 'value3'}
        logical_file.metadata.save()
        self.assertEqual(logical_file.metadata.extra_metadata,
                         {'key1': 'value 1', 'key2': 'value 2', 'key 3': 'value3'})

        # delete key/value metadata
        logical_file.metadata.extra_metadata = {}
        logical_file.metadata.save()
        self.assertEqual(logical_file.metadata.extra_metadata, {})

        self.composite_resource.delete()

    def test_file_metadata_on_file_delete(self):
        # test that when any file in GeoRasterLogicalFile type is deleted
        # all metadata associated with GeoRasterFileMetaData is deleted
        # test for both .tif and .vrt delete

        # test with deleting of 'tif' file
        self._test_file_metadata_on_file_delete(ext='.tif')
        self.composite_resource.delete()

        # test with deleting of 'vrt' file
        self._test_file_metadata_on_file_delete(ext='.vrt')
        self.composite_resource.delete()

    def test_file_metadata_on_logical_file_delete(self):
        # test that when the GeoRasterFileType is deleted
        # all metadata associated with GeoRasterFileType is deleted

        self.create_composite_resource()
        self.add_file_to_resource(file_to_add=self.raster_file)
        res_file = self.composite_resource.files.first()

        # create raster aggregation using the tif file
        GeoRasterLogicalFile.set_file_type(self.composite_resource, self.user, res_file.id)

        # test that we have one logical file of type GeoRasterLogicalFileType as a result
        # of metadata extraction
        self.assertEqual(GeoRasterLogicalFile.objects.count(), 1)
        self.assertEqual(GeoRasterFileMetaData.objects.count(), 1)

        res_file = self.composite_resource.files.first()
        logical_file = res_file.logical_file
        # test that we have the metadata elements
        # there should be 2 Coverage objects - one at the resource level and
        # the other one at the file type level
        self.assertEqual(Coverage.objects.count(), 2)
        self.assertEqual(self.composite_resource.metadata.coverages.all().count(), 1)
        self.assertEqual(logical_file.metadata.coverages.all().count(), 1)
        self.assertEqual(OriginalCoverage.objects.count(), 1)
        self.assertEqual(CellInformation.objects.count(), 1)
        self.assertEqual(BandInformation.objects.count(), 1)

        # delete the logical file
        logical_file.logical_delete(self.user)
        # test that we have no logical file of type GeoRasterFileType
        self.assertEqual(GeoRasterLogicalFile.objects.count(), 0)
        self.assertEqual(GeoRasterFileMetaData.objects.count(), 0)

        # test that all metadata deleted - with resource coverage should still exist
        self.assertEqual(Coverage.objects.count(), 1)
        self.assertEqual(OriginalCoverage.objects.count(), 0)
        self.assertEqual(CellInformation.objects.count(), 0)
        self.assertEqual(BandInformation.objects.count(), 0)

        self.composite_resource.delete()

    def test_file_metadata_on_resource_delete(self):
        # test that when the composite resource is deleted
        # all metadata associated with GeoRasterFileType is deleted

        self.create_composite_resource()
        self.add_file_to_resource(file_to_add=self.raster_file)
        res_file = self.composite_resource.files.first()

        # create raster aggregation using the tif file
        GeoRasterLogicalFile.set_file_type(self.composite_resource, self.user, res_file.id)

        # test that we have one logical file of type GeoRasterFileType as a result
        # of metadata extraction
        self.assertEqual(GeoRasterLogicalFile.objects.count(), 1)
        self.assertEqual(GeoRasterFileMetaData.objects.count(), 1)

        # test that we have the metadata elements
        # there should be 2 Coverage objects - one at the resource level and
        # the other one at the file type level
        self.assertEqual(Coverage.objects.count(), 2)
        self.assertEqual(OriginalCoverage.objects.count(), 1)
        self.assertEqual(CellInformation.objects.count(), 1)
        self.assertEqual(BandInformation.objects.count(), 1)

        # delete resource
        hydroshare.delete_resource(self.composite_resource.short_id)

        # test that we have no logical file of type GeoRasterFileType
        self.assertEqual(GeoRasterLogicalFile.objects.count(), 0)
        self.assertEqual(GeoRasterFileMetaData.objects.count(), 0)

        # test that all metadata deleted
        self.assertEqual(Coverage.objects.count(), 0)
        self.assertEqual(OriginalCoverage.objects.count(), 0)
        self.assertEqual(CellInformation.objects.count(), 0)
        self.assertEqual(BandInformation.objects.count(), 0)

    def test_logical_file_delete(self):
        # test that when an instance GeoRasterFileType is deleted
        # all files associated with GeoRasterFileType is deleted

        self.create_composite_resource()
        self.add_file_to_resource(file_to_add=self.raster_file)
        res_file = self.composite_resource.files.first()

        # extract metadata from the tif file
        GeoRasterLogicalFile.set_file_type(self.composite_resource, self.user, res_file.id)

        # test that we have one logical file of type GeoRasterFileType as a result
        # of metadata extraction
        self.assertEqual(GeoRasterLogicalFile.objects.count(), 1)
        logical_file = GeoRasterLogicalFile.objects.first()
        self.assertEqual(logical_file.files.all().count(), 2)
        self.assertEqual(self.composite_resource.files.all().count(), 2)
        self.assertEqual(set(self.composite_resource.files.all()),
                         set(logical_file.files.all()))

        # delete the logical file using the custom delete function - logical_delete()
        logical_file.logical_delete(self.user)
        self.assertEqual(self.composite_resource.files.all().count(), 0)

        self.composite_resource.delete()

    def test_remove_aggregation(self):
        # test that when an instance GeoRasterLogicalFile (aggregation) is deleted
        # all files associated with that aggregation is not deleted but the associated metadata
        # is deleted

        self.create_composite_resource()
        self.add_file_to_resource(file_to_add=self.raster_file)
        res_file = self.composite_resource.files.first()

        # set the tif file to GeoRasterLogicalFile (aggregation)
        GeoRasterLogicalFile.set_file_type(self.composite_resource, self.user, res_file.id)

        # test that we have one logical file of type GeoRasterFileType
        self.assertEqual(GeoRasterLogicalFile.objects.count(), 1)
        self.assertEqual(GeoRasterFileMetaData.objects.count(), 1)
        logical_file = GeoRasterLogicalFile.objects.first()
        self.assertEqual(logical_file.files.all().count(), 2)
        self.assertEqual(self.composite_resource.files.all().count(), 2)
        self.assertEqual(set(self.composite_resource.files.all()),
                         set(logical_file.files.all()))

        # delete the aggregation (logical file) object using the remove_aggregation function
        logical_file.remove_aggregation()
        # test there is no GeoRasterLogicalFile object
        self.assertEqual(GeoRasterLogicalFile.objects.count(), 0)
        # test there is no GeoRasterFileMetaData object
        self.assertEqual(GeoRasterFileMetaData.objects.count(), 0)
        # check the files associated with the aggregation not deleted
        self.assertEqual(self.composite_resource.files.all().count(), 2)

        self.composite_resource.delete()

    def test_content_file_delete(self):
        # test that when any file that is part of an instance GeoRasterFileType is deleted
        # all files associated with GeoRasterFileType is deleted

        # test deleting of tif file
        self._content_file_delete('.tif')

        # test deleting of vrt file
        self._content_file_delete('.vrt')

        self.composite_resource.delete()

    def test_aggregation_file_rename(self):
        # test that a file can't renamed for any resource file
        # that's part of the GeoRaster logical file

        self.create_composite_resource()
        self.add_file_to_resource(file_to_add=self.raster_file)
        res_file = self.composite_resource.files.first()

        # create aggregation from the tif file
        GeoRasterLogicalFile.set_file_type(self.composite_resource, self.user, res_file.id)
        # test renaming of files that are associated with aggregation raises exception
        self.assertEqual(self.composite_resource.files.count(), 2)

        for res_file in self.composite_resource.files.all():
            base_file_name, ext = os.path.splitext(res_file.file_name)
            src_path = 'data/contents/{}'.format(res_file.file_name)
            new_file_name = 'some_raster{}'.format(ext)
            self.assertNotEqual(res_file.file_name, new_file_name)
            tgt_path = 'data/contents/{}'.format(new_file_name)
            with self.assertRaises(DRF_ValidationError):
                move_or_rename_file_or_folder(self.user, self.composite_resource.short_id, src_path,
                                              tgt_path)

        self.composite_resource.delete()

    def test_aggregation_file_move(self):
        # test any resource file that's part of the GeoRaster logical file can't be moved

        self.create_composite_resource()
        self.add_file_to_resource(file_to_add=self.raster_file)
        res_file = self.composite_resource.files.first()

        # create the aggregation using the tif file
        GeoRasterLogicalFile.set_file_type(self.composite_resource, self.user, res_file.id)
        # test renaming of files that are associated with raster LFO - which should raise exception
        self.assertEqual(self.composite_resource.files.count(), 2)

        new_folder = 'georaster_aggr'
        ResourceFile.create_folder(self.composite_resource, new_folder)

        # moving any of the resource files to this new folder should raise exception
        tgt_path = 'data/contents/{}'.format(new_folder)
        for res_file in self.composite_resource.files.all():
            with self.assertRaises(DRF_ValidationError):
                src_path = os.path.join('data', 'contents', res_file.short_path)
                move_or_rename_file_or_folder(self.user, self.composite_resource.short_id, src_path,
                                              tgt_path)

        self.composite_resource.delete()

    def test_aggregation_folder_rename(self):
        # test changes to aggregation name, aggregation metadata xml file path, and aggregation
        # resource map xml file path on folder name change

        self.create_composite_resource()
        folder_for_raster = 'raster_folder'
        ResourceFile.create_folder(self.composite_resource, folder_for_raster)
        self.add_file_to_resource(file_to_add=self.raster_file, upload_folder=folder_for_raster)
        res_file = self.composite_resource.files.first()
        base_file_name, ext = os.path.splitext(res_file.file_name)

        # create aggregation from the tif file
        GeoRasterLogicalFile.set_file_type(self.composite_resource, self.user, res_file.id)

        self.assertEqual(self.composite_resource.files.count(), 2)

        for res_file in self.composite_resource.files.all():
            self.assertEqual(res_file.file_folder, folder_for_raster)

        # test aggregation name
        res_file = self.composite_resource.files.first()
        logical_file = res_file.logical_file

        aggregation_name = logical_file.aggregation_name
        # test aggregation xml file paths
        vrt_file_path = get_path_with_no_file_extension(aggregation_name)
        expected_meta_file_path = '{0}{1}'.format(vrt_file_path, METADATA_FILE_ENDSWITH)
        self.assertEqual(logical_file.metadata_short_file_path, expected_meta_file_path)

        expected_map_file_path = '{0}{1}'.format(vrt_file_path, RESMAP_FILE_ENDSWITH)
        self.assertEqual(logical_file.map_short_file_path, expected_map_file_path)

        # test renaming folder
        src_path = 'data/contents/{}'.format(folder_for_raster)
        tgt_path = 'data/contents/{}_1'.format(folder_for_raster)
        move_or_rename_file_or_folder(self.user, self.composite_resource.short_id, src_path,
                                      tgt_path)

        for res_file in self.composite_resource.files.all():
            self.assertEqual(res_file.file_folder, '{}_1'.format(folder_for_raster))

        # test aggregation name update
        res_file = self.composite_resource.files.first()
        logical_file = res_file.logical_file
        self.assertNotEqual(logical_file.aggregation_name, aggregation_name)
        aggregation_name = logical_file.aggregation_name

        # test aggregation xml file paths
        vrt_file_path = get_path_with_no_file_extension(aggregation_name)
        expected_meta_file_path = '{0}{1}'.format(vrt_file_path, METADATA_FILE_ENDSWITH)
        self.assertEqual(logical_file.metadata_short_file_path, expected_meta_file_path)

        expected_map_file_path = '{0}{1}'.format(vrt_file_path, RESMAP_FILE_ENDSWITH)
        self.assertEqual(logical_file.map_short_file_path, expected_map_file_path)

        self.composite_resource.delete()

    def test_aggregation_parent_folder_rename(self):
        # test changes to aggregation name, aggregation metadata xml file path, and aggregation
        # resource map xml file path on aggregation folder parent folder name change

        self.create_composite_resource()
        folder_for_raster = 'raster_folder'
        ResourceFile.create_folder(self.composite_resource, folder_for_raster)
        self.add_file_to_resource(file_to_add=self.raster_file, upload_folder=folder_for_raster)
        res_file = self.composite_resource.files.first()
        base_file_name, ext = os.path.splitext(res_file.file_name)

        # create aggregation from the tif file
        GeoRasterLogicalFile.set_file_type(self.composite_resource, self.user, res_file.id)
        # test renaming of files that are associated with aggregation raises exception
        self.assertEqual(self.composite_resource.files.count(), 2)

        for res_file in self.composite_resource.files.all():
            self.assertEqual(res_file.file_folder, folder_for_raster)

        # test aggregation name
        res_file = self.composite_resource.files.first()
        logical_file = res_file.logical_file

        aggregation_name = logical_file.aggregation_name
        # test aggregation xml file paths
        # test aggregation xml file paths
        vrt_file_path = get_path_with_no_file_extension(aggregation_name)
        expected_meta_file_path = '{0}{1}'.format(vrt_file_path, METADATA_FILE_ENDSWITH)
        self.assertEqual(logical_file.metadata_short_file_path, expected_meta_file_path)

        expected_map_file_path = '{0}{1}'.format(vrt_file_path, RESMAP_FILE_ENDSWITH)
        self.assertEqual(logical_file.map_short_file_path, expected_map_file_path)

        # create a folder to be the parent folder of the aggregation folder
        parent_folder = 'parent_folder'
        ResourceFile.create_folder(self.composite_resource, parent_folder)
        # move the aggregation folder to the parent folder
        src_path = 'data/contents/{}'.format(folder_for_raster)
        tgt_path = 'data/contents/{0}/{1}'.format(parent_folder, folder_for_raster)

        move_or_rename_file_or_folder(self.user, self.composite_resource.short_id, src_path,
                                      tgt_path)

        file_folder = '{}/{}'.format(parent_folder, folder_for_raster)
        for res_file in self.composite_resource.files.all():
            self.assertEqual(res_file.file_folder, file_folder)

        # renaming parent folder
        parent_folder_rename = 'parent_folder_1'
        src_path = 'data/contents/{}'.format(parent_folder)
        tgt_path = 'data/contents/{}'.format(parent_folder_rename)
        move_or_rename_file_or_folder(self.user, self.composite_resource.short_id, src_path,
                                      tgt_path)

        file_folder = '{}/{}'.format(parent_folder_rename, folder_for_raster)
        for res_file in self.composite_resource.files.all():
            self.assertEqual(res_file.file_folder, file_folder)

        # test aggregation name after folder rename
        res_file = self.composite_resource.files.first()
        logical_file = res_file.logical_file
        self.assertNotEqual(logical_file.aggregation_name, aggregation_name)
        aggregation_name = logical_file.aggregation_name
        # test aggregation xml file paths after folder rename
        vrt_file_path = get_path_with_no_file_extension(aggregation_name)
        expected_meta_file_path = '{0}{1}'.format(vrt_file_path, METADATA_FILE_ENDSWITH)

        self.assertEqual(logical_file.metadata_short_file_path, expected_meta_file_path)
        expected_map_file_path = '{0}{1}'.format(vrt_file_path, RESMAP_FILE_ENDSWITH)

        self.assertEqual(logical_file.map_short_file_path, expected_map_file_path)

        self.composite_resource.delete()

    def test_aggregation_folder_move(self):
        # test changes to aggregation name, aggregation metadata xml file path, and aggregation
        # resource map xml file path on aggregation folder move

        self.create_composite_resource()
        folder_for_raster = 'raster_folder'
        ResourceFile.create_folder(self.composite_resource, folder_for_raster)
        self.add_file_to_resource(file_to_add=self.raster_file, upload_folder=folder_for_raster)
        res_file = self.composite_resource.files.first()

        # create aggregation from the tif file
        GeoRasterLogicalFile.set_file_type(self.composite_resource, self.user, res_file.id)

        self.assertEqual(self.composite_resource.files.count(), 2)

        for res_file in self.composite_resource.files.all():
            self.assertEqual(res_file.file_folder, folder_for_raster)
        res_file = self.composite_resource.files.first()
        logical_file = res_file.logical_file
        aggregation_name = logical_file.aggregation_name
        metadata_short_file_path = logical_file.metadata_short_file_path
        map_short_file_path = logical_file.map_short_file_path
        # create a folder to move the aggregation folder there
        parent_folder = 'parent_folder'
        ResourceFile.create_folder(self.composite_resource, parent_folder)
        # move the aggregation folder to the parent folder
        src_path = 'data/contents/{}'.format(folder_for_raster)
        tgt_path = 'data/contents/{0}/{1}'.format(parent_folder, folder_for_raster)

        move_or_rename_file_or_folder(self.user, self.composite_resource.short_id, src_path,
                                      tgt_path)

        file_folder = '{0}/{1}'.format(parent_folder, folder_for_raster)
        for res_file in self.composite_resource.files.all():
            self.assertEqual(res_file.file_folder, file_folder)

        # test aggregation name update
        res_file = self.composite_resource.files.first()
        logical_file = res_file.logical_file
        self.assertNotEqual(logical_file.aggregation_name, aggregation_name)

        # test aggregation xml file paths
        self.assertNotEqual(logical_file.metadata_short_file_path, metadata_short_file_path)
        self.assertNotEqual(logical_file.map_short_file_path, map_short_file_path)

        self.composite_resource.delete()

    def _test_file_metadata_on_file_delete(self, ext):

        self.create_composite_resource()
        self.add_file_to_resource(file_to_add=self.raster_file)
        res_file = self.composite_resource.files.first()
        self.assertEqual(Coverage.objects.count(), 0)
        # extract metadata from the tif file
        GeoRasterLogicalFile.set_file_type(self.composite_resource, self.user, res_file.id)
        self.assertEqual(Coverage.objects.count(), 2)
        # test that we have one logical file of type GeoRasterLogicalFile Type
        self.assertEqual(GeoRasterLogicalFile.objects.count(), 1)
        self.assertEqual(GeoRasterFileMetaData.objects.count(), 1)

        res_file = self.composite_resource.files.first()
        logical_file = res_file.logical_file
        # there should be 1 coverage element of type spatial for the raster aggregation
        self.assertEqual(logical_file.metadata.coverages.all().count(), 1)
        self.assertEqual(logical_file.metadata.temporal_coverage, None)
        self.assertNotEqual(logical_file.metadata.spatial_coverage, None)
        self.assertNotEqual(logical_file.metadata.originalCoverage, None)
        self.assertNotEqual(logical_file.metadata.cellInformation, None)
        self.assertNotEqual(logical_file.metadata.bandInformations, None)

        # there should be 1 coverage for the resource
        self.assertEqual(self.composite_resource.metadata.coverages.all().count(), 1)
        # there should be 2 coverage objects - one at the resource level
        # and the other one at the file type level
        self.assertEqual(Coverage.objects.count(), 2)
        self.assertEqual(OriginalCoverage.objects.count(), 1)
        self.assertEqual(CellInformation.objects.count(), 1)
        self.assertEqual(BandInformation.objects.count(), 1)

        # delete content file specified by extension (ext parameter)
        res_file_tif = hydroshare.utils.get_resource_files_by_extension(
            self.composite_resource, ext)[0]
        hydroshare.delete_resource_file(self.composite_resource.short_id,
                                        res_file_tif.id,
                                        self.user)
        # test that we don't have logical file of type GeoRasterFileType
        self.assertEqual(GeoRasterLogicalFile.objects.count(), 0)
        self.assertEqual(GeoRasterFileMetaData.objects.count(), 0)

        # test that all metadata deleted - with one coverage element at the resource level should
        # still exist
        self.assertEqual(Coverage.objects.count(), 1)
        self.assertEqual(OriginalCoverage.objects.count(), 0)
        self.assertEqual(CellInformation.objects.count(), 0)
        self.assertEqual(BandInformation.objects.count(), 0)

    def _content_file_delete(self, ext):
        # test that when any file that is part of an instance GeoRasterFileType is deleted
        # all files associated with GeoRasterFileType is deleted

        self.create_composite_resource()
        self.add_file_to_resource(file_to_add=self.raster_file)
        res_file = self.composite_resource.files.first()

        # extract metadata from the tif file
        GeoRasterLogicalFile.set_file_type(self.composite_resource, self.user, res_file.id)
        self.assertEqual(self.composite_resource.files.all().count(), 2)
        self.assertEqual(GeoRasterLogicalFile.objects.count(), 1)

        # delete the content file specified by the ext (file extension param)
        res_file_tif = hydroshare.utils.get_resource_files_by_extension(
            self.composite_resource, ext)[0]
        hydroshare.delete_resource_file(self.composite_resource.short_id,
                                        res_file_tif.id,
                                        self.user)

        self.assertEqual(self.composite_resource.files.all().count(), 0)
        self.assertEqual(GeoRasterLogicalFile.objects.count(), 0)

    def _test_invalid_file(self):
        self.assertEqual(self.composite_resource.files.all().count(), 1)
        res_file = self.composite_resource.files.first()

        # check that the resource file is not associated with any logical file
        self.assertEqual(res_file.has_logical_file, False)

        # trying to set this invalid tif file to geo raster file type should raise
        # ValidationError
        with self.assertRaises(ValidationError):
            GeoRasterLogicalFile.set_file_type(self.composite_resource, self.user, res_file.id)

        # test that the invalid file did not get deleted
        self.assertEqual(self.composite_resource.files.all().count(), 1)

        # check that the resource file is not associated with generic logical file
        self.assertEqual(res_file.has_logical_file, False)

    def _test_aggregation_from_zip_file(self, aggr_folder_path):
        # test the resource now has 4 files (one vrt file and 2 tif files) and the original zip file
        self.assertEqual(self.composite_resource.files.all().count(), 4)
        tif_files = hydroshare.utils.get_resource_files_by_extension(
            self.composite_resource, '.tif')
        self.assertEqual(len(tif_files), 2)
        vrt_files = hydroshare.utils.get_resource_files_by_extension(
            self.composite_resource, '.vrt')
        self.assertEqual(len(vrt_files), 1)

        # check that the logicalfile is associated with 3 files
        self.assertEqual(GeoRasterLogicalFile.objects.count(), 1)
        logical_file = GeoRasterLogicalFile.objects.first()
        res_file = self.composite_resource.files.first()
        expected_dataset_name, _ = os.path.splitext(res_file.file_name)

        self.assertEqual(logical_file.dataset_name, expected_dataset_name)
        self.assertEqual(logical_file.has_metadata, True)
        self.assertEqual(logical_file.files.all().count(), 3)
        self.assertEqual((self.composite_resource.files.count() - logical_file.files.count()), 1)

        # check that files in a folder
        if aggr_folder_path:
            for res_file in self.composite_resource.files.all():
                self.assertEqual(res_file.file_folder, aggr_folder_path)

        # check that there is no GenericLogicalFile object
        self.assertEqual(GenericLogicalFile.objects.count(), 0)

        # test that size property of the logical file is equal to sun of size of all files
        # that are part of the logical file
        self.assertEqual(logical_file.size, sum([f.size for f in logical_file.files.all()]))

        # test extracted metadata for the file type
        # geo raster file type should have all the metadata elements
        self.assertEqual(logical_file.metadata.has_all_required_elements(), True)

        # there should be 1 coverage element - box type
        self.assertNotEqual(logical_file.metadata.spatial_coverage, None)
        self.assertEqual(logical_file.metadata.spatial_coverage.type, 'box')

        box_coverage = logical_file.metadata.spatial_coverage
        self.assertEqual(box_coverage.value['projection'], 'WGS 84 EPSG:4326')
        self.assertEqual(box_coverage.value['units'], 'Decimal degrees')
        self.assertEqual(box_coverage.value['northlimit'], 42.050028785767275)
        self.assertEqual(box_coverage.value['eastlimit'], -111.5773750264389)
        self.assertEqual(box_coverage.value['southlimit'], 41.98745777902698)
        self.assertEqual(box_coverage.value['westlimit'], -111.65768822411239)

        # testing extended metadata element: original coverage
        ori_coverage = logical_file.metadata.originalCoverage
        self.assertNotEqual(ori_coverage, None)
        self.assertEqual(ori_coverage.value['northlimit'], 4655492.446916306)
        self.assertEqual(ori_coverage.value['eastlimit'], 452174.01909127034)
        self.assertEqual(ori_coverage.value['southlimit'], 4648592.446916306)
        self.assertEqual(ori_coverage.value['westlimit'], 445574.01909127034)
        self.assertEqual(ori_coverage.value['units'], 'meter')
        self.assertEqual(ori_coverage.value['projection'],
                         'NAD83 / UTM zone 12N')

        # testing extended metadata element: cell information
        cell_info = logical_file.metadata.cellInformation
        self.assertEqual(cell_info.rows, 230)
        self.assertEqual(cell_info.columns, 220)
        self.assertEqual(cell_info.cellSizeXValue, 30.0)
        self.assertEqual(cell_info.cellSizeYValue, 30.0)
        self.assertEqual(cell_info.cellDataType, 'Float32')

        # testing extended metadata element: band information
        self.assertEqual(logical_file.metadata.bandInformations.count(), 1)
        band_info = logical_file.metadata.bandInformations.first()
        self.assertEqual(band_info.noDataValue, '-3.40282346639e+38')
        self.assertEqual(band_info.maximumValue, '2880.00708008')
        self.assertEqual(band_info.minimumValue, '2274.95898438')

    def test_main_file(self):
        self.create_composite_resource()
        self.add_file_to_resource(file_to_add=self.raster_file)
        self.assertEqual(self.composite_resource.files.all().count(), 1)
        res_file = self.composite_resource.files.first()
        GeoRasterLogicalFile.set_file_type(self.composite_resource, self.user, res_file.id)

        self.assertEqual(1, GeoRasterLogicalFile.objects.count())
        self.assertEqual(".vrt", GeoRasterLogicalFile.objects.first().get_main_file_type())
        self.assertEqual("small_logan.vrt",
                         GeoRasterLogicalFile.objects.first().get_main_file.file_name)
>>>>>>> c28e7949
<|MERGE_RESOLUTION|>--- conflicted
+++ resolved
@@ -1,1184 +1,3 @@
-<<<<<<< HEAD
-import os
-
-from django.test import TransactionTestCase
-from django.db import IntegrityError
-from django.contrib.auth.models import Group
-from django.core.exceptions import ValidationError
-
-from rest_framework.exceptions import ValidationError as DRF_ValidationError
-
-from hs_core.testing import MockIRODSTestCaseMixin
-from hs_core import hydroshare
-from hs_core.models import Coverage, ResourceFile
-from hs_core.views.utils import move_or_rename_file_or_folder
-
-from hs_file_types.models import GeoRasterLogicalFile, GeoRasterFileMetaData, GenericLogicalFile
-from hs_file_types.models.base import METADATA_FILE_ENDSWITH, RESMAP_FILE_ENDSWITH
-from .utils import assert_raster_file_type_metadata, CompositeResourceTestMixin, \
-    get_path_with_no_file_extension
-from hs_geo_raster_resource.models import OriginalCoverage, CellInformation, BandInformation
-
-
-class RasterFileTypeTest(MockIRODSTestCaseMixin, TransactionTestCase,
-                         CompositeResourceTestMixin):
-    def setUp(self):
-        super(RasterFileTypeTest, self).setUp()
-        self.group, _ = Group.objects.get_or_create(name='Hydroshare Author')
-        self.user = hydroshare.create_account(
-            'user1@nowhere.com',
-            username='user1',
-            first_name='Creator_FirstName',
-            last_name='Creator_LastName',
-            superuser=False,
-            groups=[self.group]
-        )
-
-        self.res_title = 'Testing Raster File Type'
-
-        # data files to use for testing
-        self.logan_tif_1_file_name = 'logan1.tif'
-        self.logan_tif_2_file_name = 'logan2.tif'
-        self.logan_vrt_file_name = 'logan.vrt'
-        self.logan_tif_1_file = 'hs_file_types/tests/{}'.format(self.logan_tif_1_file_name)
-        self.logan_tif_2_file = 'hs_file_types/tests/{}'.format(self.logan_tif_2_file_name)
-        self.logan_vrt_file = 'hs_file_types/tests/{}'.format(self.logan_vrt_file_name)
-
-        self.raster_file_name = 'small_logan.tif'
-        self.raster_zip_file_name = 'logan_vrt_small.zip'
-        self.invalid_raster_file_name = 'raster_tif_invalid.tif'
-        self.invalid_raster_zip_file_name = 'bad_small_vrt.zip'
-        self.raster_file = 'hs_file_types/tests/{}'.format(self.raster_file_name)
-        self.raster_zip_file = 'hs_file_types/tests/{}'.format(self.raster_zip_file_name)
-        self.invalid_raster_file = 'hs_file_types/tests/{}'.format(self.invalid_raster_file_name)
-        self.invalid_raster_zip_file = 'hs_file_types/tests/{}'.format(
-            self.invalid_raster_zip_file_name)
-
-    def test_create_aggregation_from_tif_file_1(self):
-        # here we are using a valid raster tif file that exists at the root of the folder
-        # hierarchy for setting it to Geo Raster file type which includes metadata extraction
-        # a new folder should be created as part of the aggregation creation where the resource
-        # files of the aggregation should live
-        # location of raster file before aggregation: small_logan.tif
-        # location of raster file after aggregation: samll_logan/small_logan.tif
-
-        self.create_composite_resource()
-        self.add_file_to_resource(file_to_add=self.raster_file)
-        self.assertEqual(self.composite_resource.files.all().count(), 1)
-        res_file = self.composite_resource.files.first()
-
-        # check that the resource file is not associated with any logical file
-        self.assertEqual(res_file.has_logical_file, False)
-
-        # set the tif file to GeoRasterLogicalFile type
-        GeoRasterLogicalFile.set_file_type(self.composite_resource, self.user, res_file.id)
-
-        for res_file in self.composite_resource.files.all():
-            print((res_file.short_path))
-        self.assertEqual(self.composite_resource.files.all().count(), 2)
-        # test extracted raster file type metadata
-        assert_raster_file_type_metadata(self, aggr_folder_path=None)
-
-        res_file = self.composite_resource.files.first()
-        logical_file = res_file.logical_file
-        self.assertTrue(isinstance(logical_file, GeoRasterLogicalFile))
-        self.assertTrue(logical_file.metadata, GeoRasterFileMetaData)
-        # there should not be any file level keywords at this point
-        self.assertEqual(logical_file.metadata.keywords, [])
-
-        self.composite_resource.delete()
-
-    def test_create_aggregation_from_tif_file_2(self):
-        # here we are using a valid raster tif file that exists in a folder
-        # for setting it to Geo Raster file type - no new
-        # folder should be created in this case
-        # raster file location before aggregation is created: /raster_aggr/small_logan.tif
-        # raster file location after aggregation is created: /raster_aggr/small_logan.tif
-
-        self.create_composite_resource()
-        # create a folder to place the tif file before creating an aggregation from the tif file
-        new_folder = 'raster_aggr'
-        ResourceFile.create_folder(self.composite_resource, new_folder)
-        self.add_file_to_resource(file_to_add=self.raster_file, upload_folder=new_folder)
-        self.assertEqual(self.composite_resource.files.all().count(), 1)
-        res_file = self.composite_resource.files.first()
-
-        # check that the resource file is not associated with any logical file
-        self.assertEqual(res_file.has_logical_file, False)
-
-        # set the tif file to GeoRasterLogicalFile type
-        GeoRasterLogicalFile.set_file_type(self.composite_resource, self.user, res_file.id)
-        self.assertEqual(self.composite_resource.files.all().count(), 2)
-        # test extracted raster file type metadata
-        assert_raster_file_type_metadata(self, aggr_folder_path=new_folder)
-
-        res_file = self.composite_resource.files.first()
-        logical_file = res_file.logical_file
-        self.assertTrue(isinstance(logical_file, GeoRasterLogicalFile))
-        self.assertTrue(logical_file.metadata, GeoRasterFileMetaData)
-        # there should not be any file level keywords at this point
-        self.assertEqual(logical_file.metadata.keywords, [])
-
-        self.composite_resource.delete()
-
-    def test_create_aggregation_from_tif_file_3(self):
-        # here we are using a valid raster tif file that exists in a folder
-        # for setting it to Geo Raster file type. The same folder contains another file
-        # that is not going to be part of the raster aggregation
-        # location raster file before aggregation is created: /my_folder/small_logan.tif
-        # location of another file before aggregation is created: /my_folder/raster_tif_invalid.tif
-        # location of raster file after aggregation is created:
-        # /my_folder/small_logan.tif
-        # location of another file after aggregation is created: /my_folder/raster_tif_invalid.tif
-
-        self.create_composite_resource()
-        # create a folder to place the tif file before creating an aggregation from the tif file
-        new_folder = 'my_folder'
-        ResourceFile.create_folder(self.composite_resource, new_folder)
-        self.add_file_to_resource(file_to_add=self.raster_file, upload_folder=new_folder)
-        self.assertEqual(self.composite_resource.files.all().count(), 1)
-        res_file = self.composite_resource.files.first()
-
-        # check that the resource file is not associated with any logical file
-        self.assertEqual(res_file.has_logical_file, False)
-
-        # add another file to the same folder
-        self.add_file_to_resource(file_to_add=self.invalid_raster_file, upload_folder=new_folder)
-        self.assertEqual(self.composite_resource.files.all().count(), 2)
-
-        # set the tif file to GeoRasterLogicalFile type
-        GeoRasterLogicalFile.set_file_type(self.composite_resource, self.user, res_file.id)
-        self.assertEqual(self.composite_resource.files.all().count(), 3)
-
-        # test logical file/aggregation
-        self.assertEqual(len(self.composite_resource.logical_files), 1)
-        logical_file = self.composite_resource.logical_files[0]
-        self.assertEqual(logical_file.files.count(), 2)
-        base_tif_file_name, _ = os.path.splitext(self.raster_file_name)
-        expected_file_folder = new_folder
-        for res_file in logical_file.files.all():
-            self.assertEqual(res_file.file_folder, expected_file_folder)
-        self.assertTrue(isinstance(logical_file, GeoRasterLogicalFile))
-        self.assertTrue(logical_file.metadata, GeoRasterFileMetaData)
-
-        # test the location of the file that's not part of the raster aggregation
-        other_res_file = None
-        for res_file in self.composite_resource.files.all():
-            if not res_file.has_logical_file:
-                other_res_file = res_file
-                break
-        self.assertEqual(other_res_file.file_folder, new_folder)
-
-        self.composite_resource.delete()
-
-    def test_create_aggregation_from_tif_file_4(self):
-        # here we are using a valid raster tif file that exists in a folder
-        # for setting it to Geo Raster file type. The same folder contains another folder
-        # a new folder should be created in this case to represent the raster aggregation
-        # location raster file before aggregation is created: /my_folder/small_logan.tif
-        # location of another file before aggregation is created: /my_folder/another_folder
-        # location of raster file after aggregation is created:
-        # /my_folder/small_logan/small_logan.tif
-
-        self.create_composite_resource()
-        # create a folder to place the tif file before creating an aggregation from the tif file
-        new_folder = 'my_folder'
-        ResourceFile.create_folder(self.composite_resource, new_folder)
-        another_folder = '{}/another_folder'.format(new_folder)
-        ResourceFile.create_folder(self.composite_resource, another_folder)
-        self.add_file_to_resource(file_to_add=self.raster_file, upload_folder=new_folder)
-        self.assertEqual(self.composite_resource.files.all().count(), 1)
-        res_file = self.composite_resource.files.first()
-
-        # check that the resource file is not associated with any logical file
-        self.assertEqual(res_file.has_logical_file, False)
-
-        # set the tif file to GeoRasterLogicalFile type
-        GeoRasterLogicalFile.set_file_type(self.composite_resource, self.user, res_file.id)
-        self.assertEqual(self.composite_resource.files.all().count(), 2)
-
-        # test logical file/aggregation
-        self.assertEqual(len(self.composite_resource.logical_files), 1)
-        logical_file = self.composite_resource.logical_files[0]
-        self.assertEqual(logical_file.files.count(), 2)
-        base_tif_file_name, _ = os.path.splitext(self.raster_file_name)
-        expected_file_folder = '{}'.format(new_folder)
-        for res_file in logical_file.files.all():
-            self.assertEqual(res_file.file_folder, expected_file_folder)
-        self.assertTrue(isinstance(logical_file, GeoRasterLogicalFile))
-        self.assertTrue(logical_file.metadata, GeoRasterFileMetaData)
-
-        self.composite_resource.delete()
-
-    def test_create_aggregation_from_zip_file_1(self):
-        # here we are using a valid raster zip file that exist at the root of the folder hierarchy
-        # for setting it to Geo Raster file type which includes metadata extraction
-        # a new folder should be created in this case where the extracted files that are part of
-        # the aggregation should exist
-        # location of the zip file before aggregation: logan_vrt_small.zip
-        # location of the tif file after aggregation: logan_vrt_small/small_logan.tif
-        # location of the zip file after after aggregation: zip file should not exist
-
-        self.create_composite_resource()
-        self.add_file_to_resource(file_to_add=self.raster_zip_file)
-
-        self.assertEqual(self.composite_resource.files.all().count(), 1)
-        res_file = self.composite_resource.files.first()
-
-        # check that the resource file is not associated with any logical file
-        self.assertEqual(res_file.has_logical_file, False)
-
-        # check that the resource file is not associated with any logical file
-        # self.assertEqual(res_file.has_logical_file, False)
-        # set the zip file to GeoRasterFile type
-        GeoRasterLogicalFile.set_file_type(self.composite_resource, self.user, res_file.id)
-
-        # test aggregation
-        base_file_name, _ = os.path.splitext(res_file.file_name)
-        self._test_aggregation_from_zip_file(aggr_folder_path=None)
-
-        self.composite_resource.delete()
-
-    def test_create_aggregation_from_zip_file_2(self):
-        # here we are using a valid raster zip file that exist in a folder
-        # for setting it to Geo Raster file type which includes metadata extraction
-        # no new folder should be created in this case
-        # location of the raster file before aggregation: raster-aggr/small_logan.tif
-        # location of the raster file after aggregation: raster-aggr/small_logan.tif
-
-        self.create_composite_resource()
-        # create a folder to place the zip file before creating an aggregation from the zip file
-        new_folder = 'raster_aggr'
-        ResourceFile.create_folder(self.composite_resource, new_folder)
-        self.add_file_to_resource(file_to_add=self.raster_zip_file, upload_folder=new_folder)
-
-        self.assertEqual(self.composite_resource.files.all().count(), 1)
-        res_file = self.composite_resource.files.first()
-
-        # check that the resource file is not associated with any logical file
-        self.assertEqual(res_file.has_logical_file, False)
-
-        # check that the resource file is not associated with any logical file
-        # self.assertEqual(res_file.has_logical_file, False)
-        # set the zip file to GeoRasterFile type
-        GeoRasterLogicalFile.set_file_type(self.composite_resource, self.user, res_file.id)
-
-        # test aggregation
-        self._test_aggregation_from_zip_file(aggr_folder_path=new_folder)
-
-        self.composite_resource.delete()
-
-    def test_create_aggregation_from_multiple_tif_with_vrt(self):
-        """Here we are testing when there are multiple tif files along with a vrt file at the same
-        directory location, using one of the tif files to create an aggregation, should result in a
-        new aggregation that contains all the tif files and the vrt file"""
-
-        self.create_composite_resource()
-        self.add_file_to_resource(file_to_add=self.logan_tif_1_file)
-        self.add_file_to_resource(file_to_add=self.logan_tif_2_file)
-        res_file_tif = self.composite_resource.files.first()
-        self.add_file_to_resource(file_to_add=self.logan_vrt_file)
-
-        self.assertEqual(self.composite_resource.files.all().count(), 3)
-
-        # check that the resource file is not associated with any logical file
-        self.assertEqual(res_file_tif.has_logical_file, False)
-
-        self.assertEqual(GeoRasterLogicalFile.objects.count(), 0)
-        # set the tif file to GeoRasterFile type
-        GeoRasterLogicalFile.set_file_type(self.composite_resource, self.user, res_file_tif.id)
-
-        # test aggregation
-        self.assertEqual(GeoRasterLogicalFile.objects.count(), 1)
-        for res_file in self.composite_resource.files.all():
-            self.assertEqual(res_file.has_logical_file, True)
-
-        self.composite_resource.delete()
-
-    def test_create_aggregation_from_multiple_tif_without_vrt(self):
-        """Here we are testing when there are multiple tif files and no vrt file at the same
-        directory location, using one of the tif files to create an aggregation, should result in a
-        new aggregation that contains only the selected tif """
-
-        self.create_composite_resource()
-        self.add_file_to_resource(file_to_add=self.logan_tif_1_file)
-        res_file_tif = self.composite_resource.files.first()
-        self.add_file_to_resource(file_to_add=self.logan_tif_2_file)
-
-        self.assertEqual(self.composite_resource.files.all().count(), 2)
-
-        # check that the resource file is not associated with any logical file
-        self.assertEqual(res_file_tif.has_logical_file, False)
-
-        self.assertEqual(GeoRasterLogicalFile.objects.count(), 0)
-        # set the tif file to GeoRasterFile type
-        GeoRasterLogicalFile.set_file_type(self.composite_resource, self.user, res_file_tif.id)
-
-        # test aggregation
-        self.assertEqual(GeoRasterLogicalFile.objects.count(), 1)
-        self.assertEqual(res_file_tif.file_name, self.logan_tif_1_file_name)
-        for res_file in self.composite_resource.files.all():
-            if res_file_tif.file_name == res_file.file_name or res_file.extension.lower() == '.vrt':
-                self.assertEqual(res_file.has_logical_file, True)
-            else:
-                self.assertEqual(res_file.has_logical_file, False)
-
-        self.composite_resource.delete()
-
-    def test_create_aggregation_with_missing_tif_with_vrt(self):
-        """Here we are testing when there is a vrt file, selecting a tif file from the same
-        location for creating aggregation will fail if all tif files referenced in vrt file does
-        not exist at that location """
-
-        self.create_composite_resource()
-        self.add_file_to_resource(file_to_add=self.logan_tif_1_file)
-        res_file_tif = self.composite_resource.files.first()
-        self.add_file_to_resource(file_to_add=self.logan_vrt_file)
-
-        self.assertEqual(self.composite_resource.files.all().count(), 2)
-
-        # check that the resource file is not associated with any logical file
-        self.assertEqual(res_file_tif.has_logical_file, False)
-
-        self.assertEqual(GeoRasterLogicalFile.objects.count(), 0)
-        # set the tif file to GeoRasterFile type should raise exception
-        with self.assertRaises(ValidationError):
-            GeoRasterLogicalFile.set_file_type(self.composite_resource, self.user, res_file_tif.id)
-
-        # test aggregation
-        self.assertEqual(GeoRasterLogicalFile.objects.count(), 0)
-
-        self.composite_resource.delete()
-
-    def test_create_aggregation_with_extra_tif_with_vrt(self):
-        """Here we are testing when there is a vrt file, selecting a tif file from the same
-        location for creating aggregation will fail if there is an extra tif file
-        at the same location that is no referenced in the vrt file """
-
-        self.create_composite_resource()
-        self.add_file_to_resource(file_to_add=self.logan_tif_1_file)
-        res_file_tif = self.composite_resource.files.first()
-        self.add_file_to_resource(file_to_add=self.logan_tif_2_file)
-        # add the extra tif file
-        self.add_file_to_resource(file_to_add=self.raster_file)
-        self.add_file_to_resource(file_to_add=self.logan_vrt_file)
-
-        self.assertEqual(self.composite_resource.files.all().count(), 4)
-
-        # check that the resource file is not associated with any logical file
-        self.assertEqual(res_file_tif.has_logical_file, False)
-
-        self.assertEqual(GeoRasterLogicalFile.objects.count(), 0)
-        # set the tif file to GeoRasterFile type should raise exception
-        with self.assertRaises(ValidationError):
-            GeoRasterLogicalFile.set_file_type(self.composite_resource, self.user, res_file_tif.id)
-
-        # test aggregation
-        self.assertEqual(GeoRasterLogicalFile.objects.count(), 0)
-
-        self.composite_resource.delete()
-
-    def test_set_file_type_to_geo_raster_invalid_file_1(self):
-        # here we are using an invalid raster tif file for setting it
-        # to Geo Raster file type which should fail
-
-        self.create_composite_resource()
-        self.add_file_to_resource(file_to_add=self.invalid_raster_file)
-        self._test_invalid_file()
-
-        self.composite_resource.delete()
-
-    def test_set_file_type_to_geo_raster_invalid_file_2(self):
-        # here we are using a raster tif file for setting it
-        # to Geo Raster file type which already been previously set to this file type - should fail
-
-        self.create_composite_resource()
-        self.add_file_to_resource(file_to_add=self.raster_file)
-
-        self.assertEqual(self.composite_resource.files.all().count(), 1)
-        res_file = self.composite_resource.files.first()
-
-        # check that the resource file is not associated with any logical file
-        self.assertEqual(res_file.has_logical_file, False)
-
-        # set tif file to GeoRasterFileType
-        GeoRasterLogicalFile.set_file_type(self.composite_resource, self.user, res_file.id)
-
-        # check that the resource file is associated with a logical file
-        res_file = hydroshare.utils.get_resource_files_by_extension(
-            self.composite_resource, '.tif')[0]
-        self.assertEqual(res_file.has_logical_file, True)
-        self.assertEqual(res_file.logical_file_type_name, "GeoRasterLogicalFile")
-
-        # trying to set this tif file again to geo raster file type should raise
-        # ValidationError
-        with self.assertRaises(ValidationError):
-            GeoRasterLogicalFile.set_file_type(self.composite_resource, self.user, res_file.id)
-
-        self.composite_resource.delete()
-
-    def test_set_file_type_to_geo_raster_invalid_file_3(self):
-        # here we are using an invalid raster zip file for setting it
-        # to Geo Raster file type - should fail
-
-        self.create_composite_resource()
-        self.add_file_to_resource(file_to_add=self.invalid_raster_zip_file)
-
-        self._test_invalid_file()
-        self.composite_resource.delete()
-
-    def test_metadata_CRUD(self):
-        # this is test metadata related to GeoRasterLogicalFile
-
-        self.create_composite_resource()
-        self.add_file_to_resource(file_to_add=self.raster_file)
-
-        self.assertEqual(self.composite_resource.files.all().count(), 1)
-        res_file = self.composite_resource.files.first()
-        # extract metadata by setting to geo raster file type
-        GeoRasterLogicalFile.set_file_type(self.composite_resource, self.user, res_file.id)
-        res_file = self.composite_resource.files.first()
-
-        # test that we can update raster specific metadata at the file level
-
-        # test that we can update dataset_name of the logical file object
-        logical_file = res_file.logical_file
-        self.assertEqual(logical_file.dataset_name, 'small_logan')
-        logical_file.dataset_name = "big_logan"
-        logical_file.save()
-        logical_file = res_file.logical_file
-        self.assertEqual(logical_file.dataset_name, 'big_logan')
-
-        # delete default original coverage metadata
-        self.assertNotEqual(logical_file.metadata.originalCoverage, None)
-        logical_file.metadata.originalCoverage.delete()
-
-        # create new original coverage metadata with meaningful value
-        value = {"northlimit": 12, "projection": "transverse_mercator", "units": "meter",
-                 "southlimit": 10,
-                 "eastlimit": 23, "westlimit": 2}
-        logical_file.metadata.create_element('originalcoverage', value=value)
-
-        self.assertEqual(logical_file.metadata.originalCoverage.value, value)
-
-        # multiple original coverage elements are not allowed - should raise exception
-        with self.assertRaises(IntegrityError):
-            logical_file.metadata.create_element('originalcoverage', value=value)
-
-        # delete default cell information element
-        self.assertNotEqual(logical_file.metadata.cellInformation, None)
-        logical_file.metadata.cellInformation.delete()
-
-        # create new cell information metadata with meaningful value
-        logical_file.metadata.create_element('cellinformation', name='cellinfo',
-                                             cellDataType='Float32',
-                                             rows=1660, columns=985, cellSizeXValue=30.0,
-                                             cellSizeYValue=30.0,
-                                             )
-
-        cell_info = logical_file.metadata.cellInformation
-        self.assertEqual(cell_info.rows, 1660)
-        self.assertEqual(cell_info.columns, 985)
-        self.assertEqual(cell_info.cellSizeXValue, 30.0)
-        self.assertEqual(cell_info.cellSizeYValue, 30.0)
-        self.assertEqual(cell_info.cellDataType, 'Float32')
-        # multiple cell Information elements are not allowed - should raise exception
-        with self.assertRaises(IntegrityError):
-            logical_file.metadata.create_element('cellinformation', name='cellinfo',
-                                                 cellDataType='Float32',
-                                                 rows=1660, columns=985,
-                                                 cellSizeXValue=30.0, cellSizeYValue=30.0,
-                                                 )
-        # delete default band information element
-        self.assertNotEqual(logical_file.metadata.bandInformations, None)
-        logical_file.metadata.bandInformations.first().delete()
-
-        # create band information element with meaningful value
-        logical_file.metadata.create_element('bandinformation', name='bandinfo',
-                                             variableName='diginal elevation',
-                                             variableUnit='meter',
-                                             method='this is method',
-                                             comment='this is comment',
-                                             maximumValue=1000, minimumValue=0,
-                                             noDataValue=-9999)
-
-        band_info = logical_file.metadata.bandInformations.first()
-        self.assertEqual(band_info.name, 'bandinfo')
-        self.assertEqual(band_info.variableName, 'diginal elevation')
-        self.assertEqual(band_info.variableUnit, 'meter')
-        self.assertEqual(band_info.method, 'this is method')
-        self.assertEqual(band_info.comment, 'this is comment')
-        self.assertEqual(band_info.maximumValue, '1000')
-        self.assertEqual(band_info.minimumValue, '0')
-        self.assertEqual(band_info.noDataValue, '-9999')
-
-        # multiple band information elements are allowed
-        logical_file.metadata.create_element('bandinformation', name='bandinfo',
-                                             variableName='diginal elevation2',
-                                             variableUnit='meter',
-                                             method='this is method',
-                                             comment='this is comment',
-                                             maximumValue=1000, minimumValue=0,
-                                             noDataValue=-9999)
-        self.assertEqual(logical_file.metadata.bandInformations.all().count(), 2)
-
-        # test metadata delete
-
-        # original coverage deletion is not allowed
-        with self.assertRaises(ValidationError):
-            logical_file.metadata.delete_element('originalcoverage',
-                                                 logical_file.metadata.originalCoverage.id)
-
-        # cell information deletion is not allowed
-        with self.assertRaises(ValidationError):
-            logical_file.metadata.delete_element('cellinformation',
-                                                 logical_file.metadata.cellInformation.id)
-
-        # band information deletion is not allowed
-        with self.assertRaises(ValidationError):
-            logical_file.metadata.delete_element('bandinformation',
-                                                 logical_file.metadata.bandInformations.first().id)
-
-        # test metadata update
-
-        # update original coverage element
-        value_2 = {"northlimit": 12.5, "projection": "transverse_mercator", "units": "meter",
-                   "southlimit": 10.5,
-                   "eastlimit": 23.5, "westlimit": 2.5}
-        logical_file.metadata.update_element('originalcoverage',
-                                             logical_file.metadata.originalCoverage.id,
-                                             value=value_2)
-
-        self.assertEqual(logical_file.metadata.originalCoverage.value, value_2)
-
-        # update cell info element
-        logical_file.metadata.update_element('cellinformation',
-                                             logical_file.metadata.cellInformation.id,
-                                             name='cellinfo', cellDataType='Double',
-                                             rows=166, columns=98,
-                                             cellSizeXValue=3.0, cellSizeYValue=3.0,
-                                             )
-
-        cell_info = logical_file.metadata.cellInformation
-        self.assertEqual(cell_info.rows, 166)
-        self.assertEqual(cell_info.columns, 98)
-        self.assertEqual(cell_info.cellSizeXValue, 3.0)
-        self.assertEqual(cell_info.cellSizeYValue, 3.0)
-        self.assertEqual(cell_info.cellDataType, 'Double')
-
-        # update band info element
-        logical_file.metadata.update_element('bandinformation',
-                                             logical_file.metadata.bandInformations.first().id,
-                                             name='bandinfo',
-                                             variableName='precipitation',
-                                             variableUnit='mm/h',
-                                             method='this is method2',
-                                             comment='this is comment2',
-                                             maximumValue=1001, minimumValue=1,
-                                             noDataValue=-9998
-                                             )
-
-        band_info = logical_file.metadata.bandInformations.first()
-        self.assertEqual(band_info.name, 'bandinfo')
-        self.assertEqual(band_info.variableName, 'precipitation')
-        self.assertEqual(band_info.variableUnit, 'mm/h')
-        self.assertEqual(band_info.method, 'this is method2')
-        self.assertEqual(band_info.comment, 'this is comment2')
-        self.assertEqual(band_info.maximumValue, '1001')
-        self.assertEqual(band_info.minimumValue, '1')
-        self.assertEqual(band_info.noDataValue, '-9998')
-
-        # test extra_metadata for the logical file
-        # there should be no key/value metadata at this point
-        self.assertEqual(logical_file.metadata.extra_metadata, {})
-
-        # create key/vale metadata
-        logical_file.metadata.extra_metadata = {'key1': 'value 1', 'key2': 'value 2'}
-        logical_file.metadata.save()
-        self.assertEqual(logical_file.metadata.extra_metadata,
-                         {'key1': 'value 1', 'key2': 'value 2'})
-
-        # update key/value metadata
-        logical_file.metadata.extra_metadata = {'key1': 'value 1', 'key2': 'value 2',
-                                                'key 3': 'value3'}
-        logical_file.metadata.save()
-        self.assertEqual(logical_file.metadata.extra_metadata,
-                         {'key1': 'value 1', 'key2': 'value 2', 'key 3': 'value3'})
-
-        # delete key/value metadata
-        logical_file.metadata.extra_metadata = {}
-        logical_file.metadata.save()
-        self.assertEqual(logical_file.metadata.extra_metadata, {})
-
-        self.composite_resource.delete()
-
-    def test_file_metadata_on_file_delete(self):
-        # test that when any file in GeoRasterLogicalFile type is deleted
-        # all metadata associated with GeoRasterFileMetaData is deleted
-        # test for both .tif and .vrt delete
-
-        # test with deleting of 'tif' file
-        self._test_file_metadata_on_file_delete(ext='.tif')
-        self.composite_resource.delete()
-
-        # test with deleting of 'vrt' file
-        self._test_file_metadata_on_file_delete(ext='.vrt')
-        self.composite_resource.delete()
-
-    def test_file_metadata_on_logical_file_delete(self):
-        # test that when the GeoRasterFileType is deleted
-        # all metadata associated with GeoRasterFileType is deleted
-
-        self.create_composite_resource()
-        self.add_file_to_resource(file_to_add=self.raster_file)
-        res_file = self.composite_resource.files.first()
-
-        # create raster aggregation using the tif file
-        GeoRasterLogicalFile.set_file_type(self.composite_resource, self.user, res_file.id)
-
-        # test that we have one logical file of type GeoRasterLogicalFileType as a result
-        # of metadata extraction
-        self.assertEqual(GeoRasterLogicalFile.objects.count(), 1)
-        self.assertEqual(GeoRasterFileMetaData.objects.count(), 1)
-
-        res_file = self.composite_resource.files.first()
-        logical_file = res_file.logical_file
-        # test that we have the metadata elements
-        # there should be 2 Coverage objects - one at the resource level and
-        # the other one at the file type level
-        self.assertEqual(Coverage.objects.count(), 2)
-        self.assertEqual(self.composite_resource.metadata.coverages.all().count(), 1)
-        self.assertEqual(logical_file.metadata.coverages.all().count(), 1)
-        self.assertEqual(OriginalCoverage.objects.count(), 1)
-        self.assertEqual(CellInformation.objects.count(), 1)
-        self.assertEqual(BandInformation.objects.count(), 1)
-
-        # delete the logical file
-        logical_file.logical_delete(self.user)
-        # test that we have no logical file of type GeoRasterFileType
-        self.assertEqual(GeoRasterLogicalFile.objects.count(), 0)
-        self.assertEqual(GeoRasterFileMetaData.objects.count(), 0)
-
-        # test that all metadata deleted - with resource coverage should still exist
-        self.assertEqual(Coverage.objects.count(), 1)
-        self.assertEqual(OriginalCoverage.objects.count(), 0)
-        self.assertEqual(CellInformation.objects.count(), 0)
-        self.assertEqual(BandInformation.objects.count(), 0)
-
-        self.composite_resource.delete()
-
-    def test_file_metadata_on_resource_delete(self):
-        # test that when the composite resource is deleted
-        # all metadata associated with GeoRasterFileType is deleted
-
-        self.create_composite_resource()
-        self.add_file_to_resource(file_to_add=self.raster_file)
-        res_file = self.composite_resource.files.first()
-
-        # create raster aggregation using the tif file
-        GeoRasterLogicalFile.set_file_type(self.composite_resource, self.user, res_file.id)
-
-        # test that we have one logical file of type GeoRasterFileType as a result
-        # of metadata extraction
-        self.assertEqual(GeoRasterLogicalFile.objects.count(), 1)
-        self.assertEqual(GeoRasterFileMetaData.objects.count(), 1)
-
-        # test that we have the metadata elements
-        # there should be 2 Coverage objects - one at the resource level and
-        # the other one at the file type level
-        self.assertEqual(Coverage.objects.count(), 2)
-        self.assertEqual(OriginalCoverage.objects.count(), 1)
-        self.assertEqual(CellInformation.objects.count(), 1)
-        self.assertEqual(BandInformation.objects.count(), 1)
-
-        # delete resource
-        hydroshare.delete_resource(self.composite_resource.short_id)
-
-        # test that we have no logical file of type GeoRasterFileType
-        self.assertEqual(GeoRasterLogicalFile.objects.count(), 0)
-        self.assertEqual(GeoRasterFileMetaData.objects.count(), 0)
-
-        # test that all metadata deleted
-        self.assertEqual(Coverage.objects.count(), 0)
-        self.assertEqual(OriginalCoverage.objects.count(), 0)
-        self.assertEqual(CellInformation.objects.count(), 0)
-        self.assertEqual(BandInformation.objects.count(), 0)
-
-    def test_logical_file_delete(self):
-        # test that when an instance GeoRasterFileType is deleted
-        # all files associated with GeoRasterFileType is deleted
-
-        self.create_composite_resource()
-        self.add_file_to_resource(file_to_add=self.raster_file)
-        res_file = self.composite_resource.files.first()
-
-        # extract metadata from the tif file
-        GeoRasterLogicalFile.set_file_type(self.composite_resource, self.user, res_file.id)
-
-        # test that we have one logical file of type GeoRasterFileType as a result
-        # of metadata extraction
-        self.assertEqual(GeoRasterLogicalFile.objects.count(), 1)
-        logical_file = GeoRasterLogicalFile.objects.first()
-        self.assertEqual(logical_file.files.all().count(), 2)
-        self.assertEqual(self.composite_resource.files.all().count(), 2)
-        self.assertEqual(set(self.composite_resource.files.all()),
-                         set(logical_file.files.all()))
-
-        # delete the logical file using the custom delete function - logical_delete()
-        logical_file.logical_delete(self.user)
-        self.assertEqual(self.composite_resource.files.all().count(), 0)
-
-        self.composite_resource.delete()
-
-    def test_remove_aggregation(self):
-        # test that when an instance GeoRasterLogicalFile (aggregation) is deleted
-        # all files associated with that aggregation is not deleted but the associated metadata
-        # is deleted
-
-        self.create_composite_resource()
-        self.add_file_to_resource(file_to_add=self.raster_file)
-        res_file = self.composite_resource.files.first()
-
-        # set the tif file to GeoRasterLogicalFile (aggregation)
-        GeoRasterLogicalFile.set_file_type(self.composite_resource, self.user, res_file.id)
-
-        # test that we have one logical file of type GeoRasterFileType
-        self.assertEqual(GeoRasterLogicalFile.objects.count(), 1)
-        self.assertEqual(GeoRasterFileMetaData.objects.count(), 1)
-        logical_file = GeoRasterLogicalFile.objects.first()
-        self.assertEqual(logical_file.files.all().count(), 2)
-        self.assertEqual(self.composite_resource.files.all().count(), 2)
-        self.assertEqual(set(self.composite_resource.files.all()),
-                         set(logical_file.files.all()))
-
-        # delete the aggregation (logical file) object using the remove_aggregation function
-        logical_file.remove_aggregation()
-        # test there is no GeoRasterLogicalFile object
-        self.assertEqual(GeoRasterLogicalFile.objects.count(), 0)
-        # test there is no GeoRasterFileMetaData object
-        self.assertEqual(GeoRasterFileMetaData.objects.count(), 0)
-        # check the files associated with the aggregation not deleted
-        self.assertEqual(self.composite_resource.files.all().count(), 2)
-
-        self.composite_resource.delete()
-
-    def test_content_file_delete(self):
-        # test that when any file that is part of an instance GeoRasterFileType is deleted
-        # all files associated with GeoRasterFileType is deleted
-
-        # test deleting of tif file
-        self._content_file_delete('.tif')
-
-        # test deleting of vrt file
-        self._content_file_delete('.vrt')
-
-        self.composite_resource.delete()
-
-    def test_aggregation_file_rename(self):
-        # test that a file can't renamed for any resource file
-        # that's part of the GeoRaster logical file
-
-        self.create_composite_resource()
-        self.add_file_to_resource(file_to_add=self.raster_file)
-        res_file = self.composite_resource.files.first()
-
-        # create aggregation from the tif file
-        GeoRasterLogicalFile.set_file_type(self.composite_resource, self.user, res_file.id)
-        # test renaming of files that are associated with aggregation raises exception
-        self.assertEqual(self.composite_resource.files.count(), 2)
-
-        for res_file in self.composite_resource.files.all():
-            base_file_name, ext = os.path.splitext(res_file.file_name)
-            src_path = 'data/contents/{}'.format(res_file.file_name)
-            new_file_name = 'some_raster{}'.format(ext)
-            self.assertNotEqual(res_file.file_name, new_file_name)
-            tgt_path = 'data/contents/{}'.format(new_file_name)
-            with self.assertRaises(DRF_ValidationError):
-                move_or_rename_file_or_folder(self.user, self.composite_resource.short_id, src_path,
-                                              tgt_path)
-
-        self.composite_resource.delete()
-
-    def test_aggregation_file_move(self):
-        # test any resource file that's part of the GeoRaster logical file can't be moved
-
-        self.create_composite_resource()
-        self.add_file_to_resource(file_to_add=self.raster_file)
-        res_file = self.composite_resource.files.first()
-
-        # create the aggregation using the tif file
-        GeoRasterLogicalFile.set_file_type(self.composite_resource, self.user, res_file.id)
-        # test renaming of files that are associated with raster LFO - which should raise exception
-        self.assertEqual(self.composite_resource.files.count(), 2)
-
-        new_folder = 'georaster_aggr'
-        ResourceFile.create_folder(self.composite_resource, new_folder)
-
-        # moving any of the resource files to this new folder should raise exception
-        tgt_path = 'data/contents/{}'.format(new_folder)
-        for res_file in self.composite_resource.files.all():
-            with self.assertRaises(DRF_ValidationError):
-                src_path = os.path.join('data', 'contents', res_file.short_path)
-                move_or_rename_file_or_folder(self.user, self.composite_resource.short_id, src_path,
-                                              tgt_path)
-
-        self.composite_resource.delete()
-
-    def test_aggregation_folder_rename(self):
-        # test changes to aggregation name, aggregation metadata xml file path, and aggregation
-        # resource map xml file path on folder name change
-
-        self.create_composite_resource()
-        folder_for_raster = 'raster_folder'
-        ResourceFile.create_folder(self.composite_resource, folder_for_raster)
-        self.add_file_to_resource(file_to_add=self.raster_file, upload_folder=folder_for_raster)
-        res_file = self.composite_resource.files.first()
-        base_file_name, ext = os.path.splitext(res_file.file_name)
-
-        # create aggregation from the tif file
-        GeoRasterLogicalFile.set_file_type(self.composite_resource, self.user, res_file.id)
-
-        self.assertEqual(self.composite_resource.files.count(), 2)
-
-        for res_file in self.composite_resource.files.all():
-            self.assertEqual(res_file.file_folder, folder_for_raster)
-
-        # test aggregation name
-        res_file = self.composite_resource.files.first()
-        logical_file = res_file.logical_file
-
-        aggregation_name = logical_file.aggregation_name
-        # test aggregation xml file paths
-        vrt_file_path = get_path_with_no_file_extension(aggregation_name)
-        expected_meta_file_path = '{0}{1}'.format(vrt_file_path, METADATA_FILE_ENDSWITH)
-        self.assertEqual(logical_file.metadata_short_file_path, expected_meta_file_path)
-
-        expected_map_file_path = '{0}{1}'.format(vrt_file_path, RESMAP_FILE_ENDSWITH)
-        self.assertEqual(logical_file.map_short_file_path, expected_map_file_path)
-
-        # test renaming folder
-        src_path = 'data/contents/{}'.format(folder_for_raster)
-        tgt_path = 'data/contents/{}_1'.format(folder_for_raster)
-        move_or_rename_file_or_folder(self.user, self.composite_resource.short_id, src_path,
-                                      tgt_path)
-
-        for res_file in self.composite_resource.files.all():
-            self.assertEqual(res_file.file_folder, '{}_1'.format(folder_for_raster))
-
-        # test aggregation name update
-        res_file = self.composite_resource.files.first()
-        logical_file = res_file.logical_file
-        self.assertNotEqual(logical_file.aggregation_name, aggregation_name)
-        aggregation_name = logical_file.aggregation_name
-
-        # test aggregation xml file paths
-        vrt_file_path = get_path_with_no_file_extension(aggregation_name)
-        expected_meta_file_path = '{0}{1}'.format(vrt_file_path, METADATA_FILE_ENDSWITH)
-        self.assertEqual(logical_file.metadata_short_file_path, expected_meta_file_path)
-
-        expected_map_file_path = '{0}{1}'.format(vrt_file_path, RESMAP_FILE_ENDSWITH)
-        self.assertEqual(logical_file.map_short_file_path, expected_map_file_path)
-
-        self.composite_resource.delete()
-
-    def test_aggregation_parent_folder_rename(self):
-        # test changes to aggregation name, aggregation metadata xml file path, and aggregation
-        # resource map xml file path on aggregation folder parent folder name change
-
-        self.create_composite_resource()
-        folder_for_raster = 'raster_folder'
-        ResourceFile.create_folder(self.composite_resource, folder_for_raster)
-        self.add_file_to_resource(file_to_add=self.raster_file, upload_folder=folder_for_raster)
-        res_file = self.composite_resource.files.first()
-        base_file_name, ext = os.path.splitext(res_file.file_name)
-
-        # create aggregation from the tif file
-        GeoRasterLogicalFile.set_file_type(self.composite_resource, self.user, res_file.id)
-        # test renaming of files that are associated with aggregation raises exception
-        self.assertEqual(self.composite_resource.files.count(), 2)
-
-        for res_file in self.composite_resource.files.all():
-            self.assertEqual(res_file.file_folder, folder_for_raster)
-
-        # test aggregation name
-        res_file = self.composite_resource.files.first()
-        logical_file = res_file.logical_file
-
-        aggregation_name = logical_file.aggregation_name
-        # test aggregation xml file paths
-        # test aggregation xml file paths
-        vrt_file_path = get_path_with_no_file_extension(aggregation_name)
-        expected_meta_file_path = '{0}{1}'.format(vrt_file_path, METADATA_FILE_ENDSWITH)
-        self.assertEqual(logical_file.metadata_short_file_path, expected_meta_file_path)
-
-        expected_map_file_path = '{0}{1}'.format(vrt_file_path, RESMAP_FILE_ENDSWITH)
-        self.assertEqual(logical_file.map_short_file_path, expected_map_file_path)
-
-        # create a folder to be the parent folder of the aggregation folder
-        parent_folder = 'parent_folder'
-        ResourceFile.create_folder(self.composite_resource, parent_folder)
-        # move the aggregation folder to the parent folder
-        src_path = 'data/contents/{}'.format(folder_for_raster)
-        tgt_path = 'data/contents/{0}/{1}'.format(parent_folder, folder_for_raster)
-
-        move_or_rename_file_or_folder(self.user, self.composite_resource.short_id, src_path,
-                                      tgt_path)
-
-        file_folder = '{}/{}'.format(parent_folder, folder_for_raster)
-        for res_file in self.composite_resource.files.all():
-            self.assertEqual(res_file.file_folder, file_folder)
-
-        # renaming parent folder
-        parent_folder_rename = 'parent_folder_1'
-        src_path = 'data/contents/{}'.format(parent_folder)
-        tgt_path = 'data/contents/{}'.format(parent_folder_rename)
-        move_or_rename_file_or_folder(self.user, self.composite_resource.short_id, src_path,
-                                      tgt_path)
-
-        file_folder = '{}/{}'.format(parent_folder_rename, folder_for_raster)
-        for res_file in self.composite_resource.files.all():
-            self.assertEqual(res_file.file_folder, file_folder)
-
-        # test aggregation name after folder rename
-        res_file = self.composite_resource.files.first()
-        logical_file = res_file.logical_file
-        self.assertNotEqual(logical_file.aggregation_name, aggregation_name)
-        aggregation_name = logical_file.aggregation_name
-        # test aggregation xml file paths after folder rename
-        vrt_file_path = get_path_with_no_file_extension(aggregation_name)
-        expected_meta_file_path = '{0}{1}'.format(vrt_file_path, METADATA_FILE_ENDSWITH)
-
-        self.assertEqual(logical_file.metadata_short_file_path, expected_meta_file_path)
-        expected_map_file_path = '{0}{1}'.format(vrt_file_path, RESMAP_FILE_ENDSWITH)
-
-        self.assertEqual(logical_file.map_short_file_path, expected_map_file_path)
-
-        self.composite_resource.delete()
-
-    def test_aggregation_folder_move(self):
-        # test changes to aggregation name, aggregation metadata xml file path, and aggregation
-        # resource map xml file path on aggregation folder move
-
-        self.create_composite_resource()
-        folder_for_raster = 'raster_folder'
-        ResourceFile.create_folder(self.composite_resource, folder_for_raster)
-        self.add_file_to_resource(file_to_add=self.raster_file, upload_folder=folder_for_raster)
-        res_file = self.composite_resource.files.first()
-
-        # create aggregation from the tif file
-        GeoRasterLogicalFile.set_file_type(self.composite_resource, self.user, res_file.id)
-
-        self.assertEqual(self.composite_resource.files.count(), 2)
-
-        for res_file in self.composite_resource.files.all():
-            self.assertEqual(res_file.file_folder, folder_for_raster)
-        res_file = self.composite_resource.files.first()
-        logical_file = res_file.logical_file
-        aggregation_name = logical_file.aggregation_name
-        metadata_short_file_path = logical_file.metadata_short_file_path
-        map_short_file_path = logical_file.map_short_file_path
-        # create a folder to move the aggregation folder there
-        parent_folder = 'parent_folder'
-        ResourceFile.create_folder(self.composite_resource, parent_folder)
-        # move the aggregation folder to the parent folder
-        src_path = 'data/contents/{}'.format(folder_for_raster)
-        tgt_path = 'data/contents/{0}/{1}'.format(parent_folder, folder_for_raster)
-
-        move_or_rename_file_or_folder(self.user, self.composite_resource.short_id, src_path,
-                                      tgt_path)
-
-        file_folder = '{0}/{1}'.format(parent_folder, folder_for_raster)
-        for res_file in self.composite_resource.files.all():
-            self.assertEqual(res_file.file_folder, file_folder)
-
-        # test aggregation name update
-        res_file = self.composite_resource.files.first()
-        logical_file = res_file.logical_file
-        self.assertNotEqual(logical_file.aggregation_name, aggregation_name)
-
-        # test aggregation xml file paths
-        self.assertNotEqual(logical_file.metadata_short_file_path, metadata_short_file_path)
-        self.assertNotEqual(logical_file.map_short_file_path, map_short_file_path)
-
-        self.composite_resource.delete()
-
-    def _test_file_metadata_on_file_delete(self, ext):
-
-        self.create_composite_resource()
-        self.add_file_to_resource(file_to_add=self.raster_file)
-        res_file = self.composite_resource.files.first()
-        self.assertEqual(Coverage.objects.count(), 0)
-        # extract metadata from the tif file
-        GeoRasterLogicalFile.set_file_type(self.composite_resource, self.user, res_file.id)
-        self.assertEqual(Coverage.objects.count(), 2)
-        # test that we have one logical file of type GeoRasterLogicalFile Type
-        self.assertEqual(GeoRasterLogicalFile.objects.count(), 1)
-        self.assertEqual(GeoRasterFileMetaData.objects.count(), 1)
-
-        res_file = self.composite_resource.files.first()
-        logical_file = res_file.logical_file
-        # there should be 1 coverage element of type spatial for the raster aggregation
-        self.assertEqual(logical_file.metadata.coverages.all().count(), 1)
-        self.assertEqual(logical_file.metadata.temporal_coverage, None)
-        self.assertNotEqual(logical_file.metadata.spatial_coverage, None)
-        self.assertNotEqual(logical_file.metadata.originalCoverage, None)
-        self.assertNotEqual(logical_file.metadata.cellInformation, None)
-        self.assertNotEqual(logical_file.metadata.bandInformations, None)
-
-        # there should be 1 coverage for the resource
-        self.assertEqual(self.composite_resource.metadata.coverages.all().count(), 1)
-        # there should be 2 coverage objects - one at the resource level
-        # and the other one at the file type level
-        self.assertEqual(Coverage.objects.count(), 2)
-        self.assertEqual(OriginalCoverage.objects.count(), 1)
-        self.assertEqual(CellInformation.objects.count(), 1)
-        self.assertEqual(BandInformation.objects.count(), 1)
-
-        # delete content file specified by extension (ext parameter)
-        res_file_tif = hydroshare.utils.get_resource_files_by_extension(
-            self.composite_resource, ext)[0]
-        hydroshare.delete_resource_file(self.composite_resource.short_id,
-                                        res_file_tif.id,
-                                        self.user)
-        # test that we don't have logical file of type GeoRasterFileType
-        self.assertEqual(GeoRasterLogicalFile.objects.count(), 0)
-        self.assertEqual(GeoRasterFileMetaData.objects.count(), 0)
-
-        # test that all metadata deleted - with one coverage element at the resource level should
-        # still exist
-        self.assertEqual(Coverage.objects.count(), 1)
-        self.assertEqual(OriginalCoverage.objects.count(), 0)
-        self.assertEqual(CellInformation.objects.count(), 0)
-        self.assertEqual(BandInformation.objects.count(), 0)
-
-    def _content_file_delete(self, ext):
-        # test that when any file that is part of an instance GeoRasterFileType is deleted
-        # all files associated with GeoRasterFileType is deleted
-
-        self.create_composite_resource()
-        self.add_file_to_resource(file_to_add=self.raster_file)
-        res_file = self.composite_resource.files.first()
-
-        # extract metadata from the tif file
-        GeoRasterLogicalFile.set_file_type(self.composite_resource, self.user, res_file.id)
-        self.assertEqual(self.composite_resource.files.all().count(), 2)
-        self.assertEqual(GeoRasterLogicalFile.objects.count(), 1)
-
-        # delete the content file specified by the ext (file extension param)
-        res_file_tif = hydroshare.utils.get_resource_files_by_extension(
-            self.composite_resource, ext)[0]
-        hydroshare.delete_resource_file(self.composite_resource.short_id,
-                                        res_file_tif.id,
-                                        self.user)
-
-        self.assertEqual(self.composite_resource.files.all().count(), 0)
-        self.assertEqual(GeoRasterLogicalFile.objects.count(), 0)
-
-    def _test_invalid_file(self):
-        self.assertEqual(self.composite_resource.files.all().count(), 1)
-        res_file = self.composite_resource.files.first()
-
-        # check that the resource file is not associated with any logical file
-        self.assertEqual(res_file.has_logical_file, False)
-
-        # trying to set this invalid tif file to geo raster file type should raise
-        # ValidationError
-        with self.assertRaises(ValidationError):
-            GeoRasterLogicalFile.set_file_type(self.composite_resource, self.user, res_file.id)
-
-        # test that the invalid file did not get deleted
-        self.assertEqual(self.composite_resource.files.all().count(), 1)
-
-        # check that the resource file is not associated with generic logical file
-        self.assertEqual(res_file.has_logical_file, False)
-
-    def _test_aggregation_from_zip_file(self, aggr_folder_path):
-        # test the resource now has 4 files (one vrt file and 2 tif files) and the original zip file
-        self.assertEqual(self.composite_resource.files.all().count(), 4)
-        tif_files = hydroshare.utils.get_resource_files_by_extension(
-            self.composite_resource, '.tif')
-        self.assertEqual(len(tif_files), 2)
-        vrt_files = hydroshare.utils.get_resource_files_by_extension(
-            self.composite_resource, '.vrt')
-        self.assertEqual(len(vrt_files), 1)
-
-        # check that the logicalfile is associated with 3 files
-        self.assertEqual(GeoRasterLogicalFile.objects.count(), 1)
-        logical_file = GeoRasterLogicalFile.objects.first()
-        res_file = self.composite_resource.files.first()
-        expected_dataset_name, _ = os.path.splitext(res_file.file_name)
-
-        self.assertEqual(logical_file.dataset_name, expected_dataset_name)
-        self.assertEqual(logical_file.has_metadata, True)
-        self.assertEqual(logical_file.files.all().count(), 3)
-        self.assertEqual((self.composite_resource.files.count() - logical_file.files.count()), 1)
-
-        # check that files in a folder
-        if aggr_folder_path:
-            for res_file in self.composite_resource.files.all():
-                self.assertEqual(res_file.file_folder, aggr_folder_path)
-
-        # check that there is no GenericLogicalFile object
-        self.assertEqual(GenericLogicalFile.objects.count(), 0)
-
-        # test that size property of the logical file is equal to sun of size of all files
-        # that are part of the logical file
-        self.assertEqual(logical_file.size, sum([f.size for f in logical_file.files.all()]))
-
-        # test extracted metadata for the file type
-        # geo raster file type should have all the metadata elements
-        self.assertEqual(logical_file.metadata.has_all_required_elements(), True)
-
-        # there should be 1 coverage element - box type
-        self.assertNotEqual(logical_file.metadata.spatial_coverage, None)
-        self.assertEqual(logical_file.metadata.spatial_coverage.type, 'box')
-
-        box_coverage = logical_file.metadata.spatial_coverage
-        self.assertEqual(box_coverage.value['projection'], 'WGS 84 EPSG:4326')
-        self.assertEqual(box_coverage.value['units'], 'Decimal degrees')
-        self.assertEqual(box_coverage.value['northlimit'], 42.050028785767275)
-        self.assertEqual(box_coverage.value['eastlimit'], -111.5773750264389)
-        self.assertEqual(box_coverage.value['southlimit'], 41.98745777902698)
-        self.assertEqual(box_coverage.value['westlimit'], -111.65768822411239)
-
-        # testing extended metadata element: original coverage
-        ori_coverage = logical_file.metadata.originalCoverage
-        self.assertNotEqual(ori_coverage, None)
-        self.assertEqual(ori_coverage.value['northlimit'], 4655492.446916306)
-        self.assertEqual(ori_coverage.value['eastlimit'], 452174.01909127034)
-        self.assertEqual(ori_coverage.value['southlimit'], 4648592.446916306)
-        self.assertEqual(ori_coverage.value['westlimit'], 445574.01909127034)
-        self.assertEqual(ori_coverage.value['units'], 'meter')
-        self.assertEqual(ori_coverage.value['projection'],
-                         'NAD83 / UTM zone 12N')
-
-        # testing extended metadata element: cell information
-        cell_info = logical_file.metadata.cellInformation
-        self.assertEqual(cell_info.rows, 230)
-        self.assertEqual(cell_info.columns, 220)
-        self.assertEqual(cell_info.cellSizeXValue, 30.0)
-        self.assertEqual(cell_info.cellSizeYValue, 30.0)
-        self.assertEqual(cell_info.cellDataType, 'Float32')
-
-        # testing extended metadata element: band information
-        self.assertEqual(logical_file.metadata.bandInformations.count(), 1)
-        band_info = logical_file.metadata.bandInformations.first()
-        self.assertEqual(band_info.noDataValue, '-3.40282346639e+38')
-        self.assertEqual(band_info.maximumValue, '2880.00708008')
-        self.assertEqual(band_info.minimumValue, '2274.95898438')
-
-    def test_main_file(self):
-        self.create_composite_resource()
-        self.add_file_to_resource(file_to_add=self.raster_file)
-        self.assertEqual(self.composite_resource.files.all().count(), 1)
-        res_file = self.composite_resource.files.first()
-        GeoRasterLogicalFile.set_file_type(self.composite_resource, self.user, res_file.id)
-
-        self.assertEqual(1, GeoRasterLogicalFile.objects.count())
-        self.assertEqual(".vrt", GeoRasterLogicalFile.objects.first().get_main_file_type())
-        self.assertEqual("small_logan.vrt",
-                         GeoRasterLogicalFile.objects.first().get_main_file.file_name)
-=======
 import os
 
 from django.test import TransactionTestCase
@@ -2357,5 +1176,4 @@
         self.assertEqual(1, GeoRasterLogicalFile.objects.count())
         self.assertEqual(".vrt", GeoRasterLogicalFile.objects.first().get_main_file_type())
         self.assertEqual("small_logan.vrt",
-                         GeoRasterLogicalFile.objects.first().get_main_file.file_name)
->>>>>>> c28e7949
+                         GeoRasterLogicalFile.objects.first().get_main_file.file_name)