--- conflicted
+++ resolved
@@ -719,13 +719,6 @@
 
 def get_number_of_decimal_places(number):
     """A helper to find the number of decimal places in the specified number that's used for rounding the number
-<<<<<<< HEAD
-    This function returns the number of decimal places as one less than the total number of decimal places in the number
     """
     _, decimal_str = str(number).split('.')
-    return len(decimal_str) - 1
-=======
-    """
-    _, decimal_str = str(number).split('.')
-    return len(decimal_str)
->>>>>>> b7d6c31a
+    return len(decimal_str)