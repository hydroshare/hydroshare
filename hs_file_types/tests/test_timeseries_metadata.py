--- conflicted
+++ resolved
@@ -1,4 +1,3 @@
-<<<<<<< HEAD
 import os
 
 from django.test import TransactionTestCase
@@ -18,7 +17,7 @@
 from hs_file_types.models.timeseries import CVVariableType, CVVariableName, CVSpeciation, \
     CVSiteType, CVElevationDatum, CVMethodType, CVMedium, CVUnitsType, CVStatus, \
     CVAggregationStatistic
-from .utils import assert_time_series_file_type_metadata, CompositeResourceTestMixin
+from utils import assert_time_series_file_type_metadata, CompositeResourceTestMixin
 
 
 class TimeSeriesFileTypeTest(MockIRODSTestCaseMixin, TransactionTestCase,
@@ -940,8 +939,8 @@
         # test logical file/aggregation
         # check that there is now one TimeSeriesLogicalFile object
         self.assertEqual(TimeSeriesLogicalFile.objects.count(), 1)
-        self.assertEqual(len(self.composite_resource.logical_files), 1)
-        logical_file = self.composite_resource.logical_files[0]
+        self.assertEqual(len(list(self.composite_resource.logical_files)), 1)
+        logical_file = list(self.composite_resource.logical_files)[0]
         self.assertEqual(logical_file.files.count(), 1)
         base_sqlite_file_name, _ = os.path.splitext(self.sqlite_file_name)
         res_file = logical_file.files.first()
@@ -1142,1150 +1141,4 @@
         self.assertEqual(1, TimeSeriesLogicalFile.objects.count())
         self.assertEqual(".sqlite", TimeSeriesLogicalFile.objects.first().get_main_file_type())
         self.assertEqual(self.sqlite_file_name,
-                         TimeSeriesLogicalFile.objects.first().get_main_file.file_name)
-=======
-import os
-
-from django.test import TransactionTestCase
-from django.contrib.auth.models import Group
-from django.core.exceptions import ValidationError
-
-from rest_framework.exceptions import ValidationError as DRF_ValidationError
-
-from hs_core.testing import MockIRODSTestCaseMixin
-from hs_core import hydroshare
-from hs_core.models import ResourceFile
-from hs_core.views.utils import remove_folder, move_or_rename_file_or_folder
-from hs_app_timeseries.models import Site, Variable, Method, ProcessingLevel, TimeSeriesResult
-
-from hs_file_types.models import TimeSeriesLogicalFile, TimeSeriesFileMetaData
-from hs_file_types.models.base import METADATA_FILE_ENDSWITH, RESMAP_FILE_ENDSWITH
-from hs_file_types.models.timeseries import CVVariableType, CVVariableName, CVSpeciation, \
-    CVSiteType, CVElevationDatum, CVMethodType, CVMedium, CVUnitsType, CVStatus, \
-    CVAggregationStatistic
-from utils import assert_time_series_file_type_metadata, CompositeResourceTestMixin
-
-
-class TimeSeriesFileTypeTest(MockIRODSTestCaseMixin, TransactionTestCase,
-                             CompositeResourceTestMixin):
-    def setUp(self):
-        super(TimeSeriesFileTypeTest, self).setUp()
-        self.group, _ = Group.objects.get_or_create(name='Hydroshare Author')
-        self.user = hydroshare.create_account(
-            'user1@nowhere.com',
-            username='user1',
-            first_name='Creator_FirstName',
-            last_name='Creator_LastName',
-            superuser=False,
-            groups=[self.group]
-        )
-
-        self.res_title = 'Test Timeseries File Type'
-
-        self.sqlite_file_name = 'ODM2_Multi_Site_One_Variable.sqlite'
-        self.sqlite_file = 'hs_file_types/tests/data/{}'.format(self.sqlite_file_name)
-
-        self.sqlite_invalid_file_name = 'ODM2_invalid.sqlite'
-        self.sqlite_invalid_file = 'hs_file_types/tests/data/{}'.format(
-            self.sqlite_invalid_file_name)
-
-        self.odm2_csv_file_name = 'ODM2_Multi_Site_One_Variable_Test.csv'
-        self.odm2_csv_file = 'hs_app_timeseries/tests/{}'.format(self.odm2_csv_file_name)
-
-    def test_create_aggregation_from_sqlite_file_1(self):
-        # here we are using a valid sqlite file for setting it
-        # to TimeSeries file type which includes metadata extraction
-        # here in this case the sqlite file is at the root of the folder hierarchy
-        # location of the sqlite file before aggregation:
-        # data/contents/ODM2_Multi_Site_One_Variable.sqlite
-        # location of the sqlite file after aggregation (no change):
-        # data/contents/ODM2_Multi_Site_One_Variable.sqlite
-
-        self.res_title = 'Untitled resource'
-        self.create_composite_resource()
-        self.add_file_to_resource(file_to_add=self.sqlite_file)
-        self.assertEqual(self.composite_resource.files.all().count(), 1)
-        res_file = self.composite_resource.files.first()
-
-        # check that the resource file is not associated with any logical file at this point
-        self.assertEqual(res_file.has_logical_file, False)
-
-        # check that there is no TimeSeriesLogicalFile object
-        self.assertEqual(TimeSeriesLogicalFile.objects.count(), 0)
-
-        # set the sqlite file to TimeSeries file type
-        TimeSeriesLogicalFile.set_file_type(self.composite_resource, self.user, res_file.id)
-        # test extracted metadata
-        res_file = self.composite_resource.files.first()
-        base_file_name, _ = os.path.splitext(res_file.file_name)
-        assert_time_series_file_type_metadata(self, expected_file_folder=None)
-
-        self.composite_resource.delete()
-
-    def test_create_aggregation_from_sqlite_file_2(self):
-        # here we are using a valid sqlite file for setting it
-        # to TimeSeries file type which includes metadata extraction
-        # here in this case the sqlite file is in a folder
-        # location of the sqlite file before aggregation:
-        # timeseries_aggr/ODM2_Multi_Site_One_Variable.sqlite
-        # location of the sqlite file after aggregation:
-        # timeseries_aggr/ODM2_Multi_Site_One_Variable.sqlite
-
-        self.res_title = 'Untitled resource'
-        self.create_composite_resource()
-        # create a folder to place the sqlite file in that folder before creating an
-        # aggregation from the sqlite file
-
-        new_folder = 'timeseries_aggr'
-        ResourceFile.create_folder(self.composite_resource, new_folder)
-        self.add_file_to_resource(file_to_add=self.sqlite_file, upload_folder=new_folder)
-        self.assertEqual(self.composite_resource.files.all().count(), 1)
-        res_file = self.composite_resource.files.first()
-
-        # check that the resource file is not associated with any logical file at this point
-        self.assertEqual(res_file.has_logical_file, False)
-
-        # check that there is no TimeSeriesLogicalFile object
-        self.assertEqual(TimeSeriesLogicalFile.objects.count(), 0)
-
-        # set the sqlite file to TimeSeries file type
-        TimeSeriesLogicalFile.set_file_type(self.composite_resource, self.user, res_file.id)
-        # test extracted metadata
-        assert_time_series_file_type_metadata(self, expected_file_folder=new_folder)
-
-        self.composite_resource.delete()
-
-    def test_create_aggregation_from_sqlite_file_3(self):
-        # here we are using a valid sqlite file for setting it
-        # to TimeSeries file type which includes metadata extraction
-        # here in this case the sqlite file is in a folder along with another file that is not
-        # going to be part of the aggregation.
-        # location of the sqlite file before aggregation:
-        # my_folder/ODM2_Multi_Site_One_Variable.sqlite
-        # location of the additional file before aggregation:
-        # my_folder/ODM2_invalid.sqlite
-        # location of the sqlite file after aggregation (no change):
-        # my_folder/ODM2_Multi_Site_One_Variable.sqlite
-
-        self.res_title = 'Untitled resource'
-        self.create_composite_resource()
-        # create a folder to place the sqlite file in that folder before creating an
-        # aggregation from the sqlite file
-
-        new_folder = 'my_folder'
-        ResourceFile.create_folder(self.composite_resource, new_folder)
-        self.add_file_to_resource(file_to_add=self.sqlite_file, upload_folder=new_folder)
-        self.assertEqual(self.composite_resource.files.all().count(), 1)
-        res_file = self.composite_resource.files.first()
-
-        # add another file to the same folder
-        self.add_file_to_resource(file_to_add=self.sqlite_invalid_file, upload_folder=new_folder)
-        self.assertEqual(self.composite_resource.files.all().count(), 2)
-
-        # create and test aggregation to check that no new folder was created
-        self._test_aggregation_folder_creation(res_file, new_folder)
-
-    def test_create_aggregation_from_sqlite_file_4(self):
-        # here we are using a valid sqlite file for setting it
-        # to TimeSeries file type which includes metadata extraction
-        # here in this case the sqlite file is in a folder which contains another folder
-        # location of the sqlite file before aggregation:
-        # my_folder/ODM2_Multi_Site_One_Variable.sqlite
-        # location of the additional folder before aggregation:
-        # my_folder/another_folder
-        # location of the sqlite file after aggregation (no change):
-        # my_folder/ODM2_Multi_Site_One_Variable.sqlite
-        # location of the additional folder after aggregation:
-        # my_folder/another_folder
-
-        self.res_title = 'Untitled resource'
-        self.create_composite_resource()
-        # create a folder to place the sqlite file in that folder before creating an
-        # aggregation from the sqlite file
-
-        new_folder = 'my_folder'
-        ResourceFile.create_folder(self.composite_resource, new_folder)
-        another_folder = '{}/another_folder'.format(new_folder)
-        ResourceFile.create_folder(self.composite_resource, another_folder)
-        self.add_file_to_resource(file_to_add=self.sqlite_file, upload_folder=new_folder)
-        self.assertEqual(self.composite_resource.files.all().count(), 1)
-        res_file = self.composite_resource.files.first()
-
-        # create and test aggregation to check that a new folder was created
-        self._test_aggregation_folder_creation(res_file, new_folder)
-
-    def test_create_aggregation_from_CSV_file_1(self):
-        # here we are using a valid CSV file for setting it
-        # to TimeSeries file type which includes metadata extraction
-        # here in this case the csv file at the root of the folder hierarchy
-
-        self.create_composite_resource()
-        self.add_file_to_resource(file_to_add=self.odm2_csv_file)
-
-        self.assertEqual(self.composite_resource.files.all().count(), 1)
-        res_file = self.composite_resource.files.first()
-
-        # check that the resource file is not associated with any logical file
-        self.assertEqual(res_file.has_logical_file, False)
-
-        # check that there is no TimeSeriesLogicalFile object
-        self.assertEqual(TimeSeriesLogicalFile.objects.count(), 0)
-
-        # set the CSV file to TimeSeries file type
-        TimeSeriesLogicalFile.set_file_type(self.composite_resource, self.user, res_file.id)
-        res_file = self.composite_resource.files.first()
-        base_file_name, _ = os.path.splitext(res_file.file_name)
-
-        self._test_CSV_aggregation(expected_aggr_folder=None)
-
-        self.composite_resource.delete()
-
-    def test_create_aggregation_from_CSV_file_2(self):
-        # here we are using a valid CSV file for setting it
-        # to TimeSeries file type which includes metadata extraction
-        # here in this case the csv file is in a folder
-
-        self.create_composite_resource()
-        new_folder = 'timeseries_aggr'
-        ResourceFile.create_folder(self.composite_resource, new_folder)
-        self.add_file_to_resource(file_to_add=self.odm2_csv_file, upload_folder=new_folder)
-
-        self.assertEqual(self.composite_resource.files.all().count(), 1)
-        res_file = self.composite_resource.files.first()
-
-        # check that the resource file is not associated with any logical file
-        self.assertEqual(res_file.has_logical_file, False)
-
-        # check that there is no TimeSeriesLogicalFile object
-        self.assertEqual(TimeSeriesLogicalFile.objects.count(), 0)
-
-        # set the CSV file to TimeSeries file type
-        TimeSeriesLogicalFile.set_file_type(self.composite_resource, self.user, res_file.id)
-        self._test_CSV_aggregation(expected_aggr_folder=new_folder)
-
-        self.composite_resource.delete()
-
-    def test_create_aggregation_from_CSV_file_3(self):
-        # here we are using a valid CSV file that has the minimum required two rows of data
-        # for setting it to TimeSeries file type which includes metadata extraction
-        # here in this case the csv file is at the root
-
-        self.create_composite_resource()
-        valid_csv_file = 'hs_file_types/tests/data/valid_two_data_rows.csv'
-        self.add_file_to_resource(file_to_add=valid_csv_file)
-
-        self.assertEqual(self.composite_resource.files.all().count(), 1)
-        res_file = self.composite_resource.files.first()
-        self.assertEqual(res_file.file_folder, None)
-        # check that the resource file is not associated with any logical file
-        self.assertEqual(res_file.has_logical_file, False)
-
-        # check that there is no TimeSeriesLogicalFile object
-        self.assertEqual(TimeSeriesLogicalFile.objects.count(), 0)
-
-        # set the CSV file to TimeSeries file type
-        TimeSeriesLogicalFile.set_file_type(self.composite_resource, self.user, res_file.id)
-        # aggregation folder is created from the uploaded csv file
-        self._test_CSV_aggregation(expected_aggr_folder=None, value_count_by_series='2')
-
-        self.composite_resource.delete()
-
-    def test_create_aggregation_from_sqlite_invalid_file(self):
-        # here we are using an invalid sqlite file for setting it
-        # to TimeSeries file type which should fail
-
-        self.create_composite_resource(self.sqlite_invalid_file)
-        self._test_invalid_file()
-        self.composite_resource.delete()
-
-    def test_create_aggregation_from_csv_invalid_file(self):
-        # This file contains invalid number of data column headings
-        invalid_csv_file_name = 'Invalid_Headings_Test_1.csv'
-        self._test_invalid_csv_file(invalid_csv_file_name)
-
-        # This file missing a data column heading
-        invalid_csv_file_name = 'Invalid_Headings_Test_2.csv'
-        self._test_invalid_csv_file(invalid_csv_file_name)
-
-        # This file has an additional data column heading
-        invalid_csv_file_name = 'Invalid_Headings_Test_3.csv'
-        self._test_invalid_csv_file(invalid_csv_file_name)
-
-        # This file contains a duplicate data column heading
-        invalid_csv_file_name = 'Invalid_Headings_Test_4.csv'
-        self._test_invalid_csv_file(invalid_csv_file_name)
-
-        # This file has no data column heading
-        invalid_csv_file_name = 'Invalid_Headings_Test_5.csv'
-        self._test_invalid_csv_file(invalid_csv_file_name)
-
-        # This file has not a CSV file
-        invalid_csv_file_name = 'Invalid_format_Test.csv'
-        self._test_invalid_csv_file(invalid_csv_file_name)
-
-        # This file has a bad datetime value
-        invalid_csv_file_name = 'Invalid_Data_Test_1.csv'
-        self._test_invalid_csv_file(invalid_csv_file_name)
-
-        # This file has a bad data value (not numeric)
-        invalid_csv_file_name = 'Invalid_Data_Test_2.csv'
-        self._test_invalid_csv_file(invalid_csv_file_name)
-
-        # This file is missing a data value
-        invalid_csv_file_name = 'Invalid_Data_Test_3.csv'
-        self._test_invalid_csv_file(invalid_csv_file_name)
-
-        # This file has a additional data value
-        invalid_csv_file_name = 'Invalid_Data_Test_4.csv'
-        self._test_invalid_csv_file(invalid_csv_file_name)
-
-        # This file has no data values
-        invalid_csv_file_name = 'Invalid_Data_Test_5.csv'
-        self._test_invalid_csv_file(invalid_csv_file_name)
-
-        # This file has date data as a number - not allowed
-        invalid_csv_file_name = 'Invalid_Date_Numeric.csv'
-        self._test_invalid_csv_file(invalid_csv_file_name)
-
-        # This file has only one row of data - minimum 2 rows of data needed
-        invalid_csv_file_name = 'Invalid_One_Data_Row.csv'
-        self._test_invalid_csv_file(invalid_csv_file_name)
-
-    def test_aggregation_sqlite_metadata_update(self):
-        # here we are using a valid sqlite file for setting it
-        # to TimeSeries file type which includes metadata extraction
-        # then we are testing update of the file level metadata elements
-
-        self.res_title = 'Untitled Resource'
-        self.create_composite_resource(file_to_upload=self.sqlite_file)
-
-        self.assertEqual(self.composite_resource.files.all().count(), 1)
-        res_file = self.composite_resource.files.first()
-
-        # check that the resource file is not associated with any logical file
-        self.assertEqual(res_file.has_logical_file, False)
-
-        # check that there is no TimeSeriesLogicalFile object
-        self.assertEqual(TimeSeriesLogicalFile.objects.count(), 0)
-
-        # set the sqlite file to TimeSeries file type
-        TimeSeriesLogicalFile.set_file_type(self.composite_resource, self.user, res_file.id)
-        res_file = self.composite_resource.files.first()
-        logical_file = res_file.logical_file
-
-        # test updating site element
-        site = logical_file.metadata.sites.filter(site_code='USU-LBR-Paradise').first()
-        self.assertNotEqual(site, None)
-        site_name = 'Little Bear River at McMurdy Hollow near Paradise, Utah'
-        self.assertEqual(site.site_name, site_name)
-        self.assertEqual(site.elevation_m, 1445)
-        self.assertEqual(site.elevation_datum, 'NGVD29')
-        self.assertEqual(site.site_type, 'Stream')
-        self.assertFalse(logical_file.metadata.is_dirty)
-
-        site_name = 'Little Bear River at Logan, Utah'
-        site_data = {'site_name': site_name, 'elevation_m': site.elevation_m,
-                     'elevation_datum': site.elevation_datum, 'site_type': site.site_type}
-        logical_file.metadata.update_element('Site', site.id, **site_data)
-        site = logical_file.metadata.sites.filter(site_code='USU-LBR-Paradise').first()
-        self.assertEqual(site.site_name, site_name)
-        self.assertTrue(logical_file.metadata.is_dirty)
-
-        # updating site lat/long should update only the file level (aggregation) coverage
-        box_coverage = self.composite_resource.metadata.coverages.all().filter(type='box').first()
-        self.assertEqual(box_coverage.value['projection'], 'WGS 84 EPSG:4326')
-        self.assertEqual(box_coverage.value['units'], 'Decimal degrees')
-        self.assertEqual(box_coverage.value['northlimit'], 41.718473)
-        self.assertEqual(box_coverage.value['eastlimit'], -111.799324)
-        self.assertEqual(box_coverage.value['southlimit'], 41.495409)
-        self.assertEqual(box_coverage.value['westlimit'], -111.946402)
-
-        box_coverage = logical_file.metadata.spatial_coverage
-        self.assertEqual(box_coverage.value['projection'], 'WGS 84 EPSG:4326')
-        self.assertEqual(box_coverage.value['units'], 'Decimal degrees')
-        self.assertEqual(box_coverage.value['northlimit'], 41.718473)
-        self.assertEqual(box_coverage.value['eastlimit'], -111.799324)
-        self.assertEqual(box_coverage.value['southlimit'], 41.495409)
-        self.assertEqual(box_coverage.value['westlimit'], -111.946402)
-
-        site_data['latitude'] = 40.7896
-        logical_file.metadata.update_element('Site', site.id, **site_data)
-        site = logical_file.metadata.sites.filter(site_code='USU-LBR-Paradise').first()
-        self.assertEqual(site.latitude, 40.7896)
-
-        # test that resource level coverage did not get updated
-        box_coverage = self.composite_resource.metadata.coverages.all().filter(type='box').first()
-        self.assertEqual(box_coverage.value['projection'], 'WGS 84 EPSG:4326')
-        self.assertEqual(box_coverage.value['units'], 'Decimal degrees')
-        self.assertEqual(box_coverage.value['northlimit'], 41.718473)
-        self.assertEqual(box_coverage.value['eastlimit'], -111.799324)
-        self.assertEqual(box_coverage.value['southlimit'], 41.495409)
-        self.assertEqual(box_coverage.value['westlimit'], -111.946402)
-
-        # test that file level coverage got updated
-        box_coverage = logical_file.metadata.spatial_coverage
-        self.assertEqual(box_coverage.value['projection'], 'WGS 84 EPSG:4326')
-        self.assertEqual(box_coverage.value['units'], 'Decimal degrees')
-        self.assertEqual(box_coverage.value['northlimit'], 41.718473)
-        self.assertEqual(box_coverage.value['eastlimit'], -111.799324)
-        # this is the changed value for the southlimit as a result of changing the site latitude
-        self.assertEqual(box_coverage.value['southlimit'], 40.7896)
-        self.assertEqual(box_coverage.value['westlimit'], -111.946402)
-
-        logical_file.metadata.is_dirty = False
-        logical_file.metadata.save()
-        # test updating variable element
-        variable = logical_file.metadata.variables.filter(variable_code='USU36').first()
-        self.assertNotEqual(variable, None)
-        self.assertEqual(variable.variable_name, 'Temperature')
-        self.assertEqual(variable.variable_type, 'Water Quality')
-        self.assertEqual(variable.no_data_value, -9999)
-        self.assertEqual(variable.speciation, 'Not Applicable')
-        self.assertEqual(variable.variable_definition, None)
-
-        var_def = 'Concentration of oxygen dissolved in water.'
-        variable_data = {'variable_definition': var_def}
-        logical_file.metadata.update_element('Variable', variable.id, **variable_data)
-        variable = logical_file.metadata.variables.filter(variable_code='USU36').first()
-        self.assertEqual(variable.variable_definition, var_def)
-        self.assertEqual(variable.variable_name, 'Temperature')
-        self.assertEqual(variable.variable_type, 'Water Quality')
-        self.assertEqual(variable.no_data_value, -9999)
-        self.assertEqual(variable.speciation, 'Not Applicable')
-
-        self.assertTrue(logical_file.metadata.is_dirty)
-        logical_file.metadata.is_dirty = False
-        logical_file.metadata.save()
-
-        # test updating method element
-        method = logical_file.metadata.methods.filter(method_code=28).first()
-        self.assertNotEqual(method, None)
-        self.assertEqual(method.method_name, 'Quality Control Level 1 Data Series created from raw '
-                                             'QC Level 0 data using ODM Tools.')
-        self.assertEqual(method.method_type, 'Instrument deployment')
-        self.assertEqual(method.method_description, 'Quality Control Level 1 Data Series created '
-                                                    'from raw QC Level 0 data using ODM Tools.')
-        self.assertEqual(method.method_link, None)
-
-        method_link = "http://somesite.com"
-        method_data = {'method_link': method_link}
-        logical_file.metadata.update_element('Method', method.id, **method_data)
-        method = logical_file.metadata.methods.filter(method_code=28).first()
-        self.assertNotEqual(method, None)
-        self.assertEqual(method.method_name, 'Quality Control Level 1 Data Series created from raw '
-                                             'QC Level 0 data using ODM Tools.')
-        self.assertEqual(method.method_type, 'Instrument deployment')
-        self.assertEqual(method.method_description, 'Quality Control Level 1 Data Series created '
-                                                    'from raw QC Level 0 data using ODM Tools.')
-        self.assertEqual(method.method_link, method_link)
-
-        self.assertTrue(logical_file.metadata.is_dirty)
-        logical_file.metadata.is_dirty = False
-        logical_file.metadata.save()
-
-        # test updating processing level element
-        pro_level = logical_file.metadata.processing_levels.filter(processing_level_code=1).first()
-        self.assertNotEqual(pro_level, None)
-        self.assertEqual(pro_level.definition, 'Quality controlled data')
-        explanation = 'Quality controlled data that have passed quality assurance procedures ' \
-                      'such as routine estimation of timing and sensor calibration or visual ' \
-                      'inspection and removal of obvious errors. An example is USGS published ' \
-                      'streamflow records following parsing through USGS quality ' \
-                      'control procedures.'
-        self.assertEqual(pro_level.explanation, explanation)
-
-        definition = "Uncontrolled data"
-        pro_level_data = {'definition': definition}
-        logical_file.metadata.update_element('ProcessingLevel', pro_level.id, **pro_level_data)
-        pro_level = logical_file.metadata.processing_levels.filter(processing_level_code=1).first()
-        self.assertNotEqual(pro_level, None)
-        self.assertEqual(pro_level.definition, definition)
-        explanation = 'Quality controlled data that have passed quality assurance procedures ' \
-                      'such as routine estimation of timing and sensor calibration or visual ' \
-                      'inspection and removal of obvious errors. An example is USGS published ' \
-                      'streamflow records following parsing through USGS quality ' \
-                      'control procedures.'
-        self.assertEqual(pro_level.explanation, explanation)
-
-        self.assertTrue(logical_file.metadata.is_dirty)
-        logical_file.metadata.is_dirty = False
-        logical_file.metadata.save()
-
-        # test updating time series result element
-        ts_result = logical_file.metadata.time_series_results.all().first()
-        self.assertNotEqual(ts_result, None)
-        self.assertEqual(ts_result.units_type, 'Temperature')
-        self.assertEqual(ts_result.units_name, 'degree celsius')
-        self.assertEqual(ts_result.units_abbreviation, 'degC')
-        self.assertEqual(ts_result.status, 'Unknown')
-        self.assertEqual(ts_result.sample_medium, 'Surface Water')
-        self.assertEqual(ts_result.value_count, 1441)
-        self.assertEqual(ts_result.aggregation_statistics, 'Average')
-
-        ts_data = {'status': 'Complete'}
-        logical_file.metadata.update_element('timeseriesresult', ts_result.id, **ts_data)
-        ts_result = logical_file.metadata.time_series_results.all().first()
-        self.assertNotEqual(ts_result, None)
-        self.assertEqual(ts_result.units_type, 'Temperature')
-        self.assertEqual(ts_result.units_name, 'degree celsius')
-        self.assertEqual(ts_result.units_abbreviation, 'degC')
-        self.assertEqual(ts_result.status, 'Complete')
-        self.assertEqual(ts_result.sample_medium, 'Surface Water')
-        self.assertEqual(ts_result.value_count, 1441)
-        self.assertEqual(ts_result.aggregation_statistics, 'Average')
-        self.assertTrue(logical_file.metadata.is_dirty)
-
-        self.composite_resource.delete()
-
-    def test_aggregation_metadata_on_aggregation_delete(self):
-        # test that when the TimeSeriesLogicalFile instance is deleted
-        # all metadata associated with it also get deleted
-
-        self.create_composite_resource(file_to_upload=self.sqlite_file)
-
-        self.assertEqual(self.composite_resource.files.all().count(), 1)
-        res_file = self.composite_resource.files.first()
-        # set the sqlite file to TimeSeries file type
-        TimeSeriesLogicalFile.set_file_type(self.composite_resource, self.user, res_file.id)
-        res_file = self.composite_resource.files.first()
-        logical_file = res_file.logical_file
-        # file level metadata
-        # there should be Site metadata objects
-        self.assertTrue(Site.objects.count() > 0)
-        # there should be Variable metadata objects
-        self.assertTrue(Variable.objects.count() > 0)
-        # there should be Method metadata objects
-        self.assertTrue(Method.objects.count() > 0)
-        # there should be ProcessingLevel metadata objects
-        self.assertTrue(ProcessingLevel.objects.count() > 0)
-        # there should be TimeSeriesResult metadata objects
-        self.assertTrue(TimeSeriesResult.objects.count() > 0)
-
-        # CV lookup data
-        self.assertEqual(logical_file.metadata.cv_variable_types.all().count(), 23)
-        self.assertEqual(CVVariableType.objects.all().count(), 23)
-        self.assertEqual(logical_file.metadata.cv_variable_names.all().count(), 805)
-        self.assertEqual(CVVariableName.objects.all().count(), 805)
-        self.assertEqual(logical_file.metadata.cv_speciations.all().count(), 145)
-        self.assertEqual(CVSpeciation.objects.all().count(), 145)
-        self.assertEqual(logical_file.metadata.cv_elevation_datums.all().count(), 5)
-        self.assertEqual(CVElevationDatum.objects.all().count(), 5)
-        self.assertEqual(logical_file.metadata.cv_site_types.all().count(), 51)
-        self.assertEqual(CVSiteType.objects.all().count(), 51)
-        self.assertEqual(logical_file.metadata.cv_method_types.all().count(), 25)
-        self.assertEqual(CVMethodType.objects.all().count(), 25)
-        self.assertEqual(logical_file.metadata.cv_units_types.all().count(), 179)
-        self.assertEqual(CVUnitsType.objects.all().count(), 179)
-        self.assertEqual(logical_file.metadata.cv_statuses.all().count(), 4)
-        self.assertEqual(CVStatus.objects.all().count(), 4)
-        self.assertEqual(logical_file.metadata.cv_mediums.all().count(), 18)
-        self.assertEqual(CVMedium.objects.all().count(), 18)
-        self.assertEqual(logical_file.metadata.cv_aggregation_statistics.all().count(), 17)
-        self.assertEqual(CVAggregationStatistic.objects.all().count(), 17)
-
-        # delete the logical file
-        logical_file.logical_delete(self.user)
-        # test that we have no logical file of type TimeSeries
-        self.assertEqual(TimeSeriesLogicalFile.objects.count(), 0)
-        self.assertEqual(TimeSeriesFileMetaData.objects.count(), 0)
-
-        # test that all file level metadata deleted
-        # there should be no Site metadata objects
-        self.assertTrue(Site.objects.count() == 0)
-        # there should be no Variable metadata objects
-        self.assertTrue(Variable.objects.count() == 0)
-        # there should be no Method metadata objects
-        self.assertTrue(Method.objects.count() == 0)
-        # there should be no ProcessingLevel metadata objects
-        self.assertTrue(ProcessingLevel.objects.count() == 0)
-        # there should be no TimeSeriesResult metadata objects
-        self.assertTrue(TimeSeriesResult.objects.count() == 0)
-
-        # there should not be any CV type records
-        self.assertEqual(CVVariableType.objects.all().count(), 0)
-        self.assertEqual(CVVariableName.objects.all().count(), 0)
-        self.assertEqual(CVSpeciation.objects.all().count(), 0)
-        self.assertEqual(CVElevationDatum.objects.all().count(), 0)
-        self.assertEqual(CVSiteType.objects.all().count(), 0)
-        self.assertEqual(CVMethodType.objects.all().count(), 0)
-        self.assertEqual(CVUnitsType.objects.all().count(), 0)
-        self.assertEqual(CVStatus.objects.all().count(), 0)
-        self.assertEqual(CVMedium.objects.all().count(), 0)
-        self.assertEqual(CVAggregationStatistic.objects.all().count(), 0)
-
-        self.composite_resource.delete()
-
-    def test_remove_aggregation(self):
-        # test that when an instance TimeSeriesLogicalFile (aggregation) is deleted
-        # all files associated with that aggregation is not deleted but the associated metadata
-        # is deleted
-
-        self.create_composite_resource(file_to_upload=self.sqlite_file)
-        res_file = self.composite_resource.files.first()
-
-        # set the sqlite file to TimeSeriesLogicalFile (aggregation)
-        TimeSeriesLogicalFile.set_file_type(self.composite_resource, self.user, res_file.id)
-
-        # test that we have one logical file of type TimeSeriesLogicalFile
-        self.assertEqual(TimeSeriesLogicalFile.objects.count(), 1)
-        self.assertEqual(TimeSeriesFileMetaData.objects.count(), 1)
-        logical_file = TimeSeriesLogicalFile.objects.first()
-        self.assertEqual(logical_file.files.all().count(), 1)
-        self.assertEqual(self.composite_resource.files.all().count(), 1)
-        self.assertEqual(set(self.composite_resource.files.all()),
-                         set(logical_file.files.all()))
-
-        # delete the aggregation (logical file) object using the remove_aggregation function
-        logical_file.remove_aggregation()
-        # test there is no TimeSeriesLogicalFile object
-        self.assertEqual(TimeSeriesLogicalFile.objects.count(), 0)
-        # test there is no TimeSeriesFileMetaData object
-        self.assertEqual(TimeSeriesFileMetaData.objects.count(), 0)
-        # check the files associated with the aggregation not deleted
-        self.assertEqual(self.composite_resource.files.all().count(), 1)
-        # check the file folder is not deleted
-        res_file = self.composite_resource.files.first()
-        base_file_name, _ = os.path.splitext(res_file.file_name)
-
-        for f in self.composite_resource.files.all():
-            self.assertEqual(f.file_folder, None)
-        self.composite_resource.delete()
-
-    def test_aggregation_folder_delete(self):
-        # when  a file is set to TimeSeriesLogicalFile type
-        # system automatically creates folder using the name of the file
-        # that was used to set the file type
-        # Here we need to test that when that folder gets deleted, all files
-        # in that folder gets deleted, the logicalfile object gets deleted and
-        # the associated metadata objects get deleted
-
-        self.create_composite_resource()
-        new_folder = 'timeseries_aggr'
-        ResourceFile.create_folder(self.composite_resource, new_folder)
-        self.add_file_to_resource(file_to_add=self.sqlite_file, upload_folder=new_folder)
-
-        self.assertEqual(self.composite_resource.files.all().count(), 1)
-        res_file = self.composite_resource.files.first()
-        # set the sqlite file to TimeSeries file type
-        TimeSeriesLogicalFile.set_file_type(self.composite_resource, self.user, res_file.id)
-        res_file = self.composite_resource.files.first()
-        base_file_name, _ = os.path.splitext(res_file.file_name)
-        # test that we have one logical file of type TimeSeries
-        self.assertEqual(TimeSeriesLogicalFile.objects.count(), 1)
-        self.assertEqual(TimeSeriesFileMetaData.objects.count(), 1)
-        # delete the folder for the logical file
-        folder_path = "data/contents/{}".format(new_folder)
-        remove_folder(self.user, self.composite_resource.short_id, folder_path)
-        # there should no content files
-        self.assertEqual(self.composite_resource.files.count(), 0)
-
-        # there should not be any timeseries logical file or metadata file
-        self.assertEqual(TimeSeriesLogicalFile.objects.count(), 0)
-        self.assertEqual(TimeSeriesFileMetaData.objects.count(), 0)
-        # test that all file level metadata deleted
-        # there should be no Site metadata objects
-        self.assertTrue(Site.objects.count() == 0)
-        # there should be no Variable metadata objects
-        self.assertTrue(Variable.objects.count() == 0)
-        # there should be no Method metadata objects
-        self.assertTrue(Method.objects.count() == 0)
-        # there should be no ProcessingLevel metadata objects
-        self.assertTrue(ProcessingLevel.objects.count() == 0)
-        # there should be no TimeSeriesResult metadata objects
-        self.assertTrue(TimeSeriesResult.objects.count() == 0)
-
-        # there should not be any CV type records
-        self.assertEqual(CVVariableType.objects.all().count(), 0)
-        self.assertEqual(CVVariableName.objects.all().count(), 0)
-        self.assertEqual(CVSpeciation.objects.all().count(), 0)
-        self.assertEqual(CVElevationDatum.objects.all().count(), 0)
-        self.assertEqual(CVSiteType.objects.all().count(), 0)
-        self.assertEqual(CVMethodType.objects.all().count(), 0)
-        self.assertEqual(CVUnitsType.objects.all().count(), 0)
-        self.assertEqual(CVStatus.objects.all().count(), 0)
-        self.assertEqual(CVMedium.objects.all().count(), 0)
-        self.assertEqual(CVAggregationStatistic.objects.all().count(), 0)
-
-        self.composite_resource.delete()
-
-    def test_aggregation_metadata_on_file_delete(self):
-        # test that when any file in TimeSeries logical file is deleted
-        # all metadata associated with TimeSeriesLogicalFile is deleted
-        # test for both .sqlite and .csv delete
-
-        # test with deleting of 'sqlite' file
-        self._test_file_metadata_on_file_delete(ext='.sqlite')
-
-        # test with deleting of 'csv' file
-        self._test_file_metadata_on_file_delete(ext='.csv')
-
-    def test_aggregation_file_rename(self):
-        # test that a file can't renamed for any resource file
-        # that's part of the TimeSeries logical file
-
-        self.create_composite_resource()
-        self.add_file_to_resource(file_to_add=self.sqlite_file)
-        res_file = self.composite_resource.files.first()
-
-        # create aggregation from the sqlite file
-        TimeSeriesLogicalFile.set_file_type(self.composite_resource, self.user, res_file.id)
-        # test renaming of files that are associated with aggregation raises exception
-        self.assertEqual(self.composite_resource.files.count(), 1)
-        base_file_name, ext = os.path.splitext(res_file.file_name)
-        self.assertEqual(res_file.file_folder, None)
-        src_path = 'data/contents/{}'.format(res_file.file_name)
-        new_file_name = 'some_sqlite.{}'.format(ext)
-        self.assertNotEqual(res_file.file_name, new_file_name)
-        tgt_path = 'data/contents/{}'.format(new_file_name)
-        with self.assertRaises(DRF_ValidationError):
-            move_or_rename_file_or_folder(self.user, self.composite_resource.short_id, src_path,
-                                          tgt_path)
-
-        self.composite_resource.delete()
-
-    def test_aggregation_file_move(self):
-        # test any resource file that's part of the TimeSeries logical file can't be moved
-
-        self.create_composite_resource()
-        self.add_file_to_resource(file_to_add=self.sqlite_file)
-        res_file = self.composite_resource.files.first()
-
-        # create the aggregation using the sqlite file
-        TimeSeriesLogicalFile.set_file_type(self.composite_resource, self.user, res_file.id)
-        # test renaming of files that are associated with timeseries aggregation - which
-        # should raise exception
-        self.assertEqual(self.composite_resource.files.count(), 1)
-        res_file = self.composite_resource.files.first()
-        self.assertEqual(res_file.file_folder, None)
-        new_folder = 'timeseries_aggr'
-        ResourceFile.create_folder(self.composite_resource, new_folder)
-
-        # moving any of the resource files to this new folder should raise exception
-        tgt_path = 'data/contents/{}'.format(new_folder)
-        for res_file in self.composite_resource.files.all():
-            with self.assertRaises(DRF_ValidationError):
-                src_path = os.path.join('data', 'contents', res_file.short_path)
-                move_or_rename_file_or_folder(self.user, self.composite_resource.short_id, src_path,
-                                              tgt_path)
-
-        self.composite_resource.delete()
-
-    def test_aggregation_folder_rename(self):
-        # test changes to aggregation name, aggregation metadata xml file path, and aggregation
-        # resource map xml file path on folder name change
-
-        self.create_composite_resource()
-        new_folder = 'timeseries_aggr'
-        ResourceFile.create_folder(self.composite_resource, new_folder)
-        self.add_file_to_resource(file_to_add=self.sqlite_file, upload_folder=new_folder)
-
-        res_file = self.composite_resource.files.first()
-        sqlite_file_name = res_file.file_name
-        base_sqlite_file_name, ext = os.path.splitext(res_file.file_name)
-
-        # create aggregation from the sqlite file
-        TimeSeriesLogicalFile.set_file_type(self.composite_resource, self.user, res_file.id)
-
-        self.assertEqual(self.composite_resource.files.count(), 1)
-        res_file = self.composite_resource.files.first()
-        self.assertEqual(res_file.file_folder, new_folder)
-
-        # test aggregation name
-        res_file = self.composite_resource.files.first()
-        logical_file = res_file.logical_file
-        expected_aggr_name = "{}/{}".format(new_folder, sqlite_file_name)
-        self.assertEqual(logical_file.aggregation_name, expected_aggr_name)
-
-        # test aggregation xml file paths
-        expected_meta_file_path = '{}/{}{}'.format(new_folder, base_sqlite_file_name,
-                                                   METADATA_FILE_ENDSWITH)
-        self.assertEqual(logical_file.metadata_short_file_path, expected_meta_file_path)
-
-        expected_map_file_path = '{}/{}{}'.format(new_folder, base_sqlite_file_name,
-                                                  RESMAP_FILE_ENDSWITH)
-        self.assertEqual(logical_file.map_short_file_path, expected_map_file_path)
-
-        # test renaming folder
-        src_path = 'data/contents/{}'.format(new_folder)
-        tgt_path = 'data/contents/{}_1'.format(new_folder)
-        move_or_rename_file_or_folder(self.user, self.composite_resource.short_id, src_path,
-                                      tgt_path)
-
-        res_file = self.composite_resource.files.first()
-        self.assertEqual(res_file.file_folder, '{}_1'.format(new_folder))
-
-        # test aggregation name update
-        res_file = self.composite_resource.files.first()
-        logical_file = res_file.logical_file
-        expected_aggr_name = "{}_1/{}".format(new_folder, sqlite_file_name)
-        self.assertEqual(logical_file.aggregation_name, expected_aggr_name)
-
-        # test aggregation xml file paths
-        expected_meta_file_path = '{}_1/{}{}'.format(new_folder, base_sqlite_file_name,
-                                                     METADATA_FILE_ENDSWITH)
-        self.assertEqual(logical_file.metadata_short_file_path, expected_meta_file_path)
-
-        expected_map_file_path = '{}_1/{}{}'.format(new_folder,  base_sqlite_file_name,
-                                                    RESMAP_FILE_ENDSWITH)
-        self.assertEqual(logical_file.map_short_file_path, expected_map_file_path)
-
-        self.composite_resource.delete()
-
-    def test_aggregation_parent_folder_rename(self):
-        # test changes to aggregation name, aggregation metadata xml file path, and aggregation
-        # resource map xml file path on aggregation folder parent folder name change
-
-        self.create_composite_resource()
-        new_folder = 'timeseries_aggr'
-        ResourceFile.create_folder(self.composite_resource, new_folder)
-        self.add_file_to_resource(file_to_add=self.sqlite_file, upload_folder=new_folder)
-        res_file = self.composite_resource.files.first()
-        sqlite_file_name = res_file.file_name
-        base_sqlite_file_name, ext = os.path.splitext(res_file.file_name)
-        aggregation_folder_name = new_folder
-
-        # create aggregation from the sqlite file
-        TimeSeriesLogicalFile.set_file_type(self.composite_resource, self.user, res_file.id)
-        # test renaming of files that are associated with aggregation raises exception
-        self.assertEqual(self.composite_resource.files.count(), 1)
-
-        res_file = self.composite_resource.files.first()
-        self.assertEqual(res_file.file_folder, aggregation_folder_name)
-
-        # test aggregation name
-        res_file = self.composite_resource.files.first()
-        logical_file = res_file.logical_file
-        expected_aggr_name = "{}/{}".format(aggregation_folder_name, sqlite_file_name)
-        self.assertEqual(logical_file.aggregation_name, expected_aggr_name)
-
-        # test aggregation xml file paths
-        expected_meta_file_path = '{}/{}{}'.format(aggregation_folder_name,
-                                                   base_sqlite_file_name, METADATA_FILE_ENDSWITH)
-        self.assertEqual(logical_file.metadata_short_file_path, expected_meta_file_path)
-
-        expected_map_file_path = '{}/{}{}'.format(aggregation_folder_name,
-                                                  base_sqlite_file_name, RESMAP_FILE_ENDSWITH)
-        self.assertEqual(logical_file.map_short_file_path, expected_map_file_path)
-
-        # create a folder to be the parent folder of the aggregation folder
-        parent_folder = 'parent_folder'
-        ResourceFile.create_folder(self.composite_resource, parent_folder)
-        # move the aggregation folder to the parent folder
-        src_path = 'data/contents/{}'.format(aggregation_folder_name)
-        tgt_path = 'data/contents/{0}/{1}'.format(parent_folder, aggregation_folder_name)
-
-        move_or_rename_file_or_folder(self.user, self.composite_resource.short_id, src_path,
-                                      tgt_path)
-
-        file_folder = '{}/{}'.format(parent_folder, aggregation_folder_name)
-        for res_file in self.composite_resource.files.all():
-            self.assertEqual(res_file.file_folder, file_folder)
-
-        # renaming parent folder
-        parent_folder_rename = 'parent_folder_1'
-        src_path = 'data/contents/{}'.format(parent_folder)
-        tgt_path = 'data/contents/{}'.format(parent_folder_rename)
-        move_or_rename_file_or_folder(self.user, self.composite_resource.short_id, src_path,
-                                      tgt_path)
-
-        res_file = self.composite_resource.files.first()
-        file_folder = '{}/{}'.format(parent_folder_rename, aggregation_folder_name)
-        self.assertEqual(res_file.file_folder, file_folder)
-
-        # test aggregation name after folder rename
-        res_file = self.composite_resource.files.first()
-        logical_file = res_file.logical_file
-        expected_aggr_name = "{0}/{1}/{2}".format(parent_folder_rename, aggregation_folder_name,
-                                                  sqlite_file_name)
-        self.assertEqual(logical_file.aggregation_name, expected_aggr_name)
-
-        # test aggregation xml file paths after folder rename
-        expected_meta_file_path = '{0}/{1}/{2}{3}'.format(parent_folder_rename,
-                                                          aggregation_folder_name,
-                                                          base_sqlite_file_name,
-                                                          METADATA_FILE_ENDSWITH)
-
-        self.assertEqual(logical_file.metadata_short_file_path, expected_meta_file_path)
-        expected_map_file_path = '{0}/{1}/{2}{3}'.format(parent_folder_rename,
-                                                         aggregation_folder_name,
-                                                         base_sqlite_file_name,
-                                                         RESMAP_FILE_ENDSWITH)
-
-        self.assertEqual(logical_file.map_short_file_path, expected_map_file_path)
-
-        self.composite_resource.delete()
-
-    def test_aggregation_folder_move(self):
-        # test changes to aggregation name, aggregation metadata xml file path, and aggregation
-        # resource map xml file path on aggregation folder move
-
-        self.create_composite_resource()
-        new_folder = 'timeseries_aggr'
-        ResourceFile.create_folder(self.composite_resource, new_folder)
-        self.add_file_to_resource(file_to_add=self.sqlite_file, upload_folder=new_folder)
-
-        res_file = self.composite_resource.files.first()
-        sqlite_file_name = res_file.file_name
-        base_sqlite_file_name, ext = os.path.splitext(res_file.file_name)
-        aggregation_folder_name = new_folder
-
-        # create aggregation from the sqlite file
-        TimeSeriesLogicalFile.set_file_type(self.composite_resource, self.user, res_file.id)
-
-        self.assertEqual(self.composite_resource.files.count(), 1)
-        res_file = self.composite_resource.files.first()
-        self.assertEqual(res_file.file_folder, aggregation_folder_name)
-
-        # create a folder to move the aggregation folder there
-        parent_folder = 'parent_folder'
-        ResourceFile.create_folder(self.composite_resource, parent_folder)
-        # move the aggregation folder to the parent folder
-        src_path = 'data/contents/{}'.format(aggregation_folder_name)
-        tgt_path = 'data/contents/{0}/{1}'.format(parent_folder, aggregation_folder_name)
-
-        move_or_rename_file_or_folder(self.user, self.composite_resource.short_id, src_path,
-                                      tgt_path)
-
-        res_file = self.composite_resource.files.first()
-        file_folder = '{0}/{1}'.format(parent_folder, aggregation_folder_name)
-        self.assertEqual(res_file.file_folder, file_folder)
-
-        # test aggregation name update
-        res_file = self.composite_resource.files.first()
-        logical_file = res_file.logical_file
-        expected_aggr_name = "{0}/{1}/{2}".format(parent_folder, aggregation_folder_name,
-                                                  sqlite_file_name)
-        self.assertEqual(logical_file.aggregation_name, expected_aggr_name)
-
-        # test aggregation xml file paths
-        expected_meta_file_path = '{0}/{1}/{2}{3}'.format(parent_folder,
-                                                          aggregation_folder_name,
-                                                          base_sqlite_file_name,
-                                                          METADATA_FILE_ENDSWITH)
-        self.assertEqual(logical_file.metadata_short_file_path, expected_meta_file_path)
-
-        expected_map_file_path = '{0}/{1}/{2}{3}'.format(parent_folder,
-                                                         aggregation_folder_name,
-                                                         base_sqlite_file_name,
-                                                         RESMAP_FILE_ENDSWITH)
-
-        self.assertEqual(logical_file.map_short_file_path, expected_map_file_path)
-
-        self.composite_resource.delete()
-
-    def _test_aggregation_folder_creation(self, res_file, file_folder_path):
-        # check that the resource file is not associated with any logical file at this point
-        self.assertEqual(res_file.has_logical_file, False)
-
-        # check that there is no TimeSeriesLogicalFile object
-        self.assertEqual(TimeSeriesLogicalFile.objects.count(), 0)
-
-        # set the sqlite file to TimeSeries file type
-        TimeSeriesLogicalFile.set_file_type(self.composite_resource, self.user, res_file.id)
-        # test logical file/aggregation
-        # check that there is now one TimeSeriesLogicalFile object
-        self.assertEqual(TimeSeriesLogicalFile.objects.count(), 1)
-        self.assertEqual(len(list(self.composite_resource.logical_files)), 1)
-        logical_file = list(self.composite_resource.logical_files)[0]
-        self.assertEqual(logical_file.files.count(), 1)
-        base_sqlite_file_name, _ = os.path.splitext(self.sqlite_file_name)
-        res_file = logical_file.files.first()
-        self.assertEqual(res_file.file_folder, file_folder_path)
-        self.assertTrue(isinstance(logical_file, TimeSeriesLogicalFile))
-        self.assertTrue(logical_file.metadata, TimeSeriesFileMetaData)
-
-        self.composite_resource.delete()
-
-    def _test_CSV_aggregation(self, expected_aggr_folder, value_count_by_series='20'):
-        # test that the ODM2.sqlite blank file got added to the resource
-        self.assertEqual(self.composite_resource.files.all().count(), 2)
-        csv_res_file = None
-        sqlite_res_file = None
-        for res_file in self.composite_resource.files.all():
-            if res_file.extension.lower() == '.sqlite':
-                sqlite_res_file = res_file
-            elif res_file.extension.lower() == '.csv':
-                csv_res_file = res_file
-
-        self.assertNotEqual(csv_res_file, None)
-        self.assertNotEqual(sqlite_res_file, None)
-
-        self.assertEqual(csv_res_file.logical_file_type_name, "TimeSeriesLogicalFile")
-        self.assertEqual(sqlite_res_file.logical_file_type_name, "TimeSeriesLogicalFile")
-        self.assertEqual(TimeSeriesLogicalFile.objects.count(), 1)
-        logical_file = csv_res_file.logical_file
-
-        # test that both csv and sqlite files of the logical file are in a folder
-        for res_file in logical_file.files.all():
-            self.assertEqual(res_file.file_folder, expected_aggr_folder)
-
-        # since the uploaded csv file has 2 data columns, the metadata should have 2 series names
-        self.assertEqual(len(logical_file.metadata.series_names), 2)
-        csv_data_column_names = set(['Temp_DegC_Mendon', 'Temp_DegC_Paradise'])
-        self.assertEqual(set(logical_file.metadata.series_names), csv_data_column_names)
-
-        # since the uploaded csv file has 2 data columns, the metadata should have
-        # the attribute value_counts (dict) 2 elements
-        self.assertEqual(len(logical_file.metadata.value_counts), 2)
-        self.assertEqual(set(logical_file.metadata.value_counts.keys()), csv_data_column_names)
-
-        # there should be 20 data values for each series
-        self.assertEqual(logical_file.metadata.value_counts['Temp_DegC_Mendon'],
-                         value_count_by_series)
-        self.assertEqual(logical_file.metadata.value_counts['Temp_DegC_Paradise'],
-                         value_count_by_series)
-
-        # the dataset name (title) must be set the name of the CSV file
-        expected_dataset_name = csv_res_file.file_name[:-4]
-        self.assertEqual(logical_file.dataset_name, expected_dataset_name)
-
-        # there should not be any file level abstract
-        self.assertEqual(logical_file.metadata.abstract, None)
-
-        # there should not be any file level keywords
-        self.assertEqual(logical_file.metadata.keywords, [])
-
-        # there should be 1 coverage element of type period at the file level
-        self.assertEqual(logical_file.metadata.coverages.all().count(), 1)
-        self.assertEqual(logical_file.metadata.coverages.filter(type='period').count(), 1)
-        self.assertEqual(logical_file.has_csv_file, True)
-
-        # at file level there should not be any site element
-        self.assertEqual(logical_file.metadata.sites.all().count(), 0)
-
-        # at file level there should not be any method element
-        self.assertEqual(logical_file.metadata.methods.all().count(), 0)
-
-        # at file level there should not be any variable element
-        self.assertEqual(logical_file.metadata.variables.all().count(), 0)
-
-        # at file level there should not an any site processing level
-        self.assertEqual(logical_file.metadata.processing_levels.all().count(), 0)
-
-        # at file level there should not be any result element
-        self.assertEqual(logical_file.metadata.time_series_results.all().count(), 0)
-
-        # resource title does not get updated when csv is set to file type
-        self.assertEqual(self.composite_resource.metadata.title.value, self.res_title)
-        # self._test_no_change_in_metadata()
-        # there should be  2 format elements - since the resource has a csv file and a sqlite file
-        self.assertEqual(self.composite_resource.metadata.formats.all().count(), 2)
-
-        # there should be 1 coverage element of type period
-        self.assertEqual(self.composite_resource.metadata.coverages.all().count(), 1)
-        self.assertEqual(self.composite_resource.metadata.coverages.filter(
-            type='period').count(), 1)
-
-    def _test_file_metadata_on_file_delete(self, ext):
-
-        if ext == '.sqlite':
-            self.create_composite_resource(file_to_upload=self.sqlite_file)
-        else:
-            # use csv file
-            self.create_composite_resource(file_to_upload=self.odm2_csv_file)
-
-        res_file = self.composite_resource.files.first()
-        # set the sqlite file to TimeSeries file type
-        TimeSeriesLogicalFile.set_file_type(self.composite_resource, self.user, res_file.id)
-
-        # test that we have one logical file of type TimeSeries
-        self.assertEqual(TimeSeriesLogicalFile.objects.count(), 1)
-        self.assertEqual(TimeSeriesFileMetaData.objects.count(), 1)
-        # delete content file specified by extension (ext parameter)
-        res_file = hydroshare.utils.get_resource_files_by_extension(
-            self.composite_resource, ext)[0]
-        hydroshare.delete_resource_file(self.composite_resource.short_id,
-                                        res_file.id,
-                                        self.user)
-
-        # test that we don't have any logical file of type TimeSeries
-        self.assertEqual(TimeSeriesLogicalFile.objects.count(), 0)
-        self.assertEqual(TimeSeriesFileMetaData.objects.count(), 0)
-
-        # test that all file level metadata deleted
-        # there should be no Site metadata objects
-        self.assertTrue(Site.objects.count() == 0)
-        # there should be no Variable metadata objects
-        self.assertTrue(Variable.objects.count() == 0)
-        # there should be no Method metadata objects
-        self.assertTrue(Method.objects.count() == 0)
-        # there should be no ProcessingLevel metadata objects
-        self.assertTrue(ProcessingLevel.objects.count() == 0)
-        # there should be no TimeSeriesResult metadata objects
-        self.assertTrue(TimeSeriesResult.objects.count() == 0)
-
-        # there should not be any CV type records
-        self.assertEqual(CVVariableType.objects.all().count(), 0)
-        self.assertEqual(CVVariableName.objects.all().count(), 0)
-        self.assertEqual(CVSpeciation.objects.all().count(), 0)
-        self.assertEqual(CVElevationDatum.objects.all().count(), 0)
-        self.assertEqual(CVSiteType.objects.all().count(), 0)
-        self.assertEqual(CVMethodType.objects.all().count(), 0)
-        self.assertEqual(CVUnitsType.objects.all().count(), 0)
-        self.assertEqual(CVStatus.objects.all().count(), 0)
-        self.assertEqual(CVMedium.objects.all().count(), 0)
-        self.assertEqual(CVAggregationStatistic.objects.all().count(), 0)
-
-        self.composite_resource.delete()
-
-    def _test_invalid_file(self):
-        self.assertEqual(self.composite_resource.files.all().count(), 1)
-        res_file = self.composite_resource.files.first()
-
-        # check that the resource file is not associated with any logical file
-        self.assertEqual(res_file.has_logical_file, False)
-
-        # trying to set this invalid sqlite file to timeseries file type should raise
-        # ValidationError
-        with self.assertRaises(ValidationError):
-            TimeSeriesLogicalFile.set_file_type(self.composite_resource, self.user, res_file.id)
-
-        # test that the invalid file did not get deleted
-        self.assertEqual(self.composite_resource.files.all().count(), 1)
-
-        # check that the resource file is not associated with any logical file
-        self.assertEqual(res_file.has_logical_file, False)
-
-    def _test_invalid_csv_file(self, invalid_csv_file_name):
-        invalid_csv_file = self._get_invalid_csv_file(invalid_csv_file_name)
-
-        self.res_title = 'Untitled Resource'
-        self.create_composite_resource(file_to_upload=invalid_csv_file)
-
-        self.assertEqual(self.composite_resource.files.all().count(), 1)
-        res_file = self.composite_resource.files.first()
-
-        # check that the resource file is not associated with any logical file
-        self.assertEqual(res_file.has_logical_file, False)
-
-        # check that there is no TimeSeriesLogicalFile object
-        self.assertEqual(TimeSeriesLogicalFile.objects.count(), 0)
-
-        # trying to set this invalid csv file to timeseries file type should raise
-        # ValidationError
-        with self.assertRaises(ValidationError):
-            TimeSeriesLogicalFile.set_file_type(self.composite_resource, self.user, res_file.id)
-
-        # test that the invalid file did not get deleted
-        self.assertEqual(self.composite_resource.files.all().count(), 1)
-        res_file = self.composite_resource.files.first()
-        # check that the resource file is still not associated with any logical file
-        self.assertEqual(res_file.has_logical_file, False)
-        self.composite_resource.delete()
-
-    def _get_invalid_csv_file(self, invalid_csv_file_name):
-        invalid_csv_file = 'hs_app_timeseries/tests/{}'.format(invalid_csv_file_name)
-        return invalid_csv_file
-
-    def test_main_file(self):
-        self.create_composite_resource()
-        self.add_file_to_resource(file_to_add=self.sqlite_file)
-        self.assertEqual(self.composite_resource.files.all().count(), 1)
-        res_file = self.composite_resource.files.first()
-        TimeSeriesLogicalFile.set_file_type(self.composite_resource, self.user, res_file.id)
-
-        self.assertEqual(1, TimeSeriesLogicalFile.objects.count())
-        self.assertEqual(".sqlite", TimeSeriesLogicalFile.objects.first().get_main_file_type())
-        self.assertEqual(self.sqlite_file_name,
-                         TimeSeriesLogicalFile.objects.first().get_main_file.file_name)
->>>>>>> c28e7949
+                         TimeSeriesLogicalFile.objects.first().get_main_file.file_name)