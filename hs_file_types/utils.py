import json
import os
from dateutil import parser
from operator import lt, gt
from hs_core.hydroshare import utils

from .models import GeoRasterLogicalFile, NetCDFLogicalFile, GeoFeatureLogicalFile, \
    RefTimeseriesLogicalFile, TimeSeriesLogicalFile, GenericLogicalFile

from hs_file_types.models.base import AbstractLogicalFile
from django.apps import apps


def get_SupportedAggTypes_choices():
    """
    This function harvests all existing aggregation types in system,
    and puts them in a list:
    [
        ["AGGREGATION_CLASS_NAME_1", "AGGREGATION_VERBOSE_NAME_1"],
        ["AGGREGATION_CLASS_NAME_2", "AGGREGATION_VERBOSE_NAME_2"],
        ...
        ["AGGREGATION_CLASS_NAME_N", "AGGREGATION_VERBOSE_NAME_N"],
    ]
    """

    result_list = []
    agg_types_list = get_aggregation_types()
    for r_type in agg_types_list:
        class_name = r_type.__name__
        verbose_name = r_type.get_aggregation_display_name()
        result_list.append([class_name, verbose_name])
    return result_list


def get_aggregation_types():
    aggregation_types = []
    for model in apps.get_models():
        if issubclass(model, AbstractLogicalFile):
            if not getattr(model, 'archived_model', False):
                aggregation_types.append(model)
    return aggregation_types


def update_resource_coverage_element(resource):
    """Update resource spatial and temporal coverage based on the corresponding coverages
    from all the contained aggregations (logical file) only if the resource coverage is not
    already set"""

    # update resource spatial coverage only if it is empty
    if resource.metadata.spatial_coverage is None:
        update_resource_spatial_coverage(resource)

    # update resource temporal coverage only if it empty
    if resource.metadata.temporal_coverage is None:
        update_resource_temporal_coverage(resource)


def update_resource_spatial_coverage(resource):
    """Updates resource spatial coverage based on the contained spatial coverages of
    aggregations (file type). Note: This action will overwrite any existing resource spatial
    coverage data.
    :param  resource: an instance of composite resource
    """
    spatial_coverages = [lf.metadata.spatial_coverage for lf in resource.logical_files
                         if lf.metadata.spatial_coverage is not None]

    bbox_limits = {'box': {'northlimit': 'northlimit', 'southlimit': 'southlimit',
                           'eastlimit': 'eastlimit', 'westlimit': 'westlimit'},
                   'point': {'northlimit': 'north', 'southlimit': 'north',
                             'eastlimit': 'east', 'westlimit': 'east'}
                   }

    def set_coverage_data(res_coverage_value, lfo_coverage_element, box_limits):
        comparison_operator = {'northlimit': lt, 'southlimit': gt, 'eastlimit': lt,
                               'westlimit': gt}
        for key in comparison_operator.keys():
            if comparison_operator[key](res_coverage_value[key],
                                        lfo_coverage_element.value[box_limits[key]]):
                res_coverage_value[key] = lfo_coverage_element.value[box_limits[key]]

    cov_type = "point"
    bbox_value = {'northlimit': -90, 'southlimit': 90, 'eastlimit': -180, 'westlimit': 180,
                  'projection': 'WGS 84 EPSG:4326', 'units': "Decimal degrees"}

    if len(spatial_coverages) > 1:
        # check if one of the coverage is of type box
        if any(sp_cov.type == 'box' for sp_cov in spatial_coverages):
            cov_type = 'box'
        else:
            # check if the coverages represent different locations
            unique_lats = set([sp_cov.value['north'] for sp_cov in spatial_coverages])
            unique_lons = set([sp_cov.value['east'] for sp_cov in spatial_coverages])
            if len(unique_lats) == 1 and len(unique_lons) == 1:
                cov_type = 'point'
            else:
                cov_type = 'box'
        if cov_type == 'point':
            sp_cov = spatial_coverages[0]
            bbox_value = dict()
            bbox_value['projection'] = 'WGS 84 EPSG:4326'
            bbox_value['units'] = 'Decimal degrees'
            bbox_value['north'] = sp_cov.value['north']
            bbox_value['east'] = sp_cov.value['east']
        else:
            for sp_cov in spatial_coverages:
                if sp_cov.type == "box":
                    box_limits = bbox_limits['box']
                    set_coverage_data(bbox_value, sp_cov, box_limits)
                else:
                    # point type coverage
                    box_limits = bbox_limits['point']
                    set_coverage_data(bbox_value, sp_cov, box_limits)

    elif len(spatial_coverages) == 1:
        sp_cov = spatial_coverages[0]
        if sp_cov.type == "box":
            cov_type = 'box'
            bbox_value['projection'] = 'WGS 84 EPSG:4326'
            bbox_value['units'] = 'Decimal degrees'
            bbox_value['northlimit'] = sp_cov.value['northlimit']
            bbox_value['eastlimit'] = sp_cov.value['eastlimit']
            bbox_value['southlimit'] = sp_cov.value['southlimit']
            bbox_value['westlimit'] = sp_cov.value['westlimit']
        else:
            # point type coverage
            cov_type = "point"
            bbox_value = dict()
            bbox_value['projection'] = 'WGS 84 EPSG:4326'
            bbox_value['units'] = 'Decimal degrees'
            bbox_value['north'] = sp_cov.value['north']
            bbox_value['east'] = sp_cov.value['east']

    spatial_cov = resource.metadata.spatial_coverage
    if len(spatial_coverages) > 0:
        if spatial_cov:
            spatial_cov.type = cov_type
            place_name = spatial_cov.value.get('name', None)
            if place_name is not None:
                bbox_value['name'] = place_name
            spatial_cov._value = json.dumps(bbox_value)
            spatial_cov.save()
        else:
            resource.metadata.create_element("coverage", type=cov_type, value=bbox_value)
    else:
        # delete spatial coverage element for the resource since the content files don't
        # have any spatial coverage
        if spatial_cov:
            spatial_cov.delete()


def update_resource_temporal_coverage(resource):
    """Updates resource temporal coverage based on the contained temporal coverages of
    aggregations (file type). Note: This action will overwrite any existing resource temporal
    coverage data.
    :param  resource: an instance of composite resource
    """

    temporal_coverages = [lf.metadata.temporal_coverage for lf in resource.logical_files
                          if lf.metadata.temporal_coverage is not None]

    date_data = {'start': None, 'end': None}

    def set_date_value(date_data, coverage_element, key):
        comparison_operator = gt if key == 'start' else lt
        if date_data[key] is None:
            date_data[key] = coverage_element.value[key]
        else:
            if comparison_operator(parser.parse(date_data[key]),
                                   parser.parse(coverage_element.value[key])):
                date_data[key] = coverage_element.value[key]

    for temp_cov in temporal_coverages:
        start_date = parser.parse(temp_cov.value['start'])
        end_date = parser.parse(temp_cov.value['end'])
        temp_cov.value['start'] = start_date.strftime('%m/%d/%Y')
        temp_cov.value['end'] = end_date.strftime('%m/%d/%Y')
        set_date_value(date_data, temp_cov, 'start')
        set_date_value(date_data, temp_cov, 'end')

    temp_cov = resource.metadata.temporal_coverage
    if date_data['start'] is not None and date_data['end'] is not None:
        if temp_cov:
            temp_cov._value = json.dumps(date_data)
            temp_cov.save()
        else:
            resource.metadata.create_element("coverage", type='period', value=date_data)
    elif temp_cov:
        # delete the temporal coverage for the resource since the content files don't have
        # temporal coverage
        temp_cov.delete()


def set_logical_file_type(res, user, file_id, hs_file_type=None, folder_path=None, extra_data={},
                          fail_feedback=True):
    if hs_file_type is None:
        res_file = utils.get_resource_file_by_id(res, file_id)
        ext_to_type = {".tif": "GeoRaster", ".tiff": "GeoRaster", ".vrt": "GeoRaster",
                       ".nc": "NetCDF", ".shp": "GeoFeature", ".json": "RefTimeseries",
                       ".sqlite": "TimeSeries"}
        file_name = str(res_file)
        root, ext = os.path.splitext(file_name)
        ext = ext.lower()
        if ext in ext_to_type:
            # Check for special case of RefTimeseries having 2 extensions
            if ext == ".json":
                if not file_name.lower().endswith(".refts.json"):
                    if fail_feedback:
                        raise ValueError("Unsupported aggregation extension. Supported aggregation "
                                         "extensions are: {}".format(ext_to_type.keys()))
            hs_file_type = ext_to_type[ext]
        else:
            if fail_feedback:
                raise ValueError("Unsupported aggregation extension. Supported aggregation "
                                 "extensions are: {}".format(ext_to_type.keys()))
            return

    file_type_map = {"SingleFile": GenericLogicalFile,
                     "GeoRaster": GeoRasterLogicalFile,
                     "NetCDF": NetCDFLogicalFile,
                     'GeoFeature': GeoFeatureLogicalFile,
                     'RefTimeseries': RefTimeseriesLogicalFile,
                     'TimeSeries': TimeSeriesLogicalFile}
    if hs_file_type not in file_type_map:
        if fail_feedback:
            raise ValueError("Unsupported aggregation type. Supported aggregation types are: {"
                             "}".format(ext_to_type.keys()))
        return
    logical_file_type_class = file_type_map[hs_file_type]
    try:
<<<<<<< HEAD
        if extra_data:
            logical_file_type_class.set_file_type(resource=res, user=user, file_id=file_id,
                                                  folder_path=folder_path, extra_data=extra_data)
        else:
            logical_file_type_class.set_file_type(resource=res, user=user, file_id=file_id,
                                                  folder_path=folder_path)
=======
        # Some aggregations use the folder name for the aggregation name
        folder_path = folder_path.rstrip('/') if folder_path else folder_path
        logical_file_type_class.set_file_type(resource=res, user=user, file_id=file_id,
                                              folder_path=folder_path)
>>>>>>> 75bc4bb1
    except:
        if fail_feedback:
            raise<|MERGE_RESOLUTION|>--- conflicted
+++ resolved
@@ -227,19 +227,14 @@
         return
     logical_file_type_class = file_type_map[hs_file_type]
     try:
-<<<<<<< HEAD
+        # Some aggregations use the folder name for the aggregation name
+        folder_path = folder_path.rstrip('/') if folder_path else folder_path
         if extra_data:
             logical_file_type_class.set_file_type(resource=res, user=user, file_id=file_id,
                                                   folder_path=folder_path, extra_data=extra_data)
         else:
             logical_file_type_class.set_file_type(resource=res, user=user, file_id=file_id,
                                                   folder_path=folder_path)
-=======
-        # Some aggregations use the folder name for the aggregation name
-        folder_path = folder_path.rstrip('/') if folder_path else folder_path
-        logical_file_type_class.set_file_type(resource=res, user=user, file_id=file_id,
-                                              folder_path=folder_path)
->>>>>>> 75bc4bb1
     except:
         if fail_feedback:
             raise