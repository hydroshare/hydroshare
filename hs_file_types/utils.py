import json
import os
from operator import lt, gt
from hsmodels.schemas import load_rdf

from dateutil import parser
from django.apps import apps
from django.db import transaction
from rdflib import RDFS, Graph
from rdflib.namespace import DC, Namespace

from hs_core.hydroshare import utils, get_resource_file
from hs_file_types.models.base import AbstractLogicalFile
<<<<<<< HEAD
from django.apps import apps
from django_irods.storage import IrodsStorage
=======
from .models import (
    GenericLogicalFile,
    GeoRasterLogicalFile,
    NetCDFLogicalFile,
    GeoFeatureLogicalFile,
    RefTimeseriesLogicalFile,
    TimeSeriesLogicalFile,
    FileSetLogicalFile,
    ModelProgramLogicalFile,
    ModelInstanceLogicalFile,
)
>>>>>>> 14d74155


def get_SupportedAggTypes_choices():
    """
    This function harvests all existing aggregation types in system,
    and puts them in a list:
    [
        ["AGGREGATION_CLASS_NAME_1", "AGGREGATION_VERBOSE_NAME_1"],
        ["AGGREGATION_CLASS_NAME_2", "AGGREGATION_VERBOSE_NAME_2"],
        ...
        ["AGGREGATION_CLASS_NAME_N", "AGGREGATION_VERBOSE_NAME_N"],
    ]
    """

    result_list = []
    agg_types_list = get_aggregation_types()
    for r_type in agg_types_list:
        class_name = r_type.__name__
        verbose_name = r_type.get_aggregation_display_name()
        result_list.append([class_name, verbose_name])
    return result_list


def get_aggregation_types():
    aggregation_types = []
    for model in apps.get_models():
        if issubclass(model, AbstractLogicalFile):
            if not getattr(model, 'archived_model', False):
                aggregation_types.append(model)
    return aggregation_types


def update_target_spatial_coverage(target):
    """Updates target spatial coverage based on the contained spatial coverages of
    aggregations (file type). Note: This action will overwrite any existing target spatial
    coverage data.

    :param  target: an instance of CompositeResource or FileSetLogicalFile or ModelInstanceLogicalFile
    """

    if isinstance(target, FileSetLogicalFile) or isinstance(target, ModelInstanceLogicalFile):
        spatial_coverages = [lf.metadata.spatial_coverage for lf in target.get_children()
                             if lf.metadata.spatial_coverage is not None]
    else:
        spatial_coverages = [lf.metadata.spatial_coverage for lf in target.logical_files
                             if lf.metadata.spatial_coverage is not None and not lf.has_parent]

    if not spatial_coverages:
        # no aggregation level spatial coverage data exist - no need to update resource
        # spatial coverage
        return

    bbox_limits = {'box': {'northlimit': 'northlimit', 'southlimit': 'southlimit',
                           'eastlimit': 'eastlimit', 'westlimit': 'westlimit'},
                   'point': {'northlimit': 'north', 'southlimit': 'north',
                             'eastlimit': 'east', 'westlimit': 'east'}
                   }

    def set_coverage_data(res_coverage_value, lfo_coverage_element, box_limits):
        comparison_operator = {'northlimit': lt, 'southlimit': gt, 'eastlimit': lt,
                               'westlimit': gt}
        for key in list(comparison_operator.keys()):
            if comparison_operator[key](res_coverage_value[key],
                                        lfo_coverage_element.value[box_limits[key]]):
                res_coverage_value[key] = lfo_coverage_element.value[box_limits[key]]

    cov_type = "point"
    bbox_value = {'northlimit': -90, 'southlimit': 90, 'eastlimit': -180, 'westlimit': 180,
                  'projection': 'WGS 84 EPSG:4326', 'units': "Decimal degrees"}

    if len(spatial_coverages) > 1:
        # check if one of the coverage is of type box
        if any(sp_cov.type == 'box' for sp_cov in spatial_coverages):
            cov_type = 'box'
        else:
            # check if the coverages represent different locations
            unique_lats = set([sp_cov.value['north'] for sp_cov in spatial_coverages])
            unique_lons = set([sp_cov.value['east'] for sp_cov in spatial_coverages])
            if len(unique_lats) == 1 and len(unique_lons) == 1:
                cov_type = 'point'
            else:
                cov_type = 'box'
        if cov_type == 'point':
            sp_cov = spatial_coverages[0]
            bbox_value = dict()
            bbox_value['projection'] = 'WGS 84 EPSG:4326'
            bbox_value['units'] = 'Decimal degrees'
            bbox_value['north'] = sp_cov.value['north']
            bbox_value['east'] = sp_cov.value['east']
        else:
            for sp_cov in spatial_coverages:
                if sp_cov.type == "box":
                    box_limits = bbox_limits['box']
                    set_coverage_data(bbox_value, sp_cov, box_limits)
                else:
                    # point type coverage
                    box_limits = bbox_limits['point']
                    set_coverage_data(bbox_value, sp_cov, box_limits)

    elif len(spatial_coverages) == 1:
        sp_cov = spatial_coverages[0]
        if sp_cov.type == "box":
            cov_type = 'box'
            bbox_value['projection'] = 'WGS 84 EPSG:4326'
            bbox_value['units'] = 'Decimal degrees'
            bbox_value['northlimit'] = sp_cov.value['northlimit']
            bbox_value['eastlimit'] = sp_cov.value['eastlimit']
            bbox_value['southlimit'] = sp_cov.value['southlimit']
            bbox_value['westlimit'] = sp_cov.value['westlimit']
        else:
            # point type coverage
            cov_type = "point"
            bbox_value = dict()
            bbox_value['projection'] = 'WGS 84 EPSG:4326'
            bbox_value['units'] = 'Decimal degrees'
            bbox_value['north'] = sp_cov.value['north']
            bbox_value['east'] = sp_cov.value['east']

    spatial_cov = target.metadata.spatial_coverage
    if spatial_cov:
        spatial_cov.type = cov_type
        place_name = spatial_cov.value.get('name', None)
        if place_name is not None:
            bbox_value['name'] = place_name
        spatial_cov._value = json.dumps(bbox_value)
        spatial_cov.save()
    else:
        target.metadata.create_element("coverage", type=cov_type, value=bbox_value)


def update_target_temporal_coverage(target):
    """Updates target temporal coverage based on the contained temporal coverages of
    aggregations (file type).
    Note: This action will overwrite any existing target temporal
    coverage data.

    :param  target: an instance of CompositeResource or FileSetLogicalFile or ModelInstanceLogicalFile
    """
    if isinstance(target, FileSetLogicalFile) or isinstance(target, ModelInstanceLogicalFile):
        temporal_coverages = [lf.metadata.temporal_coverage for lf in target.get_children()
                              if lf.metadata.temporal_coverage is not None]
    else:
        temporal_coverages = [lf.metadata.temporal_coverage for lf in target.logical_files
                              if lf.metadata.temporal_coverage is not None and not lf.has_parent]

    if not temporal_coverages:
        # no aggregation level temporal coverage data - no update at resource level is needed
        return

    date_data = {'start': None, 'end': None}

    def set_date_value(date_data, coverage_element, key):
        comparison_operator = gt if key == 'start' else lt
        if date_data[key] is None:
            date_data[key] = coverage_element.value[key]
        else:
            if comparison_operator(parser.parse(date_data[key]),
                                   parser.parse(coverage_element.value[key])):
                date_data[key] = coverage_element.value[key]

    for temp_cov in temporal_coverages:
        start_date = parser.parse(temp_cov.value['start'])
        end_date = parser.parse(temp_cov.value['end'])
        temp_cov.value['start'] = start_date.strftime('%m/%d/%Y')
        temp_cov.value['end'] = end_date.strftime('%m/%d/%Y')
        set_date_value(date_data, temp_cov, 'start')
        set_date_value(date_data, temp_cov, 'end')

    temp_cov = target.metadata.temporal_coverage
    if date_data['start'] is not None and date_data['end'] is not None:
        if temp_cov:
            temp_cov._value = json.dumps(date_data)
            temp_cov.save()
        else:
            target.metadata.create_element("coverage", type='period', value=date_data)


def get_logical_file_type(res, file_id, hs_file_type=None, fail_feedback=True):
    """ Return the logical file type associated with a new file """
    if hs_file_type is None:
        res_file = utils.get_resource_file_by_id(res, file_id)
        ext_to_type = {".tif": "GeoRaster", ".tiff": "GeoRaster", ".vrt": "GeoRaster",
                       ".nc": "NetCDF", ".shp": "GeoFeature", ".json": "RefTimeseries",
                       ".sqlite": "TimeSeries"}
        file_name = str(res_file)
        root, ext = os.path.splitext(file_name)
        ext = ext.lower()
        if ext in ext_to_type:
            # Check for special case of RefTimeseries having 2 extensions
            if ext == ".json":
                if not file_name.lower().endswith(".refts.json"):
                    if fail_feedback:
                        raise ValueError("Unsupported aggregation extension. Supported aggregation "
                                         "extensions are: {}".format(list(ext_to_type.keys())))
            hs_file_type = ext_to_type[ext]
        else:
            if fail_feedback:
                raise ValueError("Unsupported aggregation extension. Supported aggregation "
                                 "extensions are: {}".format(list(ext_to_type.keys())))
            return None

    file_type_map = {"SingleFile": GenericLogicalFile,
                     "FileSet": FileSetLogicalFile,
                     "GeoRaster": GeoRasterLogicalFile,
                     "NetCDF": NetCDFLogicalFile,
                     'GeoFeature': GeoFeatureLogicalFile,
                     'RefTimeseries': RefTimeseriesLogicalFile,
                     'TimeSeries': TimeSeriesLogicalFile,
                     'ModelProgram': ModelProgramLogicalFile,
                     'ModelInstance': ModelInstanceLogicalFile}

    if hs_file_type not in file_type_map:
        if fail_feedback:
            raise ValueError("Unsupported aggregation type. Supported aggregation types are: {"
                             "}".format(list(file_type_map.keys())))
        return None
    logical_file_type_class = file_type_map[hs_file_type]
    return logical_file_type_class


def get_logical_file(agg_type_name):
    file_type_map = {"GeographicRasterAggregation": GeoRasterLogicalFile,
                     "SingleFileAggregation": GenericLogicalFile,
                     "FileSetAggregation": FileSetLogicalFile,
                     "MultidimensionalAggregation": NetCDFLogicalFile,
                     "GeographicFeatureAggregation": GeoFeatureLogicalFile,
                     "ReferencedTimeSeriesAggregation": RefTimeseriesLogicalFile,
                     "TimeSeriesAggregation": TimeSeriesLogicalFile,
                     "ModelProgramAggregation": ModelProgramLogicalFile,
                     "ModelInstanceAggregation": ModelInstanceLogicalFile
                     }
    return file_type_map[agg_type_name]


def is_aggregation_metadata_file(file):
    return file.name.endswith('_meta.xml')


def is_map_file(file):
    return file.name.endswith('_resmap.xml') or file.name == 'resourcemap.xml'


def is_resource_metadata_file(file):
    return os.path.basename(file.name) == 'resourcemetadata.xml'


def identify_and_ingest_metadata_files(resource, files):
    res_files, meta_files, map_files = identify_metadata_files(files)
    ingest_metadata_files(resource, meta_files, map_files)


def ingest_metadata_files(resource, meta_files, map_files):
    # refresh to pick up any new possible aggregations
    resource_metadata_file = None
    for f in meta_files:
        if is_resource_metadata_file(f):
            resource_metadata_file = f
        elif is_aggregation_metadata_file(f):
            ingest_logical_file_metadata(f, resource, map_files)
    # process the resource level metadata last, some aggregation metadata is pushed to the resource level
    if resource_metadata_file:
        resource.refresh_from_db()
        graph = Graph().parse(data=resource_metadata_file.read())
        try:
            with transaction.atomic():
                resource.metadata.ingest_metadata(graph)
        except:
            # logger.exception("Error processing resource metadata file")
            raise
    resource.setAVU('metadata_dirty', True)
    resource.setAVU("bag_modified", True)


def identify_metadata_files(files):

    res_files = []
    meta_files = []
    map_files = []
    for f in files:
        if is_resource_metadata_file(f) or is_aggregation_metadata_file(f):
            meta_files.append(f)
        elif is_map_file(f):
            map_files.append(f)
        else:
            res_files.append(f)
    return res_files, meta_files, map_files


def ingest_logical_file_metadata(metadata_file, resource, map_files):
    resource.refresh_from_db()
    graph = Graph()
    graph = graph.parse(data=metadata_file.read())
    agg_type_name = None
    for s, _, _ in graph.triples((None, RDFS.isDefinedBy, None)):
        agg_type_name = s.split("/")[-1]
        break
    if not agg_type_name:
        raise Exception("Could not derive aggregation type from {}".format(metadata_file.name))
    subject = None
    for s, _, _ in graph.triples((None, DC.title, None)):
        subject = s.split('/resource/', 1)[1].split("#")[0]
        break
    if not subject:
        raise Exception("Could not derive aggregation path from {}".format(metadata_file.name))

    logical_file_class = get_logical_file(agg_type_name)
    lf = get_logical_file_by_map_file_path(resource, logical_file_class, subject)

    if not lf:
        # see if the files exist and create it
        res_file = None
        if logical_file_class is FileSetLogicalFile:
            file_path = subject.rsplit('/', 1)[0]
            file_path = file_path.split('data/contents/', 1)[1]
            res_file = resource.files.filter(file_folder=file_path).first()
            if res_file:
                FileSetLogicalFile.set_file_type(resource, None, folder_path=file_path)
        elif logical_file_class is GenericLogicalFile:
            map_name = subject.split('data/contents/', 1)[1]
            map_name = map_name.split('#', 1)[0]
            for map_file in map_files:
                if map_file.name.endswith(map_name):
                    ORE = Namespace("http://www.openarchives.org/ore/terms/")
                    map_graph = Graph().parse(data=map_file.read())
                    for _, _, o in map_graph.triples((None, ORE.aggregates, None)):
                        if not str(o).endswith("_meta.xml"):
                            file_path = str(o)
                            break
            if not file_path:
                raise Exception("Could not determine the generic logical file name")
            file_path = file_path.split('data/contents/', 1)[1]
            res_file = get_resource_file(resource.short_id, file_path)
            if res_file:
                set_logical_file_type(res=resource, user=None, file_id=res_file.pk,
                                      logical_file_type_class=logical_file_class, fail_feedback=True)
        if res_file:
            res_file.refresh_from_db()
            lf = res_file.logical_file
        else:
            raise Exception("Could not find aggregation for {}".format(metadata_file.name))
        if not lf:
            raise Exception("Files for aggregation in metadata file {} could not be found".format(metadata_file.name))

    with transaction.atomic():
        lf.metadata.delete_all_elements()
        lf.metadata.ingest_metadata(graph)
        lf.create_aggregation_xml_documents()


def get_logical_file_by_map_file_path(resource, logical_file_class, map_file_path):
    for logical_file in logical_file_class.objects.filter(resource=resource):
        if logical_file.map_short_file_path in map_file_path:
            return logical_file
    return None


def set_logical_file_type(res, user, file_id, hs_file_type=None, folder_path='', extra_data={},
                          fail_feedback=True, logical_file_type_class=None):
    """ set the logical file type for a new file """
    if not logical_file_type_class:
        logical_file_type_class = get_logical_file_type(res, file_id, hs_file_type, fail_feedback)

    try:
        # Some aggregations use the folder name for the aggregation name
        folder_path = folder_path.rstrip('/') if folder_path else folder_path
        if extra_data:
            return logical_file_type_class.set_file_type(resource=res, user=user, file_id=file_id,
                                                         folder_path=folder_path, extra_data=extra_data)
        else:
            return logical_file_type_class.set_file_type(resource=res, user=user, file_id=file_id,
                                                         folder_path=folder_path)
    except:
        if fail_feedback:
            raise
        return None


def get_logical_file_metadata_json_schema(file_with_path):
    """
    Get logical file metadata values in json format along with its json schema
    for metadata display
    :param file_with_path: meatadata file with path
    :return: metadata JSON values and schema for logical file
    """
    istorage = IrodsStorage()
    json_value = {}
    json_schema = {}
    with istorage.open(file_with_path) as f:
        metadata = load_rdf(f.read())
        json_value = metadata.json()
        json_schema = metadata.schema_json()
    return json_value, json_schema<|MERGE_RESOLUTION|>--- conflicted
+++ resolved
@@ -11,10 +11,8 @@
 
 from hs_core.hydroshare import utils, get_resource_file
 from hs_file_types.models.base import AbstractLogicalFile
-<<<<<<< HEAD
 from django.apps import apps
 from django_irods.storage import IrodsStorage
-=======
 from .models import (
     GenericLogicalFile,
     GeoRasterLogicalFile,
@@ -26,7 +24,6 @@
     ModelProgramLogicalFile,
     ModelInstanceLogicalFile,
 )
->>>>>>> 14d74155
 
 
 def get_SupportedAggTypes_choices():
