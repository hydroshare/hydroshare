import json
import os
from dateutil import parser
from operator import lt, gt
from hs_core.hydroshare import utils

from .models import GeoRasterLogicalFile, NetCDFLogicalFile, GeoFeatureLogicalFile, \
    RefTimeseriesLogicalFile, TimeSeriesLogicalFile, GenericLogicalFile

from hs_file_types.models.base import AbstractLogicalFile
from django.apps import apps


def get_SupportedAggTypes_choices():
    """
    This function harvests all existing aggregation types in system,
    and puts them in a list:
    [
        ["AGGREGATION_CLASS_NAME_1", "AGGREGATION_VERBOSE_NAME_1"],
        ["AGGREGATION_CLASS_NAME_2", "AGGREGATION_VERBOSE_NAME_2"],
        ...
        ["AGGREGATION_CLASS_NAME_N", "AGGREGATION_VERBOSE_NAME_N"],
    ]
    """

    result_list = []
    agg_types_list = get_aggregation_types()
    for r_type in agg_types_list:
        class_name = r_type.__name__
        verbose_name = r_type.get_aggregation_display_name()
        result_list.append([class_name, verbose_name])
    return result_list


def get_aggregation_types():
    aggregation_types = []
    for model in apps.get_models():
        if issubclass(model, AbstractLogicalFile):
            if not getattr(model, 'archived_model', False):
                aggregation_types.append(model)
    return aggregation_types


def update_resource_coverage_element(resource):
    """Update resource spatial and temporal coverage based on the corresponding coverages
    from all the contained aggregations (logical file) only if the resource coverage is not
    already set"""

    # update resource spatial coverage only if it is empty
    if resource.metadata.spatial_coverage is None:
        update_resource_spatial_coverage(resource)

    # update resource temporal coverage only if it empty
    if resource.metadata.temporal_coverage is None:
        update_resource_temporal_coverage(resource)


def update_resource_spatial_coverage(resource):
    """Updates resource spatial coverage based on the contained spatial coverages of
    aggregations (file type). Note: This action will overwrite any existing resource spatial
    coverage data.
    :param  resource: an instance of composite resource
    """
    spatial_coverages = [lf.metadata.spatial_coverage for lf in resource.logical_files
                         if lf.metadata.spatial_coverage is not None]

    bbox_limits = {'box': {'northlimit': 'northlimit', 'southlimit': 'southlimit',
                           'eastlimit': 'eastlimit', 'westlimit': 'westlimit'},
                   'point': {'northlimit': 'north', 'southlimit': 'north',
                             'eastlimit': 'east', 'westlimit': 'east'}
                   }

    def set_coverage_data(res_coverage_value, lfo_coverage_element, box_limits):
        comparison_operator = {'northlimit': lt, 'southlimit': gt, 'eastlimit': lt,
                               'westlimit': gt}
        for key in comparison_operator.keys():
            if comparison_operator[key](res_coverage_value[key],
                                        lfo_coverage_element.value[box_limits[key]]):
                res_coverage_value[key] = lfo_coverage_element.value[box_limits[key]]

    cov_type = "point"
    bbox_value = {'northlimit': -90, 'southlimit': 90, 'eastlimit': -180, 'westlimit': 180,
                  'projection': 'WGS 84 EPSG:4326', 'units': "Decimal degrees"}

    if len(spatial_coverages) > 1:
        # check if one of the coverage is of type box
        if any(sp_cov.type == 'box' for sp_cov in spatial_coverages):
            cov_type = 'box'
        else:
            # check if the coverages represent different locations
            unique_lats = set([sp_cov.value['north'] for sp_cov in spatial_coverages])
            unique_lons = set([sp_cov.value['east'] for sp_cov in spatial_coverages])
            if len(unique_lats) == 1 and len(unique_lons) == 1:
                cov_type = 'point'
            else:
                cov_type = 'box'
        if cov_type == 'point':
            sp_cov = spatial_coverages[0]
            bbox_value = dict()
            bbox_value['projection'] = 'WGS 84 EPSG:4326'
            bbox_value['units'] = 'Decimal degrees'
            bbox_value['north'] = sp_cov.value['north']
            bbox_value['east'] = sp_cov.value['east']
        else:
            for sp_cov in spatial_coverages:
                if sp_cov.type == "box":
                    box_limits = bbox_limits['box']
                    set_coverage_data(bbox_value, sp_cov, box_limits)
                else:
                    # point type coverage
                    box_limits = bbox_limits['point']
                    set_coverage_data(bbox_value, sp_cov, box_limits)

    elif len(spatial_coverages) == 1:
        sp_cov = spatial_coverages[0]
        if sp_cov.type == "box":
            cov_type = 'box'
            bbox_value['projection'] = 'WGS 84 EPSG:4326'
            bbox_value['units'] = 'Decimal degrees'
            bbox_value['northlimit'] = sp_cov.value['northlimit']
            bbox_value['eastlimit'] = sp_cov.value['eastlimit']
            bbox_value['southlimit'] = sp_cov.value['southlimit']
            bbox_value['westlimit'] = sp_cov.value['westlimit']
        else:
            # point type coverage
            cov_type = "point"
            bbox_value = dict()
            bbox_value['projection'] = 'WGS 84 EPSG:4326'
            bbox_value['units'] = 'Decimal degrees'
            bbox_value['north'] = sp_cov.value['north']
            bbox_value['east'] = sp_cov.value['east']

    spatial_cov = resource.metadata.spatial_coverage
    if len(spatial_coverages) > 0:
        if spatial_cov:
            spatial_cov.type = cov_type
            place_name = spatial_cov.value.get('name', None)
            if place_name is not None:
                bbox_value['name'] = place_name
            spatial_cov._value = json.dumps(bbox_value)
            spatial_cov.save()
        else:
            resource.metadata.create_element("coverage", type=cov_type, value=bbox_value)
    else:
        # delete spatial coverage element for the resource since the content files don't
        # have any spatial coverage
        if spatial_cov:
            spatial_cov.delete()


def update_resource_temporal_coverage(resource):
    """Updates resource temporal coverage based on the contained temporal coverages of
    aggregations (file type). Note: This action will overwrite any existing resource temporal
    coverage data.
    :param  resource: an instance of composite resource
    """

    temporal_coverages = [lf.metadata.temporal_coverage for lf in resource.logical_files
                          if lf.metadata.temporal_coverage is not None]

    date_data = {'start': None, 'end': None}

    def set_date_value(date_data, coverage_element, key):
        comparison_operator = gt if key == 'start' else lt
        if date_data[key] is None:
            date_data[key] = coverage_element.value[key]
        else:
            if comparison_operator(parser.parse(date_data[key]),
                                   parser.parse(coverage_element.value[key])):
                date_data[key] = coverage_element.value[key]

    for temp_cov in temporal_coverages:
        start_date = parser.parse(temp_cov.value['start'])
        end_date = parser.parse(temp_cov.value['end'])
        temp_cov.value['start'] = start_date.strftime('%m/%d/%Y')
        temp_cov.value['end'] = end_date.strftime('%m/%d/%Y')
        set_date_value(date_data, temp_cov, 'start')
        set_date_value(date_data, temp_cov, 'end')

    temp_cov = resource.metadata.temporal_coverage
    if date_data['start'] is not None and date_data['end'] is not None:
        if temp_cov:
            temp_cov._value = json.dumps(date_data)
            temp_cov.save()
        else:
            resource.metadata.create_element("coverage", type='period', value=date_data)
    elif temp_cov:
        # delete the temporal coverage for the resource since the content files don't have
        # temporal coverage
        temp_cov.delete()


<<<<<<< HEAD
def get_logical_file_type(res, user, file_id, hs_file_type=None, folder_path=None,
=======
def set_logical_file_type(res, user, file_id, hs_file_type=None, folder_path=None, extra_data={},
>>>>>>> f529a552
                          fail_feedback=True):
    """ Return the logical file type associated with a new file """
    if hs_file_type is None:
        res_file = utils.get_resource_file_by_id(res, file_id)
        ext_to_type = {".tif": "GeoRaster", ".tiff": "GeoRaster", ".vrt": "GeoRaster",
                       ".nc": "NetCDF", ".shp": "GeoFeature", ".json": "RefTimeseries",
                       ".sqlite": "TimeSeries"}
        file_name = str(res_file)
        root, ext = os.path.splitext(file_name)
        ext = ext.lower()
        if ext in ext_to_type:
            # Check for special case of RefTimeseries having 2 extensions
            if ext == ".json":
                if not file_name.lower().endswith(".refts.json"):
                    if fail_feedback:
                        raise ValueError("Unsupported aggregation extension. Supported aggregation "
                                         "extensions are: {}".format(ext_to_type.keys()))
            hs_file_type = ext_to_type[ext]
        else:
            if fail_feedback:
                raise ValueError("Unsupported aggregation extension. Supported aggregation "
                                 "extensions are: {}".format(ext_to_type.keys()))
            return None

    file_type_map = {"SingleFile": GenericLogicalFile,
                     "GeoRaster": GeoRasterLogicalFile,
                     "NetCDF": NetCDFLogicalFile,
                     'GeoFeature': GeoFeatureLogicalFile,
                     'RefTimeseries': RefTimeseriesLogicalFile,
                     'TimeSeries': TimeSeriesLogicalFile}
    if hs_file_type not in file_type_map:
        if fail_feedback:
            raise ValueError("Unsupported aggregation type. Supported aggregation types are: {"
                             "}".format(ext_to_type.keys()))
        return None
    logical_file_type_class = file_type_map[hs_file_type]
    return logical_file_type_class


def set_logical_file_type(res, user, file_id, hs_file_type=None, folder_path=None,
                          fail_feedback=True):
    """ set the logical file type for a new file """
    logical_file_type_class = get_logical_file_type(res, user, file_id, hs_file_type,
                                                    folder_path, fail_feedback)

    try:
        # Some aggregations use the folder name for the aggregation name
        folder_path = folder_path.rstrip('/') if folder_path else folder_path
        if extra_data:
            logical_file_type_class.set_file_type(resource=res, user=user, file_id=file_id,
                                                  folder_path=folder_path, extra_data=extra_data)
        else:
            logical_file_type_class.set_file_type(resource=res, user=user, file_id=file_id,
                                                  folder_path=folder_path)
    except:
        if fail_feedback:
            raise<|MERGE_RESOLUTION|>--- conflicted
+++ resolved
@@ -190,11 +190,7 @@
         temp_cov.delete()
 
 
-<<<<<<< HEAD
 def get_logical_file_type(res, user, file_id, hs_file_type=None, folder_path=None,
-=======
-def set_logical_file_type(res, user, file_id, hs_file_type=None, folder_path=None, extra_data={},
->>>>>>> f529a552
                           fail_feedback=True):
     """ Return the logical file type associated with a new file """
     if hs_file_type is None:
@@ -234,7 +230,7 @@
     return logical_file_type_class
 
 
-def set_logical_file_type(res, user, file_id, hs_file_type=None, folder_path=None,
+def set_logical_file_type(res, user, file_id, hs_file_type=None, folder_path=None, extra_data={},
                           fail_feedback=True):
     """ set the logical file type for a new file """
     logical_file_type_class = get_logical_file_type(res, user, file_id, hs_file_type,
