--- conflicted
+++ resolved
@@ -214,12 +214,8 @@
                                  "extensions are: {}".format(ext_to_type.keys()))
             return
 
-<<<<<<< HEAD
-    file_type_map = {"Generic": GenericLogicalFile,
+    file_type_map = {"SingleFile": GenericLogicalFile,
                      "FileSet": FileSetLogicalFile,
-=======
-    file_type_map = {"SingleFile": GenericLogicalFile,
->>>>>>> 563e1d75
                      "GeoRaster": GeoRasterLogicalFile,
                      "NetCDF": NetCDFLogicalFile,
                      'GeoFeature': GeoFeatureLogicalFile,
