import json
import os
from operator import lt, gt
from hsmodels.schemas import load_rdf, rdf_graph
from hsmodels.schemas.aggregations import GeographicRasterMetadata, GeographicFeatureMetadata, \
    MultidimensionalMetadata, TimeSeriesMetadata, ReferencedTimeSeriesMetadata, FileSetMetadata, SingleFileMetadata

from dateutil import parser
from django.db import transaction
from django.apps import apps
from rdflib import RDFS, Graph
from rdflib.namespace import DC, Namespace

from hs_core.hydroshare import utils, get_resource_file
from hs_file_types.models.base import AbstractLogicalFile
from django_irods.storage import IrodsStorage
from .models import (
    GenericLogicalFile,
    GeoRasterLogicalFile,
    NetCDFLogicalFile,
    GeoFeatureLogicalFile,
    RefTimeseriesLogicalFile,
    TimeSeriesLogicalFile,
    FileSetLogicalFile,
    ModelProgramLogicalFile,
    ModelInstanceLogicalFile,
)


aggregation_type_to_class = {
    'GeoRaster': GeographicRasterMetadata,
    'GeoFeature': GeographicFeatureMetadata,
    'NetCDF': MultidimensionalMetadata,
    'TimeSeries': TimeSeriesMetadata,
    'RefTimeseries': ReferencedTimeSeriesMetadata,
    'FileSet': FileSetMetadata,
    'Generic': SingleFileMetadata
}


def get_SupportedAggTypes_choices():
    """
    This function harvests all existing aggregation types in system,
    and puts them in a list:
    [
        ["AGGREGATION_CLASS_NAME_1", "AGGREGATION_VERBOSE_NAME_1"],
        ["AGGREGATION_CLASS_NAME_2", "AGGREGATION_VERBOSE_NAME_2"],
        ...
        ["AGGREGATION_CLASS_NAME_N", "AGGREGATION_VERBOSE_NAME_N"],
    ]
    """

    result_list = []
    agg_types_list = get_aggregation_types()
    for r_type in agg_types_list:
        class_name = r_type.__name__
        verbose_name = r_type.get_aggregation_display_name()
        result_list.append([class_name, verbose_name])
    return result_list


def get_aggregation_types():
    aggregation_types = []
    for model in apps.get_models():
        if issubclass(model, AbstractLogicalFile):
            if not getattr(model, 'archived_model', False):
                aggregation_types.append(model)
    return aggregation_types


def update_target_spatial_coverage(target):
    """Updates target spatial coverage based on the contained spatial coverages of
    aggregations (file type). Note: This action will overwrite any existing target spatial
    coverage data.

    :param  target: an instance of CompositeResource or FileSetLogicalFile or ModelInstanceLogicalFile
    """

    if isinstance(target, FileSetLogicalFile) or isinstance(target, ModelInstanceLogicalFile):
        spatial_coverages = [lf.metadata.spatial_coverage for lf in target.get_children()
                             if lf.metadata.spatial_coverage is not None]
    else:
        spatial_coverages = [lf.metadata.spatial_coverage for lf in target.logical_files
                             if lf.metadata.spatial_coverage is not None and not lf.has_parent]

    if not spatial_coverages:
        # no aggregation level spatial coverage data exist - no need to update resource
        # spatial coverage
        return

    bbox_limits = {'box': {'northlimit': 'northlimit', 'southlimit': 'southlimit',
                           'eastlimit': 'eastlimit', 'westlimit': 'westlimit'},
                   'point': {'northlimit': 'north', 'southlimit': 'north',
                             'eastlimit': 'east', 'westlimit': 'east'}
                   }

    def set_coverage_data(res_coverage_value, lfo_coverage_element, box_limits):
        comparison_operator = {'northlimit': lt, 'southlimit': gt, 'eastlimit': lt,
                               'westlimit': gt}
        for key in list(comparison_operator.keys()):
            if comparison_operator[key](res_coverage_value[key],
                                        lfo_coverage_element.value[box_limits[key]]):
                res_coverage_value[key] = lfo_coverage_element.value[box_limits[key]]

    cov_type = "point"
    bbox_value = {'northlimit': -90, 'southlimit': 90, 'eastlimit': -180, 'westlimit': 180,
                  'projection': 'WGS 84 EPSG:4326', 'units': "Decimal degrees"}

    if len(spatial_coverages) > 1:
        # check if one of the coverage is of type box
        if any(sp_cov.type == 'box' for sp_cov in spatial_coverages):
            cov_type = 'box'
        else:
            # check if the coverages represent different locations
            unique_lats = set([sp_cov.value['north'] for sp_cov in spatial_coverages])
            unique_lons = set([sp_cov.value['east'] for sp_cov in spatial_coverages])
            if len(unique_lats) == 1 and len(unique_lons) == 1:
                cov_type = 'point'
            else:
                cov_type = 'box'
        if cov_type == 'point':
            sp_cov = spatial_coverages[0]
            bbox_value = dict()
            bbox_value['projection'] = 'WGS 84 EPSG:4326'
            bbox_value['units'] = 'Decimal degrees'
            bbox_value['north'] = sp_cov.value['north']
            bbox_value['east'] = sp_cov.value['east']
        else:
            for sp_cov in spatial_coverages:
                if sp_cov.type == "box":
                    box_limits = bbox_limits['box']
                    set_coverage_data(bbox_value, sp_cov, box_limits)
                else:
                    # point type coverage
                    box_limits = bbox_limits['point']
                    set_coverage_data(bbox_value, sp_cov, box_limits)

    elif len(spatial_coverages) == 1:
        sp_cov = spatial_coverages[0]
        if sp_cov.type == "box":
            cov_type = 'box'
            bbox_value['projection'] = 'WGS 84 EPSG:4326'
            bbox_value['units'] = 'Decimal degrees'
            bbox_value['northlimit'] = sp_cov.value['northlimit']
            bbox_value['eastlimit'] = sp_cov.value['eastlimit']
            bbox_value['southlimit'] = sp_cov.value['southlimit']
            bbox_value['westlimit'] = sp_cov.value['westlimit']
        else:
            # point type coverage
            cov_type = "point"
            bbox_value = dict()
            bbox_value['projection'] = 'WGS 84 EPSG:4326'
            bbox_value['units'] = 'Decimal degrees'
            bbox_value['north'] = sp_cov.value['north']
            bbox_value['east'] = sp_cov.value['east']

    spatial_cov = target.metadata.spatial_coverage
    if spatial_cov:
        spatial_cov.type = cov_type
        place_name = spatial_cov.value.get('name', None)
        if place_name is not None:
            bbox_value['name'] = place_name
        spatial_cov._value = json.dumps(bbox_value)
        spatial_cov.save()
    else:
        target.metadata.create_element("coverage", type=cov_type, value=bbox_value)


def update_target_temporal_coverage(target):
    """Updates target temporal coverage based on the contained temporal coverages of
    aggregations (file type).
    Note: This action will overwrite any existing target temporal
    coverage data.

    :param  target: an instance of CompositeResource or FileSetLogicalFile or ModelInstanceLogicalFile
    """
    if isinstance(target, FileSetLogicalFile) or isinstance(target, ModelInstanceLogicalFile):
        temporal_coverages = [lf.metadata.temporal_coverage for lf in target.get_children()
                              if lf.metadata.temporal_coverage is not None]
    else:
        temporal_coverages = [lf.metadata.temporal_coverage for lf in target.logical_files
                              if lf.metadata.temporal_coverage is not None and not lf.has_parent]

    if not temporal_coverages:
        # no aggregation level temporal coverage data - no update at resource level is needed
        return

    date_data = {'start': None, 'end': None}

    def set_date_value(date_data, coverage_element, key):
        comparison_operator = gt if key == 'start' else lt
        if date_data[key] is None:
            date_data[key] = coverage_element.value[key]
        else:
            if comparison_operator(parser.parse(date_data[key]),
                                   parser.parse(coverage_element.value[key])):
                date_data[key] = coverage_element.value[key]

    for temp_cov in temporal_coverages:
        start_date = parser.parse(temp_cov.value['start'])
        end_date = parser.parse(temp_cov.value['end'])
        temp_cov.value['start'] = start_date.strftime('%m/%d/%Y')
        temp_cov.value['end'] = end_date.strftime('%m/%d/%Y')
        set_date_value(date_data, temp_cov, 'start')
        set_date_value(date_data, temp_cov, 'end')

    temp_cov = target.metadata.temporal_coverage
    if date_data['start'] is not None and date_data['end'] is not None:
        if temp_cov:
            temp_cov._value = json.dumps(date_data)
            temp_cov.save()
        else:
            target.metadata.create_element("coverage", type='period', value=date_data)


def get_logical_file_type(res, file_id, hs_file_type=None, fail_feedback=True):
    """ Return the logical file type associated with a new file """
    if hs_file_type is None:
        res_file = utils.get_resource_file_by_id(res, file_id)
        ext_to_type = {".tif": "GeoRaster", ".tiff": "GeoRaster", ".vrt": "GeoRaster",
                       ".nc": "NetCDF", ".shp": "GeoFeature", ".json": "RefTimeseries",
                       ".sqlite": "TimeSeries"}
        file_name = str(res_file)
        root, ext = os.path.splitext(file_name)
        ext = ext.lower()
        if ext in ext_to_type:
            # Check for special case of RefTimeseries having 2 extensions
            if ext == ".json":
                if not file_name.lower().endswith(".refts.json"):
                    if fail_feedback:
                        raise ValueError("Unsupported aggregation extension. Supported aggregation "
                                         "extensions are: {}".format(list(ext_to_type.keys())))
            hs_file_type = ext_to_type[ext]
        else:
            if fail_feedback:
                raise ValueError("Unsupported aggregation extension. Supported aggregation "
                                 "extensions are: {}".format(list(ext_to_type.keys())))
            return None

    file_type_map = {"SingleFile": GenericLogicalFile,
                     "FileSet": FileSetLogicalFile,
                     "GeoRaster": GeoRasterLogicalFile,
                     "NetCDF": NetCDFLogicalFile,
                     'GeoFeature': GeoFeatureLogicalFile,
                     'RefTimeseries': RefTimeseriesLogicalFile,
                     'TimeSeries': TimeSeriesLogicalFile,
                     'ModelProgram': ModelProgramLogicalFile,
                     'ModelInstance': ModelInstanceLogicalFile}

    if hs_file_type not in file_type_map:
        if fail_feedback:
            raise ValueError("Unsupported aggregation type. Supported aggregation types are: {"
                             "}".format(list(file_type_map.keys())))
        return None
    logical_file_type_class = file_type_map[hs_file_type]
    return logical_file_type_class


def get_logical_file(agg_type_name):
    file_type_map = {"GeographicRasterAggregation": GeoRasterLogicalFile,
                     "SingleFileAggregation": GenericLogicalFile,
                     "FileSetAggregation": FileSetLogicalFile,
                     "MultidimensionalAggregation": NetCDFLogicalFile,
                     "GeographicFeatureAggregation": GeoFeatureLogicalFile,
                     "ReferencedTimeSeriesAggregation": RefTimeseriesLogicalFile,
                     "TimeSeriesAggregation": TimeSeriesLogicalFile,
                     "ModelProgramAggregation": ModelProgramLogicalFile,
                     "ModelInstanceAggregation": ModelInstanceLogicalFile
                     }
    return file_type_map[agg_type_name]


def is_aggregation_metadata_file(file):
    return file.name.endswith('_meta.xml')


def is_map_file(file):
    return file.name.endswith('_resmap.xml') or file.name == 'resourcemap.xml'


def is_resource_metadata_file(file):
    return os.path.basename(file.name) == 'resourcemetadata.xml'


def identify_and_ingest_metadata_files(resource, files):
    res_files, meta_files, map_files = identify_metadata_files(files)
    ingest_metadata_files(resource, meta_files, map_files)


def ingest_metadata_files(resource, meta_files, map_files):
    # refresh to pick up any new possible aggregations
    resource_metadata_file = None
    for f in meta_files:
        if is_resource_metadata_file(f):
            resource_metadata_file = f
        elif is_aggregation_metadata_file(f):
            ingest_logical_file_metadata(f, resource, map_files)
    # process the resource level metadata last, some aggregation metadata is pushed to the resource level
    if resource_metadata_file:
        resource.refresh_from_db()
        graph = Graph().parse(data=resource_metadata_file.read())
        try:
            with transaction.atomic():
                resource.metadata.ingest_metadata(graph)
        except:
            # logger.exception("Error processing resource metadata file")
            raise
    resource.setAVU('metadata_dirty', True)
    resource.setAVU("bag_modified", True)


def identify_metadata_files(files):

    res_files = []
    meta_files = []
    map_files = []
    for f in files:
        if is_resource_metadata_file(f) or is_aggregation_metadata_file(f):
            meta_files.append(f)
        elif is_map_file(f):
            map_files.append(f)
        else:
            res_files.append(f)
    return res_files, meta_files, map_files


<<<<<<< HEAD
def ingest_logical_file_metadata(metadata, resource, map_files):
    """
    Ingest logical file metadata into Django models
    :param metadata: a dict object that contains updated metadata element or an uploaded metadata file object
    :param resource: the resource object to update metadata for
    :param map_files: uploaded resource map file object. Default is None for metadata update only
    :return:
    """
    resource.refresh_from_db()
=======
def get_map_graph(subject, map_files):
    map_name = subject.split('data/contents/', 1)[1]
    map_name = map_name.split('#', 1)[0]
    for map_file in map_files:
        if map_file.name.endswith(map_name):
            return Graph().parse(data=map_file.read())
    raise Exception(f"Could not find _resmap.xml for {subject}")


def get_aggregation_files(map_graph):
    ORE = Namespace("http://www.openarchives.org/ore/terms/")
    files = []
    for _, _, o in map_graph.triples((None, ORE.aggregates, None)):
        file_path = str(o)
        if not file_path.endswith("_meta.xml"):
            files.append(file_path)
    return files


def ingest_logical_file_metadata(metadata_file, resource, map_files):
    resource.refresh_from_db()
    graph = Graph()
    graph = graph.parse(data=metadata_file.read())

>>>>>>> 2863b3e3
    agg_type_name = None
    # if metadata is a dict object with updated metadata, create a rdf graph instance directly from it
    if isinstance(metadata, dict):
        if metadata['type'] in aggregation_type_to_class:
            aggr_class = aggregation_type_to_class[metadata['type']]
            meta_obj = aggr_class.parse_obj(metadata)
            graph = rdf_graph(meta_obj)
            md_name = metadata['title']
        else:
            raise Exception("{} aggregation type is not supported".format(metadata['type']))
    else:
        graph = Graph()
        graph = graph.parse(data=metadata.read())
        md_name = metadata.name

    for s, _, _ in graph.triples((None, RDFS.isDefinedBy, None)):
        agg_type_name = s.split("/")[-1]
        break
    if not agg_type_name:
<<<<<<< HEAD
        raise Exception("Could not derive aggregation type from {}".format(md_name))
=======
        raise Exception("Could not derive aggregation type from {}".format(metadata_file.name))
>>>>>>> 2863b3e3

    subject = None
    for s, _, _ in graph.triples((None, DC.title, None)):
        subject = s.split('/resource/', 1)[1].split("#")[0]
        break
    if not subject:
        raise Exception("Could not derive aggregation path from {}".format(md_name))

    logical_file_class = get_logical_file(agg_type_name)
    lf = get_logical_file_by_map_file_path(resource, logical_file_class, subject)

    if not lf:
        # see if the files exist and create it
        map_graph = get_map_graph(subject, map_files)
        aggregation_files = get_aggregation_files(map_graph)
        # making an assumption that model program/instance is not folder based when there is only one file
        is_folder_based = logical_file_class is FileSetLogicalFile or len(aggregation_files) > 1

        if is_folder_based:
            file_path = subject.rsplit('/', 1)[0]
            file_path = file_path.split('data/contents/', 1)[1]
            res_file = resource.files.filter(file_folder=file_path).first()
            if res_file:
<<<<<<< HEAD
                FileSetLogicalFile.set_file_type(resource, None, folder_path=file_path)
        elif logical_file_class is GenericLogicalFile and map_files:
            map_name = subject.split('data/contents/', 1)[1]
            map_name = map_name.split('#', 1)[0]
            for map_file in map_files:
                if map_file.name.endswith(map_name):
                    ORE = Namespace("http://www.openarchives.org/ore/terms/")
                    map_graph = Graph().parse(data=map_file.read())
                    for _, _, o in map_graph.triples((None, ORE.aggregates, None)):
                        if not str(o).endswith("_meta.xml"):
                            file_path = str(o)
                            break
            if not file_path:
                raise Exception("Could not determine the generic logical file name")
            file_path = file_path.split('data/contents/', 1)[1]
=======
                set_logical_file_type(res=resource, user=None, file_id=None, folder_path=file_path,
                                      logical_file_type_class=logical_file_class, fail_feedback=True)
        else:
            file_path = aggregation_files[0].split('data/contents/', 1)[1]
>>>>>>> 2863b3e3
            res_file = get_resource_file(resource.short_id, file_path)
            if res_file:
                set_logical_file_type(res=resource, user=None, file_id=res_file.pk,
                                      logical_file_type_class=logical_file_class, fail_feedback=True)
            else:
                raise ValueError(f"Could not find {file_path} referenced in logical file _meta.xml file {subject}")
        if res_file:
            res_file.refresh_from_db()
            lf = res_file.logical_file
        else:
            raise Exception("Could not find aggregation for {}".format(md_name))
        if not lf:
            raise Exception("Files for aggregation in metadata file {} could not be found".format(md_name))

    with transaction.atomic():
        lf.metadata.delete_all_elements()
        lf.metadata.ingest_metadata(graph)
        lf.create_aggregation_xml_documents()


def get_logical_file_by_map_file_path(resource, logical_file_class, map_file_path):
    for logical_file in logical_file_class.objects.filter(resource=resource):
        if logical_file.map_short_file_path in map_file_path:
            return logical_file
    return None


def set_logical_file_type(res, user, file_id, hs_file_type=None, folder_path='', extra_data={},
                          fail_feedback=True, logical_file_type_class=None):
    """ set the logical file type for a new file """
    if not logical_file_type_class:
        logical_file_type_class = get_logical_file_type(res, file_id, hs_file_type, fail_feedback)

    try:
        # Some aggregations use the folder name for the aggregation name
        folder_path = folder_path.rstrip('/') if folder_path else folder_path
        if extra_data:
            return logical_file_type_class.set_file_type(resource=res, user=user, file_id=file_id,
                                                         folder_path=folder_path, extra_data=extra_data)
        else:
            return logical_file_type_class.set_file_type(resource=res, user=user, file_id=file_id,
                                                         folder_path=folder_path)
    except:
        if fail_feedback:
            raise
        return None


def get_logical_file_metadata_json_schema(file_with_path):
    """
    Get logical file metadata values in json format along with its json schema
    for metadata display
    :param file_with_path: meatadata file with path
    :return: metadata JSON values and schema for logical file
    """
    istorage = IrodsStorage()
    with istorage.open(file_with_path) as f:
        metadata = load_rdf(f.read())
        json_value = metadata.json()
        json_value_dict = json.loads(json_value)
        if 'spatial_reference' in json_value_dict and json_value_dict['spatial_reference'] is None:
            del json_value_dict['spatial_reference']
        if 'spatial_coverage' in json_value_dict and json_value_dict['spatial_coverage'] is None:
            del json_value_dict['spatial_coverage']
        json_value = json.dumps(json_value_dict)

        json_schema = metadata.schema_json()
        json_schema_dict = json.loads(json_schema)
        # hide the url and aggregation type fields since they are required but should be hidden from metadata
        # view and update

        json_schema_dict['properties']['url']['options'] = {
            "hidden": True
        }
        json_schema_dict['properties']['type']['options'] = {
            "hidden": True
        }
        json_schema = json.dumps(json_schema_dict)
        return json_value, json_schema
    return {}, {}<|MERGE_RESOLUTION|>--- conflicted
+++ resolved
@@ -1,19 +1,15 @@
 import json
 import os
 from operator import lt, gt
-from hsmodels.schemas import load_rdf, rdf_graph
-from hsmodels.schemas.aggregations import GeographicRasterMetadata, GeographicFeatureMetadata, \
-    MultidimensionalMetadata, TimeSeriesMetadata, ReferencedTimeSeriesMetadata, FileSetMetadata, SingleFileMetadata
 
 from dateutil import parser
+from django.apps import apps
 from django.db import transaction
-from django.apps import apps
 from rdflib import RDFS, Graph
 from rdflib.namespace import DC, Namespace
 
 from hs_core.hydroshare import utils, get_resource_file
 from hs_file_types.models.base import AbstractLogicalFile
-from django_irods.storage import IrodsStorage
 from .models import (
     GenericLogicalFile,
     GeoRasterLogicalFile,
@@ -25,17 +21,6 @@
     ModelProgramLogicalFile,
     ModelInstanceLogicalFile,
 )
-
-
-aggregation_type_to_class = {
-    'GeoRaster': GeographicRasterMetadata,
-    'GeoFeature': GeographicFeatureMetadata,
-    'NetCDF': MultidimensionalMetadata,
-    'TimeSeries': TimeSeriesMetadata,
-    'RefTimeseries': ReferencedTimeSeriesMetadata,
-    'FileSet': FileSetMetadata,
-    'Generic': SingleFileMetadata
-}
 
 
 def get_SupportedAggTypes_choices():
@@ -324,17 +309,6 @@
     return res_files, meta_files, map_files
 
 
-<<<<<<< HEAD
-def ingest_logical_file_metadata(metadata, resource, map_files):
-    """
-    Ingest logical file metadata into Django models
-    :param metadata: a dict object that contains updated metadata element or an uploaded metadata file object
-    :param resource: the resource object to update metadata for
-    :param map_files: uploaded resource map file object. Default is None for metadata update only
-    :return:
-    """
-    resource.refresh_from_db()
-=======
 def get_map_graph(subject, map_files):
     map_name = subject.split('data/contents/', 1)[1]
     map_name = map_name.split('#', 1)[0]
@@ -359,38 +333,19 @@
     graph = Graph()
     graph = graph.parse(data=metadata_file.read())
 
->>>>>>> 2863b3e3
     agg_type_name = None
-    # if metadata is a dict object with updated metadata, create a rdf graph instance directly from it
-    if isinstance(metadata, dict):
-        if metadata['type'] in aggregation_type_to_class:
-            aggr_class = aggregation_type_to_class[metadata['type']]
-            meta_obj = aggr_class.parse_obj(metadata)
-            graph = rdf_graph(meta_obj)
-            md_name = metadata['title']
-        else:
-            raise Exception("{} aggregation type is not supported".format(metadata['type']))
-    else:
-        graph = Graph()
-        graph = graph.parse(data=metadata.read())
-        md_name = metadata.name
-
     for s, _, _ in graph.triples((None, RDFS.isDefinedBy, None)):
         agg_type_name = s.split("/")[-1]
         break
     if not agg_type_name:
-<<<<<<< HEAD
-        raise Exception("Could not derive aggregation type from {}".format(md_name))
-=======
         raise Exception("Could not derive aggregation type from {}".format(metadata_file.name))
->>>>>>> 2863b3e3
 
     subject = None
     for s, _, _ in graph.triples((None, DC.title, None)):
         subject = s.split('/resource/', 1)[1].split("#")[0]
         break
     if not subject:
-        raise Exception("Could not derive aggregation path from {}".format(md_name))
+        raise Exception("Could not derive aggregation path from {}".format(metadata_file.name))
 
     logical_file_class = get_logical_file(agg_type_name)
     lf = get_logical_file_by_map_file_path(resource, logical_file_class, subject)
@@ -407,28 +362,10 @@
             file_path = file_path.split('data/contents/', 1)[1]
             res_file = resource.files.filter(file_folder=file_path).first()
             if res_file:
-<<<<<<< HEAD
-                FileSetLogicalFile.set_file_type(resource, None, folder_path=file_path)
-        elif logical_file_class is GenericLogicalFile and map_files:
-            map_name = subject.split('data/contents/', 1)[1]
-            map_name = map_name.split('#', 1)[0]
-            for map_file in map_files:
-                if map_file.name.endswith(map_name):
-                    ORE = Namespace("http://www.openarchives.org/ore/terms/")
-                    map_graph = Graph().parse(data=map_file.read())
-                    for _, _, o in map_graph.triples((None, ORE.aggregates, None)):
-                        if not str(o).endswith("_meta.xml"):
-                            file_path = str(o)
-                            break
-            if not file_path:
-                raise Exception("Could not determine the generic logical file name")
-            file_path = file_path.split('data/contents/', 1)[1]
-=======
                 set_logical_file_type(res=resource, user=None, file_id=None, folder_path=file_path,
                                       logical_file_type_class=logical_file_class, fail_feedback=True)
         else:
             file_path = aggregation_files[0].split('data/contents/', 1)[1]
->>>>>>> 2863b3e3
             res_file = get_resource_file(resource.short_id, file_path)
             if res_file:
                 set_logical_file_type(res=resource, user=None, file_id=res_file.pk,
@@ -439,9 +376,9 @@
             res_file.refresh_from_db()
             lf = res_file.logical_file
         else:
-            raise Exception("Could not find aggregation for {}".format(md_name))
+            raise Exception("Could not find aggregation for {}".format(metadata_file.name))
         if not lf:
-            raise Exception("Files for aggregation in metadata file {} could not be found".format(md_name))
+            raise Exception("Files for aggregation in metadata file {} could not be found".format(metadata_file.name))
 
     with transaction.atomic():
         lf.metadata.delete_all_elements()
@@ -474,38 +411,4 @@
     except:
         if fail_feedback:
             raise
-        return None
-
-
-def get_logical_file_metadata_json_schema(file_with_path):
-    """
-    Get logical file metadata values in json format along with its json schema
-    for metadata display
-    :param file_with_path: meatadata file with path
-    :return: metadata JSON values and schema for logical file
-    """
-    istorage = IrodsStorage()
-    with istorage.open(file_with_path) as f:
-        metadata = load_rdf(f.read())
-        json_value = metadata.json()
-        json_value_dict = json.loads(json_value)
-        if 'spatial_reference' in json_value_dict and json_value_dict['spatial_reference'] is None:
-            del json_value_dict['spatial_reference']
-        if 'spatial_coverage' in json_value_dict and json_value_dict['spatial_coverage'] is None:
-            del json_value_dict['spatial_coverage']
-        json_value = json.dumps(json_value_dict)
-
-        json_schema = metadata.schema_json()
-        json_schema_dict = json.loads(json_schema)
-        # hide the url and aggregation type fields since they are required but should be hidden from metadata
-        # view and update
-
-        json_schema_dict['properties']['url']['options'] = {
-            "hidden": True
-        }
-        json_schema_dict['properties']['type']['options'] = {
-            "hidden": True
-        }
-        json_schema = json.dumps(json_schema_dict)
-        return json_value, json_schema
-    return {}, {}+        return None