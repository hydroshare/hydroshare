import datetime
import json
import mimetypes
import os
from uuid import uuid4

from django.conf import settings
from django.core.exceptions import PermissionDenied
from django.http import HttpResponse, FileResponse, HttpResponseRedirect
from rest_framework.decorators import api_view

from django_irods import icommands
from hs_core.hydroshare import check_resource_type
from hs_core.hydroshare.hs_bagit import create_bag_files
from hs_core.signals import pre_download_file, pre_check_bag_flag
from hs_core.tasks import create_bag_by_irods, create_temp_zip, delete_zip
from hs_core.views.utils import authorize, ACTION_TO_AUTHORIZE
from . import models as m
from .icommands import Session, GLOBAL_SESSION
from drf_yasg.utils import swagger_auto_schema

import logging
logger = logging.getLogger(__name__)


def download(request, path, rest_call=False, use_async=True, use_reverse_proxy=True,
             *args, **kwargs):
    """ perform a download request, either asynchronously or synchronously

    :param request: the request object.
    :param path: the path of the thing to be downloaded.
    :param rest_call: True if calling from REST API
    :param use_async: True means to utilize asynchronous creation of objects to download.
    :param use_reverse_proxy: True means to utilize NGINX reverse proxy for streaming.

    The following variables are computed:

    * `path` is the public path of the thing to be downloaded.
    * `irods_path` is the location of `path` in irods.
    * `output_path` is the output path to be reported in the response object.
    * `irods_output_path` is the location of `output_path` in irods

    and there are six cases:

    Zipped query param signal the download should be zipped
        - folders are always zipped regardless of this paramter
        - single file aggregations are zipped with the aggregation metadata files

    A path may point to:
    1. a single file
    2. a single-file-aggregation object in a composite resource.
    3. a folder
    3. a metadata object that may need updating.
    4. a bag that needs to be updated and then returned.
    6. a previously zipped file that was zipped asynchronously.

    """
    if __debug__:
        logger.debug("request path is {}".format(path))
    split_path_strs = path.split('/')
    while split_path_strs[-1] == '':
        split_path_strs.pop()
    path = u'/'.join(split_path_strs)  # no trailing slash

    # initialize case variables
    is_bag_download = False
    is_zip_download = False
    is_zip_request = request.GET.get('zipped', "False").lower() == "true"
    is_aggregation_request = request.GET.get('aggregation', "False").lower() == "true"
    aggregation_name = None
    is_sf_request = False

    if split_path_strs[0] == 'bags':
        is_bag_download = True
        # format is bags/{rid}.zip
        res_id = os.path.splitext(split_path_strs[1])[0]
    elif split_path_strs[0] == 'zips':
        is_zip_download = True
        # zips prefix means that we are following up on an asynchronous download request
        # format is zips/{date}/{zip-uuid}/{public-path}.zip where {public-path} contains the rid
        res_id = split_path_strs[3]
    else:  # regular download request
        res_id = split_path_strs[0]

    if __debug__:
        logger.debug("resource id is {}".format(res_id))

    # now we have the resource Id and can authorize the request
    # if the resource does not exist in django, authorized will be false
    res, authorized, _ = authorize(request, res_id,
                                   needed_permission=ACTION_TO_AUTHORIZE.VIEW_RESOURCE,
                                   raises_exception=False)
    if not authorized:
        response = HttpResponse(status=401)
        content_msg = "You do not have permission to download this resource!"
        if rest_call:
            raise PermissionDenied(content_msg)
        else:
            response.content = "<h1>" + content_msg + "</h1>"
            return response

    # default values are changed later as needed

    istorage = res.get_irods_storage()
    if res.is_federated:
        irods_path = os.path.join(res.resource_federation_path, path)
    else:
        irods_path = path
    # in many cases, path and output_path are the same.
    output_path = path

    irods_output_path = irods_path

    # folder requests are automatically zipped
    if not is_bag_download and not is_zip_download:  # path points into resource: should I zip it?
        # check for aggregations
        if is_aggregation_request and res.resource_type == "CompositeResource":
            prefix = res.short_id + "/data/contents/"
            if path.startswith(prefix):
                aggregation_name = path[len(prefix):]
            aggregation = res.get_aggregation_by_aggregation_name(aggregation_name)
            if not is_zip_request:
                download_url = request.GET.get('url_download', 'false').lower()
                if download_url == 'false':
                    # redirect to referenced url in the url file instead
                    if hasattr(aggregation, 'redirect_url'):
                        return HttpResponseRedirect(aggregation.redirect_url)
            # point to the main file path
            path = aggregation.get_main_file.url[len("/resource/"):]
            is_zip_request = True
            daily_date = datetime.datetime.today().strftime('%Y-%m-%d')
            output_path = "zips/{}/{}/{}.zip".format(daily_date, uuid4().hex, path)
            if res.is_federated:
                irods_path = os.path.join(res.resource_federation_path, path)
                irods_output_path = os.path.join(res.resource_federation_path, output_path)
            else:
                irods_path = path
                irods_output_path = output_path

        store_path = u'/'.join(split_path_strs[1:])  # data/contents/{path-to-something}
        if res.is_folder(store_path):  # automatically zip folders
            is_zip_request = True
            daily_date = datetime.datetime.today().strftime('%Y-%m-%d')
            output_path = "zips/{}/{}/{}.zip".format(daily_date, uuid4().hex, path)
            if res.is_federated:
                irods_output_path = os.path.join(res.resource_federation_path, output_path)
            else:
                irods_output_path = output_path
            if __debug__:
                logger.debug("automatically zipping folder {} to {}".format(path, output_path))
        elif istorage.exists(irods_path):
            if __debug__:
                logger.debug("request for single file {}".format(path))
            is_sf_request = True

<<<<<<< HEAD
=======
            # check for single file aggregations
            if "data/contents/" in path:  # not a metadata file
                for f in ResourceFile.objects.filter(object_id=res.id):
                    if path == f.storage_path:
                        is_sf_agg_file = True
                        if not is_zip_request and f.has_logical_file and \
                                f.logical_file.is_single_file_aggregation:
                            download_url = request.GET.get('url_download', 'false').lower()
                            if download_url == 'false':
                                # redirect to referenced url in the url file instead
                                try:
                                    redirect_url = f.logical_file.redirect_url
                                except AttributeError:
                                    redirect_url = None
                                if redirect_url:
                                    return HttpResponseRedirect(redirect_url)
                        if __debug__:
                            logger.debug(
                                "request for single file aggregation {}".format(path))
                        break

>>>>>>> d6cb2ad9
            if is_zip_request:
                daily_date = datetime.datetime.today().strftime('%Y-%m-%d')
                output_path = "zips/{}/{}/{}.zip".format(daily_date, uuid4().hex, path)
                if res.is_federated:
                    irods_output_path = os.path.join(res.resource_federation_path, output_path)
                else:
                    irods_output_path = output_path

    # After this point, we have valid path, irods_path, output_path, and irods_output_path
    # * is_zip_request: signals download should be zipped, folders are always zipped
    # * aggregation: aggregation object if the path matches an aggregation
    # * is_sf_request: path is a single-file
    # flags for download:
    # * is_bag_download: download a bag in format bags/{rid}.zip
    # * is_zip_download: download a zipfile in format zips/{date}/{random guid}/{path}.zip
    # if none of these are set, it's a normal download

    # determine active session
    if res.is_federated:
        # the resource is stored in federated zone
        session = icommands.ACTIVE_SESSION
    else:
        # TODO: From Alva: I do not understand the use case for changing the environment.
        # TODO: This seems an enormous potential vulnerability, as arguments are
        # TODO: passed from the URI directly to IRODS without verification.
        if 'environment' in kwargs:
            logger.warn("setting iRODS from environment")
            environment = int(kwargs['environment'])
            environment = m.RodsEnvironment.objects.get(pk=environment)
            session = Session("/tmp/django_irods", settings.IRODS_ICOMMANDS_PATH,
                              session_id=uuid4())
            session.create_environment(environment)
            session.run('iinit', None, environment.auth)
        elif getattr(settings, 'IRODS_GLOBAL_SESSION', False):
            if __debug__:
                logger.debug("using GLOBAL_SESSION")
            session = GLOBAL_SESSION
        elif icommands.ACTIVE_SESSION:
            if __debug__:
                logger.debug("using ACTIVE_SESSION")
            session = icommands.ACTIVE_SESSION
        else:
            raise KeyError('settings must have IRODS_GLOBAL_SESSION set '
                           'if there is no environment object')

    resource_cls = check_resource_type(res.resource_type)

    if is_zip_request:

        if use_async:
            task = create_temp_zip.apply_async((res_id, irods_path, irods_output_path,
                                                aggregation_name, is_sf_request))
            delete_zip.apply_async((irods_output_path, ),
                                   countdown=(60 * 60 * 24))  # delete after 24 hours

            if rest_call:
                return HttpResponse(
                    json.dumps({
                        'zip_status': 'Not ready',
                        'task_id': task.task_id,
                        'download_path': '/django_irods/rest_download/' + output_path}),
                    content_type="application/json")
            else:
                # return status to the UI
                request.session['task_id'] = task.task_id
                # TODO: this is mistaken for a bag download in the UI!
                # TODO: multiple asynchronous downloads don't stack!
                request.session['download_path'] = '/django_irods/download/' + output_path
                # redirect to resource landing page, which interprets session variables.
                return HttpResponseRedirect(res.get_absolute_url())

        else:  # synchronous creation of download
            ret_status = create_temp_zip(res_id, irods_path, irods_output_path,
                                         aggregation_name, is_sf_request)
            delete_zip.apply_async((irods_output_path, ),
                                   countdown=(60 * 60 * 24))  # delete after 24 hours
            if not ret_status:
                content_msg = "Zip could not be created."
                response = HttpResponse()
                if rest_call:
                    response.content = content_msg
                else:
                    response.content = "<h1>" + content_msg + "</h1>"
                return response
            # At this point, output_path presumably exists and contains a zipfile
            # to be streamed below

    elif is_bag_download:
        # Shorten request if it contains extra junk at the end
        bag_file_name = res_id + '.zip'
        output_path = os.path.join('bags', bag_file_name)
        if not res.is_federated:
            irods_output_path = output_path
        else:
            irods_output_path = os.path.join(res.resource_federation_path, output_path)

        bag_modified = res.getAVU('bag_modified')
        # recreate the bag if it doesn't exist even if bag_modified is "false".
        if __debug__:
            logger.debug(u"irods_output_path is {}".format(irods_output_path))
        if bag_modified is None or not bag_modified:
            if not istorage.exists(irods_output_path):
                bag_modified = True

        # send signal for pre_check_bag_flag
        # this generates metadata other than that generated by create_bag_files.
        pre_check_bag_flag.send(sender=resource_cls, resource=res)

        metadata_dirty = res.getAVU('metadata_dirty')
        if metadata_dirty is None or metadata_dirty:
            create_bag_files(res)  # sets metadata_dirty to False
            bag_modified = "True"

        if bag_modified is None or bag_modified:
            if use_async:
                # task parameter has to be passed in as a tuple or list, hence (res_id,) is needed
                # Note that since we are using JSON for task parameter serialization, no complex
                # object can be passed as parameters to a celery task
                task = create_bag_by_irods.apply_async((res_id,), countdown=3)
                if rest_call:
                    return HttpResponse(json.dumps({'bag_status': 'Not ready',
                                                    'task_id': task.task_id}),
                                        content_type="application/json")

                request.session['task_id'] = task.task_id
                request.session['download_path'] = request.path
                return HttpResponseRedirect(res.get_absolute_url())
            else:
                ret_status = create_bag_by_irods(res_id)
                if not ret_status:
                    content_msg = "Bag cannot be created successfully. Check log for details."
                    response = HttpResponse()
                    if rest_call:
                        response.content = content_msg
                    else:
                        response.content = "<h1>" + content_msg + "</h1>"
                    return response

    else:  # regular file download
        # if fetching main metadata files, then these need to be refreshed.
        if path.endswith("resourcemap.xml") or path.endswith('resourcemetadata.xml'):
            metadata_dirty = res.getAVU("metadata_dirty")
            if metadata_dirty is None or metadata_dirty:
                create_bag_files(res)  # sets metadata_dirty to False

        # send signal for pre download file
        # TODO: does not contain subdirectory information: duplicate refreshes possible
        download_file_name = split_path_strs[-1]  # end of path
        # this logs the download request in the tracking system
        pre_download_file.send(sender=resource_cls, resource=res,
                               download_file_name=download_file_name,
                               request=request)

    # If we get this far,
    # * path and irods_path point to true input
    # * output_path and irods_output_path point to true output.
    # Try to stream the file back to the requester.

    # obtain mime_type to set content_type
    mtype = 'application-x/octet-stream'
    mime_type = mimetypes.guess_type(output_path)
    if mime_type[0] is not None:
        mtype = mime_type[0]
    # retrieve file size to set up Content-Length header
    # TODO: standardize this to make it less brittle
    stdout = session.run("ils", None, "-l", irods_output_path)[0].split()
    flen = int(stdout[3])

    # Allow reverse proxy if request was forwarded by nginx (HTTP_X_DJANGO_REVERSE_PROXY='true')
    # and reverse proxy is possible according to configuration (SENDFILE_ON=True)
    # and reverse proxy isn't overridden by user (use_reverse_proxy=True).

    if use_reverse_proxy and getattr(settings, 'SENDFILE_ON', False) and \
       'HTTP_X_DJANGO_REVERSE_PROXY' in request.META:

        # The NGINX sendfile abstraction is invoked as follows:
        # 1. The request to download a file enters this routine via the /rest_download or /download
        #    url in ./urls.py. It is redirected here from Django. The URI contains either the
        #    unqualified resource path or the federated resource path, depending upon whether
        #    the request is local or federated.
        # 2. This deals with unfederated resources by redirecting them to the uri
        #    /irods-data/{resource-id}/... on nginx. This URI is configured to read the file
        #    directly from the iRODS vault via NFS, and does not work for direct access to the
        #    vault due to the 'internal;' declaration in NGINX.
        # 3. This deals with federated resources by reading their path, matching local vaults, and
        #    redirecting to URIs that are in turn mapped to read from appropriate iRODS vaults. At
        #    present, the only one of these is /irods-user, which handles files whose federation
        #    path is stored in the variable 'userpath'.
        # 4. If there is no vault available for the resource, the file is transferred without
        #    NGINX, exactly as it was transferred previously.

        # If this path is resource_federation_path, then the file is a local user file
        userpath = '/' + os.path.join(
            getattr(settings, 'HS_USER_IRODS_ZONE', 'hydroshareuserZone'),
            'home',
            getattr(settings, 'HS_IRODS_PROXY_USER_IN_USER_ZONE', 'localHydroProxy'))

        # stop NGINX targets that are non-existent from hanging forever.
        if not istorage.exists(irods_output_path):
            content_msg = "file path {} does not exist in iRODS".format(output_path)
            response = HttpResponse(status=404)
            if rest_call:
                response.content = content_msg
            else:
                response.content = "<h1>" + content_msg + "</h1>"
            return response

        if not res.is_federated:
            # track download count
            res.update_download_count()

            # invoke X-Accel-Redirect on physical vault file in nginx
            response = HttpResponse(content_type=mtype)
            response['Content-Disposition'] = 'attachment; filename="{name}"'.format(
                name=output_path.split('/')[-1])
            response['Content-Length'] = flen
            response['X-Accel-Redirect'] = '/'.join([
                getattr(settings, 'IRODS_DATA_URI', '/irods-data'), output_path])
            if __debug__:
                logger.debug("Reverse proxying local {}".format(response['X-Accel-Redirect']))
            return response

        elif res.resource_federation_path == userpath:  # this guarantees a "user" resource
            # track download count
            res.update_download_count()

            # invoke X-Accel-Redirect on physical vault file in nginx
            response = HttpResponse(content_type=mtype)
            response['Content-Disposition'] = 'attachment; filename="{name}"'.format(
                name=output_path.split('/')[-1])
            response['Content-Length'] = flen
            response['X-Accel-Redirect'] = os.path.join(
                getattr(settings, 'IRODS_USER_URI', '/irods-user'), output_path)
            if __debug__:
                logger.debug("Reverse proxying user {}".format(response['X-Accel-Redirect']))
            return response

    # if we get here, none of the above conditions are true
    # if reverse proxy is enabled, then this is because the resource is remote and federated
    # OR the user specifically requested a non-proxied download.

    options = ('-',)  # we're redirecting to stdout.
    # this unusual way of calling works for streaming federated or local resources
    if __debug__:
        logger.debug("Locally streaming {}".format(output_path))
    # track download count
    res.update_download_count()
    proc = session.run_safe('iget', None, irods_output_path, *options)
    response = FileResponse(proc.stdout, content_type=mtype)
    response['Content-Disposition'] = 'attachment; filename="{name}"'.format(
        name=output_path.split('/')[-1])
    response['Content-Length'] = flen
    return response


@swagger_auto_schema(method='get', auto_schema=None)
@api_view(['GET'])
def rest_download(request, path, *args, **kwargs):
    # need to have a separate view function just for REST API call
    return download(request, path, rest_call=True, *args, **kwargs)


def check_task_status(request, task_id=None, *args, **kwargs):
    '''
    A view function to tell the client if the asynchronous create_bag_by_irods()
    task is done and the bag file is ready for download.
    Args:
        request: an ajax request to check for download status
    Returns:
        JSON response to return result from asynchronous task create_bag_by_irods
    '''
    if not task_id:
        task_id = request.POST.get('task_id')
    result = create_bag_by_irods.AsyncResult(task_id)
    if result.ready():
        return HttpResponse(json.dumps({"status": result.get()}),
                            content_type="application/json")
    else:
        return HttpResponse(json.dumps({"status": None}),
                            content_type="application/json")


@swagger_auto_schema(method='get', auto_schema=None)
@api_view(['GET'])
def rest_check_task_status(request, task_id, *args, **kwargs):
    # need to have a separate view function just for REST API call
    return check_task_status(request, task_id, *args, **kwargs)<|MERGE_RESOLUTION|>--- conflicted
+++ resolved
@@ -17,6 +17,7 @@
 from hs_core.views.utils import authorize, ACTION_TO_AUTHORIZE
 from . import models as m
 from .icommands import Session, GLOBAL_SESSION
+from hs_core.models import ResourceFile
 from drf_yasg.utils import swagger_auto_schema
 
 import logging
@@ -57,6 +58,7 @@
     """
     if __debug__:
         logger.debug("request path is {}".format(path))
+
     split_path_strs = path.split('/')
     while split_path_strs[-1] == '':
         split_path_strs.pop()
@@ -66,8 +68,7 @@
     is_bag_download = False
     is_zip_download = False
     is_zip_request = request.GET.get('zipped', "False").lower() == "true"
-    is_aggregation_request = request.GET.get('aggregation', "False").lower() == "true"
-    aggregation_name = None
+    is_sf_agg_file = False
     is_sf_request = False
 
     if split_path_strs[0] == 'bags':
@@ -110,33 +111,8 @@
     output_path = path
 
     irods_output_path = irods_path
-
     # folder requests are automatically zipped
     if not is_bag_download and not is_zip_download:  # path points into resource: should I zip it?
-        # check for aggregations
-        if is_aggregation_request and res.resource_type == "CompositeResource":
-            prefix = res.short_id + "/data/contents/"
-            if path.startswith(prefix):
-                aggregation_name = path[len(prefix):]
-            aggregation = res.get_aggregation_by_aggregation_name(aggregation_name)
-            if not is_zip_request:
-                download_url = request.GET.get('url_download', 'false').lower()
-                if download_url == 'false':
-                    # redirect to referenced url in the url file instead
-                    if hasattr(aggregation, 'redirect_url'):
-                        return HttpResponseRedirect(aggregation.redirect_url)
-            # point to the main file path
-            path = aggregation.get_main_file.url[len("/resource/"):]
-            is_zip_request = True
-            daily_date = datetime.datetime.today().strftime('%Y-%m-%d')
-            output_path = "zips/{}/{}/{}.zip".format(daily_date, uuid4().hex, path)
-            if res.is_federated:
-                irods_path = os.path.join(res.resource_federation_path, path)
-                irods_output_path = os.path.join(res.resource_federation_path, output_path)
-            else:
-                irods_path = path
-                irods_output_path = output_path
-
         store_path = u'/'.join(split_path_strs[1:])  # data/contents/{path-to-something}
         if res.is_folder(store_path):  # automatically zip folders
             is_zip_request = True
@@ -153,8 +129,6 @@
                 logger.debug("request for single file {}".format(path))
             is_sf_request = True
 
-<<<<<<< HEAD
-=======
             # check for single file aggregations
             if "data/contents/" in path:  # not a metadata file
                 for f in ResourceFile.objects.filter(object_id=res.id):
@@ -176,7 +150,6 @@
                                 "request for single file aggregation {}".format(path))
                         break
 
->>>>>>> d6cb2ad9
             if is_zip_request:
                 daily_date = datetime.datetime.today().strftime('%Y-%m-%d')
                 output_path = "zips/{}/{}/{}.zip".format(daily_date, uuid4().hex, path)
@@ -187,7 +160,7 @@
 
     # After this point, we have valid path, irods_path, output_path, and irods_output_path
     # * is_zip_request: signals download should be zipped, folders are always zipped
-    # * aggregation: aggregation object if the path matches an aggregation
+    # * is_sf_agg_file: path is a single-file aggregation in Composite Resource
     # * is_sf_request: path is a single-file
     # flags for download:
     # * is_bag_download: download a bag in format bags/{rid}.zip
@@ -228,7 +201,7 @@
 
         if use_async:
             task = create_temp_zip.apply_async((res_id, irods_path, irods_output_path,
-                                                aggregation_name, is_sf_request))
+                                                is_sf_agg_file, is_sf_request))
             delete_zip.apply_async((irods_output_path, ),
                                    countdown=(60 * 60 * 24))  # delete after 24 hours
 
@@ -250,7 +223,7 @@
 
         else:  # synchronous creation of download
             ret_status = create_temp_zip(res_id, irods_path, irods_output_path,
-                                         aggregation_name, is_sf_request)
+                                         is_sf_agg_file, is_sf_request)
             delete_zip.apply_async((irods_output_path, ),
                                    countdown=(60 * 60 * 24))  # delete after 24 hours
             if not ret_status:
