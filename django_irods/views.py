--- conflicted
+++ resolved
@@ -301,47 +301,8 @@
     # if we get here, none of the above conditions are true
     # if reverse proxy is enabled, then this is because the resource is remote and federated
     # OR the user specifically requested a non-proxied download.
-<<<<<<< HEAD
     signed_url = istorage.signed_url(irods_output_path)
     return HttpResponseRedirect(signed_url)
-=======
-
-    options = ('-',)  # we're redirecting to stdout.
-    # this unusual way of calling works for streaming federated or local resources
-    if not settings.DEBUG:
-        logger.debug("Locally streaming {}".format(output_path))
-    # track download count
-    res.update_download_count()
-    proc = session.run_safe('iget', None, irods_output_path, *options)
-    # proc.stdout is an _io.BufferedReader object
-    ranged_file = RangedFileReader(proc.stdout)
-    response = FileResponse(ranged_file, content_type=mtype)
-    filename = output_path.split('/')[-1]
-    filename = urllib.parse.quote(filename)
-    response['Content-Disposition'] = 'attachment; filename="{name}"'.format(name=filename)
-    response['Content-Length'] = flen
-
-    response["Accept-Ranges"] = "bytes"
-    # Respect the Range header.
-    if "HTTP_RANGE" in request.META:
-        try:
-            ranges = RangedFileReader.parse_range_header(request.META['HTTP_RANGE'], flen)
-        except ValueError:
-            ranges = None
-        # only handle syntactically valid headers, that are simple (no
-        # multipart byteranges)
-        if ranges is not None and len(ranges) == 1:
-            start, stop = ranges[0]
-            if stop > flen:
-                # requested range not satisfiable
-                return HttpResponse(status=416)
-            ranged_file.start = start
-            ranged_file.stop = stop
-            response["Content-Range"] = "bytes %d-%d/%d" % (start, stop - 1, flen)
-            response["Content-Length"] = stop - start
-            response.status_code = 206
-    return response
->>>>>>> 98c9f087
 
 
 @swagger_auto_schema(method='get', auto_schema=None)
