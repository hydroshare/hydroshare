import datetime
import logging
import mimetypes
import os
import urllib
from uuid import uuid4

from dateutil import tz
from django.conf import settings
<<<<<<< HEAD
=======
from django.core.exceptions import ObjectDoesNotExist
>>>>>>> 88f71c21
from django.http import (FileResponse, HttpResponse, HttpResponseRedirect,
                         JsonResponse)
from drf_yasg.utils import swagger_auto_schema
from rest_framework import status
from rest_framework.decorators import api_view

from django_irods import icommands
from hs_core.hydroshare.resource import check_resource_type
from hs_core.signals import (pre_check_bag_flag, pre_download_file,
                             pre_download_resource)
from hs_core.task_utils import (get_or_create_task_notification,
                                get_resource_bag_task, get_task_notification,
                                get_task_user_id)
from hs_core.tasks import create_bag_by_irods, create_temp_zip, delete_zip
<<<<<<< HEAD
from hs_core.views.utils import ACTION_TO_AUTHORIZE, authorize, is_ajax
=======
from hs_core.views.utils import ACTION_TO_AUTHORIZE, authorize
from hs_file_types.enums import AggregationMetaFilePath
>>>>>>> 88f71c21

logger = logging.getLogger(__name__)


def download(request, path, use_async=True, use_reverse_proxy=True,
             *args, **kwargs):
    """ perform a download request, either asynchronously or synchronously

    :param request: the request object.
    :param path: the path of the thing to be downloaded.
    :param use_async: True means to utilize asynchronous creation of objects to download.
    :param use_reverse_proxy: True means to utilize NGINX reverse proxy for streaming.

    The following variables are computed:

    * `path` is the public path of the thing to be downloaded.
    * `irods_path` is the location of `path` in irods.
    * `output_path` is the output path to be reported in the response object.
    * `irods_output_path` is the location of `output_path` in irods

    and there are six cases:

    Zipped query param signal the download should be zipped
        - folders are always zipped regardless of this paramter
        - single file aggregations are zipped with the aggregation metadata files

    A path may point to:
    1. a single file
    2. a single-file-aggregation object in a composite resource.
    3. a folder
    3. a metadata object that may need updating.
    4. a bag that needs to be updated and then returned.
    6. a previously zipped file that was zipped asynchronously.

    """
    if not settings.DEBUG:
        logger.debug("request path is {}".format(path))

    split_path_strs = path.split('/')
    while split_path_strs[-1] == '':
        split_path_strs.pop()
    path = '/'.join(split_path_strs)  # no trailing slash

    # initialize case variables
    is_bag_download = False
    is_zip_download = False
    is_zip_request = request.GET.get('zipped', "False").lower() == "true"
    is_aggregation_request = request.GET.get('aggregation', "False").lower() == "true"
    api_request = request.META.get('CSRF_COOKIE', None) is None
    aggregation_name = None
    is_sf_request = False

    if split_path_strs[0] == 'bags':
        is_bag_download = True
        # format is bags/{rid}.zip
        res_id = os.path.splitext(split_path_strs[1])[0]
    elif split_path_strs[0] == 'zips':
        is_zip_download = True
        # zips prefix means that we are following up on an asynchronous download request
        # format is zips/{date}/{zip-uuid}/{public-path}.zip where {public-path} contains the rid
        res_id = split_path_strs[3]
    else:  # regular download request
        res_id = split_path_strs[0]

    if not settings.DEBUG:
        logger.debug("resource id is {}".format(res_id))

    # now we have the resource Id and can authorize the request
    # if the resource does not exist in django, authorized will be false
    res, authorized, _ = authorize(request, res_id,
                                   needed_permission=ACTION_TO_AUTHORIZE.VIEW_RESOURCE,
                                   raises_exception=False)
    if not authorized:
        response = HttpResponse(status=401)
        content_msg = "You do not have permission to download this resource!"
        response.content = content_msg
        return response

    istorage = res.get_irods_storage()

    irods_path = res.get_irods_path(path, prepend_short_id=False)

    # in many cases, path and output_path are the same.
    output_path = path
    irods_output_path = irods_path
    # folder requests are automatically zipped
    if not is_bag_download and not is_zip_download:  # path points into resource: should I zip it?
        # check for aggregations
        if is_aggregation_request and res.resource_type == "CompositeResource":
            prefix = res.file_path
            if path.startswith(prefix):
                # +1 to remove trailing slash
                aggregation_name = path[len(prefix) + 1:]
            aggregation = res.get_aggregation_by_aggregation_name(aggregation_name)
            if not is_zip_request:
                download_url = request.GET.get('url_download', 'false').lower()
                if download_url == 'false':
                    # redirect to referenced url in the url file instead
                    if hasattr(aggregation, 'redirect_url'):
                        return HttpResponseRedirect(aggregation.redirect_url)
            # point to the main file path
            path = aggregation.get_main_file.storage_path
            is_zip_request = True
            daily_date = datetime.datetime.today().strftime('%Y-%m-%d')
            output_path = "zips/{}/{}/{}.zip".format(daily_date, uuid4().hex, path)

            irods_path = res.get_irods_path(path, prepend_short_id=False)
            irods_output_path = res.get_irods_path(output_path, prepend_short_id=False)

        store_path = '/'.join(split_path_strs[1:])  # data/contents/{path-to-something}
        if res.is_folder(store_path):  # automatically zip folders
            is_zip_request = True
            daily_date = datetime.datetime.today().strftime('%Y-%m-%d')
            output_path = "zips/{}/{}/{}.zip".format(daily_date, uuid4().hex, path)
            irods_output_path = res.get_irods_path(output_path, prepend_short_id=False)

            if not settings.DEBUG:
                logger.debug("automatically zipping folder {} to {}".format(path, output_path))
        elif istorage.exists(irods_path):
            if not settings.DEBUG:
                logger.debug("request for single file {}".format(path))
            is_sf_request = True

            if is_zip_request:
                daily_date = datetime.datetime.today().strftime('%Y-%m-%d')
                output_path = "zips/{}/{}/{}.zip".format(daily_date, uuid4().hex, path)
                irods_output_path = res.get_irods_path(output_path, prepend_short_id=False)

    # After this point, we have valid path, irods_path, output_path, and irods_output_path
    # * is_zip_request: signals download should be zipped, folders are always zipped
    # * aggregation: aggregation object if the path matches an aggregation
    # * is_sf_request: path is a single-file
    # flags for download:
    # * is_bag_download: download a bag in format bags/{rid}.zip
    # * is_zip_download: download a zipfile in format zips/{date}/{random guid}/{path}.zip
    # if none of these are set, it's a normal download

    # determine active session
    if icommands.ACTIVE_SESSION:
        session = icommands.ACTIVE_SESSION
    else:
        raise KeyError('settings must have IRODS_GLOBAL_SESSION set ')

    resource_cls = check_resource_type(res.resource_type)

    if is_zip_request:
        download_path = '/django_irods/rest_download/' + output_path
        if use_async:
            user_id = get_task_user_id(request)
            task = create_temp_zip.apply_async((res_id, irods_path, irods_output_path,
                                                aggregation_name, is_sf_request, download_path, user_id))
            task_id = task.task_id
            delete_zip.apply_async((irods_output_path,),
                                   countdown=(60 * 60 * 24))  # delete after 24 hours
            if api_request:
                return JsonResponse({
                    'zip_status': 'Not ready',
                    'task_id': task.task_id,
                    'download_path': '/django_irods/rest_download/' + output_path})
            else:
                # return status to the task notification App AJAX call
                task_dict = get_or_create_task_notification(task_id, name='zip download', payload=download_path,
                                                            username=user_id)
                return JsonResponse(task_dict)

        else:  # synchronous creation of download
            ret_status = create_temp_zip(res_id, irods_path, irods_output_path,
                                         aggregation_name=aggregation_name, sf_zip=is_sf_request,
                                         download_path=download_path)
            delete_zip.apply_async((irods_output_path, ),
                                   countdown=(60 * 60 * 24))  # delete after 24 hours
            if not ret_status:
                content_msg = "Zip could not be created."
                response = HttpResponse()
                response.content = content_msg
                return response
            # At this point, output_path presumably exists and contains a zipfile
            # to be streamed below

    elif is_bag_download:
        now = datetime.datetime.now(tz.UTC)
        res.bag_last_downloaded = now
        res.save()
        # Shorten request if it contains extra junk at the end
        bag_file_name = res_id + '.zip'
        output_path = os.path.join('bags', bag_file_name)
        irods_output_path = res.bag_path
        res.update_relation_meta()
        bag_modified = res.getAVU('bag_modified')
        # recreate the bag if it doesn't exist even if bag_modified is "false".
        if not settings.DEBUG:
            logger.debug("irods_output_path is {}".format(irods_output_path))
        if bag_modified is None or not bag_modified:
            if not istorage.exists(irods_output_path):
                bag_modified = True

        # send signal for pre_check_bag_flag
        # this generates metadata other than that generated by create_bag_files.
        pre_check_bag_flag.send(sender=resource_cls, resource=res)
        if bag_modified is None or bag_modified:
            if use_async:
                # task parameter has to be passed in as a tuple or list, hence (res_id,) is needed
                # Note that since we are using JSON for task parameter serialization, no complex
                # object can be passed as parameters to a celery task

                task_id = get_resource_bag_task(res_id)
                user_id = get_task_user_id(request)
                if not task_id:
                    # create the bag
                    task = create_bag_by_irods.apply_async((res_id, ))
                    task_id = task.task_id
                    if api_request:
                        return JsonResponse({
                            'bag_status': 'Not ready',
                            'task_id': task_id,
                            'download_path': res.bag_url,
                            # status and id are checked by by hs_core.tests.api.rest.test_create_resource.py
                            'status': 'Not ready',
                            'id': task_id})
                    else:
                        task_dict = get_or_create_task_notification(task_id, name='bag download', payload=res.bag_url,
                                                                    username=user_id)
                        return JsonResponse(task_dict)
                else:
                    # bag creation has already started
                    if api_request:
                        return JsonResponse({
                            'bag_status': 'Not ready',
                            'task_id': task_id,
                            'download_path': res.bag_url})
                    else:
                        task_dict = get_or_create_task_notification(task_id, name='bag download', payload=res.bag_url,
                                                                    username=user_id)
                        return JsonResponse(task_dict)
            else:
                ret_status = create_bag_by_irods(res_id)
                if not ret_status:
                    content_msg = "Bag cannot be created successfully. Check log for details."
                    response = HttpResponse()
                    response.content = content_msg
                    return response
        elif is_ajax(request):
            task_dict = {
                'id': datetime.datetime.today().isoformat(),
                'name': "bag download",
                'status': "completed",
                'payload': res.bag_url
            }
            return JsonResponse(task_dict)
    else:  # regular file download
        # if fetching main metadata files, then these need to be refreshed.

        if path in [f"{res_id}/data/resourcemap.xml", f"{res_id}/data/resourcemetadata.xml",
                    f"{res_id}/manifest-md5.txt", f"{res_id}/tagmanifest-md5.txt", f"{res_id}/readme.txt",
                    f"{res_id}/bagit.txt"]:

            res.update_relation_meta()
            bag_modified = res.getAVU("bag_modified")
            if bag_modified is None or bag_modified or not istorage.exists(irods_output_path):
                res.setAVU("bag_modified", True)  # ensure bag_modified is set when irods_output_path does not exist
                create_bag_by_irods(res_id, create_zip=False)
        elif any([path.endswith(suffix) for suffix in AggregationMetaFilePath]):
            # download aggregation meta xml/json schema file
            try:
                aggregation = res.get_aggregation_by_meta_file(path)
            except ObjectDoesNotExist:
                aggregation = None

            if aggregation is not None and aggregation.metadata.is_dirty:
                aggregation.create_aggregation_xml_documents()

    # If we get this far,
    # * path and irods_path point to true input
    # * output_path and irods_output_path point to true output.
    # Try to stream the file back to the requester.

    # obtain mime_type to set content_type
    mtype = 'application-x/octet-stream'
    mime_type = mimetypes.guess_type(output_path)
    if mime_type[0] is not None:
        mtype = mime_type[0]
    # retrieve file size to set up Content-Length header
    # TODO: standardize this to make it less brittle
    stdout = session.run("ils", None, "-l", irods_output_path)[0].split()
    flen = int(stdout[3])
    # this logs the download request in the tracking system
    if is_bag_download:
        pre_download_resource.send(sender=resource_cls, resource=res, request=request)
    else:
        download_file_name = split_path_strs[-1]
        # send signal for pre download file
        # TODO: does not contain subdirectory information: duplicate refreshes possible
        pre_download_file.send(sender=resource_cls, resource=res,
                               download_file_name=download_file_name,
                               file_size=flen,
                               request=request)

    # Allow reverse proxy if request was forwarded by nginx (HTTP_X_DJANGO_REVERSE_PROXY='true')
    # and reverse proxy is possible according to configuration (SENDFILE_ON=True)
    # and reverse proxy isn't overridden by user (use_reverse_proxy=True).

    if use_reverse_proxy and getattr(settings, 'SENDFILE_ON', False) and \
       'x-django-reverse-proxy' in request.headers:

        # The NGINX sendfile abstraction is invoked as follows:
        # 1. The request to download a file enters this routine via the /rest_download or /download
        #    url in ./urls.py. It is redirected here from Django. The URI contains either the
        #    unqualified resource path or the federated resource path, depending upon whether
        #    the request is local or federated.
        # 2. This deals with unfederated resources by redirecting them to the uri
        #    /irods-data/{resource-id}/... on nginx. This URI is configured to read the file
        #    directly from the iRODS vault via NFS, and does not work for direct access to the
        #    vault due to the 'internal;' declaration in NGINX.
        # 3. If there is no vault available for the resource, the file is transferred without
        #    NGINX, exactly as it was transferred previously.

        # stop NGINX targets that are non-existent from hanging forever.
        if not istorage.exists(irods_output_path):
            content_msg = "file path {} does not exist in iRODS".format(output_path)
            response = HttpResponse(status=404)
            response.content = content_msg
            return response

        # track download count
        res.update_download_count()
        # invoke X-Accel-Redirect on physical vault file in nginx
        response = HttpResponse(content_type=mtype)
        filename = output_path.split('/')[-1]
        filename = urllib.parse.quote(filename)
        response['Content-Disposition'] = 'attachment; filename="{name}"'.format(name=filename)
        response['Content-Length'] = flen
        response['X-Accel-Redirect'] = '/'.join([
            getattr(settings, 'IRODS_DATA_URI', '/irods-data'), output_path])
        if not settings.DEBUG:
            logger.debug("Reverse proxying local {}".format(response['X-Accel-Redirect']))
        return response

    # if we get here, none of the above conditions are true
    # if reverse proxy is enabled, then this is because the resource is remote and federated
    # OR the user specifically requested a non-proxied download.

    options = ('-',)  # we're redirecting to stdout.
    # this unusual way of calling works for streaming federated or local resources
    if not settings.DEBUG:
        logger.debug("Locally streaming {}".format(output_path))
    # track download count
    res.update_download_count()
    proc = session.run_safe('iget', None, irods_output_path, *options)
    response = FileResponse(proc.stdout, content_type=mtype)
    filename = output_path.split('/')[-1]
    filename = urllib.parse.quote(filename)
    response['Content-Disposition'] = 'attachment; filename="{name}"'.format(name=filename)
    response['Content-Length'] = flen
    return response


@swagger_auto_schema(method='get', auto_schema=None)
@api_view(['GET'])
def rest_download(request, path, *args, **kwargs):
    # need to have a separate view function just for REST API call
    return download(request, path, rest_call=True, *args, **kwargs)


@swagger_auto_schema(method='get', auto_schema=None)
@api_view(['GET'])
def rest_check_task_status(request, task_id, *args, **kwargs):
    '''
    A REST view function to tell the client if the asynchronous create_bag_by_irods()
    task is done and the bag file is ready for download.
    Args:
        request: an ajax request to check for download status
    Returns:
        JSON response to return result from asynchronous task create_bag_by_irods
    '''
    if not task_id:
        task_id = request.POST.get('task_id')
    task_notification = get_task_notification(task_id)
    if task_notification:
        n_status = task_notification['status']
        if n_status in ['completed', 'delivered']:
            return JsonResponse({"status": 'true', 'payload': task_notification['payload']})
        if n_status == 'progress':
            return JsonResponse({"status": 'false'})
        if n_status in ['failed', 'aborted']:
            return JsonResponse({"status": 'false'}, status=status.HTTP_500_INTERNAL_SERVER_ERROR)
    else:
        return JsonResponse({"status": None})<|MERGE_RESOLUTION|>--- conflicted
+++ resolved
@@ -7,10 +7,7 @@
 
 from dateutil import tz
 from django.conf import settings
-<<<<<<< HEAD
-=======
 from django.core.exceptions import ObjectDoesNotExist
->>>>>>> 88f71c21
 from django.http import (FileResponse, HttpResponse, HttpResponseRedirect,
                          JsonResponse)
 from drf_yasg.utils import swagger_auto_schema
@@ -25,12 +22,8 @@
                                 get_resource_bag_task, get_task_notification,
                                 get_task_user_id)
 from hs_core.tasks import create_bag_by_irods, create_temp_zip, delete_zip
-<<<<<<< HEAD
 from hs_core.views.utils import ACTION_TO_AUTHORIZE, authorize, is_ajax
-=======
-from hs_core.views.utils import ACTION_TO_AUTHORIZE, authorize
 from hs_file_types.enums import AggregationMetaFilePath
->>>>>>> 88f71c21
 
 logger = logging.getLogger(__name__)
 
