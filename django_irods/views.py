--- conflicted
+++ resolved
@@ -1,14 +1,11 @@
 import datetime
-<<<<<<< HEAD
 import logging
-=======
-from dateutil import tz
->>>>>>> 947d3f51
 import mimetypes
 import os
 import urllib
 from uuid import uuid4
 
+from dateutil import tz
 from django.conf import settings
 from django.http import (FileResponse, HttpResponse, HttpResponseRedirect,
                          JsonResponse)
