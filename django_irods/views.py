import datetime
import logging
import mimetypes
import os
import urllib
from uuid import uuid4

from dateutil import tz
from django.conf import settings
from django.core.exceptions import ObjectDoesNotExist
from django.http import (FileResponse, HttpResponse, HttpResponseRedirect,
                         JsonResponse)
from drf_yasg.utils import swagger_auto_schema
from rest_framework import status
from rest_framework.decorators import api_view

from django_irods import icommands
from hs_core.hydroshare.resource import check_resource_type
from hs_core.signals import (pre_check_bag_flag, pre_download_file,
                             pre_download_resource)
from hs_core.task_utils import (get_or_create_task_notification,
                                get_resource_bag_task, get_task_notification,
                                get_task_user_id)
from hs_core.tasks import create_bag_by_irods, create_temp_zip
<<<<<<< HEAD
from hs_core.views.utils import ACTION_TO_AUTHORIZE, authorize
from hs_core.models import RangedFileReader
=======
from hs_core.views.utils import ACTION_TO_AUTHORIZE, authorize, is_ajax
>>>>>>> afff5e5f
from hs_file_types.enums import AggregationMetaFilePath

logger = logging.getLogger(__name__)


def download(request, path, use_async=True,
             *args, **kwargs):
    """ perform a download request, either asynchronously or synchronously

    :param request: the request object.
    :param path: the path of the thing to be downloaded.
    :param use_async: True means to utilize asynchronous creation of objects to download.

    The following variables are computed:

    * `path` is the public path of the thing to be downloaded.
    * `irods_path` is the location of `path` in irods.
    * `output_path` is the output path to be reported in the response object.
    * `irods_output_path` is the location of `output_path` in irods

    and there are six cases:

    Zipped query param signal the download should be zipped
        - folders are always zipped regardless of this paramter
        - single file aggregations are zipped with the aggregation metadata files

    A path may point to:
    1. a single file
    2. a single-file-aggregation object in a composite resource.
    3. a folder
    3. a metadata object that may need updating.
    4. a bag that needs to be updated and then returned.
    6. a previously zipped file that was zipped asynchronously.

    """
    if not settings.DEBUG:
        logger.debug("request path is {}".format(path))

    split_path_strs = path.split('/')
    while split_path_strs[-1] == '':
        split_path_strs.pop()
    path = '/'.join(split_path_strs)  # no trailing slash

    # initialize case variables
    is_bag_download = False
    is_zip_download = False
    is_zip_request = request.GET.get('zipped', "False").lower() == "true"
    is_aggregation_request = request.GET.get('aggregation', "False").lower() == "true"
    api_request = request.META.get('CSRF_COOKIE', None) is None
    aggregation_name = None
    is_sf_request = False

    if split_path_strs[0] == 'bags':
        is_bag_download = True
        # format is bags/{rid}.zip
        res_id = os.path.splitext(split_path_strs[1])[0]
    elif split_path_strs[0] == 'zips':
        is_zip_download = True
        # zips prefix means that we are following up on an asynchronous download request
        # format is zips/{date}/{zip-uuid}/{public-path}.zip where {public-path} contains the rid
        res_id = split_path_strs[3]
    else:  # regular download request
        res_id = split_path_strs[0]

    if not settings.DEBUG:
        logger.debug("resource id is {}".format(res_id))

    # now we have the resource Id and can authorize the request
    # if the resource does not exist in django, authorized will be false
    res, authorized, _ = authorize(request, res_id,
                                   needed_permission=ACTION_TO_AUTHORIZE.VIEW_RESOURCE,
                                   raises_exception=False)
    if not authorized:
        response = HttpResponse(status=401)
        content_msg = "You do not have permission to download this resource!"
        response.content = content_msg
        return response

    istorage = res.get_irods_storage()

    irods_path = res.get_irods_path(path, prepend_short_id=False)

    # in many cases, path and output_path are the same.
    output_path = path
    irods_output_path = irods_path
    # folder requests are automatically zipped
    if not is_bag_download and not is_zip_download:  # path points into resource: should I zip it?
        # check for aggregations
        if is_aggregation_request and res.resource_type == "CompositeResource":
            prefix = res.file_path
            if path.startswith(prefix):
                # +1 to remove trailing slash
                aggregation_name = path[len(prefix) + 1:]
            aggregation = res.get_aggregation_by_aggregation_name(aggregation_name)
            if not is_zip_request:
                download_url = request.GET.get('url_download', 'false').lower()
                if download_url == 'false':
                    # redirect to referenced url in the url file instead
                    if hasattr(aggregation, 'redirect_url'):
                        return HttpResponseRedirect(aggregation.redirect_url)
            # point to the main file path
            path = aggregation.get_main_file.storage_path
            is_zip_request = True
            daily_date = datetime.datetime.today().strftime('%Y-%m-%d')
            output_path = "zips/{}/{}/{}.zip".format(daily_date, uuid4().hex, path)

            irods_path = res.get_irods_path(path, prepend_short_id=False)
            irods_output_path = res.get_irods_path(output_path, prepend_short_id=False)

        store_path = '/'.join(split_path_strs[1:])  # data/contents/{path-to-something}
        if res.is_folder(store_path):  # automatically zip folders
            is_zip_request = True
            daily_date = datetime.datetime.today().strftime('%Y-%m-%d')
            output_path = "zips/{}/{}/{}.zip".format(daily_date, uuid4().hex, path)
            irods_output_path = res.get_irods_path(output_path, prepend_short_id=False)

            if not settings.DEBUG:
                logger.debug("automatically zipping folder {} to {}".format(path, output_path))
        elif istorage.exists(irods_path):
            if not settings.DEBUG:
                logger.debug("request for single file {}".format(path))
            is_sf_request = True

            if is_zip_request:
                daily_date = datetime.datetime.today().strftime('%Y-%m-%d')
                output_path = "zips/{}/{}/{}.zip".format(daily_date, uuid4().hex, path)
                irods_output_path = res.get_irods_path(output_path, prepend_short_id=False)

    # After this point, we have valid path, irods_path, output_path, and irods_output_path
    # * is_zip_request: signals download should be zipped, folders are always zipped
    # * aggregation: aggregation object if the path matches an aggregation
    # * is_sf_request: path is a single-file
    # flags for download:
    # * is_bag_download: download a bag in format bags/{rid}.zip
    # * is_zip_download: download a zipfile in format zips/{date}/{random guid}/{path}.zip
    # if none of these are set, it's a normal download

    # determine active session
    if icommands.ACTIVE_SESSION:
        session = icommands.ACTIVE_SESSION
    else:
        raise KeyError('settings must have IRODS_GLOBAL_SESSION set ')

    resource_cls = check_resource_type(res.resource_type)

    if is_zip_request:
        download_path = '/django_irods/rest_download/' + output_path
        if use_async:
            user_id = get_task_user_id(request)
            task = create_temp_zip.apply_async((res_id, irods_path, irods_output_path,
                                                aggregation_name, is_sf_request, download_path, user_id))
            task_id = task.task_id
            if api_request:
                return JsonResponse({
                    'zip_status': 'Not ready',
                    'task_id': task.task_id,
                    'download_path': '/django_irods/rest_download/' + output_path})
            else:
                # return status to the task notification App AJAX call
                task_dict = get_or_create_task_notification(task_id, name='zip download', payload=download_path,
                                                            username=user_id)
                return JsonResponse(task_dict)

        else:  # synchronous creation of download
            ret_status = create_temp_zip(res_id, irods_path, irods_output_path,
                                         aggregation_name=aggregation_name, sf_zip=is_sf_request,
                                         download_path=download_path)
            if not ret_status:
                content_msg = "Zip could not be created."
                response = HttpResponse()
                response.content = content_msg
                return response
            # At this point, output_path presumably exists and contains a zipfile
            # to be streamed below

    elif is_bag_download:
        now = datetime.datetime.now(tz.UTC)
        res.bag_last_downloaded = now
        res.save()
        # Shorten request if it contains extra junk at the end
        bag_file_name = res_id + '.zip'
        output_path = os.path.join('bags', bag_file_name)
        irods_output_path = res.bag_path
        res.update_relation_meta()
        bag_modified = res.getAVU('bag_modified')
        # recreate the bag if it doesn't exist even if bag_modified is "false".
        if not settings.DEBUG:
            logger.debug("irods_output_path is {}".format(irods_output_path))
        if bag_modified is None or not bag_modified:
            if not istorage.exists(irods_output_path):
                bag_modified = True

        # send signal for pre_check_bag_flag
        # this generates metadata other than that generated by create_bag_files.
        pre_check_bag_flag.send(sender=resource_cls, resource=res)
        if bag_modified is None or bag_modified:
            if use_async:
                # task parameter has to be passed in as a tuple or list, hence (res_id,) is needed
                # Note that since we are using JSON for task parameter serialization, no complex
                # object can be passed as parameters to a celery task

                task_id = get_resource_bag_task(res_id)
                user_id = get_task_user_id(request)
                if not task_id:
                    # create the bag
                    task = create_bag_by_irods.apply_async((res_id, ))
                    task_id = task.task_id
                    if api_request:
                        return JsonResponse({
                            'bag_status': 'Not ready',
                            'task_id': task_id,
                            'download_path': res.bag_url,
                            # status and id are checked by by hs_core.tests.api.rest.test_create_resource.py
                            'status': 'Not ready',
                            'id': task_id})
                    else:
                        task_dict = get_or_create_task_notification(task_id, name='bag download', payload=res.bag_url,
                                                                    username=user_id)
                        return JsonResponse(task_dict)
                else:
                    # bag creation has already started
                    if api_request:
                        return JsonResponse({
                            'bag_status': 'Not ready',
                            'task_id': task_id,
                            'download_path': res.bag_url})
                    else:
                        task_dict = get_or_create_task_notification(task_id, name='bag download', payload=res.bag_url,
                                                                    username=user_id)
                        return JsonResponse(task_dict)
            else:
                ret_status = create_bag_by_irods(res_id)
                if not ret_status:
                    content_msg = "Bag cannot be created successfully. Check log for details."
                    response = HttpResponse()
                    response.content = content_msg
                    return response
        elif is_ajax(request):
            task_dict = {
                'id': datetime.datetime.today().isoformat(),
                'name': "bag download",
                'status': "completed",
                'payload': res.bag_url
            }
            return JsonResponse(task_dict)
    else:  # regular file download
        # if fetching main metadata files, then these need to be refreshed.

        if path in [f"{res_id}/data/resourcemap.xml", f"{res_id}/data/resourcemetadata.xml",
                    f"{res_id}/manifest-md5.txt", f"{res_id}/tagmanifest-md5.txt", f"{res_id}/readme.txt",
                    f"{res_id}/bagit.txt"]:

            res.update_relation_meta()
            bag_modified = res.getAVU("bag_modified")
            if bag_modified is None or bag_modified or not istorage.exists(irods_output_path):
                res.setAVU("bag_modified", True)  # ensure bag_modified is set when irods_output_path does not exist
                create_bag_by_irods(res_id, create_zip=False)
        elif any([path.endswith(suffix) for suffix in AggregationMetaFilePath]):
            # download aggregation meta xml/json schema file
            try:
                aggregation = res.get_aggregation_by_meta_file(path)
            except ObjectDoesNotExist:
                aggregation = None

            if aggregation is not None and aggregation.metadata.is_dirty:
                aggregation.create_aggregation_xml_documents()

    # If we get this far,
    # * path and irods_path point to true input
    # * output_path and irods_output_path point to true output.
    # Try to stream the file back to the requester.

    # obtain mime_type to set content_type
    mtype = 'application-x/octet-stream'
    mime_type = mimetypes.guess_type(output_path)
    if mime_type[0] is not None:
        mtype = mime_type[0]
    # retrieve file size to set up Content-Length header
    # TODO: standardize this to make it less brittle
    stdout = session.run("ils", None, "-l", irods_output_path)[0].split()
    flen = int(stdout[3])
    # this logs the download request in the tracking system
    if is_bag_download:
        pre_download_resource.send(sender=resource_cls, resource=res, request=request)
    else:
        download_file_name = split_path_strs[-1]
        # send signal for pre download file
        # TODO: does not contain subdirectory information: duplicate refreshes possible
        pre_download_file.send(sender=resource_cls, resource=res,
                               download_file_name=download_file_name,
                               file_size=flen,
                               request=request)

    # if we get here, none of the above conditions are true
    # if reverse proxy is enabled, then this is because the resource is remote and federated
    # OR the user specifically requested a non-proxied download.

    options = ('-',)  # we're redirecting to stdout.
    # this unusual way of calling works for streaming federated or local resources
    if not settings.DEBUG:
        logger.debug("Locally streaming {}".format(output_path))
    # track download count
    res.update_download_count()
    proc = session.run_safe('iget', None, irods_output_path, *options)
    # proc.stdout is an _io.BufferedReader object
    ranged_file = RangedFileReader(proc.stdout)
    response = FileResponse(ranged_file, content_type=mtype)
    filename = output_path.split('/')[-1]
    filename = urllib.parse.quote(filename)
    response['Content-Disposition'] = 'attachment; filename="{name}"'.format(name=filename)
    response['Content-Length'] = flen

    response["Accept-Ranges"] = "bytes"
    # Respect the Range header.
    if "HTTP_RANGE" in request.META:
        try:
            ranges = RangedFileReader.parse_range_header(request.META['HTTP_RANGE'], flen)
        except ValueError:
            ranges = None
        # only handle syntactically valid headers, that are simple (no
        # multipart byteranges)
        if ranges is not None and len(ranges) == 1:
            start, stop = ranges[0]
            if stop > flen:
                # requested range not satisfiable
                return HttpResponse(status=416)
            ranged_file.start = start
            ranged_file.stop = stop
            response["Content-Range"] = "bytes %d-%d/%d" % (start, stop - 1, flen)
            response["Content-Length"] = stop - start
            response.status_code = 206
    return response


@swagger_auto_schema(method='get', auto_schema=None)
@api_view(['GET'])
def rest_download(request, path, *args, **kwargs):
    # need to have a separate view function just for REST API call
    return download(request, path, rest_call=True, *args, **kwargs)


@swagger_auto_schema(method='get', auto_schema=None)
@api_view(['GET'])
def rest_check_task_status(request, task_id, *args, **kwargs):
    '''
    A REST view function to tell the client if the asynchronous create_bag_by_irods()
    task is done and the bag file is ready for download.
    Args:
        request: an ajax request to check for download status
    Returns:
        JSON response to return result from asynchronous task create_bag_by_irods
    '''
    if not task_id:
        task_id = request.POST.get('task_id')
    task_notification = get_task_notification(task_id)
    if task_notification:
        n_status = task_notification['status']
        if n_status in ['completed', 'delivered']:
            return JsonResponse({"status": 'true', 'payload': task_notification['payload']})
        if n_status == 'progress':
            return JsonResponse({"status": 'false'})
        if n_status in ['failed', 'aborted']:
            return JsonResponse({"status": 'false'}, status=status.HTTP_500_INTERNAL_SERVER_ERROR)
    else:
        return JsonResponse({"status": None})<|MERGE_RESOLUTION|>--- conflicted
+++ resolved
@@ -22,12 +22,8 @@
                                 get_resource_bag_task, get_task_notification,
                                 get_task_user_id)
 from hs_core.tasks import create_bag_by_irods, create_temp_zip
-<<<<<<< HEAD
-from hs_core.views.utils import ACTION_TO_AUTHORIZE, authorize
+from hs_core.views.utils import ACTION_TO_AUTHORIZE, authorize, is_ajax
 from hs_core.models import RangedFileReader
-=======
-from hs_core.views.utils import ACTION_TO_AUTHORIZE, authorize, is_ajax
->>>>>>> afff5e5f
 from hs_file_types.enums import AggregationMetaFilePath
 
 logger = logging.getLogger(__name__)
