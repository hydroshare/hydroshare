import os
from tempfile import NamedTemporaryFile
from uuid import uuid4
from urllib import urlencode

from django.utils.deconstruct import deconstructible
from django.conf import settings
from django.core.files.storage import Storage
from django.core.urlresolvers import reverse
from django.core.exceptions import ValidationError

from django_irods import icommands
from icommands import Session, GLOBAL_SESSION, GLOBAL_ENVIRONMENT, SessionException, IRodsEnv


@deconstructible
class IrodsStorage(Storage):
    def __init__(self, option=None):
        if option == 'federated':
            # resource should be saved in federated zone
            self.set_fed_zone_session()
        else:
            self.session = GLOBAL_SESSION
            self.environment = GLOBAL_ENVIRONMENT
            icommands.ACTIVE_SESSION = self.session

    @property
    def getUniqueTmpPath(self):
        # return a unique temporary path under IRODS_ROOT directory
        return os.path.join(getattr(settings, 'IRODS_ROOT', '/tmp'), uuid4().hex)

    def set_user_session(self, username=None, password=None, host=settings.IRODS_HOST,
                         port=settings.IRODS_PORT, def_res=None, zone=settings.IRODS_ZONE,
                         userid=0, sess_id=None):
        homedir = "/" + zone + "/home/" + username
        userEnv = IRodsEnv(
            pk=userid,
            host=host,
            port=port,
            def_res=def_res,
            home_coll=homedir,
            cwd=homedir,
            username=username,
            zone=zone,
            auth=password,
            irods_default_hash_scheme='MD5'
        )
        if sess_id is None:
            self.session = Session(session_id=uuid4())
            self.environment = self.session.create_environment(myEnv=userEnv)
        else:
            self.session = Session(session_id=sess_id)
            if self.session.session_file_exists():
                self.environment = userEnv
            else:
                self.environment = self.session.create_environment(myEnv=userEnv)

        self.session.run('iinit', None, self.environment.auth)
        icommands.ACTIVE_SESSION = self.session

    # Set iRODS session to wwwHydroProxy for irods_storage input object for iRODS federated
    # zone direct file operations
    def set_fed_zone_session(self):
        if settings.REMOTE_USE_IRODS:
            self.set_user_session(username=settings.HS_WWW_IRODS_PROXY_USER,
                                  password=settings.HS_WWW_IRODS_PROXY_USER_PWD,
                                  host=settings.HS_WWW_IRODS_HOST,
                                  port=settings.IRODS_PORT,
                                  def_res=settings.HS_IRODS_LOCAL_ZONE_DEF_RES,
                                  zone=settings.HS_WWW_IRODS_ZONE,
                                  sess_id='federated_session')

    def delete_user_session(self):
        if self.session != GLOBAL_SESSION and self.session.session_file_exists():
            self.session.delete_environment()

    def download(self, name):
        return self._open(name, mode='rb')

    def getFile(self, src_name, dest_name):
        self.session.run("iget", None, '-f', src_name, dest_name)

    def runBagitRule(self, rule_name, input_path, input_resource):
        """
        run iRODS bagit rule which generated bag-releated files without bundling
        :param rule_name: the iRODS rule name to run
        :param input_path: input parameter to the rule that indicates the collection path to
        create bag for
        :param input_resource: input parameter to the rule that indicates the default resource
        to store generated bag files
        :return: None
        """
        # SessionException will be raised from run() in icommands.py
        self.session.run("irule", None, '-F', rule_name, input_path, input_resource)

    def zipup(self, in_name, out_name):
        """
        run iRODS ibun command to generate zip file for the bag
        :param in_name: input parameter to indicate the collection path to generate zip
        :param out_name: the output zipped file name
        :return: None
        """
        self.session.run("imkdir", None, '-p', out_name.rsplit('/', 1)[0])
        # SessionException will be raised from run() in icommands.py
        self.session.run("ibun", None, '-cDzip', '-f', out_name, in_name)

<<<<<<< HEAD
=======
    def unzip(self, zip_file_path, unzipped_folder=None):
        """
        run iRODS ibun command to unzip files into a new folder
        :param zip_file_path: path of the zipped file to be unzipped
        :param unzipped_folder: Optional defaults to the basename of zip_file_path when not
        provided.  The folder to unzip to.
        :return: the folder files were unzipped to
        """

        abs_path = os.path.dirname(zip_file_path)
        if not unzipped_folder:
            unzipped_folder = os.path.splitext(os.path.basename(zip_file_path))[0].strip()

        unzipped_folder = self._get_nonexistant_path(os.path.join(abs_path, unzipped_folder))

        # SessionException will be raised from run() in icommands.py
        self.session.run("ibun", None, '-xDzip', zip_file_path, unzipped_folder)
        return unzipped_folder

    def _get_nonexistant_path(self, path):
        if not self.exists(path):
            return path
        i = 1
        new_path = "{}-{}".format(path, i)
        while self.exists(new_path):
            i += 1
            new_path = "{}-{}".format(path, i)
        return new_path

>>>>>>> a781c91b
    def setAVU(self, name, attName, attVal, attUnit=None):
        """
        set AVU on resource collection - this is used for on-demand bagging by indicating
        whether the resource has been modified via AVU pairs

        Parameters:
        :param
        name: the resource collection name to set AVU.
        attName: the attribute name to set
        attVal: the attribute value to set
        attUnit: the attribute Unit to set, default is None, but can be set to
        indicate additional info
        """

        # SessionException will be raised from run() in icommands.py
        if attUnit:
            self.session.run("imeta", None, 'set', '-C', name, attName, attVal, attUnit)
        else:
            self.session.run("imeta", None, 'set', '-C', name, attName, attVal)

    def getAVU(self, name, attName):
        """
        set AVU on resource collection - this is used for on-demand bagging by indicating
        whether the resource has been modified via AVU pairs

        Parameters:
        :param
        name: the resource collection name to set AVU.
        attName: the attribute name to set
        attVal: the attribute value to set
        attUnit: the attribute Unit to set, default is None, but can be set to
        indicate additional info
        """

        # SessionException will be raised from run() in icommands.py
        stdout = self.session.run("imeta", None, 'ls', '-C', name, attName)[0].split("\n")
        ret_att = stdout[1].strip()
        if ret_att == 'None':  # queried attribute does not exist
            return None
        else:
            vals = stdout[2].split(":")
            return vals[1].strip()

    def copyFiles(self, src_name, dest_name, ires=None):
        """
        Parameters:
        :param
        src_name: the iRODS data-object or collection name to be copied from.
        dest_name: the iRODS data-object or collection name to be copied to
        copyFiles() copied an irods data-object (file) or collection (directory)
        to another data-object or collection
        """

        if src_name and dest_name:
            if '/' in dest_name:
                splitstrs = dest_name.rsplit('/', 1)
                if not self.exists(splitstrs[0]):
                    self.session.run("imkdir", None, '-p', splitstrs[0])
            if ires:
                self.session.run("icp", None, '-rf', '-R', ires, src_name, dest_name)
            else:
                self.session.run("icp", None, '-rf', src_name, dest_name)
        return

    def moveFile(self, src_name, dest_name):
        """
        Parameters:
        :param
        src_name: the iRODS data-object or collection name to be moved from.
        dest_name: the iRODS data-object or collection name to be moved to
        moveFile() moves/renames an irods data-object (file) or collection
        (directory) to another data-object or collection
        """
        if src_name and dest_name:
            if '/' in dest_name:
                splitstrs = dest_name.rsplit('/', 1)
                if not self.exists(splitstrs[0]):
                    self.session.run("imkdir", None, '-p', splitstrs[0])
            self.session.run("imv", None, src_name, dest_name)
        return

    def saveFile(self, from_name, to_name, create_directory=False, data_type_str=''):
        """
        Parameters:
        :param
        from_name: the temporary file name in local disk to be uploaded from.
        to_name: the data object path in iRODS to be uploaded to
        create_directory: create directory as needed when set to True. Default is False
        Note if only directory needs to be created without saving a file, from_name should be empty
        and to_name should have "/" as the last character
        """
        if create_directory:
            splitstrs = to_name.rsplit('/', 1)
            self.session.run("imkdir", None, '-p', splitstrs[0])
            if len(splitstrs) <= 1:
                return

        if from_name:
            try:
                if data_type_str:
                    self.session.run("iput", None, '-D', data_type_str, '-f', from_name, to_name)
                else:
                    self.session.run("iput", None, '-f', from_name, to_name)
            except:
                if data_type_str:
                    self.session.run("iput", None, '-D', data_type_str, '-f', from_name, to_name)
                else:
                    # IRODS 4.0.2, sometimes iput fails on the first try.
                    # A second try seems to fix it.
                    self.session.run("iput", None, '-f', from_name, to_name)
        return

    def _open(self, name, mode='rb'):
        tmp = NamedTemporaryFile()
        self.session.run("iget", None, '-f', name, tmp.name)
        return tmp

    def _save(self, name, content):
        self.session.run("imkdir", None, '-p', name.rsplit('/', 1)[0])
        with NamedTemporaryFile(delete=False) as f:
            for chunk in content.chunks():
                f.write(chunk)
            f.flush()
            f.close()
            try:
                self.session.run("iput", None, '-f', f.name, name)
            except:
                # IRODS 4.0.2, sometimes iput fails on the first try. A second try seems to fix it.
                self.session.run("iput", None, '-f', f.name, name)
            os.unlink(f.name)
        return name

    def delete(self, name):
        self.session.run("irm", None, "-rf", name)

    def exists(self, name):
        try:
            stdout = self.session.run("ils", None, name)[0]
            return stdout != ""
        except SessionException:
            return False

    def ils_l(self, path):
        # in it's own method to mock for testing
        return self.session.run("ils", None, "-l", path)[0]

    def listdir(self, path):
        stdout = self.ils_l(path).split("\n")
        listing = ([], [], [])
        directory = stdout[0][0:-1]
        directory_prefix = "  C- " + directory + "/"
        for i in range(1, len(stdout)):
            if stdout[i][:len(directory_prefix)] == directory_prefix:
                dirname = stdout[i][len(directory_prefix):].strip()
                if dirname:
                    listing[0].append(dirname)
                    listing[2].append("-1")
            else:
                # don't use split for filename to preserve spaces in filename
                line = stdout[i].split(None, 6)
                if len(line) < 6:
                    # the last line is empty
                    continue
                if line[1] != '0':
                    # filter replicas
                    continue
                # create a seperator based off the id, date, &
                sep = " ".join(line[3:6])
                filename = stdout[i].split(sep)[1].strip()
                size = line[3]
                if filename:
                    listing[1].append(filename)
                    listing[2].append(size)
        return listing

    def size(self, name):
        stdout = self.session.run("ils", None, "-l", name)[0].split()
        return int(stdout[3])

    def url(self, name, url_download=False, zipped=False):
        reverse_url = reverse('django_irods_download', kwargs={'path': name})
        query_params = {'url_download': url_download, "zipped": zipped}
        return reverse_url + '?' + urlencode(query_params)

    def get_available_name(self, name, max_length=None):
        """
        Reject duplicate file names rather than renaming them.
        """
        if self.exists(name):
            raise ValidationError(str.format("File {} already exists.", name))
        return name<|MERGE_RESOLUTION|>--- conflicted
+++ resolved
@@ -104,8 +104,6 @@
         # SessionException will be raised from run() in icommands.py
         self.session.run("ibun", None, '-cDzip', '-f', out_name, in_name)
 
-<<<<<<< HEAD
-=======
     def unzip(self, zip_file_path, unzipped_folder=None):
         """
         run iRODS ibun command to unzip files into a new folder
@@ -135,7 +133,6 @@
             new_path = "{}-{}".format(path, i)
         return new_path
 
->>>>>>> a781c91b
     def setAVU(self, name, attName, attVal, attUnit=None):
         """
         set AVU on resource collection - this is used for on-demand bagging by indicating
