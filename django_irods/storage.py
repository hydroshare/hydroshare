import os
from datetime import datetime
from dateutil import tz

from tempfile import NamedTemporaryFile
from uuid import uuid4
from urllib.parse import urlencode

from django.utils.deconstruct import deconstructible
from django.conf import settings
from django.core.files.storage import Storage
from django.urls import reverse
from django.core.exceptions import ValidationError

from django_irods import icommands
from .icommands import Session, GLOBAL_SESSION, GLOBAL_ENVIRONMENT, SessionException, IRodsEnv


@deconstructible
class IrodsStorage(Storage):
    def __init__(self, option=None):
        if option == 'federated':
            # resource should be saved in federated zone
            self.set_fed_zone_session()
        else:
            self.session = GLOBAL_SESSION
            self.environment = GLOBAL_ENVIRONMENT
            icommands.ACTIVE_SESSION = self.session

    @property
    def getUniqueTmpPath(self):
        # return a unique temporary path under IRODS_ROOT directory
        return os.path.join(getattr(settings, 'IRODS_ROOT', '/tmp'), uuid4().hex)

    @staticmethod
    def get_absolute_path_query(path, parent=False):
        """
        Get iquest query string that needs absolute path of the input path for the HydroShare iRODS data zone
        :param path: input path to be converted to absolute path if needed
        :param parent: indicating whether query string should be checking COLL_PARENT_NAME rather than COLL_NAME
        :return: iquest query string that has the logical path of the input path as input
        """

        # iquest has a bug that cannot handle collection name containing single quote as reported here
        # https://github.com/irods/irods/issues/4887. This is a work around and can be removed after the bug is fixed
        if "'" in path:
            path = path.replace("'", "%")
            qry_str = "COLL_PARENT_NAME like '{}'" if parent else "COLL_NAME like '{}'"
        else:
            qry_str = "COLL_PARENT_NAME = '{}'" if parent else "COLL_NAME = '{}'"

        if os.path.isabs(path):
            # iRODS federated logical path which is already absolute path
            return qry_str.format(path)
        return qry_str.format(os.path.join(settings.IRODS_HOME_COLLECTION, path))

    def set_user_session(self, username=None, password=None, host=settings.IRODS_HOST,
                         port=settings.IRODS_PORT, def_res=None, zone=settings.IRODS_ZONE,
                         userid=0, sess_id=None):
        homedir = "/" + zone + "/home/" + username
        userEnv = IRodsEnv(
            pk=userid,
            host=host,
            port=port,
            def_res=def_res,
            home_coll=homedir,
            cwd=homedir,
            username=username,
            zone=zone,
            auth=password,
            irods_default_hash_scheme='MD5'
        )
        if sess_id is None:
            self.session = Session(session_id=uuid4())
            self.environment = self.session.create_environment(myEnv=userEnv)
        else:
            self.session = Session(session_id=sess_id)
            if self.session.session_file_exists():
                self.environment = userEnv
            else:
                self.environment = self.session.create_environment(myEnv=userEnv)

        self.session.run('iinit', None, self.environment.auth)
        icommands.ACTIVE_SESSION = self.session

    # Set iRODS session to wwwHydroProxy for irods_storage input object for iRODS federated
    # zone direct file operations
    def set_fed_zone_session(self):
        if settings.REMOTE_USE_IRODS:
            self.set_user_session(username=settings.IRODS_USERNAME,
                                  password=settings.IRODS_AUTH,
                                  host=settings.IRODS_HOST,
                                  port=settings.IRODS_PORT,
                                  def_res=settings.HS_IRODS_USER_ZONE_DEF_RES,
                                  zone=settings.IRODS_ZONE,
                                  sess_id='federated_session')

    def delete_user_session(self):
        if self.session != GLOBAL_SESSION and self.session.session_file_exists():
            self.session.delete_environment()

    def download(self, name):
        return self._open(name, mode='rb')

    def getFile(self, src_name, dest_name):
        self.session.run("iget", None, '-f', src_name, dest_name)

    def runBagitRule(self, rule_name, input_path, input_resource):
        """
        run iRODS bagit rule which generated bag-releated files without bundling
        :param rule_name: the iRODS rule name to run
        :param input_path: input parameter to the rule that indicates the collection path to
        create bag for
        :param input_resource: input parameter to the rule that indicates the default resource
        to store generated bag files
        :return: None
        """
        # SessionException will be raised from run() in icommands.py
        self.session.run("irule", None, '-F', rule_name, input_path, input_resource)

    def zipup(self, in_name, out_name):
        """
        run iRODS ibun command to generate zip file for the bag
        :param in_name: input parameter to indicate the collection path to generate zip
        :param out_name: the output zipped file name
        :return: None
        """
        self.session.run("imkdir", None, '-p', out_name.rsplit('/', 1)[0])
        # SessionException will be raised from run() in icommands.py
        self.session.run("ibun", None, '-cDzip', '-f', out_name, in_name)

    def unzip(self, zip_file_path, unzipped_folder=''):
        """
        run iRODS ibun command to unzip files into a new folder
        :param zip_file_path: path of the zipped file to be unzipped
        :param unzipped_folder: Optional defaults to the basename of zip_file_path when not
        provided.  The folder to unzip to.
        :return: the folder files were unzipped to
        """

        abs_path = os.path.dirname(zip_file_path)
        if not unzipped_folder:
            unzipped_folder = abs_path
        else:
            unzipped_folder = self._get_nonexistant_path(os.path.join(abs_path, unzipped_folder))

        # SessionException will be raised from run() in icommands.py
        self.session.run("ibun", None, '-xDzip', zip_file_path, unzipped_folder)
        return unzipped_folder

    def _get_nonexistant_path(self, path):
        if not self.exists(path):
            return path
        i = 1
        new_path = "{}-{}".format(path, i)
        while self.exists(new_path):
            i += 1
            new_path = "{}-{}".format(path, i)
        return new_path

    def setAVU(self, name, attName, attVal, attUnit=None):
        """
        set AVU on resource collection - this is used for on-demand bagging by indicating
        whether the resource has been modified via AVU pairs

        Parameters:
        :param
        name: the resource collection name to set AVU.
        attName: the attribute name to set
        attVal: the attribute value to set
        attUnit: the attribute Unit to set, default is None, but can be set to
        indicate additional info
        """

        # SessionException will be raised from run() in icommands.py
        if attUnit:
            self.session.run("imeta", None, 'set', '-C', name, attName, attVal, attUnit)
        else:
            self.session.run("imeta", None, 'set', '-C', name, attName, attVal)

    def getAVU(self, name, attName):
        """
        set AVU on resource collection - this is used for on-demand bagging by indicating
        whether the resource has been modified via AVU pairs

        Parameters:
        :param
        name: the resource collection name to set AVU.
        attName: the attribute name to set
        attVal: the attribute value to set
        attUnit: the attribute Unit to set, default is None, but can be set to
        indicate additional info
        """

        # SessionException will be raised from run() in icommands.py
        stdout = self.session.run("imeta", None, 'ls', '-C', name, attName)[0].split("\n")
        ret_att = stdout[1].strip()
        if ret_att == 'None':  # queried attribute does not exist
            return None
        else:
            vals = stdout[2].split(":")
            return vals[1].strip()

    def copyFiles(self, src_name, dest_name, ires=None):
        """
        Parameters:
        :param
        src_name: the iRODS data-object or collection name to be copied from.
        dest_name: the iRODS data-object or collection name to be copied to
        copyFiles() copied an irods data-object (file) or collection (directory)
        to another data-object or collection
        """

        if src_name and dest_name:
            if '/' in dest_name:
                splitstrs = dest_name.rsplit('/', 1)
                if not self.exists(splitstrs[0]):
                    self.session.run("imkdir", None, '-p', splitstrs[0])
            if ires:
                self.session.run("icp", None, '-rf', '-R', ires, src_name, dest_name)
            else:
                self.session.run("icp", None, '-rf', src_name, dest_name)
        return

    def moveFile(self, src_name, dest_name):
        """
        Parameters:
        :param
        src_name: the iRODS data-object or collection name to be moved from.
        dest_name: the iRODS data-object or collection name to be moved to
        moveFile() moves/renames an irods data-object (file) or collection
        (directory) to another data-object or collection
        """
        if src_name and dest_name:
            if '/' in dest_name:
                splitstrs = dest_name.rsplit('/', 1)
                if not self.exists(splitstrs[0]):
                    self.session.run("imkdir", None, '-p', splitstrs[0])
            self.session.run("imv", None, src_name, dest_name)
        return

    def saveFile(self, from_name, to_name, create_directory=False, data_type_str=''):
        """
        Parameters:
        :param
        from_name: the temporary file name in local disk to be uploaded from.
        to_name: the data object path in iRODS to be uploaded to
        create_directory: create directory as needed when set to True. Default is False
        Note if only directory needs to be created without saving a file, from_name should be empty
        and to_name should have "/" as the last character
        """
        if create_directory:
            splitstrs = to_name.rsplit('/', 1)
            self.session.run("imkdir", None, '-p', splitstrs[0])
            if len(splitstrs) <= 1:
                return

        if from_name:
            try:
                if data_type_str:
                    self.session.run("iput", None, '-D', data_type_str, '-f', from_name, to_name)
                else:
                    self.session.run("iput", None, '-f', from_name, to_name)
            except:
                if data_type_str:
                    self.session.run("iput", None, '-D', data_type_str, '-f', from_name, to_name)
                else:
                    # IRODS 4.0.2, sometimes iput fails on the first try.
                    # A second try seems to fix it.
                    self.session.run("iput", None, '-f', from_name, to_name)
        return

    def _open(self, name, mode='rb'):
        tmp = NamedTemporaryFile()
        self.session.run("iget", None, '-f', name, tmp.name)
        return tmp

    def _save(self, name, content):
        self.session.run("imkdir", None, '-p', name.rsplit('/', 1)[0])
        with NamedTemporaryFile(delete=False) as f:
            for chunk in content.chunks():
                f.write(chunk)
            f.flush()
            f.close()
            try:
                self.session.run("iput", None, '-f', f.name, name)
            except:
                # IRODS 4.0.2, sometimes iput fails on the first try. A second try seems to fix it.
                self.session.run("iput", None, '-f', f.name, name)
            os.unlink(f.name)
        return name

    def delete(self, name):
        self.session.run("irm", None, "-rf", name)

    def exists(self, name):
        try:
            stdout = self.session.run("ils", None, name)[0]
            return stdout != ""
        except SessionException:
            return False

    def _list_files(self, path):
        """
        internal method to only list data objects/files under path
        :param path: iRODS collection/directory path
        :return: ordered filename_list and filesize_list
        """

        fname_list = []
        fsize_list = []

        # the query below returns name and size (separated in comma) of all data
        # objects/files under the path collection/directory
        qrystr = "select DATA_NAME, DATA_SIZE where DATA_REPL_STATUS != '0' " \
                 "AND {}".format(IrodsStorage.get_absolute_path_query(path))
        stdout = self.session.run("iquest", None, "--no-page", "%s,%s",
                                  qrystr)[0].split("\n")

        for i in range(len(stdout)):
            if not stdout[i] or "CAT_NO_ROWS_FOUND" in stdout[i]:
                break
            file_info = stdout[i].rsplit(',', 1)
            fname_list.append(file_info[0])
            fsize_list.append(file_info[1])

        return fname_list, fsize_list

    def _list_subdirs(self, path):
        """
        internal method to only list sub-collections/sub-directories under path
        :param path: iRODS collection/directory path
        :return: sub-collection/directory name list
        """
        subdir_list = []
        # the query below returns name of all sub-collections/sub-directories
        # under the path collection/directory

        qrystr = "select COLL_NAME where {}".format(IrodsStorage.get_absolute_path_query(path, parent=True))
        stdout = self.session.run("iquest", None, "--no-page", "%s",
                                  qrystr)[0].split("\n")
        for i in range(len(stdout)):
            if not stdout[i] or "CAT_NO_ROWS_FOUND" in stdout[i]:
                break
            dirname = stdout[i]
            # remove absolute path prefix to only show relative sub-dir name
            idx = dirname.find(path)
            if idx > 0:
                dirname = dirname[idx + len(path) + 1:]

            subdir_list.append(dirname)

        return subdir_list

    def listdir(self, path):
        """
        return list of sub-collections/sub-directories, data objects/files and their sizes
        :param path: iRODS collection/directory path
        :return: (sub_directory_list, file_name_list, file_size_list)
        """
        # remove any trailing slashes if any; otherwise, iquest would fail
        path = path.strip()
        while path.endswith('/'):
            path = path[:-1]

        # check first whether the path is an iRODS collection/directory or not, and if not, need
        # to raise SessionException, and if yes, can proceed to get files and sub-dirs under it
        qrystr = "select COLL_NAME where {}".format(IrodsStorage.get_absolute_path_query(path))
        stdout = self.session.run("iquest", None, "%s", qrystr)[0]
        if "CAT_NO_ROWS_FOUND" in stdout:
            raise SessionException(-1, '', 'folder {} does not exist'.format(path))

        fname_list, fsize_list = self._list_files(path)

        subdir_list = self._list_subdirs(path)

        listing = (subdir_list, fname_list, fsize_list)

        return listing

    def size(self, name):
        """
        return the size of the data object/file with file name being passed in
        :param name: file name
        :return: the size of the file
        """
        file_info = name.rsplit('/', 1)
        if len(file_info) < 2:
            raise ValidationError('{} is not a valid file path to retrieve file size '
                                  'from iRODS'.format(name))
        coll_name = file_info[0]
        file_name = file_info[1]
        qrystr = "select DATA_SIZE where DATA_REPL_STATUS != '0' AND " \
                 "{} AND DATA_NAME = '{}'".format(IrodsStorage.get_absolute_path_query(coll_name), file_name)
        stdout = self.session.run("iquest", None, "%s", qrystr)[0]

        if "CAT_NO_ROWS_FOUND" in stdout:
            raise ValidationError("{} cannot be found in iRODS to retrieve "
                                  "file size".format(name))
        return int(float(stdout))

    def checksum(self, full_name, force_compute=True):
        """
        Compute/Update checksum of file object and return the checksum
        :param full_name: the data object name with full collection path in order to locate data object from current
        working directory
        :return: checksum of the file object
        """
        # first force checksum (re)computation
        if force_compute:
            self.session.run("ichksum", None, "-f", full_name)
        # retrieve checksum using iquest
        # get data object name only from the full_name input parameter to be used by iquest
        if '/' in full_name:
            file_info = full_name.rsplit('/', 1)
            coll_name_query = IrodsStorage.get_absolute_path_query(file_info[0])
            obj_name = file_info[1]
        else:
            coll_name_query = "COLL_NAME = '{}'".format(settings.IRODS_HOME_COLLECTION)
            obj_name = full_name

        qrystr = "SELECT DATA_CHECKSUM WHERE {} AND DATA_NAME = '{}'".format(coll_name_query, obj_name)
        stdout = self.session.run("iquest", None, "%s", qrystr)[0]
        if "CAT_NO_ROWS_FOUND" in stdout:
            raise ValidationError("{} cannot be found in iRODS to retrieve "
                                  "checksum".format(obj_name))
        # remove potential '\n' from stdout
        checksum = stdout.strip('\n')
        if not checksum:
            if force_compute:
                raise ValidationError("checksum for {} cannot be found in iRODS".format(obj_name))
            # checksum hasn't been computed, so force the checksum computation
            return self.checksum(full_name, force_compute=True)
        return checksum

    def url(self, name, url_download=False, zipped=False, aggregation=False):
        reverse_url = reverse('rest_download', kwargs={'path': name})
        query_params = {'url_download': url_download, "zipped": zipped, 'aggregation': aggregation}
        return reverse_url + '?' + urlencode(query_params)

    def get_available_name(self, name, max_length=None):
        """
        Reject duplicate file names rather than renaming them.
        """
        if self.exists(name):
            raise ValidationError(str.format("File {} already exists.", name))
        return name

    def get_modified_time(self, name):
        """
        Return the last modified time (as a datetime in UTC timezone) of the file specified by full_name.
        :param name: data object (file) name with full collection path in order to locate file from current
        working directory
        :return: last modified time of the file in UTC timezone
        """
        if '/' in name:
            file_info = name.rsplit('/', 1)
            coll_name_query = IrodsStorage.get_absolute_path_query(file_info[0])
            obj_name = file_info[1]
        else:
            coll_name_query = "COLL_NAME = '{}'".format(settings.IRODS_HOME_COLLECTION)
            obj_name = name
        qrystr = "SELECT DATA_MODIFY_TIME WHERE {} AND DATA_NAME = '{}'".format(coll_name_query, obj_name)
        stdout = self.session.run("iquest", None, "%s", qrystr)[0]
        if "CAT_NO_ROWS_FOUND" in stdout:
            raise ValidationError("{} cannot be found in iRODS".format(name))
        # remove potential '\n' from stdout
        timestamp = float(stdout.split("\n", 1)[0])
<<<<<<< HEAD
        utc_dt = datetime.fromtimestamp(timestamp, tz.UTC)
        return utc_dt
=======
        utc_dt = datetime.fromtimestamp(timestamp, pytz.utc)
        return utc_dt

    def isFile(self, path):
        try:
            self.listdir(path)
            return False
        except SessionException:
            return True

    def isDir(self, path):
        return not self.isFile(path)
>>>>>>> 185b4667
<|MERGE_RESOLUTION|>--- conflicted
+++ resolved
@@ -466,11 +466,7 @@
             raise ValidationError("{} cannot be found in iRODS".format(name))
         # remove potential '\n' from stdout
         timestamp = float(stdout.split("\n", 1)[0])
-<<<<<<< HEAD
         utc_dt = datetime.fromtimestamp(timestamp, tz.UTC)
-        return utc_dt
-=======
-        utc_dt = datetime.fromtimestamp(timestamp, pytz.utc)
         return utc_dt
 
     def isFile(self, path):
@@ -481,5 +477,4 @@
             return True
 
     def isDir(self, path):
-        return not self.isFile(path)
->>>>>>> 185b4667
+        return not self.isFile(path)