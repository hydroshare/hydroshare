--- conflicted
+++ resolved
@@ -23,11 +23,7 @@
     ls -l static/css && \
     echo "--------------------------------------"
 
-<<<<<<< HEAD
-FROM hydroshare/hs_docker_base:600ab11
-=======
-FROM hydroshare/hs_docker_base:5ca09aa
->>>>>>> 201de456
+FROM hydroshare/hs_docker_base:dc160d2
 
 COPY --from=node-build /hydroshare /hydroshare
 
