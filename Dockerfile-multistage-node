FROM node:14.14.0 as node-build

ADD . /hydroshare

WORKDIR /hydroshare/hs_discover

RUN rm -rf static templates && \
    mkdir static templates && \
    mkdir templates/hs_discover && \
    mkdir static/js && \
    mkdir static/css && \
    npm install && \
    npm run build && \
    mkdir -p static/js && \
    mkdir -p static/css && \
    cp -rp templates/hs_discover/js static/ && \
    cp -rp templates/hs_discover/css static/ && \
    cp -p templates/hs_discover/map.js static/js/ && \
    echo "----------------js--------------------" && \
    ls -l static/js && \
    echo "--------------------------------------" && \
    echo "----------------css-------------------" && \
    ls -l static/css && \
    echo "--------------------------------------"

FROM hydroshare/hs_docker_base:06e98a5

COPY --from=node-build /hydroshare /hydroshare

# Set the locale. TODO - remove once we have a better alternative worked out
RUN sed -i -e 's/# en_US.UTF-8 UTF-8/en_US.UTF-8 UTF-8/' /etc/locale.gen && \
    locale-gen


# https://www.digicert.com/kb/digicert-root-certificates.htm
# Get the .pem file from digicert and add it to the bundle used by certifi
# Could also use the REQUESTS_CA_BUNDLE environment variable to point to the .pem file
# This was needed beacause the certifi release 
# 2024.02.02 https://github.com/certifi/python-certifi/releases/tag/2024.02.02
# does not include the GeoTrust TLS RSA CA G1 certificate at the time of this writing
# More info: https://requests.readthedocs.io/en/latest/user/advanced/#ca-certificates
RUN wget -O /usr/lib/ssl/certs/GeoTrustTLSRSACAG1.crt.pem https://cacerts.digicert.com/GeoTrustTLSRSACAG1.crt.pem && \
    update-ca-certificates && \
    cat /usr/lib/ssl/certs/GeoTrustTLSRSACAG1.crt.pem >> $(python -c "import requests; print(requests.certs.where())")

<<<<<<< HEAD
=======
RUN pip install boto3
RUN pip install --upgrade django-storages
RUN pip install smart_open[s3]
>>>>>>> 3f2a3dd4

ENV LANG en_US.UTF-8
ENV LANGUAGE en_US:en
ENV LC_ALL en_US.UTF-8

USER root
WORKDIR /hydroshare

CMD ["/bin/bash"]<|MERGE_RESOLUTION|>--- conflicted
+++ resolved
@@ -43,12 +43,9 @@
     update-ca-certificates && \
     cat /usr/lib/ssl/certs/GeoTrustTLSRSACAG1.crt.pem >> $(python -c "import requests; print(requests.certs.where())")
 
-<<<<<<< HEAD
-=======
 RUN pip install boto3
 RUN pip install --upgrade django-storages
 RUN pip install smart_open[s3]
->>>>>>> 3f2a3dd4
 
 ENV LANG en_US.UTF-8
 ENV LANGUAGE en_US:en
