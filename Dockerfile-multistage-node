FROM node:14.14.0 as node-build

ADD . /hydroshare

WORKDIR /hydroshare/hs_discover

RUN rm -rf static templates && \
    mkdir static templates && \
    mkdir templates/hs_discover && \
    mkdir static/js && \
    mkdir static/css && \
    npm install && \
    npm run build && \
    mkdir -p static/js && \
    mkdir -p static/css && \
    cp -rp templates/hs_discover/js static/ && \
    cp -rp templates/hs_discover/css static/ && \
    cp -p templates/hs_discover/map.js static/js/ && \
    echo "----------------js--------------------" && \
    ls -l static/js && \
    echo "--------------------------------------" && \
    echo "----------------css-------------------" && \
    ls -l static/css && \
    echo "--------------------------------------"

FROM hydroshare/hs_docker_base:a73451a

COPY --from=node-build /hydroshare /hydroshare

# Set the locale. TODO - remove once we have a better alternative worked out
RUN sed -i -e 's/# en_US.UTF-8 UTF-8/en_US.UTF-8 UTF-8/' /etc/locale.gen && \
    locale-gen

RUN curl https://dl.min.io/client/mc/release/linux-amd64/mc \
    --create-dirs \
    -o $HOME/minio-binaries/mc
RUN mv $HOME/minio-binaries/mc /usr/local/bin/mc
RUN chmod +x /usr/local/bin/mc

RUN apt-get update
RUN apt-get -y upgrade
RUN curl -1sLf 'https://dl.redpanda.com/nzc4ZYQK3WRGd9sy/redpanda/cfg/setup/bash.deb.sh' | bash
RUN apt install -y redpanda-rpk redpanda-connect jq

RUN pip install redpanda-connect

<<<<<<< HEAD
RUN pip install confluent-kafka

RUN pip install pymongo

=======
>>>>>>> 3f21165f
ENV LANG en_US.UTF-8
ENV LANGUAGE en_US:en
ENV LC_ALL en_US.UTF-8

USER root
WORKDIR /hydroshare

CMD ["/bin/bash"]<|MERGE_RESOLUTION|>--- conflicted
+++ resolved
@@ -44,13 +44,10 @@
 
 RUN pip install redpanda-connect
 
-<<<<<<< HEAD
 RUN pip install confluent-kafka
 
 RUN pip install pymongo
 
-=======
->>>>>>> 3f21165f
 ENV LANG en_US.UTF-8
 ENV LANGUAGE en_US:en
 ENV LC_ALL en_US.UTF-8
