--- conflicted
+++ resolved
@@ -1809,25 +1809,6 @@
     def resource(self):
         return TimeSeriesResource.objects.filter(object_id=self.id).first()
 
-<<<<<<< HEAD
-    def get_xml(self, pretty_print=True, include_format_elements=True):
-        from lxml import etree
-        from hs_file_types.models.timeseries import add_to_xml_container_helper
-
-        # get the xml string representation of the core metadata elements
-        xml_string = super(TimeSeriesMetaData, self).get_xml(pretty_print=False)
-
-        # create an etree xml object
-        RDF_ROOT = etree.fromstring(xml_string.encode())
-
-        # get root 'Description' element that contains all other elements
-        container = RDF_ROOT.find('rdf:Description', namespaces=self.NAMESPACES)
-        add_to_xml_container_helper(self, container)
-
-        return etree.tostring(RDF_ROOT, encoding='UTF-8', pretty_print=pretty_print).decode()
-
-=======
->>>>>>> 9765fdce
     def copy_all_elements_from(self, src_md, exclude_elements=None):
         super(TimeSeriesMetaData, self).copy_all_elements_from(src_md, exclude_elements)
         self.value_counts = src_md.value_counts
