{# This template is used as the landing page for TimeSeriesResource #}

{% extends "pages/genericresource.html" %}

{% block extended_metadata %}
    {% if extended_metadata_exists %}
        <div id="div-series-selection" class="row">
            <div class="col-sm-12">
                <strong>Select a timeseries to see corresponding metadata (Number of
                    timeseries:{{ series_ids.items|length }}):</strong>
                <form action="/resource/{{ cm.short_id }}/" method="get" enctype="multipart/form-data">
                    {% csrf_token %}
                    <select class="form-control" name="series_id" id="series_id" onchange="this.form.submit()">
                        {% for series_id, label in series_ids.items %}
                            {% if selected_series_id == series_id %}
                                <option value="{{ series_id }}" selected="selected"
                                        title="{{ label }}">{{ label|slice:":120"|add:"..." }}</option>
                            {% else %}
                                <option value="{{ series_id }}"
                                        title="{{ label }}">{{ label|slice:":120"|add:"..." }}</option>
                            {% endif %}
                        {% endfor %}
                    </select>
                </form>
                <hr>
            </div>
        </div>
        <div class="row">
            {% if sites or variables or methods %}
                <div {% if not processing_levels and not timeseries_results %}class="col-md-12 col-xs-12" {% else %}class="col-md-6 col-xs-12"{% endif %}>
                    {% if sites %}
                         <legend>Site</legend>
                        {% for site in sites %}
                             {% if not forloop.first %}
                                <legend></legend>
                            {% endif %}
                        <table class="custom-table">
                            <tbody>
                                <tr><th class="text-muted">Code </th><td>{{ site.site_code }}</td></tr>
                                <tr><th class="text-muted">Name </th><td>{{ site.site_name }}</td></tr>
                                <tr><th class="text-muted">Elevation M </th><td>{{ site.elevation_m }}</td></tr>
                                <tr><th class="text-muted">Elevation Datum </th><td>{{ site.elevation_datum }}</td></tr>
                                <tr><th class="text-muted">Site Type </th><td>{{ site.site_type }}</td></tr>
                                <tr><th class="text-muted">Latitude </th><td>{{ site.latitude }}</td></tr>
                                <tr><th class="text-muted">Longitude </th><td>{{ site.longitude }}</td></tr>
                            </tbody>
                        </table>
                        <hr style="border:0">
                        {% endfor %}
                    {%  endif %}

                    {% if variables %}
                        <legend>Variable</legend>
                        {% for variable in variables %}
                            {% if not forloop.first %}
                                <legend></legend>
                            {% endif %}
                            <table class="custom-table">
                                <tbody>
                                    <tr><th class="text-muted">Code </th><td>{{ variable.variable_code }}</td></tr>
                                    <tr><th class="text-muted">Name </th><td>{{ variable.variable_name }}</td></tr>
                                    <tr><th class="text-muted">Type </th><td>{{ variable.variable_type }}</td></tr>
                                    <tr><th class="text-muted">No Data Value </th><td>{{ variable.no_data_value }}</td></tr>
                                    <tr><th class="text-muted">Definition </th><td>{{ variable.variable_definition }}</td></tr>
                                    <tr><th class="text-muted">Speciation </th><td>{{ variable.speciation }}</td></tr>
                                </tbody>
                            </table>
                            <hr style="border:0">
                        {% endfor %}
                    {% endif %}

                    {% if methods %}
                        <legend>Method</legend>
                        {% for method in methods %}
                            {% if not forloop.first %}
                                <legend></legend>
                            {% endif %}
                        <table class="custom-table">
                            <tbody>
                                <tr><th class="text-muted">Code </th><td>{{ method.method_code }}</td></tr>
                                <tr><th class="text-muted">Name </th><td>{{ method.method_name }}</td></tr>
                                <tr><th class="text-muted">Type </th><td>{{ method.method_type }}</td></tr>
                                {% if method.method_description %}
                                    <tr><th class="text-muted">Description </th><td>{{ method.method_description }}</td></tr>
                                {% endif %}
                                {% if method.method_link %}
                                    <tr><th class="text-muted">Link </th><td><a target="_blank" href="{{ method.method_link }}">{{ method.method_link }}</a></td></tr>
                                {% endif %}
                            </tbody>
                        </table>
                        <hr style="border:0">
                        {% endfor %}
                    {% endif %}
                </div>
            {% endif %}

            {% if processing_levels or timeseries_results %}
                <div {% if not sites and not variables and not methods %}class="col-md-12 col-xs-12" {% else %}class="col-md-6 col-xs-12"{% endif %}>
                {% if processing_levels %}
                    <legend>Processing Level</legend>
                    {% for processing_level in processing_levels %}
                        {% if not forloop.first %}
                            <legend></legend>
                        {% endif %}
                    <table class="custom-table">
                        <tbody>
                            <tr><th class="text-muted">Code </th><td>{{ processing_level.processing_level_code }}</td></tr>
                            {% if processing_level.definition %}
                                <tr><th class="text-muted">Definition </th><td>{{ processing_level.definition }}</td></tr>
                            {% endif %}
                            {% if processing_level.explanation %}
                                <tr><th class="text-muted">Explanation </th><td>{{ processing_level.explanation }}</td></tr>
                            {% endif %}
                        </tbody>
                    </table>
                    <hr style="border:0">
                    {% endfor %}
                {% endif %}

                {% if timeseries_results %}
                    <legend>Time Series Result</legend>
                    {% for timeseries_result in timeseries_results %}
                        {% if not forloop.first %}
                            <legend></legend>
                        {% endif %}
                    <table class="custom-table">
                        <tbody>
                            <tr><th class="text-muted">Units Type </th><td>{{ timeseries_result.units_type }}</td></tr>
                            <tr><th class="text-muted">Units Name </th><td>{{ timeseries_result.units_name }}</td></tr>
                            <tr><th class="text-muted">Units Abbreviation </th><td>{{ timeseries_result.units_abbreviation }}</td></tr>
                            <tr><th class="text-muted">Status </th><td>{{ timeseries_result.status }}</td></tr>
                            <tr><th class="text-muted">Sample Medium </th><td>{{ timeseries_result.sample_medium }}</td></tr>
                            <tr><th class="text-muted">Value Count </th><td>{{ timeseries_result.value_count }}</td></tr>
                            <tr><th class="text-muted">Aggregation Statistics </th><td>{{ timeseries_result.aggregation_statistics }}</td></tr>
                            {% if utc_offset %}
                                <tr><th class="text-muted">UTC Offset </th><td>{{ utc_offset }}</td></tr>
                            {% endif %}
                        </tbody>
                    </table>
                    <hr style="border:0">
                    {% endfor %}
                {% endif %}
                </div>
            {% endif %}
        </div>
    {%  endif %}
{%  endblock %}

{% block upload_message %}
<<<<<<< HEAD
    <small class="text-muted">If the uploaded file is a SQLIte file, metadata will be extracted and will overwrite existing metadata in the resource.</small>
{% endblock %}

{%  block modal_add_file %}
    <div class="modal fade" id="add-file-dialog" tabindex="-1" role="dialog" aria-labelledby="myModalLabel"
         aria-hidden="true">
        <div class="modal-dialog">
            <div class="modal-content">
                <form action="/hsapi/_internal/{{ cm.short_id }}/add-file-to-resource/" method="POST"
                      enctype="multipart/form-data">
                    <div class="modal-header">
                        <button type="button" class="close" data-dismiss="modal" aria-hidden="true">&times;</button>
                        <h4 class="modal-title" id="myModalLabel">Add file to resource</h4>
                    </div>
                    <div class="modal-body">
                        {% csrf_token %}
                        <div class="form-group">
                            <label for="add-file-input">Select files:</label>
                            <input type="file" name="files" id="add-file-input" multiple/>
                        </div>
                        <div id="file-types">Any file type can be uploaded.</div>
                        <div id="file-multiple">Multiple file upload is allowed.</div>
                        <br>
                        <h3 style="color: red" id="file-type-error"></h3>
                        <hr>
                        <div>
                            <div class="alert alert-warning" role="alert">
                                <span class="glyphicon glyphicon-info-sign" aria-hidden="true"></span>
                                If the uploaded file is a SQLIte file, metadata will be extracted and will overwrite existing metadata in the resource.
                            </div>
                        </div>
                    </div>
                    <div class="modal-footer">
                        <button type="button" class="btn btn-default" data-dismiss="modal">Close</button>
                        <button type="submit" class="btn btn-primary">Save changes</button>
                    </div>
                </form>
            </div>
        </div>
    </div>
=======
    <div><small>If the uploaded file is a SQLIte file, metadata will be extracted and will overwrite existing metadata in the resource.</small></div>
>>>>>>> 3404f7ba
{% endblock %}

{% block extra_js %}
    {{ block.super }}

    {# resource specific js can go here #}
    <script>
        $(document).ready(function(){
            var el = $('#div-series-selection');
            if (el.length) {
                $(window).scrollTop($(el).offset().top - 300);
                if ($("#can-update-sqlite-file").val() === "True" && ($("#metadata-dirty").val() === "True")) {
                    $("#sql-file-update").show();
                }
            }

            if ($("#resource-mode").val() === 'Edit'){
                $("#readonly-coverage-notice").show();
            }

            $("#coverage-spatial :input").prop('readonly', true);
            $("#id_type_1").attr('onclick', 'return false');
            $("#id_type_2").attr('onclick', 'return false');

            if ($('#id_north').val() || $('#id_northlimit').val()){
                $("#id_name").prop('readonly', false);
                $('#coverage-spatial').find("button.btn-primary").prop('disabled', false);
            }

            $("#coverage-temporal :input").prop('disabled', true);
            
            $(".time-series-forms select").append('<option value="Other">Other...</option>');

            $(".time-series-forms select").parent().parent().append('<div class="controls other-field" style="display:none;"> <label class="text-muted control-label">Specify: </label><input class="form-control input-sm textinput textInput" name="" type="text"> </div>')

            $(".time-series-forms select").change(function(e){
                if (e.target.value == "Other") {
                    var name = e.target.name;
                    $(e.target).parent().parent().find(".other-field").show();
                    $(e.target).parent().parent().find(".other-field input").attr("name", name);
                    $(e.target).removeAttr("name");
                }
                else {
                    if (!e.target.name.length) {
                        var name = $(e.target).parent().parent().find(".other-field input").attr("name");
                        $(e.target).attr("name", name);
                        $(e.target).parent().parent().find(".other-field input").removeAttr("name");
                        $(e.target).parent().parent().find(".other-field").hide();
                    }
                }
            });
              processSiteMetadataElement();
              processVariableMetadataElement();
              processMethodMetadataElement();
              processProcessingLevelMetadataElement();
        });
        function setCheckboxValue(el){
            if ($(el).is(':checked')){
                $(el).attr('value', 'Yes')
            }
            else{
                $(el).attr('value', 'No')
            }
        }
        function processSiteMetadataElement(){
            var sites_text = $('#id_available_sites').val();
            var sites_json = $.parseJSON(sites_text);
            var original_site_code = $('#id_site_code').val();
            var site_form_elements = ['#id_site_code', '#id_site_name', '#id_elevation_m', '#id_elevation_datum', '#id_site_type', '#id_latitude', '#id_longitude'];
            // remove the select option "Other.." from site code selection dropdown
            $("#id_site_code_choices option[value='Other']").remove();

            $('#id_site_code_choices').change(function () {
                var selectedSiteCode = this.value;
                if(selectedSiteCode === "----"){
                    $('#id-site').find("button.btn-primary").hide();
                    for (i = 0; i < site_form_elements.length; i++) {
                        $(site_form_elements[i]).val("");
                        $(site_form_elements[i]).attr('readonly', false);
                    }

                    $("#id_site_type").css('pointer-events', 'auto');
                    $("#id_elevation_datum").css('pointer-events', 'auto');
                    var form_action = $('#id-site').attr('action');
                    if(form_action.includes("update-metadata")) {
                        var slice_end_index = form_action.toLowerCase().indexOf("site") + 5;
                        form_action = form_action.slice(0, slice_end_index) + "add-metadata/";
                        $('#id-site').attr('action', form_action);
                    }
                    return;
                }

                $(sites_json).each(function (i, site) {
                    if (site.site_code === selectedSiteCode){
                        $('#id_site_code').val(site.site_code);
                        $('#id_site_name').val(site.site_name);
                        $('#id_elevation_m').val(site.elevation_m);
                        $('#id_elevation_datum').val(site.elevation_datum);
                        $('#id_site_type').val(site.site_type);
                        $('#id_latitude').val(site.latitude);
                        $('#id_longitude').val(site.longitude);
                        // change the site form action
                        var form_action = $('#id-site').attr('action');
                        if(form_action.includes("add-metadata")){
                            form_action = form_action.replace("add-metadata", site.id + "/update-metadata");
                        }
                        else {
                            var slice_end_index = form_action.toLowerCase().indexOf("site") + 5;
                            form_action = form_action.slice(0, slice_end_index) + site.id + "/update-metadata/";
                        }

                        $('#id-site').attr('action', form_action);

                        if (selectedSiteCode !== original_site_code){
                            $('#id-site').find("button.btn-primary").show();
                        }
                        else {
                            $('#id-site').find("button.btn-primary").hide();
                        }
                        for (i = 0; i < site_form_elements.length; i++) {
                            $(site_form_elements[i]).attr('readonly', selectedSiteCode !== original_site_code);
                        }

                        if (selectedSiteCode !== original_site_code){
                             $("#id_site_type").css('pointer-events', 'none');
                             $("#id_elevation_datum").css('pointer-events', 'none');
                         }
                         else {
                             $("#id_site_type").css('pointer-events', 'auto');
                             $("#id_elevation_datum").css('pointer-events', 'auto');
                        }
                        return false;
                    }
                });
            })
        }
        function processVariableMetadataElement(){
            var variable_text = $('#id_available_variables').val();
            var variables_json = $.parseJSON(variable_text);
            var original_variable_code = $('#id_variable_code').val();
            var variable_from_elements = ['#id_variable_code', '#id_variable_name', '#id_variable_type', '#id_no_data_value', '#id_variable_definition', '#id_speciation'];
            // remove the select option "Other.." from variable code selection dropdown
            $("#id_variable_code_choices option[value='Other']").remove();
            $('#id_variable_code_choices').change(function () {
                var selectedVariableCode = this.value;
                if(selectedVariableCode === "----"){
                    $('#id-variable').find("button.btn-primary").hide();
                    for (i = 0; i < variable_from_elements.length; i++) {
                        $(variable_from_elements[i]).val("");
                        $(variable_from_elements[i]).attr('readonly', false);
                    }

                    $('#id_variable_name').css('pointer-events', 'auto');
                    $('#id_variable_type').css('pointer-events', 'auto');
                    $('#id_speciation').css('pointer-events', 'auto');
                    var form_action = $('#id-variable').attr('action');
                    if(form_action.includes("update-metadata")) {
                        var slice_end_index = form_action.toLowerCase().indexOf("variable") + 9;
                        form_action = form_action.slice(0, slice_end_index) + "add-metadata/";
                        $('#id-variable').attr('action', form_action);
                    }
                    return;
                }

                $(variables_json).each(function (i, variable) {
                    if (variable.variable_code === selectedVariableCode){
                        $('#id_variable_code').val(variable.variable_code);
                        $('#id_variable_name').val(variable.variable_name);
                        $('#id_variable_type').val(variable.variable_type);
                        $('#id_no_data_value').val(variable.no_data_value);
                        $('#id_variable_definition').val(variable.variable_definition);
                        $('#id_speciation').val(variable.speciation);
                        // change the variable form action
                        var form_action = $('#id-variable').attr('action');
                        if(form_action.includes("add-metadata")){
                            form_action = form_action.replace("add-metadata", variable.id + "/update-metadata");
                        }
                        else {
                            var slice_end_index = form_action.toLowerCase().indexOf("variable") + 9;
                            form_action = form_action.slice(0, slice_end_index) + variable.id + "/update-metadata/";
                        }

                        $('#id-variable').attr('action', form_action);

                        if (selectedVariableCode !== original_variable_code){
                            $('#id-variable').find("button.btn-primary").show();
                        }
                        else {
                            $('#id-variable').find("button.btn-primary").hide();
                        }
                        for (i = 0; i < variable_from_elements.length; i++) {
                            $(variable_from_elements[i]).attr('readonly', selectedVariableCode !== original_variable_code);
                        }

                        if(selectedVariableCode !== original_variable_code){
                            $('#id_variable_name').css('pointer-events', 'none');
                            $('#id_variable_type').css('pointer-events', 'none');
                            $('#id_speciation').css('pointer-events', 'none');
                        }
                        else {
                            $('#id_variable_name').css('pointer-events', 'auto');
                            $('#id_variable_type').css('pointer-events', 'auto');
                            $('#id_speciation').css('pointer-events', 'auto');
                        }
                        return false;
                    }
                });
            })
        }
        function processMethodMetadataElement(){
            var method_text = $('#id_available_methods').val();
            var methods_json = $.parseJSON(method_text);
            var original_method_code = $('#id_method_code').val();
            var method_form_elements = ['#id_method_code', '#id_method_name', '#id_method_type', '#id_method_description', '#id_method_link'];
            // remove the select option "Other.." from method code selection dropdown
            $("#id_method_code_choices option[value='Other']").remove();
            $('#id_method_code_choices').change(function () {
                var selectedMethodCode = this.value;
                if(selectedMethodCode === "----"){
                    $('#id-method').find("button.btn-primary").hide();
                    for (i = 0; i < method_form_elements.length; i++) {
                        $(method_form_elements[i]).val("");
                        $(method_form_elements[i]).attr('readonly', false);
                    }
                    $('#id_method_type').css('pointer-events', 'auto');

                    var form_action = $('#id-method').attr('action');
                    if(form_action.includes("update-metadata")) {
                        var slice_end_index = form_action.toLowerCase().indexOf("method") + 7;
                        form_action = form_action.slice(0, slice_end_index) + "add-metadata/";
                        $('#id-method').attr('action', form_action);
                    }
                    return;
                }

                $(methods_json).each(function (i, method) {
                    if (method.method_code === selectedMethodCode){
                        $('#id_method_code').val(method.method_code);
                        $('#id_method_name').val(method.method_name);
                        $('#id_method_type').val(method.method_type);
                        $('#id_method_description').val(method.method_description);
                        $('#id_method_link').val(method.method_link);

                        // change the method form action
                        var form_action = $('#id-method').attr('action');
                        if(form_action.includes("add-metadata")){
                            form_action = form_action.replace("add-metadata", method.id + "/update-metadata");
                        }
                        else {
                            var slice_end_index = form_action.toLowerCase().indexOf("method") + 7;
                            form_action = form_action.slice(0, slice_end_index) + method.id + "/update-metadata/";
                        }

                        $('#id-method').attr('action', form_action);

                        if (selectedMethodCode !== original_method_code){
                            $('#id-method').find("button.btn-primary").show();
                        }
                        else {
                            $('#id-method').find("button.btn-primary").hide();
                        }
                        for (i = 0; i < method_form_elements.length; i++) {
                            $(method_form_elements[i]).attr('readonly', selectedMethodCode !== original_method_code);
                        }

                        if(selectedMethodCode !== original_method_code){
                            $('#id_method_type').css('pointer-events', 'none');
                        }
                        else {
                            $('#id_method_type').css('pointer-events', 'auto');
                        }
                        return false;
                    }
                });
            })
        }

        function processProcessingLevelMetadataElement(){
            var pro_level_text = $('#id_available_processinglevels').val();
            var pro_levels_json = $.parseJSON(pro_level_text);
            var original_pro_level_code = $('#id_processing_level_code').val();
            var pro_level_form_elements = ['#id_processing_level_code', '#id_definition', '#id_explanation'];
            // remove the select option "Other.." from processinglevel code selection dropdown
            $("#id_processinglevel_code_choices option[value='Other']").remove();
            $('#id_processinglevel_code_choices').change(function () {
                var selectedProLevelCode = this.value;
                if(selectedProLevelCode === "----"){
                    $('#id-processinglevel').find("button.btn-primary").hide();
                    for (i = 0; i < pro_level_form_elements.length; i++) {
                        $(pro_level_form_elements[i]).val("");
                        $(pro_level_form_elements[i]).attr('readonly', false);
                    }

                    var form_action = $('#id-processinglevel').attr('action');
                    if(form_action.includes("update-metadata")) {
                        var slice_end_index = form_action.toLowerCase().indexOf("processinglevel") + 16;
                        form_action = form_action.slice(0, slice_end_index) + "add-metadata/";
                        $('#id-processinglevel').attr('action', form_action);
                    }
                    return;
                }

                $(pro_levels_json).each(function (i, pro_level) {
                    if (pro_level.processing_level_code.toString() === selectedProLevelCode){
                        $('#id_processing_level_code').val(pro_level.processing_level_code);
                        $('#id_definition').val(pro_level.definition);
                        $('#id_explanation').val(pro_level.explanation);

                        // change the processinglevel form action
                        var form_action = $('#id-processinglevel').attr('action');
                        if(form_action.includes("add-metadata")){
                            form_action = form_action.replace("add-metadata", pro_level.id + "/update-metadata");
                        }
                        else {
                            var slice_end_index = form_action.toLowerCase().indexOf("processinglevel") + 16;
                            form_action = form_action.slice(0, slice_end_index) + pro_level.id + "/update-metadata/";
                        }

                        $('#id-processinglevel').attr('action', form_action);

                        if (selectedProLevelCode !== original_pro_level_code){
                            $('#id-processinglevel').find("button.btn-primary").show();
                        }
                        else {
                            $('#id-processinglevel').find("button.btn-primary").hide();
                        }
                        for (i = 0; i < pro_level_form_elements.length; i++) {
                            $(pro_level_form_elements[i]).attr('readonly', selectedProLevelCode !== original_pro_level_code);
                        }
                        return false;
                    }
                });
            })
        }
    </script>

{%  endblock %}<|MERGE_RESOLUTION|>--- conflicted
+++ resolved
@@ -147,50 +147,7 @@
 {%  endblock %}
 
 {% block upload_message %}
-<<<<<<< HEAD
-    <small class="text-muted">If the uploaded file is a SQLIte file, metadata will be extracted and will overwrite existing metadata in the resource.</small>
-{% endblock %}
-
-{%  block modal_add_file %}
-    <div class="modal fade" id="add-file-dialog" tabindex="-1" role="dialog" aria-labelledby="myModalLabel"
-         aria-hidden="true">
-        <div class="modal-dialog">
-            <div class="modal-content">
-                <form action="/hsapi/_internal/{{ cm.short_id }}/add-file-to-resource/" method="POST"
-                      enctype="multipart/form-data">
-                    <div class="modal-header">
-                        <button type="button" class="close" data-dismiss="modal" aria-hidden="true">&times;</button>
-                        <h4 class="modal-title" id="myModalLabel">Add file to resource</h4>
-                    </div>
-                    <div class="modal-body">
-                        {% csrf_token %}
-                        <div class="form-group">
-                            <label for="add-file-input">Select files:</label>
-                            <input type="file" name="files" id="add-file-input" multiple/>
-                        </div>
-                        <div id="file-types">Any file type can be uploaded.</div>
-                        <div id="file-multiple">Multiple file upload is allowed.</div>
-                        <br>
-                        <h3 style="color: red" id="file-type-error"></h3>
-                        <hr>
-                        <div>
-                            <div class="alert alert-warning" role="alert">
-                                <span class="glyphicon glyphicon-info-sign" aria-hidden="true"></span>
-                                If the uploaded file is a SQLIte file, metadata will be extracted and will overwrite existing metadata in the resource.
-                            </div>
-                        </div>
-                    </div>
-                    <div class="modal-footer">
-                        <button type="button" class="btn btn-default" data-dismiss="modal">Close</button>
-                        <button type="submit" class="btn btn-primary">Save changes</button>
-                    </div>
-                </form>
-            </div>
-        </div>
-    </div>
-=======
     <div><small>If the uploaded file is a SQLIte file, metadata will be extracted and will overwrite existing metadata in the resource.</small></div>
->>>>>>> 3404f7ba
 {% endblock %}
 
 {% block extra_js %}
