--- conflicted
+++ resolved
@@ -261,449 +261,6 @@
         return {'is_valid': False, 'element_data_dict': None, "errors": element_form.errors}
 
 
-<<<<<<< HEAD
-def _extract_metadata(resource, sqlite_file_name):
-    err_message = "Not a valid ODM2 SQLite file"
-    log = logging.getLogger()
-    try:
-        con = sqlite3.connect(sqlite_file_name)
-        with con:
-            # get the records in python dictionary format
-            con.row_factory = sqlite3.Row
-            cur = con.cursor()
-
-            # populate the lookup CV tables that are needed later for metadata editing
-            _create_cv_lookup_models(cur, resource.metadata, 'CV_VariableType', CVVariableType)
-            _create_cv_lookup_models(cur, resource.metadata, 'CV_VariableName', CVVariableName)
-            _create_cv_lookup_models(cur, resource.metadata, 'CV_Speciation', CVSpeciation)
-            _create_cv_lookup_models(cur, resource.metadata, 'CV_SiteType', CVSiteType)
-            _create_cv_lookup_models(cur, resource.metadata, 'CV_ElevationDatum', CVElevationDatum)
-            _create_cv_lookup_models(cur, resource.metadata, 'CV_MethodType', CVMethodType)
-            _create_cv_lookup_models(cur, resource.metadata, 'CV_UnitsType', CVUnitsType)
-            _create_cv_lookup_models(cur, resource.metadata, 'CV_Status', CVStatus)
-            _create_cv_lookup_models(cur, resource.metadata, 'CV_Medium', CVMedium)
-            _create_cv_lookup_models(cur, resource.metadata, 'CV_AggregationStatistic',
-                                     CVAggregationStatistic)
-
-            # read data from necessary tables and create metadata elements
-            # extract core metadata
-
-            # extract abstract and title
-            cur.execute("SELECT DataSetTitle, DataSetAbstract FROM DataSets")
-            dataset = cur.fetchone()
-            # update title element
-            if dataset["DataSetTitle"]:
-                resource.metadata.update_element('title', element_id=resource.metadata.title.id,
-                                                 value=dataset["DataSetTitle"])
-
-            # create abstract/description element
-            if dataset["DataSetAbstract"]:
-                resource.metadata.create_element('description', abstract=dataset["DataSetAbstract"])
-
-            # extract keywords/subjects
-            # these are the comma separated values in the VariableNameCV column of the Variables
-            # table
-            cur.execute("SELECT VariableID, VariableNameCV FROM Variables")
-            variables = cur.fetchall()
-            keyword_list = []
-            for variable in variables:
-                keywords = variable["VariableNameCV"].split(",")
-                keyword_list = keyword_list + keywords
-
-            # use set() to remove any duplicate keywords
-            for kw in set(keyword_list):
-                resource.metadata.create_element("subject", value=kw)
-
-            # find the contributors for metadata
-            _extract_creators_contributors(resource, cur)
-
-            # extract coverage data
-            _extract_coverage_metadata(resource, cur)
-
-            # extract extended metadata
-            cur.execute("SELECT * FROM Sites")
-            sites = cur.fetchall()
-            is_create_multiple_site_elements = len(sites) > 1
-
-            cur.execute("SELECT * FROM Variables")
-            variables = cur.fetchall()
-            is_create_multiple_variable_elements = len(variables) > 1
-
-            cur.execute("SELECT * FROM Methods")
-            methods = cur.fetchall()
-            is_create_multiple_method_elements = len(methods) > 1
-
-            cur.execute("SELECT * FROM ProcessingLevels")
-            processing_levels = cur.fetchall()
-            is_create_multiple_processinglevel_elements = len(processing_levels) > 1
-
-            cur.execute("SELECT * FROM TimeSeriesResults")
-            timeseries_results = cur.fetchall()
-            is_create_multiple_timeseriesresult_elements = len(timeseries_results) > 1
-
-            cur.execute("SELECT * FROM Results")
-            results = cur.fetchall()
-            for result in results:
-                # extract site element data
-                # Start with Results table to -> FeatureActions table -> SamplingFeatures table
-                # check if we need to create multiple site elements
-                cur.execute("SELECT * FROM FeatureActions WHERE FeatureActionID=?",
-                            (result["FeatureActionID"],))
-                feature_action = cur.fetchone()
-                if is_create_multiple_site_elements or len(resource.metadata.sites) == 0:
-                    cur.execute("SELECT * FROM SamplingFeatures WHERE SamplingFeatureID=?",
-                                (feature_action["SamplingFeatureID"],))
-                    sampling_feature = cur.fetchone()
-
-                    cur.execute("SELECT * FROM Sites WHERE SamplingFeatureID=?",
-                                (feature_action["SamplingFeatureID"],))
-                    site = cur.fetchone()
-                    if not any(sampling_feature["SamplingFeatureCode"] == s.site_code for s
-                               in resource.metadata.sites):
-
-                        data_dict = {}
-                        data_dict['series_ids'] = [result["ResultUUID"]]
-                        data_dict['site_code'] = sampling_feature["SamplingFeatureCode"]
-                        data_dict['site_name'] = sampling_feature["SamplingFeatureName"]
-                        if sampling_feature["Elevation_m"]:
-                            data_dict["elevation_m"] = sampling_feature["Elevation_m"]
-
-                        if sampling_feature["ElevationDatumCV"]:
-                            data_dict["elevation_datum"] = sampling_feature["ElevationDatumCV"]
-
-                        if site["SiteTypeCV"]:
-                            data_dict["site_type"] = site["SiteTypeCV"]
-
-                        data_dict["latitude"] = site["Latitude"]
-                        data_dict["longitude"] = site["Longitude"]
-
-                        # create site element
-                        resource.metadata.create_element('site', **data_dict)
-                    else:
-                        matching_site = [s for s in resource.metadata.sites if
-                                         s.site_code == sampling_feature["SamplingFeatureCode"]][0]
-                        _update_element_series_ids(matching_site, result["ResultUUID"])
-                else:
-                    _update_element_series_ids(resource.metadata.sites[0], result["ResultUUID"])
-
-                # extract variable element data
-                # Start with Results table to -> Variables table
-                if is_create_multiple_variable_elements or len(resource.metadata.variables) == 0:
-                    cur.execute("SELECT * FROM Variables WHERE VariableID=?",
-                                (result["VariableID"],))
-                    variable = cur.fetchone()
-                    if not any(variable["VariableCode"] == v.variable_code for v
-                               in resource.metadata.variables):
-
-                        data_dict = {}
-                        data_dict['series_ids'] = [result["ResultUUID"]]
-                        data_dict['variable_code'] = variable["VariableCode"]
-                        data_dict["variable_name"] = variable["VariableNameCV"]
-                        data_dict['variable_type'] = variable["VariableTypeCV"]
-                        data_dict["no_data_value"] = variable["NoDataValue"]
-                        if variable["VariableDefinition"]:
-                            data_dict["variable_definition"] = variable["VariableDefinition"]
-
-                        if variable["SpeciationCV"]:
-                            data_dict["speciation"] = variable["SpeciationCV"]
-
-                        # create variable element
-                        resource.metadata.create_element('variable', **data_dict)
-                    else:
-                        _update_element_series_ids(resource.metadata.variables[0],
-                                                   result["ResultUUID"])
-                else:
-                    matching_variable = [v for v in resource.metadata.variables if
-                                         v.variable_code == variable["VariableCode"]][0]
-                    _update_element_series_ids(matching_variable, result["ResultUUID"])
-
-                # extract method element data
-                # Start with Results table -> FeatureActions table to -> Actions table to ->
-                # Method table
-                if is_create_multiple_method_elements or len(resource.metadata.methods) == 0:
-                    cur.execute("SELECT MethodID from Actions WHERE ActionID=?",
-                                (feature_action["ActionID"],))
-                    action = cur.fetchone()
-                    cur.execute("SELECT * FROM Methods WHERE MethodID=?", (action["MethodID"],))
-                    method = cur.fetchone()
-                    if not any(method["MethodCode"] == m.method_code for m
-                               in resource.metadata.methods):
-
-                        data_dict = {}
-                        data_dict['series_ids'] = [result["ResultUUID"]]
-                        data_dict['method_code'] = method["MethodCode"]
-                        data_dict["method_name"] = method["MethodName"]
-                        data_dict['method_type'] = method["MethodTypeCV"]
-
-                        if method["MethodDescription"]:
-                            data_dict["method_description"] = method["MethodDescription"]
-
-                        if method["MethodLink"]:
-                            data_dict["method_link"] = method["MethodLink"]
-
-                        # create method element
-                        resource.metadata.create_element('method', **data_dict)
-                    else:
-                        matching_method = [m for m in resource.metadata.methods if
-                                           m.method_code == method["MethodCode"]][0]
-                        _update_element_series_ids(matching_method, result["ResultUUID"])
-                else:
-                    _update_element_series_ids(resource.metadata.methods[0], result["ResultUUID"])
-
-                # extract processinglevel element data
-                # Start with Results table to -> ProcessingLevels table
-                if is_create_multiple_processinglevel_elements \
-                        or len(resource.metadata.processing_levels) == 0:
-                    cur.execute("SELECT * FROM ProcessingLevels WHERE ProcessingLevelID=?",
-                                (result["ProcessingLevelID"],))
-                    pro_level = cur.fetchone()
-                    if not any(pro_level["ProcessingLevelCode"] == p.processing_level_code for p
-                               in resource.metadata.processing_levels):
-
-                        data_dict = {}
-                        data_dict['series_ids'] = [result["ResultUUID"]]
-                        data_dict['processing_level_code'] = pro_level["ProcessingLevelCode"]
-                        if pro_level["Definition"]:
-                            data_dict["definition"] = pro_level["Definition"]
-
-                        if pro_level["Explanation"]:
-                            data_dict["explanation"] = pro_level["Explanation"]
-
-                        # create processinglevel element
-                        resource.metadata.create_element('processinglevel', **data_dict)
-                    else:
-                        _update_element_series_ids(resource.metadata.processing_levels[0],
-                                                   result["ResultUUID"])
-                else:
-                    matching_pro_level = [p for p in resource.metadata.processing_levels if
-                                          p.processing_level_code == pro_level[
-                                              "ProcessingLevelCode"]][0]
-                    _update_element_series_ids(matching_pro_level, result["ResultUUID"])
-
-                # extract data for TimeSeriesResult element
-                # Start with Results table
-                if is_create_multiple_timeseriesresult_elements \
-                        or len(resource.metadata.time_series_results) == 0:
-                    data_dict = {}
-                    data_dict['series_ids'] = [result["ResultUUID"]]
-                    data_dict["status"] = result["StatusCV"]
-                    data_dict["sample_medium"] = result["SampledMediumCV"]
-                    data_dict["value_count"] = result["ValueCount"]
-
-                    cur.execute("SELECT * FROM Units WHERE UnitsID=?", (result["UnitsID"],))
-                    unit = cur.fetchone()
-                    data_dict['units_type'] = unit["UnitsTypeCV"]
-                    data_dict['units_name'] = unit["UnitsName"]
-                    data_dict['units_abbreviation'] = unit["UnitsAbbreviation"]
-
-                    cur.execute("SELECT AggregationStatisticCV FROM TimeSeriesResults WHERE "
-                                "ResultID=?", (result["ResultID"],))
-                    ts_result = cur.fetchone()
-                    data_dict["aggregation_statistics"] = ts_result["AggregationStatisticCV"]
-
-                    # create the TimeSeriesResult element
-                    resource.metadata.create_element('timeseriesresult', **data_dict)
-                else:
-                    _update_element_series_ids(resource.metadata.time_series_results[0],
-                                               result["ResultUUID"])
-
-            return None
-
-    except sqlite3.Error as ex:
-        sqlite_err_msg = str(ex.args[0])
-        log.error(sqlite_err_msg)
-        return sqlite_err_msg
-    except Exception as ex:
-        log.error(ex.message)
-        return err_message
-
-
-def _extract_creators_contributors(resource, cur):
-    # check if the AuthorList table exists
-    authorlists_table_exists = False
-    cur.execute("SELECT COUNT(*) FROM sqlite_master WHERE type=? AND name=?",
-                ("table", "AuthorLists"))
-    qry_result = cur.fetchone()
-    if qry_result[0] > 0:
-        authorlists_table_exists = True
-
-    # contributors are People associated with the Actions that created the Result
-    cur.execute("SELECT * FROM People")
-    people = cur.fetchall()
-    is_create_multiple_author_elements = len(people) > 1
-
-    cur.execute("SELECT FeatureActionID FROM Results")
-    results = cur.fetchall()
-    authors_data_dict = {}
-    author_ids_already_used = []
-    for result in results:
-        if is_create_multiple_author_elements or (len(resource.metadata.creators.all()) == 1 and
-                                                  len(resource.metadata.contributors.all()) == 0):
-            cur.execute("SELECT ActionID FROM FeatureActions WHERE FeatureActionID=?",
-                        (result["FeatureActionID"],))
-            feature_actions = cur.fetchall()
-            for feature_action in feature_actions:
-                cur.execute("SELECT ActionID FROM Actions WHERE ActionID=?",
-                            (feature_action["ActionID"],))
-
-                actions = cur.fetchall()
-                for action in actions:
-                    # get the AffiliationID from the ActionsBy table for the matching ActionID
-                    cur.execute("SELECT AffiliationID FROM ActionBy WHERE ActionID=?",
-                                (action["ActionID"],))
-                    actionby_rows = cur.fetchall()
-
-                    for actionby in actionby_rows:
-                        # get the matching Affiliations records
-                        cur.execute("SELECT * FROM Affiliations WHERE AffiliationID=?",
-                                    (actionby["AffiliationID"],))
-                        affiliation_rows = cur.fetchall()
-                        for affiliation in affiliation_rows:
-                            # get records from the People table
-                            if affiliation['PersonID'] not in author_ids_already_used:
-                                author_ids_already_used.append(affiliation['PersonID'])
-                                cur.execute("SELECT * FROM People WHERE PersonID=?",
-                                            (affiliation['PersonID'],))
-                                person = cur.fetchone()
-
-                                # get person organization name - get only one organization name
-                                organization = None
-                                if affiliation['OrganizationID']:
-                                    cur.execute("SELECT OrganizationName FROM Organizations WHERE "
-                                                "OrganizationID=?",
-                                                (affiliation["OrganizationID"],))
-                                    organization = cur.fetchone()
-
-                                # create contributor metadata elements
-                                person_name = person["PersonFirstName"]
-                                if person['PersonMiddleName']:
-                                    person_name = person_name + " " + person['PersonMiddleName']
-
-                                person_name = person_name + " " + person['PersonLastName']
-                                data_dict = {}
-                                data_dict['name'] = person_name
-                                if affiliation['PrimaryPhone']:
-                                    data_dict["phone"] = affiliation["PrimaryPhone"]
-                                if affiliation["PrimaryEmail"]:
-                                    data_dict["email"] = affiliation["PrimaryEmail"]
-                                if affiliation["PrimaryAddress"]:
-                                    data_dict["address"] = affiliation["PrimaryAddress"]
-                                if organization:
-                                    data_dict["organization"] = organization[0]
-
-                                # check if this person is an author (creator)
-                                author = None
-                                if authorlists_table_exists:
-                                    cur.execute("SELECT * FROM AuthorLists WHERE PersonID=?",
-                                                (person['PersonID'],))
-                                    author = cur.fetchone()
-
-                                if author:
-                                    # save the extracted creator data in the dictionary
-                                    # so that we can later sort it based on author order
-                                    # and then create the creator metadata elements
-                                    authors_data_dict[author["AuthorOrder"]] = data_dict
-                                else:
-                                    # create contributor metadata element
-                                    resource.metadata.create_element('contributor', **data_dict)
-
-    # TODO: extraction of creator data has not been tested as the sample database does not have
-    # any records in the AuthorLists table
-    authors_data_dict_sorted_list = sorted(authors_data_dict,
-                                           key=lambda key: authors_data_dict[key])
-    for data_dict in authors_data_dict_sorted_list:
-        # create creator metadata element
-        resource.metadata.create_element('creator', **data_dict)
-
-
-def _extract_coverage_metadata(resource, cur):
-    # get point or box coverage
-    cur.execute("SELECT * FROM Sites")
-    sites = cur.fetchall()
-    if len(sites) == 1:
-        site = sites[0]
-        if site["Latitude"] and site["Longitude"]:
-            value_dict = {'east': site["Longitude"], 'north': site["Latitude"],
-                          'units': "Decimal degrees"}
-            # get spatial reference
-            if site["SpatialReferenceID"]:
-                cur.execute("SELECT * FROM SpatialReferences WHERE SpatialReferenceID=?",
-                            (site["SpatialReferenceID"],))
-                spatialref = cur.fetchone()
-                if spatialref:
-                    if spatialref["SRSName"]:
-                        value_dict["projection"] = spatialref["SRSName"]
-
-            resource.metadata.create_element('coverage', type='point', value=value_dict)
-    else:
-        # in case of multiple sites we will create one coverage element of type 'box'
-        bbox = {'northlimit': -90, 'southlimit': 90, 'eastlimit': -180, 'westlimit': 180,
-                'projection': 'Unknown', 'units': "Decimal degrees"}
-        for site in sites:
-            if site["Latitude"]:
-                if bbox['northlimit'] < site["Latitude"]:
-                    bbox['northlimit'] = site["Latitude"]
-                if bbox['southlimit'] > site["Latitude"]:
-                    bbox['southlimit'] = site["Latitude"]
-
-            if site["Longitude"]:
-                if bbox['eastlimit'] < site['Longitude']:
-                    bbox['eastlimit'] = site['Longitude']
-
-                if bbox['westlimit'] > site['Longitude']:
-                    bbox['westlimit'] = site['Longitude']
-
-            if bbox['projection'] == 'Unknown':
-                if site["SpatialReferenceID"]:
-                    cur.execute("SELECT * FROM SpatialReferences WHERE SpatialReferenceID=?",
-                                (site["SpatialReferenceID"],))
-                    spatialref = cur.fetchone()
-                    if spatialref:
-                        if spatialref["SRSName"]:
-                            bbox['projection'] = spatialref["SRSName"]
-
-        resource.metadata.create_element('coverage', type='box', value=bbox)
-
-    cur.execute("SELECT * FROM Results")
-    results = cur.fetchall()
-    min_begin_date = None
-    max_end_date = None
-    for result in results:
-        cur.execute("SELECT ActionID FROM FeatureActions WHERE FeatureActionID=?",
-                    (result["FeatureActionID"],))
-        feature_action = cur.fetchone()
-        cur.execute("SELECT BeginDateTime, EndDateTime FROM Actions WHERE ActionID=?",
-                    (feature_action["ActionID"],))
-        action = cur.fetchone()
-        if min_begin_date is None:
-            min_begin_date = action["BeginDateTime"]
-        elif min_begin_date > action["BeginDateTime"]:
-            min_begin_date = action["BeginDateTime"]
-
-        if max_end_date is None:
-            max_end_date = action["EndDateTime"]
-        elif max_end_date < action["EndDateTime"]:
-            max_end_date = action["EndDateTime"]
-
-    # create coverage element
-    value_dict = {"start": min_begin_date, "end": max_end_date}
-    resource.metadata.create_element('coverage', type='period', value=value_dict)
-
-
-def _create_cv_lookup_models(sql_cur, metadata_obj, table_name, model_class):
-    sql_cur.execute("SELECT Term, Name FROM {}".format(table_name))
-    table_rows = sql_cur.fetchall()
-    for row in table_rows:
-        model_class.objects.create(metadata=metadata_obj, term=row['Term'], name=row['Name'])
-
-
-def _update_element_series_ids(element, series_id):
-    element.series_ids = element.series_ids + [series_id]
-    element.save()
-
-
-=======
->>>>>>> 34b82b7e
 def _delete_extracted_metadata(resource):
     resource.metadata.title.delete()
     if resource.metadata.description:
