import os
import sqlite3

from django.dispatch import receiver

from hs_core.signals import *
from hs_core.hydroshare import utils
from hs_app_timeseries.models import TimeSeriesResource, CVVariableType, CVVariableName, CVSpeciation, CVSiteType,\
    CVElevationDatum, CVMethodType, CVUnitsType, CVStatus, CVMedium, CVAggregationStatistic
from forms import SiteValidationForm, VariableValidationForm, MethodValidationForm, ProcessingLevelValidationForm, \
    TimeSeriesResultValidationForm


def get_file_ext_and_obj_name(res, res_file):
    fl_ext = ''
    fl_obj_name = ''
    if res_file.resource_file:
        fl_ext = os.path.splitext(res_file.resource_file.name)[1]
        fl_obj_name = res_file.resource_file.file.name
    elif res_file.fed_resource_file:
        fl_ext = os.path.splitext(res_file.fed_resource_file.name)[1]
        fl_obj_name = res_file.fed_resource_file.file.name
    elif res_file.fed_resource_file_name_or_path:
        fl_ext = os.path.splitext(res_file.fed_resource_file_name_or_path)[1]
        fl_obj_name = utils.get_fed_zone_files(
            os.path.join(res.resource_federation_path, res.short_id,
                         res_file.fed_resource_file_name_or_path))[0]
    return fl_ext, fl_obj_name


@receiver(pre_create_resource, sender=TimeSeriesResource)
def resource_pre_create_handler(sender, **kwargs):
    # if needed more actions can be taken here before the TimeSeries resource is created
    pass


@receiver(pre_add_files_to_resource, sender=TimeSeriesResource)
def pre_add_files_to_resource_handler(sender, **kwargs):
    # if needed more actions can be taken here before content file is added to a TimeSeries resource
    pass

@receiver(pre_delete_file_from_resource, sender=TimeSeriesResource)
def pre_delete_file_from_resource_handler(sender, **kwargs):
    # if needed more actions can be taken here before content file is deleted from a TimeSeries resource
    pass


@receiver(post_add_files_to_resource, sender=TimeSeriesResource)
def post_add_files_to_resource_handler(sender, **kwargs):
    resource = kwargs['resource']
    validate_files_dict = kwargs['validate_files']
    extract_metadata = kwargs['extract_metadata']
    user = kwargs['user']

    # extract metadata from the just uploaded file
    res_file = resource.files.all()[0] if resource.files.all() else None
    if res_file:
        # check if it a sqlite file
        fl_ext, fl_obj_name = get_file_ext_and_obj_name(resource, res_file)

        if fl_ext == '.sqlite':
            validate_err_message = _validate_odm2_db_file(fl_obj_name)
            if not validate_err_message:
                if extract_metadata:
                    # first delete relevant metadata elements
                    _delete_extracted_metadata(resource)
                    extract_err_message = _extract_metadata(resource, fl_obj_name)
                    utils.resource_modified(resource, user)
                    if extract_err_message:
                        validate_files_dict['are_files_valid'] = False
                        validate_files_dict['message'] = extract_err_message + " (Failed to extract all metadata)"
            else:   # file validation failed
                # delete the invalid file just uploaded
                #file_name = os.path.basename(res_file.resource_file.name)
                #delete_resource_file(resource.short_id, file_name)
                validate_files_dict['are_files_valid'] = False
                if extract_metadata:
                    validate_err_message += " (Metadata was not extracted)"
                validate_files_dict['message'] = validate_err_message


@receiver(post_create_resource, sender=TimeSeriesResource)
def post_create_resource_handler(sender, **kwargs):
    resource = kwargs['resource']
    validate_files_dict = kwargs['validate_files']
    user = kwargs['user']

    res_file = resource.files.all()[0] if resource.files.all() else None
    if res_file:
        # check if it a sqlite file
        fl_ext, fl_obj_name = get_file_ext_and_obj_name(resource, res_file)

        if fl_ext == '.sqlite':
            validate_err_message = _validate_odm2_db_file(fl_obj_name)
            if not validate_err_message:
                extract_err_message = _extract_metadata(resource, fl_obj_name)
                utils.resource_modified(resource, user)
                if extract_err_message:
                    validate_files_dict['are_files_valid'] = False
                    validate_files_dict['message'] = extract_err_message + " (Failed to extract all metadata)"
            else:
                validate_files_dict['are_files_valid'] = False
                validate_files_dict['message'] = validate_err_message + " (Metadata was not extracted)"


@receiver(pre_metadata_element_create, sender=TimeSeriesResource)
def metadata_element_pre_create_handler(sender, **kwargs):
    element_name = kwargs['element_name'].lower()
    request = kwargs['request']

    if element_name == "site":
        element_form = SiteValidationForm(request.POST)
    elif element_name == 'variable':
        element_form = VariableValidationForm(request.POST)
    elif element_name == 'method':
        element_form = MethodValidationForm(request.POST)
    elif element_name == 'processinglevel':
        element_form = ProcessingLevelValidationForm(request.POST)
    elif element_name == 'timeseriesresult':
        element_form = TimeSeriesResultValidationForm(request.POST)

    if element_form.is_valid():
        return {'is_valid': True, 'element_data_dict': element_form.cleaned_data}
    else:
        return {'is_valid': False, 'element_data_dict': None}


@receiver(pre_metadata_element_update, sender=TimeSeriesResource)
def metadata_element_pre_update_handler(sender, **kwargs):
    element_name = kwargs['element_name'].lower()
    request = kwargs['request']

    if element_name == "site":
        form_data = _get_form_post_data(request, SiteValidationForm)
        element_form = SiteValidationForm(form_data)
    elif element_name == 'variable':
        form_data = _get_form_post_data(request, VariableValidationForm)
        element_form = VariableValidationForm(form_data)
    elif element_name == 'method':
        form_data = _get_form_post_data(request, MethodValidationForm)
        element_form = MethodValidationForm(form_data)
    elif element_name == 'processinglevel':
        form_data = _get_form_post_data(request, ProcessingLevelValidationForm)
        element_form = ProcessingLevelValidationForm(form_data)
    elif element_name == 'timeseriesresult':
        form_data = _get_form_post_data(request, TimeSeriesResultValidationForm)
        element_form = TimeSeriesResultValidationForm(form_data)
    else:
        return {'is_valid': False, 'element_data_dict': None}

    if element_form.is_valid():
        return {'is_valid': True, 'element_data_dict': element_form.cleaned_data}
    else:
        return {'is_valid': False, 'element_data_dict': None}

"""
 Since each of the timeseries metadata element is required no need to listen to any delete signal
 The timeseries landing page should not have delete UI functionality for the resource specific metadata elements
"""


<<<<<<< HEAD
@receiver(pre_download_file, sender=TimeSeriesResource)
def file_pre_download_handler(sender, **kwargs):
    resource = kwargs['resource']
    if resource.metadata.is_dirty:
        resource.metadata.update_sqlite_file()


def _get_form_post_data(request, validation_form):
    form_data = {}
    for field_name in validation_form().fields:
        matching_key = [key for key in request.POST if '-'+field_name in key][0]
        form_data[field_name] = request.POST[matching_key]
    return form_data


def _extract_metadata(resource, sqlite_file):
    # TODO: Refactor this too large function to multiple functions
=======
def _extract_metadata(resource, sqlite_file_name):
>>>>>>> dd4c04f4
    err_message = "Not a valid ODM2 SQLite file"
    try:
        con = sqlite3.connect(sqlite_file_name)

        with con:
            # get the records in python dictionary format
            con.row_factory = sqlite3.Row
            cur = con.cursor()

            # populate the lookup CV tables that are needed later for metadata editing
            _create_cv_lookup_models(cur, resource.metadata, 'CV_VariableType', CVVariableType)
            _create_cv_lookup_models(cur, resource.metadata, 'CV_VariableName', CVVariableName)
            _create_cv_lookup_models(cur, resource.metadata, 'CV_Speciation', CVSpeciation)
            _create_cv_lookup_models(cur, resource.metadata, 'CV_SiteType', CVSiteType)
            _create_cv_lookup_models(cur, resource.metadata, 'CV_ElevationDatum', CVElevationDatum)
            _create_cv_lookup_models(cur, resource.metadata, 'CV_MethodType', CVMethodType)
            _create_cv_lookup_models(cur, resource.metadata, 'CV_UnitsType', CVUnitsType)
            _create_cv_lookup_models(cur, resource.metadata, 'CV_Status', CVStatus)
            _create_cv_lookup_models(cur, resource.metadata, 'CV_Medium', CVMedium)
            _create_cv_lookup_models(cur, resource.metadata, 'CV_AggregationStatistic', CVAggregationStatistic)

            # read data from necessary tables and create metadata elements
            # check if the AuthorList table exists
            authorlists_table_exists = False
            # cur = con.cursor()
            cur.execute("SELECT COUNT(*) FROM sqlite_master WHERE type=? AND name=?", ("table", "AuthorLists"))
            qry_result = cur.fetchone()
            if qry_result[0] > 0:
                authorlists_table_exists = True

            # extract core metadata

            # extract abstract and title
            cur.execute("SELECT DataSetTitle, DataSetAbstract FROM DataSets")
            dataset = cur.fetchone()
            # update title element
            if dataset["DataSetTitle"]:
                resource.metadata.update_element('title', element_id=resource.metadata.title.id,
                                                 value=dataset["DataSetTitle"])

            # create abstract/description element
            if dataset["DataSetAbstract"]:
                resource.metadata.create_element('description', abstract=dataset["DataSetAbstract"])

            # extract keywords/subjects
            # these are the comma separated values in the VariableNameCV column of the Variables table
            cur.execute("SELECT VariableID, VariableNameCV FROM Variables")
            variables = cur.fetchall()
            keyword_list = []
            for variable in variables:
                keywords = variable["VariableNameCV"].split(",")
                keyword_list = keyword_list + keywords

            # use set() to remove any duplicate keywords
            for kw in set(keyword_list):
                resource.metadata.create_element("subject", value=kw)

            # find the contributors for metadata
            # contributors are People associated with the Actions that created the Result
            cur.execute("SELECT * FROM People")
            people = cur.fetchall()
            is_create_multiple_author_elements = len(people) > 1

            cur.execute("SELECT FeatureActionID FROM Results")
            results = cur.fetchall()
            authors_data_dict = {}
            author_ids_already_used = []
            for result in results:
                if is_create_multiple_author_elements or (len(resource.metadata.creators.all()) == 1 and
                                                                  len(resource.metadata.contributors.all()) == 0):
                    cur.execute("SELECT ActionID FROM FeatureActions WHERE FeatureActionID=?",
                                (result["FeatureActionID"],))
                    feature_actions = cur.fetchall()
                    for feature_action in feature_actions:
                        cur.execute("SELECT ActionID FROM Actions WHERE ActionID=?", (feature_action["ActionID"],))

                        actions = cur.fetchall()
                        for action in actions:
                            # get the AffiliationID from the ActionsBy table for the matching ActionID
                            cur.execute("SELECT AffiliationID FROM ActionBy WHERE ActionID=?", (action["ActionID"],))
                            actionby_rows = cur.fetchall()

                            for actionby in actionby_rows:
                                # get the matching Affiliations records
                                cur.execute("SELECT * FROM Affiliations WHERE AffiliationID=?",
                                            (actionby["AffiliationID"],))
                                affiliation_rows = cur.fetchall()
                                for affiliation in affiliation_rows:
                                    # get records from the People table
                                    if affiliation['PersonID'] not in author_ids_already_used:
                                        author_ids_already_used.append(affiliation['PersonID'])
                                        cur.execute("SELECT * FROM People WHERE PersonID=?", (affiliation['PersonID'],))
                                        person = cur.fetchone()

                                        # get person organization name - get only one organization name
                                        organization = None
                                        if affiliation['OrganizationID']:
                                            cur.execute("SELECT OrganizationName FROM Organizations WHERE "
                                                        "OrganizationID=?", (affiliation["OrganizationID"],))
                                            organization = cur.fetchone()

                                        # create contributor metadata elements
                                        person_name = person["PersonFirstName"]
                                        if person['PersonMiddleName']:
                                            person_name = person_name + " " + person['PersonMiddleName']

                                        person_name = person_name + " " + person['PersonLastName']
                                        data_dict = {}
                                        data_dict['name'] = person_name
                                        if affiliation['PrimaryPhone']:
                                            data_dict["phone"] = affiliation["PrimaryPhone"]
                                        if affiliation["PrimaryEmail"]:
                                            data_dict["email"] = affiliation["PrimaryEmail"]
                                        if affiliation["PrimaryAddress"]:
                                            data_dict["address"] = affiliation["PrimaryAddress"]
                                        if organization:
                                            data_dict["organization"] = organization[0]

                                        # check if this person is an author (creator)
                                        author = None
                                        if authorlists_table_exists:
                                            cur.execute("SELECT * FROM AuthorLists WHERE PersonID=?",
                                                        (person['PersonID'],))
                                            author = cur.fetchone()

                                        if author:
                                            # save the extracted creator data in the dictionary
                                            # so that we can later sort it based on author order
                                            # and then create the creator metadata elements
                                            authors_data_dict[author["AuthorOrder"]] = data_dict
                                        else:
                                            # create contributor metadata element
                                            resource.metadata.create_element('contributor', **data_dict)

            # TODO: extraction of creator data has not been tested as the sample database does not have any records
            # in the AuthorLists table
            authors_data_dict_sorted_list = sorted(authors_data_dict, key=lambda key: authors_data_dict[key])
            for data_dict in authors_data_dict_sorted_list:
                # create creator metadata element
                resource.metadata.create_element('creator', **data_dict)

            # extract coverage data
            # get point or box coverage
            cur.execute("SELECT * FROM Sites")
            sites = cur.fetchall()
            if len(sites) == 1:
                site = sites[0]
                if site["Latitude"] and site["Longitude"]:
                    value_dict = {'east': site["Longitude"], 'north': site["Latitude"], 'units': "Decimal degrees"}
                    # get spatial reference
                    if site["SpatialReferenceID"]:
                        cur.execute("SELECT * FROM SpatialReferences WHERE SpatialReferenceID=?",
                                    (site["SpatialReferenceID"],))
                        spatialref = cur.fetchone()
                        if spatialref:
                            if spatialref["SRSName"]:
                                value_dict["projection"] = spatialref["SRSName"]

                    resource.metadata.create_element('coverage', type='point', value=value_dict)
            else:
                # in case of multiple sites we will create one coverage element of type 'box'
                bbox = {'northlimit': -90, 'southlimit': 90, 'eastlimit': -180, 'westlimit': 180,
                        'projection': 'Unknown', 'units': "Decimal degrees"}
                for site in sites:
                    if site["Latitude"]:
                        if bbox['northlimit'] < site["Latitude"]:
                            bbox['northlimit'] = site["Latitude"]
                        if bbox['southlimit'] > site["Latitude"]:
                            bbox['southlimit'] = site["Latitude"]

                    if site["Longitude"]:
                        if bbox['eastlimit'] < site['Longitude']:
                            bbox['eastlimit'] = site['Longitude']

                        if bbox['westlimit'] > site['Longitude']:
                            bbox['westlimit'] = site['Longitude']

                    if bbox['projection'] == 'Unknown':
                        if site["SpatialReferenceID"]:
                            cur.execute("SELECT * FROM SpatialReferences WHERE SpatialReferenceID=?",
                                        (site["SpatialReferenceID"],))
                            spatialref = cur.fetchone()
                            if spatialref:
                                if spatialref["SRSName"]:
                                    bbox['projection'] = spatialref["SRSName"]

                resource.metadata.create_element('coverage', type='box', value=bbox)

            # get period coverage
            # navigate from Results table to -> FeatureActions table to ->  Actions table to find the date values
            cur.execute("SELECT * FROM Sites")
            sites = cur.fetchall()
            is_create_multiple_site_elements = len(sites) > 1

            cur.execute("SELECT * FROM Variables")
            variables = cur.fetchall()
            is_create_multiple_variable_elements = len(variables) > 1

            cur.execute("SELECT * FROM Methods")
            methods = cur.fetchall()
            is_create_multiple_method_elements = len(methods) > 1

            cur.execute("SELECT * FROM ProcessingLevels")
            processing_levels = cur.fetchall()
            is_create_multiple_processinglevel_elements = len(processing_levels) > 1

            cur.execute("SELECT * FROM TimeSeriesResults")
            timeseries_results = cur.fetchall()
            is_create_multiple_timeseriesresult_elements = len(timeseries_results) > 1

            cur.execute("SELECT * FROM Results")
            results = cur.fetchall()
            min_begin_date = None
            max_end_date = None
            for result in results:
                cur.execute("SELECT ActionID FROM FeatureActions WHERE FeatureActionID=?", (result["FeatureActionID"],))
                feature_action = cur.fetchone()
                cur.execute("SELECT BeginDateTime, EndDateTime FROM Actions WHERE ActionID=?",
                            (feature_action["ActionID"],))
                action = cur.fetchone()
                if min_begin_date is None:
                    min_begin_date = action["BeginDateTime"]
                elif min_begin_date > action["BeginDateTime"]:
                    min_begin_date = action["BeginDateTime"]

                if max_end_date is None:
                    max_end_date = action["EndDateTime"]
                elif max_end_date < action["EndDateTime"]:
                    max_end_date = action["EndDateTime"]

            # create coverage element
            value_dict = {"start": min_begin_date, "end": max_end_date}
            resource.metadata.create_element('coverage', type='period', value=value_dict)

            # extract extended metadata

            cur.execute("SELECT * FROM Results")
            results = cur.fetchall()
            for result in results:
                # extract site element data
                # Start with Results table to -> FeatureActions table -> SamplingFeatures table
                # check if we need to create multiple site elements
                cur.execute("SELECT * FROM FeatureActions WHERE FeatureActionID=?", (result["FeatureActionID"],))
                feature_action = cur.fetchone()
                if is_create_multiple_site_elements or len(resource.metadata.sites) == 0:
                    cur.execute("SELECT * FROM SamplingFeatures WHERE SamplingFeatureID=?",
                                (feature_action["SamplingFeatureID"],))
                    sampling_feature = cur.fetchone()

                    data_dict = {}
                    data_dict['series_ids'] = [result["ResultUUID"]]
                    data_dict['site_code'] = sampling_feature["SamplingFeatureCode"]
                    data_dict['site_name'] = sampling_feature["SamplingFeatureName"]
                    if sampling_feature["Elevation_m"]:
                        data_dict["elevation_m"] = sampling_feature["Elevation_m"]

                    if sampling_feature["ElevationDatumCV"]:
                        data_dict["elevation_datum"] = sampling_feature["ElevationDatumCV"]

                    if site["SiteTypeCV"]:
                        data_dict["site_type"] = site["SiteTypeCV"]

                    # create site element
                    resource.metadata.create_element('site', **data_dict)
                else:
                    _update_element_series_ids(resource.metadata.sites[0], result["ResultUUID"])

                # extract variable element data
                # Start with Results table to -> Variables table
                if is_create_multiple_variable_elements or len(resource.metadata.variables) == 0:
                    cur.execute("SELECT * FROM Variables WHERE VariableID=?", (result["VariableID"],))
                    variable = cur.fetchone()
                    data_dict = {}
                    data_dict['series_ids'] = [result["ResultUUID"]]
                    data_dict['variable_code'] = variable["VariableCode"]
                    data_dict["variable_name"] = variable["VariableNameCV"]
                    data_dict['variable_type'] = variable["VariableTypeCV"]
                    data_dict["no_data_value"] = variable["NoDataValue"]
                    if variable["VariableDefinition"]:
                        data_dict["variable_definition"] = variable["VariableDefinition"]

                    if variable["SpeciationCV"]:
                        data_dict["speciation"] = variable["SpeciationCV"]

                    # create variable element
                    resource.metadata.create_element('variable', **data_dict)
                else:
                    _update_element_series_ids(resource.metadata.variables[0], result["ResultUUID"])

                # extract method element data
                # Start with Results table -> FeatureActions table to -> Actions table to -> Method table
                if is_create_multiple_method_elements or len(resource.metadata.methods) == 0:
                    cur.execute("SELECT MethodID from Actions WHERE ActionID=?", (feature_action["ActionID"],))
                    action = cur.fetchone()
                    cur.execute("SELECT * FROM Methods WHERE MethodID=?", (action["MethodID"],))
                    method = cur.fetchone()
                    data_dict = {}
                    data_dict['series_ids'] = [result["ResultUUID"]]
                    data_dict['method_code'] = method["MethodCode"]
                    data_dict["method_name"] = method["MethodName"]
                    data_dict['method_type'] = method["MethodTypeCV"]

                    if method["MethodDescription"]:
                        data_dict["method_description"] = method["MethodDescription"]

                    if method["MethodLink"]:
                        data_dict["method_link"] = method["MethodLink"]

                    # create method element
                    resource.metadata.create_element('method', **data_dict)
                else:
                    _update_element_series_ids(resource.metadata.methods[0], result["ResultUUID"])

                # extract processinglevel element data
                # Start with Results table to -> ProcessingLevels table
                if is_create_multiple_processinglevel_elements or len(resource.metadata.processing_levels) == 0:
                    cur.execute("SELECT * FROM ProcessingLevels WHERE ProcessingLevelID=?",
                                (result["ProcessingLevelID"],))
                    pro_level = cur.fetchone()
                    data_dict = {}
                    data_dict['series_ids'] = [result["ResultUUID"]]
                    data_dict['processing_level_code'] = pro_level["ProcessingLevelCode"]
                    if pro_level["Definition"]:
                        data_dict["definition"] = pro_level["Definition"]

                    if pro_level["Explanation"]:
                        data_dict["explanation"] = pro_level["Explanation"]

                    # create processinglevel element
                    resource.metadata.create_element('processinglevel', **data_dict)
                else:
                    _update_element_series_ids(resource.metadata.processing_levels[0], result["ResultUUID"])

                # extract data for TimeSeriesResult element
                # Start with Results table
                if is_create_multiple_timeseriesresult_elements or len(resource.metadata.time_series_results) == 0:
                    data_dict = {}
                    data_dict['series_ids'] = [result["ResultUUID"]]
                    data_dict["status"] = result["StatusCV"]
                    data_dict["sample_medium"] = result["SampledMediumCV"]
                    data_dict["value_count"] = result["ValueCount"]

                    cur.execute("SELECT * FROM Units WHERE UnitsID=?", (result["UnitsID"],))
                    unit = cur.fetchone()
                    data_dict['units_type'] = unit["UnitsTypeCV"]
                    data_dict['units_name'] = unit["UnitsName"]
                    data_dict['units_abbreviation'] = unit["UnitsAbbreviation"]

                    cur.execute("SELECT AggregationStatisticCV FROM TimeSeriesResults WHERE ResultID=?",
                                (result["ResultID"],))
                    ts_result = cur.fetchone()
                    data_dict["aggregation_statistics"] = ts_result["AggregationStatisticCV"]

                    # create the TimeSeriesResult element
                    resource.metadata.create_element('timeseriesresult', **data_dict)
                else:
                    _update_element_series_ids(resource.metadata.time_series_results[0], result["ResultUUID"])

            return None

    except sqlite3.Error, e:
        sqlite_err_msg = str(e.args[0])
        # TODO: log the error
        return sqlite_err_msg
    except Exception, ex:
        # TODO: log the error
        return err_message


def _create_cv_lookup_models(sql_cur, metadata_obj, table_name, model_class):
    sql_cur.execute("SELECT Term, Name FROM {}".format(table_name))
    table_rows = sql_cur.fetchall()
    for row in table_rows:
        model_class.objects.create(metadata=metadata_obj, term=row['Term'], name=row['Name'])

def _update_element_series_ids(element, series_id):
    element.series_ids = element.series_ids + [series_id]
    element.save()


def _delete_extracted_metadata(resource):
    resource.metadata.title.delete()
    if resource.metadata.description:
        resource.metadata.description.delete()

    resource.metadata.creators.all().delete()
    resource.metadata.contributors.all().delete()
    resource.metadata.coverages.all().delete()
    resource.metadata.subjects.all().delete()
    resource.metadata.sources.all().delete()
    resource.metadata.relations.all().delete()

    # delete extended metadata elements
    if resource.metadata.site:
        resource.metadata.site.delete()

    if resource.metadata.variable:
        resource.metadata.variable.delete()

    if resource.metadata.method:
        resource.metadata.method.delete()

    if resource.metadata.processing_level:
        resource.metadata.processing_level.delete()

    if resource.metadata.time_series_result:
        resource.metadata.time_series_result.delete()

    # add the title element as "Untitled resource"
    res_title = 'Untitled resource'
    resource.metadata.create_element('title', value=res_title)

    # add back the resource creator as the creator in metadata
    if resource.creator.first_name:
        first_creator_name = "{first_name} {last_name}".format(first_name=resource.creator.first_name,
                                                               last_name=resource.creator.last_name)
    else:
        first_creator_name = resource.creator.username

    first_creator_email = resource.creator.email

    resource.metadata.create_element('creator', name=first_creator_name, email=first_creator_email, order=1)


def _validate_odm2_db_file(uploaded_file_sqlite_file_name):
    err_message = "Not a valid ODM2 SQLite file"
    try:
        con = sqlite3.connect(uploaded_file_sqlite_file_name)
        with con:
            # TODO: check that each of the core tables has the necessary columns

            # check that the uploaded file has all the tables from ODM2Core
            cur = con.cursor()
            odm2_core_table_names = ['People', 'Affiliations', 'SamplingFeatures', 'ActionBy', 'Organizations',
                                     'Methods', 'FeatureActions', 'Actions', 'RelatedActions', 'Results', 'Variables',
                                     'Units', 'Datasets', 'DatasetsResults', 'ProcessingLevels', 'TaxonomicClassifiers']
            # check the tables exist
            for table_name in odm2_core_table_names:
                cur.execute("SELECT COUNT(*) FROM sqlite_master WHERE type=? AND name=?", ("table", table_name))
                result = cur.fetchone()
                if result[0] <= 0:
                    return err_message

            # check that the tables have at least one record
            for table_name in odm2_core_table_names:
                if table_name == 'RelatedActions' or 'TaxonomicClassifiers':
                    continue
                cur.execute("SELECT COUNT(*) FROM " + table_name)
                result = cur.fetchone()
                if result[0] <= 0:
                    return err_message
        return None
    except sqlite3.Error, e:
        sqlite_err_msg = str(e.args[0])
        return err_message + '. ' + sqlite_err_msg<|MERGE_RESOLUTION|>--- conflicted
+++ resolved
@@ -159,7 +159,6 @@
 """
 
 
-<<<<<<< HEAD
 @receiver(pre_download_file, sender=TimeSeriesResource)
 def file_pre_download_handler(sender, **kwargs):
     resource = kwargs['resource']
@@ -175,11 +174,8 @@
     return form_data
 
 
-def _extract_metadata(resource, sqlite_file):
+def _extract_metadata(resource, sqlite_file_name):
     # TODO: Refactor this too large function to multiple functions
-=======
-def _extract_metadata(resource, sqlite_file_name):
->>>>>>> dd4c04f4
     err_message = "Not a valid ODM2 SQLite file"
     try:
         con = sqlite3.connect(sqlite_file_name)
