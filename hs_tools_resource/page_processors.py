<<<<<<< HEAD
from crispy_forms.layout import Layout, HTML
from django.http import HttpResponseRedirect
from mezzanine.pages.page_processors import processor_for

from .forms import AppHomePageUrlForm, TestingProtocolUrlForm, HelpPageUrlForm, \
    SourceCodeUrlForm, IssuesPageUrlForm, MailingListUrlForm, RoadmapForm, \
    VersionForm, SupportedResTypesForm, SupportedAggTypesForm, \
    SupportedSharingStatusForm, ToolIconForm, UrlBaseForm, SupportedFileExtensionsForm, \
    UrlBaseAggregationForm, UrlBaseFileForm
from hs_core import page_processors
from hs_core.views import add_generic_context
from hs_file_types.utils import get_SupportedAggTypes_choices
from .models import ToolResource
from .utils import get_SupportedResTypes_choices


@processor_for(ToolResource)
def landing_page(request, page):
    content_model = page.get_content_model()
    edit_resource = page_processors.check_resource_mode(request)

    if not edit_resource:
        # get the context from hs_core
        context = page_processors.get_page_context(page, request.user,
                                                   resource_edit=edit_resource,
                                                   extended_metadata_layout=None,
                                                   request=request)
        if isinstance(context, HttpResponseRedirect):
            # sending user to login page
            return context
        extended_metadata_exists = False
        if content_model.metadata.url_base or content_model.metadata.version:
            extended_metadata_exists = True

        new_supported_res_types_array = []
        if content_model.metadata.supported_resource_types:
            extended_metadata_exists = True
            supported_res_types_str = content_model.metadata. \
                supported_resource_types.get_supported_res_types_str()
            supported_res_types_array = supported_res_types_str.split(',')
            for type_name in supported_res_types_array:
                for class_verbose_list in get_SupportedResTypes_choices():
                    if type_name.lower() == class_verbose_list[0].lower():
                        new_supported_res_types_array += [class_verbose_list[1]]
                        break

            context['supported_res_types'] = ", ".join(new_supported_res_types_array)

        new_supported_agg_types_array = []
        if content_model.metadata.supported_aggregation_types:
            extended_metadata_exists = True
            supported_agg_types_str = content_model.metadata. \
                supported_aggregation_types.get_supported_agg_types_str()
            supported_agg_types_array = supported_agg_types_str.split(',')
            for type_name in supported_agg_types_array:
                for class_verbose_list in get_SupportedAggTypes_choices():
                    if type_name.lower() == class_verbose_list[0].lower():
                        new_supported_agg_types_array += [class_verbose_list[1]]
                        break

            context['supported_agg_types'] = ", ".join(new_supported_agg_types_array)

        if content_model.metadata.supported_sharing_status is not None:
            extended_metadata_exists = True
            sharing_status_str = content_model.metadata.supported_sharing_status \
                .get_sharing_status_str()
            context['supported_sharing_status'] = sharing_status_str

        if content_model.metadata.app_icon:
            context['tool_icon_url'] = content_model.metadata.app_icon.data_url

        if content_model.metadata.supported_file_extensions:
            context['supported_file_extensions'] = content_model.metadata.supported_file_extensions

        context['extended_metadata_exists'] = extended_metadata_exists

        context['url_base'] = content_model.metadata.url_base
        context['url_base_aggregation'] = content_model.metadata.url_base_aggregation
        context['url_base_file'] = content_model.metadata.url_base_file
        context['version'] = content_model.metadata.version
        context['homepage_url'] = content_model.metadata.app_home_page_url
        context['testing_protocol_url'] = content_model.metadata.testing_protocol_url.first()
        context['help_page_url'] = content_model.metadata.help_page_url.first()
        context['source_code_url'] = content_model.metadata.source_code_url.first()
        context['issues_page_url'] = content_model.metadata.issues_page_url.first()
        context['mailing_list_url'] = content_model.metadata.mailing_list_url.first()
        context['roadmap'] = content_model.metadata.roadmap.first()
        # context['show_on_open_with_list'] = content_model.metadata.show_on_open_with_list.first()

    else:
        url_base = content_model.metadata.url_base
        url_base_form = UrlBaseForm(instance=url_base,
                                    res_short_id=content_model.short_id,
                                    element_id=url_base.id
                                    if url_base else None)

        url_base_aggregation = content_model.metadata.url_base_aggregation
        url_base_aggregation_form = UrlBaseAggregationForm(instance=url_base_aggregation,
                                                           res_short_id=content_model.short_id,
                                                           element_id=url_base_aggregation.id
                                                           if url_base_aggregation else None)

        url_base_file = content_model.metadata.url_base_file
        url_base_file_form = UrlBaseFileForm(instance=url_base_file,
                                             res_short_id=content_model.short_id,
                                             element_id=url_base_file.id
                                             if url_base_file else None)

        supported_file_extensions = content_model.metadata.supported_file_extensions
        supported_file_extensions_form = \
            SupportedFileExtensionsForm(instance=supported_file_extensions,
                                        res_short_id=content_model.short_id,
                                        element_id=supported_file_extensions.id
                                        if supported_file_extensions else None)

        homepage_url = content_model.metadata.app_home_page_url
        homepage_url_form = \
            AppHomePageUrlForm(instance=homepage_url,
                               res_short_id=content_model.short_id,
                               element_id=homepage_url.id
                               if homepage_url else None)

        testing_protocol_url = content_model.metadata.testing_protocol_url.first()
        testing_protocol_url_form = TestingProtocolUrlForm(instance=testing_protocol_url,
                                                           res_short_id=content_model.short_id,
                                                           element_id=testing_protocol_url.id
                                                           if testing_protocol_url else None)

        help_page_url = content_model.metadata.help_page_url.first()
        help_page_url_form = HelpPageUrlForm(instance=help_page_url,
                                             res_short_id=content_model.short_id,
                                             element_id=help_page_url.id
                                             if help_page_url else None)

        source_code_url = content_model.metadata.source_code_url.first()
        source_code_url_form = SourceCodeUrlForm(instance=source_code_url,
                                                 res_short_id=content_model.short_id,
                                                 element_id=source_code_url.id
                                                 if source_code_url else None)

        issues_page_url = content_model.metadata.issues_page_url.first()
        issues_page_url_form = IssuesPageUrlForm(instance=issues_page_url,
                                                 res_short_id=content_model.short_id,
                                                 element_id=issues_page_url.id
                                                 if issues_page_url else None)

        mailing_list_url = content_model.metadata.mailing_list_url.first()
        mailing_list_url_form = MailingListUrlForm(instance=mailing_list_url,
                                                   res_short_id=content_model.short_id,
                                                   element_id=mailing_list_url.id
                                                   if mailing_list_url else None)

        roadmap = content_model.metadata.roadmap.first()
        roadmap_form = RoadmapForm(instance=roadmap,
                                   res_short_id=content_model.short_id,
                                   element_id=roadmap.id
                                   if roadmap else None)

        # show_on_open_with_list = content_model.metadata.show_on_open_with_list.first()
        # show_on_open_with_list_form = ShowOnOpenWithListForm(instance=show_on_open_with_list,
        #                                                      res_short_id=content_model.short_id,
        #                                                      element_id=show_on_open_with_list.id
        #                                                      if show_on_open_with_list else None)

        version = content_model.metadata.version
        version_form = VersionForm(instance=version,
                                   res_short_id=content_model.short_id,
                                   element_id=version.id
                                   if version else None)

        supported_res_types_obj = content_model.metadata.supported_resource_types
        supported_res_types_form = SupportedResTypesForm(instance=supported_res_types_obj,
                                                         res_short_id=content_model.short_id,
                                                         element_id=supported_res_types_obj.id
                                                         if supported_res_types_obj else None)

        supported_agg_types_obj = content_model.metadata.supported_aggregation_types
        supported_agg_types_form = SupportedAggTypesForm(instance=supported_agg_types_obj,
                                                         res_short_id=content_model.short_id,
                                                         element_id=supported_agg_types_obj.id
                                                         if supported_agg_types_obj else None)

        sharing_status_obj = content_model.metadata.supported_sharing_status
        sharing_status_obj_form = \
            SupportedSharingStatusForm(instance=sharing_status_obj,
                                       res_short_id=content_model.short_id,
                                       element_id=sharing_status_obj.id
                                       if sharing_status_obj else None)

        tool_icon_obj = content_model.metadata.app_icon
        tool_icon_form = ToolIconForm(instance=tool_icon_obj,
                                      res_short_id=content_model.short_id,
                                      element_id=tool_icon_obj.id
                                      if tool_icon_obj else None)

        ext_md_layout = Layout(
            HTML('<div class="form-group col-lg-6 col-xs-12" id="SupportedResTypes"> '
                 '{% load crispy_forms_tags %} '
                 '{% crispy supported_res_types_form %} '
                 '</div> '),
            HTML('<div class="form-group col-lg-6 col-xs-12" id="SupportedAggTypes"> '
                 '{% load crispy_forms_tags %} '
                 '{% crispy supported_agg_types_form %} '
                 '</div> '),
            HTML('<div class="form-group col-lg-6 col-xs-12" id="SupportedSharingStatus"> '
                 '{% load crispy_forms_tags %} '
                 '{% crispy sharing_status_obj_form %} '
                 '</div> '),
            HTML("<div class='form-group col-lg-6 col-xs-12' id='supported_file_extensions'> "
                 '{% load crispy_forms_tags %} '
                 '{% crispy supported_file_extensions_form %} '
                 '</div>'),
            HTML("<div class='form-group col-lg-6 col-xs-12' id='homepage_url'> "
                 '{% load crispy_forms_tags %} '
                 '{% crispy homepage_url_form %} '
                 '</div>'),
            HTML("<div class='form-group col-lg-6 col-xs-12' id='url_bases'> "
                 '{% load crispy_forms_tags %} '
                 '{% crispy url_base_form %} '
                 '</div>'),
            HTML("<div class='form-group col-lg-6 col-xs-12' id='url_bases_aggregation'> "
                 '{% load crispy_forms_tags %} '
                 '{% crispy url_base_aggregation_form %} '
                 '</div>'),
            HTML("<div class='form-group col-lg-6 col-xs-12' id='url_bases_file'> "
                 '{% load crispy_forms_tags %} '
                 '{% crispy url_base_file_form %} '
                 '</div>'),
            HTML('<div class="form-group col-lg-6 col-xs-12" id="version"> '
                 '{% load crispy_forms_tags %} '
                 '{% crispy version_form %} '
                 '</div> '),
            HTML('<div class="form-group col-lg-6 col-xs-12" id="tool_icon"> '
                 '{% load crispy_forms_tags %} '
                 '{% crispy tool_icon_form %} '
                 '</div> '),
            HTML("<div class='form-group col-lg-6 col-xs-12' id='testing_protocol_url'> "
                 '{% load crispy_forms_tags %} '
                 '{% crispy testing_protocol_url_form %} '
                 '</div>'),
            HTML("<div class='form-group col-lg-6 col-xs-12' id='help_page_url'> "
                 '{% load crispy_forms_tags %} '
                 '{% crispy help_page_url_form %} '
                 '</div>'),
            HTML("<div class='form-group col-lg-6 col-xs-12' id='source_code_url'> "
                 '{% load crispy_forms_tags %} '
                 '{% crispy source_code_url_form %} '
                 '</div>'),
            HTML("<div class='form-group col-lg-6 col-xs-12' id='issues_page_url'> "
                 '{% load crispy_forms_tags %} '
                 '{% crispy issues_page_url_form %} '
                 '</div>'),
            HTML("<div class='form-group col-lg-6 col-xs-12' id='mailing_list_url'> "
                 '{% load crispy_forms_tags %} '
                 '{% crispy mailing_list_url_form %} '
                 '</div>'),
            HTML("<div class='form-group col-lg-6 col-xs-12' id='roadmap'> "
                 '{% load crispy_forms_tags %} '
                 '{% crispy roadmap_form %} '
                 '</div>'),
            # HTML("<div class='form-group col-lg-6 col-xs-12' id='show_on_open_with_list'> "
            #      '{% load crispy_forms_tags %} '
            #      '{% crispy show_on_open_with_list_form %} '
            #      '</div>'),
        )

        # get the context from hs_core
        context = page_processors.get_page_context(page, request.user,
                                                   resource_edit=edit_resource,
                                                   extended_metadata_layout=ext_md_layout,
                                                   request=request)
        context['url_base_form'] = url_base_form
        context['url_base_aggregation_form'] = url_base_aggregation_form
        context['url_base_file_form'] = url_base_file_form
        context['supported_file_extensions_form'] = supported_file_extensions_form
        context['homepage_url_form'] = homepage_url_form
        context['version_form'] = version_form
        context['supported_res_types_form'] = supported_res_types_form
        context['supported_agg_types_form'] = supported_agg_types_form
        context['tool_icon_form'] = tool_icon_form
        context['sharing_status_obj_form'] = sharing_status_obj_form
        context['testing_protocol_url_form'] = testing_protocol_url_form
        context['help_page_url_form'] = help_page_url_form
        context['source_code_url_form'] = source_code_url_form
        context['issues_page_url_form'] = issues_page_url_form
        context['mailing_list_url_form'] = mailing_list_url_form
        context['roadmap_form'] = roadmap_form
        # context['show_on_open_with_list_form'] = show_on_open_with_list_form

    hs_core_dublin_context = add_generic_context(request, page)
    context.update(hs_core_dublin_context)

    return context
=======
from crispy_forms.layout import Layout, HTML
from django.http import HttpResponseRedirect
from mezzanine.pages.page_processors import processor_for

from forms import AppHomePageUrlForm, TestingProtocolUrlForm, HelpPageUrlForm, \
    SourceCodeUrlForm, IssuesPageUrlForm, MailingListUrlForm, RoadmapForm, \
    VersionForm, SupportedResTypesForm, SupportedAggTypesForm, \
    SupportedSharingStatusForm, ToolIconForm, UrlBaseForm, SupportedFileExtensionsForm, \
    UrlBaseAggregationForm, UrlBaseFileForm
from hs_core import page_processors
from hs_core.views import add_generic_context
from hs_file_types.utils import get_SupportedAggTypes_choices
from models import ToolResource
from utils import get_SupportedResTypes_choices


@processor_for(ToolResource)
def landing_page(request, page):
    content_model = page.get_content_model()
    edit_resource = page_processors.check_resource_mode(request)

    if not edit_resource:
        # get the context from hs_core
        context = page_processors.get_page_context(page, request.user,
                                                   resource_edit=edit_resource,
                                                   extended_metadata_layout=None,
                                                   request=request)
        if isinstance(context, HttpResponseRedirect):
            # sending user to login page
            return context
        extended_metadata_exists = False
        if content_model.metadata.url_base or content_model.metadata.version:
            extended_metadata_exists = True

        new_supported_res_types_array = []
        if content_model.metadata.supported_resource_types:
            extended_metadata_exists = True
            supported_res_types_str = content_model.metadata. \
                supported_resource_types.get_supported_res_types_str()
            supported_res_types_array = supported_res_types_str.split(',')
            for type_name in supported_res_types_array:
                for class_verbose_list in get_SupportedResTypes_choices():
                    if type_name.lower() == class_verbose_list[0].lower():
                        new_supported_res_types_array += [class_verbose_list[1]]
                        break

            context['supported_res_types'] = ", ".join(new_supported_res_types_array)

        new_supported_agg_types_array = []
        if content_model.metadata.supported_aggregation_types:
            extended_metadata_exists = True
            supported_agg_types_str = content_model.metadata. \
                supported_aggregation_types.get_supported_agg_types_str()
            supported_agg_types_array = supported_agg_types_str.split(',')
            for type_name in supported_agg_types_array:
                for class_verbose_list in get_SupportedAggTypes_choices():
                    if type_name.lower() == class_verbose_list[0].lower():
                        new_supported_agg_types_array += [class_verbose_list[1]]
                        break

            context['supported_agg_types'] = ", ".join(new_supported_agg_types_array)

        if content_model.metadata.supported_sharing_status is not None:
            extended_metadata_exists = True
            sharing_status_str = content_model.metadata.supported_sharing_status \
                .get_sharing_status_str()
            context['supported_sharing_status'] = sharing_status_str

        if content_model.metadata.app_icon:
            context['tool_icon_url'] = content_model.metadata.app_icon.data_url

        if content_model.metadata.supported_file_extensions:
            context['supported_file_extensions'] = content_model.metadata.supported_file_extensions

        context['extended_metadata_exists'] = extended_metadata_exists

        context['url_base'] = content_model.metadata.url_base
        context['url_base_aggregation'] = content_model.metadata.url_base_aggregation
        context['url_base_file'] = content_model.metadata.url_base_file
        context['version'] = content_model.metadata.version
        context['homepage_url'] = content_model.metadata.app_home_page_url
        context['testing_protocol_url'] = content_model.metadata.testing_protocol_url
        context['help_page_url'] = content_model.metadata.help_page_url
        context['source_code_url'] = content_model.metadata.source_code_url
        context['issues_page_url'] = content_model.metadata.issues_page_url
        context['mailing_list_url'] = content_model.metadata.mailing_list_url
        context['roadmap'] = content_model.metadata.roadmap

    else:
        url_base = content_model.metadata.url_base
        url_base_form = UrlBaseForm(instance=url_base,
                                    res_short_id=content_model.short_id,
                                    element_id=url_base.id
                                    if url_base else None)

        url_base_aggregation = content_model.metadata.url_base_aggregation
        url_base_aggregation_form = UrlBaseAggregationForm(instance=url_base_aggregation,
                                                           res_short_id=content_model.short_id,
                                                           element_id=url_base_aggregation.id
                                                           if url_base_aggregation else None)

        url_base_file = content_model.metadata.url_base_file
        url_base_file_form = UrlBaseFileForm(instance=url_base_file,
                                             res_short_id=content_model.short_id,
                                             element_id=url_base_file.id
                                             if url_base_file else None)

        supported_file_extensions = content_model.metadata.supported_file_extensions
        supported_file_extensions_form = \
            SupportedFileExtensionsForm(instance=supported_file_extensions,
                                        res_short_id=content_model.short_id,
                                        element_id=supported_file_extensions.id
                                        if supported_file_extensions else None)

        homepage_url = content_model.metadata.app_home_page_url
        homepage_url_form = \
            AppHomePageUrlForm(instance=homepage_url,
                               res_short_id=content_model.short_id,
                               element_id=homepage_url.id
                               if homepage_url else None)

        testing_protocol_url = content_model.metadata.testing_protocol_url
        testing_protocol_url_form = TestingProtocolUrlForm(instance=testing_protocol_url,
                                                           res_short_id=content_model.short_id,
                                                           element_id=testing_protocol_url.id
                                                           if testing_protocol_url else None)

        help_page_url = content_model.metadata.help_page_url
        help_page_url_form = HelpPageUrlForm(instance=help_page_url,
                                             res_short_id=content_model.short_id,
                                             element_id=help_page_url.id
                                             if help_page_url else None)

        source_code_url = content_model.metadata.source_code_url
        source_code_url_form = SourceCodeUrlForm(instance=source_code_url,
                                                 res_short_id=content_model.short_id,
                                                 element_id=source_code_url.id
                                                 if source_code_url else None)

        issues_page_url = content_model.metadata.issues_page_url
        issues_page_url_form = IssuesPageUrlForm(instance=issues_page_url,
                                                 res_short_id=content_model.short_id,
                                                 element_id=issues_page_url.id
                                                 if issues_page_url else None)

        mailing_list_url = content_model.metadata.mailing_list_url
        mailing_list_url_form = MailingListUrlForm(instance=mailing_list_url,
                                                   res_short_id=content_model.short_id,
                                                   element_id=mailing_list_url.id
                                                   if mailing_list_url else None)

        roadmap = content_model.metadata.roadmap
        roadmap_form = RoadmapForm(instance=roadmap,
                                   res_short_id=content_model.short_id,
                                   element_id=roadmap.id
                                   if roadmap else None)

        version = content_model.metadata.version
        version_form = VersionForm(instance=version,
                                   res_short_id=content_model.short_id,
                                   element_id=version.id
                                   if version else None)

        supported_res_types_obj = content_model.metadata.supported_resource_types
        supported_res_types_form = SupportedResTypesForm(instance=supported_res_types_obj,
                                                         res_short_id=content_model.short_id,
                                                         element_id=supported_res_types_obj.id
                                                         if supported_res_types_obj else None)

        supported_agg_types_obj = content_model.metadata.supported_aggregation_types
        supported_agg_types_form = SupportedAggTypesForm(instance=supported_agg_types_obj,
                                                         res_short_id=content_model.short_id,
                                                         element_id=supported_agg_types_obj.id
                                                         if supported_agg_types_obj else None)

        sharing_status_obj = content_model.metadata.supported_sharing_status
        sharing_status_obj_form = \
            SupportedSharingStatusForm(instance=sharing_status_obj,
                                       res_short_id=content_model.short_id,
                                       element_id=sharing_status_obj.id
                                       if sharing_status_obj else None)

        tool_icon_obj = content_model.metadata.app_icon
        tool_icon_form = ToolIconForm(instance=tool_icon_obj,
                                      res_short_id=content_model.short_id,
                                      element_id=tool_icon_obj.id
                                      if tool_icon_obj else None)

        ext_md_layout = Layout(
            HTML('<div class="form-group col-lg-6 col-xs-12" id="SupportedResTypes"> '
                 '{% load crispy_forms_tags %} '
                 '{% crispy supported_res_types_form %} '
                 '</div> '),
            HTML('<div class="form-group col-lg-6 col-xs-12" id="SupportedAggTypes"> '
                 '{% load crispy_forms_tags %} '
                 '{% crispy supported_agg_types_form %} '
                 '</div> '),
            HTML('<div class="form-group col-lg-6 col-xs-12" id="SupportedSharingStatus"> '
                 '{% load crispy_forms_tags %} '
                 '{% crispy sharing_status_obj_form %} '
                 '</div> '),
            HTML("<div class='form-group col-lg-6 col-xs-12' id='supported_file_extensions'> "
                 '{% load crispy_forms_tags %} '
                 '{% crispy supported_file_extensions_form %} '
                 '</div>'),
            HTML("<div class='form-group col-lg-6 col-xs-12' id='homepage_url'> "
                 '{% load crispy_forms_tags %} '
                 '{% crispy homepage_url_form %} '
                 '</div>'),
            HTML("<div class='form-group col-lg-6 col-xs-12' id='url_bases'> "
                 '{% load crispy_forms_tags %} '
                 '{% crispy url_base_form %} '
                 '</div>'),
            HTML("<div class='form-group col-lg-6 col-xs-12' id='url_bases_aggregation'> "
                 '{% load crispy_forms_tags %} '
                 '{% crispy url_base_aggregation_form %} '
                 '</div>'),
            HTML("<div class='form-group col-lg-6 col-xs-12' id='url_bases_file'> "
                 '{% load crispy_forms_tags %} '
                 '{% crispy url_base_file_form %} '
                 '</div>'),
            HTML('<div class="form-group col-lg-6 col-xs-12" id="version"> '
                 '{% load crispy_forms_tags %} '
                 '{% crispy version_form %} '
                 '</div> '),
            HTML('<div class="form-group col-lg-6 col-xs-12" id="tool_icon"> '
                 '{% load crispy_forms_tags %} '
                 '{% crispy tool_icon_form %} '
                 '</div> '),
            HTML("<div class='form-group col-lg-6 col-xs-12' id='testing_protocol_url'> "
                 '{% load crispy_forms_tags %} '
                 '{% crispy testing_protocol_url_form %} '
                 '</div>'),
            HTML("<div class='form-group col-lg-6 col-xs-12' id='help_page_url'> "
                 '{% load crispy_forms_tags %} '
                 '{% crispy help_page_url_form %} '
                 '</div>'),
            HTML("<div class='form-group col-lg-6 col-xs-12' id='source_code_url'> "
                 '{% load crispy_forms_tags %} '
                 '{% crispy source_code_url_form %} '
                 '</div>'),
            HTML("<div class='form-group col-lg-6 col-xs-12' id='issues_page_url'> "
                 '{% load crispy_forms_tags %} '
                 '{% crispy issues_page_url_form %} '
                 '</div>'),
            HTML("<div class='form-group col-lg-6 col-xs-12' id='mailing_list_url'> "
                 '{% load crispy_forms_tags %} '
                 '{% crispy mailing_list_url_form %} '
                 '</div>'),
            HTML("<div class='form-group col-lg-6 col-xs-12' id='roadmap'> "
                 '{% load crispy_forms_tags %} '
                 '{% crispy roadmap_form %} '
                 '</div>'),
        )

        # get the context from hs_core
        context = page_processors.get_page_context(page, request.user,
                                                   resource_edit=edit_resource,
                                                   extended_metadata_layout=ext_md_layout,
                                                   request=request)
        context['url_base_form'] = url_base_form
        context['url_base_aggregation_form'] = url_base_aggregation_form
        context['url_base_file_form'] = url_base_file_form
        context['supported_file_extensions_form'] = supported_file_extensions_form
        context['homepage_url_form'] = homepage_url_form
        context['version_form'] = version_form
        context['supported_res_types_form'] = supported_res_types_form
        context['supported_agg_types_form'] = supported_agg_types_form
        context['tool_icon_form'] = tool_icon_form
        context['sharing_status_obj_form'] = sharing_status_obj_form
        context['testing_protocol_url_form'] = testing_protocol_url_form
        context['help_page_url_form'] = help_page_url_form
        context['source_code_url_form'] = source_code_url_form
        context['issues_page_url_form'] = issues_page_url_form
        context['mailing_list_url_form'] = mailing_list_url_form
        context['roadmap_form'] = roadmap_form

    hs_core_dublin_context = add_generic_context(request, page)
    context.update(hs_core_dublin_context)

    return context
>>>>>>> 25a09104
<|MERGE_RESOLUTION|>--- conflicted
+++ resolved
@@ -1,9 +1,8 @@
-<<<<<<< HEAD
 from crispy_forms.layout import Layout, HTML
 from django.http import HttpResponseRedirect
 from mezzanine.pages.page_processors import processor_for
 
-from .forms import AppHomePageUrlForm, TestingProtocolUrlForm, HelpPageUrlForm, \
+from forms import AppHomePageUrlForm, TestingProtocolUrlForm, HelpPageUrlForm, \
     SourceCodeUrlForm, IssuesPageUrlForm, MailingListUrlForm, RoadmapForm, \
     VersionForm, SupportedResTypesForm, SupportedAggTypesForm, \
     SupportedSharingStatusForm, ToolIconForm, UrlBaseForm, SupportedFileExtensionsForm, \
@@ -11,8 +10,8 @@
 from hs_core import page_processors
 from hs_core.views import add_generic_context
 from hs_file_types.utils import get_SupportedAggTypes_choices
-from .models import ToolResource
-from .utils import get_SupportedResTypes_choices
+from models import ToolResource
+from utils import get_SupportedResTypes_choices
 
 
 @processor_for(ToolResource)
@@ -80,13 +79,12 @@
         context['url_base_file'] = content_model.metadata.url_base_file
         context['version'] = content_model.metadata.version
         context['homepage_url'] = content_model.metadata.app_home_page_url
-        context['testing_protocol_url'] = content_model.metadata.testing_protocol_url.first()
-        context['help_page_url'] = content_model.metadata.help_page_url.first()
-        context['source_code_url'] = content_model.metadata.source_code_url.first()
-        context['issues_page_url'] = content_model.metadata.issues_page_url.first()
-        context['mailing_list_url'] = content_model.metadata.mailing_list_url.first()
-        context['roadmap'] = content_model.metadata.roadmap.first()
-        # context['show_on_open_with_list'] = content_model.metadata.show_on_open_with_list.first()
+        context['testing_protocol_url'] = content_model.metadata.testing_protocol_url
+        context['help_page_url'] = content_model.metadata.help_page_url
+        context['source_code_url'] = content_model.metadata.source_code_url
+        context['issues_page_url'] = content_model.metadata.issues_page_url
+        context['mailing_list_url'] = content_model.metadata.mailing_list_url
+        context['roadmap'] = content_model.metadata.roadmap
 
     else:
         url_base = content_model.metadata.url_base
@@ -121,47 +119,41 @@
                                element_id=homepage_url.id
                                if homepage_url else None)
 
-        testing_protocol_url = content_model.metadata.testing_protocol_url.first()
+        testing_protocol_url = content_model.metadata.testing_protocol_url
         testing_protocol_url_form = TestingProtocolUrlForm(instance=testing_protocol_url,
                                                            res_short_id=content_model.short_id,
                                                            element_id=testing_protocol_url.id
                                                            if testing_protocol_url else None)
 
-        help_page_url = content_model.metadata.help_page_url.first()
+        help_page_url = content_model.metadata.help_page_url
         help_page_url_form = HelpPageUrlForm(instance=help_page_url,
                                              res_short_id=content_model.short_id,
                                              element_id=help_page_url.id
                                              if help_page_url else None)
 
-        source_code_url = content_model.metadata.source_code_url.first()
+        source_code_url = content_model.metadata.source_code_url
         source_code_url_form = SourceCodeUrlForm(instance=source_code_url,
                                                  res_short_id=content_model.short_id,
                                                  element_id=source_code_url.id
                                                  if source_code_url else None)
 
-        issues_page_url = content_model.metadata.issues_page_url.first()
+        issues_page_url = content_model.metadata.issues_page_url
         issues_page_url_form = IssuesPageUrlForm(instance=issues_page_url,
                                                  res_short_id=content_model.short_id,
                                                  element_id=issues_page_url.id
                                                  if issues_page_url else None)
 
-        mailing_list_url = content_model.metadata.mailing_list_url.first()
+        mailing_list_url = content_model.metadata.mailing_list_url
         mailing_list_url_form = MailingListUrlForm(instance=mailing_list_url,
                                                    res_short_id=content_model.short_id,
                                                    element_id=mailing_list_url.id
                                                    if mailing_list_url else None)
 
-        roadmap = content_model.metadata.roadmap.first()
+        roadmap = content_model.metadata.roadmap
         roadmap_form = RoadmapForm(instance=roadmap,
                                    res_short_id=content_model.short_id,
                                    element_id=roadmap.id
                                    if roadmap else None)
-
-        # show_on_open_with_list = content_model.metadata.show_on_open_with_list.first()
-        # show_on_open_with_list_form = ShowOnOpenWithListForm(instance=show_on_open_with_list,
-        #                                                      res_short_id=content_model.short_id,
-        #                                                      element_id=show_on_open_with_list.id
-        #                                                      if show_on_open_with_list else None)
 
         version = content_model.metadata.version
         version_form = VersionForm(instance=version,
@@ -259,10 +251,6 @@
                  '{% load crispy_forms_tags %} '
                  '{% crispy roadmap_form %} '
                  '</div>'),
-            # HTML("<div class='form-group col-lg-6 col-xs-12' id='show_on_open_with_list'> "
-            #      '{% load crispy_forms_tags %} '
-            #      '{% crispy show_on_open_with_list_form %} '
-            #      '</div>'),
         )
 
         # get the context from hs_core
@@ -286,292 +274,8 @@
         context['issues_page_url_form'] = issues_page_url_form
         context['mailing_list_url_form'] = mailing_list_url_form
         context['roadmap_form'] = roadmap_form
-        # context['show_on_open_with_list_form'] = show_on_open_with_list_form
 
     hs_core_dublin_context = add_generic_context(request, page)
     context.update(hs_core_dublin_context)
 
-    return context
-=======
-from crispy_forms.layout import Layout, HTML
-from django.http import HttpResponseRedirect
-from mezzanine.pages.page_processors import processor_for
-
-from forms import AppHomePageUrlForm, TestingProtocolUrlForm, HelpPageUrlForm, \
-    SourceCodeUrlForm, IssuesPageUrlForm, MailingListUrlForm, RoadmapForm, \
-    VersionForm, SupportedResTypesForm, SupportedAggTypesForm, \
-    SupportedSharingStatusForm, ToolIconForm, UrlBaseForm, SupportedFileExtensionsForm, \
-    UrlBaseAggregationForm, UrlBaseFileForm
-from hs_core import page_processors
-from hs_core.views import add_generic_context
-from hs_file_types.utils import get_SupportedAggTypes_choices
-from models import ToolResource
-from utils import get_SupportedResTypes_choices
-
-
-@processor_for(ToolResource)
-def landing_page(request, page):
-    content_model = page.get_content_model()
-    edit_resource = page_processors.check_resource_mode(request)
-
-    if not edit_resource:
-        # get the context from hs_core
-        context = page_processors.get_page_context(page, request.user,
-                                                   resource_edit=edit_resource,
-                                                   extended_metadata_layout=None,
-                                                   request=request)
-        if isinstance(context, HttpResponseRedirect):
-            # sending user to login page
-            return context
-        extended_metadata_exists = False
-        if content_model.metadata.url_base or content_model.metadata.version:
-            extended_metadata_exists = True
-
-        new_supported_res_types_array = []
-        if content_model.metadata.supported_resource_types:
-            extended_metadata_exists = True
-            supported_res_types_str = content_model.metadata. \
-                supported_resource_types.get_supported_res_types_str()
-            supported_res_types_array = supported_res_types_str.split(',')
-            for type_name in supported_res_types_array:
-                for class_verbose_list in get_SupportedResTypes_choices():
-                    if type_name.lower() == class_verbose_list[0].lower():
-                        new_supported_res_types_array += [class_verbose_list[1]]
-                        break
-
-            context['supported_res_types'] = ", ".join(new_supported_res_types_array)
-
-        new_supported_agg_types_array = []
-        if content_model.metadata.supported_aggregation_types:
-            extended_metadata_exists = True
-            supported_agg_types_str = content_model.metadata. \
-                supported_aggregation_types.get_supported_agg_types_str()
-            supported_agg_types_array = supported_agg_types_str.split(',')
-            for type_name in supported_agg_types_array:
-                for class_verbose_list in get_SupportedAggTypes_choices():
-                    if type_name.lower() == class_verbose_list[0].lower():
-                        new_supported_agg_types_array += [class_verbose_list[1]]
-                        break
-
-            context['supported_agg_types'] = ", ".join(new_supported_agg_types_array)
-
-        if content_model.metadata.supported_sharing_status is not None:
-            extended_metadata_exists = True
-            sharing_status_str = content_model.metadata.supported_sharing_status \
-                .get_sharing_status_str()
-            context['supported_sharing_status'] = sharing_status_str
-
-        if content_model.metadata.app_icon:
-            context['tool_icon_url'] = content_model.metadata.app_icon.data_url
-
-        if content_model.metadata.supported_file_extensions:
-            context['supported_file_extensions'] = content_model.metadata.supported_file_extensions
-
-        context['extended_metadata_exists'] = extended_metadata_exists
-
-        context['url_base'] = content_model.metadata.url_base
-        context['url_base_aggregation'] = content_model.metadata.url_base_aggregation
-        context['url_base_file'] = content_model.metadata.url_base_file
-        context['version'] = content_model.metadata.version
-        context['homepage_url'] = content_model.metadata.app_home_page_url
-        context['testing_protocol_url'] = content_model.metadata.testing_protocol_url
-        context['help_page_url'] = content_model.metadata.help_page_url
-        context['source_code_url'] = content_model.metadata.source_code_url
-        context['issues_page_url'] = content_model.metadata.issues_page_url
-        context['mailing_list_url'] = content_model.metadata.mailing_list_url
-        context['roadmap'] = content_model.metadata.roadmap
-
-    else:
-        url_base = content_model.metadata.url_base
-        url_base_form = UrlBaseForm(instance=url_base,
-                                    res_short_id=content_model.short_id,
-                                    element_id=url_base.id
-                                    if url_base else None)
-
-        url_base_aggregation = content_model.metadata.url_base_aggregation
-        url_base_aggregation_form = UrlBaseAggregationForm(instance=url_base_aggregation,
-                                                           res_short_id=content_model.short_id,
-                                                           element_id=url_base_aggregation.id
-                                                           if url_base_aggregation else None)
-
-        url_base_file = content_model.metadata.url_base_file
-        url_base_file_form = UrlBaseFileForm(instance=url_base_file,
-                                             res_short_id=content_model.short_id,
-                                             element_id=url_base_file.id
-                                             if url_base_file else None)
-
-        supported_file_extensions = content_model.metadata.supported_file_extensions
-        supported_file_extensions_form = \
-            SupportedFileExtensionsForm(instance=supported_file_extensions,
-                                        res_short_id=content_model.short_id,
-                                        element_id=supported_file_extensions.id
-                                        if supported_file_extensions else None)
-
-        homepage_url = content_model.metadata.app_home_page_url
-        homepage_url_form = \
-            AppHomePageUrlForm(instance=homepage_url,
-                               res_short_id=content_model.short_id,
-                               element_id=homepage_url.id
-                               if homepage_url else None)
-
-        testing_protocol_url = content_model.metadata.testing_protocol_url
-        testing_protocol_url_form = TestingProtocolUrlForm(instance=testing_protocol_url,
-                                                           res_short_id=content_model.short_id,
-                                                           element_id=testing_protocol_url.id
-                                                           if testing_protocol_url else None)
-
-        help_page_url = content_model.metadata.help_page_url
-        help_page_url_form = HelpPageUrlForm(instance=help_page_url,
-                                             res_short_id=content_model.short_id,
-                                             element_id=help_page_url.id
-                                             if help_page_url else None)
-
-        source_code_url = content_model.metadata.source_code_url
-        source_code_url_form = SourceCodeUrlForm(instance=source_code_url,
-                                                 res_short_id=content_model.short_id,
-                                                 element_id=source_code_url.id
-                                                 if source_code_url else None)
-
-        issues_page_url = content_model.metadata.issues_page_url
-        issues_page_url_form = IssuesPageUrlForm(instance=issues_page_url,
-                                                 res_short_id=content_model.short_id,
-                                                 element_id=issues_page_url.id
-                                                 if issues_page_url else None)
-
-        mailing_list_url = content_model.metadata.mailing_list_url
-        mailing_list_url_form = MailingListUrlForm(instance=mailing_list_url,
-                                                   res_short_id=content_model.short_id,
-                                                   element_id=mailing_list_url.id
-                                                   if mailing_list_url else None)
-
-        roadmap = content_model.metadata.roadmap
-        roadmap_form = RoadmapForm(instance=roadmap,
-                                   res_short_id=content_model.short_id,
-                                   element_id=roadmap.id
-                                   if roadmap else None)
-
-        version = content_model.metadata.version
-        version_form = VersionForm(instance=version,
-                                   res_short_id=content_model.short_id,
-                                   element_id=version.id
-                                   if version else None)
-
-        supported_res_types_obj = content_model.metadata.supported_resource_types
-        supported_res_types_form = SupportedResTypesForm(instance=supported_res_types_obj,
-                                                         res_short_id=content_model.short_id,
-                                                         element_id=supported_res_types_obj.id
-                                                         if supported_res_types_obj else None)
-
-        supported_agg_types_obj = content_model.metadata.supported_aggregation_types
-        supported_agg_types_form = SupportedAggTypesForm(instance=supported_agg_types_obj,
-                                                         res_short_id=content_model.short_id,
-                                                         element_id=supported_agg_types_obj.id
-                                                         if supported_agg_types_obj else None)
-
-        sharing_status_obj = content_model.metadata.supported_sharing_status
-        sharing_status_obj_form = \
-            SupportedSharingStatusForm(instance=sharing_status_obj,
-                                       res_short_id=content_model.short_id,
-                                       element_id=sharing_status_obj.id
-                                       if sharing_status_obj else None)
-
-        tool_icon_obj = content_model.metadata.app_icon
-        tool_icon_form = ToolIconForm(instance=tool_icon_obj,
-                                      res_short_id=content_model.short_id,
-                                      element_id=tool_icon_obj.id
-                                      if tool_icon_obj else None)
-
-        ext_md_layout = Layout(
-            HTML('<div class="form-group col-lg-6 col-xs-12" id="SupportedResTypes"> '
-                 '{% load crispy_forms_tags %} '
-                 '{% crispy supported_res_types_form %} '
-                 '</div> '),
-            HTML('<div class="form-group col-lg-6 col-xs-12" id="SupportedAggTypes"> '
-                 '{% load crispy_forms_tags %} '
-                 '{% crispy supported_agg_types_form %} '
-                 '</div> '),
-            HTML('<div class="form-group col-lg-6 col-xs-12" id="SupportedSharingStatus"> '
-                 '{% load crispy_forms_tags %} '
-                 '{% crispy sharing_status_obj_form %} '
-                 '</div> '),
-            HTML("<div class='form-group col-lg-6 col-xs-12' id='supported_file_extensions'> "
-                 '{% load crispy_forms_tags %} '
-                 '{% crispy supported_file_extensions_form %} '
-                 '</div>'),
-            HTML("<div class='form-group col-lg-6 col-xs-12' id='homepage_url'> "
-                 '{% load crispy_forms_tags %} '
-                 '{% crispy homepage_url_form %} '
-                 '</div>'),
-            HTML("<div class='form-group col-lg-6 col-xs-12' id='url_bases'> "
-                 '{% load crispy_forms_tags %} '
-                 '{% crispy url_base_form %} '
-                 '</div>'),
-            HTML("<div class='form-group col-lg-6 col-xs-12' id='url_bases_aggregation'> "
-                 '{% load crispy_forms_tags %} '
-                 '{% crispy url_base_aggregation_form %} '
-                 '</div>'),
-            HTML("<div class='form-group col-lg-6 col-xs-12' id='url_bases_file'> "
-                 '{% load crispy_forms_tags %} '
-                 '{% crispy url_base_file_form %} '
-                 '</div>'),
-            HTML('<div class="form-group col-lg-6 col-xs-12" id="version"> '
-                 '{% load crispy_forms_tags %} '
-                 '{% crispy version_form %} '
-                 '</div> '),
-            HTML('<div class="form-group col-lg-6 col-xs-12" id="tool_icon"> '
-                 '{% load crispy_forms_tags %} '
-                 '{% crispy tool_icon_form %} '
-                 '</div> '),
-            HTML("<div class='form-group col-lg-6 col-xs-12' id='testing_protocol_url'> "
-                 '{% load crispy_forms_tags %} '
-                 '{% crispy testing_protocol_url_form %} '
-                 '</div>'),
-            HTML("<div class='form-group col-lg-6 col-xs-12' id='help_page_url'> "
-                 '{% load crispy_forms_tags %} '
-                 '{% crispy help_page_url_form %} '
-                 '</div>'),
-            HTML("<div class='form-group col-lg-6 col-xs-12' id='source_code_url'> "
-                 '{% load crispy_forms_tags %} '
-                 '{% crispy source_code_url_form %} '
-                 '</div>'),
-            HTML("<div class='form-group col-lg-6 col-xs-12' id='issues_page_url'> "
-                 '{% load crispy_forms_tags %} '
-                 '{% crispy issues_page_url_form %} '
-                 '</div>'),
-            HTML("<div class='form-group col-lg-6 col-xs-12' id='mailing_list_url'> "
-                 '{% load crispy_forms_tags %} '
-                 '{% crispy mailing_list_url_form %} '
-                 '</div>'),
-            HTML("<div class='form-group col-lg-6 col-xs-12' id='roadmap'> "
-                 '{% load crispy_forms_tags %} '
-                 '{% crispy roadmap_form %} '
-                 '</div>'),
-        )
-
-        # get the context from hs_core
-        context = page_processors.get_page_context(page, request.user,
-                                                   resource_edit=edit_resource,
-                                                   extended_metadata_layout=ext_md_layout,
-                                                   request=request)
-        context['url_base_form'] = url_base_form
-        context['url_base_aggregation_form'] = url_base_aggregation_form
-        context['url_base_file_form'] = url_base_file_form
-        context['supported_file_extensions_form'] = supported_file_extensions_form
-        context['homepage_url_form'] = homepage_url_form
-        context['version_form'] = version_form
-        context['supported_res_types_form'] = supported_res_types_form
-        context['supported_agg_types_form'] = supported_agg_types_form
-        context['tool_icon_form'] = tool_icon_form
-        context['sharing_status_obj_form'] = sharing_status_obj_form
-        context['testing_protocol_url_form'] = testing_protocol_url_form
-        context['help_page_url_form'] = help_page_url_form
-        context['source_code_url_form'] = source_code_url_form
-        context['issues_page_url_form'] = issues_page_url_form
-        context['mailing_list_url_form'] = mailing_list_url_form
-        context['roadmap_form'] = roadmap_form
-
-    hs_core_dublin_context = add_generic_context(request, page)
-    context.update(hs_core_dublin_context)
-
-    return context
->>>>>>> 25a09104
+    return context