<<<<<<< HEAD
from hs_core.models import get_user, BaseResource
from hs_core.views.utils import authorize, ACTION_TO_AUTHORIZE
from hs_tools_resource.models import SupportedResTypeChoices, ToolResource
from hs_tools_resource.utils import parse_app_url_template
from hs_tools_resource.app_keys import tool_app_key


def resource_level_tool_urls(resource_obj, request_obj):
    res_type_str = resource_obj.resource_type

    tool_list = []
    tool_res_id_list = []
    resource_level_app_counter = 0

    # associate resources with app tools using extended metadata name-value pair with 'appkey' key
    filterd_res_obj = BaseResource.objects.exclude(resource_type='ToolResource').filter(
        short_id=resource_obj.short_id, extra_metadata__has_key=tool_app_key).first()
    if filterd_res_obj:
        # check appkey matching with web app tool resources
        appkey_dict = {tool_app_key: filterd_res_obj.extra_metadata[tool_app_key]}
        for tool_res_obj in ToolResource.objects.filter(extra_metadata__contains=appkey_dict):
            # tool_res_obj has the same appkey-value pair so needs to associate with the resource
            if _check_user_can_view_resource(request_obj, resource_obj) and \
                    _check_user_can_view_app(request_obj, tool_res_obj) and \
                    _check_app_supports_resource_sharing_status(resource_obj,
                                                                tool_res_obj):
                is_open_with_app, tl = _get_app_tool_info(request_obj, resource_obj,
                                                          tool_res_obj, open_with=True)
                if tl:
                    tool_list.append(tl)
                    tool_res_id_list.append(tl['res_id'])
                    if is_open_with_app and tl['url']:
                        resource_level_app_counter += 1

    for choice_obj in SupportedResTypeChoices.objects.filter(description__iexact=res_type_str):
        for supported_res_types_obj in choice_obj.associated_with.all():
            tool_res_obj = ToolResource.objects.get(object_id=supported_res_types_obj.object_id)
            if tool_res_obj.short_id not in tool_res_id_list and \
                    _check_user_can_view_resource(request_obj, resource_obj) and \
                    _check_user_can_view_app(request_obj, tool_res_obj) and \
                    _check_app_supports_resource_sharing_status(resource_obj, tool_res_obj):

                is_open_with_app, tl = _get_app_tool_info(request_obj, resource_obj, tool_res_obj)
                if tl:
                    tool_list.append(tl)
                    if is_open_with_app and tl['url']:
                        resource_level_app_counter += 1

    if len(tool_list) > 0:
        return {"tool_list": tool_list,
                "resource_level_app_counter": resource_level_app_counter}
    else:
        return None


def _get_app_tool_info(request_obj, resource_obj, tool_res_obj, open_with=False):
    """
    get app tool info.
    :param request_obj: request object
    :param resource_obj: resource object
    :param tool_res_obj: web tool app resource object
    :param open_with: Default is False, meaning check has to be done to see whether
                      the web app resource should show on the resource's open with list;
                      if open_with is True, e.g., appkey extended metadata name-value pair
                      exists that associated this resource with the web app resource, no check
                      is needed, and this web app tool resource will show on this resource's
                      open with list
    :return: an info dict of web tool resource
    """
    tool_url_resource = tool_res_obj.metadata.url_base.value \
        if tool_res_obj.metadata.url_base else None
    tool_url_aggregation = tool_res_obj.metadata.url_base_aggregation.value \
        if tool_res_obj.metadata.url_base_aggregation else None
    tool_url_file = tool_res_obj.metadata.url_base_file.value \
        if tool_res_obj.metadata.url_base_file else None
    tool_icon_url = tool_res_obj.metadata.app_icon.data_url \
        if tool_res_obj.metadata.app_icon else "raise-img-error"

    url_key_values = get_app_dict(request_obj.user, resource_obj)

    tool_url_resource_new = parse_app_url_template(tool_url_resource, url_key_values)
    tool_url_agg_new = parse_app_url_template(tool_url_aggregation, url_key_values)
    tool_url_file_new = parse_app_url_template(tool_url_file, url_key_values)

    is_open_with_app = True if open_with else _check_open_with_app(tool_res_obj, request_obj)
    is_approved_app = _check_webapp_is_approved(tool_res_obj)
    agg_types = ""
    file_extensions = ""
    if tool_res_obj.metadata._supported_agg_types.first():
        agg_types = tool_res_obj.metadata._supported_agg_types.first() \
            .get_supported_agg_types_str()
    if tool_res_obj.metadata.supported_file_extensions:
        file_extensions = tool_res_obj.metadata.supported_file_extensions.value

    if (tool_url_resource_new is not None) or \
            (tool_url_agg_new is not None) or \
            (tool_url_file_new is not None):
        tl = {'title': str(tool_res_obj.metadata.title.value),
              'res_id': tool_res_obj.short_id,
              'icon_url': tool_icon_url,
              'url': tool_url_resource_new,
              'url_aggregation': tool_url_agg_new,
              'url_file': tool_url_file_new,
              'openwithlist': is_open_with_app,
              'approved': is_approved_app,
              'agg_types': agg_types,
              'file_extensions': file_extensions
              }

        return is_open_with_app, tl
    else:
        return False, {}


def get_app_dict(user, resource):
    hs_term_dict_user = {}
    hs_term_dict_user["HS_USR_NAME"] = user.username if user.is_authenticated() else "anonymous"
    hs_term_dict_file = {}
    # HS_JS_AGG_KEY and HS_JS_FILE_KEY are overwritten by jquery to launch the url specific to each
    # file
    hs_term_dict_file["HS_AGG_PATH"] = "HS_JS_AGG_KEY"
    hs_term_dict_file["HS_FILE_PATH"] = "HS_JS_FILE_KEY"
    hs_term_dict_file["HS_MAIN_FILE"] = "HS_JS_MAIN_FILE_KEY"
    return [resource.get_hs_term_dict(), hs_term_dict_user, hs_term_dict_file]


def _check_user_can_view_app(request_obj, tool_res_obj):
    _, user_can_view_app, _ = authorize(
        request_obj, tool_res_obj.short_id,
        needed_permission=ACTION_TO_AUTHORIZE.VIEW_RESOURCE,
        raises_exception=False)
    return user_can_view_app


def _check_open_with_app(tool_res_obj, request_obj):
    return _check_webapp_in_user_open_with_list(tool_res_obj, request_obj) or \
           _check_webapp_is_approved(tool_res_obj)


def _check_webapp_in_user_open_with_list(tool_res_obj, request_obj):
    if request_obj.user.is_authenticated():
        user_obj = get_user(request_obj)
        return tool_res_obj.rlabels.is_open_with_app(user_obj)
    else:
        return False


def _check_webapp_is_approved(tool_res_obj):
    try:
        return tool_res_obj.metadata.approved
    except Exception:
        return False


def _check_user_can_view_resource(request_obj, resource_obj):
    _, user_can_view_res, _ = authorize(
        request_obj, resource_obj.short_id,
        needed_permission=ACTION_TO_AUTHORIZE.VIEW_RESOURCE,
        raises_exception=False)
    return user_can_view_res


def _check_app_supports_resource_sharing_status(resource_obj, tool_res_obj):
    sharing_status_supported = False
    supported_sharing_status_obj = tool_res_obj.metadata. \
        supported_sharing_status
    if supported_sharing_status_obj is not None:
        supported_sharing_status_str = supported_sharing_status_obj. \
            get_sharing_status_str()
        if len(supported_sharing_status_str) > 0:
            res_sharing_status = resource_obj.raccess.sharing_status
            if supported_sharing_status_str.lower(). \
                    find(res_sharing_status.lower()) != -1:
                sharing_status_supported = True
    else:
        # backward compatible: webapp without supported_sharing_status metadata
        # is considered to support all sharing status
        sharing_status_supported = True

    return sharing_status_supported
=======
from hs_core.models import get_user, BaseResource
from hs_core.views.utils import authorize, ACTION_TO_AUTHORIZE
from hs_tools_resource.models import SupportedResTypeChoices, ToolResource
from hs_tools_resource.utils import parse_app_url_template
from hs_tools_resource.app_keys import tool_app_key


def resource_level_tool_urls(resource_obj, request_obj):
    res_type_str = resource_obj.resource_type

    tool_list = []
    tool_res_id_list = []
    resource_level_app_counter = 0

    # associate resources with app tools using extended metadata name-value pair with 'appkey' key
    filterd_res_obj = BaseResource.objects.exclude(resource_type='ToolResource').filter(
        short_id=resource_obj.short_id, extra_metadata__has_key=tool_app_key).first()
    if filterd_res_obj:
        # check appkey matching with web app tool resources
        appkey_dict = {tool_app_key: filterd_res_obj.extra_metadata[tool_app_key]}
        for tool_res_obj in ToolResource.objects.filter(extra_metadata__contains=appkey_dict):
            # tool_res_obj has the same appkey-value pair so needs to associate with the resource
            if _check_user_can_view_resource(request_obj, resource_obj) and \
                    _check_user_can_view_app(request_obj, tool_res_obj) and \
                    _check_app_supports_resource_sharing_status(resource_obj,
                                                                tool_res_obj):
                tl = _get_app_tool_info(request_obj, resource_obj, tool_res_obj, open_with=True)
                if tl:
                    tool_list.append(tl)
                    tool_res_id_list.append(tl['res_id'])
                    if tl['url']:
                        resource_level_app_counter += 1

    for choice_obj in SupportedResTypeChoices.objects.filter(description__iexact=res_type_str):
        for supported_res_types_obj in choice_obj.associated_with.all():
            tool_res_obj = ToolResource.objects.get(object_id=supported_res_types_obj.object_id)
            if tool_res_obj.short_id not in tool_res_id_list and \
                    _check_user_can_view_resource(request_obj, resource_obj) and \
                    _check_user_can_view_app(request_obj, tool_res_obj) and \
                    _check_app_supports_resource_sharing_status(resource_obj, tool_res_obj):

                tl = _get_app_tool_info(request_obj, resource_obj, tool_res_obj)
                if tl:
                    tool_list.append(tl)
                    if tl['url']:
                        resource_level_app_counter += 1

    if len(tool_list) > 0:
        return {"tool_list": tool_list,
                "resource_level_app_counter": resource_level_app_counter}
    else:
        return None


def _get_app_tool_info(request_obj, resource_obj, tool_res_obj, open_with=False):
    """
    get app tool info.
    :param request_obj: request object
    :param resource_obj: resource object
    :param tool_res_obj: web tool app resource object
    :param open_with: Default is False, meaning check has to be done to see whether
                      the web app resource should show on the resource's open with list;
                      if open_with is True, e.g., appkey extended metadata name-value pair
                      exists that associated this resource with the web app resource, no check
                      is needed, and this web app tool resource will show on this resource's
                      open with list
    :return: an info dict of web tool resource
    """
    tool_url_resource = tool_res_obj.metadata.url_base.value \
        if tool_res_obj.metadata.url_base else None
    tool_url_aggregation = tool_res_obj.metadata.url_base_aggregation.value \
        if tool_res_obj.metadata.url_base_aggregation else None
    tool_url_file = tool_res_obj.metadata.url_base_file.value \
        if tool_res_obj.metadata.url_base_file else None
    tool_icon_url = tool_res_obj.metadata.app_icon.data_url \
        if tool_res_obj.metadata.app_icon else "raise-img-error"

    url_key_values = get_app_dict(request_obj.user, resource_obj)

    tool_url_resource_new = parse_app_url_template(tool_url_resource, url_key_values)
    tool_url_agg_new = parse_app_url_template(tool_url_aggregation, url_key_values)
    tool_url_file_new = parse_app_url_template(tool_url_file, url_key_values)

    is_open_with_app = True if open_with else _check_open_with_app(tool_res_obj, request_obj)
    is_approved_app = _check_webapp_is_approved(tool_res_obj)
    agg_types = ""
    file_extensions = ""
    if tool_res_obj.metadata._supported_agg_types.first():
        agg_types = tool_res_obj.metadata._supported_agg_types.first() \
            .get_supported_agg_types_str()
    if tool_res_obj.metadata.supported_file_extensions:
        file_extensions = tool_res_obj.metadata.supported_file_extensions.value

    if is_open_with_app or is_approved_app:
        if (tool_url_resource_new is not None) or \
                (tool_url_agg_new is not None) or \
                (tool_url_file_new is not None):
            tl = {'title': str(tool_res_obj.metadata.title.value),
                  'res_id': tool_res_obj.short_id,
                  'icon_url': tool_icon_url,
                  'url': tool_url_resource_new,
                  'url_aggregation': tool_url_agg_new,
                  'url_file': tool_url_file_new,
                  'agg_types': agg_types,
                  'file_extensions': file_extensions
                  }

            return tl
    else:
        return {}


def get_app_dict(user, resource):
    hs_term_dict_user = {}
    hs_term_dict_user["HS_USR_NAME"] = user.username if user.is_authenticated() else "anonymous"
    hs_term_dict_file = {}
    # HS_JS_AGG_KEY and HS_JS_FILE_KEY are overwritten by jquery to launch the url specific to each
    # file
    hs_term_dict_file["HS_AGG_PATH"] = "HS_JS_AGG_KEY"
    hs_term_dict_file["HS_FILE_PATH"] = "HS_JS_FILE_KEY"
    hs_term_dict_file["HS_MAIN_FILE"] = "HS_JS_MAIN_FILE_KEY"
    return [resource.get_hs_term_dict(), hs_term_dict_user, hs_term_dict_file]


def _check_user_can_view_app(request_obj, tool_res_obj):
    _, user_can_view_app, _ = authorize(
        request_obj, tool_res_obj.short_id,
        needed_permission=ACTION_TO_AUTHORIZE.VIEW_RESOURCE,
        raises_exception=False)
    return user_can_view_app


def _check_open_with_app(tool_res_obj, request_obj):
    return _check_webapp_in_user_open_with_list(tool_res_obj, request_obj) or \
           _check_webapp_is_approved(tool_res_obj)


def _check_webapp_in_user_open_with_list(tool_res_obj, request_obj):
    if request_obj.user.is_authenticated():
        user_obj = get_user(request_obj)
        return tool_res_obj.rlabels.is_open_with_app(user_obj)
    else:
        return False


def _check_webapp_is_approved(tool_res_obj):
    try:
        return tool_res_obj.metadata.approved
    except Exception:
        return False


def _check_user_can_view_resource(request_obj, resource_obj):
    _, user_can_view_res, _ = authorize(
        request_obj, resource_obj.short_id,
        needed_permission=ACTION_TO_AUTHORIZE.VIEW_RESOURCE,
        raises_exception=False)
    return user_can_view_res


def _check_app_supports_resource_sharing_status(resource_obj, tool_res_obj):
    sharing_status_supported = False
    supported_sharing_status_obj = tool_res_obj.metadata. \
        supported_sharing_status
    if supported_sharing_status_obj is not None:
        supported_sharing_status_str = supported_sharing_status_obj. \
            get_sharing_status_str()
        if len(supported_sharing_status_str) > 0:
            res_sharing_status = resource_obj.raccess.sharing_status
            if supported_sharing_status_str.lower(). \
                    find(res_sharing_status.lower()) != -1:
                sharing_status_supported = True
    else:
        # backward compatible: webapp without supported_sharing_status metadata
        # is considered to support all sharing status
        sharing_status_supported = True

    return sharing_status_supported
>>>>>>> 25a09104
<|MERGE_RESOLUTION|>--- conflicted
+++ resolved
@@ -1,185 +1,3 @@
-<<<<<<< HEAD
-from hs_core.models import get_user, BaseResource
-from hs_core.views.utils import authorize, ACTION_TO_AUTHORIZE
-from hs_tools_resource.models import SupportedResTypeChoices, ToolResource
-from hs_tools_resource.utils import parse_app_url_template
-from hs_tools_resource.app_keys import tool_app_key
-
-
-def resource_level_tool_urls(resource_obj, request_obj):
-    res_type_str = resource_obj.resource_type
-
-    tool_list = []
-    tool_res_id_list = []
-    resource_level_app_counter = 0
-
-    # associate resources with app tools using extended metadata name-value pair with 'appkey' key
-    filterd_res_obj = BaseResource.objects.exclude(resource_type='ToolResource').filter(
-        short_id=resource_obj.short_id, extra_metadata__has_key=tool_app_key).first()
-    if filterd_res_obj:
-        # check appkey matching with web app tool resources
-        appkey_dict = {tool_app_key: filterd_res_obj.extra_metadata[tool_app_key]}
-        for tool_res_obj in ToolResource.objects.filter(extra_metadata__contains=appkey_dict):
-            # tool_res_obj has the same appkey-value pair so needs to associate with the resource
-            if _check_user_can_view_resource(request_obj, resource_obj) and \
-                    _check_user_can_view_app(request_obj, tool_res_obj) and \
-                    _check_app_supports_resource_sharing_status(resource_obj,
-                                                                tool_res_obj):
-                is_open_with_app, tl = _get_app_tool_info(request_obj, resource_obj,
-                                                          tool_res_obj, open_with=True)
-                if tl:
-                    tool_list.append(tl)
-                    tool_res_id_list.append(tl['res_id'])
-                    if is_open_with_app and tl['url']:
-                        resource_level_app_counter += 1
-
-    for choice_obj in SupportedResTypeChoices.objects.filter(description__iexact=res_type_str):
-        for supported_res_types_obj in choice_obj.associated_with.all():
-            tool_res_obj = ToolResource.objects.get(object_id=supported_res_types_obj.object_id)
-            if tool_res_obj.short_id not in tool_res_id_list and \
-                    _check_user_can_view_resource(request_obj, resource_obj) and \
-                    _check_user_can_view_app(request_obj, tool_res_obj) and \
-                    _check_app_supports_resource_sharing_status(resource_obj, tool_res_obj):
-
-                is_open_with_app, tl = _get_app_tool_info(request_obj, resource_obj, tool_res_obj)
-                if tl:
-                    tool_list.append(tl)
-                    if is_open_with_app and tl['url']:
-                        resource_level_app_counter += 1
-
-    if len(tool_list) > 0:
-        return {"tool_list": tool_list,
-                "resource_level_app_counter": resource_level_app_counter}
-    else:
-        return None
-
-
-def _get_app_tool_info(request_obj, resource_obj, tool_res_obj, open_with=False):
-    """
-    get app tool info.
-    :param request_obj: request object
-    :param resource_obj: resource object
-    :param tool_res_obj: web tool app resource object
-    :param open_with: Default is False, meaning check has to be done to see whether
-                      the web app resource should show on the resource's open with list;
-                      if open_with is True, e.g., appkey extended metadata name-value pair
-                      exists that associated this resource with the web app resource, no check
-                      is needed, and this web app tool resource will show on this resource's
-                      open with list
-    :return: an info dict of web tool resource
-    """
-    tool_url_resource = tool_res_obj.metadata.url_base.value \
-        if tool_res_obj.metadata.url_base else None
-    tool_url_aggregation = tool_res_obj.metadata.url_base_aggregation.value \
-        if tool_res_obj.metadata.url_base_aggregation else None
-    tool_url_file = tool_res_obj.metadata.url_base_file.value \
-        if tool_res_obj.metadata.url_base_file else None
-    tool_icon_url = tool_res_obj.metadata.app_icon.data_url \
-        if tool_res_obj.metadata.app_icon else "raise-img-error"
-
-    url_key_values = get_app_dict(request_obj.user, resource_obj)
-
-    tool_url_resource_new = parse_app_url_template(tool_url_resource, url_key_values)
-    tool_url_agg_new = parse_app_url_template(tool_url_aggregation, url_key_values)
-    tool_url_file_new = parse_app_url_template(tool_url_file, url_key_values)
-
-    is_open_with_app = True if open_with else _check_open_with_app(tool_res_obj, request_obj)
-    is_approved_app = _check_webapp_is_approved(tool_res_obj)
-    agg_types = ""
-    file_extensions = ""
-    if tool_res_obj.metadata._supported_agg_types.first():
-        agg_types = tool_res_obj.metadata._supported_agg_types.first() \
-            .get_supported_agg_types_str()
-    if tool_res_obj.metadata.supported_file_extensions:
-        file_extensions = tool_res_obj.metadata.supported_file_extensions.value
-
-    if (tool_url_resource_new is not None) or \
-            (tool_url_agg_new is not None) or \
-            (tool_url_file_new is not None):
-        tl = {'title': str(tool_res_obj.metadata.title.value),
-              'res_id': tool_res_obj.short_id,
-              'icon_url': tool_icon_url,
-              'url': tool_url_resource_new,
-              'url_aggregation': tool_url_agg_new,
-              'url_file': tool_url_file_new,
-              'openwithlist': is_open_with_app,
-              'approved': is_approved_app,
-              'agg_types': agg_types,
-              'file_extensions': file_extensions
-              }
-
-        return is_open_with_app, tl
-    else:
-        return False, {}
-
-
-def get_app_dict(user, resource):
-    hs_term_dict_user = {}
-    hs_term_dict_user["HS_USR_NAME"] = user.username if user.is_authenticated() else "anonymous"
-    hs_term_dict_file = {}
-    # HS_JS_AGG_KEY and HS_JS_FILE_KEY are overwritten by jquery to launch the url specific to each
-    # file
-    hs_term_dict_file["HS_AGG_PATH"] = "HS_JS_AGG_KEY"
-    hs_term_dict_file["HS_FILE_PATH"] = "HS_JS_FILE_KEY"
-    hs_term_dict_file["HS_MAIN_FILE"] = "HS_JS_MAIN_FILE_KEY"
-    return [resource.get_hs_term_dict(), hs_term_dict_user, hs_term_dict_file]
-
-
-def _check_user_can_view_app(request_obj, tool_res_obj):
-    _, user_can_view_app, _ = authorize(
-        request_obj, tool_res_obj.short_id,
-        needed_permission=ACTION_TO_AUTHORIZE.VIEW_RESOURCE,
-        raises_exception=False)
-    return user_can_view_app
-
-
-def _check_open_with_app(tool_res_obj, request_obj):
-    return _check_webapp_in_user_open_with_list(tool_res_obj, request_obj) or \
-           _check_webapp_is_approved(tool_res_obj)
-
-
-def _check_webapp_in_user_open_with_list(tool_res_obj, request_obj):
-    if request_obj.user.is_authenticated():
-        user_obj = get_user(request_obj)
-        return tool_res_obj.rlabels.is_open_with_app(user_obj)
-    else:
-        return False
-
-
-def _check_webapp_is_approved(tool_res_obj):
-    try:
-        return tool_res_obj.metadata.approved
-    except Exception:
-        return False
-
-
-def _check_user_can_view_resource(request_obj, resource_obj):
-    _, user_can_view_res, _ = authorize(
-        request_obj, resource_obj.short_id,
-        needed_permission=ACTION_TO_AUTHORIZE.VIEW_RESOURCE,
-        raises_exception=False)
-    return user_can_view_res
-
-
-def _check_app_supports_resource_sharing_status(resource_obj, tool_res_obj):
-    sharing_status_supported = False
-    supported_sharing_status_obj = tool_res_obj.metadata. \
-        supported_sharing_status
-    if supported_sharing_status_obj is not None:
-        supported_sharing_status_str = supported_sharing_status_obj. \
-            get_sharing_status_str()
-        if len(supported_sharing_status_str) > 0:
-            res_sharing_status = resource_obj.raccess.sharing_status
-            if supported_sharing_status_str.lower(). \
-                    find(res_sharing_status.lower()) != -1:
-                sharing_status_supported = True
-    else:
-        # backward compatible: webapp without supported_sharing_status metadata
-        # is considered to support all sharing status
-        sharing_status_supported = True
-
-    return sharing_status_supported
-=======
 from hs_core.models import get_user, BaseResource
 from hs_core.views.utils import authorize, ACTION_TO_AUTHORIZE
 from hs_tools_resource.models import SupportedResTypeChoices, ToolResource
@@ -357,5 +175,4 @@
         # is considered to support all sharing status
         sharing_status_supported = True
 
-    return sharing_status_supported
->>>>>>> 25a09104
+    return sharing_status_supported