from hs_core.models import get_user
from hs_core.views.utils import authorize, ACTION_TO_AUTHORIZE
from hs_tools_resource.app_keys import tool_app_key
from hs_tools_resource.models import ToolResource
from hs_tools_resource.utils import parse_app_url_template, get_SupportedResTypes_choices


def resource_level_tool_urls(resource_obj, request_obj):
<<<<<<< HEAD
    if not _check_user_can_view_resource(request_obj, resource_obj):
        return None

    tool_list = []
    tool_res_id_list = []
    resource_level_app_counter = 0

    supported_res_types = [res_type[0] for res_type in get_SupportedResTypes_choices()]
    if resource_obj.resource_type in supported_res_types and tool_app_key in resource_obj.extra_metadata:
        # check matching appkey with web app tool resources
        appkey_dict = {tool_app_key: resource_obj.extra_metadata[tool_app_key]}
        for tool_res_obj in ToolResource.objects.filter(extra_metadata__contains=appkey_dict):
            # tool_res_obj has the same appkey-value pair so needs to associate with the resource
            if _check_user_can_view_app(request_obj, tool_res_obj) and \
                    _check_app_supports_resource_sharing_status(resource_obj, tool_res_obj):
                tl = _get_app_tool_info(request_obj, resource_obj, tool_res_obj, open_with=True)
                if tl:
                    tool_list.append(tl)
                    tool_res_id_list.append(tl['res_id'])
                    if tl['url']:
                        resource_level_app_counter += 1

    for tool_res_obj in ToolResource.objects.exclude(short_id__in=tool_res_id_list):
        tool_metadata = tool_res_obj.metadata
        if not tool_metadata.supported_resource_types:
            continue
        if tool_metadata.supported_resource_types.supported_res_types.filter(
                description__iexact=resource_obj.resource_type).exists():
            if _check_user_can_view_app(request_obj, tool_res_obj) and \
                    _check_app_supports_resource_sharing_status(resource_obj, tool_res_obj):

                tl = _get_app_tool_info(request_obj, resource_obj, tool_res_obj)
                if tl:
                    tool_list.append(tl)
                    if tl['url']:
                        resource_level_app_counter += 1
=======
    tool_list = []
    tool_res_id_list = []
    resource_level_app_counter = 0
    if _check_user_can_view_resource(request_obj, resource_obj):
        # associate resources with app tools using extended metadata name-value pair with 'appkey' key
        filterd_res_obj = BaseResource.objects.exclude(resource_type='ToolResource').filter(
            short_id=resource_obj.short_id, extra_metadata__has_key=tool_app_key).first()
        if filterd_res_obj:
            # check appkey matching with web app tool resources
            appkey_dict = {tool_app_key: filterd_res_obj.extra_metadata[tool_app_key]}
            for tool_res_obj in ToolResource.objects.filter(extra_metadata__contains=appkey_dict):
                # tool_res_obj has the same appkey-value pair so needs to associate with the resource
                if _check_user_can_view_app(request_obj, tool_res_obj) and \
                        _check_app_supports_resource_sharing_status(resource_obj, tool_res_obj):
                    tl = _get_app_tool_info(request_obj, resource_obj, tool_res_obj, open_with=True)
                    if tl:
                        tool_list.append(tl)
                        tool_res_id_list.append(tl['res_id'])
                        if tl['url']:
                            resource_level_app_counter += 1

        for choice_obj in SupportedResTypeChoices.objects.filter(description__iexact=resource_obj.resource_type):
            for supported_res_types_obj in choice_obj.associated_with.all():
                tool_res_obj = ToolResource.objects.get(object_id=supported_res_types_obj.object_id)
                if tool_res_obj.short_id not in tool_res_id_list and \
                        _check_user_can_view_app(request_obj, tool_res_obj) and \
                        _check_app_supports_resource_sharing_status(resource_obj, tool_res_obj):

                    tl = _get_app_tool_info(request_obj, resource_obj, tool_res_obj)
                    if tl:
                        tool_list.append(tl)
                        if tl['url']:
                            resource_level_app_counter += 1
>>>>>>> 809f992e

    if len(tool_list) > 0:
        return {"tool_list": tool_list,
                "resource_level_app_counter": resource_level_app_counter}
    else:
        return None


def _get_app_tool_info(request_obj, resource_obj, tool_res_obj, open_with=False):
    """
    get app tool info.
    :param request_obj: request object
    :param resource_obj: resource object
    :param tool_res_obj: web tool app resource object
    :param open_with: Default is False, meaning check has to be done to see whether
                      the web app resource should show on the resource's open with list;
                      if open_with is True, e.g., appkey extended metadata name-value pair
                      exists that associated this resource with the web app resource, no check
                      is needed, and this web app tool resource will show on this resource's
                      open with list
    :return: an info dict of web tool resource
    """
    is_open_with_app = True if open_with else _check_open_with_app(tool_res_obj, request_obj)
    is_approved_app = False
    if not is_open_with_app:
        is_approved_app = _check_webapp_is_approved(tool_res_obj)
    if not is_approved_app and not is_open_with_app:
        return {}

    tool_metadata = tool_res_obj.metadata
    tool_url_resource = tool_metadata.url_base.value \
        if tool_metadata.url_base else None
    tool_url_aggregation = tool_metadata.url_base_aggregation.value \
        if tool_metadata.url_base_aggregation else None
    tool_url_file = tool_metadata.url_base_file.value \
        if tool_metadata.url_base_file else None
    tool_icon_url = tool_metadata.app_icon.data_url \
        if tool_metadata.app_icon else "raise-img-error"

    url_key_values = get_app_dict(request_obj.user, resource_obj, tool_res_obj)
    tool_url_resource_new = parse_app_url_template(tool_url_resource, url_key_values)
    tool_url_agg_new = parse_app_url_template(tool_url_aggregation, url_key_values)
    tool_url_file_new = parse_app_url_template(tool_url_file, url_key_values)

    agg_types = ""
    file_extensions = ""
<<<<<<< HEAD
    if tool_metadata._supported_agg_types.first():
        agg_types = tool_metadata._supported_agg_types.first() \
            .get_supported_agg_types_str()
    if tool_metadata.supported_file_extensions:
        file_extensions = tool_metadata.supported_file_extensions.value

    if (tool_url_resource_new is not None) or \
            (tool_url_agg_new is not None) or \
            (tool_url_file_new is not None):
        tl = {'title': str(tool_metadata.title.value),
              'res_id': tool_res_obj.short_id,
              'icon_url': tool_icon_url,
              'url': tool_url_resource_new,
              'url_aggregation': tool_url_agg_new,
              'url_file': tool_url_file_new,
              'agg_types': agg_types,
              'file_extensions': file_extensions
              }

        return tl
=======
    tool_appkey = ""
    if tool_res_obj.metadata.supported_aggregation_types:
        agg_types = tool_res_obj.metadata.supported_aggregation_types.get_supported_agg_types_str()
        tool_appkey = tool_res_obj.extra_metadata.get(tool_app_key, '')
    if tool_res_obj.metadata.supported_file_extensions:
        file_extensions = tool_res_obj.metadata.supported_file_extensions.value

    if is_open_with_app or is_approved_app:
        if any([tool_url_resource_new is not None, tool_url_agg_new is not None, tool_url_file_new is not None]):
            tl = {'title': str(tool_res_obj.metadata.title.value),
                  'res_id': tool_res_obj.short_id,
                  'icon_url': tool_icon_url,
                  'url': tool_url_resource_new,
                  'url_aggregation': tool_url_agg_new,
                  'url_file': tool_url_file_new,
                  'agg_types': agg_types,
                  'tool_appkey': tool_appkey,
                  'file_extensions': file_extensions,
                  }

            return tl
>>>>>>> 809f992e
    else:
        return {}


def get_app_dict(user, resource, web_app_resource):
    hs_term_dict_user = {}
    hs_term_dict_user["HS_USR_NAME"] = user.username if user.is_authenticated() else "anonymous"
    hs_term_dict_file = {}
    # HS_JS_AGG_KEY and HS_JS_FILE_KEY are overwritten by jquery to launch the url specific to each
    # file
    hs_term_dict_file["HS_AGG_PATH"] = "HS_JS_AGG_KEY"
    hs_term_dict_file["HS_FILE_PATH"] = "HS_JS_FILE_KEY"
    hs_term_dict_file["HS_MAIN_FILE"] = "HS_JS_MAIN_FILE_KEY"
    default_resource_term_dict = web_app_resource.extra_metadata
    default_resource_term_dict.update(resource.get_hs_term_dict())
    return [default_resource_term_dict, hs_term_dict_user, hs_term_dict_file]


def _check_user_can_view_app(request_obj, tool_res_obj):
    _, user_can_view_app, _ = authorize(
        request_obj, tool_res_obj.short_id,
        needed_permission=ACTION_TO_AUTHORIZE.VIEW_RESOURCE,
        raises_exception=False)
    return user_can_view_app


def _check_open_with_app(tool_res_obj, request_obj):
    return _check_webapp_in_user_open_with_list(tool_res_obj, request_obj) or \
           _check_webapp_is_approved(tool_res_obj)


def _check_webapp_in_user_open_with_list(tool_res_obj, request_obj):
    if request_obj.user.is_authenticated():
        user_obj = get_user(request_obj)
        return tool_res_obj.rlabels.is_open_with_app(user_obj)
    else:
        return False


def _check_webapp_is_approved(tool_res_obj):
    try:
        return tool_res_obj.metadata.approved
    except Exception:
        return False


def _check_user_can_view_resource(request_obj, resource_obj):
    _, user_can_view_res, _ = authorize(
        request_obj, resource_obj.short_id,
        needed_permission=ACTION_TO_AUTHORIZE.VIEW_RESOURCE,
        raises_exception=False)
    return user_can_view_res


def _check_app_supports_resource_sharing_status(resource_obj, tool_res_obj):
    sharing_status_supported = False
    supported_sharing_status_obj = tool_res_obj.metadata. \
        supported_sharing_status
    if supported_sharing_status_obj is not None:
        supported_sharing_status_str = supported_sharing_status_obj. \
            get_sharing_status_str()
        if len(supported_sharing_status_str) > 0:
            res_sharing_status = resource_obj.raccess.sharing_status
            if supported_sharing_status_str.lower(). \
                    find(res_sharing_status.lower()) != -1:
                sharing_status_supported = True
    else:
        # backward compatible: webapp without supported_sharing_status metadata
        # is considered to support all sharing status
        sharing_status_supported = True

    return sharing_status_supported<|MERGE_RESOLUTION|>--- conflicted
+++ resolved
@@ -6,7 +6,6 @@
 
 
 def resource_level_tool_urls(resource_obj, request_obj):
-<<<<<<< HEAD
     if not _check_user_can_view_resource(request_obj, resource_obj):
         return None
 
@@ -43,41 +42,6 @@
                     tool_list.append(tl)
                     if tl['url']:
                         resource_level_app_counter += 1
-=======
-    tool_list = []
-    tool_res_id_list = []
-    resource_level_app_counter = 0
-    if _check_user_can_view_resource(request_obj, resource_obj):
-        # associate resources with app tools using extended metadata name-value pair with 'appkey' key
-        filterd_res_obj = BaseResource.objects.exclude(resource_type='ToolResource').filter(
-            short_id=resource_obj.short_id, extra_metadata__has_key=tool_app_key).first()
-        if filterd_res_obj:
-            # check appkey matching with web app tool resources
-            appkey_dict = {tool_app_key: filterd_res_obj.extra_metadata[tool_app_key]}
-            for tool_res_obj in ToolResource.objects.filter(extra_metadata__contains=appkey_dict):
-                # tool_res_obj has the same appkey-value pair so needs to associate with the resource
-                if _check_user_can_view_app(request_obj, tool_res_obj) and \
-                        _check_app_supports_resource_sharing_status(resource_obj, tool_res_obj):
-                    tl = _get_app_tool_info(request_obj, resource_obj, tool_res_obj, open_with=True)
-                    if tl:
-                        tool_list.append(tl)
-                        tool_res_id_list.append(tl['res_id'])
-                        if tl['url']:
-                            resource_level_app_counter += 1
-
-        for choice_obj in SupportedResTypeChoices.objects.filter(description__iexact=resource_obj.resource_type):
-            for supported_res_types_obj in choice_obj.associated_with.all():
-                tool_res_obj = ToolResource.objects.get(object_id=supported_res_types_obj.object_id)
-                if tool_res_obj.short_id not in tool_res_id_list and \
-                        _check_user_can_view_app(request_obj, tool_res_obj) and \
-                        _check_app_supports_resource_sharing_status(resource_obj, tool_res_obj):
-
-                    tl = _get_app_tool_info(request_obj, resource_obj, tool_res_obj)
-                    if tl:
-                        tool_list.append(tl)
-                        if tl['url']:
-                            resource_level_app_counter += 1
->>>>>>> 809f992e
 
     if len(tool_list) > 0:
         return {"tool_list": tool_list,
@@ -117,57 +81,35 @@
     tool_icon_url = tool_metadata.app_icon.data_url \
         if tool_metadata.app_icon else "raise-img-error"
 
-    url_key_values = get_app_dict(request_obj.user, resource_obj, tool_res_obj)
+    url_key_values = get_app_dict(request_obj.user, resource_obj, tool_res_obj.extra_metadata)
+
     tool_url_resource_new = parse_app_url_template(tool_url_resource, url_key_values)
     tool_url_agg_new = parse_app_url_template(tool_url_aggregation, url_key_values)
     tool_url_file_new = parse_app_url_template(tool_url_file, url_key_values)
 
     agg_types = ""
     file_extensions = ""
-<<<<<<< HEAD
-    if tool_metadata._supported_agg_types.first():
-        agg_types = tool_metadata._supported_agg_types.first() \
+    tool_appkey = ""
+    if tool_metadata.supported_agg_types.first():
+        agg_types = tool_metadata.supported_agg_types.first() \
             .get_supported_agg_types_str()
+        tool_appkey = tool_res_obj.extra_metadata.get(tool_app_key, '')
     if tool_metadata.supported_file_extensions:
         file_extensions = tool_metadata.supported_file_extensions.value
 
-    if (tool_url_resource_new is not None) or \
-            (tool_url_agg_new is not None) or \
-            (tool_url_file_new is not None):
-        tl = {'title': str(tool_metadata.title.value),
+    if any([tool_url_resource_new is not None, tool_url_agg_new is not None, tool_url_file_new is not None]):
+        tl = {'title': str(tool_res_obj.metadata.title.value),
               'res_id': tool_res_obj.short_id,
               'icon_url': tool_icon_url,
               'url': tool_url_resource_new,
               'url_aggregation': tool_url_agg_new,
               'url_file': tool_url_file_new,
               'agg_types': agg_types,
-              'file_extensions': file_extensions
+              'tool_appkey': tool_appkey,
+              'file_extensions': file_extensions,
               }
 
         return tl
-=======
-    tool_appkey = ""
-    if tool_res_obj.metadata.supported_aggregation_types:
-        agg_types = tool_res_obj.metadata.supported_aggregation_types.get_supported_agg_types_str()
-        tool_appkey = tool_res_obj.extra_metadata.get(tool_app_key, '')
-    if tool_res_obj.metadata.supported_file_extensions:
-        file_extensions = tool_res_obj.metadata.supported_file_extensions.value
-
-    if is_open_with_app or is_approved_app:
-        if any([tool_url_resource_new is not None, tool_url_agg_new is not None, tool_url_file_new is not None]):
-            tl = {'title': str(tool_res_obj.metadata.title.value),
-                  'res_id': tool_res_obj.short_id,
-                  'icon_url': tool_icon_url,
-                  'url': tool_url_resource_new,
-                  'url_aggregation': tool_url_agg_new,
-                  'url_file': tool_url_file_new,
-                  'agg_types': agg_types,
-                  'tool_appkey': tool_appkey,
-                  'file_extensions': file_extensions,
-                  }
-
-            return tl
->>>>>>> 809f992e
     else:
         return {}
 
