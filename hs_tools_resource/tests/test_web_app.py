--- conflicted
+++ resolved
@@ -306,12 +306,7 @@
         self.resWebApp.metadata.update(metadata, self.user)
         self.assertEqual(ToolIcon.objects.all().count(), 1)
         self.assertEqual(ToolIcon.objects.first().value,
-<<<<<<< HEAD
-                         ('https://storage.googleapis.com/'
-                          'hydroshare-prod-static-media/static/img/logo-sm.png'))
-=======
                          'https://storage.googleapis.com/hydroshare-prod-static-media/static/img/logo-sm.png')
->>>>>>> c6fe3e75
 
         # test creating AppHomePageURL element
         del metadata[:]
