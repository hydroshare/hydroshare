--- conflicted
+++ resolved
@@ -394,20 +394,14 @@
 
 
 class ToolMetaData(CoreMetaData):
-<<<<<<< HEAD
+
     _url_base = GenericRelation(RequestUrlBase)
     _version = GenericRelation(ToolVersion)
     _supported_res_types = GenericRelation(SupportedResTypes)
     _tool_icon = GenericRelation(ToolIcon)
     _supported_sharing_status = GenericRelation(SupportedSharingStatus)
     _homepage_url = GenericRelation(AppHomePageUrl)
-=======
-    url_bases = GenericRelation(RequestUrlBase)
-    versions = GenericRelation(ToolVersion)
-    supported_res_types = GenericRelation(SupportedResTypes)
-    tool_icon = GenericRelation(ToolIcon)
-    supported_sharing_status = GenericRelation(SupportedSharingStatus)
-    homepage_url = GenericRelation(AppHomePageUrl)
+
     approved = models.BooleanField(default=False)
     testing_protocol_url = GenericRelation(TestingProtocolUrl)
     help_page_url = GenericRelation(HelpPageUrl)
@@ -416,7 +410,6 @@
     mailing_list_url = GenericRelation(MailingListUrl)
     roadmap = GenericRelation(Roadmap)
     show_on_open_with_list = GenericRelation(ShowOnOpenWithList)
->>>>>>> 9f6ce25a
 
     @property
     def resource(self):
