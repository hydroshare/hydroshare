--- conflicted
+++ resolved
@@ -24,12 +24,8 @@
 class ToolResource(BaseResource):
     objects = ResourceManager("ToolResource")
 
-<<<<<<< HEAD
-    discovery_content_type = "Web App"  # used during discovery
-=======
     # used during discovery as well as in all other places in UI where resource type is displayed
     display_name = 'App Connector'
->>>>>>> 621d0e0e
 
     class Meta:
         proxy = True
