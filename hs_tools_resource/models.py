--- conflicted
+++ resolved
@@ -487,11 +487,7 @@
     def create(cls, **kwargs):
         if "value" in kwargs:
             url = kwargs["value"]
-            data_url = cls._validate_tool_icon(url) if url else ""
-<<<<<<< HEAD
-=======
-
->>>>>>> 7ebb3117
+
             metadata_obj = kwargs['content_object']
             new_meta_instance = ToolIcon.objects.create(content_object=metadata_obj)
             new_meta_instance.value = url
@@ -511,7 +507,6 @@
     @classmethod
     def update(cls, element_id, **kwargs):
         meta_instance = ToolIcon.objects.get(id=element_id)
-<<<<<<< HEAD
         if "value" in kwargs or "data_url" in kwargs:
             if kwargs["value"]:
                 url = kwargs["value"]
@@ -527,14 +522,6 @@
                 meta_instance.value = ""
                 meta_instance.data_url = ""
                 meta_instance.save()
-=======
-        if 'value' in kwargs:
-            url = kwargs["value"]
-            data_url = cls._validate_tool_icon(url) if url else ""
-            meta_instance.value = url
-            meta_instance.data_url = data_url
-            meta_instance.save()
->>>>>>> 7ebb3117
         else:
             raise ValidationError("No value/data_url parameter was found in the **kwargs list")
 
