--- conflicted
+++ resolved
@@ -1,4 +1,3 @@
-<<<<<<< HEAD
 import requests
 import base64
 
@@ -228,7 +227,7 @@
                         res_type)
                 meta_instance.supported_res_types.add(qs[0])
 
-            elif isinstance(res_type, str):
+            elif isinstance(res_type, basestring):
                 # create or update res
                 qs = SupportedResTypeChoices.objects.filter(description__iexact=res_type)
                 if qs.exists():
@@ -242,7 +241,7 @@
     @classmethod
     def _validate_supported_res_types(cls, supported_res_types):
         for res_type in supported_res_types:
-            if isinstance(res_type, str) \
+            if isinstance(res_type, basestring) \
                     and res_type not in [res_type_choice[0]
                                          for res_type_choice in get_SupportedResTypes_choices()]:
                 raise ValidationError('Invalid supported_res_types:%s' % res_type)
@@ -318,7 +317,7 @@
                         agg_type)
                 meta_instance.supported_agg_types.add(qs[0])
 
-            elif isinstance(agg_type, str):
+            elif isinstance(agg_type, basestring):
                 # create or update agg
                 qs = SupportedAggTypeChoices.objects.filter(description__iexact=agg_type)
                 if qs.exists():
@@ -332,7 +331,7 @@
     @classmethod
     def _validate_supported_agg_types(cls, supported_agg_types):
         for agg_type in supported_agg_types:
-            if isinstance(agg_type, str) \
+            if isinstance(agg_type, basestring) \
                     and agg_type not in [agg_type_choice[0]
                                          for agg_type_choice in get_SupportedAggTypes_choices()]:
                 raise ValidationError('Invalid supported_agg_types:%s' % agg_type)
@@ -405,7 +404,7 @@
                     raise ObjectDoesNotExist('Sharing status {0} is not supported').format(
                         sharing_status)
                 meta_instance.sharing_status.add(qs[0])
-            elif isinstance(sharing_status, str):
+            elif isinstance(sharing_status, basestring):
                 # create or update res
                 qs = SupportedSharingStatusChoices.objects. \
                     filter(description__iexact=sharing_status)
@@ -420,7 +419,7 @@
     @classmethod
     def _validate_sharing_status(cls, sharing_status_list):
         for sharing_status in sharing_status_list:
-            if isinstance(sharing_status, str) and \
+            if isinstance(sharing_status, basestring) and \
                     sharing_status not in [sharing_status_choice_tuple[0]
                                            for sharing_status_choice_tuple in
                                            get_SupportedSharingStatus_choices()]:
@@ -468,7 +467,7 @@
         try:
             response = requests.get(url, verify=False)
         except Exception as ex:
-            raise ValidationError("Failed to read data from given url: {0}".format(str(ex)))
+            raise ValidationError("Failed to read data from given url: {0}".format(ex.message))
         if response.status_code != 200:
             raise HttpResponse("Failed to read data from given url. HTTP_code {0}".
                                format(response.status_code))
@@ -535,12 +534,12 @@
     _homepage_url = GenericRelation(AppHomePageUrl)
 
     approved = models.BooleanField(default=False)
-    testing_protocol_url = GenericRelation(TestingProtocolUrl)
-    help_page_url = GenericRelation(HelpPageUrl)
-    source_code_url = GenericRelation(SourceCodeUrl)
-    issues_page_url = GenericRelation(IssuesPageUrl)
-    mailing_list_url = GenericRelation(MailingListUrl)
-    roadmap = GenericRelation(Roadmap)
+    _testing_protocol_url = GenericRelation(TestingProtocolUrl)
+    _help_page_url = GenericRelation(HelpPageUrl)
+    _source_code_url = GenericRelation(SourceCodeUrl)
+    _issues_page_url = GenericRelation(IssuesPageUrl)
+    _mailing_list_url = GenericRelation(MailingListUrl)
+    _roadmap = GenericRelation(Roadmap)
     show_on_open_with_list = GenericRelation(ShowOnOpenWithList)
 
     @property
@@ -588,9 +587,33 @@
         return self._tool_icon.first()
 
     @property
+    def mailing_list_url(self):
+        return self._mailing_list_url.first()
+
+    @property
+    def testing_protocol_url(self):
+        return self._testing_protocol_url.first()
+
+    @property
+    def help_page_url(self):
+        return self._help_page_url.first()
+
+    @property
+    def source_code_url(self):
+        return self._source_code_url.first()
+
+    @property
+    def issues_page_url(self):
+        return self._issues_page_url.first()
+
+    @property
+    def roadmap(self):
+        return self._roadmap.first()
+
+    @property
     def serializer(self):
         """Return an instance of rest_framework Serializer for self """
-        from .serializers import ToolMetaDataSerializer
+        from serializers import ToolMetaDataSerializer
         return ToolMetaDataSerializer(self)
 
     @classmethod
@@ -598,7 +621,12 @@
         """Overriding the base class method"""
 
         CoreMetaData.parse_for_bulk_update(metadata, parsed_metadata)
-        keys_to_update = list(metadata.keys())
+        # TODO The json metadata has underscores, remove those to matche the metadata elements.  This is probably an
+        # issue in the other metadata implementations as well.
+        for key, value in metadata.items():
+            if "_" in key:
+                metadata[key.replace("_", "")] = metadata.pop(key)
+        keys_to_update = metadata.keys()
         if 'requesturlbase' in keys_to_update:
             parsed_metadata.append({"requesturlbase": metadata.pop('requesturlbase')})
 
@@ -631,6 +659,30 @@
         if 'supportedsharingstatus' in keys_to_update:
             parsed_metadata.append(
                 {"supportedsharingstatus": metadata.pop('supportedsharingstatus')})
+
+        if 'testingprotocolurl' in keys_to_update:
+            parsed_metadata.append(
+                {"testingprotocolurl": metadata.pop('testingprotocolurl')})
+
+        if 'helppageurl' in keys_to_update:
+            parsed_metadata.append(
+                {"helppageurl": metadata.pop('helppageurl')})
+
+        if 'sourcecodeurl' in keys_to_update:
+            parsed_metadata.append(
+                {"sourcecodeurl": metadata.pop('sourcecodeurl')})
+
+        if 'issuespageurl' in keys_to_update:
+            parsed_metadata.append(
+                {"issuespageurl": metadata.pop('issuespageurl')})
+
+        if 'mailinglisturl' in keys_to_update:
+            parsed_metadata.append(
+                {"mailinglisturl": metadata.pop('mailinglisturl')})
+
+        if 'roadmap' in keys_to_update:
+            parsed_metadata.append(
+                {"roadmap": metadata.pop('roadmap')})
 
     @classmethod
     def get_supported_element_names(cls):
@@ -704,884 +756,6 @@
         self._supported_file_extensions.all().delete()
         self._homepage_url.all().delete()
 
-        self.testing_protocol_url.all().delete()
-        self.help_page_url.all().delete()
-        self.source_code_url.all().delete()
-        self.issues_page_url.all().delete()
-        self.mailing_list_url.all().delete()
-        self.roadmap.all().delete()
-        self.show_on_open_with_list.all().delete()
-
-    def update(self, metadata, user):
-        # overriding the base class update method for bulk update of metadata
-
-        from .forms import SupportedResTypesValidationForm, SupportedSharingStatusValidationForm, \
-            UrlValidationForm, VersionValidationForm, ToolIconValidationForm, \
-            SupportedAggTypesValidationForm, SupportedFileExtensionsValidationForm, \
-            AppResourceLevelUrlValidationForm, AppAggregationLevelUrlValidationForm, \
-            AppFileLevelUrlValidationForm
-
-        # update any core metadata
-        super(ToolMetaData, self).update(metadata, user)
-
-        # update resource specific metadata
-
-        def validate_form(form):
-            if not form.is_valid():
-                err_string = self.get_form_errors_as_string(form)
-                raise ValidationError(err_string)
-
-        with transaction.atomic():
-            for dict_item in metadata:
-                if 'supportedrestypes' in dict_item:
-                    validation_form = SupportedResTypesValidationForm(
-                        dict_item['supportedrestypes'])
-                    validate_form(validation_form)
-                    self.create_element('supportedrestypes', **dict_item['supportedrestypes'])
-                elif 'supportedaggtypes' in dict_item:
-                    validation_form = SupportedAggTypesValidationForm(
-                        dict_item['supportedaggtypes'])
-                    validate_form(validation_form)
-                    self.create_element('supportedaggtypes', **dict_item['supportedaggtypes'])
-                elif 'supportedsharingstatus' in dict_item:
-                    validation_form = SupportedSharingStatusValidationForm(
-                        dict_item['supportedsharingstatus'])
-                    validate_form(validation_form)
-                    self.create_element('supportedsharingstatus',
-                                        **dict_item['supportedsharingstatus'])
-                elif 'requesturlbase' in dict_item:
-                    validation_form = AppResourceLevelUrlValidationForm(dict_item['requesturlbase'])
-                    validate_form(validation_form)
-                    request_url = self.url_base
-                    if request_url is not None:
-                        self.update_element('requesturlbase', request_url.id,
-                                            value=dict_item['requesturlbase'])
-                    else:
-                        self.create_element('requesturlbase', value=dict_item['requesturlbase'])
-                elif 'requesturlbaseaggregation' in dict_item:
-                    validation_form = AppAggregationLevelUrlValidationForm(
-                        dict_item['requesturlbaseaggregation'])
-                    validate_form(validation_form)
-                    request_url = self.url_base_aggregation
-                    if request_url is not None:
-                        self.update_element('requesturlbaseaggregation', request_url.id,
-                                            value=dict_item['requesturlbaseaggregation'])
-                    else:
-                        self.create_element('requesturlbaseaggregation',
-                                            value=dict_item['requesturlbaseaggregation'])
-                elif 'requesturlbasefile' in dict_item:
-                    validation_form = AppFileLevelUrlValidationForm(dict_item['requesturlbasefile'])
-                    validate_form(validation_form)
-                    request_url = self.url_base_file
-                    if request_url is not None:
-                        self.update_element('requesturlbasefile', request_url.id,
-                                            value=dict_item['requesturlbasefile'])
-                    else:
-                        self.create_element('requesturlbasefile',
-                                            value=dict_item['requesturlbasefile'])
-                elif 'toolversion' in dict_item:
-                    validation_form = VersionValidationForm(dict_item['toolversion'])
-                    validate_form(validation_form)
-                    tool_version = self.version
-                    if tool_version is not None:
-                        self.update_element('toolversion', tool_version.id,
-                                            **dict_item['toolversion'])
-                    else:
-                        self.create_element('toolversion', **dict_item['toolversion'])
-                elif 'toolicon' in dict_item:
-                    validation_form = ToolIconValidationForm(dict_item['toolicon'])
-                    validate_form(validation_form)
-                    tool_icon = self.app_icon
-                    if tool_icon is not None:
-                        self.update_element('toolicon', tool_icon.id, **dict_item['toolicon'])
-                    else:
-                        self.create_element('toolicon', **dict_item['toolicon'])
-                elif 'supportedfileextensions' in dict_item:
-                    validation_form = SupportedFileExtensionsValidationForm(
-                        dict_item['supportedfileextensions'])
-                    validate_form(validation_form)
-                    supported_file_extensions = self.supported_file_extensions
-                    if supported_file_extensions is not None:
-                        self.update_element('supportedfileextensions', supported_file_extensions.id,
-                                            **dict_item['supportedfileextensions'])
-                    else:
-                        self.create_element('supportedfileextensions',
-                                            **dict_item['supportedfileextensions'])
-                elif 'apphomepageurl' in dict_item:
-                    validation_form = UrlValidationForm(dict_item['apphomepageurl'])
-                    validate_form(validation_form)
-                    app_url = self.app_home_page_url
-                    if app_url is not None:
-                        self.update_element('apphomepageurl', app_url.id,
-                                            **dict_item['apphomepageurl'])
-                    else:
-                        self.create_element('apphomepageurl', **dict_item['apphomepageurl'])
-
-    def __str__(self):
-        return self.title.value
-
-    class Meta:
-        verbose_name = "Application Approval"
-        verbose_name_plural = "Application Approvals"
-=======
-import requests
-import base64
-
-from django.db import models, transaction
-from django.contrib.contenttypes.fields import GenericRelation
-from django.core.exceptions import ValidationError, ObjectDoesNotExist
-from django.http import HttpResponse
-
-from mezzanine.pages.page_processors import processor_for
-
-from hs_core.models import BaseResource, ResourceManager, resource_processor, \
-    CoreMetaData, AbstractMetaDataElement
-from .utils import get_SupportedResTypes_choices, get_SupportedSharingStatus_choices, get_image_type
-
-from hs_file_types.utils import get_SupportedAggTypes_choices
-
-
-class ToolResource(BaseResource):
-    objects = ResourceManager('ToolResource')
-
-    discovery_content_type = 'Web App'  # used during discovery
-
-    class Meta:
-        proxy = True
-        verbose_name = 'Web App Resource'
-
-    @classmethod
-    def get_approved_apps(cls):
-        webapp_resources = cls.objects.all()
-
-        final_resource_list = []
-        for resource in webapp_resources:
-            if resource.metadata.approved:
-                final_resource_list.append(resource)
-
-        return final_resource_list
-
-    @classmethod
-    def get_supported_upload_file_types(cls):
-        # no file types are supported
-        return ()
-
-    @classmethod
-    def allow_multiple_file_upload(cls):
-        # no file can be uploaded
-        return False
-
-    @classmethod
-    def can_have_multiple_files(cls):
-        # resource can't have any files
-        return False
-
-    @classmethod
-    def get_metadata_class(cls):
-        return ToolMetaData
-
-    @property
-    def can_be_published(self):
-        return False
-
-
-processor_for(ToolResource)(resource_processor)
-
-
-class SupportedFileExtensions(AbstractMetaDataElement):
-    term = 'SupportedFileExtensions'
-    value = models.CharField(max_length=1024, blank=True, default="")
-
-    class Meta:
-        # SupportedFileExtensions element is not repeatable
-        unique_together = ("content_type", "object_id")
-
-
-class AppHomePageUrl(AbstractMetaDataElement):
-    term = 'AppHomePageUrl'
-    value = models.CharField(max_length=1024, blank=True, default="")
-
-    class Meta:
-        # AppHomePageUrl element is not repeatable
-        unique_together = ("content_type", "object_id")
-
-
-class TestingProtocolUrl(AbstractMetaDataElement):
-    # should be a link to a page that gives repeatable steps to fully test the app
-
-    term = 'TestingProtocolUrl'
-    value = models.CharField(max_length=1024, blank=True, default="")
-
-    class Meta:
-        # TestingProtocolUrl element is not repeatable
-        unique_together = ("content_type", "object_id")
-
-
-class HelpPageUrl(AbstractMetaDataElement):
-    # should be a link to a page that gives full help documentation
-    term = 'HelpPageUrl'
-    value = models.CharField(max_length=1024, blank=True, default="")
-
-    class Meta:
-        # HelpPageUrl element is not repeatable
-        unique_together = ("content_type", "object_id")
-
-
-class SourceCodeUrl(AbstractMetaDataElement):
-    # preferably a GitHub or Bitbucket page
-    term = 'SourceCodeUrl'
-    value = models.CharField(max_length=1024, blank=True, default="")
-
-    class Meta:
-        # SourceCodeUrl element is not repeatable
-        unique_together = ("content_type", "object_id")
-
-
-class IssuesPageUrl(AbstractMetaDataElement):
-    # preferably a GitHub or Bitbucket page
-    term = 'IssuesPageUrl'
-    value = models.CharField(max_length=1024, blank=True, default="")
-
-    class Meta:
-        # SourceCodeUrl element is not repeatable
-        unique_together = ("content_type", "object_id")
-
-
-class MailingListUrl(AbstractMetaDataElement):
-    # preferably a GitHub or Bitbucket page
-    term = 'MailingListUrl'
-    value = models.CharField(max_length=1024, blank=True, default="")
-
-    class Meta:
-        # MailingListUrl element is not repeatable
-        unique_together = ("content_type", "object_id")
-
-
-class Roadmap(AbstractMetaDataElement):
-    ''' should include information about why the app was developed, what's the development status,
-    future development plans, links to github issues, etc. - How we hope things will progress, etc
-    '''
-    term = 'Roadmap'
-    value = models.TextField(blank=True, default='')
-
-    class Meta:
-        # MailingListUrl element is not repeatable
-        unique_together = ("content_type", "object_id")
-
-
-class ShowOnOpenWithList(AbstractMetaDataElement):
-    # Option to show or not show the icon on a landing page with the "open app" button.
-    term = 'ShowOnOpenWithList'
-    value = models.BooleanField(default=False)
-
-    class Meta:
-        # ShowOnOpenWithList element is not repeatable
-        unique_together = ("content_type", "object_id")
-
-
-class RequestUrlBase(AbstractMetaDataElement):
-    term = 'RequestUrlBase'
-    value = models.CharField(max_length=1024, blank=True, default="")
-
-    class Meta:
-        # RequestUrlBase element is not repeatable
-        unique_together = ("content_type", "object_id")
-
-
-class RequestUrlBaseAggregation(AbstractMetaDataElement):
-    term = 'RequestUrlBaseAggregation'
-    value = models.CharField(max_length=1024, blank=True, default="")
-
-    class Meta:
-        # RequestUrlBaseAggregation element is not repeatable
-        unique_together = ("content_type", "object_id")
-
-
-class RequestUrlBaseFile(AbstractMetaDataElement):
-    term = 'RequestUrlBaseFile'
-    value = models.CharField(max_length=1024, blank=True, default="")
-
-    class Meta:
-        # RequestUrlBaseFile element is not repeatable
-        unique_together = ("content_type", "object_id")
-
-
-class ToolVersion(AbstractMetaDataElement):
-    term = 'AppVersion'
-    value = models.CharField(max_length=128, blank=True)
-
-    class Meta:
-        # ToolVersion element is not repeatable
-        unique_together = ("content_type", "object_id")
-
-
-class SupportedResTypeChoices(models.Model):
-    description = models.CharField(max_length=128)
-
-    def __unicode__(self):
-        return self.description
-
-
-class SupportedResTypes(AbstractMetaDataElement):
-    term = 'SupportedResTypes'
-    supported_res_types = models.ManyToManyField(SupportedResTypeChoices,
-                                                 blank=True,
-                                                 related_name="associated_with")
-
-    class Meta:
-        # SupportedResTypes element is not repeatable
-        unique_together = ("content_type", "object_id")
-
-    def get_supported_res_types_str(self):
-        return ','.join([parameter.description for parameter in self.supported_res_types.all()])
-
-    @classmethod
-    def _add_supported_res_type(cls, meta_instance, supported_res_types):
-        for res_type in supported_res_types:
-            # there are three possibilities for supported_res_types values:
-            # list of SupportedResTypeChoices objects or
-            # list of string (during normal create or update) or
-            # list of integer (during creating new version of the resource)
-            if isinstance(res_type, SupportedResTypeChoices):
-                meta_instance.supported_res_types.add(res_type)
-
-            elif isinstance(res_type, int):
-                # "copy res" or "create a new version"
-                qs = SupportedResTypeChoices.objects.filter(id=res_type)
-                if not qs.exists():
-                    raise ObjectDoesNotExist('Resource type object {0} is not supported').format(
-                        res_type)
-                meta_instance.supported_res_types.add(qs[0])
-
-            elif isinstance(res_type, basestring):
-                # create or update res
-                qs = SupportedResTypeChoices.objects.filter(description__iexact=res_type)
-                if qs.exists():
-                    meta_instance.supported_res_types.add(qs[0])
-                else:
-                    meta_instance.supported_res_types.create(description=res_type)
-            else:
-                raise ValidationError("No supported_res_types parameter "
-                                      "was found in the **kwargs list")
-
-    @classmethod
-    def _validate_supported_res_types(cls, supported_res_types):
-        for res_type in supported_res_types:
-            if isinstance(res_type, basestring) \
-                    and res_type not in [res_type_choice[0]
-                                         for res_type_choice in get_SupportedResTypes_choices()]:
-                raise ValidationError('Invalid supported_res_types:%s' % res_type)
-
-    @classmethod
-    def create(cls, **kwargs):
-        if 'supported_res_types' in kwargs:
-            cls._validate_supported_res_types(kwargs['supported_res_types'])
-
-            metadata_obj = kwargs['content_object']
-            new_meta_instance = SupportedResTypes.objects.create(content_object=metadata_obj)
-
-            cls._add_supported_res_type(new_meta_instance, kwargs['supported_res_types'])
-            return new_meta_instance
-        else:
-            raise ValidationError("No supported_res_types parameter was found in the **kwargs list")
-
-    @classmethod
-    def update(cls, element_id, **kwargs):
-        meta_instance = SupportedResTypes.objects.get(id=element_id)
-
-        if 'supported_res_types' in kwargs:
-            cls._validate_supported_res_types(kwargs['supported_res_types'])
-
-            meta_instance.supported_res_types.clear()
-            cls._add_supported_res_type(meta_instance, kwargs['supported_res_types'])
-            meta_instance.save()
-        else:
-            raise ValidationError("No supported_res_types parameter was found in the **kwargs list")
-
-    @classmethod
-    def remove(cls, element_id):
-        raise ValidationError("SupportedResTypes element can't be deleted.")
-
-
-class SupportedAggTypeChoices(models.Model):
-    description = models.CharField(max_length=128)
-
-    def __unicode__(self):
-        return self.description
-
-
-class SupportedAggTypes(AbstractMetaDataElement):
-    term = 'SupportedAggTypes'
-    supported_agg_types = models.ManyToManyField(SupportedAggTypeChoices,
-                                                 blank=True,
-                                                 related_name="associated_with")
-
-    class Meta:
-        # SupportedAggTypes element is not repeatable
-        unique_together = ("content_type", "object_id")
-
-    def get_supported_agg_types_str(self):
-        return ','.join([parameter.description for parameter in self.supported_agg_types.all()])
-
-    @classmethod
-    def _add_supported_agg_type(cls, meta_instance, supported_agg_types):
-
-        for agg_type in supported_agg_types:
-            # there are three possibilities for agg_type_str values:
-            # list of SupportedAggTypeChoices object or
-            # list of string (during normal create or update) or
-            # list of integer (during creating new version of the aggregation)
-            # TODO come back to this, probably only need one
-            if isinstance(agg_type, SupportedAggTypeChoices):
-                meta_instance.supported_agg_types.add(agg_type)
-
-            elif isinstance(agg_type, int):
-                # "copy agg" or "create a new version"
-                qs = SupportedAggTypeChoices.objects.filter(id=agg_type)
-                if not qs.exists():
-                    raise ObjectDoesNotExist('Aggregation type object {0} is not supported').format(
-                        agg_type)
-                meta_instance.supported_agg_types.add(qs[0])
-
-            elif isinstance(agg_type, basestring):
-                # create or update agg
-                qs = SupportedAggTypeChoices.objects.filter(description__iexact=agg_type)
-                if qs.exists():
-                    meta_instance.supported_agg_types.add(qs[0])
-                else:
-                    meta_instance.supported_agg_types.create(description=agg_type)
-            else:
-                raise ValidationError("No supported_agg_types parameter "
-                                      "was found in the **kwargs list")
-
-    @classmethod
-    def _validate_supported_agg_types(cls, supported_agg_types):
-        for agg_type in supported_agg_types:
-            if isinstance(agg_type, basestring) \
-                    and agg_type not in [agg_type_choice[0]
-                                         for agg_type_choice in get_SupportedAggTypes_choices()]:
-                raise ValidationError('Invalid supported_agg_types:%s' % agg_type)
-
-    @classmethod
-    def create(cls, **kwargs):
-        if 'supported_agg_types' in kwargs:
-            cls._validate_supported_agg_types(kwargs['supported_agg_types'])
-
-            metadata_obj = kwargs['content_object']
-            new_meta_instance = SupportedAggTypes.objects.create(content_object=metadata_obj)
-
-            cls._add_supported_agg_type(new_meta_instance, kwargs['supported_agg_types'])
-            return new_meta_instance
-        else:
-            raise ValidationError("No supported_agg_types parameter was found in the **kwargs list")
-
-    @classmethod
-    def update(cls, element_id, **kwargs):
-        meta_instance = SupportedAggTypes.objects.get(id=element_id)
-
-        if 'supported_agg_types' in kwargs:
-            cls._validate_supported_agg_types(kwargs['supported_agg_types'])
-
-            meta_instance.supported_agg_types.clear()
-            cls._add_supported_agg_type(meta_instance, kwargs['supported_agg_types'])
-            meta_instance.save()
-        else:
-            raise ValidationError("No supported_agg_types parameter was found in the **kwargs list")
-
-    @classmethod
-    def remove(cls, element_id):
-        raise ValidationError("SupportedAggTypes element can't be deleted.")
-
-
-class SupportedSharingStatusChoices(models.Model):
-    description = models.CharField(max_length=128)
-
-    def __unicode__(self):
-        return self.description
-
-
-class SupportedSharingStatus(AbstractMetaDataElement):
-    term = 'SupportedSharingStatus'
-    sharing_status = models.ManyToManyField(SupportedSharingStatusChoices,
-                                            blank=True,
-                                            related_name="associated_with")
-
-    class Meta:
-        # SupportedSharingStatus element is not repeatable
-        unique_together = ("content_type", "object_id")
-
-    def get_sharing_status_str(self):
-        return ', '.join([parameter.description for parameter in self.sharing_status.all()])
-
-    @classmethod
-    def _add_sharing_status(cls, meta_instance, sharing_status_list):
-        for sharing_status in sharing_status_list:
-            # there are three possibilities for res_type_str values:
-            # list of SupportedSharingStatusChoices object or
-            # list of string (during normal create or update) or
-            # integer (during creating new version of the resource)
-            if isinstance(sharing_status, SupportedSharingStatusChoices):
-                meta_instance.sharing_status.add(sharing_status)
-
-            elif isinstance(sharing_status, int):
-                # "copy res" or "create a new version"
-                qs = SupportedSharingStatusChoices.objects.filter(id=sharing_status)
-                if not qs.exists():
-                    raise ObjectDoesNotExist('Sharing status {0} is not supported').format(
-                        sharing_status)
-                meta_instance.sharing_status.add(qs[0])
-            elif isinstance(sharing_status, basestring):
-                # create or update res
-                qs = SupportedSharingStatusChoices.objects. \
-                    filter(description__iexact=sharing_status)
-                if qs.exists():
-                    meta_instance.sharing_status.add(qs[0])
-                else:
-                    meta_instance.sharing_status.create(description=sharing_status)
-            else:
-                raise ValidationError("No sharing_status parameter "
-                                      "was found in the **kwargs list")
-
-    @classmethod
-    def _validate_sharing_status(cls, sharing_status_list):
-        for sharing_status in sharing_status_list:
-            if isinstance(sharing_status, basestring) and \
-                    sharing_status not in [sharing_status_choice_tuple[0]
-                                           for sharing_status_choice_tuple in
-                                           get_SupportedSharingStatus_choices()]:
-                raise ValidationError('Invalid sharing_status:%s' % sharing_status)
-
-    @classmethod
-    def create(cls, **kwargs):
-        if 'sharing_status' in kwargs:
-            cls._validate_sharing_status(kwargs["sharing_status"])
-
-            metadata_obj = kwargs['content_object']
-            new_meta_instance = SupportedSharingStatus.objects.create(content_object=metadata_obj)
-
-            cls._add_sharing_status(new_meta_instance, kwargs['sharing_status'])
-            return new_meta_instance
-        else:
-            raise ValidationError("No sharing_status parameter was found in the **kwargs list")
-
-    @classmethod
-    def update(cls, element_id, **kwargs):
-        meta_instance = SupportedSharingStatus.objects.get(id=element_id)
-        if 'sharing_status' in kwargs:
-            cls._validate_sharing_status(kwargs["sharing_status"])
-
-            meta_instance.sharing_status.clear()
-
-            cls._add_sharing_status(meta_instance, kwargs['sharing_status'])
-            meta_instance.save()
-        else:
-            raise ValidationError("No sharing_status parameter "
-                                  "was found in the **kwargs list")
-
-    @classmethod
-    def remove(cls, element_id):
-        raise ValidationError("SupportedSharingStatus element can't be deleted.")
-
-
-class ToolIcon(AbstractMetaDataElement):
-    term = 'ToolIcon'
-    value = models.CharField(max_length=1024, blank=True, default="")
-    data_url = models.TextField(blank=True, default="")
-
-    @classmethod
-    def _validate_tool_icon(cls, url):
-        try:
-            response = requests.get(url, verify=False)
-        except Exception as ex:
-            raise ValidationError("Failed to read data from given url: {0}".format(ex.message))
-        if response.status_code != 200:
-            raise HttpResponse("Failed to read data from given url. HTTP_code {0}".
-                               format(response.status_code))
-        image_size_mb = float(response.headers["content-length"])
-        if image_size_mb > 1000000:  # 1mb
-            raise ValidationError("Icon image size should be less than 1MB.")
-        image_type = get_image_type(h=response.content)
-        if image_type not in ["png", "gif", "jpeg"]:
-            raise ValidationError("Supported icon image types are png, gif and jpeg")
-        base64_string = base64.b64encode(response.content)
-        data_url = "data:image/{image_type};base64,{base64_string}". \
-            format(image_type=image_type, base64_string=base64_string)
-        return data_url
-
-    @classmethod
-    def create(cls, **kwargs):
-        if 'value' in kwargs and "data_url" not in kwargs:
-            url = kwargs["value"]
-            data_url = cls._validate_tool_icon(url)
-
-            metadata_obj = kwargs['content_object']
-            new_meta_instance = ToolIcon.objects.create(content_object=metadata_obj)
-            new_meta_instance.value = url
-            new_meta_instance.data_url = data_url
-            new_meta_instance.save()
-            return new_meta_instance
-        elif "data_url" in kwargs:
-            metadata_obj = kwargs['content_object']
-            new_meta_instance = ToolIcon.objects.create(content_object=metadata_obj)
-            new_meta_instance.value = kwargs["value"] if "value" in kwargs else ""
-            new_meta_instance.data_url = kwargs["data_url"]
-            new_meta_instance.save()
-            return new_meta_instance
-        else:
-            raise ValidationError("No value parameter was found in the **kwargs list")
-
-    @classmethod
-    def update(cls, element_id, **kwargs):
-        meta_instance = ToolIcon.objects.get(id=element_id)
-        if 'value' in kwargs:
-            url = kwargs["value"]
-            data_url = cls._validate_tool_icon(url)
-            meta_instance.value = url
-            meta_instance.data_url = data_url
-            meta_instance.save()
-        else:
-            raise ValidationError("No value parameter was found in the **kwargs list")
-
-    class Meta:
-        # ToolIcon element is not repeatable
-        unique_together = ("content_type", "object_id")
-
-
-class ToolMetaData(CoreMetaData):
-    _url_base = GenericRelation(RequestUrlBase)
-    _url_base_aggregation = GenericRelation(RequestUrlBaseAggregation)
-    _url_base_file = GenericRelation(RequestUrlBaseFile)
-    _version = GenericRelation(ToolVersion)
-    _supported_res_types = GenericRelation(SupportedResTypes)
-    _supported_agg_types = GenericRelation(SupportedAggTypes)
-    _tool_icon = GenericRelation(ToolIcon)
-    _supported_sharing_status = GenericRelation(SupportedSharingStatus)
-    _supported_file_extensions = GenericRelation(SupportedFileExtensions)
-    _homepage_url = GenericRelation(AppHomePageUrl)
-
-    approved = models.BooleanField(default=False)
-    _testing_protocol_url = GenericRelation(TestingProtocolUrl)
-    _help_page_url = GenericRelation(HelpPageUrl)
-    _source_code_url = GenericRelation(SourceCodeUrl)
-    _issues_page_url = GenericRelation(IssuesPageUrl)
-    _mailing_list_url = GenericRelation(MailingListUrl)
-    _roadmap = GenericRelation(Roadmap)
-    show_on_open_with_list = GenericRelation(ShowOnOpenWithList)
-
-    @property
-    def resource(self):
-        return ToolResource.objects.filter(object_id=self.id).first()
-
-    @property
-    def url_base(self):
-        return self._url_base.first()
-
-    @property
-    def url_base_aggregation(self):
-        return self._url_base_aggregation.first()
-
-    @property
-    def url_base_file(self):
-        return self._url_base_file.first()
-
-    @property
-    def version(self):
-        return self._version.first()
-
-    @property
-    def supported_resource_types(self):
-        return self._supported_res_types.first()
-
-    @property
-    def supported_aggregation_types(self):
-        return self._supported_agg_types.first()
-
-    @property
-    def supported_sharing_status(self):
-        return self._supported_sharing_status.first()
-
-    @property
-    def supported_file_extensions(self):
-        return self._supported_file_extensions.first()
-
-    @property
-    def app_home_page_url(self):
-        return self._homepage_url.first()
-
-    @property
-    def app_icon(self):
-        return self._tool_icon.first()
-
-    @property
-    def mailing_list_url(self):
-        return self._mailing_list_url.first()
-
-    @property
-    def testing_protocol_url(self):
-        return self._testing_protocol_url.first()
-
-    @property
-    def help_page_url(self):
-        return self._help_page_url.first()
-
-    @property
-    def source_code_url(self):
-        return self._source_code_url.first()
-
-    @property
-    def issues_page_url(self):
-        return self._issues_page_url.first()
-
-    @property
-    def roadmap(self):
-        return self._roadmap.first()
-
-    @property
-    def serializer(self):
-        """Return an instance of rest_framework Serializer for self """
-        from serializers import ToolMetaDataSerializer
-        return ToolMetaDataSerializer(self)
-
-    @classmethod
-    def parse_for_bulk_update(cls, metadata, parsed_metadata):
-        """Overriding the base class method"""
-
-        CoreMetaData.parse_for_bulk_update(metadata, parsed_metadata)
-        # TODO The json metadata has underscores, remove those to matche the metadata elements.  This is probably an
-        # issue in the other metadata implementations as well.
-        for key, value in metadata.items():
-            if "_" in key:
-                metadata[key.replace("_", "")] = metadata.pop(key)
-        keys_to_update = metadata.keys()
-        if 'requesturlbase' in keys_to_update:
-            parsed_metadata.append({"requesturlbase": metadata.pop('requesturlbase')})
-
-        if 'requesturlbaseaggregation' in keys_to_update:
-            parsed_metadata.append(
-                {"requesturlbaseaggregation": metadata.pop('requesturlbaseaggregation')})
-
-        if 'requesturlbasefile' in keys_to_update:
-            parsed_metadata.append({"requesturlbasefile": metadata.pop('requesturlbasefile')})
-
-        if 'toolversion' in keys_to_update:
-            parsed_metadata.append({"toolversion": metadata.pop('toolversion')})
-
-        if 'toolicon' in keys_to_update:
-            parsed_metadata.append({"toolicon": metadata.pop('toolicon')})
-
-        if 'supportedfileextensions' in keys_to_update:
-            parsed_metadata.append({"supportedfileextensions": metadata.pop(
-                'supportedfileextensions')})
-
-        if 'apphomepageurl' in keys_to_update:
-            parsed_metadata.append({"apphomepageurl": metadata.pop('apphomepageurl')})
-
-        if 'supportedrestypes' in keys_to_update:
-            parsed_metadata.append({"supportedrestypes": metadata.pop('supportedrestypes')})
-
-        if 'supportedaggtypes' in keys_to_update:
-            parsed_metadata.append({"supportedaggtypes": metadata.pop('supportedaggtypes')})
-
-        if 'supportedsharingstatus' in keys_to_update:
-            parsed_metadata.append(
-                {"supportedsharingstatus": metadata.pop('supportedsharingstatus')})
-
-        if 'testingprotocolurl' in keys_to_update:
-            parsed_metadata.append(
-                {"testingprotocolurl": metadata.pop('testingprotocolurl')})
-
-        if 'helppageurl' in keys_to_update:
-            parsed_metadata.append(
-                {"helppageurl": metadata.pop('helppageurl')})
-
-        if 'sourcecodeurl' in keys_to_update:
-            parsed_metadata.append(
-                {"sourcecodeurl": metadata.pop('sourcecodeurl')})
-
-        if 'issuespageurl' in keys_to_update:
-            parsed_metadata.append(
-                {"issuespageurl": metadata.pop('issuespageurl')})
-
-        if 'mailinglisturl' in keys_to_update:
-            parsed_metadata.append(
-                {"mailinglisturl": metadata.pop('mailinglisturl')})
-
-        if 'roadmap' in keys_to_update:
-            parsed_metadata.append(
-                {"roadmap": metadata.pop('roadmap')})
-
-    @classmethod
-    def get_supported_element_names(cls):
-        elements = super(ToolMetaData, cls).get_supported_element_names()
-        elements.append('RequestUrlBase')
-        elements.append('RequestUrlBaseAggregation')
-        elements.append('RequestUrlBaseFile')
-        elements.append('ToolVersion')
-        elements.append('SupportedResTypes')
-        elements.append('SupportedAggTypes')
-        elements.append('ToolIcon')
-        elements.append('SupportedSharingStatus')
-        elements.append('SupportedFileExtensions')
-        elements.append('AppHomePageUrl')
-        elements.append('TestingProtocolUrl')
-        elements.append('SourceCodeUrl')
-        elements.append('HelpPageUrl')
-        elements.append('MailingListUrl')
-        elements.append('IssuesPageUrl')
-        elements.append('Roadmap')
-        elements.append('ShowOnOpenWithList')
-        return elements
-
-    def has_all_required_elements(self):
-        if self.get_required_missing_elements():
-            return False
-        return True
-
-    def get_required_missing_elements(self):  # show missing required meta
-        missing_required_elements = super(ToolMetaData, self).get_required_missing_elements()
-
-        # At least one of the two metadata must exist: Home Page URL or App-launching URL Pattern
-        if not self._launching_pattern_exists() \
-                and not self._value_exists(self.app_home_page_url):
-            missing_required_elements.append('App Home Page URL or an App-launching URL '
-                                             'Pattern')
-        else:
-            # If Supported Res Type is selected, app-launching URL pattern must be present
-            if self.supported_resource_types \
-                    and self.supported_resource_types.supported_res_types.count() > 0:
-                if not self._launching_pattern_exists():
-                    missing_required_elements.append('An App-launching URL Pattern')
-
-            # if Supported Res Type presents, Supported Sharing Status must present, not vice versa
-            if self.supported_resource_types \
-                    and self.supported_resource_types.supported_res_types.count() > 0:
-                if not self.supported_sharing_status \
-                        or not self.supported_sharing_status.sharing_status.count() > 0:
-                    missing_required_elements.append('Supported Sharing Status')
-
-        return missing_required_elements
-
-    def _launching_pattern_exists(self):
-        return self._value_exists(self.url_base) \
-            or self._value_exists(self.url_base_file) \
-            or self._value_exists(self.url_base_aggregation)
-
-    def _value_exists(self, field):
-        return field and field.value
-
-    def delete_all_elements(self):
-        super(ToolMetaData, self).delete_all_elements()
-        self._url_base.all().delete()
-        self._url_base_aggregation.all().delete()
-        self._url_base_file.all().delete()
-        self._version.all().delete()
-        self._supported_res_types.all().delete()
-        self._supported_agg_types.all().delete()
-        self._tool_icon.all().delete()
-        self._supported_sharing_status.all().delete()
-        self._supported_file_extensions.all().delete()
-        self._homepage_url.all().delete()
-
         self._testing_protocol_url.all().delete()
         self._help_page_url.all().delete()
         self._source_code_url.all().delete()
@@ -1751,5 +925,4 @@
 
     class Meta:
         verbose_name = "Application Approval"
-        verbose_name_plural = "Application Approvals"
->>>>>>> 25a09104
+        verbose_name_plural = "Application Approvals"