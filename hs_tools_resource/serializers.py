<<<<<<< HEAD
from rest_framework import serializers

from hs_core.views.resource_metadata_rest_api import CoreMetaDataSerializer
from .models import AppHomePageUrl, RequestUrlBase, ToolVersion, SupportedResTypeChoices, \
    SupportedResTypes, SupportedSharingStatusChoices, SupportedSharingStatus, ToolIcon, \
    ToolMetaData, SupportedAggTypes, SupportedAggTypeChoices, SupportedFileExtensions, \
    RequestUrlBaseAggregation, RequestUrlBaseFile


class SupportedResTypeChoicesMetaDataSerializer(serializers.ModelSerializer):
    class Meta:
        model = SupportedResTypeChoices
        fields = ('description',)


class SupportedAggTypeChoicesMetaDataSerializer(serializers.ModelSerializer):
    class Meta:
        model = SupportedAggTypeChoices
        fields = ('description',)


class SupportedSharingStatusChoicesMetaDataSerializer(serializers.ModelSerializer):
    class Meta:
        model = SupportedSharingStatusChoices
        fields = ('description',)


class SupportedFileExtensionsMetaDataSerializer(serializers.ModelSerializer):
    class Meta:
        model = SupportedFileExtensions
        fields = ('value',)


class AppHomePageUrlMetaDataSerializer(serializers.ModelSerializer):
    class Meta:
        model = AppHomePageUrl
        fields = ('value',)


class RequestUrlBaseMetaDataSerializer(serializers.ModelSerializer):
    class Meta:
        model = RequestUrlBase
        fields = ('value',)


class RequestUrlBaseAggregationMetaDataSerializer(serializers.ModelSerializer):
    class Meta:
        model = RequestUrlBaseAggregation
        fields = ('value',)


class RequestUrlBaseFileMetaDataSerializer(serializers.ModelSerializer):
    class Meta:
        model = RequestUrlBaseFile
        fields = ('value',)


class ToolVersionMetaDataSerializer(serializers.ModelSerializer):
    class Meta:
        model = ToolVersion
        fields = ('value',)


class SupportedResTypesMetaDataSerializer(serializers.ModelSerializer):
    supported_res_types = SupportedResTypeChoicesMetaDataSerializer(required=False, many=True)

    class Meta:
        model = SupportedResTypes
        fields = ('supported_res_types', )


class SupportedAggTypesMetaDataSerializer(serializers.ModelSerializer):
    supported_agg_types = SupportedAggTypeChoicesMetaDataSerializer(required=False, many=True)

    class Meta:
        model = SupportedAggTypes
        fields = ('supported_agg_types', )


class SupportedSharingStatusMetaDataSerializer(serializers.ModelSerializer):
    sharing_status = SupportedSharingStatusChoicesMetaDataSerializer(required=False, many=True)

    class Meta:
        model = SupportedSharingStatus
        fields = ('sharing_status', )


class ToolIconMetaDataSerializer(serializers.ModelSerializer):
    class Meta:
        model = ToolIcon
        fields = ('value',)


class ToolMetaDataSerializer(CoreMetaDataSerializer):
    url_base = RequestUrlBaseMetaDataSerializer(required=False, many=False)
    url_base_aggregation = RequestUrlBaseAggregationMetaDataSerializer(required=False, many=False)
    url_base_file = RequestUrlBaseFileMetaDataSerializer(required=False, many=False)
    version = ToolVersionMetaDataSerializer(required=False, many=False)
    supported_resource_types = SupportedResTypesMetaDataSerializer(required=False, many=False)
    supported_aggregation_types = SupportedAggTypesMetaDataSerializer(required=False, many=False)
    app_icon = ToolIconMetaDataSerializer(required=False, many=False)
    supported_sharing_statuses = SupportedSharingStatusMetaDataSerializer(required=False,
                                                                          many=False)
    supported_file_extensions = SupportedFileExtensionsMetaDataSerializer(required=False,
                                                                          many=False)
    app_home_page_url = AppHomePageUrlMetaDataSerializer(required=False, many=False)

    class Meta:
        model = ToolMetaData
=======
from rest_framework import serializers

from hs_core.views.resource_metadata_rest_api import CoreMetaDataSerializer
from models import AppHomePageUrl, RequestUrlBase, ToolVersion, SupportedResTypeChoices, \
    SupportedResTypes, SupportedSharingStatusChoices, SupportedSharingStatus, ToolIcon, \
    ToolMetaData, SupportedAggTypes, SupportedAggTypeChoices, SupportedFileExtensions, \
    RequestUrlBaseAggregation, RequestUrlBaseFile, MailingListUrl, TestingProtocolUrl, \
    HelpPageUrl, SourceCodeUrl, IssuesPageUrl, Roadmap


class SupportedResTypeChoicesMetaDataSerializer(serializers.ModelSerializer):
    class Meta:
        model = SupportedResTypeChoices
        fields = ('description',)


class SupportedAggTypeChoicesMetaDataSerializer(serializers.ModelSerializer):
    class Meta:
        model = SupportedAggTypeChoices
        fields = ('description',)


class SupportedSharingStatusChoicesMetaDataSerializer(serializers.ModelSerializer):
    class Meta:
        model = SupportedSharingStatusChoices
        fields = ('description',)


class SupportedFileExtensionsMetaDataSerializer(serializers.ModelSerializer):
    class Meta:
        model = SupportedFileExtensions
        fields = ('value',)


class AppHomePageUrlMetaDataSerializer(serializers.ModelSerializer):
    class Meta:
        model = AppHomePageUrl
        fields = ('value',)


class RequestUrlBaseMetaDataSerializer(serializers.ModelSerializer):
    class Meta:
        model = RequestUrlBase
        fields = ('value',)


class RequestUrlBaseAggregationMetaDataSerializer(serializers.ModelSerializer):
    class Meta:
        model = RequestUrlBaseAggregation
        fields = ('value',)


class RequestUrlBaseFileMetaDataSerializer(serializers.ModelSerializer):
    class Meta:
        model = RequestUrlBaseFile
        fields = ('value',)


class ToolVersionMetaDataSerializer(serializers.ModelSerializer):
    class Meta:
        model = ToolVersion
        fields = ('value',)


class SupportedResTypesMetaDataSerializer(serializers.ModelSerializer):
    supported_res_types = SupportedResTypeChoicesMetaDataSerializer(required=False, many=True)

    class Meta:
        model = SupportedResTypes
        fields = ('supported_res_types', )


class SupportedAggTypesMetaDataSerializer(serializers.ModelSerializer):
    supported_agg_types = SupportedAggTypeChoicesMetaDataSerializer(required=False, many=True)

    class Meta:
        model = SupportedAggTypes
        fields = ('supported_agg_types', )


class SupportedSharingStatusMetaDataSerializer(serializers.ModelSerializer):
    sharing_status = SupportedSharingStatusChoicesMetaDataSerializer(required=False, many=True)

    class Meta:
        model = SupportedSharingStatus
        fields = ('sharing_status', )


class ToolIconMetaDataSerializer(serializers.ModelSerializer):
    class Meta:
        model = ToolIcon
        fields = ('value',)


class MailingListSerializer(serializers.ModelSerializer):
    class Meta:
        model = MailingListUrl
        fields = ('value',)


class TestingProtocolSerializer(serializers.ModelSerializer):
    class Meta:
        model = TestingProtocolUrl
        fields = ('value',)


class HelpPageSerializer(serializers.ModelSerializer):
    class Meta:
        model = HelpPageUrl
        fields = ('value',)


class SourceCodeSerializer(serializers.ModelSerializer):
    class Meta:
        model = SourceCodeUrl
        fields = ('value',)


class IssuesPageSerializer(serializers.ModelSerializer):
    class Meta:
        model = IssuesPageUrl
        fields = ('value',)


class RoadmapSerializer(serializers.ModelSerializer):
    class Meta:
        model = Roadmap
        fields = ('value',)


class ToolMetaDataSerializer(CoreMetaDataSerializer):
    url_base = RequestUrlBaseMetaDataSerializer(required=False, many=False)
    url_base_aggregation = RequestUrlBaseAggregationMetaDataSerializer(required=False, many=False)
    url_base_file = RequestUrlBaseFileMetaDataSerializer(required=False, many=False)
    version = ToolVersionMetaDataSerializer(required=False, many=False)
    supported_resource_types = SupportedResTypesMetaDataSerializer(required=False, many=False)
    supported_aggregation_types = SupportedAggTypesMetaDataSerializer(required=False, many=False)
    app_icon = ToolIconMetaDataSerializer(required=False, many=False)
    supported_sharing_statuses = SupportedSharingStatusMetaDataSerializer(required=False,
                                                                          many=False)
    supported_file_extensions = SupportedFileExtensionsMetaDataSerializer(required=False,
                                                                          many=False)
    app_home_page_url = AppHomePageUrlMetaDataSerializer(required=False, many=False)
    mailing_list_url = MailingListSerializer(required=False, many=False)
    testing_protocol_url = TestingProtocolSerializer(required=False, many=False)
    help_page_url = HelpPageSerializer(required=False, many=False)
    source_code_url = SourceCodeSerializer(required=False, many=False)
    issues_page_url = IssuesPageSerializer(required=False, many=False)
    roadmap = RoadmapSerializer(required=False, many=False)

    class Meta:
        model = ToolMetaData
>>>>>>> 25a09104
<|MERGE_RESOLUTION|>--- conflicted
+++ resolved
@@ -1,114 +1,3 @@
-<<<<<<< HEAD
-from rest_framework import serializers
-
-from hs_core.views.resource_metadata_rest_api import CoreMetaDataSerializer
-from .models import AppHomePageUrl, RequestUrlBase, ToolVersion, SupportedResTypeChoices, \
-    SupportedResTypes, SupportedSharingStatusChoices, SupportedSharingStatus, ToolIcon, \
-    ToolMetaData, SupportedAggTypes, SupportedAggTypeChoices, SupportedFileExtensions, \
-    RequestUrlBaseAggregation, RequestUrlBaseFile
-
-
-class SupportedResTypeChoicesMetaDataSerializer(serializers.ModelSerializer):
-    class Meta:
-        model = SupportedResTypeChoices
-        fields = ('description',)
-
-
-class SupportedAggTypeChoicesMetaDataSerializer(serializers.ModelSerializer):
-    class Meta:
-        model = SupportedAggTypeChoices
-        fields = ('description',)
-
-
-class SupportedSharingStatusChoicesMetaDataSerializer(serializers.ModelSerializer):
-    class Meta:
-        model = SupportedSharingStatusChoices
-        fields = ('description',)
-
-
-class SupportedFileExtensionsMetaDataSerializer(serializers.ModelSerializer):
-    class Meta:
-        model = SupportedFileExtensions
-        fields = ('value',)
-
-
-class AppHomePageUrlMetaDataSerializer(serializers.ModelSerializer):
-    class Meta:
-        model = AppHomePageUrl
-        fields = ('value',)
-
-
-class RequestUrlBaseMetaDataSerializer(serializers.ModelSerializer):
-    class Meta:
-        model = RequestUrlBase
-        fields = ('value',)
-
-
-class RequestUrlBaseAggregationMetaDataSerializer(serializers.ModelSerializer):
-    class Meta:
-        model = RequestUrlBaseAggregation
-        fields = ('value',)
-
-
-class RequestUrlBaseFileMetaDataSerializer(serializers.ModelSerializer):
-    class Meta:
-        model = RequestUrlBaseFile
-        fields = ('value',)
-
-
-class ToolVersionMetaDataSerializer(serializers.ModelSerializer):
-    class Meta:
-        model = ToolVersion
-        fields = ('value',)
-
-
-class SupportedResTypesMetaDataSerializer(serializers.ModelSerializer):
-    supported_res_types = SupportedResTypeChoicesMetaDataSerializer(required=False, many=True)
-
-    class Meta:
-        model = SupportedResTypes
-        fields = ('supported_res_types', )
-
-
-class SupportedAggTypesMetaDataSerializer(serializers.ModelSerializer):
-    supported_agg_types = SupportedAggTypeChoicesMetaDataSerializer(required=False, many=True)
-
-    class Meta:
-        model = SupportedAggTypes
-        fields = ('supported_agg_types', )
-
-
-class SupportedSharingStatusMetaDataSerializer(serializers.ModelSerializer):
-    sharing_status = SupportedSharingStatusChoicesMetaDataSerializer(required=False, many=True)
-
-    class Meta:
-        model = SupportedSharingStatus
-        fields = ('sharing_status', )
-
-
-class ToolIconMetaDataSerializer(serializers.ModelSerializer):
-    class Meta:
-        model = ToolIcon
-        fields = ('value',)
-
-
-class ToolMetaDataSerializer(CoreMetaDataSerializer):
-    url_base = RequestUrlBaseMetaDataSerializer(required=False, many=False)
-    url_base_aggregation = RequestUrlBaseAggregationMetaDataSerializer(required=False, many=False)
-    url_base_file = RequestUrlBaseFileMetaDataSerializer(required=False, many=False)
-    version = ToolVersionMetaDataSerializer(required=False, many=False)
-    supported_resource_types = SupportedResTypesMetaDataSerializer(required=False, many=False)
-    supported_aggregation_types = SupportedAggTypesMetaDataSerializer(required=False, many=False)
-    app_icon = ToolIconMetaDataSerializer(required=False, many=False)
-    supported_sharing_statuses = SupportedSharingStatusMetaDataSerializer(required=False,
-                                                                          many=False)
-    supported_file_extensions = SupportedFileExtensionsMetaDataSerializer(required=False,
-                                                                          many=False)
-    app_home_page_url = AppHomePageUrlMetaDataSerializer(required=False, many=False)
-
-    class Meta:
-        model = ToolMetaData
-=======
 from rest_framework import serializers
 
 from hs_core.views.resource_metadata_rest_api import CoreMetaDataSerializer
@@ -260,5 +149,4 @@
     roadmap = RoadmapSerializer(required=False, many=False)
 
     class Meta:
-        model = ToolMetaData
->>>>>>> 25a09104
+        model = ToolMetaData