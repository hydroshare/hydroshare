--- conflicted
+++ resolved
@@ -673,18 +673,10 @@
     ):
         # the order in which the model fields are listed for
         # the FieldSet is the order these fields will be displayed
-<<<<<<< HEAD
-        layout = Layout(MetadataField("supported_res_types"))
-        kwargs["element_name_label"] = "Supported Resource Types"
-        super(SupportedResTypeFormHelper, self).__init__(
-            allow_edit, res_short_id, element_id, element_name, layout, *args, **kwargs
-        )
-=======
         layout = Layout(MetadataField('supported_res_types'))
         kwargs['element_name_label'] = 'Support'
         super(SupportedResTypeFormHelper, self).__init__(allow_edit, res_short_id, element_id,
                                                          element_name, layout, *args, **kwargs)
->>>>>>> 621d0e0e
 
 
 class SupportedResTypesForm(ModelForm):
@@ -700,16 +692,9 @@
     ):
         model_instance = kwargs.get("instance")
         super(SupportedResTypesForm, self).__init__(*args, **kwargs)
-<<<<<<< HEAD
-        self.fields["supported_res_types"].label = "Choose Resource Types:"
-        self.helper = SupportedResTypeFormHelper(
-            allow_edit, res_short_id, element_id, element_name="SupportedResTypes"
-        )
-=======
         self.fields['supported_res_types'].label = "Choose what this app connector supports (can act on):"
         self.helper = SupportedResTypeFormHelper(allow_edit, res_short_id, element_id,
                                                  element_name='SupportedResTypes')
->>>>>>> 621d0e0e
 
         if model_instance:
             supported_res_types = model_instance.supported_res_types.all()
@@ -808,19 +793,11 @@
     ):
         # the order in which the model fields are listed for
         # the FieldSet is the order these fields will be displayed
-<<<<<<< HEAD
-        layout = Layout(MetadataField("sharing_status"))
-        kwargs["element_name_label"] = "Supported Resource Sharing Status"
-        super(SupportedSharingStatusFormHelper, self).__init__(
-            allow_edit, res_short_id, element_id, element_name, layout, *args, **kwargs
-        )
-=======
         layout = Layout(MetadataField('sharing_status'))
         kwargs['element_name_label'] = 'Sharing Status'
         super(SupportedSharingStatusFormHelper, self). \
             __init__(allow_edit, res_short_id, element_id,
                      element_name, layout, *args, **kwargs)
->>>>>>> 621d0e0e
 
 
 class SupportedSharingStatusForm(ModelForm):
@@ -836,16 +813,9 @@
     ):
         model_instance = kwargs.get("instance")
         super(SupportedSharingStatusForm, self).__init__(*args, **kwargs)
-<<<<<<< HEAD
-        self.fields["sharing_status"].label = "Choose Sharing Status:"
-        self.helper = SupportedSharingStatusFormHelper(
-            allow_edit, res_short_id, element_id, element_name="SupportedSharingStatus"
-        )
-=======
         self.fields['sharing_status'].label = "Choose the sharing status required by this app connector:"
         self.helper = SupportedSharingStatusFormHelper(allow_edit, res_short_id, element_id,
                                                        element_name='SupportedSharingStatus')
->>>>>>> 621d0e0e
         if model_instance:
             supported_sharing_status = model_instance.sharing_status.all()
             if len(supported_sharing_status) > 0:
