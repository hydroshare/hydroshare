--- conflicted
+++ resolved
@@ -59,7 +59,6 @@
             field_info_list_context.append(field_info_dict_item)
         context['field_information'] = field_info_list_context
 
-<<<<<<< HEAD
         if content_model.metadata.ogcWebServices.first():
             pending_text = 'Pending...'
             md_obj = content_model.metadata.ogcWebServices.first()
@@ -77,8 +76,6 @@
                     context['previewLayerURL'] = url
         context['ogcWebServices'] = content_model.metadata.ogcWebServices.first()
 
-=======
->>>>>>> 7677f353
     else:  # editing mode
         geom_info_for_view = {}
         geom_info = content_model.metadata.geometryinformation.all().first()
