--- conflicted
+++ resolved
@@ -20,16 +20,12 @@
     #- "media:/home/docker/hydroshare/hydroshare/static/media"
     # for VM
     # Specific to hydro user on the hydrodev Xubuntu VM
-<<<<<<< HEAD
+
     - "/Users/tonycastronova/Documents/projects/hydroshare/hydroshare:/home/docker/hydroshare"
 
     # Specific to hydro user for pycharm debugging on hydrodev Xubuntu VM
     - "/Users/tonycastronova/Documents/projects/hydroshare/pycharm-debug:/home/docker/pycharm-debug"
 
-=======
-    - "/home/hydro/hydroshare:/home/docker/hydroshare"
-    - "/home/hydro/pycharm-debug:/home/docker/pycharm-debug"
->>>>>>> 1469f626
   ports:
     - "1338:22"
     - "8000:8000"
