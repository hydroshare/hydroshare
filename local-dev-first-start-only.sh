#!/bin/bash

machine="`uname -s`"
case "$machine" in
  Linux*)  export SED_EXT=''   ;;
  Darwin*) export SED_EXT='.hydro-bk' ;;
  *)       export SED_EXT=''   ;;
esac

### Local Config ###
CONFIG_DIRECTORY='./config'
CONFIG_FILE=${CONFIG_DIRECTORY}'/hydroshare-config.yaml'

# This might be needed if the file has changed. 
# git checkout -- $CONFIG_FILE  # refresh this in case overridden otherwise

# Discover user and group under which this shell is running
HS_UID=`id -u`
HS_GID=`id -g`

# Set this user and group in hydroshare-config.yaml
sed -i 's/HS_SERVICE_UID:.*$/HS_SERVICE_UID: '$HS_UID'/' $CONFIG_DIRECTORY/hydroshare-config.yaml
sed -i 's/HS_SERVICE_GID:.*$/HS_SERVICE_GID: '$HS_GID'/' $CONFIG_DIRECTORY/hydroshare-config.yaml

# Read hydroshare-config.yaml into hydroshare-config.sh
sed -e "s/:[^:\/\/]/=/g;s/$//g;s/ *=/=/g" ${CONFIG_FILE} | grep -v '^#' | grep -v ^$ > $CONFIG_DIRECTORY/hydroshare-config.sh

# import hydroshare-config.sh into working environment
while read line; do export $line; done < <(cat ${CONFIG_DIRECTORY}/hydroshare-config.sh)

### Add color scheme to text | result output

function blue() {
    local TEXT="$1"
    echo -n "\x1B[1;34m${TEXT}\x1B[0m"
}

function green() {
    local TEXT
    if [ "$1" == "" ]; then
        TEXT=Done
    else
        TEXT="$1"
    fi
    echo -n "\x1B[1;32m${TEXT}\x1B[0m"
}

function red() {
    local TEXT
    if [ "$1" == "" ]; then
        TEXT=Failure
    else
        TEXT="$1"
    fi
    echo -n "\x1B[31m${TEXT}\x1B[0m"
}

function getImageID() {
    docker images | grep $1 | tr -s ' ' | cut -f3 -d' '
}

##nodejs build for discovery

node_build() {

HS_PATH=`pwd`
#### Set version pin variable ####
#n_ver="15.0.0"
n_ver="14.14.0"

echo '####################################################################################################'
echo "Starting Node Build .... "
echo '####################################################################################################'

### Create Directory structure outside to maintain correct permissions
cd hs_discover
rm -rf static templates
mkdir static templates
mkdir templates/hs_discover
mkdir static/js
mkdir static/css

# Start Docker container and Run build
docker run -i -v $HS_PATH:/hydroshare --name=nodejs node:$n_ver /bin/bash << eof

cd hydroshare
cd hs_discover
npm install
npm run build
mkdir -p static/js
mkdir -p static/css
cp -rp templates/hs_discover/js static/
cp -rp templates/hs_discover/css static/
cp -p templates/hs_discover/map.js static/js/
echo "----------------js--------------------"
ls -l static/js
echo "--------------------------------------"
echo "----------------css-------------------"
ls -l static/css
echo "--------------------------------------"
eof

echo "Node Build completed ..."
echo
echo "Removing node container"
docker container rm nodejs
cd $HS_PATH

}


### Clean-up | Setup hydroshare environment

while [ 1 -eq 1 ]
do

clear

echo
echo '########################################################################################################################'
echo -e " `red 'For fewer problems during setup all HydroShare containers, images and volumes will be deleted.\n Make sure you understand the impact of this is not reversible and could result in the loss of work.'`"
echo '########################################################################################################################'
echo
echo -ne "Type 'c' to continue or press Ctrl+C to exit: "; read A
echo

case "$A" in
  c)  break
  ;;
  C)  break
  ;;
esac

done

if [ "$REMOVE_IMAGE" == "YES" ]; then
  REBUILD_IMAGE='--build'
else
  REBUILD_IMAGE=
fi

DOCKER_COMPOSER_YAML_FILE='local-dev.yml'

NODE_CONTAINER_RUNNING=`docker ps -a | grep nodejs`

docker compose -f ${DOCKER_COMPOSER_YAML_FILE} down -v --rmi local --remove-orphans

echo '###############################################################################################################'
echo " Preparing"                                                                                            
echo '###############################################################################################################'
echo "Creating init scripts"
cp scripts/templates/init-defaultworker.template init-defaultworker
sed -i $SED_EXT s/HS_SERVICE_UID/$HS_SERVICE_UID/g init-defaultworker
sed -i $SED_EXT s/HS_SERVICE_GID/$HS_SERVICE_GID/g init-defaultworker

echo "Creating django settings and static directories"
cp hydroshare/local_settings.template hydroshare/local_settings.py 2>/dev/null
mkdir -p hydroshare/static/static 2>/dev/null
mkdir -p hydroshare/static/media 2>/dev/null
mkdir -p log/nginx 2>/dev/null
#chmod -R 777 log 2>/dev/null

find . -name '*.hydro-bk' -exec rm -f {} \; 2>/dev/null

echo
echo '########################################################################################################################'
echo " Starting system"
echo '########################################################################################################################'
echo

echo "  - docker compose -f ${DOCKER_COMPOSER_YAML_FILE} up -d ${REBUILD_IMAGE}"
docker compose -f $DOCKER_COMPOSER_YAML_FILE up -d $REBUILD_IMAGE

echo
echo '########################################################################################################################'
echo " Starting backround tasks..."
echo '########################################################################################################################'
echo

echo
echo " - building Node for Discovery in background"
node_build > /dev/null 2>&1 &

echo
echo '########################################################################################################################'
echo -e " Setting up PostgreSQL container and Importing Django DB"
echo '########################################################################################################################'
echo

<<<<<<< HEAD
echo " - docker compose -f local-dev.yml exec -u postgres postgis psql -c \"REVOKE CONNECT ON DATABASE postgres FROM public;\""
=======
echo "  - waiting for database system to be ready..."
while [ 1 -eq 1 ]
do
  sleep 1
  echo -n "."
  LOG=`docker logs postgis 2>&1`
  if [[ $LOG == *"PostgreSQL init process complete; ready for start up"* ]]; then
    break
  fi
done

# wait for the final log line to show "database system is ready to accept connections"
while [ 1 -eq 1 ]
do
  sleep 1
  echo -n "."
  LOG=`docker logs postgis 2>&1 | tail -1`
  if [[ $LOG == *"database system is ready to accept connections"* ]]; then
    break
  fi
done

echo " - docker exec -u postgres postgis psql -c \"REVOKE CONNECT ON DATABASE postgres FROM public;\""
>>>>>>> bbc6ef29
echo
docker compose -f local-dev.yml exec -u postgres postgis psql -c "REVOKE CONNECT ON DATABASE postgres FROM public;"

echo
echo "  - docker compose -f local-dev.yml exec -u postgres postgis psql -c \"SELECT pid, pg_terminate_backend(pid) FROM pg_stat_activity WHERE datname = current_database() AND pid <> pg_backend_pid();\""
echo
docker compose -f local-dev.yml exec -u postgres postgis psql -c "SELECT pid, pg_terminate_backend(pid) FROM pg_stat_activity WHERE datname = current_database() AND pid <> pg_backend_pid();"

<<<<<<< HEAD
echo "  - docker compose -f local-dev.yml exec -u hydro-service hydroshare dropdb -U postgres -h postgis postgres"
echo
docker compose -f local-dev.yml exec -u hydro-service hydroshare dropdb -U postgres -h postgis postgres

echo "  - docker compose -f local-dev.yml exec -u hydro-service hydroshare psql -U postgres -h postgis -d template1 -w -c 'CREATE EXTENSION postgis;'"
echo
docker compose -f local-dev.yml exec -u hydro-service hydroshare psql -U postgres -h postgis -d template1 -w -c 'CREATE EXTENSION postgis;'

echo
echo "  - docker compose -f local-dev.yml exec -u hydro-service hydroshare psql -U postgres -h postgis -d template1 -w -c 'CREATE EXTENSION hstore;'"
echo
docker compose -f local-dev.yml exec -u hydro-service hydroshare psql -U postgres -h postgis -d template1 -w -c 'CREATE EXTENSION hstore;'

echo
echo "  - docker compose -f local-dev.yml exec -u hydro-service hydroshare createdb -U postgres -h postgis postgres --encoding UNICODE --template=template1"
echo
docker compose -f local-dev.yml exec -u hydro-service hydroshare createdb -U postgres -h postgis postgres --encoding UNICODE --template=template1

echo "  - docker compose -f local-dev.yml exec -u hydro-service hydroshare psql -U postgres -h postgis -d postgres -w -c 'SET client_min_messages TO WARNING;'"
echo
docker compose -f local-dev.yml exec -u hydro-service hydroshare psql -U postgres -h postgis -d postgres -w -c 'SET client_min_messages TO WARNING;'

echo
echo "  - docker compose -f local-dev.yml exec -u hydro-service hydroshare psql -U postgres -h postgis -d postgres -q -f ${HS_DATABASE}"
echo
docker compose -f local-dev.yml exec -u hydro-service hydroshare psql -U postgres -h postgis -d postgres -q -f ${HS_DATABASE}
=======
echo "  - docker exec hydroshare dropdb -U postgres -h postgis postgres"
echo
docker exec hydroshare dropdb -U postgres -h postgis postgres

echo "  - docker exec hydroshare psql -U postgres -h postgis -d template1 -w -c 'CREATE EXTENSION postgis;'"
echo
docker exec hydroshare psql -U postgres -h postgis -d template1 -w -c 'CREATE EXTENSION postgis;'

echo
echo "  - docker exec hydroshare psql -U postgres -h postgis -d template1 -w -c 'CREATE EXTENSION hstore;'"
echo
docker exec hydroshare psql -U postgres -h postgis -d template1 -w -c 'CREATE EXTENSION hstore;'

echo
echo "  - docker exec hydroshare createdb -U postgres -h postgis postgres --encoding UNICODE --template=template1"
echo
docker exec hydroshare createdb -U postgres -h postgis postgres --encoding UNICODE --template=template1

echo "  - docker exec hydroshare psql -U postgres -h postgis -d postgres -w -c 'SET client_min_messages TO WARNING;'"
echo
docker exec hydroshare psql -U postgres -h postgis -d postgres -w -c 'SET client_min_messages TO WARNING;'

echo
echo "  - docker exec hydroshare psql -U postgres -h postgis -d postgres -q -f ${HS_DATABASE}"
echo
docker exec hydroshare psql -U postgres -h postgis -d postgres -q -f ${HS_DATABASE}
>>>>>>> bbc6ef29

sleep 10
echo
echo '########################################################################################################################'
echo " Migrating data"
echo '########################################################################################################################'
echo

<<<<<<< HEAD
echo "  - docker compose -f local-dev.yml exec hydroshare chown -R hydro-service:storage-hydro /tmp /shared_tmp"
docker compose -f local-dev.yml exec hydroshare chown -R hydro-service:storage-hydro /tmp /shared_tmp
echo

echo
echo "  - docker compose -f local-dev.yml exec -u hydro-service hydroshare python manage.py rename_app django_irods django_s3"
echo
docker compose -f local-dev.yml exec -u hydro-service hydroshare python manage.py rename_app django_irods django_s3

echo
echo "  - docker compose -f local-dev.yml exec -u hydro-service hydroshare python manage.py migrate sites --noinput"
echo
docker compose -f local-dev.yml exec -u hydro-service hydroshare python manage.py migrate sites --noinput

echo
echo "  - docker compose -f local-dev.yml exec -u hydro-service hydroshare python manage.py migrate --fake-initial --noinput"
=======
echo
echo "  - docker exec hydroshare python manage.py rename_app django_irods django_s3"
echo
docker exec hydroshare python manage.py rename_app django_irods django_s3

echo
echo "  - docker exec hydroshare python manage.py migrate sites --noinput"
echo
docker exec hydroshare python manage.py migrate sites --noinput

echo
echo "  - docker exec hydroshare python manage.py migrate --fake-initial --noinput"
>>>>>>> bbc6ef29
echo
docker compose -f local-dev.yml exec hydroshare python manage.py migrate --fake-initial --noinput

echo
<<<<<<< HEAD
echo "  - docker compose -f local-dev.yml exec -u hydro-service hydroshare python manage.py prevent_web_crawling"
echo
docker compose -f local-dev.yml exec -u hydro-service hydroshare python manage.py prevent_web_crawling

echo
echo "  - docker compose -f local-dev.yml exec -u hydro-service hydroshare python manage.py fix_permissions"
echo
docker compose -f local-dev.yml exec -u hydro-service hydroshare python manage.py fix_permissions
=======
echo "  - docker exec hydroshare python manage.py prevent_web_crawling"
echo
docker exec hydroshare python manage.py prevent_web_crawling

echo
echo "  - docker exec hydroshare python manage.py fix_permissions"
echo
docker exec hydroshare python manage.py fix_permissions
>>>>>>> bbc6ef29

echo
echo '########################################################################################################################'
echo " Reindexing SOLR"
echo '########################################################################################################################'

echo
echo " - docker compose -f local-dev.yml exec solr bin/solr create_core -c collection1 -n basic_config"
docker compose -f local-dev.yml exec solr bin/solr create -c collection1 -d basic_configs

echo
echo "  - docker compose -f local-dev.yml exec hydroshare python manage.py build_solr_schema -f schema.xml"
echo
docker compose -f local-dev.yml exec hydroshare python manage.py build_solr_schema -f schema.xml

echo
echo "  - docker cp schema.xml solr:/opt/solr/server/solr/collection1/conf/schema.xml"
echo
docker cp schema.xml solr:/opt/solr/server/solr/collection1/conf/schema.xml

echo
echo "  - docker compose -f local-dev.yml exec solr sed -i '/<schemaFactory class=\"ManagedIndexSchemaFactory\">/,+4d' /opt/solr/server/solr/collection1/conf/solrconfig.xml"
docker compose -f local-dev.yml exec solr sed -i '/<schemaFactory class="ManagedIndexSchemaFactory">/,+4d' /opt/solr/server/solr/collection1/conf/solrconfig.xml

echo
echo "  - docker compose -f local-dev.yml exec solr rm /opt/solr/server/solr/collection1/conf/managed-schema"
docker compose -f local-dev.yml exec solr rm /opt/solr/server/solr/collection1/conf/managed-schema

<<<<<<< HEAD
echo '  - docker compose -f local-dev.yml exec -u hydro-service hydroshare curl "solr:8983/solr/admin/cores?action=RELOAD&core=collection1"'
echo
docker compose -f local-dev.yml exec -u hydro-service hydroshare curl "solr:8983/solr/admin/cores?action=RELOAD&core=collection1"
=======
echo '  - docker exec hydroshare curl "solr:8983/solr/admin/cores?action=RELOAD&core=collection1"'
echo
docker exec hydroshare curl "solr:8983/solr/admin/cores?action=RELOAD&core=collection1"
>>>>>>> bbc6ef29

echo
echo '########################################################################################################################'
echo " Replacing env vars in static files for Discovery"
echo '########################################################################################################################'
echo

<<<<<<< HEAD
echo "  -docker compose -f local-dev.yml exec -u hydro-service hydroshare ./discover-entrypoint.sh"
docker compose -f local-dev.yml exec -u hydro-service hydroshare ./discover-entrypoint.sh
=======
echo "  -docker exec hydroshare ./discover-entrypoint.sh"
docker exec hydroshare ./discover-entrypoint.sh
>>>>>>> bbc6ef29

echo
echo '########################################################################################################################'
echo " Collect static files"
echo '########################################################################################################################'

# check to see if the node container is still running
# if it is, wait until it is removed
echo "Waiting for nodejs container to be removed..."
while [ 1 -eq 1 ]
do
  if [ "$NODE_CONTAINER_RUNNING" == "" ]; then
    break
  fi
  echo -n "."
  sleep 1
done

<<<<<<< HEAD
echo "  -docker compose -f local-dev.yml exec -u hydro-service hydroshare python manage.py collectstatic -v0 --noinput"
echo
docker compose -f local-dev.yml exec -u hydro-service hydroshare python manage.py collectstatic -v0 --noinput
=======
echo "  -docker exec hydroshare python manage.py collectstatic -v0 --noinput"
echo
docker exec hydroshare python manage.py collectstatic -v0 --noinput
>>>>>>> bbc6ef29


echo
echo "  - docker restart hydroshare defaultworker"
echo
docker restart hydroshare defaultworker s3eventworker

echo
echo "  - docker compose -f local-dev.yml exec -u hydro-service hydroshare python manage.py add_missing_bucket_names"
echo
docker compose -f local-dev.yml exec -u hydro-service hydroshare python manage.py add_missing_bucket_names

echo
<<<<<<< HEAD
echo "  - docker compose -f local-dev.yml exec -u hydro-service hydroshare python manage.py add_missing_bucket_names"
echo
docker compose -f local-dev.yml exec -u hydro-service hydroshare mc mb hydroshare/admin
=======
echo "  - docker exec hydroshare python manage.py add_missing_bucket_names"
echo
docker exec hydroshare python manage.py add_missing_bucket_names
>>>>>>> bbc6ef29

echo
echo '########################################################################################################################'
echo -e " All done, run `green '\"docker compose -f local-dev.yml restart\"'` to restart HydroShare"
echo '########################################################################################################################'
echo
<|MERGE_RESOLUTION|>--- conflicted
+++ resolved
@@ -187,9 +187,6 @@
 echo '########################################################################################################################'
 echo
 
-<<<<<<< HEAD
-echo " - docker compose -f local-dev.yml exec -u postgres postgis psql -c \"REVOKE CONNECT ON DATABASE postgres FROM public;\""
-=======
 echo "  - waiting for database system to be ready..."
 while [ 1 -eq 1 ]
 do
@@ -212,8 +209,7 @@
   fi
 done
 
-echo " - docker exec -u postgres postgis psql -c \"REVOKE CONNECT ON DATABASE postgres FROM public;\""
->>>>>>> bbc6ef29
+echo " - docker compose -f local-dev.yml exec -u postgres postgis psql -c \"REVOKE CONNECT ON DATABASE postgres FROM public;\""
 echo
 docker compose -f local-dev.yml exec -u postgres postgis psql -c "REVOKE CONNECT ON DATABASE postgres FROM public;"
 
@@ -222,123 +218,63 @@
 echo
 docker compose -f local-dev.yml exec -u postgres postgis psql -c "SELECT pid, pg_terminate_backend(pid) FROM pg_stat_activity WHERE datname = current_database() AND pid <> pg_backend_pid();"
 
-<<<<<<< HEAD
-echo "  - docker compose -f local-dev.yml exec -u hydro-service hydroshare dropdb -U postgres -h postgis postgres"
-echo
-docker compose -f local-dev.yml exec -u hydro-service hydroshare dropdb -U postgres -h postgis postgres
-
-echo "  - docker compose -f local-dev.yml exec -u hydro-service hydroshare psql -U postgres -h postgis -d template1 -w -c 'CREATE EXTENSION postgis;'"
-echo
-docker compose -f local-dev.yml exec -u hydro-service hydroshare psql -U postgres -h postgis -d template1 -w -c 'CREATE EXTENSION postgis;'
-
-echo
-echo "  - docker compose -f local-dev.yml exec -u hydro-service hydroshare psql -U postgres -h postgis -d template1 -w -c 'CREATE EXTENSION hstore;'"
-echo
-docker compose -f local-dev.yml exec -u hydro-service hydroshare psql -U postgres -h postgis -d template1 -w -c 'CREATE EXTENSION hstore;'
-
-echo
-echo "  - docker compose -f local-dev.yml exec -u hydro-service hydroshare createdb -U postgres -h postgis postgres --encoding UNICODE --template=template1"
-echo
-docker compose -f local-dev.yml exec -u hydro-service hydroshare createdb -U postgres -h postgis postgres --encoding UNICODE --template=template1
-
-echo "  - docker compose -f local-dev.yml exec -u hydro-service hydroshare psql -U postgres -h postgis -d postgres -w -c 'SET client_min_messages TO WARNING;'"
-echo
-docker compose -f local-dev.yml exec -u hydro-service hydroshare psql -U postgres -h postgis -d postgres -w -c 'SET client_min_messages TO WARNING;'
-
-echo
-echo "  - docker compose -f local-dev.yml exec -u hydro-service hydroshare psql -U postgres -h postgis -d postgres -q -f ${HS_DATABASE}"
-echo
-docker compose -f local-dev.yml exec -u hydro-service hydroshare psql -U postgres -h postgis -d postgres -q -f ${HS_DATABASE}
-=======
-echo "  - docker exec hydroshare dropdb -U postgres -h postgis postgres"
-echo
-docker exec hydroshare dropdb -U postgres -h postgis postgres
-
-echo "  - docker exec hydroshare psql -U postgres -h postgis -d template1 -w -c 'CREATE EXTENSION postgis;'"
-echo
-docker exec hydroshare psql -U postgres -h postgis -d template1 -w -c 'CREATE EXTENSION postgis;'
-
-echo
-echo "  - docker exec hydroshare psql -U postgres -h postgis -d template1 -w -c 'CREATE EXTENSION hstore;'"
-echo
-docker exec hydroshare psql -U postgres -h postgis -d template1 -w -c 'CREATE EXTENSION hstore;'
-
-echo
-echo "  - docker exec hydroshare createdb -U postgres -h postgis postgres --encoding UNICODE --template=template1"
-echo
-docker exec hydroshare createdb -U postgres -h postgis postgres --encoding UNICODE --template=template1
-
-echo "  - docker exec hydroshare psql -U postgres -h postgis -d postgres -w -c 'SET client_min_messages TO WARNING;'"
-echo
-docker exec hydroshare psql -U postgres -h postgis -d postgres -w -c 'SET client_min_messages TO WARNING;'
-
-echo
-echo "  - docker exec hydroshare psql -U postgres -h postgis -d postgres -q -f ${HS_DATABASE}"
-echo
-docker exec hydroshare psql -U postgres -h postgis -d postgres -q -f ${HS_DATABASE}
->>>>>>> bbc6ef29
-
-sleep 10
+echo "  - docker compose -f local-dev.yml exec hydroshare dropdb -U postgres -h postgis postgres"
+echo
+docker compose -f local-dev.yml exec hydroshare dropdb -U postgres -h postgis postgres
+
+echo "  - docker compose -f local-dev.yml exec hydroshare psql -U postgres -h postgis -d template1 -w -c 'CREATE EXTENSION postgis;'"
+echo
+docker compose -f local-dev.yml exec hydroshare psql -U postgres -h postgis -d template1 -w -c 'CREATE EXTENSION postgis;'
+
+echo
+echo "  - docker compose -f local-dev.yml exec hydroshare psql -U postgres -h postgis -d template1 -w -c 'CREATE EXTENSION hstore;'"
+echo
+docker compose -f local-dev.yml exec hydroshare psql -U postgres -h postgis -d template1 -w -c 'CREATE EXTENSION hstore;'
+
+echo
+echo "  - docker compose -f local-dev.yml exec hydroshare createdb -U postgres -h postgis postgres --encoding UNICODE --template=template1"
+echo
+docker compose -f local-dev.yml exec hydroshare createdb -U postgres -h postgis postgres --encoding UNICODE --template=template1
+
+echo "  - docker compose -f local-dev.yml exec hydroshare psql -U postgres -h postgis -d postgres -w -c 'SET client_min_messages TO WARNING;'"
+echo
+docker compose -f local-dev.yml exec hydroshare psql -U postgres -h postgis -d postgres -w -c 'SET client_min_messages TO WARNING;'
+
+echo
+echo "  - docker compose -f local-dev.yml exec hydroshare psql -U postgres -h postgis -d postgres -q -f ${HS_DATABASE}"
+echo
+docker compose -f local-dev.yml exec hydroshare psql -U postgres -h postgis -d postgres -q -f ${HS_DATABASE}
+
 echo
 echo '########################################################################################################################'
 echo " Migrating data"
 echo '########################################################################################################################'
 echo
 
-<<<<<<< HEAD
-echo "  - docker compose -f local-dev.yml exec hydroshare chown -R hydro-service:storage-hydro /tmp /shared_tmp"
-docker compose -f local-dev.yml exec hydroshare chown -R hydro-service:storage-hydro /tmp /shared_tmp
-echo
-
-echo
-echo "  - docker compose -f local-dev.yml exec -u hydro-service hydroshare python manage.py rename_app django_irods django_s3"
-echo
-docker compose -f local-dev.yml exec -u hydro-service hydroshare python manage.py rename_app django_irods django_s3
-
-echo
-echo "  - docker compose -f local-dev.yml exec -u hydro-service hydroshare python manage.py migrate sites --noinput"
-echo
-docker compose -f local-dev.yml exec -u hydro-service hydroshare python manage.py migrate sites --noinput
-
-echo
-echo "  - docker compose -f local-dev.yml exec -u hydro-service hydroshare python manage.py migrate --fake-initial --noinput"
-=======
-echo
-echo "  - docker exec hydroshare python manage.py rename_app django_irods django_s3"
-echo
-docker exec hydroshare python manage.py rename_app django_irods django_s3
-
-echo
-echo "  - docker exec hydroshare python manage.py migrate sites --noinput"
-echo
-docker exec hydroshare python manage.py migrate sites --noinput
-
-echo
-echo "  - docker exec hydroshare python manage.py migrate --fake-initial --noinput"
->>>>>>> bbc6ef29
+echo
+echo "  - docker compose -f local-dev.yml exec hydroshare python manage.py rename_app django_irods django_s3"
+echo
+docker compose -f local-dev.yml exec hydroshare python manage.py rename_app django_irods django_s3
+
+echo
+echo "  - docker compose -f local-dev.yml exec hydroshare python manage.py migrate sites --noinput"
+echo
+docker compose -f local-dev.yml exec hydroshare python manage.py migrate sites --noinput
+
+echo
+echo "  - docker compose -f local-dev.yml exec hydroshare python manage.py migrate --fake-initial --noinput"
 echo
 docker compose -f local-dev.yml exec hydroshare python manage.py migrate --fake-initial --noinput
 
 echo
-<<<<<<< HEAD
-echo "  - docker compose -f local-dev.yml exec -u hydro-service hydroshare python manage.py prevent_web_crawling"
-echo
-docker compose -f local-dev.yml exec -u hydro-service hydroshare python manage.py prevent_web_crawling
-
-echo
-echo "  - docker compose -f local-dev.yml exec -u hydro-service hydroshare python manage.py fix_permissions"
-echo
-docker compose -f local-dev.yml exec -u hydro-service hydroshare python manage.py fix_permissions
-=======
-echo "  - docker exec hydroshare python manage.py prevent_web_crawling"
-echo
-docker exec hydroshare python manage.py prevent_web_crawling
-
-echo
-echo "  - docker exec hydroshare python manage.py fix_permissions"
-echo
-docker exec hydroshare python manage.py fix_permissions
->>>>>>> bbc6ef29
+echo "  - docker compose -f local-dev.yml exec hydroshare python manage.py prevent_web_crawling"
+echo
+docker compose -f local-dev.yml exec hydroshare python manage.py prevent_web_crawling
+
+echo
+echo "  - docker compose -f local-dev.yml exec hydroshare python manage.py fix_permissions"
+echo
+docker compose -f local-dev.yml exec hydroshare python manage.py fix_permissions
 
 echo
 echo '########################################################################################################################'
@@ -355,9 +291,9 @@
 docker compose -f local-dev.yml exec hydroshare python manage.py build_solr_schema -f schema.xml
 
 echo
-echo "  - docker cp schema.xml solr:/opt/solr/server/solr/collection1/conf/schema.xml"
-echo
-docker cp schema.xml solr:/opt/solr/server/solr/collection1/conf/schema.xml
+echo "  - docker compose -f local-dev.yml cp schema.xml solr:/opt/solr/server/solr/collection1/conf/schema.xml"
+echo
+docker compose -f local-dev.yml cp schema.xml solr:/opt/solr/server/solr/collection1/conf/schema.xml
 
 echo
 echo "  - docker compose -f local-dev.yml exec solr sed -i '/<schemaFactory class=\"ManagedIndexSchemaFactory\">/,+4d' /opt/solr/server/solr/collection1/conf/solrconfig.xml"
@@ -367,15 +303,9 @@
 echo "  - docker compose -f local-dev.yml exec solr rm /opt/solr/server/solr/collection1/conf/managed-schema"
 docker compose -f local-dev.yml exec solr rm /opt/solr/server/solr/collection1/conf/managed-schema
 
-<<<<<<< HEAD
-echo '  - docker compose -f local-dev.yml exec -u hydro-service hydroshare curl "solr:8983/solr/admin/cores?action=RELOAD&core=collection1"'
-echo
-docker compose -f local-dev.yml exec -u hydro-service hydroshare curl "solr:8983/solr/admin/cores?action=RELOAD&core=collection1"
-=======
-echo '  - docker exec hydroshare curl "solr:8983/solr/admin/cores?action=RELOAD&core=collection1"'
-echo
-docker exec hydroshare curl "solr:8983/solr/admin/cores?action=RELOAD&core=collection1"
->>>>>>> bbc6ef29
+echo '  - docker compose -f local-dev.yml exec hydroshare curl "solr:8983/solr/admin/cores?action=RELOAD&core=collection1"'
+echo
+docker compose -f local-dev.yml exec hydroshare curl "solr:8983/solr/admin/cores?action=RELOAD&core=collection1"
 
 echo
 echo '########################################################################################################################'
@@ -383,13 +313,8 @@
 echo '########################################################################################################################'
 echo
 
-<<<<<<< HEAD
-echo "  -docker compose -f local-dev.yml exec -u hydro-service hydroshare ./discover-entrypoint.sh"
-docker compose -f local-dev.yml exec -u hydro-service hydroshare ./discover-entrypoint.sh
-=======
 echo "  -docker exec hydroshare ./discover-entrypoint.sh"
-docker exec hydroshare ./discover-entrypoint.sh
->>>>>>> bbc6ef29
+docker compose -f local-dev.yml exec hydroshare ./discover-entrypoint.sh
 
 echo
 echo '########################################################################################################################'
@@ -408,21 +333,15 @@
   sleep 1
 done
 
-<<<<<<< HEAD
-echo "  -docker compose -f local-dev.yml exec -u hydro-service hydroshare python manage.py collectstatic -v0 --noinput"
-echo
-docker compose -f local-dev.yml exec -u hydro-service hydroshare python manage.py collectstatic -v0 --noinput
-=======
 echo "  -docker exec hydroshare python manage.py collectstatic -v0 --noinput"
 echo
-docker exec hydroshare python manage.py collectstatic -v0 --noinput
->>>>>>> bbc6ef29
+docker compose -f local-dev.yml exec hydroshare python manage.py collectstatic -v0 --noinput
 
 
 echo
 echo "  - docker restart hydroshare defaultworker"
 echo
-docker restart hydroshare defaultworker s3eventworker
+docker compose -f local-dev.yml restart hydroshare defaultworker s3eventworker
 
 echo
 echo "  - docker compose -f local-dev.yml exec -u hydro-service hydroshare python manage.py add_missing_bucket_names"
@@ -430,15 +349,9 @@
 docker compose -f local-dev.yml exec -u hydro-service hydroshare python manage.py add_missing_bucket_names
 
 echo
-<<<<<<< HEAD
-echo "  - docker compose -f local-dev.yml exec -u hydro-service hydroshare python manage.py add_missing_bucket_names"
-echo
-docker compose -f local-dev.yml exec -u hydro-service hydroshare mc mb hydroshare/admin
-=======
 echo "  - docker exec hydroshare python manage.py add_missing_bucket_names"
 echo
-docker exec hydroshare python manage.py add_missing_bucket_names
->>>>>>> bbc6ef29
+docker compose -f local-dev.yml exec hydroshare python manage.py add_missing_bucket_names
 
 echo
 echo '########################################################################################################################'
