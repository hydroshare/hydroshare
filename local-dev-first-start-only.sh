--- conflicted
+++ resolved
@@ -209,11 +209,7 @@
   fi
 done
 
-<<<<<<< HEAD
 echo " - docker compose -f local-dev.yml exec -u postgres postgis psql -c \"REVOKE CONNECT ON DATABASE postgres FROM public;\""
-=======
-echo " - docker exec -u postgres postgis psql -c \"REVOKE CONNECT ON DATABASE postgres FROM public;\""
->>>>>>> 0921f8d5
 echo
 docker compose -f local-dev.yml exec -u postgres postgis psql -c "REVOKE CONNECT ON DATABASE postgres FROM public;"
 
@@ -222,14 +218,13 @@
 echo
 docker compose -f local-dev.yml exec -u postgres postgis psql -c "SELECT pid, pg_terminate_backend(pid) FROM pg_stat_activity WHERE datname = current_database() AND pid <> pg_backend_pid();"
 
-<<<<<<< HEAD
 echo "  - docker compose -f local-dev.yml exec hydroshare dropdb -U postgres -h postgis postgres"
 echo
 docker compose -f local-dev.yml exec hydroshare dropdb -U postgres -h postgis postgres
 
 echo "  - docker compose -f local-dev.yml exec hydroshare psql -U postgres -h postgis -d template1 -w -c 'CREATE EXTENSION postgis;'"
 echo
-docker compose -f local-dev.yml exec hydroshare psql -U postgres -h postgis -d template1 -w -c 'CREATE EXTENSION postgis;'
+docker compose -f local-dev.ymlexec hydroshare psql -U postgres -h postgis -d template1 -w -c 'CREATE EXTENSION postgis;'
 
 echo
 echo "  - docker compose -f local-dev.yml exec hydroshare psql -U postgres -h postgis -d template1 -w -c 'CREATE EXTENSION hstore;'"
@@ -249,34 +244,6 @@
 echo "  - docker compose -f local-dev.yml exec hydroshare psql -U postgres -h postgis -d postgres -q -f ${HS_DATABASE}"
 echo
 docker compose -f local-dev.yml exec hydroshare psql -U postgres -h postgis -d postgres -q -f ${HS_DATABASE}
-=======
-echo "  - docker exec hydroshare dropdb -U postgres -h postgis postgres"
-echo
-docker exec hydroshare dropdb -U postgres -h postgis postgres
-
-echo "  - docker exec hydroshare psql -U postgres -h postgis -d template1 -w -c 'CREATE EXTENSION postgis;'"
-echo
-docker exec hydroshare psql -U postgres -h postgis -d template1 -w -c 'CREATE EXTENSION postgis;'
-
-echo
-echo "  - docker exec hydroshare psql -U postgres -h postgis -d template1 -w -c 'CREATE EXTENSION hstore;'"
-echo
-docker exec hydroshare psql -U postgres -h postgis -d template1 -w -c 'CREATE EXTENSION hstore;'
-
-echo
-echo "  - docker exec hydroshare createdb -U postgres -h postgis postgres --encoding UNICODE --template=template1"
-echo
-docker exec hydroshare createdb -U postgres -h postgis postgres --encoding UNICODE --template=template1
-
-echo "  - docker exec hydroshare psql -U postgres -h postgis -d postgres -w -c 'SET client_min_messages TO WARNING;'"
-echo
-docker exec hydroshare psql -U postgres -h postgis -d postgres -w -c 'SET client_min_messages TO WARNING;'
-
-echo
-echo "  - docker exec hydroshare psql -U postgres -h postgis -d postgres -q -f ${HS_DATABASE}"
-echo
-docker exec hydroshare psql -U postgres -h postgis -d postgres -q -f ${HS_DATABASE}
->>>>>>> 0921f8d5
 
 echo
 echo '########################################################################################################################'
@@ -285,7 +252,6 @@
 echo
 
 echo
-<<<<<<< HEAD
 echo "  - docker compose -f local-dev.yml exec hydroshare python manage.py rename_app django_irods django_s3"
 echo
 docker compose -f local-dev.yml exec hydroshare python manage.py rename_app django_irods django_s3
@@ -297,24 +263,10 @@
 
 echo
 echo "  - docker compose -f local-dev.yml exec hydroshare python manage.py migrate --fake-initial --noinput"
-=======
-echo "  - docker exec hydroshare python manage.py rename_app django_irods django_s3"
-echo
-docker exec hydroshare python manage.py rename_app django_irods django_s3
-
-echo
-echo "  - docker exec hydroshare python manage.py migrate sites --noinput"
-echo
-docker exec hydroshare python manage.py migrate sites --noinput
-
-echo
-echo "  - docker exec hydroshare python manage.py migrate --fake-initial --noinput"
->>>>>>> 0921f8d5
 echo
 docker compose -f local-dev.yml exec hydroshare python manage.py migrate --fake-initial --noinput
 
 echo
-<<<<<<< HEAD
 echo "  - docker compose -f local-dev.yml exec hydroshare python manage.py prevent_web_crawling"
 echo
 docker compose -f local-dev.yml exec hydroshare python manage.py prevent_web_crawling
@@ -323,16 +275,6 @@
 echo "  - docker compose -f local-dev.yml exec hydroshare python manage.py fix_permissions"
 echo
 docker compose -f local-dev.yml exec hydroshare python manage.py fix_permissions
-=======
-echo "  - docker exec hydroshare python manage.py prevent_web_crawling"
-echo
-docker exec hydroshare python manage.py prevent_web_crawling
-
-echo
-echo "  - docker exec hydroshare python manage.py fix_permissions"
-echo
-docker exec hydroshare python manage.py fix_permissions
->>>>>>> 0921f8d5
 
 echo
 echo '########################################################################################################################'
@@ -361,15 +303,9 @@
 echo "  - docker compose -f local-dev.yml exec solr rm /opt/solr/server/solr/collection1/conf/managed-schema"
 docker compose -f local-dev.yml exec solr rm /opt/solr/server/solr/collection1/conf/managed-schema
 
-<<<<<<< HEAD
 echo '  - docker compose -f local-dev.yml exec hydroshare curl "solr:8983/solr/admin/cores?action=RELOAD&core=collection1"'
 echo
 docker compose -f local-dev.yml exec hydroshare curl "solr:8983/solr/admin/cores?action=RELOAD&core=collection1"
-=======
-echo '  - docker exec hydroshare curl "solr:8983/solr/admin/cores?action=RELOAD&core=collection1"'
-echo
-docker exec hydroshare curl "solr:8983/solr/admin/cores?action=RELOAD&core=collection1"
->>>>>>> 0921f8d5
 
 echo
 echo '########################################################################################################################'
@@ -377,12 +313,8 @@
 echo '########################################################################################################################'
 echo
 
-echo "  -docker exec hydroshare ./discover-entrypoint.sh"
-<<<<<<< HEAD
+echo "  -docker compose -f local-dev.yml exec hydroshare ./discover-entrypoint.sh"
 docker compose -f local-dev.yml exec hydroshare ./discover-entrypoint.sh
-=======
-docker exec hydroshare ./discover-entrypoint.sh
->>>>>>> 0921f8d5
 
 echo
 echo '########################################################################################################################'
@@ -401,17 +333,13 @@
   sleep 1
 done
 
-echo "  -docker exec hydroshare python manage.py collectstatic -v0 --noinput"
-echo
-<<<<<<< HEAD
+echo "  -docker compose -f local-dev.yml exec hydroshare python manage.py collectstatic -v0 --noinput"
+echo
 docker compose -f local-dev.yml exec hydroshare python manage.py collectstatic -v0 --noinput
-=======
-docker exec hydroshare python manage.py collectstatic -v0 --noinput
->>>>>>> 0921f8d5
-
-
-echo
-echo "  - docker restart hydroshare defaultworker"
+
+
+echo
+echo "  - docker compose -f local-dev.yml restart hydroshare defaultworker"
 echo
 docker compose -f local-dev.yml restart hydroshare defaultworker s3eventworker
 
@@ -421,13 +349,9 @@
 docker compose -f local-dev.yml exec -u hydro-service hydroshare python manage.py add_missing_bucket_names
 
 echo
-echo "  - docker exec hydroshare python manage.py add_missing_bucket_names"
-echo
-<<<<<<< HEAD
+echo "  - docker compose -f local-dev.yml exec hydroshare python manage.py add_missing_bucket_names"
+echo
 docker compose -f local-dev.yml exec hydroshare python manage.py add_missing_bucket_names
-=======
-docker exec hydroshare python manage.py add_missing_bucket_names
->>>>>>> 0921f8d5
 
 echo
 echo '########################################################################################################################'
