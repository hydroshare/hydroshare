{# __author__ = 'Mohamed Morsy' #}
{# This template is used as the landing page for TimeSeriesResource #}

{% extends "pages/genericresource.html" %}
{#{% load geoanalytics_tags pages_tags mezzanine_tags crispy_forms_tags %}#}
{#{% load geoanalytics_tags pages_tags mezzanine_tags comment_tags keyword_tags hydroshare_tags crispy_forms_tags inplace_edit %}#}

{% block extended_metadata %}
    {% if extended_metadata_exists %}
<<<<<<< HEAD

        {% if model_output %}
            <div style="margin-bottom: 20px;">
                <legend>Model Output</legend>
                <table class="custom-table">
                    <tbody>
                    <tr>
                        <th class="text-muted">Includes output files?</th>
                        <td>{% if model_output.includes_output %}Yes{% else %}No{% endif %}</td>
                    </tr>
                    </tbody>
                </table>
            </div>
        {% endif %}

        {% if executed_by.name %}
            <div style="margin-bottom: 20px;">
                <legend>Executed By</legend>
                <table class="custom-table">
                    <tbody>
                    <tr>
                        <th class="text-muted">Model Program used for execution</th>
                        <td>{{ executed_by.name }}</td>
                    </tr>
                    </tbody>
                </table>
            </div>
        {% endif %}

        {% if model_objective %}
            <div style="margin-bottom: 20px;">
                <legend>Model Objective</legend>
                <table class="custom-table">
                    <tbody>
                    <tr>
                        <th class="text-muted">SWAT model objectives</th>
                        <td>{% if model_objective.other_objectives %}
                            {{ model_objective.get_swat_model_objectives }},
                            {{ model_objective.other_objectives }}
                        {% else %}
                            {{ model_objective.get_swat_model_objectives }}
                        {% endif %}</td>
                    </tr>
                    </tbody>
                </table>
            </div>
        {% endif %}

        {% if simulation_type %}
            <div style="margin-bottom: 20px;">
                <legend>Simulation Type</legend>
                <table class="custom-table">
                    <tbody>
                    <tr>
                        <th class="text-muted">SWAT simulation type</th>
                        <td>{{ simulation_type.simulation_type_name }}</td>
                    </tr>
                    </tbody>
                </table>
            </div>
        {% endif %}

        {% if model_method %}
            <div style="margin-bottom: 20px;">
                <legend>Model Method</legend>
                <table class="custom-table">
                    <tbody>
                    {% if model_method.runoff_calculation_method %}
                        <tr>
                            <th class="text-muted">Runoff calculation method</th>
                            <td>{{ model_method.runoff_calculation_method }}</td>
                        </tr>
                    {% endif %}
                    {% if model_method.flow_routing_method %}
                        <tr>
                            <th class="text-muted">Flow routing method</th>
                            <td>{{ model_method.flow_routing_method }}</td>
                        </tr>
                    {% endif %}
                    {% if model_method.PET_estimation_method %}
                        <tr>
                            <th class="text-muted">PET estimation method</th>
                            <td>{{ model_method.PET_estimation_method }}</td>
                        </tr>
                    {% endif %}
                    </tbody>
                </table>
            </div>
        {% endif %}

        {% if model_parameter %}
            <div style="margin-bottom: 20px;">
                <legend>Model Parameter</legend>
                <table class="custom-table">
                    <tbody>
                    <tr>
                        <th class="text-muted">SWAT model used parameters</th>
                        <td>{% if model_parameter.other_parameters %}
                            {{ model_parameter.get_swat_model_parameters }},
                            {{ model_parameter.other_parameters }}
                        {% else %}
                            {{ model_parameter.get_swat_model_parameters }}
                        {% endif %}</td>
                    </tr>
                    </tbody>
                </table>
            </div>
        {% endif %}

        {% if model_input %}
            <div style="margin-bottom: 20px;">
                <legend>Model Input</legend>
                <table class="custom-table">
                    <tbody>
                    {% if model_input.warm_up_period %}
                        <tr>
                            <th class="text-muted">Warm-up period in years</th>
                            <td>{{ model_input.warm_up_period }}</td>
                        </tr>
                    {% endif %}
                    {% if model_input.rainfall_time_step_type %}
                        <tr>
                            <th class="text-muted">Rainfall time step type</th>
                            <td>{{ model_input.rainfall_time_step_type }}</td>
                        </tr>
                    {% endif %}
                    {% if model_input.rainfall_time_step_value %}
                        <tr>
                            <th class="text-muted">Rainfall time step value</th>
                            <td>{{ model_input.rainfall_time_step_value }}</td>
                        </tr>
                    {% endif %}
                    {% if model_input.routing_time_step_type %}
                        <tr>
                            <th class="text-muted">Routing time step type</th>
                            <td>{{ model_input.routing_time_step_type }}</td>
                        </tr>
                    {% endif %}
                    {% if model_input.routing_time_step_value %}
                        <tr>
                            <th class="text-muted">Routing time step value</th>
                            <td>{{ model_input.routing_time_step_value }}</td>
                        </tr>
                    {% endif %}
                    {% if model_input.simulation_time_step_type %}
                        <tr>
                            <th class="text-muted">Simulation time step type</th>
                            <td>{{ model_input.simulation_time_step_type }}</td>
                        </tr>
                    {% endif %}
                    {% if model_input.simulation_time_step_value %}
                        <tr>
                            <th class="text-muted">Simulation time step value</th>
                            <td>{{ model_input.simulation_time_step_value }}</td>
                        </tr>
                    {% endif %}
                    {% if model_input.watershed_area %}
                        <tr>
                            <th class="text-muted">Watershed area in square kilometers</th>
                            <td>{{ model_input.watershed_area }}</td>
                        </tr>
                    {% endif %}
                    {% if model_input.number_of_subbasins %}
                        <tr>
                            <th class="text-muted">Number of subbasins</th>
                            <td>{{ model_input.number_of_subbasins }}</td>
                        </tr>
                    {% endif %}
                    {% if model_input.number_of_HRUs %}
                        <tr>
                            <th class="text-muted">Number of HRUs</th>
                            <td>{{ model_input.number_of_HRUs }}</td>
                        </tr>
                    {% endif %}
                    {% if model_input.DEM_resolution %}
                        <tr>
                            <th class="text-muted">DEM resolution in meters</th>
                            <td>{{ model_input.DEM_resolution }}</td>
                        </tr>
                    {% endif %}
                    {% if model_input.DEM_source_name %}
                        <tr>
                            <th class="text-muted">DEM source name</th>
                            <td>{{ model_input.DEM_source_name }}</td>
                        </tr>
                    {% endif %}
                    {% if model_input.DEM_source_URL %}
                        <tr>
                            <th class="text-muted">DEM source URL</th>
                            <td><a id="permalink"
                                   href={{ model_input.DEM_source_URL }}>{{ model_input.DEM_source_URL }}</a>
                            </td>
                        </tr>
                    {% endif %}

                    {% if model_input.landUse_data_source_name %}
                        <tr>
                            <th class="text-muted">LandUse data source name</th>
                            <td>{{ model_input.landUse_data_source_name }}</td>
                        </tr>
                    {% endif %}

                    {% if model_input.landUse_data_source_URL %}
                        <tr>
                            <th class="text-muted">LandUse data source URL</th>
                            <td><a id="permalink"
                                   href={{ model_input.landUse_data_source_URL }}>{{ model_input.landUse_data_source_URL }}</a>
                            </td>
                        </tr>}
                    {% endif %}

                    {% if model_input.soil_data_source_name %}
                        <tr>
                            <th class="text-muted">Soil data source name</th>
                            <td>{{ model_input.landUse_data_source_name }}</td>
                        </tr>
                    {% endif %}

                    {% if model_input.soil_data_source_URL %}
                        <tr>
                            <th class="text-muted">Soil data source URL</th>
                            <td><a id="permalink"
                                   href={{ model_input.soil_data_source_URL }}>{{ model_input.soil_data_source_URL }}</a>
                            </td>
                        </tr>
                    {% endif %}
                    </tbody>
                </table>
            </div>
        {% endif %}

    {% endif %}
{% endblock %}
=======
        <div class="row">
            <div class="col-md-12">
                <div>
                    {% if model_output %}
                        <h4><strong>Model Output:</strong></h4>
                        <hr style="margin-top: 0px;margin-bottom: 2px">
                        <div class="row">
                            <div class="col-sm-4"><strong>Includes output files?</strong></div>
                            {% if model_output.includes_output %}
                                <div class="col-sm-8">Yes</div>
                            {% else %}
                                <div class="col-sm-8">No</div>
                            {% endif %}

                        </div>
                    <hr style="border:0">
                    {%  endif %}
                </div>
                <div>
                    {% if executed_by.model_program_fk %}
                        <h4><strong>Executed By:</strong></h4>
                        <hr style="margin-top: 0px;margin-bottom: 2px">
                        <div class="row">

                            <div class="col-sm-4"><strong>Name</strong></div>
                            <div class="col-sm-8">{{ executed_by.model_program_fk.title }}</div>

                            <div class="col-sm-4"><strong>Version</strong></div>
                            <div class="col-sm-8">
                                {% if executed_by.model_program_fk.metadata.program.software_version.strip %}
                                    {{ executed_by.model_program_fk.metadata.program.software_version }}
                                {% else %}
                                    Not Provided
                                {% endif %}

                            </div>

                            <div class="col-sm-4"><strong>Resource URL</strong></div>

                            <div class="col-sm-8">
                                {% if request.is_secure %}
                                    <a id="permalink"
                                       href="https://{{ request.get_host }}/resource/{{ executed_by.model_program_fk.short_id }}/"
                                       target="_blank">https://{{ request.get_host }}/resource/{{ executed_by.model_program_fk.short_id }}</a>
                                {% else %}
                                    <a id="permalink"
                                       href="http://{{ request.get_host }}/resource/{{ executed_by.model_program_fk.short_id }}/"
                                       target="_blank">http://{{ request.get_host }}/resource/{{ executed_by.model_program_fk.short_id }}</a>
                                {% endif %}
                            </div>
                        </div>

                        <hr>

                    {% else %}
                        <h4><strong>Executed By:</strong></h4>
                        <hr style="margin-top: 0px;margin-bottom: 2px">
                        <div class="row">
                            <div class="col-sm-4"><strong>Name</strong></div>
                            <div class="col-sm-8">Unspecified</div>
                        </div>

                    {% endif %}
                </div>
                <div>
                    {% if model_objective %}
                        <h4><strong>Model Objective:</strong></h4>
                        <hr style="margin-top: 0px;margin-bottom: 2px">
                        <div class="row">
                            <div class="col-sm-4"><strong>SWAT model objectives:</strong></div>
                            {% if model_objective.other_objectives %}
                                <div class="col-sm-8">{{ model_objective.get_swat_model_objectives }}, {{ model_objective.other_objectives }}</div>
                            {% else %}
                                <div class="col-sm-8">{{ model_objective.get_swat_model_objectives }}</div>
                            {% endif %}
                        </div>
                    <hr style="border:0">
                    {% endif %}
                </div>
                <div>
                    {% if simulation_type %}
                        <h4><strong>Simulation Type:</strong></h4>
                        <hr style="margin-top: 0px;margin-bottom: 2px">
                        <div class="row">
                            <div class="col-sm-4"><strong>SWAT simulation type:</strong></div>
                            <div class="col-sm-8">{{ simulation_type.simulation_type_name }}</div>
                        </div>
                    <hr style="border:0">
                    {% endif %}
                </div>
                <div>
                    {% if model_method %}
                        <h4><strong>Model Method:</strong></h4>
                        <hr style="margin-top: 0px;margin-bottom: 2px">
                        <div class="row">
                            {% if model_method.runoffCalculationMethod %}
                                <div class="col-sm-4"><strong>Runoff calculation method:</strong></div>
                                <div class="col-sm-8">{{ model_method.runoffCalculationMethod }}</div>
                            {% endif %}
                            {% if model_method.flowRoutingMethod %}
                                <div class="col-sm-4"><strong>Flow routing method:</strong></div>
                                <div class="col-sm-8">{{ model_method.flowRoutingMethod }}</div>
                            {% endif %}
                            {% if model_method.petEstimationMethod %}
                                <div class="col-sm-4"><strong>PET estimation method:</strong></div>
                                <div class="col-sm-8">{{ model_method.petEstimationMethod }}</div>
                            {% endif %}
                        </div>
                    <hr style="border:0">
                    {% endif %}
                </div>
                <div>
                    {% if model_parameter %}
                        <h4><strong>Model Parameter:</strong></h4>
                        <hr style="margin-top: 0px;margin-bottom: 2px">
                        <div class="row">
                            <div class="col-sm-4"><strong>SWAT model used parameters:</strong></div>

                            {% if model_parameter.other_parameters %}
                                <div class="col-sm-8">{{ model_parameter.get_swat_model_parameters }}, {{ model_parameter.other_parameters }} </div>
                            {% else %}
                                <div class="col-sm-8">{{ model_parameter.get_swat_model_parameters }}</div>{#
                            {% endif %}
                        </div>
                    <hr style="border:0">
                    {% endif %}
                </div>
                <div>
                    {% if model_input %}
                        <h4><strong>Model Input:</strong></h4>
                        <hr style="margin-top: 0px;margin-bottom: 2px">
                        <div class="row">
                            {% if model_input.warmupPeriodValue %}
                                <div class="col-sm-4"><strong>Warm-up period in years:</strong></div>
                                <div class="col-sm-8">{{ model_input.warmupPeriodValue }}</div>
                            {% endif %}
                            {% if model_input.rainfallTimeStepType %}
                                <div class="col-sm-4"><strong>Rainfall time step type:</strong></div>
                                <div class="col-sm-8">{{ model_input.rainfallTimeStepType }}</div>
                            {% endif %}
                            {% if model_input.rainfallTimeStepValue %}
                                <div class="col-sm-4"><strong>Rainfall time step value:</strong></div>
                                <div class="col-sm-8">{{ model_input.rainfallTimeStepValue }}</div>
                            {% endif %}
                            {% if model_input.routingTimeStepType %}
                                <div class="col-sm-4"><strong>Routing time step type:</strong></div>
                                <div class="col-sm-8">{{ model_input.routingTimeStepType }}</div>
                            {% endif %}
                            {% if model_input.routingTimeStepValue %}
                                <div class="col-sm-4"><strong>Routing time step value:</strong></div>
                                <div class="col-sm-8">{{ model_input.routingTimeStepValue }}</div>
                            {% endif %}
                            {% if model_input.simulationTimeStepType %}
                                <div class="col-sm-4"><strong>Simulation time step type:</strong></div>
                                <div class="col-sm-8">{{ model_input.simulationTimeStepType }}</div>
                            {% endif %}
                            {% if model_input.simulationTimeStepValue %}
                                <div class="col-sm-4"><strong>Simulation time step value:</strong></div>
                                <div class="col-sm-8">{{ model_input.simulationTimeStepValue }}</div>
                            {% endif %}
                            {% if model_input.watershedArea %}
                                <div class="col-sm-4"><strong>Watershed area in square kilometers:</strong></div>
                                <div class="col-sm-8">{{ model_input.watershedArea }}</div>
                            {% endif %}
                            {% if model_input.numberOfSubbasins %}
                                <div class="col-sm-4"><strong>Number of subbasins:</strong></div>
                                <div class="col-sm-8">{{ model_input.numberOfSubbasins }}</div>
                            {% endif %}
                            {% if model_input.numberOfHRUs %}
                                <div class="col-sm-4"><strong>Number of HRUs:</strong></div>
                                <div class="col-sm-8">{{ model_input.numberOfHRUs }}</div>
                            {% endif %}
                            {% if model_input.demResolution %}
                                <div class="col-sm-4"><strong>DEM resolution in meters:</strong></div>
                                <div class="col-sm-8">{{ model_input.demResolution }}</div>
                            {% endif %}
                            {% if model_input.demSourceName %}
                                <div class="col-sm-4"><strong>DEM source name:</strong></div>
                                <div class="col-sm-8">{{ model_input.demSourceName }}</div>
                            {% endif %}
                            {% if model_input.demSourceURL %}
                                <div class="col-sm-4"><strong>DEM source URL:</strong></div>
                                <div class="col-sm-8"><a id="permalink" href={{ model_input.demSourceURL }}>{{ model_input.demSourceURL }}</a></div>
                            {% endif %}
                            {% if model_input.landUseDataSourceName %}
                                <div class="col-sm-4"><strong>LandUse data source name:</strong></div>
                                <div class="col-sm-8">{{ model_input.landUseDataSourceName }}</div>
                            {% endif %}
                            {% if model_input.landUseDataSourceURL %}
                                <div class="col-sm-4"><strong>LandUse data source URL:</strong></div>
                                <div class="col-sm-8"><a id="permalink" href={{ model_input.landUseDataSourceURL }}>{{ model_input.landUseDataSourceURL }}</a></div>
                            {% endif %}
                            {% if model_input.soilDataSourceName %}
                                <div class="col-sm-4"><strong>Soil data source name:</strong></div>
                                <div class="col-sm-8">{{ model_input.soilDataSourceName }}</div>
                            {% endif %}
                            {% if model_input.soilDataSourceURL %}
                                <div class="col-sm-4"><strong>Soil data source URL:</strong></div>
                                <div class="col-sm-8"> <a id="permalink" href={{ model_input.soilDataSourceURL }}>{{ model_input.soilDataSourceURL }}</a></div>
                            {% endif %}
                        </div>
                    {% endif %}
                </div>
            </div>
        </div>
    {%  endif %}
{%  endblock %}

{% load staticfiles  %}

{% block extra_css %}
    <link rel="stylesheet" type="text/css" href="{% static "css/bootstrap-multiselect.css" %}" />
    <link rel="stylesheet" type="text/css" href="{% static "css/model_instance.css" %}" />
{% endblock %}

>>>>>>> ece6ab46
{% block extra_js %}
    {{ block.super }}

    {# resource specific js can go here #}
<<<<<<< HEAD

{% endblock %}
=======
    <script src="{% static "js/bootstrap-multiselect.js"%}"></script>
    <script src="{% static "js/model_instance.js"%}"></script>
{%  endblock %}
>>>>>>> ece6ab46
<|MERGE_RESOLUTION|>--- conflicted
+++ resolved
@@ -7,241 +7,6 @@
 
 {% block extended_metadata %}
     {% if extended_metadata_exists %}
-<<<<<<< HEAD
-
-        {% if model_output %}
-            <div style="margin-bottom: 20px;">
-                <legend>Model Output</legend>
-                <table class="custom-table">
-                    <tbody>
-                    <tr>
-                        <th class="text-muted">Includes output files?</th>
-                        <td>{% if model_output.includes_output %}Yes{% else %}No{% endif %}</td>
-                    </tr>
-                    </tbody>
-                </table>
-            </div>
-        {% endif %}
-
-        {% if executed_by.name %}
-            <div style="margin-bottom: 20px;">
-                <legend>Executed By</legend>
-                <table class="custom-table">
-                    <tbody>
-                    <tr>
-                        <th class="text-muted">Model Program used for execution</th>
-                        <td>{{ executed_by.name }}</td>
-                    </tr>
-                    </tbody>
-                </table>
-            </div>
-        {% endif %}
-
-        {% if model_objective %}
-            <div style="margin-bottom: 20px;">
-                <legend>Model Objective</legend>
-                <table class="custom-table">
-                    <tbody>
-                    <tr>
-                        <th class="text-muted">SWAT model objectives</th>
-                        <td>{% if model_objective.other_objectives %}
-                            {{ model_objective.get_swat_model_objectives }},
-                            {{ model_objective.other_objectives }}
-                        {% else %}
-                            {{ model_objective.get_swat_model_objectives }}
-                        {% endif %}</td>
-                    </tr>
-                    </tbody>
-                </table>
-            </div>
-        {% endif %}
-
-        {% if simulation_type %}
-            <div style="margin-bottom: 20px;">
-                <legend>Simulation Type</legend>
-                <table class="custom-table">
-                    <tbody>
-                    <tr>
-                        <th class="text-muted">SWAT simulation type</th>
-                        <td>{{ simulation_type.simulation_type_name }}</td>
-                    </tr>
-                    </tbody>
-                </table>
-            </div>
-        {% endif %}
-
-        {% if model_method %}
-            <div style="margin-bottom: 20px;">
-                <legend>Model Method</legend>
-                <table class="custom-table">
-                    <tbody>
-                    {% if model_method.runoff_calculation_method %}
-                        <tr>
-                            <th class="text-muted">Runoff calculation method</th>
-                            <td>{{ model_method.runoff_calculation_method }}</td>
-                        </tr>
-                    {% endif %}
-                    {% if model_method.flow_routing_method %}
-                        <tr>
-                            <th class="text-muted">Flow routing method</th>
-                            <td>{{ model_method.flow_routing_method }}</td>
-                        </tr>
-                    {% endif %}
-                    {% if model_method.PET_estimation_method %}
-                        <tr>
-                            <th class="text-muted">PET estimation method</th>
-                            <td>{{ model_method.PET_estimation_method }}</td>
-                        </tr>
-                    {% endif %}
-                    </tbody>
-                </table>
-            </div>
-        {% endif %}
-
-        {% if model_parameter %}
-            <div style="margin-bottom: 20px;">
-                <legend>Model Parameter</legend>
-                <table class="custom-table">
-                    <tbody>
-                    <tr>
-                        <th class="text-muted">SWAT model used parameters</th>
-                        <td>{% if model_parameter.other_parameters %}
-                            {{ model_parameter.get_swat_model_parameters }},
-                            {{ model_parameter.other_parameters }}
-                        {% else %}
-                            {{ model_parameter.get_swat_model_parameters }}
-                        {% endif %}</td>
-                    </tr>
-                    </tbody>
-                </table>
-            </div>
-        {% endif %}
-
-        {% if model_input %}
-            <div style="margin-bottom: 20px;">
-                <legend>Model Input</legend>
-                <table class="custom-table">
-                    <tbody>
-                    {% if model_input.warm_up_period %}
-                        <tr>
-                            <th class="text-muted">Warm-up period in years</th>
-                            <td>{{ model_input.warm_up_period }}</td>
-                        </tr>
-                    {% endif %}
-                    {% if model_input.rainfall_time_step_type %}
-                        <tr>
-                            <th class="text-muted">Rainfall time step type</th>
-                            <td>{{ model_input.rainfall_time_step_type }}</td>
-                        </tr>
-                    {% endif %}
-                    {% if model_input.rainfall_time_step_value %}
-                        <tr>
-                            <th class="text-muted">Rainfall time step value</th>
-                            <td>{{ model_input.rainfall_time_step_value }}</td>
-                        </tr>
-                    {% endif %}
-                    {% if model_input.routing_time_step_type %}
-                        <tr>
-                            <th class="text-muted">Routing time step type</th>
-                            <td>{{ model_input.routing_time_step_type }}</td>
-                        </tr>
-                    {% endif %}
-                    {% if model_input.routing_time_step_value %}
-                        <tr>
-                            <th class="text-muted">Routing time step value</th>
-                            <td>{{ model_input.routing_time_step_value }}</td>
-                        </tr>
-                    {% endif %}
-                    {% if model_input.simulation_time_step_type %}
-                        <tr>
-                            <th class="text-muted">Simulation time step type</th>
-                            <td>{{ model_input.simulation_time_step_type }}</td>
-                        </tr>
-                    {% endif %}
-                    {% if model_input.simulation_time_step_value %}
-                        <tr>
-                            <th class="text-muted">Simulation time step value</th>
-                            <td>{{ model_input.simulation_time_step_value }}</td>
-                        </tr>
-                    {% endif %}
-                    {% if model_input.watershed_area %}
-                        <tr>
-                            <th class="text-muted">Watershed area in square kilometers</th>
-                            <td>{{ model_input.watershed_area }}</td>
-                        </tr>
-                    {% endif %}
-                    {% if model_input.number_of_subbasins %}
-                        <tr>
-                            <th class="text-muted">Number of subbasins</th>
-                            <td>{{ model_input.number_of_subbasins }}</td>
-                        </tr>
-                    {% endif %}
-                    {% if model_input.number_of_HRUs %}
-                        <tr>
-                            <th class="text-muted">Number of HRUs</th>
-                            <td>{{ model_input.number_of_HRUs }}</td>
-                        </tr>
-                    {% endif %}
-                    {% if model_input.DEM_resolution %}
-                        <tr>
-                            <th class="text-muted">DEM resolution in meters</th>
-                            <td>{{ model_input.DEM_resolution }}</td>
-                        </tr>
-                    {% endif %}
-                    {% if model_input.DEM_source_name %}
-                        <tr>
-                            <th class="text-muted">DEM source name</th>
-                            <td>{{ model_input.DEM_source_name }}</td>
-                        </tr>
-                    {% endif %}
-                    {% if model_input.DEM_source_URL %}
-                        <tr>
-                            <th class="text-muted">DEM source URL</th>
-                            <td><a id="permalink"
-                                   href={{ model_input.DEM_source_URL }}>{{ model_input.DEM_source_URL }}</a>
-                            </td>
-                        </tr>
-                    {% endif %}
-
-                    {% if model_input.landUse_data_source_name %}
-                        <tr>
-                            <th class="text-muted">LandUse data source name</th>
-                            <td>{{ model_input.landUse_data_source_name }}</td>
-                        </tr>
-                    {% endif %}
-
-                    {% if model_input.landUse_data_source_URL %}
-                        <tr>
-                            <th class="text-muted">LandUse data source URL</th>
-                            <td><a id="permalink"
-                                   href={{ model_input.landUse_data_source_URL }}>{{ model_input.landUse_data_source_URL }}</a>
-                            </td>
-                        </tr>}
-                    {% endif %}
-
-                    {% if model_input.soil_data_source_name %}
-                        <tr>
-                            <th class="text-muted">Soil data source name</th>
-                            <td>{{ model_input.landUse_data_source_name }}</td>
-                        </tr>
-                    {% endif %}
-
-                    {% if model_input.soil_data_source_URL %}
-                        <tr>
-                            <th class="text-muted">Soil data source URL</th>
-                            <td><a id="permalink"
-                                   href={{ model_input.soil_data_source_URL }}>{{ model_input.soil_data_source_URL }}</a>
-                            </td>
-                        </tr>
-                    {% endif %}
-                    </tbody>
-                </table>
-            </div>
-        {% endif %}
-
-    {% endif %}
-{% endblock %}
-=======
         <div class="row">
             <div class="col-md-12">
                 <div>
@@ -457,16 +222,10 @@
     <link rel="stylesheet" type="text/css" href="{% static "css/model_instance.css" %}" />
 {% endblock %}
 
->>>>>>> ece6ab46
 {% block extra_js %}
     {{ block.super }}
 
     {# resource specific js can go here #}
-<<<<<<< HEAD
-
-{% endblock %}
-=======
     <script src="{% static "js/bootstrap-multiselect.js"%}"></script>
     <script src="{% static "js/model_instance.js"%}"></script>
-{%  endblock %}
->>>>>>> ece6ab46
+{%  endblock %}