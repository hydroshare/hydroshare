--- conflicted
+++ resolved
@@ -61,7 +61,6 @@
         model_input_form = ModelInputForm(instance=content_model.metadata.model_input, res_short_id=content_model.short_id,
                              element_id=content_model.metadata.model_input.id if content_model.metadata.model_input else None)
 
-<<<<<<< HEAD
         ext_md_layout = Layout(HTML("<div class='row'><div class='form-group col-sm-12' id='modeloutput'> "
                                     '{% load crispy_forms_tags %} '
                                     '{% crispy model_output_form %} '
@@ -98,57 +97,6 @@
                                     '</div></div>')
 
 
-=======
-        ext_md_layout = Layout(
-                                AccordionGroup('Model Output',
-                                    HTML("<div class='form-group' id='modeloutput'> "
-                                        '{% load crispy_forms_tags %} '
-                                        '{% crispy model_output_form %} '
-                                     '</div>'),
-                                ),
-
-                                AccordionGroup('Executed By',
-                                     HTML('<div class="form-group" id="executedby"> '
-                                        '{% load crispy_forms_tags %} '
-                                        '{% crispy executed_by_form %} '
-                                     '</div> '),
-                                ),
-
-                                AccordionGroup('Model Objective (required)',
-                                     HTML('<div class="form-group" id="modelobjective"> '
-                                        '{% load crispy_forms_tags %} '
-                                        '{% crispy model_objective_form %} '
-                                     '</div> '),
-                                ),
-
-                                AccordionGroup('Simulation Type',
-                                     HTML('<div class="form-group" id="simulationtype"> '
-                                        '{% load crispy_forms_tags %} '
-                                        '{% crispy simulation_type_form %} '
-                                     '</div> '),
-                                ),
-
-                                AccordionGroup('Model Method',
-                                     HTML('<div class="form-group" id="modelmethod"> '
-                                        '{% load crispy_forms_tags %} '
-                                        '{% crispy model_method_form %} '
-                                     '</div> '),
-                                ),
-
-                                AccordionGroup('Model Parameter',
-                                     HTML('<div class="form-group" id="modelparameter"> '
-                                        '{% load crispy_forms_tags %} '
-                                        '{% crispy model_parameter_form %} '
-                                     '</div> '),
-                                ),
-
-                                AccordionGroup('Model Input',
-                                     HTML('<div class="form-group" id="modelinput"> '
-                                        '{% load crispy_forms_tags %} '
-                                        '{% crispy model_input_form %} '
-                                     '</div> '),
-                                ),
->>>>>>> ece6ab46
                         )
 
 
