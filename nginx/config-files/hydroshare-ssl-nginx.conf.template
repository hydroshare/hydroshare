--- conflicted
+++ resolved
@@ -86,13 +86,8 @@
     aio threads;
 
     access_log      /var/log/nginx/access.log combined;
-<<<<<<< HEAD
-    error_log       /var/log/nginx/error.log notice;
-    # This is causing problems with file ownership June 13, 2021 ALC
-=======
     error_log       /var/log/nginx/error.log error;
     # This clutters logs without usefulness 2021/06/21 ALC
->>>>>>> dff4d4a3
     # error_log       /var/log/nginx/system.log notice;
     # Uncomment the following line to generate debugging log entries
     # error_log       /var/log/nginx/system.log debug;
