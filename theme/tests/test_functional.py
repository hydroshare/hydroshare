--- conflicted
+++ resolved
@@ -1,10 +1,7 @@
-<<<<<<< HEAD
 import os
 import subprocess
 import signal
 
-=======
->>>>>>> d8def031
 from django.contrib.auth.models import Group
 from django.contrib.staticfiles.testing import StaticLiveServerTestCase
 from django.test import override_settings
@@ -42,7 +39,6 @@
 
     def tearDown(self):
         self.driver.quit()
-<<<<<<< HEAD
 
         # Selenium does not clean up phantomjs processes, so we are left to take care of it.
         # see Selenium bug: https://github.com/seleniumhq/selenium/issues/767
@@ -53,8 +49,6 @@
                 pid = int(line.split(None, 1)[0])
                 os.kill(pid, signal.SIGKILL)
 
-=======
->>>>>>> d8def031
         super(FunctionalTestsCases, self).tearDown()
 
     def _login_helper(self, login_name, user_password):
