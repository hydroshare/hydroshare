--- conflicted
+++ resolved
@@ -227,11 +227,6 @@
     soft_limit_percent = models.IntegerField(default=80)
     # quota hard limit percent value for hard quota enforcement. Default is 125%
     hard_limit_percent = models.IntegerField(default=125)
-    # percent that published resources should count toward quota
-    # Default=0 -> published resources aren't counted toward quota
-    published_resource_percent = models.IntegerField(
-        validators=[MinValueValidator(0), MaxValueValidator(100)],
-        default=0)
     # grace period, default is 7 days
     grace_period = models.IntegerField(default=7)
     # whether to enforce quota or not. Default is False, which can be changed to true from
@@ -294,7 +289,6 @@
         return uz + dz
 
     def get_used_value_by_zone(self, refresh=False):
-<<<<<<< HEAD
         """
         Get the used value by zone.
 
@@ -315,31 +309,13 @@
         return uz, dz
 
     def set_userzone_used_value(self, uz_size):
-=======
-        from hs_core.hydroshare.resource import get_quota_usage
-        if refresh:
-            uz, dz = get_quota_usage(self.user.username, False)
-            self.set_used_value(uz, dz)
-            self.save()
-            return uz, dz
-        return self.user_zone_value, self.data_zone_value
-
-    def set_used_value(self, uz_size=None, dz_size=None):
->>>>>>> 92c5fcef
         """
         set used values in self.unit with pass in size in bytes.
         :param uz_size: pass in size in bytes unit from userZone
         :return:
         """
         from hs_core.hydroshare.utils import convert_file_size_to_unit
-<<<<<<< HEAD
         self.user_zone_value = convert_file_size_to_unit(uz_size, self.unit)
-=======
-        if uz_size:
-            self.user_zone_value = convert_file_size_to_unit(uz_size, self.unit)
-        if dz_size:
-            self.data_zone_value = convert_file_size_to_unit(dz_size, self.unit)
->>>>>>> 92c5fcef
         self.save()
 
     def add_to_used_value(self, size):
