import datetime
import os
import logging

from django.utils import timezone
from django.dispatch import receiver
from django.conf import settings
from django.contrib.auth.models import User
from django.db import models
from django.forms import ModelForm
from django.contrib.postgres.fields import ArrayField
from django.db.models.signals import pre_save
from django.template import RequestContext, Template, TemplateSyntaxError
from django.utils.translation import gettext_lazy as _
from django.utils.html import strip_tags
from django.core.exceptions import ValidationError
from django.core.validators import MinValueValidator, MaxValueValidator, MinLengthValidator, MaxLengthValidator
from django.contrib.postgres.fields import HStoreField

from mezzanine.core.fields import FileField, RichTextField
from mezzanine.core.models import Orderable, SiteRelated
from mezzanine.core.request import current_request
from mezzanine.pages.models import Page
from mezzanine.utils.models import upload_to

from sorl.thumbnail import ImageField as ThumbnailImageField
from theme.utils import get_upload_path_userprofile, notify_user_of_quota_action


DEFAULT_COPYRIGHT = '&copy; {% now "Y" %} {{ settings.SITE_TITLE }}'
logger = logging.getLogger(__name__)


class SiteConfiguration(SiteRelated):
    """
    A model to edit sitewide content
    """

    col1_heading = models.CharField(max_length=200, default="Contact us")
    col1_content = RichTextField()
    col2_heading = models.CharField(max_length=200, default="Follow")
    col2_content = RichTextField(
        blank=True, help_text="If present will override the " "social network icons."
    )
    col3_heading = models.CharField(max_length=200, default="Subscribe")
    col3_content = RichTextField()
    twitter_link = models.CharField(max_length=2000, blank=True)
    facebook_link = models.CharField(max_length=2000, blank=True)
    pinterest_link = models.CharField(max_length=2000, blank=True)
    youtube_link = models.CharField(max_length=2000, blank=True)
    github_link = models.CharField(max_length=2000, blank=True)
    linkedin_link = models.CharField(max_length=2000, blank=True)
    vk_link = models.CharField(max_length=2000, blank=True)
    gplus_link = models.CharField(max_length=2000, blank=True)
    has_social_network_links = models.BooleanField(default=False, blank=True)
    copyright = models.TextField(default=DEFAULT_COPYRIGHT)

    class Meta:
        verbose_name = _("Site Configuration")
        verbose_name_plural = _("Site Configuration")

    def save(self, *args, **kwargs):
        """
        Set has_social_network_links
        """
        if (
            self.twitter_link
            or self.facebook_link
            or self.pinterest_link
            or self.youtube_link
            or self.github_link
            or self.linkedin_link
            or self.vk_link
            or self.gplus_link
        ):
            self.has_social_network_links = True
        else:
            self.has_social_network_links = False
        super(SiteConfiguration, self).save(*args, **kwargs)

    def render_copyright(self):
        """
        Render the footer
        """
        c = RequestContext(current_request())
        try:
            t = Template(self.copyright)
        except TemplateSyntaxError:
            return ""
        return t.render(c)


class HomePage(Page):
    """
    A home page page type
    """

    MESSAGE_TYPE_CHOICES = (("warning", "Warning"), ("information", "Information"))
    heading = models.CharField(max_length=100)
    slide_in_one_icon = models.CharField(max_length=50, blank=True)
    slide_in_one = models.CharField(max_length=200, blank=True)
    slide_in_two_icon = models.CharField(max_length=50, blank=True)
    slide_in_two = models.CharField(max_length=200, blank=True)
    slide_in_three_icon = models.CharField(max_length=50, blank=True)
    slide_in_three = models.CharField(max_length=200, blank=True)
    header_background = FileField(
        verbose_name=_("Header Background"),
        upload_to=upload_to("theme.HomePage.header_background", "homepage"),
        format="Image",
        max_length=255,
        blank=True,
    )
    header_image = FileField(
        verbose_name=_("Header Image (optional)"),
        upload_to=upload_to("theme.HomePage.header_image", "homepage"),
        format="Image",
        max_length=255,
        blank=True,
        null=True,
    )
    welcome_heading = models.CharField(max_length=100, default="Welcome")
    content = RichTextField()
    recent_blog_heading = models.CharField(max_length=100, default="Latest blog posts")
    number_recent_posts = models.PositiveIntegerField(
        default=3, help_text="Number of recent blog posts to show"
    )

    # The following date fields are used for duration during which the message will be displayed
    message_start_date = models.DateField(
        null=True, help_text="Date from which the message will " "be displayed"
    )
    message_end_date = models.DateField(
        null=True, help_text="Date on which the message will no " "more be displayed"
    )

    # this must be True for the message to be displayed
    show_message = models.BooleanField(default=False, help_text="Check to show message")

    # use message type to change background color of the message
    message_type = models.CharField(
        max_length=100, choices=MESSAGE_TYPE_CHOICES, default="Information"
    )

    class Meta:
        verbose_name = _("Home page")
        verbose_name_plural = _("Home pages")

    @property
    def can_show_message(self):
        if not self.show_message:
            return False
        message = strip_tags(self.content).strip()
        if not message:
            return False
        today = datetime.datetime.combine(datetime.datetime.today(), datetime.time())
        today = timezone.make_aware(today)
        today = today.date()
        if self.message_start_date and self.message_end_date:
            if self.message_start_date <= today <= self.message_end_date:
                return True

        return False


class IconBox(Orderable):
    """
    An icon box on a HomePage
    """

    homepage = models.ForeignKey(
        HomePage, on_delete=models.CASCADE, related_name="boxes"
    )
    icon = models.CharField(
        max_length=50,
        help_text="Enter the name of a font awesome icon, i.e. "
        "fa-eye. A list is available here "
        "http://fontawesome.io/",
    )
    title = models.CharField(max_length=200)
    link_text = models.CharField(max_length=100)
    link = models.CharField(
        max_length=2000,
        blank=True,
        help_text="Optional, if provided clicking the box will go here.",
    )


class QuotaMessage(models.Model):
    # warning_content_prepend prepends the content to form a warning message to be emailed to the
    # user and displayed when the user is logged in; grace_period_cotent_prepend prepends the
    # content when over quota within grace period and less than 125% of hard limit quota;
    # enforce_content_prepend prepends the content to form an enforcement message to inform users
    # after grace period or when they are over hard limit quota
    warning_content_prepend = models.TextField(
        default="Your quota for HydroShare resources is "
        "{allocated}{unit}. You "
        "currently have resources that consume "
        "{used}{unit}, {percent}% of your quota. "
        "Once your quota reaches 100% you will no "
        "longer be able to create new resources in "
        "HydroShare. "
    )
    grace_period_content_prepend = models.TextField(
        default="You have exceeded your HydroShare "
        "quota. Your quota for HydroShare "
        "resources is {allocated}{unit}. You currently have "
        "resources that consume {used}{unit}, "
        "{percent}% of your quota. You have a "
        "grace period until {cut_off_date} to "
        "reduce your use to below your quota, "
        "or to acquire additional quota, after "
        "which you will no longer be able to "
        "create new resources in HydroShare. "
    )
    enforce_content_prepend = models.TextField(
        default="You can not take further action "
        "because you have exceeded your "
        "quota. Your quota for HydroShare resources "
        "is {allocated}{unit}. You "
        "currently have resources that consume "
        "{used}{unit}, {percent}% of your quota. "
    )
    content = models.TextField(
        default="You can request additional quota, from your "
        "User Profile. We will try to accommodate "
        "reasonable requests for additional quota. If you have a "
        "large quota request you may need to contribute toward the "
        "costs of providing the additional space you need. See "
        "https://help.hydroshare.org/about-hydroshare/policies/"
        "quota/ for more information about the quota policy."
    )
    # quota soft limit percent value for starting to show quota usage warning. Default is 80%
    soft_limit_percent = models.IntegerField(default=80)
    # quota hard limit percent value for hard quota enforcement. Default is 125%
    hard_limit_percent = models.IntegerField(default=125)
    # percent that published resources should count toward quota
    # Default=0 -> published resources aren't counted toward quota
    published_resource_percent = models.IntegerField(
        validators=[MinValueValidator(0), MaxValueValidator(100)],
        default=0)
    # grace period, default is 7 days
    grace_period = models.IntegerField(default=7)
    # whether to enforce quota or not. Default is False, which can be changed to true from
    # admin panel when needed
    enforce_quota = models.BooleanField(default=False)


class UserQuota(models.Model):
    # ForeignKey relationship makes it possible to associate multiple UserQuota models to
    # a User with each UserQuota model defining quota for a set of iRODS zones. By default,
    # the UserQuota model instance defines quota in hydroshareZone and hydroshareuserZone,
    # categorized as hydroshare in zone field in UserQuota model, however,
    # another UserQuota model instance could be defined in a third-party federated zone as needed.
    user = models.ForeignKey(
        User,
        editable=False,
        null=False,
        on_delete=models.CASCADE,
        related_name="quotas",
        related_query_name="quotas",
    )

    allocated_value = models.FloatField(default=20)
    user_zone_value = models.FloatField(default=0)
    data_zone_value = models.FloatField(default=0)
    unit = models.CharField(max_length=10, default="GB")
    zone = models.CharField(max_length=100, default="hydroshare")
    # grace_period_ends to be quota-enforced. Default is None meaning the user is below
    # soft quota limit and thus grace period has not started. When today=grace_period_ends, quota
    # enforcement takes place
    grace_period_ends = models.DateField(verbose_name='Grace Period Ends',
                                         null=True,
                                         blank=True,
                                         help_text='The date that Grace Period will end for this User Quota',
                                         default=None)

    class Meta:
        verbose_name = _("User quota")
        verbose_name_plural = _("User quotas")
        unique_together = ("user", "zone")

    @property
    def used_percent(self):
        return self.used_value * 100.0 / self.allocated_value

    @property
<<<<<<< HEAD
=======
    def remaining(self):
        delta = self.allocated_value - self.used_value
        return delta if delta > 0 else 0

    @property
>>>>>>> 269767fd
    def used_value(self):
        uz, dz = self.get_used_value_by_zone(refresh_from_irods=False)
        return uz + dz

    def get_used_value_by_zone(self, refresh_from_irods=False):
        from hs_core.hydroshare.resource import get_quota_usage_from_irods
        if refresh_from_irods:
            uz, dz = get_quota_usage_from_irods(self.user.username, False)
            self.update_used_value(uz, dz)
            self.save()
            return uz, dz
        return self.user_zone_value, self.data_zone_value

    def update_used_value(self, uz_size, dz_size):
        """
        set used values in self.unit with pass in size in bytes.
        :param uz_size: pass in size in bytes unit from userZone
        :param dz_size: pass in size in bytes unit from dataZone
        :return:
        """
        from hs_core.hydroshare.utils import convert_file_size_to_unit
        if uz_size:
            self.user_zone_value = convert_file_size_to_unit(uz_size, self.unit)
        if dz_size:
            self.data_zone_value = convert_file_size_to_unit(dz_size, self.unit)
        self.save()

    def add_to_used_value(self, size):
        """
        return summation of used_value and pass in size in bytes. The returned value
        is in unit specified by self.unit
        :param size: pass in size in bytes unit
        :return: summation of self.used_value and pass in size, converted to the same self.unit
        """
        from hs_core.hydroshare.utils import convert_file_size_to_unit

        return self.used_value + convert_file_size_to_unit(size, self.unit)


class QuotaRequest(models.Model):
    STATUS_CHOICES = (
        ('pending', 'pending'),
        ('denied', 'denied'),
        ('approved', 'approved'),
        ('revoked', 'revoked'),
    )
    status = models.CharField(max_length=20, choices=STATUS_CHOICES, default='pending')
    request_from = models.ForeignKey(User, on_delete=models.CASCADE, related_name='ru2qrequest')
    quota = models.ForeignKey(UserQuota, on_delete=models.CASCADE, related_name='g2qrequest')
    date_requested = models.DateTimeField(editable=False, auto_now_add=True)
    justification = models.TextField(validators=[MinLengthValidator(15, 'must contain at least 15 characters'),
                                                 MaxLengthValidator(300, 'maximum 300 characters')], null=True)
    storage = models.IntegerField(validators=[MinValueValidator(1), MaxValueValidator(100)], default=1)


class QuotaRequestForm(ModelForm):
    class Meta:
        model = QuotaRequest
        fields = ["justification", "storage"]
        labels = {
            "justification": _("Enter justification for more quota"),
            "storage": _("How much more storage to you require? (GB)"),
        }

    def __init__(self, *args, **kwargs):
        super(QuotaRequestForm, self).__init__(*args, **kwargs)
        for visible in self.visible_fields():
            visible.field.widget.attrs['class'] = 'form-control'


class UserProfile(models.Model):
    user = models.OneToOneField(User, on_delete=models.CASCADE)
    picture = ThumbnailImageField(
        upload_to=get_upload_path_userprofile, null=True, blank=True
    )
    middle_name = models.CharField(max_length=1024, null=True, blank=True)
    website = models.URLField(null=True, blank=True)
    title = models.CharField(
        max_length=1024,
        null=True,
        blank=True,
        help_text="e.g. Assistant Professor, Program Director, Adjunct Professor, Software Developer.",
    )
    user_type = models.CharField(
        max_length=1024, null=True, blank=True, default="Unspecified"
    )
    subject_areas = ArrayField(
        models.CharField(max_length=1024),
        help_text='A list of subject areas you are interested in researching. e.g. "Water Management." '
                  'Free text entry or select from the suggestions',
        null=True, blank=True
    )
    organization = models.CharField(
        max_length=1024,
        null=True,
        blank=True,
        help_text="The name of the organization you work for.",
    )
    phone_1 = models.CharField(
        max_length=32, null=True, blank=True
    )
    phone_1_type = models.CharField(
        max_length=1024,
        null=True,
        blank=True,
        choices=(
            ("Home", "Home"),
            ("Work", "Work"),
            ("Mobile", "Mobile"),
        ),
    )
    phone_2 = models.CharField(
        max_length=32, null=True, blank=True
    )
    phone_2_type = models.CharField(
        max_length=1024,
        null=True,
        blank=True,
        choices=(
            ("Home", "Home"),
            ("Work", "Work"),
            ("Mobile", "Mobile"),
        ),
    )
    public = models.BooleanField(
        default=True,
        help_text="Uncheck to make your profile contact information and "
        "details private.",
    )
    cv = models.FileField(
        upload_to="profile",
        help_text="Upload your Curriculum Vitae if you wish people to be able to download it.",
        null=True,
        blank=True,
    )
    details = models.TextField(
        "Description",
        help_text="Tell the HydroShare community a little about yourself.",
        null=True,
        blank=True,
    )

    state = models.CharField(max_length=1024, null=True, blank=True)
    country = models.CharField(max_length=1024, null=True, blank=True)

    create_irods_user_account = models.BooleanField(
        default=False,
        help_text="Check to create an iRODS user account in HydroShare user "
        "iRODS space for staging large files (>2GB) using iRODS clients such as Cyberduck "
        "(https://cyberduck.io/) and icommands (https://docs.irods.org/master/icommands/user/)."
        "Uncheck to delete your iRODS user account. Note that deletion of your iRODS user "
        "account deletes all of your files under this account as well.",
    )

    # to store one or more external identifier (Google Scholar, ResearchGate, ORCID etc)
    # each identifier is stored as a key/value pair {name:link}
    identifiers = HStoreField(default=dict, null=True, blank=True)

    email_opt_out = models.BooleanField(default=False)

    @property
    def profile_is_missing(self):
        missing = []
        if not self.country:
            missing.append("Country")
        if not self.organization:
            missing.append("Organization")
        if not self.user_type:
            missing.append("User Type")
        return missing

    @property
    def get_user_zone_status_info(self):
        """
        This function should be called to determine whether user zone functionality should be
        enabled or not on the web site front end
        Returns:
            enable_user_zone boolean indicating whether user zone functionality should be enabled or
            not on the web site front end
        """
        enable_user_zone = self.create_irods_user_account and settings.REMOTE_USE_IRODS
        return enable_user_zone


def force_unique_emails(sender, instance, **kwargs):
    if instance:
        email = instance.email
        username = instance.username

        if not email:
            raise ValidationError("Email required.")
        # check for email use first, it's more helpful to know about than username duplication
        if sender.objects.filter(email=email).exclude(pk=instance.id).count():
            # this string is being checked in base.html to provide reset password link
            raise ValidationError("Email already in use.")
        if sender.objects.filter(username=username).exclude(pk=instance.id).exists():
            raise ValidationError("Username already in use.")


pre_save.connect(force_unique_emails, sender=User)


@receiver(models.signals.pre_save, sender=UserProfile)
def auto_delete_file_on_change(sender, instance, **kwargs):
    """
    Deletes old file from filesystem when corresponding UserProfile object is updated with new file.
    instance is a fixed argument name in models.signals.pre_save providing_args signature, so cannot be renamed
    """
    if not instance.pk:
        # if pk is None, it is a new profile instance, no need to check further
        return

    try:
        up = UserProfile.objects.get(pk=instance.pk)
        old_file_cv = up.cv
        old_file_pic = up.picture
        if not old_file_cv and not old_file_pic:
            return
    except UserProfile.DoesNotExist:
        logger.warning(
            f"user profile for {instance.pk} does not exist when trying to update it"
        )
        return

    updated_profile = instance
    if old_file_cv and old_file_cv != updated_profile.cv:
        if os.path.isfile(old_file_cv.path):
            os.remove(old_file_cv.path)
    if old_file_pic and old_file_pic != updated_profile.picture:
        if os.path.isfile(old_file_pic.path):
            os.remove(old_file_pic.path)
    return


@receiver(models.signals.post_save, sender=QuotaRequest)
def update_user_quota_on_quota_request(sender, instance, **kwargs):
    """
    Increment the allocated_value for a UserQuota object uppon approval of a QuotaRequest
    """
    if kwargs.get('created'):
        # it is a new QuotaRequest instance, no need to check further
        return
    if instance.status != 'approved':
        return

    try:
        qr = QuotaRequest.objects.get(pk=instance.pk)
        qr.quota.allocated_value += qr.storage

        # approving a quota request will also reset the grace period
        # this is done by the reset_grace_period_on_allocation_change signal

        qr.quota.save()
        notify_user_of_quota_action(qr)
    except QuotaRequest.DoesNotExist:
        logger.warning(
            f"QuotaRequest for {instance.pk} does not exist when trying to update it"
        )


@receiver(models.signals.pre_save, sender=UserQuota)
def reset_grace_period_on_allocation_change(sender, instance, **kwargs):
    """
<<<<<<< HEAD
    Reset the pending UserQuota grace perioud when the allocated_value is modified in the UserQuota
=======
    Reset the pending UserQuota grace period when the allocated_value is modified in the UserQuota
>>>>>>> 269767fd
    """
    if instance.id is None:  # new object will be created
        pass
    else:
        previous = UserQuota.objects.get(id=instance.id)
        if previous.allocated_value != instance.allocated_value:
            # allocated_value is being updated
            instance.grace_period_ends = None


@receiver(models.signals.pre_save, sender=QuotaMessage)
def update_user_quota_on_grace_period_change(sender, instance, **kwargs):
    """
    Adjust the pending UserQuota grace periods when the grace period setting is modified in the QuotaMessage
    """
    if instance.id is None:  # new object will be created
        pass
    else:
        previous = QuotaMessage.objects.get(id=instance.id)
        if previous.grace_period != instance.grace_period:
            # grace_period is being updated
            grace_delta = instance.grace_period - previous.grace_period
            cuttoff_date = datetime.date.today()
            if grace_delta < 0:
                # we don't want to force pending quotas "into the past"
                cuttoff_date = datetime.date.today() - datetime.timedelta(days=grace_delta)
            pending_quotas = UserQuota.objects.filter(grace_period_ends__gt=cuttoff_date)
            # add grace_delta to each of the pending grace periods
            pending_quotas.update(grace_period_ends=models.F('grace_period_ends')
                                  + datetime.timedelta(days=grace_delta))<|MERGE_RESOLUTION|>--- conflicted
+++ resolved
@@ -284,14 +284,11 @@
         return self.used_value * 100.0 / self.allocated_value
 
     @property
-<<<<<<< HEAD
-=======
     def remaining(self):
         delta = self.allocated_value - self.used_value
         return delta if delta > 0 else 0
 
     @property
->>>>>>> 269767fd
     def used_value(self):
         uz, dz = self.get_used_value_by_zone(refresh_from_irods=False)
         return uz + dz
@@ -555,11 +552,7 @@
 @receiver(models.signals.pre_save, sender=UserQuota)
 def reset_grace_period_on_allocation_change(sender, instance, **kwargs):
     """
-<<<<<<< HEAD
-    Reset the pending UserQuota grace perioud when the allocated_value is modified in the UserQuota
-=======
     Reset the pending UserQuota grace period when the allocated_value is modified in the UserQuota
->>>>>>> 269767fd
     """
     if instance.id is None:  # new object will be created
         pass
