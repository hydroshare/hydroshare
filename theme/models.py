import datetime
import os
import logging

from django.core.validators import RegexValidator
from django.utils import timezone
from django.dispatch import receiver
from django.contrib.auth.models import User
from django.db import models
from django.db.models.signals import pre_save
from django.template import RequestContext, Template, TemplateSyntaxError
from django.utils.translation import gettext_lazy as _
from django.utils.html import strip_tags
from django.core.exceptions import ValidationError
from django.contrib.postgres.fields import HStoreField

from mezzanine.core.fields import FileField, RichTextField
from mezzanine.core.models import Orderable, SiteRelated
from mezzanine.core.request import current_request
from mezzanine.pages.models import Page
from mezzanine.utils.models import upload_to

from sorl.thumbnail import ImageField as ThumbnailImageField
from theme.utils import get_upload_path_userprofile


DEFAULT_COPYRIGHT = '&copy; {% now "Y" %} {{ settings.SITE_TITLE }}'
logger = logging.getLogger(__name__)


class SiteConfiguration(SiteRelated):
    """
    A model to edit sitewide content
    """

    col1_heading = models.CharField(max_length=200, default="Contact us")
    col1_content = RichTextField()
    col2_heading = models.CharField(max_length=200, default="Follow")
    col2_content = RichTextField(
        blank=True, help_text="If present will override the " "social network icons."
    )
    col3_heading = models.CharField(max_length=200, default="Subscribe")
    col3_content = RichTextField()
    twitter_link = models.CharField(max_length=2000, blank=True)
    facebook_link = models.CharField(max_length=2000, blank=True)
    pinterest_link = models.CharField(max_length=2000, blank=True)
    youtube_link = models.CharField(max_length=2000, blank=True)
    github_link = models.CharField(max_length=2000, blank=True)
    linkedin_link = models.CharField(max_length=2000, blank=True)
    vk_link = models.CharField(max_length=2000, blank=True)
    gplus_link = models.CharField(max_length=2000, blank=True)
    has_social_network_links = models.BooleanField(default=False, blank=True)
    copyright = models.TextField(default=DEFAULT_COPYRIGHT)

    class Meta:
        verbose_name = _("Site Configuration")
        verbose_name_plural = _("Site Configuration")

    def save(self, *args, **kwargs):
        """
        Set has_social_network_links
        """
        if (
            self.twitter_link
            or self.facebook_link
            or self.pinterest_link
            or self.youtube_link
            or self.github_link
            or self.linkedin_link
            or self.vk_link
            or self.gplus_link
        ):
            self.has_social_network_links = True
        else:
            self.has_social_network_links = False
        super(SiteConfiguration, self).save(*args, **kwargs)

    def render_copyright(self):
        """
        Render the footer
        """
        c = RequestContext(current_request())
        try:
            t = Template(self.copyright)
        except TemplateSyntaxError:
            return ""
        return t.render(c)


class HomePage(Page):
    """
    A home page page type
    """

    MESSAGE_TYPE_CHOICES = (("warning", "Warning"), ("information", "Information"))
    heading = models.CharField(max_length=100)
    slide_in_one_icon = models.CharField(max_length=50, blank=True)
    slide_in_one = models.CharField(max_length=200, blank=True)
    slide_in_two_icon = models.CharField(max_length=50, blank=True)
    slide_in_two = models.CharField(max_length=200, blank=True)
    slide_in_three_icon = models.CharField(max_length=50, blank=True)
    slide_in_three = models.CharField(max_length=200, blank=True)
    header_background = FileField(
        verbose_name=_("Header Background"),
        upload_to=upload_to("theme.HomePage.header_background", "homepage"),
        format="Image",
        max_length=255,
        blank=True,
    )
    header_image = FileField(
        verbose_name=_("Header Image (optional)"),
        upload_to=upload_to("theme.HomePage.header_image", "homepage"),
        format="Image",
        max_length=255,
        blank=True,
        null=True,
    )
    welcome_heading = models.CharField(max_length=100, default="Welcome")
    content = RichTextField()
    recent_blog_heading = models.CharField(max_length=100, default="Latest blog posts")
    number_recent_posts = models.PositiveIntegerField(
        default=3, help_text="Number of recent blog posts to show"
    )

    # The following date fields are used for duration during which the message will be displayed
    message_start_date = models.DateField(
        null=True, help_text="Date from which the message will " "be displayed"
    )
    message_end_date = models.DateField(
        null=True, help_text="Date on which the message will no " "more be displayed"
    )

    # this must be True for the message to be displayed
    show_message = models.BooleanField(default=False, help_text="Check to show message")

    # use message type to change background color of the message
    message_type = models.CharField(
        max_length=100, choices=MESSAGE_TYPE_CHOICES, default="Information"
    )

    class Meta:
        verbose_name = _("Home page")
        verbose_name_plural = _("Home pages")

    @property
    def can_show_message(self):
        if not self.show_message:
            return False
        message = strip_tags(self.content).strip()
        if not message:
            return False
        today = datetime.datetime.combine(datetime.datetime.today(), datetime.time())
        today = timezone.make_aware(today)
        today = today.date()
        if self.message_start_date and self.message_end_date:
            if self.message_start_date <= today <= self.message_end_date:
                return True

        return False


class IconBox(Orderable):
    """
    An icon box on a HomePage
    """

    homepage = models.ForeignKey(
        HomePage, on_delete=models.CASCADE, related_name="boxes"
    )
    icon = models.CharField(
        max_length=50,
        help_text="Enter the name of a font awesome icon, i.e. "
        "fa-eye. A list is available here "
        "http://fontawesome.io/",
    )
    title = models.CharField(max_length=200)
    link_text = models.CharField(max_length=100)
    link = models.CharField(
        max_length=2000,
        blank=True,
        help_text="Optional, if provided clicking the box will go here.",
    )


class QuotaMessage(models.Model):
    # warning_content_prepend prepends the content to form a warning message to be emailed to the
    # user and displayed when the user is logged in; grace_period_cotent_prepend prepends the
    # content when over quota within grace period and less than 125% of hard limit quota;
    # enforce_content_prepend prepends the content to form an enforcement message to inform users
    # after grace period or when they are over hard limit quota
    warning_content_prepend = models.TextField(
        default="Your quota for HydroShare resources is "
        "{allocated}{unit} in {zone} zone. You "
        "currently have resources that consume "
        "{used}{unit}, {percent}% of your quota. "
        "Once your quota reaches 100% you will no "
        "longer be able to create new resources in "
        "HydroShare. "
    )
    grace_period_content_prepend = models.TextField(
        default="You have exceeded your HydroShare "
        "quota. Your quota for HydroShare "
        "resources is {allocated}{unit} in "
        "{zone} zone. You currently have "
        "resources that consume {used}{unit}, "
        "{percent}% of your quota. You have a "
        "grace period until {cut_off_date} to "
        "reduce your use to below your quota, "
        "or to acquire additional quota, after "
        "which you will no longer be able to "
        "create new resources in HydroShare. "
    )
    enforce_content_prepend = models.TextField(
        default="Your action "
        "was refused because you have exceeded your "
        "quota. Your quota for HydroShare resources "
        "is {allocated}{unit} in {zone} zone. You "
        "currently have resources that consume "
        "{used}{unit}, {percent}% of your quota. "
    )
    content = models.TextField(
        default="To request additional quota, please contact "
        "help@cuahsi.org. We will try to accommodate "
        "reasonable requests for additional quota. If you have a "
        "large quota request you may need to contribute toward the "
        "costs of providing the additional space you need. See "
        "https://help.hydroshare.org/about-hydroshare/policies/"
        "quota/ for more information about the quota policy."
    )
    # quota soft limit percent value for starting to show quota usage warning. Default is 80%
    soft_limit_percent = models.IntegerField(default=80)
    # quota hard limit percent value for hard quota enforcement. Default is 125%
    hard_limit_percent = models.IntegerField(default=125)
    # grace period, default is 7 days
    grace_period = models.IntegerField(default=7)
    # whether to enforce quota or not. Default is False, which can be changed to true from
    # admin panel when needed
    enforce_quota = models.BooleanField(default=False)


class UserQuota(models.Model):
    # ForeignKey relationship makes it possible to associate multiple UserQuota models to
    # a User with each UserQuota model defining quota for a set of iRODS zones. By default,
    # the UserQuota model instance defines quota in hydroshareZone and hydroshareuserZone,
    # categorized as hydroshare in zone field in UserQuota model, however,
    # another UserQuota model instance could be defined in a third-party federated zone as needed.
    user = models.ForeignKey(
        User,
        editable=False,
        null=False,
        on_delete=models.CASCADE,
        related_name="quotas",
        related_query_name="quotas",
    )

    allocated_value = models.FloatField(default=20)
    used_value = models.FloatField(default=0)
    unit = models.CharField(max_length=10, default="GB")
    zone = models.CharField(max_length=100, default="hydroshare")
    # remaining_grace_period to be quota-enforced. Default is -1 meaning the user is below
    # soft quota limit and thus grace period has not started. When grace period is 0, quota
    # enforcement takes place
    remaining_grace_period = models.IntegerField(default=-1)

    class Meta:
        verbose_name = _("User quota")
        verbose_name_plural = _("User quotas")
        unique_together = ("user", "zone")

    @property
    def used_percent(self):
        return self.used_value * 100.0 / self.allocated_value

    def update_used_value(self, size):
        """
        set self.used_value in self.unit with pass in size in bytes.
        :param size: pass in size in bytes unit
        :return:
        """
        from hs_core.hydroshare.utils import convert_file_size_to_unit

        self.used_value = convert_file_size_to_unit(size, self.unit)
        self.save()

    def add_to_used_value(self, size):
        """
        return summation of used_value and pass in size in bytes. The returned value
        is in unit specified by self.unit
        :param size: pass in size in bytes unit
        :return: summation of self.used_value and pass in size, converted to the same self.unit
        """
        from hs_core.hydroshare.utils import convert_file_size_to_unit

        return self.used_value + convert_file_size_to_unit(size, self.unit)


class UserProfile(models.Model):
    user = models.OneToOneField(User, on_delete=models.CASCADE)
    picture = ThumbnailImageField(
        upload_to=get_upload_path_userprofile, null=True, blank=True
    )
    middle_name = models.CharField(max_length=1024, null=True, blank=True)
    website = models.URLField(null=True, blank=True)
    title = models.CharField(
        max_length=1024,
        null=True,
        blank=True,
        help_text="e.g. Assistant Professor, Program Director, Adjunct Professor, Software Developer.",
    )
    user_type = models.CharField(
        max_length=1024, null=True, blank=True, default="Unspecified"
    )
    subject_areas = models.CharField(
        max_length=1024, null=True, blank=True,
        help_text='A comma-separated list of subject areas you are interested in researching. e.g. \
            "Computer Science, Hydrology, Water Management"')
    organization = models.CharField(
        max_length=1024,
        null=True,
        blank=True,
        help_text="The name of the organization you work for.",
    )
    phone_regex = RegexValidator(
        regex=r"^\d{8,15}$",
        message="Our validation for phone numbers has recently changed. Please ensure that "
        "your phone number is entered in the following format: '999999999'. Up to 16 "
        "digits are allowed.  If you made other changes to your profile - please make "
        "sure they saved successfully.",
    )
    phone_1 = models.CharField(
        validators=[phone_regex], max_length=16, null=True, blank=True
    )
    phone_1_type = models.CharField(
        max_length=1024,
        null=True,
        blank=True,
        choices=(
            ("Home", "Home"),
            ("Work", "Work"),
            ("Mobile", "Mobile"),
        ),
    )
    phone_2 = models.CharField(
        validators=[phone_regex], max_length=16, null=True, blank=True
    )
    phone_2_type = models.CharField(
        max_length=1024,
        null=True,
        blank=True,
        choices=(
            ("Home", "Home"),
            ("Work", "Work"),
            ("Mobile", "Mobile"),
        ),
    )
    public = models.BooleanField(
        default=True,
        help_text="Uncheck to make your profile contact information and "
        "details private.",
    )
    cv = models.FileField(
        upload_to="profile",
        help_text="Upload your Curriculum Vitae if you wish people to be able to download it.",
        null=True,
        blank=True,
    )
    details = models.TextField(
        "Description",
        help_text="Tell the HydroShare community a little about yourself.",
        null=True,
        blank=True,
    )
<<<<<<< HEAD
    phone_1 = models.CharField(max_length=32, null=True, blank=True)
    phone_1_type = models.CharField(max_length=1024, null=True, blank=True, choices=(
        ('Home', 'Home'),
        ('Work', 'Work'),
        ('Mobile', 'Mobile'),
    ))
    phone_2 = models.CharField(max_length=32, null=True, blank=True)
    phone_2_type = models.CharField(max_length=1024, null=True, blank=True, choices=(
        ('Home', 'Home'),
        ('Work', 'Work'),
        ('Mobile', 'Mobile'),
    ))
    public = models.BooleanField(default=True, help_text='Uncheck to make your profile contact information and '
                                                         'details private.')
    cv = models.FileField(upload_to='profile',
                          help_text='Upload your Curriculum Vitae if you wish people to be able to download it.',
                          null=True, blank=True)
    details = models.TextField("Description", help_text='Tell the HydroShare community a little about yourself.',
                               null=True, blank=True)
=======
>>>>>>> 8e0d6b40

    state = models.CharField(max_length=1024, null=True, blank=True)
    country = models.CharField(max_length=1024, null=True, blank=True)

    create_irods_user_account = models.BooleanField(
        default=False,
        help_text="Check to create an iRODS user account in HydroShare user "
        "iRODS space for staging large files (>2GB) using iRODS clients such as Cyberduck "
        "(https://cyberduck.io/) and icommands (https://docs.irods.org/master/icommands/user/)."
        "Uncheck to delete your iRODS user account. Note that deletion of your iRODS user "
        "account deletes all of your files under this account as well.",
    )

    # to store one or more external identifier (Google Scholar, ResearchGate, ORCID etc)
    # each identifier is stored as a key/value pair {name:link}
    identifiers = HStoreField(default=dict, null=True, blank=True)

    email_opt_out = models.BooleanField(default=False)


def force_unique_emails(sender, instance, **kwargs):
    if instance:
        email = instance.email
        username = instance.username

        if not email:
            raise ValidationError("Email required.")
        # check for email use first, it's more helpful to know about than username duplication
        if sender.objects.filter(email=email).exclude(pk=instance.id).count():
            # this string is being checked in base.html to provide reset password link
            raise ValidationError("Email already in use.")
        if sender.objects.filter(username=username).exclude(pk=instance.id).exists():
            raise ValidationError("Username already in use.")


pre_save.connect(force_unique_emails, sender=User)


@receiver(models.signals.pre_save, sender=UserProfile)
def auto_delete_file_on_change(sender, instance, **kwargs):
    """
    Deletes old file from filesystem when corresponding UserProfile object is updated with new file.
    instance is a fixed argument name in models.signals.pre_save providing_args signature, so cannot be renamed
    """
    if not instance.pk:
        # if pk is None, it is a new profile instance, no need to check further
        return

    try:
        up = UserProfile.objects.get(pk=instance.pk)
        old_file_cv = up.cv
        old_file_pic = up.picture
        if not old_file_cv and not old_file_pic:
            return
    except UserProfile.DoesNotExist:
        logger.warning(
            f"user profile for {instance.pk} does not exist when trying to update it"
        )
        return

    updated_profile = instance
    if old_file_cv and old_file_cv != updated_profile.cv:
        if os.path.isfile(old_file_cv.path):
            os.remove(old_file_cv.path)
    if old_file_pic and old_file_pic != updated_profile.picture:
        if os.path.isfile(old_file_pic.path):
            os.remove(old_file_pic.path)
    return<|MERGE_RESOLUTION|>--- conflicted
+++ resolved
@@ -2,7 +2,6 @@
 import os
 import logging
 
-from django.core.validators import RegexValidator
 from django.utils import timezone
 from django.dispatch import receiver
 from django.contrib.auth.models import User
@@ -320,15 +319,8 @@
         blank=True,
         help_text="The name of the organization you work for.",
     )
-    phone_regex = RegexValidator(
-        regex=r"^\d{8,15}$",
-        message="Our validation for phone numbers has recently changed. Please ensure that "
-        "your phone number is entered in the following format: '999999999'. Up to 16 "
-        "digits are allowed.  If you made other changes to your profile - please make "
-        "sure they saved successfully.",
-    )
     phone_1 = models.CharField(
-        validators=[phone_regex], max_length=16, null=True, blank=True
+        max_length=32, null=True, blank=True
     )
     phone_1_type = models.CharField(
         max_length=1024,
@@ -341,7 +333,7 @@
         ),
     )
     phone_2 = models.CharField(
-        validators=[phone_regex], max_length=16, null=True, blank=True
+        max_length=32, null=True, blank=True
     )
     phone_2_type = models.CharField(
         max_length=1024,
@@ -370,28 +362,6 @@
         null=True,
         blank=True,
     )
-<<<<<<< HEAD
-    phone_1 = models.CharField(max_length=32, null=True, blank=True)
-    phone_1_type = models.CharField(max_length=1024, null=True, blank=True, choices=(
-        ('Home', 'Home'),
-        ('Work', 'Work'),
-        ('Mobile', 'Mobile'),
-    ))
-    phone_2 = models.CharField(max_length=32, null=True, blank=True)
-    phone_2_type = models.CharField(max_length=1024, null=True, blank=True, choices=(
-        ('Home', 'Home'),
-        ('Work', 'Work'),
-        ('Mobile', 'Mobile'),
-    ))
-    public = models.BooleanField(default=True, help_text='Uncheck to make your profile contact information and '
-                                                         'details private.')
-    cv = models.FileField(upload_to='profile',
-                          help_text='Upload your Curriculum Vitae if you wish people to be able to download it.',
-                          null=True, blank=True)
-    details = models.TextField("Description", help_text='Tell the HydroShare community a little about yourself.',
-                               null=True, blank=True)
-=======
->>>>>>> 8e0d6b40
 
     state = models.CharField(max_length=1024, null=True, blank=True)
     country = models.CharField(max_length=1024, null=True, blank=True)
