--- conflicted
+++ resolved
@@ -1,5 +1,4 @@
 import logging
-
 from json import dumps
 
 from django.contrib import messages
@@ -8,19 +7,10 @@
 from django.contrib.auth import logout as auth_logout
 from django.contrib.auth.decorators import login_required
 from django.contrib.auth.models import User
-<<<<<<< HEAD
 from django.contrib.messages import error, info
 from django.core.exceptions import (MultipleObjectsReturned,
-                                    ObjectDoesNotExist, ValidationError)
-=======
-from django.contrib.messages import info, error
-from django.core.exceptions import (
-    ValidationError,
-    ObjectDoesNotExist,
-    MultipleObjectsReturned,
-    PermissionDenied,
-)
->>>>>>> 88f71c21
+                                    ObjectDoesNotExist, PermissionDenied,
+                                    ValidationError)
 from django.core.mail import send_mail
 from django.db import transaction
 from django.db.models import Prefetch, Q
@@ -56,17 +46,10 @@
 from hs_core.views.utils import is_ajax, run_ssh_command
 from hs_dictionary.models import UncategorizedTerm, University
 from hs_tracking.models import Variable
-<<<<<<< HEAD
 from theme.forms import (RatingForm, ThreadedCommentForm, UserForm,
                          UserProfileForm)
-from theme.models import UserProfile
-from theme.utils import get_quota_message
-
-=======
-from theme.forms import RatingForm, UserProfileForm, UserForm
-from theme.forms import ThreadedCommentForm
-from theme.models import UserProfile, QuotaRequest, QuotaRequestForm, UserQuota
->>>>>>> 88f71c21
+from theme.models import QuotaRequest, QuotaRequestForm, UserProfile, UserQuota
+
 from .forms import SignupForm
 
 
@@ -269,7 +252,7 @@
             err_msg = "You don't have permission to request additional quota"
             messages.error(request, err_msg)
 
-    return HttpResponseRedirect(request.META['HTTP_REFERER'])
+    return HttpResponseRedirect(request.headers['referer'])
 
 
 class UserPasswordResetView(TemplateView):
