<<<<<<< HEAD
from json import dumps

from django.contrib import messages
from django.contrib.auth import authenticate, login as auth_login
from django.contrib.auth.decorators import login_required
from django.contrib.auth.models import User
from django.contrib.messages import info, error
from django.core.exceptions import ValidationError, ObjectDoesNotExist, MultipleObjectsReturned
from django.core.mail import send_mail
from django.core.urlresolvers import reverse
from django.db import transaction
from django.db.models import Q, Prefetch
from django.db.models.query import prefetch_related_objects
from django.http import HttpResponse
from django.http import HttpResponseRedirect
from django.shortcuts import redirect
from django.shortcuts import render
from django.template.response import TemplateResponse
from django.utils.http import int_to_base36
from django.utils.translation import ugettext_lazy as _
from django.views.generic import TemplateView
from mezzanine.accounts.forms import LoginForm
from mezzanine.conf import settings
from mezzanine.generic.views import initial_validation
from mezzanine.utils.cache import add_cache_bypass
from mezzanine.utils.email import send_verification_mail, send_approve_mail, subject_template, \
    default_token_generator, send_mail_template
from mezzanine.utils.urls import login_redirect, next_url
from mezzanine.utils.views import set_cookie, is_spam

from hs_access_control.models import GroupMembershipRequest
from hs_core.hydroshare.utils import user_from_id
from hs_core.models import Party
from hs_core.views.utils import run_ssh_command, get_metadata_contenttypes
from hs_dictionary.models import University, UncategorizedTerm
from hs_tracking.models import Variable
from theme.forms import ThreadedCommentForm
from theme.forms import RatingForm, UserProfileForm, UserForm
from theme.forms import ThreadedCommentForm
from theme.models import UserProfile
from theme.utils import get_quota_message
from .forms import SignupForm


class UserProfileView(TemplateView):
    template_name='accounts/profile.html'

    def get_context_data(self, **kwargs):
        u = User.objects.none()
        if 'user' in kwargs:
            try:
                u = User.objects.get(pk=int(kwargs['user']))
            except:
                u = User.objects.get(username=kwargs['user'])

        elif self.request.GET.get('user', False):
            try:
                u = User.objects.get(pk=int(self.request.GET['user']))
            except:
                u = User.objects.get(username=self.request.GET['user'])

        elif not self.request.user.is_anonymous():
            # if the user is logged in and no user is specified, show logged in user
            u = User.objects.get(pk=int(self.request.user.id))

        # get all resources the profile user owns
        resources = u.uaccess.owned_resources
        # get a list of groupmembershiprequests
        group_membership_requests = GroupMembershipRequest.objects.filter(invitation_to=u).all()

        # if requesting user is not the profile user, then show only resources that the
        # requesting user has access
        if self.request.user != u:
            if self.request.user.is_authenticated():
                if self.request.user.is_superuser:
                    # admin can see all resources owned by profile user
                    pass
                else:
                    # filter out any resources the requesting user doesn't have access
                    resources = resources.filter(
                        Q(pk__in=self.request.user.uaccess.view_resources) |
                        Q(raccess__public=True) |
                        Q(raccess__discoverable=True))
            else:
                # for anonymous requesting user show only resources that are either public or
                # discoverable
                resources = resources.filter(Q(raccess__public=True) |
                                             Q(raccess__discoverable=True))

        # get resource attributes used in profile page
        resources = resources.only('title', 'resource_type', 'created')
        # prefetch resource metadata elements
        meta_contenttypes = get_metadata_contenttypes()
        for ct in meta_contenttypes:
            # get a list of resources having metadata that is an instance of a specific
            # metadata class (e.g., CoreMetaData)
            res_list = [res for res in resources if res.content_type == ct]
            prefetch_related_objects(res_list,
                                     Prefetch('content_object__creators'),
                                     Prefetch('content_object___description'),
                                     Prefetch('content_object___title')
                                     )
        return {
            'profile_user': u,
            'resources': resources,
            'quota_message': get_quota_message(u),
            'group_membership_requests': group_membership_requests,
        }


class UserPasswordResetView(TemplateView):
    template_name = 'accounts/reset_password.html'

    def get_context_data(self, **kwargs):
        token = kwargs.pop('token', None)
        if token is None:
            raise ValidationError('Unauthorised access to reset password')
        context = super(UserPasswordResetView, self).get_context_data(**kwargs)
        return context

def landingPage(request, template="pages/homepage.html"):
    return render(request, template)


# added by Hong Yi to address issue #186 to customize Mezzanine-based commenting form and view
def comment(request, template="generic/comments.html"):
    """
    Handle a ``ThreadedCommentForm`` submission and redirect back to its
    related object.
    """
    response = initial_validation(request, "comment")
    if isinstance(response, HttpResponse):
        return response
    obj, post_data = response
    resource_mode = post_data.get('resource-mode', 'view')
    request.session['resource-mode'] = resource_mode
    form = ThreadedCommentForm(request, obj, post_data)
    if form.is_valid():
        url = obj.get_absolute_url()
        if is_spam(request, form, url):
            return redirect(url)
        comment = form.save(request)
        response = redirect(add_cache_bypass(comment.get_absolute_url()))
        # Store commenter's details in a cookie for 90 days.
        # for field in ThreadedCommentForm.cookie_fields:
        #     cookie_name = ThreadedCommentForm.cookie_prefix + field
        #     cookie_value = post_data.get(field, "")
        #     set_cookie(response, cookie_name, cookie_value)
        return response
    elif request.is_ajax() and form.errors:
        return HttpResponse(dumps({"errors": form.errors}))
    # Show errors with stand-alone comment form.
    context = {"obj": obj, "posted_comment_form": form}
    response = render(request, template, context)
    return response


# added by Hong Yi to address issue #186 to customize Mezzanine-based rating form and view
def rating(request):
    """
    Handle a ``RatingForm`` submission and redirect back to its
    related object.
    """
    response = initial_validation(request, "rating")
    if isinstance(response, HttpResponse):
        return response
    obj, post_data = response
    url = add_cache_bypass(obj.get_absolute_url().split("#")[0])
    response = redirect(url)
    resource_mode = post_data.get('resource-mode', 'view')
    request.session['resource-mode'] = resource_mode
    rating_form = RatingForm(request, obj, post_data)
    if rating_form.is_valid():
        rating_form.save()
        if request.is_ajax():
            # Reload the object and return the rating fields as json.
            obj = obj.__class__.objects.get(id=obj.id)
            rating_name = obj.get_ratingfield_name()
            json = {}
            for f in ("average", "count", "sum"):
                json["rating_" + f] = getattr(obj, "%s_%s" % (rating_name, f))
            response = HttpResponse(dumps(json))
        ratings = ",".join(rating_form.previous + [rating_form.current])
        set_cookie(response, "mezzanine-rating", ratings)
    return response


def signup(request, template="accounts/account_signup.html", extra_context=None):
    """
    Signup form. Overriding mezzanine's view function for signup submit
    """
    form = SignupForm(request, request.POST, request.FILES)
    if request.method == "POST" and form.is_valid():
        try:
            new_user = form.save()
        except ValidationError as e:
            if str(e) == "Email already in use.":
                messages.error(request, '<p>An account with this email already exists.  Log in '
                                'or click <a href="' + reverse("mezzanine_password_reset") +
                               '" >here</a> to reset password',
                               extra_tags="html")
            else:
                messages.error(request, str(e))
            return HttpResponseRedirect(request.META['HTTP_REFERER'])
        else:
            if not new_user.is_active:
                if settings.ACCOUNTS_APPROVAL_REQUIRED:
                    send_approve_mail(request, new_user)
                    info(request, _("Thanks for signing up! You'll receive "
                                    "an email when your account is activated."))
                else:
                    send_verification_mail(request, new_user, "signup_verify")
                    info(request, _("A verification email has been sent to " + new_user.email +
                                    " with a link that must be clicked prior to your account "
                                    "being activated. If you do not receive this email please "
                                    "check that you entered your address correctly, or your " 
                                    "spam folder as sometimes the email gets flagged as spam. "
                                    "If you entered an incorrect email address, please request "
                                    "an account again."))
                return redirect(next_url(request) or "/")
            else:
                info(request, _("Successfully signed up"))
                auth_login(request, new_user)
                return login_redirect(request)

    # remove the key 'response' from errors as the user would have no idea what it means
    form.errors.pop('response', None)
    messages.error(request, form.errors)

    # TODO: User entered data could be retained only if the following
    # render function would work without messing up the css

    # context = {
    #     "form": form,
    #     "title": _("Sign up"),
    # }
    # context.update(extra_context or {})
    # return render(request, template, context)

    # This one keeps the css but not able to retained user entered data.
    return HttpResponseRedirect(request.META['HTTP_REFERER'])


def signup_verify(request, uidb36=None, token=None):
    """
    Signup verify. Overriding mezzanine's view function for signup verify
    """
    user = authenticate(uidb36=uidb36, token=token, is_active=False)
    if user is not None:
        user.is_active = True
        user.save()
        auth_login(request, user)
        info(request, _("Successfully signed up"))
        return HttpResponseRedirect('/user/{}/?edit=true'.format(user.id))
    else:
        error(request, _("The link you clicked is no longer valid."))
        return redirect("/")


@login_required
def update_user_profile(request):
    user = request.user
    old_email = user.email
    user_form = UserForm(request.POST, instance=user)
    user_profile = UserProfile.objects.filter(user=user).first()

    # create a dict of identifier names and links for the identifiers field of the  UserProfile
    try:
        post_data_dict = Party.get_post_data_with_identifiers(request=request, as_json=False)
        identifiers = post_data_dict.get('identifiers', {})
    except Exception as ex:
        messages.error(request, "Update failed. {}".format(str(ex)))
        return HttpResponseRedirect(request.META['HTTP_REFERER'])

    dict_items = request.POST['organization'].split(";")
    for dict_item in dict_items:
        # Update Dictionaries
        try:
            University.objects.get(name=dict_item)
        except ObjectDoesNotExist:
            new_term = UncategorizedTerm(name=dict_item)
            new_term.save()
        except MultipleObjectsReturned:
            pass

    profile_form = UserProfileForm(post_data_dict, request.FILES, instance=user_profile)
    try:
        with transaction.atomic():
            if user_form.is_valid() and profile_form.is_valid():
                user_form.save()
                profile = profile_form.save(commit=False)
                profile.user = request.user
                profile.identifiers = identifiers
                profile.save()
                messages.success(request, "Your profile has been successfully updated.")
                # if email was updated, reset to old email and send confirmation
                # email to the user's new email - email will be updated upon confirmation
                if old_email != user.email:
                    new_email = user.email
                    user.email = old_email
                    user.save()
                    # send a confirmation email to the new email address
                    send_verification_mail_for_email_update(request, user, new_email, "email_verify")
                    info(request, _("A verification email has been sent to your new email with "
                                    "a link for updating your email. If you "
                                    "do not receive this email please check your "
                                    "spam folder as sometimes the confirmation email "
                                    "gets flagged as spam. If you entered an incorrect "
                                    "email address, please request email update again. "
                                    ))
                    # send an email to the old address notifying the email change
                    message = """Dear {}
                    <p>HydroShare received a request to change the email address associated with
                    HydroShare account {} from {} to {}. You are receiving this email to the old
                    email address as a precaution. If this is correct you may ignore this email
                    and click on the link in the email sent to the new address to confirm this change.</p>
                    <p>If you did not originate this request, there is a danger someone else has
                    accessed your account. You should log into HydroShare, change your password,
                    and set the email address to the correct address. If you are unable to do this
                    contact help@cuahsi.org
                    <p>Thank you</p>
                    <p>The HydroShare Team</p>
                    """.format(user.first_name, user.username, user.email, new_email)
                    send_mail(subject="Change of HydroShare email address.",
                              message=message,
                              html_message=message,
                              from_email= settings.DEFAULT_FROM_EMAIL, recipient_list=[old_email],
                              fail_silently=True)
            else:
                errors = {}
                if not user_form.is_valid():
                    errors.update(user_form.errors)

                if not profile_form.is_valid():
                    errors.update(profile_form.errors)

                msg = ' '.join([err[0] for err in list(errors.values())])
                messages.error(request, msg)

    except Exception as ex:
        messages.error(request, str(ex))

    return HttpResponseRedirect(request.META['HTTP_REFERER'])

def resend_verification_email(request, email):
    user = User.objects.filter(email=email).first()
    if user is None:
        user = User.objects.filter(username=email).first()
    if user is None:
        messages.error(request, _("Could not find user or email " + email))
        return redirect(reverse("login"))
    if user.is_active :
        messages.error(request, _("User with email " + user.email + " is already active"))
        return redirect(reverse("login"))
    send_verification_mail(request, user, "signup_verify")
    messages.error(request, _("Resent verification email to " + user.email))
    return redirect(request.META['HTTP_REFERER'])


def request_password_reset(request):
    username_or_email = request.POST['username']
    try:
        user = user_from_id(username_or_email)
    except Exception as ex:
        messages.error(request, "No user is found for the provided username or email")
        return HttpResponseRedirect(request.META['HTTP_REFERER'])

    messages.info(request,
                  _("A verification email has been sent to your email with "
                    "a link for resetting your password. If you "
                    "do not receive this email please check your "
                    "spam folder as sometimes the confirmation email "
                    "gets flagged as spam."
                    ))

    # send an email to the the user notifying the password reset request
    send_verification_mail_for_password_reset(request, user)

    return HttpResponseRedirect(request.META['HTTP_REFERER'])


@login_required
def update_user_password(request):
    user = request.user
    old_password = request.POST['password']
    password1 = request.POST['password1']
    password2 = request.POST['password2']
    password1 = password1.strip()
    password2 = password2.strip()
    if not user.check_password(old_password):
        messages.error(request, "Your current password does not match.")
        return HttpResponseRedirect(request.META['HTTP_REFERER'])

    if len(password1) < 6:
        messages.error(request, "Password must be at least 6 characters long.")
        return HttpResponseRedirect(request.META['HTTP_REFERER'])

    if password1 == password2:
        user.set_password(password1)
        user.save()
    else:
        messages.error(request, "Passwords do not match.")
        return HttpResponseRedirect(request.META['HTTP_REFERER'])

    messages.info(request, 'Password reset was successful')
    return HttpResponseRedirect('/user/{}/'.format(user.id))


@login_required
def reset_user_password(request):
    user = request.user
    password1 = request.POST['password1']
    password2 = request.POST['password2']
    password1 = password1.strip()
    password2 = password2.strip()

    if len(password1) < 6:
        messages.error(request, "Password must be at least 6 characters long.")
        return HttpResponseRedirect(request.META['HTTP_REFERER'])

    if password1 == password2:
        user.set_password(password1)
        user.save()
    else:
        messages.error(request, "Passwords do not match.")
        return HttpResponseRedirect(request.META['HTTP_REFERER'])

    messages.info(request, 'Password reset was successful')
    # redirect to home page
    return HttpResponseRedirect('/')


def send_verification_mail_for_email_update(request, user, new_email, verification_type):
    """
    Sends an email with a verification link to users when
    they update their email. The email is sent to the new email.
    The actual update of the email happens only after
    the verification link is clicked.
    The ``verification_type`` arg is both the name of the urlpattern for
    the verification link, as well as the names of the email templates
    to use.
    """
    verify_url = reverse(verification_type, kwargs={
        "uidb36": int_to_base36(user.id),
        "token": default_token_generator.make_token(user),
        "new_email": new_email
    }) + "?next=" + (next_url(request) or "/")
    context = {
        "request": request,
        "user": user,
        "new_email": new_email,
        "verify_url": verify_url,
    }
    subject_template_name = "email/%s_subject.txt" % verification_type
    subject = subject_template(subject_template_name, context)
    send_mail_template(subject, "email/%s" % verification_type,
                       settings.DEFAULT_FROM_EMAIL, new_email,
                       context=context)


def send_verification_mail_for_password_reset(request, user):
    """
    Sends an email with a verification link to users when
    they request to reset forgotten password to their email. The email is sent to the new email.
    The actual reset of of password will begin after the user clicks the link
    provided in the email.
    The ``verification_type`` arg is both the name of the urlpattern for
    the verification link, as well as the names of the email templates
    to use.
    """
    reset_url = reverse('email_verify_password_reset', kwargs={
        "uidb36": int_to_base36(user.id),
        "token": default_token_generator.make_token(user)
    }) + "?next=" + (next_url(request) or "/")
    context = {
        "request": request,
        "user": user,
        "reset_url": reset_url
    }
    subject_template_name = "email/reset_password_subject.txt"
    subject = subject_template(subject_template_name, context)
    send_mail_template(subject, "email/reset_password",
                       settings.DEFAULT_FROM_EMAIL, user.email,
                       context=context)


def home_router(request):
    if request.user.is_authenticated():
        return redirect("dashboard")
    else:
        return render(request, "pages/homepage.html")


@login_required
def dashboard(request, template="pages/dashboard.html"):
    my_username = request.user.username
    user = User.objects.get(username=my_username)
    my_recent = Variable.recent_resources(user, days=60, n_resources=5)

    context = {'recent': my_recent}
    return render(request, template, context)


def login(request, template="accounts/account_login.html",
          form_class=LoginForm, extra_context=None):
    """
    Login form - customized from Mezzanine login form so that quota warning message can be
    displayed when the user is logged in.
    """
    form = form_class(request.POST or None)
    if request.method == "POST" and form.is_valid():
        login_msg = "Successfully logged in"
        authenticated_user = form.save()
        add_msg = get_quota_message(authenticated_user)
        if add_msg:
            login_msg += ' - ' + add_msg
        info(request, _(login_msg))
        auth_login(request, authenticated_user)
        return login_redirect(request)
    context = {"form": form, "title": _("Log in")}
    context.update(extra_context or {})
    return TemplateResponse(request, template, context)


def email_verify(request, new_email, uidb36=None, token=None):
    """
    View for the link in the verification email sent to a user
    when they update their email as part of profile update.
    User email is set to new_email and logs them in,
    redirecting to the URL they tried to access profile.
    """

    user = authenticate(uidb36=uidb36, token=token, is_active=True)
    if user is not None:
        user.email = new_email
        user.save()
        auth_login(request, user)
        messages.info(request, _("Successfully updated email"))
        # redirect to user profile page
        return HttpResponseRedirect('/user/{}/'.format(user.id))
    else:
        messages.error(request, _("The link you clicked is no longer valid."))
        return redirect("/")


def email_verify_password_reset(request, uidb36=None, token=None):
    """
    View for the link in the reset password email sent to a user
    when they clicked the forgot password link.
    User is redirected to password reset page where the user can enter new password.
    """

    user = authenticate(uidb36=uidb36, token=token)
    if not user.is_active:
        # password reset for user that hasn't hit the verification email, since they're resetting
        # the password, we know the email is good
        user.is_active = True
        user.save()
    if user is not None:
        auth_login(request, user)
        # redirect to user to password reset page
        return HttpResponseRedirect(reverse('new_password_for_reset', kwargs={'token': token}))
    else:
        messages.error(request, _("The link you clicked is no longer valid."))
        return redirect("/")

@login_required
def deactivate_user(request):
    user = request.user
    user.is_active = False
    user.save()
    messages.success(request, "Your account has been successfully deactivated.")
    return HttpResponseRedirect('/accounts/logout/')

@login_required
def delete_irods_account(request):
    if request.method == 'POST':
        user = request.user
        try:
            exec_cmd = "{0} {1}".format(settings.LINUX_ADMIN_USER_DELETE_USER_IN_USER_ZONE_CMD, user.username)
            output = run_ssh_command(host=settings.HS_USER_ZONE_HOST, uname=settings.LINUX_ADMIN_USER_FOR_HS_USER_ZONE, pwd=settings.LINUX_ADMIN_USER_PWD_FOR_HS_USER_ZONE,
                            exec_cmd=exec_cmd)
            if output:
                if 'ERROR:' in output.upper():
                    # there is an error from icommand run, report the error
                    return HttpResponse(
                        dumps({"error": 'iRODS server failed to delete this iRODS account {0}. Check the server log for details.'.format(user.username)}),
                        content_type = "application/json"
                    )

            user_profile = UserProfile.objects.filter(user=user).first()
            user_profile.create_irods_user_account = False
            user_profile.save()
            return HttpResponse(
                    dumps({"success": "iRODS account {0} is deleted successfully".format(user.username)}),
                    content_type = "application/json"
            )
        except Exception as ex:
            return HttpResponse(
                    dumps({"error": str(ex)}),
                    content_type = "application/json"
            )


@login_required
def create_irods_account(request):
    if request.method == 'POST':
        try:
            user = request.user
            pwd = str(request.POST.get('password'))
            exec_cmd = "{0} {1} {2}".format(settings.LINUX_ADMIN_USER_CREATE_USER_IN_USER_ZONE_CMD,
                                            user.username, pwd)
            output = run_ssh_command(host=settings.HS_USER_ZONE_HOST,
                                     uname=settings.LINUX_ADMIN_USER_FOR_HS_USER_ZONE,
                                     pwd=settings.LINUX_ADMIN_USER_PWD_FOR_HS_USER_ZONE,
                                     exec_cmd=exec_cmd)
            if output:
                if 'ERROR:' in output.upper() and \
                        not 'CATALOG_ALREADY_HAS_ITEM_BY_THAT_NAME' in output.upper():
                    # there is an error from icommand run which is not about the fact 
                    # that the user already exists, report the error
                    return HttpResponse(
                        dumps({"error": 'iRODS server failed to create this iRODS account {0}. '
                                        'Check the server log for details.'.format(user.username)}),
                        content_type = "application/json"
                    )

            user_profile = UserProfile.objects.filter(user=user).first()
            user_profile.create_irods_user_account = True
            user_profile.save()
            return HttpResponse(
                    dumps({"success": "iRODS account {0} is created successfully".format(
                        user.username)}),
                    content_type = "application/json"
            )
        except Exception as ex:
            return HttpResponse(
                    dumps({"error": str(ex) + ' - iRODS server failed to create this '
                                                 'iRODS account.'}),
                    content_type = "application/json"
            )
    else:
        return HttpResponse(
            dumps({"error": "Not POST request"}),
            content_type="application/json"
        )

=======
from json import dumps

from rest_framework import status

from django.contrib import messages
from django.contrib.auth import authenticate, login as auth_login
from django.contrib.auth.decorators import login_required
from django.contrib.auth.models import User
from django.contrib.messages import info, error
from django.core.exceptions import ValidationError, ObjectDoesNotExist, MultipleObjectsReturned
from django.core.mail import send_mail
from django.core.urlresolvers import reverse
from django.db import transaction
from django.db.models import Q, Prefetch
from django.db.models.query import prefetch_related_objects
from django.http import HttpResponse, JsonResponse
from django.http import HttpResponseRedirect
from django.shortcuts import redirect
from django.shortcuts import render
from django.template.response import TemplateResponse
from django.utils.http import int_to_base36
from django.utils.translation import ugettext_lazy as _
from django.views.generic import TemplateView
from mezzanine.accounts.forms import LoginForm
from mezzanine.conf import settings
from mezzanine.generic.views import initial_validation
from mezzanine.utils.cache import add_cache_bypass
from mezzanine.utils.email import send_verification_mail, send_approve_mail, subject_template, \
    default_token_generator, send_mail_template
from mezzanine.utils.urls import login_redirect, next_url
from mezzanine.utils.views import set_cookie, is_spam

from hs_access_control.models import GroupMembershipRequest
from hs_core.hydroshare.utils import user_from_id
from hs_core.models import Party
from hs_core.views.utils import run_ssh_command, get_metadata_contenttypes
from hs_dictionary.models import University, UncategorizedTerm
from hs_tracking.models import Variable
from theme.forms import RatingForm, UserProfileForm, UserForm
from theme.forms import ThreadedCommentForm
from theme.models import UserProfile
from theme.utils import get_quota_message
from .forms import SignupForm


class UserProfileView(TemplateView):
    template_name='accounts/profile.html'

    def get_context_data(self, **kwargs):
        u = User.objects.none()
        if 'user' in kwargs:
            try:
                u = User.objects.get(pk=int(kwargs['user']))
            except:
                u = User.objects.get(username=kwargs['user'])

        elif self.request.GET.get('user', False):
            try:
                u = User.objects.get(pk=int(self.request.GET['user']))
            except:
                u = User.objects.get(username=self.request.GET['user'])

        elif not self.request.user.is_anonymous():
            # if the user is logged in and no user is specified, show logged in user
            u = User.objects.get(pk=int(self.request.user.id))

        # get all resources the profile user owns
        resources = u.uaccess.owned_resources
        # get a list of groupmembershiprequests
        group_membership_requests = GroupMembershipRequest.objects.filter(invitation_to=u).all()

        # if requesting user is not the profile user, then show only resources that the
        # requesting user has access
        if self.request.user != u:
            if self.request.user.is_authenticated():
                if self.request.user.is_superuser:
                    # admin can see all resources owned by profile user
                    pass
                else:
                    # filter out any resources the requesting user doesn't have access
                    resources = resources.filter(
                        Q(pk__in=self.request.user.uaccess.view_resources) |
                        Q(raccess__public=True) |
                        Q(raccess__discoverable=True))
            else:
                # for anonymous requesting user show only resources that are either public or
                # discoverable
                resources = resources.filter(Q(raccess__public=True) |
                                             Q(raccess__discoverable=True))

        # get resource attributes used in profile page
        resources = resources.only('title', 'resource_type', 'created')
        # prefetch resource metadata elements
        meta_contenttypes = get_metadata_contenttypes()
        for ct in meta_contenttypes:
            # get a list of resources having metadata that is an instance of a specific
            # metadata class (e.g., CoreMetaData)
            res_list = [res for res in resources if res.content_type == ct]
            prefetch_related_objects(res_list,
                                     Prefetch('content_object__creators'),
                                     Prefetch('content_object___description'),
                                     Prefetch('content_object___title')
                                     )
        return {
            'profile_user': u,
            'resources': resources,
            'quota_message': get_quota_message(u),
            'group_membership_requests': group_membership_requests,
        }


class UserPasswordResetView(TemplateView):
    template_name = 'accounts/reset_password.html'

    def get_context_data(self, **kwargs):
        token = kwargs.pop('token', None)
        if token is None:
            raise ValidationError('Unauthorised access to reset password')
        context = super(UserPasswordResetView, self).get_context_data(**kwargs)
        return context

def landingPage(request, template="pages/homepage.html"):
    return render(request, template)


# added by Hong Yi to address issue #186 to customize Mezzanine-based commenting form and view
def comment(request, template="generic/comments.html"):
    """
    Handle a ``ThreadedCommentForm`` submission and redirect back to its
    related object.
    """
    response = initial_validation(request, "comment")
    if isinstance(response, HttpResponse):
        return response
    obj, post_data = response
    resource_mode = post_data.get('resource-mode', 'view')
    request.session['resource-mode'] = resource_mode
    form = ThreadedCommentForm(request, obj, post_data)
    if form.is_valid():
        url = obj.get_absolute_url()
        if is_spam(request, form, url):
            return redirect(url)
        comment = form.save(request)
        response = redirect(add_cache_bypass(comment.get_absolute_url()))
        # Store commenter's details in a cookie for 90 days.
        # for field in ThreadedCommentForm.cookie_fields:
        #     cookie_name = ThreadedCommentForm.cookie_prefix + field
        #     cookie_value = post_data.get(field, "")
        #     set_cookie(response, cookie_name, cookie_value)
        return response
    elif request.is_ajax() and form.errors:
        return HttpResponse(dumps({"errors": form.errors}))
    # Show errors with stand-alone comment form.
    context = {"obj": obj, "posted_comment_form": form}
    response = render(request, template, context)
    return response


# added by Hong Yi to address issue #186 to customize Mezzanine-based rating form and view
def rating(request):
    """
    Handle a ``RatingForm`` submission and redirect back to its
    related object.
    """
    response = initial_validation(request, "rating")
    if isinstance(response, HttpResponse):
        return response
    obj, post_data = response
    url = add_cache_bypass(obj.get_absolute_url().split("#")[0])
    response = redirect(url)
    resource_mode = post_data.get('resource-mode', 'view')
    request.session['resource-mode'] = resource_mode
    rating_form = RatingForm(request, obj, post_data)
    if rating_form.is_valid():
        rating_form.save()
        if request.is_ajax():
            # Reload the object and return the rating fields as json.
            obj = obj.__class__.objects.get(id=obj.id)
            rating_name = obj.get_ratingfield_name()
            json = {}
            for f in ("average", "count", "sum"):
                json["rating_" + f] = getattr(obj, "%s_%s" % (rating_name, f))
            response = HttpResponse(dumps(json))
        ratings = ",".join(rating_form.previous + [rating_form.current])
        set_cookie(response, "mezzanine-rating", ratings)
    return response


def signup(request, template="accounts/account_signup.html", extra_context=None):
    """
    Signup form. Overriding mezzanine's view function for signup submit
    """
    form = SignupForm(request, request.POST, request.FILES)
    if request.method == "POST" and form.is_valid():
        try:
            new_user = form.save()
        except ValidationError as e:
            if e.message == "Email already in use.":
                messages.error(request, '<p>An account with this email already exists.  Log in '
                                'or click <a href="' + reverse("mezzanine_password_reset") +
                               '" >here</a> to reset password',
                               extra_tags="html")
            else:
                messages.error(request, e.message)
            return HttpResponseRedirect(request.META['HTTP_REFERER'])
        else:
            if not new_user.is_active:
                if settings.ACCOUNTS_APPROVAL_REQUIRED:
                    send_approve_mail(request, new_user)
                    info(request, _("Thanks for signing up! You'll receive "
                                    "an email when your account is activated."))
                else:
                    send_verification_mail(request, new_user, "signup_verify")
                    info(request, _("A verification email has been sent to " + new_user.email +
                                    " with a link that must be clicked prior to your account "
                                    "being activated. If you do not receive this email please "
                                    "check that you entered your address correctly, or your " 
                                    "spam folder as sometimes the email gets flagged as spam. "
                                    "If you entered an incorrect email address, please request "
                                    "an account again."))
                return redirect(next_url(request) or "/")
            else:
                info(request, _("Successfully signed up"))
                auth_login(request, new_user)
                return login_redirect(request)

    # remove the key 'response' from errors as the user would have no idea what it means
    form.errors.pop('response', None)
    messages.error(request, form.errors)

    # TODO: User entered data could be retained only if the following
    # render function would work without messing up the css

    # context = {
    #     "form": form,
    #     "title": _("Sign up"),
    # }
    # context.update(extra_context or {})
    # return render(request, template, context)

    # This one keeps the css but not able to retained user entered data.
    return HttpResponseRedirect(request.META['HTTP_REFERER'])


def signup_verify(request, uidb36=None, token=None):
    """
    Signup verify. Overriding mezzanine's view function for signup verify
    """
    user = authenticate(uidb36=uidb36, token=token, is_active=False)
    if user is not None:
        user.is_active = True
        user.save()
        auth_login(request, user)
        info(request, _("Successfully signed up"))
        return HttpResponseRedirect('/user/{}/?edit=true'.format(user.id))
    else:
        error(request, _("The link you clicked is no longer valid."))
        return redirect("/")


@login_required
def update_user_profile(request):
    user = request.user
    old_email = user.email
    user_form = UserForm(request.POST, instance=user)
    user_profile = UserProfile.objects.filter(user=user).first()

    # create a dict of identifier names and links for the identifiers field of the  UserProfile
    try:
        post_data_dict = Party.get_post_data_with_identifiers(request=request, as_json=False)
        identifiers = post_data_dict.get('identifiers', {})
    except Exception as ex:
        messages.error(request, "Update failed. {}".format(ex.message))
        return HttpResponseRedirect(request.META['HTTP_REFERER'])

    dict_items = request.POST['organization'].split(";")
    for dict_item in dict_items:
        # Update Dictionaries
        try:
            University.objects.get(name=dict_item)
        except ObjectDoesNotExist:
            new_term = UncategorizedTerm(name=dict_item)
            new_term.save()
        except MultipleObjectsReturned:
            pass

    profile_form = UserProfileForm(post_data_dict, request.FILES, instance=user_profile)
    try:
        with transaction.atomic():
            if user_form.is_valid() and profile_form.is_valid():
                user_form.save()
                profile = profile_form.save(commit=False)
                profile.user = request.user
                profile.identifiers = identifiers
                profile.save()
                messages.success(request, "Your profile has been successfully updated.")
                # if email was updated, reset to old email and send confirmation
                # email to the user's new email - email will be updated upon confirmation
                if old_email != user.email:
                    new_email = user.email
                    user.email = old_email
                    user.save()
                    # send a confirmation email to the new email address
                    send_verification_mail_for_email_update(request, user, new_email, "email_verify")
                    info(request, _("A verification email has been sent to your new email with "
                                    "a link for updating your email. If you "
                                    "do not receive this email please check your "
                                    "spam folder as sometimes the confirmation email "
                                    "gets flagged as spam. If you entered an incorrect "
                                    "email address, please request email update again. "
                                    ))
                    # send an email to the old address notifying the email change
                    message = """Dear {}
                    <p>HydroShare received a request to change the email address associated with
                    HydroShare account {} from {} to {}. You are receiving this email to the old
                    email address as a precaution. If this is correct you may ignore this email
                    and click on the link in the email sent to the new address to confirm this change.</p>
                    <p>If you did not originate this request, there is a danger someone else has
                    accessed your account. You should log into HydroShare, change your password,
                    and set the email address to the correct address. If you are unable to do this
                    contact help@cuahsi.org
                    <p>Thank you</p>
                    <p>The HydroShare Team</p>
                    """.format(user.first_name, user.username, user.email, new_email)
                    send_mail(subject="Change of HydroShare email address.",
                              message=message,
                              html_message=message,
                              from_email= settings.DEFAULT_FROM_EMAIL, recipient_list=[old_email],
                              fail_silently=True)
            else:
                errors = {}
                if not user_form.is_valid():
                    errors.update(user_form.errors)

                if not profile_form.is_valid():
                    errors.update(profile_form.errors)

                msg = ' '.join([err[0] for err in errors.values()])
                messages.error(request, msg)

    except Exception as ex:
        messages.error(request, ex.message)

    return HttpResponseRedirect(request.META['HTTP_REFERER'])

def resend_verification_email(request, email):
    user = User.objects.filter(email=email).first()
    if user is None:
        user = User.objects.filter(username=email).first()
    if user is None:
        messages.error(request, _("Could not find user or email " + email))
        return redirect(reverse("login"))
    if user.is_active :
        messages.error(request, _("User with email " + user.email + " is already active"))
        return redirect(reverse("login"))
    send_verification_mail(request, user, "signup_verify")
    messages.error(request, _("Resent verification email to " + user.email))
    return redirect(request.META['HTTP_REFERER'])


def request_password_reset(request):
    username_or_email = request.POST['username']
    try:
        user = user_from_id(username_or_email)
    except Exception as ex:
        messages.error(request, "No user is found for the provided username or email")
        return HttpResponseRedirect(request.META['HTTP_REFERER'])

    messages.info(request,
                  _("A verification email has been sent to your email with "
                    "a link for resetting your password. If you "
                    "do not receive this email please check your "
                    "spam folder as sometimes the confirmation email "
                    "gets flagged as spam."
                    ))

    # send an email to the the user notifying the password reset request
    send_verification_mail_for_password_reset(request, user)

    return HttpResponseRedirect(request.META['HTTP_REFERER'])


@login_required
def update_user_password(request):
    user = request.user
    old_password = request.POST['password']
    password1 = request.POST['password1']
    password2 = request.POST['password2']
    password1 = password1.strip()
    password2 = password2.strip()
    if not user.check_password(old_password):
        messages.error(request, "Your current password does not match.")
        return HttpResponseRedirect(request.META['HTTP_REFERER'])

    if len(password1) < 6:
        messages.error(request, "Password must be at least 6 characters long.")
        return HttpResponseRedirect(request.META['HTTP_REFERER'])

    if password1 == password2:
        user.set_password(password1)
        user.save()
    else:
        messages.error(request, "Passwords do not match.")
        return HttpResponseRedirect(request.META['HTTP_REFERER'])

    messages.info(request, 'Password reset was successful')
    return HttpResponseRedirect('/user/{}/'.format(user.id))


@login_required
def reset_user_password(request):
    user = request.user
    password1 = request.POST['password1']
    password2 = request.POST['password2']
    password1 = password1.strip()
    password2 = password2.strip()

    if len(password1) < 6:
        messages.error(request, "Password must be at least 6 characters long.")
        return HttpResponseRedirect(request.META['HTTP_REFERER'])

    if password1 == password2:
        user.set_password(password1)
        user.save()
    else:
        messages.error(request, "Passwords do not match.")
        return HttpResponseRedirect(request.META['HTTP_REFERER'])

    messages.info(request, 'Password reset was successful')
    # redirect to home page
    return HttpResponseRedirect('/')


def send_verification_mail_for_email_update(request, user, new_email, verification_type):
    """
    Sends an email with a verification link to users when
    they update their email. The email is sent to the new email.
    The actual update of the email happens only after
    the verification link is clicked.
    The ``verification_type`` arg is both the name of the urlpattern for
    the verification link, as well as the names of the email templates
    to use.
    """
    verify_url = reverse(verification_type, kwargs={
        "uidb36": int_to_base36(user.id),
        "token": default_token_generator.make_token(user),
        "new_email": new_email
    }) + "?next=" + (next_url(request) or "/")
    context = {
        "request": request,
        "user": user,
        "new_email": new_email,
        "verify_url": verify_url,
    }
    subject_template_name = "email/%s_subject.txt" % verification_type
    subject = subject_template(subject_template_name, context)
    send_mail_template(subject, "email/%s" % verification_type,
                       settings.DEFAULT_FROM_EMAIL, new_email,
                       context=context)


def send_verification_mail_for_password_reset(request, user):
    """
    Sends an email with a verification link to users when
    they request to reset forgotten password to their email. The email is sent to the new email.
    The actual reset of of password will begin after the user clicks the link
    provided in the email.
    The ``verification_type`` arg is both the name of the urlpattern for
    the verification link, as well as the names of the email templates
    to use.
    """
    reset_url = reverse('email_verify_password_reset', kwargs={
        "uidb36": int_to_base36(user.id),
        "token": default_token_generator.make_token(user)
    }) + "?next=" + (next_url(request) or "/")
    context = {
        "request": request,
        "user": user,
        "reset_url": reset_url
    }
    subject_template_name = "email/reset_password_subject.txt"
    subject = subject_template(subject_template_name, context)
    send_mail_template(subject, "email/reset_password",
                       settings.DEFAULT_FROM_EMAIL, user.email,
                       context=context)


def home_router(request):
    if request.user.is_authenticated():
        return redirect("dashboard")
    else:
        return render(request, "pages/homepage.html")


@login_required
def dashboard(request, template="pages/dashboard.html"):
    my_username = request.user.username
    user = User.objects.get(username=my_username)
    my_recent = Variable.recent_resources(user, days=60, n_resources=5)

    context = {'recent': my_recent}
    return render(request, template, context)


def login(request, template="accounts/account_login.html",
          form_class=LoginForm, extra_context=None):
    """
    Login form - customized from Mezzanine login form so that quota warning message can be
    displayed when the user is logged in.
    """
    form = form_class(request.POST or None)
    if request.method == "POST" and form.is_valid():
        login_msg = "Successfully logged in"
        authenticated_user = form.save()
        add_msg = get_quota_message(authenticated_user)
        if add_msg:
            login_msg += ' - ' + add_msg
        info(request, _(login_msg))
        auth_login(request, authenticated_user)
        return login_redirect(request)
    context = {"form": form, "title": _("Log in")}
    context.update(extra_context or {})
    return TemplateResponse(request, template, context)


def email_verify(request, new_email, uidb36=None, token=None):
    """
    View for the link in the verification email sent to a user
    when they update their email as part of profile update.
    User email is set to new_email and logs them in,
    redirecting to the URL they tried to access profile.
    """

    user = authenticate(uidb36=uidb36, token=token, is_active=True)
    if user is not None:
        user.email = new_email
        user.save()
        auth_login(request, user)
        messages.info(request, _("Successfully updated email"))
        # redirect to user profile page
        return HttpResponseRedirect('/user/{}/'.format(user.id))
    else:
        messages.error(request, _("The link you clicked is no longer valid."))
        return redirect("/")


def email_verify_password_reset(request, uidb36=None, token=None):
    """
    View for the link in the reset password email sent to a user
    when they clicked the forgot password link.
    User is redirected to password reset page where the user can enter new password.
    """

    user = authenticate(uidb36=uidb36, token=token)
    if not user.is_active:
        # password reset for user that hasn't hit the verification email, since they're resetting
        # the password, we know the email is good
        user.is_active = True
        user.save()
    if user is not None:
        auth_login(request, user)
        # redirect to user to password reset page
        return HttpResponseRedirect(reverse('new_password_for_reset', kwargs={'token': token}))
    else:
        messages.error(request, _("The link you clicked is no longer valid."))
        return redirect("/")

@login_required
def deactivate_user(request):
    user = request.user
    user.is_active = False
    user.save()
    messages.success(request, "Your account has been successfully deactivated.")
    return HttpResponseRedirect('/accounts/logout/')

@login_required
def delete_irods_account(request):
    if request.method == 'POST':
        user = request.user
        try:
            exec_cmd = "{0} {1}".format(settings.LINUX_ADMIN_USER_DELETE_USER_IN_USER_ZONE_CMD, user.username)
            output = run_ssh_command(host=settings.HS_USER_ZONE_HOST, uname=settings.LINUX_ADMIN_USER_FOR_HS_USER_ZONE, pwd=settings.LINUX_ADMIN_USER_PWD_FOR_HS_USER_ZONE,
                            exec_cmd=exec_cmd)
            for out_str in output:
                if 'ERROR:' in out_str.upper():
                    # there is an error from icommand run, report the error
                    return JsonResponse(
                        {"error": 'iRODS server failed to delete this iRODS account {0}. '
                                  'Check the server log for details.'.format(user.username)},
                        status=status.HTTP_500_INTERNAL_SERVER_ERROR
                    )

            user_profile = UserProfile.objects.filter(user=user).first()
            user_profile.create_irods_user_account = False
            user_profile.save()
            return JsonResponse(
                    {"success": "iRODS account {0} is deleted successfully".format(user.username)},
                    status=status.HTTP_200_OK
            )
        except Exception as ex:
            return JsonResponse(
                    {"error": ex.message},
                    status=status.HTTP_500_INTERNAL_SERVER_ERROR
            )


@login_required
def create_irods_account(request):
    if request.method == 'POST':
        try:
            user = request.user
            pwd = str(request.POST.get('password'))
            exec_cmd = "{0} {1} {2}".format(settings.LINUX_ADMIN_USER_CREATE_USER_IN_USER_ZONE_CMD,
                                            user.username, pwd)
            output = run_ssh_command(host=settings.HS_USER_ZONE_HOST,
                                     uname=settings.LINUX_ADMIN_USER_FOR_HS_USER_ZONE,
                                     pwd=settings.LINUX_ADMIN_USER_PWD_FOR_HS_USER_ZONE,
                                     exec_cmd=exec_cmd)
            for out_str in output:
                if 'bash:' in out_str or ('ERROR:' in out_str.upper() and \
                        not 'CATALOG_ALREADY_HAS_ITEM_BY_THAT_NAME' in out_str.upper()):
                    # there is an error from icommand run which is not about the fact 
                    # that the user already exists, report the error
                    return JsonResponse(
                        {"error": 'iRODS server failed to create this iRODS account {0}. '
                                  'Check the server log for details.'.format(user.username)},
                        status=status.HTTP_500_INTERNAL_SERVER_ERROR
                    )

            user_profile = UserProfile.objects.filter(user=user).first()
            user_profile.create_irods_user_account = True
            user_profile.save()
            return JsonResponse(
                    {"success": "iRODS account {0} is created successfully".format(user.username)},
                    status=status.HTTP_200_OK
            )
        except Exception as ex:
            return JsonResponse(
                    {"error": ex.message + ' - iRODS server failed to create this iRODS account.'},
                    status=status.HTTP_500_INTERNAL_SERVER_ERROR
            )
    else:
        return JsonResponse(
            {"error": "Not POST request"},
            status=status.HTTP_400_BAD_REQUEST
        )
>>>>>>> 25a09104
<|MERGE_RESOLUTION|>--- conflicted
+++ resolved
@@ -1,5 +1,6 @@
-<<<<<<< HEAD
 from json import dumps
+
+from rest_framework import status
 
 from django.contrib import messages
 from django.contrib.auth import authenticate, login as auth_login
@@ -12,7 +13,7 @@
 from django.db import transaction
 from django.db.models import Q, Prefetch
 from django.db.models.query import prefetch_related_objects
-from django.http import HttpResponse
+from django.http import HttpResponse, JsonResponse
 from django.http import HttpResponseRedirect
 from django.shortcuts import redirect
 from django.shortcuts import render
@@ -35,7 +36,6 @@
 from hs_core.views.utils import run_ssh_command, get_metadata_contenttypes
 from hs_dictionary.models import University, UncategorizedTerm
 from hs_tracking.models import Variable
-from theme.forms import ThreadedCommentForm
 from theme.forms import RatingForm, UserProfileForm, UserForm
 from theme.forms import ThreadedCommentForm
 from theme.models import UserProfile
@@ -195,13 +195,13 @@
         try:
             new_user = form.save()
         except ValidationError as e:
-            if str(e) == "Email already in use.":
+            if e.message == "Email already in use.":
                 messages.error(request, '<p>An account with this email already exists.  Log in '
                                 'or click <a href="' + reverse("mezzanine_password_reset") +
                                '" >here</a> to reset password',
                                extra_tags="html")
             else:
-                messages.error(request, str(e))
+                messages.error(request, e.message)
             return HttpResponseRedirect(request.META['HTTP_REFERER'])
         else:
             if not new_user.is_active:
@@ -270,7 +270,7 @@
         post_data_dict = Party.get_post_data_with_identifiers(request=request, as_json=False)
         identifiers = post_data_dict.get('identifiers', {})
     except Exception as ex:
-        messages.error(request, "Update failed. {}".format(str(ex)))
+        messages.error(request, "Update failed. {}".format(ex.message))
         return HttpResponseRedirect(request.META['HTTP_REFERER'])
 
     dict_items = request.POST['organization'].split(";")
@@ -335,655 +335,6 @@
                 if not profile_form.is_valid():
                     errors.update(profile_form.errors)
 
-                msg = ' '.join([err[0] for err in list(errors.values())])
-                messages.error(request, msg)
-
-    except Exception as ex:
-        messages.error(request, str(ex))
-
-    return HttpResponseRedirect(request.META['HTTP_REFERER'])
-
-def resend_verification_email(request, email):
-    user = User.objects.filter(email=email).first()
-    if user is None:
-        user = User.objects.filter(username=email).first()
-    if user is None:
-        messages.error(request, _("Could not find user or email " + email))
-        return redirect(reverse("login"))
-    if user.is_active :
-        messages.error(request, _("User with email " + user.email + " is already active"))
-        return redirect(reverse("login"))
-    send_verification_mail(request, user, "signup_verify")
-    messages.error(request, _("Resent verification email to " + user.email))
-    return redirect(request.META['HTTP_REFERER'])
-
-
-def request_password_reset(request):
-    username_or_email = request.POST['username']
-    try:
-        user = user_from_id(username_or_email)
-    except Exception as ex:
-        messages.error(request, "No user is found for the provided username or email")
-        return HttpResponseRedirect(request.META['HTTP_REFERER'])
-
-    messages.info(request,
-                  _("A verification email has been sent to your email with "
-                    "a link for resetting your password. If you "
-                    "do not receive this email please check your "
-                    "spam folder as sometimes the confirmation email "
-                    "gets flagged as spam."
-                    ))
-
-    # send an email to the the user notifying the password reset request
-    send_verification_mail_for_password_reset(request, user)
-
-    return HttpResponseRedirect(request.META['HTTP_REFERER'])
-
-
-@login_required
-def update_user_password(request):
-    user = request.user
-    old_password = request.POST['password']
-    password1 = request.POST['password1']
-    password2 = request.POST['password2']
-    password1 = password1.strip()
-    password2 = password2.strip()
-    if not user.check_password(old_password):
-        messages.error(request, "Your current password does not match.")
-        return HttpResponseRedirect(request.META['HTTP_REFERER'])
-
-    if len(password1) < 6:
-        messages.error(request, "Password must be at least 6 characters long.")
-        return HttpResponseRedirect(request.META['HTTP_REFERER'])
-
-    if password1 == password2:
-        user.set_password(password1)
-        user.save()
-    else:
-        messages.error(request, "Passwords do not match.")
-        return HttpResponseRedirect(request.META['HTTP_REFERER'])
-
-    messages.info(request, 'Password reset was successful')
-    return HttpResponseRedirect('/user/{}/'.format(user.id))
-
-
-@login_required
-def reset_user_password(request):
-    user = request.user
-    password1 = request.POST['password1']
-    password2 = request.POST['password2']
-    password1 = password1.strip()
-    password2 = password2.strip()
-
-    if len(password1) < 6:
-        messages.error(request, "Password must be at least 6 characters long.")
-        return HttpResponseRedirect(request.META['HTTP_REFERER'])
-
-    if password1 == password2:
-        user.set_password(password1)
-        user.save()
-    else:
-        messages.error(request, "Passwords do not match.")
-        return HttpResponseRedirect(request.META['HTTP_REFERER'])
-
-    messages.info(request, 'Password reset was successful')
-    # redirect to home page
-    return HttpResponseRedirect('/')
-
-
-def send_verification_mail_for_email_update(request, user, new_email, verification_type):
-    """
-    Sends an email with a verification link to users when
-    they update their email. The email is sent to the new email.
-    The actual update of the email happens only after
-    the verification link is clicked.
-    The ``verification_type`` arg is both the name of the urlpattern for
-    the verification link, as well as the names of the email templates
-    to use.
-    """
-    verify_url = reverse(verification_type, kwargs={
-        "uidb36": int_to_base36(user.id),
-        "token": default_token_generator.make_token(user),
-        "new_email": new_email
-    }) + "?next=" + (next_url(request) or "/")
-    context = {
-        "request": request,
-        "user": user,
-        "new_email": new_email,
-        "verify_url": verify_url,
-    }
-    subject_template_name = "email/%s_subject.txt" % verification_type
-    subject = subject_template(subject_template_name, context)
-    send_mail_template(subject, "email/%s" % verification_type,
-                       settings.DEFAULT_FROM_EMAIL, new_email,
-                       context=context)
-
-
-def send_verification_mail_for_password_reset(request, user):
-    """
-    Sends an email with a verification link to users when
-    they request to reset forgotten password to their email. The email is sent to the new email.
-    The actual reset of of password will begin after the user clicks the link
-    provided in the email.
-    The ``verification_type`` arg is both the name of the urlpattern for
-    the verification link, as well as the names of the email templates
-    to use.
-    """
-    reset_url = reverse('email_verify_password_reset', kwargs={
-        "uidb36": int_to_base36(user.id),
-        "token": default_token_generator.make_token(user)
-    }) + "?next=" + (next_url(request) or "/")
-    context = {
-        "request": request,
-        "user": user,
-        "reset_url": reset_url
-    }
-    subject_template_name = "email/reset_password_subject.txt"
-    subject = subject_template(subject_template_name, context)
-    send_mail_template(subject, "email/reset_password",
-                       settings.DEFAULT_FROM_EMAIL, user.email,
-                       context=context)
-
-
-def home_router(request):
-    if request.user.is_authenticated():
-        return redirect("dashboard")
-    else:
-        return render(request, "pages/homepage.html")
-
-
-@login_required
-def dashboard(request, template="pages/dashboard.html"):
-    my_username = request.user.username
-    user = User.objects.get(username=my_username)
-    my_recent = Variable.recent_resources(user, days=60, n_resources=5)
-
-    context = {'recent': my_recent}
-    return render(request, template, context)
-
-
-def login(request, template="accounts/account_login.html",
-          form_class=LoginForm, extra_context=None):
-    """
-    Login form - customized from Mezzanine login form so that quota warning message can be
-    displayed when the user is logged in.
-    """
-    form = form_class(request.POST or None)
-    if request.method == "POST" and form.is_valid():
-        login_msg = "Successfully logged in"
-        authenticated_user = form.save()
-        add_msg = get_quota_message(authenticated_user)
-        if add_msg:
-            login_msg += ' - ' + add_msg
-        info(request, _(login_msg))
-        auth_login(request, authenticated_user)
-        return login_redirect(request)
-    context = {"form": form, "title": _("Log in")}
-    context.update(extra_context or {})
-    return TemplateResponse(request, template, context)
-
-
-def email_verify(request, new_email, uidb36=None, token=None):
-    """
-    View for the link in the verification email sent to a user
-    when they update their email as part of profile update.
-    User email is set to new_email and logs them in,
-    redirecting to the URL they tried to access profile.
-    """
-
-    user = authenticate(uidb36=uidb36, token=token, is_active=True)
-    if user is not None:
-        user.email = new_email
-        user.save()
-        auth_login(request, user)
-        messages.info(request, _("Successfully updated email"))
-        # redirect to user profile page
-        return HttpResponseRedirect('/user/{}/'.format(user.id))
-    else:
-        messages.error(request, _("The link you clicked is no longer valid."))
-        return redirect("/")
-
-
-def email_verify_password_reset(request, uidb36=None, token=None):
-    """
-    View for the link in the reset password email sent to a user
-    when they clicked the forgot password link.
-    User is redirected to password reset page where the user can enter new password.
-    """
-
-    user = authenticate(uidb36=uidb36, token=token)
-    if not user.is_active:
-        # password reset for user that hasn't hit the verification email, since they're resetting
-        # the password, we know the email is good
-        user.is_active = True
-        user.save()
-    if user is not None:
-        auth_login(request, user)
-        # redirect to user to password reset page
-        return HttpResponseRedirect(reverse('new_password_for_reset', kwargs={'token': token}))
-    else:
-        messages.error(request, _("The link you clicked is no longer valid."))
-        return redirect("/")
-
-@login_required
-def deactivate_user(request):
-    user = request.user
-    user.is_active = False
-    user.save()
-    messages.success(request, "Your account has been successfully deactivated.")
-    return HttpResponseRedirect('/accounts/logout/')
-
-@login_required
-def delete_irods_account(request):
-    if request.method == 'POST':
-        user = request.user
-        try:
-            exec_cmd = "{0} {1}".format(settings.LINUX_ADMIN_USER_DELETE_USER_IN_USER_ZONE_CMD, user.username)
-            output = run_ssh_command(host=settings.HS_USER_ZONE_HOST, uname=settings.LINUX_ADMIN_USER_FOR_HS_USER_ZONE, pwd=settings.LINUX_ADMIN_USER_PWD_FOR_HS_USER_ZONE,
-                            exec_cmd=exec_cmd)
-            if output:
-                if 'ERROR:' in output.upper():
-                    # there is an error from icommand run, report the error
-                    return HttpResponse(
-                        dumps({"error": 'iRODS server failed to delete this iRODS account {0}. Check the server log for details.'.format(user.username)}),
-                        content_type = "application/json"
-                    )
-
-            user_profile = UserProfile.objects.filter(user=user).first()
-            user_profile.create_irods_user_account = False
-            user_profile.save()
-            return HttpResponse(
-                    dumps({"success": "iRODS account {0} is deleted successfully".format(user.username)}),
-                    content_type = "application/json"
-            )
-        except Exception as ex:
-            return HttpResponse(
-                    dumps({"error": str(ex)}),
-                    content_type = "application/json"
-            )
-
-
-@login_required
-def create_irods_account(request):
-    if request.method == 'POST':
-        try:
-            user = request.user
-            pwd = str(request.POST.get('password'))
-            exec_cmd = "{0} {1} {2}".format(settings.LINUX_ADMIN_USER_CREATE_USER_IN_USER_ZONE_CMD,
-                                            user.username, pwd)
-            output = run_ssh_command(host=settings.HS_USER_ZONE_HOST,
-                                     uname=settings.LINUX_ADMIN_USER_FOR_HS_USER_ZONE,
-                                     pwd=settings.LINUX_ADMIN_USER_PWD_FOR_HS_USER_ZONE,
-                                     exec_cmd=exec_cmd)
-            if output:
-                if 'ERROR:' in output.upper() and \
-                        not 'CATALOG_ALREADY_HAS_ITEM_BY_THAT_NAME' in output.upper():
-                    # there is an error from icommand run which is not about the fact 
-                    # that the user already exists, report the error
-                    return HttpResponse(
-                        dumps({"error": 'iRODS server failed to create this iRODS account {0}. '
-                                        'Check the server log for details.'.format(user.username)}),
-                        content_type = "application/json"
-                    )
-
-            user_profile = UserProfile.objects.filter(user=user).first()
-            user_profile.create_irods_user_account = True
-            user_profile.save()
-            return HttpResponse(
-                    dumps({"success": "iRODS account {0} is created successfully".format(
-                        user.username)}),
-                    content_type = "application/json"
-            )
-        except Exception as ex:
-            return HttpResponse(
-                    dumps({"error": str(ex) + ' - iRODS server failed to create this '
-                                                 'iRODS account.'}),
-                    content_type = "application/json"
-            )
-    else:
-        return HttpResponse(
-            dumps({"error": "Not POST request"}),
-            content_type="application/json"
-        )
-
-=======
-from json import dumps
-
-from rest_framework import status
-
-from django.contrib import messages
-from django.contrib.auth import authenticate, login as auth_login
-from django.contrib.auth.decorators import login_required
-from django.contrib.auth.models import User
-from django.contrib.messages import info, error
-from django.core.exceptions import ValidationError, ObjectDoesNotExist, MultipleObjectsReturned
-from django.core.mail import send_mail
-from django.core.urlresolvers import reverse
-from django.db import transaction
-from django.db.models import Q, Prefetch
-from django.db.models.query import prefetch_related_objects
-from django.http import HttpResponse, JsonResponse
-from django.http import HttpResponseRedirect
-from django.shortcuts import redirect
-from django.shortcuts import render
-from django.template.response import TemplateResponse
-from django.utils.http import int_to_base36
-from django.utils.translation import ugettext_lazy as _
-from django.views.generic import TemplateView
-from mezzanine.accounts.forms import LoginForm
-from mezzanine.conf import settings
-from mezzanine.generic.views import initial_validation
-from mezzanine.utils.cache import add_cache_bypass
-from mezzanine.utils.email import send_verification_mail, send_approve_mail, subject_template, \
-    default_token_generator, send_mail_template
-from mezzanine.utils.urls import login_redirect, next_url
-from mezzanine.utils.views import set_cookie, is_spam
-
-from hs_access_control.models import GroupMembershipRequest
-from hs_core.hydroshare.utils import user_from_id
-from hs_core.models import Party
-from hs_core.views.utils import run_ssh_command, get_metadata_contenttypes
-from hs_dictionary.models import University, UncategorizedTerm
-from hs_tracking.models import Variable
-from theme.forms import RatingForm, UserProfileForm, UserForm
-from theme.forms import ThreadedCommentForm
-from theme.models import UserProfile
-from theme.utils import get_quota_message
-from .forms import SignupForm
-
-
-class UserProfileView(TemplateView):
-    template_name='accounts/profile.html'
-
-    def get_context_data(self, **kwargs):
-        u = User.objects.none()
-        if 'user' in kwargs:
-            try:
-                u = User.objects.get(pk=int(kwargs['user']))
-            except:
-                u = User.objects.get(username=kwargs['user'])
-
-        elif self.request.GET.get('user', False):
-            try:
-                u = User.objects.get(pk=int(self.request.GET['user']))
-            except:
-                u = User.objects.get(username=self.request.GET['user'])
-
-        elif not self.request.user.is_anonymous():
-            # if the user is logged in and no user is specified, show logged in user
-            u = User.objects.get(pk=int(self.request.user.id))
-
-        # get all resources the profile user owns
-        resources = u.uaccess.owned_resources
-        # get a list of groupmembershiprequests
-        group_membership_requests = GroupMembershipRequest.objects.filter(invitation_to=u).all()
-
-        # if requesting user is not the profile user, then show only resources that the
-        # requesting user has access
-        if self.request.user != u:
-            if self.request.user.is_authenticated():
-                if self.request.user.is_superuser:
-                    # admin can see all resources owned by profile user
-                    pass
-                else:
-                    # filter out any resources the requesting user doesn't have access
-                    resources = resources.filter(
-                        Q(pk__in=self.request.user.uaccess.view_resources) |
-                        Q(raccess__public=True) |
-                        Q(raccess__discoverable=True))
-            else:
-                # for anonymous requesting user show only resources that are either public or
-                # discoverable
-                resources = resources.filter(Q(raccess__public=True) |
-                                             Q(raccess__discoverable=True))
-
-        # get resource attributes used in profile page
-        resources = resources.only('title', 'resource_type', 'created')
-        # prefetch resource metadata elements
-        meta_contenttypes = get_metadata_contenttypes()
-        for ct in meta_contenttypes:
-            # get a list of resources having metadata that is an instance of a specific
-            # metadata class (e.g., CoreMetaData)
-            res_list = [res for res in resources if res.content_type == ct]
-            prefetch_related_objects(res_list,
-                                     Prefetch('content_object__creators'),
-                                     Prefetch('content_object___description'),
-                                     Prefetch('content_object___title')
-                                     )
-        return {
-            'profile_user': u,
-            'resources': resources,
-            'quota_message': get_quota_message(u),
-            'group_membership_requests': group_membership_requests,
-        }
-
-
-class UserPasswordResetView(TemplateView):
-    template_name = 'accounts/reset_password.html'
-
-    def get_context_data(self, **kwargs):
-        token = kwargs.pop('token', None)
-        if token is None:
-            raise ValidationError('Unauthorised access to reset password')
-        context = super(UserPasswordResetView, self).get_context_data(**kwargs)
-        return context
-
-def landingPage(request, template="pages/homepage.html"):
-    return render(request, template)
-
-
-# added by Hong Yi to address issue #186 to customize Mezzanine-based commenting form and view
-def comment(request, template="generic/comments.html"):
-    """
-    Handle a ``ThreadedCommentForm`` submission and redirect back to its
-    related object.
-    """
-    response = initial_validation(request, "comment")
-    if isinstance(response, HttpResponse):
-        return response
-    obj, post_data = response
-    resource_mode = post_data.get('resource-mode', 'view')
-    request.session['resource-mode'] = resource_mode
-    form = ThreadedCommentForm(request, obj, post_data)
-    if form.is_valid():
-        url = obj.get_absolute_url()
-        if is_spam(request, form, url):
-            return redirect(url)
-        comment = form.save(request)
-        response = redirect(add_cache_bypass(comment.get_absolute_url()))
-        # Store commenter's details in a cookie for 90 days.
-        # for field in ThreadedCommentForm.cookie_fields:
-        #     cookie_name = ThreadedCommentForm.cookie_prefix + field
-        #     cookie_value = post_data.get(field, "")
-        #     set_cookie(response, cookie_name, cookie_value)
-        return response
-    elif request.is_ajax() and form.errors:
-        return HttpResponse(dumps({"errors": form.errors}))
-    # Show errors with stand-alone comment form.
-    context = {"obj": obj, "posted_comment_form": form}
-    response = render(request, template, context)
-    return response
-
-
-# added by Hong Yi to address issue #186 to customize Mezzanine-based rating form and view
-def rating(request):
-    """
-    Handle a ``RatingForm`` submission and redirect back to its
-    related object.
-    """
-    response = initial_validation(request, "rating")
-    if isinstance(response, HttpResponse):
-        return response
-    obj, post_data = response
-    url = add_cache_bypass(obj.get_absolute_url().split("#")[0])
-    response = redirect(url)
-    resource_mode = post_data.get('resource-mode', 'view')
-    request.session['resource-mode'] = resource_mode
-    rating_form = RatingForm(request, obj, post_data)
-    if rating_form.is_valid():
-        rating_form.save()
-        if request.is_ajax():
-            # Reload the object and return the rating fields as json.
-            obj = obj.__class__.objects.get(id=obj.id)
-            rating_name = obj.get_ratingfield_name()
-            json = {}
-            for f in ("average", "count", "sum"):
-                json["rating_" + f] = getattr(obj, "%s_%s" % (rating_name, f))
-            response = HttpResponse(dumps(json))
-        ratings = ",".join(rating_form.previous + [rating_form.current])
-        set_cookie(response, "mezzanine-rating", ratings)
-    return response
-
-
-def signup(request, template="accounts/account_signup.html", extra_context=None):
-    """
-    Signup form. Overriding mezzanine's view function for signup submit
-    """
-    form = SignupForm(request, request.POST, request.FILES)
-    if request.method == "POST" and form.is_valid():
-        try:
-            new_user = form.save()
-        except ValidationError as e:
-            if e.message == "Email already in use.":
-                messages.error(request, '<p>An account with this email already exists.  Log in '
-                                'or click <a href="' + reverse("mezzanine_password_reset") +
-                               '" >here</a> to reset password',
-                               extra_tags="html")
-            else:
-                messages.error(request, e.message)
-            return HttpResponseRedirect(request.META['HTTP_REFERER'])
-        else:
-            if not new_user.is_active:
-                if settings.ACCOUNTS_APPROVAL_REQUIRED:
-                    send_approve_mail(request, new_user)
-                    info(request, _("Thanks for signing up! You'll receive "
-                                    "an email when your account is activated."))
-                else:
-                    send_verification_mail(request, new_user, "signup_verify")
-                    info(request, _("A verification email has been sent to " + new_user.email +
-                                    " with a link that must be clicked prior to your account "
-                                    "being activated. If you do not receive this email please "
-                                    "check that you entered your address correctly, or your " 
-                                    "spam folder as sometimes the email gets flagged as spam. "
-                                    "If you entered an incorrect email address, please request "
-                                    "an account again."))
-                return redirect(next_url(request) or "/")
-            else:
-                info(request, _("Successfully signed up"))
-                auth_login(request, new_user)
-                return login_redirect(request)
-
-    # remove the key 'response' from errors as the user would have no idea what it means
-    form.errors.pop('response', None)
-    messages.error(request, form.errors)
-
-    # TODO: User entered data could be retained only if the following
-    # render function would work without messing up the css
-
-    # context = {
-    #     "form": form,
-    #     "title": _("Sign up"),
-    # }
-    # context.update(extra_context or {})
-    # return render(request, template, context)
-
-    # This one keeps the css but not able to retained user entered data.
-    return HttpResponseRedirect(request.META['HTTP_REFERER'])
-
-
-def signup_verify(request, uidb36=None, token=None):
-    """
-    Signup verify. Overriding mezzanine's view function for signup verify
-    """
-    user = authenticate(uidb36=uidb36, token=token, is_active=False)
-    if user is not None:
-        user.is_active = True
-        user.save()
-        auth_login(request, user)
-        info(request, _("Successfully signed up"))
-        return HttpResponseRedirect('/user/{}/?edit=true'.format(user.id))
-    else:
-        error(request, _("The link you clicked is no longer valid."))
-        return redirect("/")
-
-
-@login_required
-def update_user_profile(request):
-    user = request.user
-    old_email = user.email
-    user_form = UserForm(request.POST, instance=user)
-    user_profile = UserProfile.objects.filter(user=user).first()
-
-    # create a dict of identifier names and links for the identifiers field of the  UserProfile
-    try:
-        post_data_dict = Party.get_post_data_with_identifiers(request=request, as_json=False)
-        identifiers = post_data_dict.get('identifiers', {})
-    except Exception as ex:
-        messages.error(request, "Update failed. {}".format(ex.message))
-        return HttpResponseRedirect(request.META['HTTP_REFERER'])
-
-    dict_items = request.POST['organization'].split(";")
-    for dict_item in dict_items:
-        # Update Dictionaries
-        try:
-            University.objects.get(name=dict_item)
-        except ObjectDoesNotExist:
-            new_term = UncategorizedTerm(name=dict_item)
-            new_term.save()
-        except MultipleObjectsReturned:
-            pass
-
-    profile_form = UserProfileForm(post_data_dict, request.FILES, instance=user_profile)
-    try:
-        with transaction.atomic():
-            if user_form.is_valid() and profile_form.is_valid():
-                user_form.save()
-                profile = profile_form.save(commit=False)
-                profile.user = request.user
-                profile.identifiers = identifiers
-                profile.save()
-                messages.success(request, "Your profile has been successfully updated.")
-                # if email was updated, reset to old email and send confirmation
-                # email to the user's new email - email will be updated upon confirmation
-                if old_email != user.email:
-                    new_email = user.email
-                    user.email = old_email
-                    user.save()
-                    # send a confirmation email to the new email address
-                    send_verification_mail_for_email_update(request, user, new_email, "email_verify")
-                    info(request, _("A verification email has been sent to your new email with "
-                                    "a link for updating your email. If you "
-                                    "do not receive this email please check your "
-                                    "spam folder as sometimes the confirmation email "
-                                    "gets flagged as spam. If you entered an incorrect "
-                                    "email address, please request email update again. "
-                                    ))
-                    # send an email to the old address notifying the email change
-                    message = """Dear {}
-                    <p>HydroShare received a request to change the email address associated with
-                    HydroShare account {} from {} to {}. You are receiving this email to the old
-                    email address as a precaution. If this is correct you may ignore this email
-                    and click on the link in the email sent to the new address to confirm this change.</p>
-                    <p>If you did not originate this request, there is a danger someone else has
-                    accessed your account. You should log into HydroShare, change your password,
-                    and set the email address to the correct address. If you are unable to do this
-                    contact help@cuahsi.org
-                    <p>Thank you</p>
-                    <p>The HydroShare Team</p>
-                    """.format(user.first_name, user.username, user.email, new_email)
-                    send_mail(subject="Change of HydroShare email address.",
-                              message=message,
-                              html_message=message,
-                              from_email= settings.DEFAULT_FROM_EMAIL, recipient_list=[old_email],
-                              fail_silently=True)
-            else:
-                errors = {}
-                if not user_form.is_valid():
-                    errors.update(user_form.errors)
-
-                if not profile_form.is_valid():
-                    errors.update(profile_form.errors)
-
                 msg = ' '.join([err[0] for err in errors.values()])
                 messages.error(request, msg)
 
@@ -1292,5 +643,4 @@
         return JsonResponse(
             {"error": "Not POST request"},
             status=status.HTTP_400_BAD_REQUEST
-        )
->>>>>>> 25a09104
+        )