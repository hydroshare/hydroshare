from json import dumps

from django.contrib.auth.decorators import login_required
from django.core.exceptions import ValidationError
from django.core.urlresolvers import reverse
from django.contrib.auth.models import User
from django.contrib.auth import authenticate, login as auth_login
from django.views.generic import TemplateView
from django.http import HttpResponse
from django.shortcuts import redirect
from django.contrib.messages import info
from django.utils.translation import ugettext_lazy as _
from django.db.models import Q
from django.db import transaction
from django.http import HttpResponseRedirect
from django.contrib import messages
from django.core.mail import send_mail
from django.utils.http import int_to_base36
from django.template.response import TemplateResponse

from mezzanine.conf import settings
from mezzanine.generic.views import initial_validation
from mezzanine.utils.views import set_cookie, is_spam
from mezzanine.utils.cache import add_cache_bypass
from mezzanine.utils.email import send_verification_mail, send_approve_mail, subject_template, \
    default_token_generator, send_mail_template
from mezzanine.utils.urls import login_redirect, next_url
from mezzanine.accounts.forms import LoginForm
from mezzanine.utils.views import render

from hs_core.views.utils import run_ssh_command
from hs_core.hydroshare.utils import user_from_id
<<<<<<< HEAD
from hs_core.models import Party
=======
>>>>>>> dd8cd061
from hs_access_control.models import GroupMembershipRequest
from theme.forms import ThreadedCommentForm
from theme.forms import RatingForm, UserProfileForm, UserForm
from theme.models import UserProfile
from theme.utils import get_quota_message

from .forms import SignupForm


class UserProfileView(TemplateView):
    template_name='accounts/profile.html'

    def get_context_data(self, **kwargs):
        if 'user' in kwargs:
            try:
                u = User.objects.get(pk=int(kwargs['user']))
            except:
                u = User.objects.get(username=kwargs['user'])

        else:
            try:
                u = User.objects.get(pk=int(self.request.GET['user']))
            except:
                u = User.objects.get(username=self.request.GET['user'])

        # get all resources the profile user owns
        resources = u.uaccess.owned_resources
        # get a list of groupmembershiprequests
        group_membership_requests = GroupMembershipRequest.objects.filter(invitation_to=u).all()

        # if requesting user is not the profile user, then show only resources that the requesting user has access
        if self.request.user != u:
            if self.request.user.is_authenticated():
                if self.request.user.is_superuser:
                    # admin can see all resources owned by profile user
                    pass
                else:
                    # filter out any resources the requesting user doesn't have access
                    resources = resources.filter(Q(pk__in=self.request.user.uaccess.view_resources) |
                                                 Q(raccess__public=True) | Q(raccess__discoverable=True))

            else:
                # for anonymous requesting user show only resources that are either public or discoverable
                resources = resources.filter(Q(raccess__public=True) | Q(raccess__discoverable=True))

        return {
            'profile_user': u,
            'resources': resources,
            'quota_message': get_quota_message(u),
            'group_membership_requests': group_membership_requests,
        }


class UserPasswordResetView(TemplateView):
    template_name = 'accounts/reset_password.html'

    def get_context_data(self, **kwargs):
        token = kwargs.pop('token', None)
        if token is None:
            raise ValidationError('Unauthorised access to reset password')
        context = super(UserPasswordResetView, self).get_context_data(**kwargs)
        return context


# added by Hong Yi to address issue #186 to customize Mezzanine-based commenting form and view
def comment(request, template="generic/comments.html"):
    """
    Handle a ``ThreadedCommentForm`` submission and redirect back to its
    related object.
    """
    response = initial_validation(request, "comment")
    if isinstance(response, HttpResponse):
        return response
    obj, post_data = response
    resource_mode = post_data.get('resource-mode', 'view')
    request.session['resource-mode'] = resource_mode
    form = ThreadedCommentForm(request, obj, post_data)
    if form.is_valid():
        url = obj.get_absolute_url()
        if is_spam(request, form, url):
            return redirect(url)
        comment = form.save(request)
        response = redirect(add_cache_bypass(comment.get_absolute_url()))
        # Store commenter's details in a cookie for 90 days.
        # for field in ThreadedCommentForm.cookie_fields:
        #     cookie_name = ThreadedCommentForm.cookie_prefix + field
        #     cookie_value = post_data.get(field, "")
        #     set_cookie(response, cookie_name, cookie_value)
        return response
    elif request.is_ajax() and form.errors:
        return HttpResponse(dumps({"errors": form.errors}))
    # Show errors with stand-alone comment form.
    context = {"obj": obj, "posted_comment_form": form}
    response = render(request, template, context)
    return response


# added by Hong Yi to address issue #186 to customize Mezzanine-based rating form and view
def rating(request):
    """
    Handle a ``RatingForm`` submission and redirect back to its
    related object.
    """
    response = initial_validation(request, "rating")
    if isinstance(response, HttpResponse):
        return response
    obj, post_data = response
    url = add_cache_bypass(obj.get_absolute_url().split("#")[0])
    response = redirect(url + "#rating-%s" % obj.id)
    resource_mode = post_data.get('resource-mode', 'view')
    request.session['resource-mode'] = resource_mode
    rating_form = RatingForm(request, obj, post_data)
    if rating_form.is_valid():
        rating_form.save()
        if request.is_ajax():
            # Reload the object and return the rating fields as json.
            obj = obj.__class__.objects.get(id=obj.id)
            rating_name = obj.get_ratingfield_name()
            json = {}
            for f in ("average", "count", "sum"):
                json["rating_" + f] = getattr(obj, "%s_%s" % (rating_name, f))
            response = HttpResponse(dumps(json))
        ratings = ",".join(rating_form.previous + [rating_form.current])
        set_cookie(response, "mezzanine-rating", ratings)
    return response


def signup(request, template="accounts/account_signup.html", extra_context=None):
    """
    Signup form. Overriding mezzanine's view function for signup submit
    """
    form = SignupForm(request, request.POST, request.FILES)
    if request.method == "POST" and form.is_valid():
        try:
            new_user = form.save()
        except ValidationError as e:
            messages.error(request, e.message)
            return HttpResponseRedirect(request.META['HTTP_REFERER'])
        else:
            if not new_user.is_active:
                if settings.ACCOUNTS_APPROVAL_REQUIRED:
                    send_approve_mail(request, new_user)
                    info(request, _("Thanks for signing up! You'll receive "
                                    "an email when your account is activated."))
                else:
                    send_verification_mail(request, new_user, "signup_verify")
                    info(request, _("A verification email has been sent to " + new_user.email +
                                    " with a link that must be clicked prior to your account "
                                    "being activated. If you do not receive this email please "
                                    "check that you entered your address correctly, or your " 
                                    "spam folder as sometimes the email gets flagged as spam. "
                                    "If you entered an incorrect email address, please request "
                                    "an account again."))
                return redirect(next_url(request) or "/")
            else:
                info(request, _("Successfully signed up"))
                auth_login(request, new_user)
                return login_redirect(request)

    # remove the key 'response' from errors as the user would have no idea what it means
    form.errors.pop('response', None)
    messages.error(request, form.errors)

    # TODO: User entered data could be retained only if the following
    # render function would work without messing up the css

    # context = {
    #     "form": form,
    #     "title": _("Sign up"),
    # }
    # context.update(extra_context or {})
    # return render(request, template, context)

    # This one keeps the css but not able to retained user entered data.
    return HttpResponseRedirect(request.META['HTTP_REFERER'])


@login_required
def update_user_profile(request):
    user = request.user
    old_email = user.email
    user_form = UserForm(request.POST, instance=user)
    user_profile = UserProfile.objects.filter(user=user).first()
    # create a dict of identifier names and links for the identifiers field of the  UserProfile
    try:
        post_data_dict = Party.get_post_data_with_identifiers(request=request, as_json=False)
        identifiers = post_data_dict['identifiers']
    except Exception as ex:
        messages.error(request, "Update failed. {}".format(ex.message))
        return HttpResponseRedirect(request.META['HTTP_REFERER'])

    profile_form = UserProfileForm(post_data_dict, request.FILES, instance=user_profile)
    try:
        with transaction.atomic():
            if user_form.is_valid() and profile_form.is_valid():
                user_form.save()
                profile = profile_form.save(commit=False)
                profile.user = request.user
                profile.identifiers = identifiers
                profile.save()
                messages.success(request, "Your profile has been successfully updated.")
                # if email was updated, reset to old email and send confirmation
                # email to the user's new email - email will be updated upon confirmation
                if old_email != user.email:
                    new_email = user.email
                    user.email = old_email
                    user.save()
                    # send a confirmation email to the new email address
                    send_verification_mail_for_email_update(request, user, new_email, "email_verify")
                    info(request, _("A verification email has been sent to your new email with "
                                    "a link for updating your email. If you "
                                    "do not receive this email please check your "
                                    "spam folder as sometimes the confirmation email "
                                    "gets flagged as spam. If you entered an incorrect "
                                    "email address, please request email update again. "
                                    ))
                    # send an email to the old address notifying the email change
                    message = """Dear {}
                    <p>HydroShare received a request to change the email address associated with
                    HydroShare account {} from {} to {}. You are receiving this email to the old
                    email address as a precaution. If this is correct you may ignore this email
                    and click on the link in the email sent to the new address to confirm this change.</p>
                    <p>If you did not originate this request, there is a danger someone else has
                    accessed your account. You should log into HydroShare, change your password,
                    and set the email address to the correct address. If you are unable to do this
                    contact help@cuahsi.org
                    <p>Thank you</p>
                    <p>The HydroShare Team</p>
                    """.format(user.first_name, user.username, user.email, new_email)
                    send_mail(subject="Change of HydroShare email address.",
                              message=message,
                              html_message=message,
                              from_email= settings.DEFAULT_FROM_EMAIL, recipient_list=[old_email],
                              fail_silently=True)
            else:
                errors = {}
                if not user_form.is_valid():
                    errors.update(user_form.errors)

                if not profile_form.is_valid():
                    errors.update(profile_form.errors)

                msg = ' '.join([err[0] for err in errors.values()])
                messages.error(request, msg)

    except Exception as ex:
        messages.error(request, ex.message)

    return HttpResponseRedirect(request.META['HTTP_REFERER'])


def request_password_reset(request):
    username_or_email = request.POST['username']
    try:
        user = user_from_id(username_or_email)
    except Exception as ex:
        messages.error(request, "No user is found for the provided username or email")
        return HttpResponseRedirect(request.META['HTTP_REFERER'])

    messages.info(request,
                  _("A verification email has been sent to your email with "
                    "a link for resetting your password. If you "
                    "do not receive this email please check your "
                    "spam folder as sometimes the confirmation email "
                    "gets flagged as spam."
                    ))

    # send an email to the the user notifying the password reset request
    send_verification_mail_for_password_reset(request, user)

    return HttpResponseRedirect(request.META['HTTP_REFERER'])


@login_required
def update_user_password(request):
    user = request.user
    old_password = request.POST['password']
    password1 = request.POST['password1']
    password2 = request.POST['password2']
    password1 = password1.strip()
    password2 = password2.strip()
    if not user.check_password(old_password):
        messages.error(request, "Your current password does not match.")
        return HttpResponseRedirect(request.META['HTTP_REFERER'])

    if len(password1) < 6:
        messages.error(request, "Password must be at least 6 characters long.")
        return HttpResponseRedirect(request.META['HTTP_REFERER'])

    if password1 == password2:
        user.set_password(password1)
        user.save()
    else:
        messages.error(request, "Passwords do not match.")
        return HttpResponseRedirect(request.META['HTTP_REFERER'])

    messages.info(request, 'Password reset was successful')
    return HttpResponseRedirect('/user/{}/'.format(user.id))


@login_required
def reset_user_password(request):
    user = request.user
    password1 = request.POST['password1']
    password2 = request.POST['password2']
    password1 = password1.strip()
    password2 = password2.strip()

    if len(password1) < 6:
        messages.error(request, "Password must be at least 6 characters long.")
        return HttpResponseRedirect(request.META['HTTP_REFERER'])

    if password1 == password2:
        user.set_password(password1)
        user.save()
    else:
        messages.error(request, "Passwords do not match.")
        return HttpResponseRedirect(request.META['HTTP_REFERER'])

    messages.info(request, 'Password reset was successful')
    # redirect to home page
    return HttpResponseRedirect('/')


def send_verification_mail_for_email_update(request, user, new_email, verification_type):
    """
    Sends an email with a verification link to users when
    they update their email. The email is sent to the new email.
    The actual update of the email happens only after
    the verification link is clicked.
    The ``verification_type`` arg is both the name of the urlpattern for
    the verification link, as well as the names of the email templates
    to use.
    """
    verify_url = reverse(verification_type, kwargs={
        "uidb36": int_to_base36(user.id),
        "token": default_token_generator.make_token(user),
        "new_email": new_email
    }) + "?next=" + (next_url(request) or "/")
    context = {
        "request": request,
        "user": user,
        "new_email": new_email,
        "verify_url": verify_url,
    }
    subject_template_name = "email/%s_subject.txt" % verification_type
    subject = subject_template(subject_template_name, context)
    send_mail_template(subject, "email/%s" % verification_type,
                       settings.DEFAULT_FROM_EMAIL, new_email,
                       context=context)


def send_verification_mail_for_password_reset(request, user):
    """
    Sends an email with a verification link to users when
    they request to reset forgotten password to their email. The email is sent to the new email.
    The actual reset of of password will begin after the user clicks the link
    provided in the email.
    The ``verification_type`` arg is both the name of the urlpattern for
    the verification link, as well as the names of the email templates
    to use.
    """
    reset_url = reverse('email_verify_password_reset', kwargs={
        "uidb36": int_to_base36(user.id),
        "token": default_token_generator.make_token(user)
    }) + "?next=" + (next_url(request) or "/")
    context = {
        "request": request,
        "user": user,
        "reset_url": reset_url
    }
    subject_template_name = "email/reset_password_subject.txt"
    subject = subject_template(subject_template_name, context)
    send_mail_template(subject, "email/reset_password",
                       settings.DEFAULT_FROM_EMAIL, user.email,
                       context=context)


def login(request, template="accounts/account_login.html",
          form_class=LoginForm, extra_context=None):
    """
    Login form - customized from Mezzanine login form so that quota warning message can be
    displayed when the user is logged in.
    """
    form = form_class(request.POST or None)
    if request.method == "POST" and form.is_valid():
        login_msg = "Successfully logged in"
        authenticated_user = form.save()
        add_msg = get_quota_message(authenticated_user)
        if add_msg:
            login_msg += ' - ' + add_msg
        info(request, _(login_msg))
        auth_login(request, authenticated_user)
        return login_redirect(request)
    context = {"form": form, "title": _("Log in")}
    context.update(extra_context or {})
    return TemplateResponse(request, template, context)


def email_verify(request, new_email, uidb36=None, token=None):
    """
    View for the link in the verification email sent to a user
    when they update their email as part of profile update.
    User email is set to new_email and logs them in,
    redirecting to the URL they tried to access profile.
    """

    user = authenticate(uidb36=uidb36, token=token, is_active=True)
    if user is not None:
        user.email = new_email
        user.save()
        auth_login(request, user)
        messages.info(request, _("Successfully updated email"))
        # redirect to user profile page
        return HttpResponseRedirect('/user/{}/'.format(user.id))
    else:
        messages.error(request, _("The link you clicked is no longer valid."))
        return redirect("/")


def email_verify_password_reset(request, uidb36=None, token=None):
    """
    View for the link in the reset password email sent to a user
    when they clicked the forgot password link.
    User is redirected to password reset page where the user can enter new password.
    """

    user = authenticate(uidb36=uidb36, token=token, is_active=True)
    if user is not None:
        auth_login(request, user)
        # redirect to user to password reset page
        return HttpResponseRedirect(reverse('new_password_for_reset', kwargs={'token': token}))
    else:
        messages.error(request, _("The link you clicked is no longer valid."))
        return redirect("/")

@login_required
def deactivate_user(request):
    user = request.user
    user.is_active = False
    user.save()
    messages.success(request, "Your account has been successfully deactivated.")
    return HttpResponseRedirect('/accounts/logout/')

@login_required
def delete_irods_account(request):
    if request.method == 'POST':
        user = request.user
        try:
            exec_cmd = "{0} {1}".format(settings.HS_USER_ZONE_PROXY_USER_DELETE_USER_CMD, user.username)
            output = run_ssh_command(host=settings.HS_USER_ZONE_HOST, uname=settings.HS_USER_ZONE_PROXY_USER, pwd=settings.HS_USER_ZONE_PROXY_USER_PWD,
                            exec_cmd=exec_cmd)
            if output:
                if 'ERROR:' in output.upper():
                    # there is an error from icommand run, report the error
                    return HttpResponse(
                        dumps({"error": 'iRODS server failed to delete this iRODS account {0}. Check the server log for details.'.format(user.username)}),
                        content_type = "application/json"
                    )

            user_profile = UserProfile.objects.filter(user=user).first()
            user_profile.create_irods_user_account = False
            user_profile.save()
            return HttpResponse(
                    dumps({"success": "iRODS account {0} is deleted successfully".format(user.username)}),
                    content_type = "application/json"
            )
        except Exception as ex:
            return HttpResponse(
                    dumps({"error": ex.message}),
                    content_type = "application/json"
            )


@login_required
def create_irods_account(request):
    if request.method == 'POST':
        try:
            user = request.user
            pwd = str(request.POST.get('password'))
            exec_cmd = "{0} {1} {2}".format(settings.HS_USER_ZONE_PROXY_USER_CREATE_USER_CMD, user.username, pwd)
            output = run_ssh_command(host=settings.HS_USER_ZONE_HOST, uname=settings.HS_USER_ZONE_PROXY_USER, pwd=settings.HS_USER_ZONE_PROXY_USER_PWD,
                            exec_cmd=exec_cmd)
            if output:
                if 'ERROR:' in output.upper():
                    # there is an error from icommand run, report the error
                    return HttpResponse(
                        dumps({"error": 'iRODS server failed to create this iRODS account {0}. Check the server log for details.'.format(user.username)}),
                        content_type = "application/json"
                    )

            user_profile = UserProfile.objects.filter(user=user).first()
            user_profile.create_irods_user_account = True
            user_profile.save()
            return HttpResponse(
                    dumps({"success": "iRODS account {0} is created successfully".format(user.username)}),
                    content_type = "application/json"
            )
        except Exception as ex:
            return HttpResponse(
                    dumps({"error": ex.message + ' - iRODS server failed to create this iRODS account.'}),
                    content_type = "application/json"
            )
    else:
        return HttpResponse(
            dumps({"error": "Not POST request"}),
            content_type="application/json"
        )<|MERGE_RESOLUTION|>--- conflicted
+++ resolved
@@ -30,10 +30,7 @@
 
 from hs_core.views.utils import run_ssh_command
 from hs_core.hydroshare.utils import user_from_id
-<<<<<<< HEAD
 from hs_core.models import Party
-=======
->>>>>>> dd8cd061
 from hs_access_control.models import GroupMembershipRequest
 from theme.forms import ThreadedCommentForm
 from theme.forms import RatingForm, UserProfileForm, UserForm
@@ -230,6 +227,16 @@
         with transaction.atomic():
             if user_form.is_valid() and profile_form.is_valid():
                 user_form.save()
+
+                password1 = request.POST['password1']
+                password2 = request.POST['password2']
+                if len(password1) > 0:
+                    if password1 == password2:
+                        user.set_password(password1)
+                        user.save()
+                    else:
+                        raise ValidationError("Passwords do not match.")
+
                 profile = profile_form.save(commit=False)
                 profile.user = request.user
                 profile.identifiers = identifiers
