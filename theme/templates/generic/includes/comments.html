--- conflicted
+++ resolved
@@ -21,12 +21,7 @@
     {% else %}
     {% fields_for unposted_comment_form %}
     {% endif %}
-<<<<<<< HEAD
-    <input class="btn btn-success" type="submit" value="{% trans "Comment" %}">
-
-=======
     <input class="hl-btn hl-btn-dark hl-btn-sm" type="submit" value="{% trans "Comment" %}">
->>>>>>> f2ee6ddc
 </form>
 {% endif %}
 </div>