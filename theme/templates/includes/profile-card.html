--- conflicted
+++ resolved
@@ -69,14 +69,8 @@
                                 </a>
 
                                 <a v-else :href="identifier" class="identifier-icon" target="_blank"
-<<<<<<< HEAD
                                    :title="key"
-                                   data-toggle="tooltip"
-                                   data-placement="top">
-=======
-                                   data-toggle="tooltip" data-placement="top"
-                                   :title="key">
->>>>>>> fcd7658d
+                                   data-toggle="tooltip" data-placement="top">
                                     <i class="fa fa-address-card hover-shadow"></i>
                                 </a>
                             </template>
