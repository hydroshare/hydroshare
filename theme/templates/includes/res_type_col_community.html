{% load hydroshare_tags %}
{% with resource_type=resource.resource_type %}
    <span class="resource-type-text">{{ resource_type }}</span>
    {% if resource.resource_type == "CompositeResource" %}
        <img src="{% static 'img/resource-icons/composite48x48.png' %}"
             data-toggle="tooltip" data-placement="right"
             alt="{{ resource_type }}" title="{{ resource_type }}"
             class="table-res-type-icon"/>
<<<<<<< HEAD
    {% elif resource.resource_type == "ModelProgramResource" %}
        <img src="{% static 'img/resource-icons/modelprogram48x48.png' %}"
             data-toggle="tooltip" data-placement="right"
             alt="{{ resource_type }}" title="{{ resource_type }}" class="table-res-type-icon"/>
=======
>>>>>>> f50f447b
    {% elif resource.resource_type == "ToolResource" %}
        <img src="{% static 'img/resource-icons/webapp48x48.png' %}"
             data-toggle="tooltip" data-placement="right"
             alt="{{ resource_type }}" title="{{ resource_type }}" class="table-res-type-icon"/>
    {% elif resource.resource_type == "CollectionResource" %}
        <img src="{% static 'img/resource-icons/collection48x48.png' %}"
             data-toggle="tooltip" data-placement="right"
             alt="{{ resource_type }}" title="{{ resource_type }}"
             class="table-res-type-icon"/>
    {% elif resource.resource_type == "GenericResource" %}
        <img src="{% static 'img/resource-icons/generic48x48.png' %}"
             data-toggle="tooltip" data-placement="right"
             alt="{{ resource_type }}" title="{{ resource_type }}" class="table-res-type-icon"/>
    {% endif %}
{% endwith %}
{#  Sharing Status icons #}
<div class="access-icon-wrapper">
    {% if resource.published %}
        <img src="{% static 'img/published.png' %}"
             data-toggle="tooltip" data-placement="right"
             alt="Published Resource" title="Published"/>
    {% elif resource.public %}
        <img src="{% static 'img/public.png' %}"
             data-toggle="tooltip" data-placement="right"
             alt="Public Resource" title="Public"/>
    {% elif resource.discoverable %}
        <img src="{% static 'img/discoverable.png' %}"
             data-toggle="tooltip" data-placement="right"
             alt="Discoverable Resource" title="Discoverable"/>
    {% else %}
        <img src="{% static 'img/private.png' %}"
             data-toggle="tooltip" data-placement="right"
             alt="Private Resource" title="Private"/>
    {% endif %}

    {% if resource.published %}
        {% if "pending" in cm.doi or "failure" in cm.doi %}
            <img src="{% static 'img/pending.png' %}" alt="Pending Publication"
                 data-toggle="tooltip" data-placement="right"
                 title="Pending Publication. Note that the DOI will not be available until it has been registered and activated."/>
        {% endif %}
    {% else %}
        {% if resource.shareable %}
            <img src="{% static 'img/shareable.png' %}" alt="Sharable Resource"
                 data-toggle="tooltip" data-placement="right" title="Shareable"/>
        {% else %}
            <img src="{% static 'img/non-shareable.png' %}" alt="Non Sharable Resource"
                 data-toggle="tooltip" data-placement="right" title="Not Shareable"/>
        {% endif %}
    {% endif %}
</div><|MERGE_RESOLUTION|>--- conflicted
+++ resolved
@@ -6,13 +6,18 @@
              data-toggle="tooltip" data-placement="right"
              alt="{{ resource_type }}" title="{{ resource_type }}"
              class="table-res-type-icon"/>
-<<<<<<< HEAD
     {% elif resource.resource_type == "ModelProgramResource" %}
         <img src="{% static 'img/resource-icons/modelprogram48x48.png' %}"
              data-toggle="tooltip" data-placement="right"
              alt="{{ resource_type }}" title="{{ resource_type }}" class="table-res-type-icon"/>
-=======
->>>>>>> f50f447b
+    {% elif resource.resource_type == "ModelInstanceResource" %}
+        <img src="{% static 'img/resource-icons/modelinstance48x48.png' %}"
+             data-toggle="tooltip" data-placement="right"
+             alt="{{ resource_type }}" title="{{ resource_type }}" class="table-res-type-icon"/>
+    {% elif resource.resource_type == "SWATModelInstanceResource" %}
+        <img src="{% static 'img/resource-icons/swat48x48.png' %}"
+             data-toggle="tooltip" data-placement="right"
+             alt="{{ resource_type }}" title="{{ resource_type }}" class="table-res-type-icon"/>
     {% elif resource.resource_type == "ToolResource" %}
         <img src="{% static 'img/resource-icons/webapp48x48.png' %}"
              data-toggle="tooltip" data-placement="right"
