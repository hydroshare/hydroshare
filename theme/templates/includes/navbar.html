{% load pages_tags mezzanine_tags theme_tags hydroshare_tags thumbnail %}
<link rel="stylesheet" type="text/css" href="{% static 'css/notifications-app.css' %}">

<style>
    /* Navbar */
    .dropdown-menu .divider {
        height: 1px;
        margin: 9px 0;
        overflow: hidden;
        background-color: #999
    }
    .navbar-brand {
        padding: 0;
        padding-top: 10px;
    }

    #img-brand-logo {
        width: 145px;
    }

    .container>.navbar-header, .container>.navbar-collapse {
        padding-left: 15px;
        padding-right: 15px;
    }

    .navbar-inverse .navbar-collapse, .navbar-inverse .navbar-form {
        border-color: #DDD;
    }

    .navbar-toggle {
        background: #B5B5B5;
        border-color: #8C8C8C !important;
    }

    .navbar-inverse {
      background-color: #FFF;
      border: none;
    }

    .navbar>.container .navbar-brand {
        margin-right: 10px;
    }

    .navbar-inverse .navbar-nav > .active > a, .navbar-inverse .navbar-nav > .active > a:hover, .navbar-inverse .navbar-nav > .active > a:focus {
        color: #333;
        background-color: #FFF !important
    }

    .navbar-inverse .navbar-brand {
        color: #EEEEEE;
    }

    .navbar-inverse .resource-type-name,
    .navbar-inverse .navbar-nav > li > a,
    .navbar-inverse .navbar-nav > .open > a,
    .navbar-inverse .navbar-nav > .open > a:hover,
    .navbar-inverse .navbar-nav > .open > a:focus {
        color: #777;
        font: 13px/18px 'Open Sans', arial, sans-serif;
    }

    .navbar-nav > li > .dropdown-menu.arrow_box, .dropdown-menu.profile-card {
        margin-top: 18px;
        margin-right: -12px;
        width: 300px;
        height: 160px;
        padding: 0;
        background: #FFF;
        -webkit-border-radius: 4px;
        -moz-border-radius: 4px;
        border-radius: 4px;
        box-shadow: 1px 1px 5px rgba(0, 0, 0, 0.2);
        -webkit-box-shadow: 1px 1px 5px rgba(0, 0, 0, 0.2);
        -moz-box-shadow: 1px 1px 5px rgba(0, 0, 0, 0.2)
    }

    .res-dropdown {
        padding: 7px;
        padding-right: 40px;
    }

    .dropdown-menu.profile-card {
        width: 350px;
        height: auto;
        margin: unset;
        margin-bottom: 40px;
    }

    .profile-card .flex > div {
        padding: 15px;
    }

    .profile-card .flex > div:first-child {
        background: #f8f8f8;
        border-right: 1px solid #DDD;
        width: 110px;
    }

    .profile-card .dropdown-profile-pic-thumbnail{
        margin-right: 0;
    }

    .profile-card table .fa {
        margin-right: 4px;
    }

    .navbar-inverse .navbar-nav > .open > a:hover,
    .navbar-inverse .navbar-nav > li > a:hover,
    .navbar-inverse .navbar-nav > li > a:focus {
        color: #333;
        -webkit-transition: color 100ms linear;
        -moz-transition: color 100ms linear;
        -o-transition: color 100ms linear;
        transition: color 100ms linear;
    }

    .navbar-inverse {
        text-transform: uppercase;
        border-bottom: 1px solid #DDD;
        box-shadow: 0 0 5px rgba(0, 0, 0, 0.2);
        -moz-box-shadow: 0 0 5px rgba(0, 0, 0, 0.2);
        -webkit-box-shadow: 0 0 5px rgba(0, 0, 0, 0.2);
    }

    .navbar-inverse .tooltip {
        text-transform: none;
    }

    .navbar-inverse .navbar-nav > .open > a,
    .navbar-inverse .navbar-nav > .open > a:hover,
    .navbar-inverse .navbar-nav > .open > a:focus {
        background-color: unset;
    }

    .dropdown-menu {
        border: 1px solid #D6D6D6;
        border-top-color: #EEEEEE;
        border-radius: 0;
        box-shadow: none;
        -webkit-box-shadow: none;
        -moz-box-shadow: none;
    }
    .dropdown-menu > li > a {
      color: #000;
      padding: 10px 20px;
      font-size: 12px;
    }
    .dropdown-menu > li > a:hover,
    .dropdown-menu > li > a:focus {
      color: #333;
      background-color: #eaeaea;
    }
</style>
<div id="hs-nav-bar" class="navbar navbar-inverse navbar-fixed-top">
    <div id="toplevel-nav-container" class="container">
        <div class="navbar-header">
            <button type="button" class="navbar-toggle" data-toggle="collapse" data-target=".navbar-collapse">
                <span class="icon-bar"></span>
                <span class="icon-bar"></span>
                <span class="icon-bar"></span>
            </button>
            <a class="navbar-brand" href="/landingPage">
                <img id="img-brand-logo" src="{% static 'img/logo-lg.png' %}" alt="{{ settings.SITE_TITLE }}"/>
            </a>
        </div>
        <div class="collapse navbar-collapse">
            <ul class="nav navbar-nav navbar-right hidden-xs">
                {% ifinstalled mezzanine.accounts %}
                    {% if request.user.is_authenticated %}
                        <li id="profile-menu" class="display-block">
                            {% if request.user.userprofile.picture and request.user.userprofile.picture.url %}
                                {% thumbnail request.user.userprofile.picture "x80" crop="center" as im %}
<<<<<<< HEAD
                                    {% if im.exists %}
                                        <a href="#" class="dropdown-toggle" data-toggle="dropdown">
                                            <div style="background-image: url('{{ im.url }}');"
                                                class="round-image profile-pic-thumbnail pull-left">
                                            </div>
                                        </a>
                                    {% else %}
                                        <a href="#" class="dropdown-toggle" data-toggle="dropdown">
                                            <div style="background-image: url('{{ request.user.userprofile.picture.url }}');"
                                                class="round-image profile-pic-thumbnail pull-left">
                                            </div>
                                        </a>
                                    {% endif %}
=======
                                    <a href="#" class="dropdown-toggle" data-toggle="dropdown">
                                        <div style="background-image: url('{{ im.url }}');"
                                            class="round-image profile-pic-thumbnail pull-left">
                                        </div>
                                    </a>
>>>>>>> a2576561
                                {% endthumbnail %}
                            {% else %}
                                <a href="#" class="dropdown-toggle" data-toggle="dropdown">
                                    <div class="profile-pic-thumbnail-small round-image pull-left"></div>
                                </a>
                            {% endif %}
                            <ul class="dropdown-menu arrow_box">
                                <li class="account">
                                    <div class="row">
                                        <div class="col-sm-4">
                                            {% if request.user.userprofile.picture and request.user.userprofile.picture.url %}
                                                {% thumbnail request.user.userprofile.picture "x150" crop="center" as im %}
<<<<<<< HEAD
                                                    {% if im.exists %}
                                                        <div style="background-image: url('{{ im.url }}');"
                                                            class="round-image dropdown-profile-pic-thumbnail pull-left">
                                                        </div>
                                                    {% else %}
                                                        <div style="background-image: url('{{ request.user.userprofile.picture.url }}');"
                                                            class="round-image dropdown-profile-pic-thumbnail pull-left">
                                                        </div>
                                                    {% endif %}
=======
                                                    <div style="background-image: url('{{ im.url }}');"
                                                        class="round-image dropdown-profile-pic-thumbnail pull-left">
                                                    </div>
>>>>>>> a2576561
                                                {% endthumbnail %}
                                            {% else %}
                                                <div class="dropdown-profile-pic-thumbnail round-image dropdown-user-icon pull-left"></div>
                                            {% endif %}
                                        </div>
                                        <div class="col-sm-8">
                                            <strong id="profile-menu-fullname"
                                                    title="{{ request.user|best_name }}">{{ request.user|best_name }}</strong>
                                            {% if request.user.email %}
                                                <div id="profile-menu-email" class="text-muted"
                                                     title="{{ request.user.email }}">{{ request.user.email }}</div>
                                            {% endif %}
                                        </div>
                                    </div>

                                    <div class="dropdown-footer">
                                        <a href="/user/{{ user.id }}/" class="btn btn-primary">Profile</a>
                                        <a href="{% url 'logout' %}" id="signout-menu" class="btn btn-default">
                                            <span class="glyphicon glyphicon-log-out"></span> Sign out
                                        </a>
                                    </div>
                                </li>
                            </ul>
                        </li>
                        <li id="notifications-dropdown">
    <a href="#" class="dropdown-toggle" data-toggle="dropdown" style="padding-top:14px;padding-bottom:14px;"
       role="button" aria-haspopup="true" aria-expanded="false">
        <span class="glyphicon glyphicon-bell"></span>
    </a>
    <ul class="dropdown-menu arrow_box" style="position:absolute;">
        <li class="notifications">
            <div id="app-notifications">
                <div class="notifications--header">
                    <h4>Notifications <span v-if="tasks.length">(${tasks.length})</span></h4>
                    <a id="btn-notifications-clear" v-on:click="clear">Clear</a>
                </div>

                <div v-if="loading" class="default-content">
                    <i class="fa fa-spinner fa-pulse fa-2x fa-fw icon-blue"></i>
                </div>
                <div v-if="!loading">
                    <div v-if="tasks.length">
                        <div class="task" v-for="task in tasks">
                            <div class="notification--content">
                                <div class="notification--name">${taskMessages[task.name].title}</span>
                                    <div class="notification--status">
                                        <span :class="statusIcons[task.status]"></span>

                                        <small v-if="canNotifyDownload(task)">
                                            Your download will start in a few seconds. If it does not start click <a
                                                :href="task.payload">here</a>
                                            to download your files directly.
                                        </small>
                                        <small v-else>${taskMessages[task.name].status[task.status]}.
                                            <span v-if="task.payload && (task.status === 'delivered' || task.status === 'completed')">
                                            Click <a :href="task.payload">here</a> to refresh user interface.
                                            </span></small>
                                    </div>
                                </div>
                            </div>
                            <div class="notification--controls">
                                <button type="button" v-if="canBeDismissed(task)" v-on:click="dismissTask(task)" class="close" aria-label="Dismiss"
                                    title="Dismiss">
                                    <span aria-hidden="true">×</span>
                                </button>

                                <button type="button" v-if="canBeAborted(task)" v-on:click="abortTask(task)" class="close" title="Abort"
                                    aria-label="Abort">
                                    <span class="glyphicon glyphicon-ban-circle"></span>
                                </button>
                            </div>
                        </div>
                    </div>
                    <div v-else class="default-content">You don't have any notifications.</div>
                </div>
            </div>
        </li>
    </ul>
</li>
                    {% else %}
                        <li id="signin-menu"><a href="{% url 'login' %}"><span
                                class="glyphicon glyphicon-log-in"></span> Sign In</a></li>
                    {% endif %}
                {% endifinstalled %}
            </ul>
            {% load mezzanine_tags %}

            <ul class="nav navbar-nav">
                <li {% if request.path == "/home/" %}class="active"{% endif %} id="dropdown-menu-home">
                    <a href="/home/">Home</a>
                </li>
                <li {% if request.path == "/my-resources/" %}class="active"{% endif %} id="dropdown-menu-my-resources">
                    <a href="/my-resources/">My Resources</a>
                </li>
                <li {% if request.path == "/search/" %}class="active"{% endif %} id="dropdown-menu-search">
                    <a href="/search/">Discover</a>
                </li>
                <li {% if request.path == "/collaborate/" %}class="active"{% endif %} id="dropdown-menu-collaborate">
                    <a href="/collaborate/">Collaborate</a>
                </li>
                <li class="" id="dropdown-menu-https:--www.hydroshare.org-apps-">
                    <a href="https://www.hydroshare.org/apps/" target="_self">Apps</a>
                </li>
                <li class="" id="dropdown-menu-https:--help.hydroshare.org">
                    <a href="http://help.hydroshare.org">Help</a>
                </li>
            </ul>

            <ul id="resource-dropdown" class="nav navbar-nav navbar-right">
                {% if not user.is_anonymous %}
                    <li class="res-dropdown" style="padding-right:35px;">
                        <button id="select-resource-type" data-toggle="dropdown"
                                class="dropdown-toggle btn btn-primary"
                                role="button" aria-haspopup="true" aria-expanded="false">Create
                        </button>
                        {% if not user.is_anonymous %}
                            <ul id="res-menu-contents" class="dropdown-menu" role="menu" aria-labelledby="select-resource-type">
                                <li>
                                    <a data-toggle="tooltip" data-placement="left"
                                       title="A resource which can include multiple files without file format limitations."
                                       data-modal-title="Create a Resource"
                                       data-modal-input-title="Enter the title for the new resource."
                                       data-value="CompositeResource">
                                        <img src="{% static 'img/resource-icons/composite48x48.png' %}"
                                             alt="Composite Resource Icon" class="resource-type-icon"/>
                                        <div class="resource-type-name">&nbsp;Resource</div>
                                    </a>
                                </li>
                                <li>
                                    <a data-toggle="tooltip" data-placement="left"
                                       title="A resource that holds a list of other resources in HydroShare."
                                       data-modal-title="Create a Collection"
                                       data-modal-input-title="Enter the title for the new collection of HydroShare resources."
                                       data-value="CollectionResource">
                                        <img src="{% static 'img/resource-icons/collection48x48.png' %}"
                                             alt="Collection Resource Icon" class="resource-type-icon"/>
                                        <div class="resource-type-name">&nbsp;Collection</div>
                                    </a>
                                </li>
                                <li>
                                    <a data-toggle="tooltip" data-placement="left"
                                       title="A shortcut (or reference) to an external web application that functions with HydroShare data resources."
                                       data-modal-title="Create a Web App Connector"
                                       data-modal-input-title="Enter the name for the new Web App Connector."
                                       data-value="ToolResource">
                                        <img src="{% static 'img/resource-icons/webapp48x48.png' %}"
                                             alt="Web App Resource Icon" class="resource-type-icon"/>
                                        <div class="resource-type-name">&nbsp;Web App Connector</div>
                                    </a>
                                </li>
                            </ul>
                        {% endif %}
                    </li>
                {% endif %}

                {% if not user.is_anonymous %}
                    <li class="visible-xs"><a href="/user/{{ user.id }}/">Profile</a></li>
                {% endif %}

                {% ifinstalled mezzanine.accounts %}
                    <!-- Profile links for extra small screens -->
                    {% if not user.is_anonymous %}
                        <li class="visible-xs"><a href="{% url 'logout' %}"><span
                                class="glyphicon glyphicon-log-out"></span> Sign Out</a></li>
                    {% else %}
                        <li class="visible-xs"><a href="{% url 'login' %}"><span
                                class="glyphicon glyphicon-log-in"></span> Sign In</a></li>
                    {% endif %}
                {% endifinstalled %}
            </ul>

        </div>
    </div>
</div>
{# ======= Modal window begins =======#}
<div class="modal fade" id="submit-title-dialog" tabindex="-1" role="dialog"
     aria-labelledby="myModalLabel" aria-hidden="true">
    <div class="modal-dialog">
        <div class="modal-content">
            <div class="modal-header">
                <button type="button" class="close" data-dismiss="modal"
                        aria-hidden="true">&times;
                </button>
                <h4 class="modal-title">Create a Resource</h4>
            </div>
            <div class="modal-body">
                <div class="warnings-list">
                    <div class="modal-input-title">Enter the title for the new resource.
                    </div>
                    <br>
                    <input id="input-title" class="form-control textinput textInput" maxlength="300"
                           name="value" type="text" placeholder="Resource Title" value="">
                </div>
            </div>
            <div class="modal-footer">
                <button type="button" class="btn btn-default" data-dismiss="modal">Cancel
                </button>
                <button id="btn-resource-create" type="button" data-value="" class="btn btn-primary"
                        data-dismiss="modal">Create
                </button>
            </div>
        </div>
    </div>
</div>
{# ======= Modal window ends =======#}


<script>
    $("#hs-nav-bar .res-dropdown ul > li>  a").on("click", function () {
        $('#btn-resource-create').attr("data-value", $(this).attr("data-value"));
        let title = $(this).attr("data-modal-title");
        let inputTitle = $(this).attr("data-modal-input-title");

        $('#submit-title-dialog .modal-title').text(title);
        $('#submit-title-dialog .modal-input-title').text(inputTitle);
        $('#submit-title-dialog').modal('show');
    });

    $("#btn-resource-create").on("click", function () {
        let resourceType = $(this).attr("data-value");
        let title = $('#input-title').val();

        createResource(resourceType, title);
    });

    function getCookie(name) {
      let cookieValue = null;
      if (document.cookie && document.cookie !== '') {
        const cookies = document.cookie.split(';');
        for (let i=0; i < cookies.length; i++) {
          const cookie = cookies[i].trim();
          if (cookie.substring(0, name.length + 1) === (name + '=')) {
            cookieValue = decodeURIComponent(cookie.substring(name.length +1));
            break;
          }
        }
      }
      return cookieValue;
    }

    function createResource(type, title) {
        // Disable dropdown items while we process the request
        $(".navbar-inverse .res-dropdown .dropdown-menu").toggleClass("disabled", true);

        var formData = new FormData();
        if (!title) {
            title = "Untitled Resource";
        }
        const csrftoken = getCookie('csrftoken');
        formData.append("csrfmiddlewaretoken", csrftoken);
        formData.append("title", title);
        formData.append("resource-type", type);

        customAlert("Creating your resource", "Please wait...", "success", -1); // Persistent alert
        $("html").css("cursor", "progress");

        $.ajax({
            type: "POST",
            data: formData,
            processData: false,
            contentType: false,
            url: "/hsapi/_internal/create-resource/do/",
            success: function (response) {
                if (response.status === "success") {
                    window.location = response['resource_url'];
                }
                else {
                    console.log(response);
                    $(".custom-alert").alert('close');  // Dismiss previous alert
                    customAlert("Error", 'Failed to create resource.', "error", 6000);
                    $("html").css("cursor", "initial");
                    $(".navbar-inverse .res-dropdown").toggleClass("disabled", false);
                }
            },
            error: function (response) {
                console.log(response);
                $(".custom-alert").alert('close');  // Dismiss previous alert
                customAlert("Error", 'Failed to create resource.', "error", 6000);
                $("html").css("cursor", "initial");
                $(".navbar-inverse .res-dropdown").toggleClass("disabled", false);
            }
        });
    }

        const checkDelay = 1000; // ms

    $('#notifications-dropdown').on('show.bs.dropdown', function () {
        notificationsApp.fetchTasks();
    });

    notificationsApp = new Vue({
        el: '#app-notifications',
        delimiters: ['${', '}'],
        data: {
            tasks: [],
            loading: true,
            isCheckingStatus: false,
            taskMessages: {
                "bag download": {
                    title: "Download all content as Zipped BagIt Archive",
                    status: {
                        "progress": "Getting your files ready for download...",
                        "aborted": "Aborted",
                        "failed": "Download failed",
                        "delivered": "Download delivered"
                    }
                },
                "file unzip": {
                    title: "File Unzipping",
                    status: {
                        "progress": "Unzipping your file...",
                        "completed": "Completed",
                        "failed": "Unzip failed",
                        "delivered": "Unzipping completed"
                    }
                },
                "zip download": {
                    title: "File download",
                    status: {
                        "progress": "Getting your files ready for download...",
                        "aborted": "Aborted",
                        "failed": "Download failed",
                        "delivered": "Download delivered"
                    }
                },
                "resource copy": {
                    title: "Resource copy",
                    status: {
                        "progress": "In progress...",
                        "aborted": "Aborted",
                        "completed": "Completed",
                        "failed": "Failed",
                        "delivered": "Delivered"
                    }
                },
                "resource version": {
                    title: "Resource versioning",
                    status: {
                        "progress": "In progress...",
                        "completed": "Completed",
                        "failed": "Failed",
                        "delivered": "Delivered"
                    }
                },
                "resource copy to user zone": {
                    title: "Resource copy to user zone",
                    status: {
                        "progress": "In progress...",
                        "aborted": "Aborted",
                        "completed": "Completed",
                        "failed": "Failed",
                        "delivered": "Delivered"
                    }
                },
                "resource delete": {
                    title: "Resource delete",
                    status: {
                        "progress": "In progress...",
                        "completed": "Completed",
                        "failed": "Failed",
                        "delivered": "Delivered"
                    }
                },
                "aggregation move": {
                    title: "Aggregation move",
                    status: {
                        "progress": "In progress...",
                        "completed": "Completed",
                        "failed": "Failed",
                        "delivered": "Delivered"
                    }
                }
            },
            statusIcons: {
                "aborted": "glyphicon glyphicon-ban-circle",
                "failed": "glyphicon glyphicon-remove-sign",
                "completed": "glyphicon glyphicon-ok-sign",
                "progress": "fa fa-spinner fa-pulse fa-2x fa-fw icon-blue",
                "delivered": "glyphicon glyphicon-ok-sign"
            }
        },
        computed: {
            someInProgress: function () {
                return this.tasks.find(function (task) {
                    return task.status === "progress";
                });
            }
        },
        methods: {
            // Shows the tasks dropdown
            show: function () {
                $('#notifications-dropdown').addClass('open');
            },
            getUpdatedTask: function(in_task) {
                return this.tasks.find(function(task) {
                    return task.id === in_task.id
                });
            },
            fetchTasks: function () {
                let vue = this;
                vue.loading = true;
                $.ajax({
                    type: "GET",
                    url: '/hsapi/_internal/get_tasks_by_user/',
                    success: function (ret_data) {
                        vue.loading = false;
                        tasks = ret_data['tasks']
                        for (let i = 0; i < tasks.length; i++) {
                            vue.registerTask(tasks[i]);
                        }
                        vue.scheduleCheck();
                    },
                    error: function (response) {
                        console.log(response);
                        vue.loading = false;
                    }
                });
            },
            dismissTask: function (task) {
                let vue = this;
                if (vue.canBeDismissed(task)) {
                    $.ajax({
                        type: "GET",
                        url: '/hsapi/_internal/dismiss_task/' + task.id,
                        success: function (task) {
                            vue.tasks = vue.tasks.filter(function(t) {
                                return t.id !== task.id;
                            });
                        },
                        error: function (response) {
                            console.log(response);
                        }
                    });
                }
            },
            canBeDismissed: function (task) {
                return task.status === 'completed'
                    || task.status === 'failed'
                    || task.status === 'aborted'
                    || task.status === 'delivered'
            },
            deliverTask: function(task) {
                let vue = this;
                if (vue.canBeDelivered(task)) {
                    $.ajax({
                        type: "GET",
                        url: '/hsapi/_internal/set_task_delivered/' + task.id,
                        success: function (task) {
                            $("html").css("cursor", "default");
                        },
                        error: function (response) {
                            console.log(response);
                        }
                    });
                }
            },
            canBeDelivered: function (task) {
                return task.status === 'completed'
            },
            abortTask: function(task) {
                let vue = this;
                if (vue.canBeAborted(task)) {
                    $.ajax({
                        type: "GET",
                        url: '/hsapi/_internal/abort_task/' + task.id,
                        success: function (task) {
                            vue.registerTask(task);
                        },
                        error: function (response) {
                            console.log(response);
                        }
                    });
                }
            },
            canBeAborted: function (task) {
                let vue = this;
                return "aborted" in vue.taskMessages[task.name].status && (task.status === 'progress')
            },
            clear: function () {
                let vue = this;
                vue.tasks = vue.tasks.filter(function(task) {
                    if (vue.canBeDismissed(task))
                        vue.dismissTask(task);
                    return !vue.canBeDismissed(task);
                });
            },
            scheduleCheck: function() {
                let vue = this;
                if (vue.someInProgress && !vue.isCheckingStatus) {
                    vue.isCheckingStatus = true;

                    // check in 1s
                    setTimeout(function() {
                        vue.checkStatus();
                    }, checkDelay);
                }
                else {
                    vue.isCheckingStatus = false;
                }
            },
            // Checks every 1s for every task in progress
            checkStatus: function () {
                let vue = this;

                if (vue.someInProgress) {
                    const tasksInProgress = vue.tasks.filter(function (task) {
                        return task.status === "progress";
                    });

                    let calls = tasksInProgress.map(function (task) {
                        return vue.checkTaskStatus(task);
                    });

                    // wait for all of task checks to finish and recall self after 1s
                    $.when.apply($, calls).done(function () {
                        setTimeout(function() {
                            vue.checkStatus();
                        }, checkDelay);
                    });
                }
                else {
                    vue.isCheckingStatus = false;
                }
            },
            checkTaskStatus: function(task) {
                let vue = this;

                return $.ajax({
                    type: "GET",
                    url: '/hsapi/_internal/get_task/' + task.id,
                    success: function (task) {
                        vue.registerTask(task);
                    },
                    error: function (response) {
                        console.log(response);
                    }
                });
            },
            downloadFile: function (url, taskId) {
                // Remove previous temporary download frames
                $(".temp-download-frame").remove();

                $("body").append("<iframe class='temp-download-frame' id='task-"
                    + taskId + "' style='display:none;' src='" + url + "'></iframe>");
            },
            processTask: function (task) {
                let vue = this;
                switch (task.name) {
                    case "bag download":
                        // Check if bag creation is finished
                        if (task.status === "completed" && task.payload) {
                            const bagUrl = task.payload;
                            vue.downloadFile(bagUrl, task.id);
                            vue.deliverTask(task);
                        }
                        break;
                    case "zip download":
                        // Check if zip creation is finished
                        if (task.status === "completed" && task.payload) {
                            const zipUrl = task.payload;
                            vue.downloadFile(zipUrl, task.id);
                            vue.deliverTask(task);
                        }
                        break;
                    case "resource copy":
                        if (task.status === "completed" && task.payload) {
                            vue.deliverTask(task);
                        }
                        break;
                    case "resource version":
                        if (task.status === "completed" && task.payload) {
                            vue.deliverTask(task);
                        }
                        break;
                    case "resource copy to user zone":
                        if (task.status === "completed") {
                            vue.deliverTask(task);
                        }
                        break;
                    case "resource delete":
                        if (task.status === "completed" && task.payload) {
                            vue.deliverTask(task);
                        }
                        break;
                    case "aggregation move":
                        if (task.status === "completed" && task.payload) {
                            vue.deliverTask(task);
                        }
                        break;
                    case "file unzip":
                        if (task.status === "completed" && task.payload) {
                            vue.deliverTask(task);
                        }
                        break;
                    default:
                        break;
                }
                if (task.status === 'progress')
                    vue.scheduleCheck();
            },
            registerTask: function (task) {
                let vue = this;
                let targetTask = null;

                // Minor type checking
                if (!task.hasOwnProperty('id') || !task.hasOwnProperty('name')) {
                    return  // Object passed is not a task
                }

                targetTask = vue.tasks.find(function (t) {
                    return t.id === task.id;
                });

                if (targetTask) {
                    // Update existing task only if values have changed to avoid Vue change detection
                    if (task.status !== targetTask.status || task.payload !== targetTask.payload) {
                        targetTask.status = task.status;
                        targetTask.payload = task.payload;
                        if (task.status !== 'delivered')
                            vue.processTask(targetTask);
                    }
                }
                else {
                    // Add new task
                    targetTask = task;
                    vue.tasks = [targetTask, ...vue.tasks];
                    if (task.status !== 'delivered')
                        vue.processTask(targetTask);
                }
            },
            // Used to know when a task should inform users of alternative way to download their files
            canNotifyDownload: function (task) {
                return task.status === 'completed'
                    && (task.name === 'bag download' || task.name === 'zip download')
            }
        },
        mounted: function () {
            let vue = this;
            vue.fetchTasks();
        }
    });


</script><|MERGE_RESOLUTION|>--- conflicted
+++ resolved
@@ -170,27 +170,11 @@
                         <li id="profile-menu" class="display-block">
                             {% if request.user.userprofile.picture and request.user.userprofile.picture.url %}
                                 {% thumbnail request.user.userprofile.picture "x80" crop="center" as im %}
-<<<<<<< HEAD
-                                    {% if im.exists %}
-                                        <a href="#" class="dropdown-toggle" data-toggle="dropdown">
-                                            <div style="background-image: url('{{ im.url }}');"
-                                                class="round-image profile-pic-thumbnail pull-left">
-                                            </div>
-                                        </a>
-                                    {% else %}
-                                        <a href="#" class="dropdown-toggle" data-toggle="dropdown">
-                                            <div style="background-image: url('{{ request.user.userprofile.picture.url }}');"
-                                                class="round-image profile-pic-thumbnail pull-left">
-                                            </div>
-                                        </a>
-                                    {% endif %}
-=======
                                     <a href="#" class="dropdown-toggle" data-toggle="dropdown">
                                         <div style="background-image: url('{{ im.url }}');"
                                             class="round-image profile-pic-thumbnail pull-left">
                                         </div>
                                     </a>
->>>>>>> a2576561
                                 {% endthumbnail %}
                             {% else %}
                                 <a href="#" class="dropdown-toggle" data-toggle="dropdown">
@@ -203,21 +187,9 @@
                                         <div class="col-sm-4">
                                             {% if request.user.userprofile.picture and request.user.userprofile.picture.url %}
                                                 {% thumbnail request.user.userprofile.picture "x150" crop="center" as im %}
-<<<<<<< HEAD
-                                                    {% if im.exists %}
-                                                        <div style="background-image: url('{{ im.url }}');"
-                                                            class="round-image dropdown-profile-pic-thumbnail pull-left">
-                                                        </div>
-                                                    {% else %}
-                                                        <div style="background-image: url('{{ request.user.userprofile.picture.url }}');"
-                                                            class="round-image dropdown-profile-pic-thumbnail pull-left">
-                                                        </div>
-                                                    {% endif %}
-=======
                                                     <div style="background-image: url('{{ im.url }}');"
                                                         class="round-image dropdown-profile-pic-thumbnail pull-left">
                                                     </div>
->>>>>>> a2576561
                                                 {% endthumbnail %}
                                             {% else %}
                                                 <div class="dropdown-profile-pic-thumbnail round-image dropdown-user-icon pull-left"></div>
