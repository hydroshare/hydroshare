{% extends "base.html" %}
{% load mezzanine_tags hydroshare_tags %}

{% block meta_title %}User profile for {{ profile_user|best_name }}{% endblock %}

{% block extra_head %}
    <link href="{% static 'css/profile.css' %}" rel="stylesheet"/>
{% endblock %}

{% block main %}
    <div class="container">
        {% with profile_user.userprofile as profile %}
        <input type="hidden" id="url-create-irods-account" value="{% url 'create_irods_account' %}">
        <input type="hidden" id="url-delete-irods-account" value="{% url 'delete_irods_account' %}">
        {% if profile_user.id == user.id or user.is_superuser %}
        <form id="profile-form" action="{% url 'update_profile' profile_user.id %}" class="account-form" method="post"
              enctype="multipart/form-data" onsubmit="return validateForm()">
        {% csrf_token %}
        {% endif %}
            <div class="row">
                {% if profile_user.id == user.id or user.is_superuser %}
                    <div data-page-mode="edit" class="alert alert-info" role="alert">
                        Information entered here may be publicly visible. Do not enter information that you want to keep
                        private.
                    </div>
                {% endif %}

                <div class="col-sm-12">
                    <div class="row">
                        {% if profile_user.id == user.id or user.is_superuser %}
                            <div class="col-xs-12 col-sm-3 height-fix pull-right">
                                <span data-page-mode="view" id="btn-edit-profile" data-toggle="tooltip"
                                      data-placement="left"
                                      class="glyphicon glyphicon-pencil pull-right icon-button icon-blue"
                                      title="Edit profile"></span>
                                <button type="submit" data-page-mode="edit"
                                        class="btn btn-primary pull-right btn-save-profile">Save changes
                                </button>
                                <span data-page-mode="edit"
                                      class="btn btn-default pull-right btn-cancel-profile-edit">Cancel</span>
                            </div>
                        {% endif %}

                        {#        Profile picture       #}
                        <div class="col-sm-3 height-fix">
                            <div id="profile-pic-container">
                            {% if profile.picture and profile.picture.url %}
                                <div style="background-image: url('{{ profile.picture.url }}')"
                                     class="profile-pic round-image">
                                </div>
                            {% else %}
                                <div class="profile-pic round-image user-icon"></div>
                            {% endif %}
                            </div>

                            {#        Profile picture upload controls       #}
                            {% if profile_user.id == user.id or user.is_superuser %}
                                <div data-page-mode="edit" class="text-center" id="photo-control">
                                {% if profile.picture and profile.picture.url %}
                                    <div class="btn-file btn-update-picture">
                                        <span class="glyphicon glyphicon-camera"></span>
                                        <span>&nbsp;&nbsp;Update profile picture</span>
                                        <input class="upload-picture" type="file" name="picture"  accept=".png, .jpg, .jpeg, .gif"></div>
                                    <button id="btn-delete-profile-pic" class="no-style icon-button btn-remove" data-toggle="modal"
                                            data-target="#delete-picture" title="Delete profile picture"><span
                                            class="glyphicon glyphicon-trash"></span>
                                    </button>
                                {% else %}
                                    <fieldset>
                                        <div class="btn-file btn-update-picture upload-picture"><span class="glyphicon glyphicon-camera"></span>
                                            <span>&nbsp;&nbsp;Add a photo</span>
                                            <input class="upload-picture" type="file" name="picture" accept=".png, .jpg, .jpeg, .gif"></div>
                                    </fieldset>
                                {% endif %}
                                </div>
                            {% endif %}

                            {#        Password      #}
                            {% if profile_user.id == user.id or user.is_superuser %}
                            <div data-page-mode="edit">
                                <hr>
                                <div class="profile-picture-controls text-center">
                                    <div><a href="/accounts/update">Change HydroShare password</a></div>

                                    {#        Account deactivation       #}
                                    <div><a data-toggle="modal" data-target="#deactivate-account-dialog">Deactivate HydroShare account</a></div>
                                    <hr>
                                    {# Account creation/deletion in iRODS user zone #}
                                    <div id="irods-account-container">
                                        {% if profile.create_irods_user_account %}
                                            {# an iRODS account already exists #}
                                            <a data-toggle="modal" data-target="#delete-irods-account-dialog">Delete your iRODS user account</a>
                                        {% else %}
                                            {# an iRODS account does not exist #}
                                            <a data-toggle="modal" data-target="#create-irods-account-dialog">Create your iRODS user account</a>
                                        {% endif %}
                                    </div>
                                </div>
                            </div>
                            {% endif %}
                        </div>

                        <div class="col-xs-12 col-sm-6">
                            <div data-page-mode="view">
                                {#        Name       #}
                                {% if profile_user.first_name or profile_user.last_name %}
                                    <h2>{{ profile_user.first_name }} {% if profile.middle_name %}{{ profile.middle_name }}{% endif %} {{ profile_user.last_name }}</h2>
                                {% else %}
                                    <h2>{{ profile_user.username }}</h2>
                                {% endif %}

                                {#        Organization and Title       #}
                                {% if profile.organization or profile.title %}
                                    <h4 id="organization" class="text-muted">
                                        {% if profile.organization %}{{ profile.organization }}{% endif %}
                                        {% if profile.organization and profile.title %} | {% endif %}
                                        {% if profile.title %}{{ profile.title }}{% endif %}
                                    </h4>
                                {% endif %}

                                {#        Subject areas       #}
                                {% if profile.subject_areas or profile.profession %}
                                    <table class="overview">
                                        <tbody>
                                        {% if profile.subject_areas %}
                                            <tr>
                                                <td><span class="text-muted">Subject Areas: </span></td>
                                                <td>{{ profile.subject_areas }}</td>
                                            </tr>
                                        {% endif %}
                                        </tbody>
                                    </table>
                                {% endif %}
                            </div>
                            {% if profile_user.id == user.id or user.is_superuser %}
                            <div data-page-mode="edit">
                                <div class="row">
                                    {# First name #}
                                    <fieldset class="col-sm-4">
                                        <label>First name</label>
                                        <input class="form-control" value="{{ profile_user.first_name }}" name="first_name">
                                    </fieldset>

                                    {# Middle name #}
                                    <fieldset class="col-sm-4">
                                        <label>Middle name</label>
                                        <input class="form-control" {% if profile.middle_name %}value="{{ profile.middle_name }}"{% endif %} name="middle_name">
                                    </fieldset>

                                    {# Last name #}
                                    <fieldset class="col-sm-4">
                                        <label>Last name</label>
                                        <input class="form-control" value="{{ profile_user.last_name }}" name="last_name">
                                    </fieldset>
                                    <fieldset class="col-sm-12">
                                        <small class="text-muted">If this user account is for an Organization, First name, Middle name, and Last name may be left blank. Any resources created by an Organization user will list the Organization as the resource author/creator.</small>
                                    </fieldset>
                                    <br>
                                </div>

                                <div class="row">
<<<<<<< HEAD
                                    {# Organization #}
                                    <fieldset class="col-sm-6">
                                        <label>Organization *</label>
                                        <input class="form-control form-required tagsinput" {% if profile.organization %}value="{{ profile.organization }}"{% endif %} name="organization">
                                        <br /><small class="text-muted">The names of the organizations you are associated with.</small><br />
                                    </fieldset>

                                    {#        User Type       #}
                                    <fieldset>
                                        <label for="selectUserType">User type *</label>
                                        <select name="user_type" class="form-control form-required" id="selectUserType">
                                            <option disabled selected value>Select a user type</option>
                                            <option value="University Faculty">University Faculty</option>
                                            <option value="University Professional or Research Staff">University Professional or Research Staff</option>
                                            <option value="Post-Doctoral Fellow">Post-Doctoral Fellow</option>
                                            <option value="University Graduate Student">University Graduate Student</option>
                                            <option value="University Undergraduate Student">University Undergraduate Student</option>
                                            <option value="Commercial/Professional">Commercial/Professional</option>
                                            <option value="Government Official">Government Official</option>
                                            <option value="School Student Kindergarten to 12th Grade">School Student Kindergarten to 12th Grade</option>
                                            <option value="School Teacher Kindergarten to 12th Grade">School Teacher Kindergarten to 12th Grade</option>
                                            <option value="Organization">Organization</option>
                                            <option value="Other">Other</option>
                                        </select>
                                    </fieldset>

                                    {#        User Type - Other       #}
                                    <fieldset id="user-type-other">
                                        <label>Specify: *</label>
                                        <input name="user_type" class="form-control">
                                    </fieldset>

                                    {#        Country       #}
                                    <fieldset>
                                        <label>Country *</label>
                                        <select id="country" name="country" class="form-control form-required input-medium bfh-countries" data-country="{{ profile.country }}"></select>
                                    </fieldset>

                                    {#        State       #}
                                    <fieldset>
                                        <label>State/Province *</label>
                                        <input name="state" class="form-control form-required" {% if  profile.state and profile.state != 'None' %} value="{{ profile.state }}" {% endif %}>
                                    </fieldset>
                                </div>
=======
                                    <div class="col-xs-12 col-sm-6">
                                      <div class="row">
                                        
                                        {# Organization #}
                                        <fieldset class="col-xs-12">
                                            <label>Organization *</label>
                                            <input class="form-control form-required tagsinput" {% if profile.organization %}value="{{ profile.organization }}"{% endif %} name="organization">
                                            <small class="text-muted">The names of the organizations you are associated with.</small><br />
                                        </fieldset>
                                        <br>

                                        {#        User Type       #}
                                        <fieldset class="col-xs-12">
                                            <label for="selectUserType">User type *</label>
                                            <select name="user_type" class="form-control form-required" id="selectUserType">
                                                <option disabled selected value>Select a user type</option>
                                                <option value="University Faculty">University Faculty</option>
                                                <option value="University Professional or Research Staff">University Professional or Research Staff</option>
                                                <option value="Post-Doctoral Fellow">Post-Doctoral Fellow</option>
                                                <option value="University Graduate Student">University Graduate Student</option>
                                                <option value="University Undergraduate Student">University Undergraduate Student</option>
                                                <option value="Commercial/Professional">Commercial/Professional</option>
                                                <option value="Government Official">Government Official</option>
                                                <option value="School Student Kindergarten to 12th Grade">School Student Kindergarten to 12th Grade</option>
                                                <option value="School Teacher Kindergarten to 12th Grade">School Teacher Kindergarten to 12th Grade</option>
                                                <option value="Organization">Organization</option>
                                                <option value="Other">Other</option>
                                            </select>
                                        </fieldset>

                                        {#        User Type - Other       #}
                                        <fieldset id="user-type-other" class="col-sm-6">
                                            <label>Specify: *</label>
                                            <input name="user_type" class="form-control">
                                        </fieldset>
                                      </div>
                                    </div>
>>>>>>> 83ada2ab

                                    <div class="col-xs-12 col-sm-6">
                                      <div class="row">
                                        {#        Country       #}
                                        <fieldset class="col-xs-12">
                                            <label>Country *</label>
                                            <select id="country" name="country" class="form-control form-required input-medium bfh-countries" data-country="{{ profile.country }}"></select>
                                        </fieldset>

                                        {#        State       #}
                                        <fieldset class="col-xs-12">
                                            <label>State/Region</label>
                                            <select id="state" name="state" class="form-control input-medium bfh-states" data-country="country" data-state="{{ profile.state }}"></select>
                                        </fieldset>
                                      </div>
                                    </div>
                                </div>

                                {# Subject areas #}
                                <fieldset>
                                    <label>Subject areas</label>
                                    <input class="form-control" {% if profile.subject_areas %}value="{{ profile.subject_areas }}"{% endif %} name="subject_areas">
                                    <small class="text-muted">A comma-separated list of subject areas you are interested
                                        in researching. e.g. "Computer Science, Hydrology, Water Management"
                                    </small>
                                </fieldset>

                                <br>

                                {# email subscription #}
                                <fieldset>
                                    <div class="checkbox">
                                        <label class="form-check" for="id_email_opt_out">
                                            <input type="checkbox" name="email_opt_out" id="id_email_opt_out" {% if profile.email_opt_out %} checked {% endif %}>
                                            Opt out of receiving system announcement emails such as announcements of planned downtime for system upgrades.</label>
                                    </div>
                                </fieldset>
                            </div>
                            {% endif %}

                            {#        CV       #}
                            {% if profile_user.id == user.id or user.is_superuser %}
                                <div data-page-mode="edit">
                                    <div>
                                        {% if profile.cv and profile.cv.url %}
                                            <hr>
                                            <span><a href="{{ profile.cv.url }}" class="btn btn-default"
                                                    target="_blank"><span
                                                    class="glyphicon glyphicon-file"></span>&nbsp;Download CV</a></span>
                                            <button id="btn-delete-cv" class="no-style icon-button btn-remove"
                                                        data-toggle="modal"
                                                        data-target="#delete-cv" title="Delete CV"><span
                                                        class="glyphicon glyphicon-trash"></span>
                                            </button>
                                            <div id="group-cv" class="btn-group text-center" role="group"
                                                 aria-label="CV">
                                            <span class="input-group">
                                            <span id="cv-custom-upload" class="btn btn-primary btn-file" title="Update CV">
                                                <span class="glyphicon glyphicon-edit"></span>
                                                <input type="file" name="cv">
                                            </span>
                                             <input class='no-style' type="text" readonly>
                                            </span>
                                        {% else %}
                                            <hr>
                                            <fieldset>
                                            <label>Add a CV</label>
                                            <div class="input-group">
                                                <span class="input-group-btn">
                                                    <span id="cv-custom-upload" class="btn btn-primary btn-file">
                                                        Browse&hellip; <input type="file" name="cv">
                                                    </span>
                                                </span>
                                                <input type="text" class="form-control" readonly>
                                            </div>
                                            </fieldset>
                                        {% endif %}
                                    </div>
                                </div>
                            {% endif %}
                        </div>
                    </div>
                </div>
            </div>

            <div class="full-width-tabs-container" id="user-profile-tabs">
                <!-- Nav tabs -->
                <ul class="nav nav-tabs" role="tablist">
                    <li role="presentation" class="active">
                        <a href="#overview" aria-controls="home" role="tab"
                           data-toggle="tab"><i class="glyphicon glyphicon-list-alt"></i> OVERVIEW</a></li>
                    <li role="presentation">
                        <a href="#contributions" aria-controls="profile" role="tab" data-toggle="tab">
                            <i class="glyphicon glyphicon-file"></i> CONTRIBUTIONS</a>
                    </li>
                </ul>

                <!-- Tab panes -->
                <div class="tab-content">
                    <div role="tabpanel" class="tab-pane fade in active" id="overview">
                        <div class="row">
                            <div class="col-md-7">
                                <div data-page-mode="on-edit-blur" class="panel panel-default">
                                    <div class="panel-heading">
                                        <h3 class="panel-title"><span class="glyphicon glyphicon-time">&nbsp;</span>Recent Activity</h3>
                                   </div>
                                    <div class="panel-body">
                                        {% if resources %}

                                        {% for res in resources reversed %}
                                            {# Show only the last five #}
                                            {% if forloop.counter0 < 5 %}
                                            <div class="activity-block">
                                                {% if profile.picture and profile.picture.url %}
                                                    <div style="background-image: url('{{ profile.picture.url }}');"
                                                         class="profile-pic-thumbnail round-image pull-left">
                                                    </div>
                                                {% else %}
                                                    <div class="profile-pic-thumbnail round-image user-icon"></div>
                                                {% endif %}
                                                {% with metadata=res.metadata %}
                                                    <div class="metadata-wrapper">
                                                        <div class="shared-resource-info">
                                                            <strong>{{ profile_user|contact }}</strong>
                                                            <span class="text-muted"> shared </span>
                                                            <span><a href="{{ res.get_absolute_url }}">{{ metadata.title }}</a></span>
                                                        </div>
                                                        <h5><span class="text-muted">Type: </span>{{ res|resource_type }}</h5>
                                                        <h5><span class="text-muted">Date: </span>{{ res.created }}</h5>
                                                    </div>
                                                    {% with abstract=metadata.description %}
                                                        {% if abstract %}
                                                            <div class="activity-description col-sm-12">
                                                                <p class="description">
                                                                    <strong>ABSTRACT: </strong>{{ abstract|linebreaks }}
                                                                </p>
                                                            </div>
                                                            <div class="btn-show-more toggle-abstract btn btn-default btn-xs">Show More</div>
                                                        {% endif %}
                                                    {% endwith %}
                                                    </div>
                                                {% endwith %}
                                            {% endif %}
                                        {% endfor %}
                                        {% else %}
                                            <span class="text-muted">This user has no recent activity.</span>
                                        {% endif %}
                                    </div>
                                </div>
                            </div>

                            <div class="col-md-5">
                                {#        DESCRIPTION       #}
                                {% if not user.is_anonymous %}
                                <div class="panel panel-default">
                                    <div class="panel-heading">
                                        <h3 class="panel-title">
                                            <span class="glyphicon glyphicon-user">&nbsp;</span>About {{ profile_user.first_name }}
                                        </h3>
                                    </div>

                                    <div class="panel-body">
                                        <div data-page-mode="view">
                                            {% if profile.details %}
                                            <div id="profile-description">{{ profile.details }}</div><hr>
                                            {% endif %}

                                            <table class="overview" data-page-mode="view">
                                                <tbody>
                                                {% if profile.user_type and profile.user_type != "Unspecified"%}
                                                    <tr>
                                                        <td><span class="text-muted">User type</span></td>
                                                        <td id="db-user-type">{{ profile.user_type }}</td>
                                                    </tr>
                                                {% endif %}
                                                {% if profile.country and profile.country != "Unspecified" %}
                                                    <tr>
                                                        <td><span class="text-muted">Country</span></td>
                                                        <td>{{ profile.country }}</td>
                                                    </tr>
                                                {% endif %}
                                                {% if profile.state and profile.state != "Unspecified"%}
                                                    <tr>
                                                        <td><span class="text-muted">State/Region:</span></td>
                                                        <td><span id="db-state" class="bfh-states" data-state="{{ profile.state }}" data-country="{{ profile.country }}"></span></td>
                                                    </tr>
                                                {% endif %}
                                                <tr>
                                                    <td class="text-muted">Username: </td>
                                                    <td>{{ profile_user.username }}</td>
                                                </tr>
                                                <tr>
                                                    <td><span class="text-muted">User since: </span></td>
                                                    <td>{{ profile_user.date_joined|date:"M d, Y" }}</td>
                                                </tr>
                                                </tbody>
                                            </table>
                                            {% if profile.cv and profile.cv.url %}
                                                <div data-page-mode="view">
                                                    <hr>
                                                    <div>
                                                        <a href="{{ profile.cv.url }}"
                                                            class="btn btn-default"
                                                            target="_blank">
                                                            <span class="glyphicon glyphicon-file"></span>
                                                            Download CV
                                                        </a>
                                                    </div>
                                                </div>
                                            {% endif %}
                                            {% if profile_user.id == user.id or user.is_superuser %}
                                                <br>
                                                {% if profile.create_irods_user_account %}
                                                    <div class="alert alert-success">You have created an associated iRODS account (username: <strong>{{ profile_user.username }}</strong>) in HydroShare user zone (<strong>users.hydroshare.org</strong>). </div>
                                                {% else %}
                                                    <div class="alert alert-warning">You have not created an associated iRODS account in HydroShare user zone (<strong>users.hydroshare.org</strong>). </div>
                                                {% endif %}
                                                {% if quota_message %}<div class="alert alert-info">{{ quota_message }}</div>{% endif %}
                                            {% endif %}
                                        </div>

                                        {% if profile_user.id == user.id or user.is_superuser %}
                                        <div data-page-mode="edit">
                                            {# Title #}
                                            <fieldset>
                                                <label>Title</label>
                                                <input class="form-control" {% if profile.title %}value="{{ profile.title }}"{% endif %} name="title">
                                                <small class="text-muted">e.g. Assistant Professor, Program Director, Adjunct
                                                    Professor, Software Developer.
                                                </small>
                                            </fieldset>
                                            {#        Description       #}
                                            <fieldset>
                                                <label>Description</label>
                                                <textarea class="form-control"
                                                          name="details" rows="4">{% if profile.details %}{{ profile.details }}{% endif %}</textarea>
                                            </fieldset>

                                            {#        Date Joined       #}
                                            <fieldset>
                                                <label>User since</label>
                                                <input readonly class="form-control" value='{{ profile_user.date_joined }}'>
                                            </fieldset>
                                        </div>
                                        {% endif %}
                                    </div>
                                </div>
                                {% endif %}

                                {#  CONTACT #}
                                {% if profile.public or user.is_superuser or profile_user.id == user.id and not user.is_anonymous %} {# Show only if profile is public and user is logged in #}
                                <div class="panel panel-default">
                                    <div class="panel-heading">
                                        <h3 class="panel-title"><span
                                                class="glyphicon glyphicon-phone-alt">&nbsp;</span>Contact</h3>
                                    </div>

                                    <div class="panel-body">
                                        <table class="overview" data-page-mode="view">
                                            <tbody>
                                            {#        Phone 1       #}
                                            {% if profile.phone_1 %}
                                                <tr>
                                                    <td><span class="text-muted">{% if profile.phone_1_type %}
                                                        {{ profile.phone_1_type }}{% else %}Phone{% endif %}</span></td>
                                                    <td>{{ profile.phone_1 }}</td>
                                                </tr>
                                            {% endif %}

                                            {#        Phone 2       #}
                                            {% if profile.phone_2 %}
                                                <tr>
                                                    <td><span class="text-muted">{{ profile.phone_2_type }}</span></td>
                                                    <td>{{ profile.phone_2 }}</td>
                                                </tr>
                                            {% endif %}

                                            {#        Email       #}
                                            {% if profile_user.email %}
                                                {% if not user.is_anonymous %}
                                                    <tr>
                                                        <td><span class="text-muted">Email</span></td>
                                                        <td>
                                                            <a href="mailto:{{ profile_user.email }}" target="_blank">send email to
                                                                {% if profile_user.first_name or profile_user.last_name %}
                                                                    {{ profile_user.first_name }}
                                                                    {{ profile_user.last_name }}
                                                                {% else %}
                                                                    {{ profile_user.username }}
                                                                {% endif %}
                                                            </a>
                                                        </td>
                                                    </tr>
                                                {% else %}
                                                    <tr>
                                                        <td><span class="text-muted">Email</span></td>
                                                        <td>(<a href="/accounts/login/">Log in to send email</a>)</td>
                                                    </tr>
                                                {% endif %}
                                            {% endif %}

                                            {#        Website       #}
                                            {% if profile.website %}
                                                    <tr>
                                                        <td><span class="text-muted">Website</span></td>
                                                        <td><a href="{{ profile.website }}" target="_blank">{{ profile.website }}</a></td>
                                                    </tr>
                                            {% endif %}
                                            </tbody>
                                        </table>

                                        {% if profile_user.id == user.id or user.is_superuser %}
                                        <div class="row" data-page-mode="edit">
                                            <fieldset>
                                                <div class="col-sm-12"><label>Phone 1</label></div>

                                                <div class="col-sm-6">
                                                    <select name="phone_1_type" class="form-control">
                                                        <option {% if profile.phone_1_type == "Mobile" %}selected{% endif %}
                                                                value="Mobile">Mobile
                                                        </option>
                                                        <option {% if profile.phone_1_type == "Home" %}selected{% endif %} value="Home">
                                                            Home
                                                        </option>
                                                        <option {% if profile.phone_1_type == "Work" %}selected{% endif %} value="Work">
                                                            Work
                                                        </option>
                                                    </select>
                                                </div>
                                                <div class="col-sm-6">
                                                    {# this assumes that the phone will be in the same country as the profile #}
                                                    <input id="phone1" name="phone_1" class="form-control bfh-phone phone" data-country="country" type="tel" {% if profile.phone_1 %}value="{{ profile.phone_1 }}"{% endif %}>
                                                </div>
                                            </fieldset>

                                            <fieldset>
                                                <div class="col-sm-12"><label>Phone 2</label></div>

                                                <div class="col-sm-6">
                                                    <select name="phone_2_type" class="form-control">
                                                        <option {% if profile.phone_2_type == "Mobile" %}selected{% endif %}
                                                                value="Mobile">Mobile
                                                        </option>
                                                        <option {% if profile.phone_2_type == "Home" %}selected{% endif %} value="Home">
                                                            Home
                                                        </option>
                                                        <option {% if profile.phone_2_type == "Work" %}selected{% endif %} value="Work">
                                                            Work
                                                        </option>
                                                    </select>
                                                </div>
                                                <div class="col-sm-6">
                                                    {# this assumes that the phone will be in the same country as the profile #}
                                                    <input id="phone2" name="phone_2" class="form-control bfh-phone phone" data-country="country" type="tel" {% if profile.phone_2 %}value="{{ profile.phone_2 }}"{% endif %}>
                                                </div>
                                            </fieldset>
                                            <fieldset class="col-sm-12">
                                                <label>Email address *</label>
                                                <input class="form-control form-required" id="id_email"
                                                       value="{{ profile_user.email }}" name="email">
                                            </fieldset>

                                            <fieldset class="col-sm-12">
                                                <label>Website</label>
                                                <input class="form-control"
                                                       {% if profile.website %}value="{{ profile.website }}"{% endif %} name="website">
                                            </fieldset>
                                        </div>
                                        {% endif %}
                                    </div>
                                </div>
                                {% endif %}
                                {# AUTHOR IDENTIFIERS #}
                                <div class="panel panel-default {% if not profile.identifiers %}hidden{% endif %}"
                                     data-page-mode="view">
                                    <div class="panel-heading">
                                        <h3 class="panel-title"><span
                                                class="fa fa-address-card-o" style="width:32px;">&nbsp;</span>Author
                                            Identifiers</h3>
                                    </div>

                                    <div class="panel-body">
                                        <table class="identifiers">
                                            {% for name, link in profile.identifiers.items %}
                                            <tr>
                                                <td colspan="2"><span class="text-muted">{{ name }}</span></td>
                                            </tr>
                                            <tr>
                                                <td>
                                                    {% if name == "GoogleScholarID" %}
                                                    <i class="identifier-icon ai ai-google-scholar-square"></i>
                                                    {% elif name == "ORCID" %}
                                                    <i class="identifier-icon ai ai-orcid"></i>
                                                    {% elif name == "ResearchGateID" %}
                                                    <i class="identifier-icon ai ai-researchgate-square"></i>
                                                    {% elif name == "ResearcherID" %}
                                                    <img class="identifier-icon"
                                                         src="{% static 'img/researcherID.png' %}"
                                                         alt="ResearcherID icon"/>
                                                    {% else %}
                                                    <i class="identifier-icon fa fa-address-card"></i>
                                                    {% endif %}
                                                </td>
                                                <td><a href="{{ link }}" target="_blank"
                                                       class="identifier-url">{{ link }}</a>
                                                </td>
                                            </tr>
                                            {% endfor %}
                                        </table>
                                    </div>
                                </div>

                                {% if profile_user.id == user.id or user.is_superuser %}
                                <div class="panel panel-default"  data-page-mode="edit">
                                    <div class="panel-heading">
                                        <h3 class="panel-title"><span
                                                class="fa fa-address-card-o" style="width:32px;">&nbsp;</span>Author
                                            Identifiers</h3>
                                    </div>

                                    <div class="panel-body">
                                        {% include "includes/identifiers-form.html" with identifiers=profile.identifiers %}
                                    </div>
                                </div>
                                {% endif %}
                            </div>
                        </div>
                    </div>

                    <div role="tabpanel" class="tab-pane fade" id="contributions">
                        <div class="row" data-page-mode='on-edit-blur'>
                            <div class="col-sm-12"><legend>Resources</legend></div>
                            <div class="col-sm-12 col-md-3">
                                <table class="table-user-contributions table table-hover">
                                    <tbody>
                                        <tr id="badge-all" class="active" data-type="all">
                                            <td><span>All</span></td>
                                            <td><span class="badge">0</span></td>
                                        </tr>
                                        <tr id="badge-collection" data-type="type-Collection">
                                            <td><span>Collection</span></td>
                                            <td><span class="badge">0</span></td>
                                        </tr>
                                        <tr id="badge-composite" data-type="type-Resource">
                                            <td><span>Resource</span></td>
                                            <td><span class="badge">0</span></td>
                                        </tr>
                                        <tr id="badge-web-app" data-type="type-App Connector">
                                            <td><span>App Connector</span></td>
                                            <td><span class="badge">0</span></td>
                                        </tr>
                                    </tbody>
                                </table>
                            </div>
                            <div class="col-sm-12 col-md-9">
                                {% if resources %}
                                {% for res in resources %}
                                    {% with res|resource_type as resource_type %}
                                    <div data-type="type-{{ resource_type }}" class="contribution">
                                        <div class="icon-resource-type-wrapper">
                                        <span class="icon-resource-type">
                                            <span><strong>{{ resource_type }}</strong></span>
                                            {% if res.resource_type == "CompositeResource" %}
                                                <img src="{% static 'img/resource-icons/composite48x48.png' %}"
                                                     alt="{{ resource_type }}"
                                                     title="{{ resource_type }}"/>
                                            {% elif res.resource_type == "ToolResource" %}
                                                <img src="{% static 'img/resource-icons/webapp48x48.png' %}"
                                                     alt="{{ resource_type }}"
                                                     title="{{ resource_type }}"/>
                                            {% elif res.resource_type == "CollectionResource" %}
                                                <img src="{% static 'img/resource-icons/collection48x48.png' %}"
                                                     alt="{{ resource_type }}"
                                                     title="{{ resource_type }}"/>
                                            {% elif res.resource_type == "GenericResource" %}
                                                <img src="{% static 'img/resource-icons/generic48x48.png' %}"
                                                     alt="{{ resource_type }}"
                                                     title="{{ resource_type }}"/>
                                            {% endif %}

                                        </span>
                                        </div>
                                        <div class="activity-block row">
                                            {% with metadata=res.metadata %}
                                                <div class="activity-info col-sm-12">
                                                    <span class="title"><a href="{{ res.get_absolute_url }}">{{ metadata.title }}</a></span>
                                                    <h5><span class="text-muted">Created: </span>{{ res.created }}</h5>
                                                    <h5><span class="text-muted">Authors: </span>
                                                        {% for creator in metadata.creators.all %}
                                                            {% if forloop.counter0 != 0 %}<span> · </span>{% endif %}
                                                            {% if creator.relative_uri and creator.is_active_user %}
                                                                <a href="{{ creator.relative_uri }}">{{ creator.name }}</a>
                                                            {% else %}
                                                                <span>{{ creator.name }}</span>
                                                            {% endif %}
                                                        {% endfor %}
                                                    </h5>
                                                </div>
                                                {%  with abstract=metadata.description %}
                                                    {% if abstract %}
                                                        <div class="activity-description col-sm-12">
                                                            <p>
                                                                <strong>ABSTRACT: </strong>{{ abstract|linebreaks }}
                                                            </p>
                                                        </div>
                                                        <div class="btn-show-more toggle-abstract btn btn-default btn-xs">Show More</div>
                                                    {% endif %}
                                               {% endwith %}
                                           {% endwith %}
                                        </div>
                                    </div>
                                    {% endwith %}
                                {% endfor %}
                                {% else %}
                                    <span class="text-muted">This user has not shared any resources.</span>
                                {% endif %}
                            </div>
                        </div>
                    </div>
                </div>
            </div>

        {% if profile_user.id == user.id or user.is_superuser %}
            <div class="col-xs-12 col-sm-3 height-fix pull-right">
            <button type="submit" class="btn btn-primary pull-right
                btn-save-profile" data-page-mode="edit">
                Save changes
            </button>
            <span data-page-mode="edit"
                  class="btn btn-default pull-right btn-cancel-profile-edit">Cancel</span>
        </div>

            <!-- Deactivate Account Modal -->
            <div class="modal fade" id="deactivate-account-dialog" tabindex="-1" role="dialog"
                 aria-labelledby="Deactivate account">
                <div class="modal-dialog" role="document">
                    <div class="modal-content">
                        <div class="modal-header">
                            <button type="button" class="close" data-dismiss="modal"
                                    aria-label="Close"><span aria-hidden="true">&times;</span>
                            </button>
                            <h4 class="modal-title" id="myModalLabel">Deactivate Account</h4>
                        </div>
                        <div class="modal-body">
                            <div class="row">
                                <div class="col-sm-2 col-xs-12 text-center">
                                    <span id="icon-warning" class="glyphicon glyphicon-warning-sign"></span>
                                </div>
                                <div class="col-sm-10 col-xs-12">
                                    <div><strong>WARNING</strong>: This will <strong><u>permanently</u></strong> disable your account. You cannot undo
                                        this action. Please note that if you do choose to disable your account, your Resources
                                        will remain in HydroShare and will be accessible to anyone who currently has access. If
                                        you wish to remove your resources from HydroShare, you should do so <u>before</u> disabling
                                        your account.
                                    </div>

                                </div>
                            </div>

                        </div>
                        <div class="modal-footer">
                            <button type="button" class="btn btn-default" data-dismiss="modal">Cancel</button>
                            <a href="{% url 'deactivate_account' %}" class="btn btn-danger">Confirm</a>
                        </div>
                    </div>
                </div>
            </div>

            <!-- Delete picture modal -->
            <div class="modal fade" id="delete-picture" tabindex="-1" role="dialog"
                 aria-labelledby="deleteProfilePicture">
                <div class="modal-dialog" role="document">
                    <div class="modal-content">
                        <div class="modal-header">
                            <button type="button" class="close" data-dismiss="modal"
                                    aria-label="Close"><span aria-hidden="true">&times;</span>
                            </button>
                            <h4 class="modal-title" id="deleteProfilePicture">Delete profile picture</h4>
                        </div>
                        <div class="modal-body">
                            Are you sure you want to delete your profile picture?
                        </div>
                        <div class="modal-footer">
                            <button type="button" class="btn btn-default" data-dismiss="modal">
                                Close
                            </button>
                            <button class="btn btn-primary" id="picture-clear_id" name="picture-clear"
                                    title="Delete profile picture"
                                    value="clear">Confirm
                            </button>
                        </div>
                    </div>
                </div>
            </div>

            <!-- Delete CV modal -->
            <div class="modal fade" id="delete-cv" tabindex="-1" role="dialog"
                 aria-labelledby="deleteCV">
                <div class="modal-dialog" role="document">
                    <div class="modal-content">
                        <div class="modal-header">
                            <button type="button" class="close" data-dismiss="modal"
                                    aria-label="Close"><span aria-hidden="true">&times;</span>
                            </button>
                            <h4 class="modal-title" id="deleteCV">Delete CV</h4>
                        </div>
                        <div class="modal-body">
                            Are you sure you want to delete your CV?
                        </div>
                        <div class="modal-footer">
                            <button type="button" class="btn btn-default" data-dismiss="modal">
                                Close
                            </button>
                            <button class="btn btn-primary" id="cv-clear_id" name="cv-clear"
                                    title="Delete CV"
                                    value="clear">Confirm
                            </button>
                        </div>
                    </div>
                </div>
            </div>

            <!-- Delete iRODS User Account Modal -->
            <div class="modal fade" id="delete-irods-account-dialog" tabindex="-1" role="dialog"
                 aria-labelledby="Create iRODS user account">
                <div class="modal-dialog" role="document">
                    <div class="modal-content">
                        <div class="modal-header">
                            <button type="button" class="close" data-dismiss="modal"
                                    aria-label="Close"><span aria-hidden="true">&times;</span>
                            </button>
                            <h4 class="modal-title" id="myModalLabel">Delete your iRODS user account</h4>
                        </div>
                        <div class="modal-body">
                            <div class="row">
                                <div class="col-sm-2 col-xs-12 text-center">
                                    <span id="icon-warning" class="glyphicon glyphicon-warning-sign"></span>
                                </div>
                                <div class="col-sm-10 col-xs-12">
                                    <div><strong>WARNING</strong>: This will <strong>delete</strong> your iRODS user account in the
                                        HydroShare user zone as well as all data you have under that account. You cannot recover
                                        your data after this action.
                                    </div>
                                </div>
                            </div>
                        </div>
                        <div class="modal-footer">
                            <button type="button" class="btn btn-default" data-dismiss="modal">Cancel</button>
                            <button id="btn-delete-irods-account" class="btn btn-danger">Confirm</button>
                        </div>
                    </div>
                </div>
            </div>

            <!-- Create iRODS User Account Modal -->
            <div class="modal fade" id="create-irods-account-dialog" tabindex="-1" role="dialog"
                 aria-labelledby="myModalLabel" aria-hidden="true">
                <div class="modal-dialog modal-sm">
                    <div class="modal-content">
                        <form role="form" method="post">
                            <div class="modal-header">
                                <button type="button" class="close" data-dismiss="modal"
                                        aria-label="Close"><span aria-hidden="true">&times;</span>
                                </button>
                                <h4 class="modal-title" id="myModalLabel">Create your iRODS user account</h4>
                            </div>
                            <div class="modal-body">
                                {% csrf_token %}
                                <div class="row">
                                    <div class="col-sm-10 col-xs-12">
                                        <div>A corresponding iRODS user account with the same username <strong>{{ profile_user.username }}</strong> will be created
                                            in the HydroShare user zone when you confirm this action. You will have to input a password below for your
                                            iRODS user account, which does not have to be the same as your current HydroShare password. <strong>The password
                                            is required to be composed of at least 8 characters.</strong> Please keep your iRODS user account password in a
                                            secure place and use it to access your account in the HydroShare user zone using iRODS clients such as icommands or Cyberduck.
                                        </div>
                                        <div class="form-group">
                                            <label for="id_irods_password">Password: </label>
                                            <input class="form-control" autocomplete="off" id="id_irods_password" name="irods_password" placeholder="Password" type="password">
                                        </div>
                                    </div>
                                </div>
                            </div>
                            <div class="modal-footer">
                                <button type="button" class="btn btn-default" data-dismiss="modal">Cancel</button>
                                <button id="btn-create-irods-account" class="btn btn-primary" disabled>Confirm</button>
                            </div>
                        </form>
                    </div>
                </div>
            </div>
        </form>
        {% endif %}
        {% endwith %}
    </div>
{% endblock %}

{% block extra_css %}
  <link rel="stylesheet" href="{% static 'css/jquery.tagsinput-revisited.min.css' %}" />
  <style>
    .tagsinput {
      border: 1px solid #ccc;
    }

    .tagsinput div input::-webkit-input-placeholder {
      color: #777;
    }

    .tagsinput .tag {
      background: #DDD;
      color: #111;
    }
  </style>
{%  endblock %}

{% block extra_js %}
    {{ block.super }}
    <script>
<<<<<<< HEAD
        var PHONES = {'phone_1': "{{profile_user.userprofile.phone_1}}", 'phone_2': "{{profile_user.userprofile.phone_2}}" };
=======
        var OLD_STATE = "{{ profile_user.userprofile.state }}";
>>>>>>> 83ada2ab
    </script>
    <script type="text/javascript" src="{% static 'js/bootstrap-formhelpers.js' %}"></script>
    <script type="text/javascript" src="{% static 'js/profile.js' %}"></script>
    <script type="text/javascript" src="{% static 'js/jquery.tagsinput-revisited.min.js' %}"></script>
    <script type="text/javascript" src="{% static 'js/identifiers-form.js' %}"></script>
{% endblock %}<|MERGE_RESOLUTION|>--- conflicted
+++ resolved
@@ -159,52 +159,6 @@
                                 </div>
 
                                 <div class="row">
-<<<<<<< HEAD
-                                    {# Organization #}
-                                    <fieldset class="col-sm-6">
-                                        <label>Organization *</label>
-                                        <input class="form-control form-required tagsinput" {% if profile.organization %}value="{{ profile.organization }}"{% endif %} name="organization">
-                                        <br /><small class="text-muted">The names of the organizations you are associated with.</small><br />
-                                    </fieldset>
-
-                                    {#        User Type       #}
-                                    <fieldset>
-                                        <label for="selectUserType">User type *</label>
-                                        <select name="user_type" class="form-control form-required" id="selectUserType">
-                                            <option disabled selected value>Select a user type</option>
-                                            <option value="University Faculty">University Faculty</option>
-                                            <option value="University Professional or Research Staff">University Professional or Research Staff</option>
-                                            <option value="Post-Doctoral Fellow">Post-Doctoral Fellow</option>
-                                            <option value="University Graduate Student">University Graduate Student</option>
-                                            <option value="University Undergraduate Student">University Undergraduate Student</option>
-                                            <option value="Commercial/Professional">Commercial/Professional</option>
-                                            <option value="Government Official">Government Official</option>
-                                            <option value="School Student Kindergarten to 12th Grade">School Student Kindergarten to 12th Grade</option>
-                                            <option value="School Teacher Kindergarten to 12th Grade">School Teacher Kindergarten to 12th Grade</option>
-                                            <option value="Organization">Organization</option>
-                                            <option value="Other">Other</option>
-                                        </select>
-                                    </fieldset>
-
-                                    {#        User Type - Other       #}
-                                    <fieldset id="user-type-other">
-                                        <label>Specify: *</label>
-                                        <input name="user_type" class="form-control">
-                                    </fieldset>
-
-                                    {#        Country       #}
-                                    <fieldset>
-                                        <label>Country *</label>
-                                        <select id="country" name="country" class="form-control form-required input-medium bfh-countries" data-country="{{ profile.country }}"></select>
-                                    </fieldset>
-
-                                    {#        State       #}
-                                    <fieldset>
-                                        <label>State/Province *</label>
-                                        <input name="state" class="form-control form-required" {% if  profile.state and profile.state != 'None' %} value="{{ profile.state }}" {% endif %}>
-                                    </fieldset>
-                                </div>
-=======
                                     <div class="col-xs-12 col-sm-6">
                                       <div class="row">
                                         
@@ -242,7 +196,6 @@
                                         </fieldset>
                                       </div>
                                     </div>
->>>>>>> 83ada2ab
 
                                     <div class="col-xs-12 col-sm-6">
                                       <div class="row">
@@ -961,11 +914,8 @@
 {% block extra_js %}
     {{ block.super }}
     <script>
-<<<<<<< HEAD
         var PHONES = {'phone_1': "{{profile_user.userprofile.phone_1}}", 'phone_2': "{{profile_user.userprofile.phone_2}}" };
-=======
         var OLD_STATE = "{{ profile_user.userprofile.state }}";
->>>>>>> 83ada2ab
     </script>
     <script type="text/javascript" src="{% static 'js/bootstrap-formhelpers.js' %}"></script>
     <script type="text/javascript" src="{% static 'js/profile.js' %}"></script>
