{% extends "base.html" %}
{% load mezzanine_tags geoanalytics_tags hydroshare_tags %}

{% block meta_title %}User profile for {{ profile_user|best_name }}{% endblock %}

{% block main %}

    {% with profile_user.userprofile as profile %}
        {% if profile_user.id == user.id %}
            <form id="profile-form" action="{% url 'update_profile' %}" class="account-form" method="post"
                  enctype="multipart/form-data" onsubmit="return validateForm()">
        {% csrf_token %}
        {% endif %}
        <div class="row">
            {% if profile_user.id == user.id %}
            <div data-page-mode="edit" class="alert alert-info" role="alert">Information entered here may be publicly visible. Do not enter information that you want to keep private.</div>
            {% endif %}

            <div class="col-sm-12">
                <div class="row">
                    {% if profile_user.id == user.id %}
                        <div class="col-xs-12 col-sm-3 height-fix pull-right">
                            <span data-page-mode="view" id="btn-edit-profile" class="glyphicon glyphicon-pencil pull-right icon-button btn-edit" title="Edit profile"></span>
                            <button type="submit" data-page-mode="edit" id="btn-save-profile" class="btn btn-primary pull-right">Save changes</button>
                            <span data-page-mode="edit" id="btn-cancel-profile-edit" class="btn btn-default pull-right">Cancel</span>
                        </div>
                    {% endif %}

                    {#        Profile picture       #}
                    <div class="col-sm-3 height-fix">
                        <div id="profile-pic-container">
                        {% if profile.picture and profile.picture.url %}
                            <div style="background-image: url('{{ profile.picture.url }}')"
                                 class="profile-pic round-image">
                            </div>
                        {% else %}
                            <div class="profile-pic round-image user-icon"></div>
                        {% endif %}
                        </div>

                        {#        Profile picture upload controls       #}
                        {% if profile_user.id == user.id %}
                            <div data-page-mode="edit" class="text-center">
                            {% if profile.picture and profile.picture.url %}
                                <div class="btn-file btn-update-picture">
                                    <span class="glyphicon glyphicon-camera"></span>
                                    <span>&nbsp;&nbsp;Update profile picture</span>
                                    <input class="upload-picture" type="file" name="picture"></div>
                                <button id="btn-delete-profile-pic" class="no-style icon-button btn-remove" data-toggle="modal"
                                        data-target="#delete-picture" title="Delete profile picture"><span
                                        class="glyphicon glyphicon-trash"></span>
                                </button>
                            {% else %}
                                <fieldset>
                                    <div class="btn-file btn-update-picture upload-picture"><span class="glyphicon glyphicon-camera"></span>
                                        <span>&nbsp;&nbsp;Add a photo</span>
                                        <input class="upload-picture" type="file" name="picture"></div>
                                </fieldset>
                            {% endif %}
                            </div>
                        {% endif %}

                        {#        Password      #}
                        {% if profile_user.id == user.id %}
                        <div data-page-mode="edit">
                            <hr>
                            <div class="profile-picture-controls text-center">
                                <div><a data-toggle="collapse" data-target="#change_password">Change password</a></div>

                                <div id="change_password" class="collapse text-left">
                                    <fieldset>
                                        <label>Password</label>
                                        <input class="form-control" autocomplete="off" id="id_password1" name="password1"
                                               placeholder="Password"
                                               type="password">

                                        <small class="text-muted">Leave blank unless you want to change your password</small>
                                    </fieldset>
                                    <fieldset>
                                        <label>Password (again)</label>
                                        <input class="form-control" autocomplete="off" id="id_password2" name="password2"
                                               placeholder="Password (again)" type="password">
                                    </fieldset>
                                    <hr>
                                </div>

                                {#        Account deactivation       #}
                                <div><a data-toggle="modal" data-target="#deactivate-account-dialog">Deactivate account</a></div>
                            </div>
                        </div>
                        {% endif %}
                    </div>

                    <div class="col-xs-12 col-sm-6">
                        <div data-page-mode="view">
                            {#        Name       #}
                            {% if profile_user.first_name or profile_user.last_name %}
                                <h2>{{ profile_user.first_name }} {% if profile.middle_name %}{{ profile.middle_name }}{% endif %} {{ profile_user.last_name }}</h2>
                            {% else %}
                                <h2>{{ profile_user.username }}</h2>
                            {% endif %}

                            {#        Organization and Title       #}
                            {% if profile.organization or profile.title %}
                                <h4 class="text-muted">
                                    {% if profile.organization %}{{ profile.organization }}{% endif %}
                                    {% if profile.organization and profile.title %} | {% endif %}
                                    {% if profile.title %}{{ profile.title }}{% endif %}
                                </h4>
                            {% endif %}

                            {#        Subject areas       #}
                            {% if profile.subject_areas or profile.profession %}
                                <table class="overview">
                                    <tbody>
                                    {% if profile.subject_areas %}
                                        <tr>
                                            <td><span class="text-muted">Subject Areas: </span></td>
                                            <td>{{ profile.subject_areas }}</td>
                                        </tr>
                                    {% endif %}
                                    </tbody>
                                </table>
                            {% endif %}
                        </div>
                        {% if profile_user.id == user.id %}
                        <div data-page-mode="edit">
                            <div class="row">
                                {# First name #}
                                <fieldset class="col-sm-4">
                                    <label>First name *</label>
                                    <input class="form-control form-required" value="{{ profile_user.first_name }}" name="first_name">
                                </fieldset>

                                {# Middle name #}
                                <fieldset class="col-sm-4">
                                    <label>Middle name</label>
                                    <input class="form-control" {% if profile.middle_name %}value="{{ profile.middle_name }}"{% endif %} name="middle_name">
                                </fieldset>

                                {# Last name #}
                                <fieldset class="col-sm-4">
                                    <label>Last name *</label>
                                    <input class="form-control form-required" value="{{ profile_user.last_name }}" name="last_name">
                                </fieldset>
                            </div>

                            <div class="row">
                                {# Username #}
                                <fieldset class="col-sm-4">
                                    <label>Username *</label>
                                    <input id="id_username" class="form-control form-required" value="{{ profile_user.username }}" name="username">
                                    <small class="text-muted">Only letters, numbers, dashes or underscores.</small>
                                </fieldset>
                            </div>

                            <div class="row">
                                {# Organization #}
                                <fieldset class="col-sm-6">
                                    <label>Organization *</label>
                                    <input class="form-control form-required" {% if profile.organization %}value="{{ profile.organization }}"{% endif %} name="organization">
                                    <small class="text-muted">The name of the organization you work for.</small>
                                </fieldset>

                                {# Title #}
                                <fieldset class="col-sm-6">
                                    <label>Title</label>
                                    <input class="form-control" {% if profile.title %}value="{{ profile.title }}"{% endif %} name="title">
                                    <small class="text-muted">e.g. Assistant Professor, Program Director, Adjunct
                                        Professor, Software Developer.
                                    </small>
                                </fieldset>
                            </div>

                            <div class="row">
                                {# Subject areas #}
                                <fieldset class="col-sm-12">
                                    <label>Subject areas</label>
                                    <input class="form-control" {% if profile.subject_areas %}value="{{ profile.subject_areas }}"{% endif %} name="subject_areas">
                                    <small class="text-muted">A comma-separated list of subject areas you are interested
                                        in researching. e.g. "Computer Science, Hydrology, Water Management"
                                    </small>
                                </fieldset>
                            </div>
                        </div>
                        {% endif %}

                        {#        CV       #}
                        {% if profile_user.id == user.id %}
                            <div data-page-mode="edit">
                                <div>
                                    {% if profile.cv and profile.cv.url %}
                                        <hr>
                                        <span><a href="{{ profile.cv.url }}" class="btn btn-default"
                                                target="_blank"><span
                                                class="glyphicon glyphicon-file"></span>View CV</a></span>

                                        <div id="group-cv" class="btn-group text-center" role="group"
                                             aria-label="CV">

                                        <span class="btn-file icon-button btn-edit" title="Update CV">
                                            <span class="glyphicon glyphicon-refresh"></span>
                                            <input type="file" name="cv">
                                        </span>
                                            <button id="btn-delete-cv" class="no-style icon-button btn-remove" data-toggle="modal"
                                                    data-target="#delete-cv" title="Delete CV"><span
                                                    class="glyphicon glyphicon-trash"></span>
                                            </button>
                                        </div>
                                    {% else %}
                                        <hr>
                                        <fieldset>
                                        <label>Add a CV</label>
                                        <div class="input-group">
                                            <span class="input-group-btn">
                                                <span id="cv-custom-upload" class="btn btn-primary btn-file">
                                                    Browse&hellip; <input type="file" name="cv">
                                                </span>
                                            </span>
                                            <input type="text" class="form-control" readonly>
                                        </div>
                                        </fieldset>
                                    {% endif %}
                                </div>
                            </div>
                        {% endif %}

                        {% if profile.cv and profile.cv.url %}
                            <div data-page-mode="view">
                                <hr>
                                <div><a href="{{ profile.cv.url }}" class="btn btn-default"
                                                            target="_blank"><span
                                        class="glyphicon glyphicon-file"></span>View CV</a></div>
                            </div>
                        {% endif %}
                    </div>
                </div>
            </div>

        </div>

        <div class="full-width-tabs-container" id="user-profile-tabs">
            <!-- Nav tabs -->
            <ul class="nav nav-tabs full-width-tabs" role="tablist">
                <li role="presentation" class="active">
                    <a href="#overview" aria-controls="home" role="tab"
                       data-toggle="tab"><i class="glyphicon glyphicon-list-alt"></i> OVERVIEW</a></li>
                <li role="presentation">
                    <a href="#contributions" aria-controls="profile" role="tab" data-toggle="tab">
                        <i class="glyphicon glyphicon-file"></i> CONTRIBUTIONS</a>
                </li>
            </ul>

            <!-- Tab panes -->
            <div class="tab-content">
                <div role="tabpanel" class="tab-pane fade in active" id="overview">
                    <div class="row">
                        <div class="col-md-7">
                            <div data-page-mode="on-edit-blur" class="panel panel-default">
                                <div class="panel-heading">
                                    <h3 class="panel-title"><span class="glyphicon glyphicon-time">&nbsp;</span>Recent activity</h3>
                                </div>
                                <div class="panel-body">
                                    {% if resources %}

                                    {% for res in resources reversed %}
                                        {# Show only the last five #}
                                        {% if forloop.counter0 < 5 %}
                                        <div class="activity-block">
                                            {% if profile.picture and profile.picture.url %}
                                                <div style="background-image: url('{{ profile.picture.url }}');"
                                                     class="profile-pic-thumbnail round-image pull-left">
                                                </div>
                                            {% else %}
                                                <div class="profile-pic-thumbnail round-image user-icon"></div>
                                            {% endif %}

                                            <div class="metadata-wrapper">
                                                <div class="shared-resource-info">
                                                    {% if profile_user.first_name or profile.middle_name or profile_user.last_name %}
<<<<<<< HEAD
                                                        <strong>{{ profile_user.first_name }} {{ profile.middle_name }} {{ profile_user.last_name }}</strong>
=======
                                                        <strong>{% if profile_user.first_name %} {{ profile_user.first_name }}{% endif %} {% if profile.middle_name %} {{ profile.middle_name }} {% endif %} {% if profile_user.last_name %} {{ profile_user.last_name }}{% endif %}</strong>
>>>>>>> 9af32a4e
                                                    {% else %}
                                                        <strong>{{ profile_user.username }}</strong>
                                                    {% endif %}

                                                    <span class="text-muted"> shared </span>
                                                    <span><a href="{{ res.get_absolute_url }}">{{ res.metadata.title }}</a></span>
                                                </div>
                                                <h5><span class="text-muted">Resource type: </span>{{ res|resource_type }}</h5>
                                                <h5><span class="text-muted">Date: </span>{{ res.created }}</h5>
                                            </div>

                                            {% if res.metadata.description %}
                                                <div class="activity-description col-sm-12">
                                                    <p class="description">
                                                        <strong>ABSTRACT: </strong>{{ res.metadata.description|linebreaks }}
                                                    </p>
                                                </div>
                                                <div class="show-more-btn btn-default" title="Show abstract">···</div>
                                            {% endif %}
                                        </div>
                                        {% endif %}
                                    {% endfor %}

                                    {% else %}
                                        <span class="text-muted">This user has no recent activity.</span>
                                    {% endif %}
                                </div>
                            </div>
                        </div>

                        <div class="col-md-5">
                            {#        DESCRIPTION       #}
                            {% if not user.is_anonymous %}
                            <div class="panel panel-default">
                                <div class="panel-heading">
                                    <h3 class="panel-title">
                                        <span class="glyphicon glyphicon-user">&nbsp;</span>About {{ profile_user.first_name }}
                                    </h3>
                                </div>

                                <div class="panel-body">
                                    <div data-page-mode="view">
                                        {% if profile.details %}<div id="profile-description">{{ profile.details }}</div><hr>{% endif %}

                                        <table class="overview" data-page-mode="view">
                                            <tbody>
                                            {% if profile.user_type and profile.user_type != "Unspecified"%}
                                                <tr>
                                                    <td><span class="text-muted">User type</span></td>
                                                    <td id="db-user-type">{{ profile.user_type }}</td>
                                                </tr>
                                            {% endif %}
                                            {% if profile.country and profile.country != "Unspecified" %}
                                                <tr>
                                                    <td><span class="text-muted">Country</span></td>
                                                    <td>{{ profile.country }}</td>
                                                </tr>
                                            {% endif %}
                                            {% if profile.state and profile.state != "Unspecified"%}
                                                <tr>
                                                    <td><span class="text-muted">State/Province</span></td>
                                                    <td>{{ profile.state }}</td>
                                                </tr>
                                            {% endif %}
                                            <tr>
                                                <td><span class="text-muted">User since</span></td>
                                                <td>{{ profile_user.date_joined }}</td>
                                            </tr>
                                            </tbody>
                                        </table>
                                    </div>

                                    {% if profile_user.id == user.id %}
                                    <div data-page-mode="edit">
                                        {#        Description       #}
                                        <fieldset>
                                            <label>Description</label>
                                            <textarea class="form-control"
                                                      name="details" rows="4" >{% if profile.details %}{{ profile.details }}{% endif %}</textarea>
                                        </fieldset>

                                        <hr>

                                        {#        User Type       #}
                                        <fieldset>
                                            <label for="selectUserType">User type *</label>
                                            <select name="user_type" class="form-control form-required" id="selectUserType">
                                                <option value="Unspecified">Unspecified</option>
                                                <option value="University Faculty">University Faculty</option>
                                                <option value="University Professional or Research Staff">University Professional or Research Staff</option>
                                                <option value="Post-Doctoral Fellow">Post-Doctoral Fellow</option>
                                                <option value="University Graduate Student">University Graduate Student</option>
                                                <option value="University Undergraduate Student">University Undergraduate Student</option>
                                                <option value="Commercial/Professional">Commercial/Professional</option>
                                                <option value="Government Official">Government Official</option>
                                                <option value="School Student Kindergarten to 12th Grade">School Student Kindergarten to 12th Grade</option>
                                                <option value="School Teacher Kindergarten to 12th Grade">School Teacher Kindergarten to 12th Grade</option>
                                                <option value="Other">Other</option>
                                            </select>
                                        </fieldset>

                                        {#        User Type - Other       #}
                                        <fieldset id="user-type-other">
                                            <label>Specify: *</label>
                                            <input name="user_type" class="form-control">
                                        </fieldset>

                                        {#        Country       #}
                                        <fieldset>
                                            <label>Country *</label>
                                            <select name="country" class="form-control form-required input-medium bfh-countries" data-country="{{ profile.country }}"></select>
                                        </fieldset>

                                        {#        State       #}
                                        <fieldset>
                                            <label>State/Province *</label>
                                            <input name="state" class="form-control form-required" {% if  profile.state %}value="{{ profile.state }}"{% else %}value="Unspecified"{% endif %}>
                                        </fieldset>

                                        {#        Date Joined       #}
                                        <fieldset>
                                            <label>User since</label>
                                            <input readonly class="form-control" value='{{ profile_user.date_joined }}'>
                                        </fieldset>
                                    </div>
                                    {% endif %}
                                </div>
                            </div>
                            {% endif %}

                            {#  CONTACT #}
                            {% if profile.public or profile_user.id == user.id and not user.is_anonymous %} {# Show only if profile is public and user is logged in #}
                                <div class="panel panel-default">
                                    <div class="panel-heading">
                                        <h3 class="panel-title"><span
                                                class="glyphicon glyphicon-phone-alt">&nbsp;</span>Contact</h3>
                                    </div>

                                    <div class="panel-body">
                                        <table class="overview" data-page-mode="view">
                                            <tbody>
                                            {#        Phone 1       #}
                                            {% if profile.phone_1 %}
                                                <tr>
                                                    <td><span class="text-muted">{% if profile.phone_1_type %}
                                                        {{ profile.phone_1_type }}{% else %}Phone{% endif %}</span></td>
                                                    <td>{{ profile.phone_1 }}</td>
                                                </tr>
                                            {% endif %}

                                            {#        Phone 2       #}
                                            {% if profile.phone_2 %}
                                                <tr>
                                                    <td><span class="text-muted">{{ profile.phone_2_type }}</span></td>
                                                    <td>{{ profile.phone_2 }}</td>
                                                </tr>
                                            {% endif %}

                                            {#        Email       #}
                                            {% if profile_user.email %}
                                                {% if not user.is_anonymous %}
                                                    <tr>
                                                        <td><span class="text-muted">Email</span></td>
                                                        <td>
                                                            <a href="mailto:{{ profile_user.email }}" target="_blank">send email to
                                                                {% if profile_user.first_name or profile_user.last_name %}
                                                                    {{ profile_user.first_name }}
                                                                    {{ profile_user.last_name }}
                                                                {% else %}
                                                                    {{ profile_user.username }}
                                                                {% endif %}
                                                            </a>
                                                        </td>
                                                    </tr>
                                                {% else %}
                                                    <tr>
                                                        <td><span class="text-muted">Email</span></td>
                                                        <td>(<a href="/accounts/login/">Log in to send email</a>)</td>
                                                    </tr>
                                                {% endif %}
                                            {% endif %}

                                            {#        Website       #}
                                            {% if profile.website %}
                                                    <tr>
                                                        <td><span class="text-muted">Website</span></td>
                                                        <td><a href="{{ profile.website }}" target="_blank">{{ profile.website }}</a></td>
                                                    </tr>
                                            {% endif %}
                                            </tbody>
                                        </table>

                                        {% if profile_user.id == user.id %}
                                        <div class="row" data-page-mode="edit">
                                            <fieldset>
                                                <div class="col-sm-12"><label>Phone 1</label></div>

                                                <div class="col-sm-6">
                                                    <select name="phone_1_type" class="form-control">
                                                        <option {% if profile.phone_1_type == "Mobile" %}selected{% endif %}
                                                                value="Mobile">Mobile
                                                        </option>
                                                        <option {% if profile.phone_1_type == "Home" %}selected{% endif %} value="Home">
                                                            Home
                                                        </option>
                                                        <option {% if profile.phone_1_type == "Work" %}selected{% endif %} value="Work">
                                                            Work
                                                        </option>
                                                    </select>
                                                </div>
                                                <div class="col-sm-6">
                                                    <input id="phone1" name="phone_1" class="form-control phone" {% if profile.phone_1 %}value="{{ profile.phone_1 }}"{% endif %}>
                                                </div>
                                            </fieldset>

                                            <fieldset>
                                                <div class="col-sm-12"><label>Phone 2</label></div>

                                                <div class="col-sm-6">
                                                    <select name="phone_2_type" class="form-control">
                                                        <option {% if profile.phone_2_type == "Mobile" %}selected{% endif %}
                                                                value="Mobile">Mobile
                                                        </option>
                                                        <option {% if profile.phone_2_type == "Home" %}selected{% endif %} value="Home">
                                                            Home
                                                        </option>
                                                        <option {% if profile.phone_2_type == "Work" %}selected{% endif %} value="Work">
                                                            Work
                                                        </option>
                                                    </select>
                                                </div>
                                                <div class="col-sm-6">
                                                    <input id="phone2" name="phone_2" class="form-control phone" {% if profile.phone_2 %}value="{{ profile.phone_2 }}"{% endif %}>
                                                </div>
                                            </fieldset>
                                            <fieldset class="col-sm-12">
                                                <label>Email address *</label>
                                                <input class="form-control form-required" id="id_email"
                                                       value="{{ profile_user.email }}" name="email">
                                            </fieldset>

                                            <fieldset class="col-sm-12">
                                                <label>Website</label>
                                                <input class="form-control"
                                                       {% if profile.website %}value="{{ profile.website }}"{% endif %} name="website">
                                            </fieldset>
                                        </div>
                                        {% endif %}
                                </div>
                            </div>
                            {% endif %}
                        </div>
                    </div>
                </div>

                <div role="tabpanel" class="tab-pane fade" id="contributions">
                    <div class="row" data-page-mode='on-edit-blur'>
                        <div class="col-sm-12"><legend>Resources</legend></div>
                        <div class="col-sm-12 col-md-3">
                            <table class="table-user-contributions table table-hover">
                                <tbody>
                                    <tr id="badge-all" class="active" data-type="all">
                                        <td><span>All</span></td>
                                        <td><span class="badge">0</span></td>
                                    </tr>
                                    <tr id="badge-generic" data-type="type-Generic">
                                        <td><span>Generic</span></td>
                                        <td><span class="badge">0</span></td>
                                    </tr>
                                     <tr id="badge-geographic-feature" data-type="type-Geographic Feature (ESRI Shapefiles)">
                                        <td><span>Geographic Feature</span></td>
                                        <td><span class="badge">0</span></td>
                                    </tr>
                                    <tr id="badge-geographic" data-type="type-Geographic Raster">
                                        <td><span>Geographic Raster</span></td>
                                        <td><span class="badge">0</span></td>
                                    </tr>
                                    <tr id="badge-his" data-type="type-HIS Referenced Time Series">
                                        <td><span>HIS Referenced Time Series</span></td>
                                        <td><span class="badge">0</span></td>
                                    </tr>
                                    <tr id="badge-model-instance" data-type="type-Model Instance Resource">
                                        <td><span>Model Instance</span></td>
                                        <td><span class="badge">0</span></td>
                                    </tr>
                                    <tr id="badge-model-program" data-type="type-Model Program Resource">
                                        <td><span>Model Program</span></td>
                                        <td><span class="badge">0</span></td>
                                    </tr>
                                    <tr id="badge-multidimensional" data-type="type-Multidimensional (NetCDF)">
                                        <td><span>Multidimensional (NetCDF)</span></td>
                                        <td><span class="badge">0</span></td>
                                    </tr>
                                    <tr id="badge-script" data-type="type-Script Resource">
                                        <td><span>Script Resource</span></td>
                                        <td><span class="badge">0</span></td>
                                    </tr>
                                    <tr id="badge-swat" data-type="type-SWAT Model Instance Resource">
                                        <td><span>SWAT Model Instance</span></td>
                                        <td><span class="badge">0</span></td>
                                    </tr>
                                    <tr id="badge-time-series" data-type="type-Time Series">
                                        <td><span>Time Series</span></td>
                                        <td><span class="badge">0</span></td>
                                    </tr>
                                    <tr id="badge-web-app" data-type="type-Web App Resource">
                                        <td><span>Web App</span></td>
                                        <td><span class="badge">0</span></td>
                                    </tr>
                                </tbody>
                            </table>
                        </div>
                        <div class="col-sm-12 col-md-9">
                            {% if resources %}
                            {% for res in resources %}
                                <div data-type="type-{{ res|resource_type }}" class="contribution">
                                    <div class="icon-resource-type-wrapper">
                                    <span class="icon-resource-type">
                                        <span><strong>{{ res|resource_type }}</strong></span>
                                        {% if res|resource_type == "Generic" %}
                                            <img src="{{ STATIC_URL }}img/resource-icons/generic48x48.png"
                                                 alt="{{ res|resource_type }}"
                                                 title="{{ res|resource_type }}"/>
                                        {% elif res|resource_type == "Geographic Raster" %}
                                            <img src="{{ STATIC_URL }}img/resource-icons/geographicraster48x48.png"
                                                 alt="{{ res|resource_type }}"
                                                 title="{{ res|resource_type }}"/>
                                        {% elif res|resource_type == "HIS Referenced Time Series" %}
                                            <img src="{{ STATIC_URL }}img/resource-icons/his48x48.png"
                                                 alt="{{ res|resource_type }}"
                                                 title="{{ res|resource_type }}"/>
                                        {% elif res|resource_type == "Script Resource" %}
                                            <img src="{{ STATIC_URL }}img/resource-icons/script48x48.png"
                                                 alt="{{ res|resource_type }}"
                                                 title="{{ res|resource_type }}"/>
                                        {% elif res|resource_type == "Model Program Resource" %}
                                            <img src="{{ STATIC_URL }}img/resource-icons/modelprogram48x48.png"
                                                 alt="{{ res|resource_type }}"
                                                 title="{{ res|resource_type }}"/>
                                        {% elif res|resource_type == "Model Instance Resource" %}
                                            <img src="{{ STATIC_URL }}img/resource-icons/modelinstance48x48.png"
                                                 alt="{{ res|resource_type }}"
                                                 title="{{ res|resource_type }}"/>
                                        {% elif res|resource_type == "SWAT Model Instance Resource" %}
                                            <img src="{{ STATIC_URL }}img/resource-icons/swat48x48.png"
                                                 alt="{{ res|resource_type }}"
                                                 title="{{ res|resource_type }}"/>
                                        {% elif res|resource_type == "Multidimensional (NetCDF)" %}
                                            <img src="{{ STATIC_URL }}img/resource-icons/multidimensional48x48.png"
                                                 alt="{{ res|resource_type }}"
                                                 title="{{ res|resource_type }}"/>
                                        {% elif res|resource_type == "Time Series" %}
                                            <img src="{{ STATIC_URL }}img/resource-icons/timeseries48x48.png"
                                                 alt="{{ res|resource_type }}"
                                                 title="{{ res|resource_type }}"/>
                                        {% elif res|resource_type == "Geographic Feature (ESRI Shapefiles)" %}
                                            <img src="{{ STATIC_URL }}img/resource-icons/geographicfeature48x48.png"
                                                 alt="{{ res|resource_type }}"
                                                 title="{{ res|resource_type }}"/>
                                        {% elif res|resource_type == "Web App Resource" %}
                                            <img src="{{ STATIC_URL }}img/resource-icons/webapp48x48.png"
                                                 alt="{{ res|resource_type }}"
                                                 title="{{ res|resource_type }}"/>
                                        {% endif %}

                                    </span>
                                    </div>
                                    <div class="activity-block row">
                                        <div class="activity-info col-sm-12">
                                            <span class="title"><a href="{{ res.get_absolute_url }}">{{ res.metadata.title }}</a></span>
                                            <h5><span class="text-muted">Created: </span>{{ res.created }}</h5>
                                            <h5><span class="text-muted">Authors: </span>
                                                {% for creator in res.metadata.creators.all %}
                                                    {% if forloop.counter0 != 0 %}<span> · </span>{% endif %}
                                                    {% if creator.description %}
                                                        <a href="{{ creator.description }}">{{ creator.name }}</a>
                                                    {% else %}
                                                        <span>{{ creator.name }}</span>
                                                    {% endif %}
                                                {% endfor %}
                                            </h5>
                                        </div>

                                        {% if res.metadata.description %}
                                            <div class="activity-description col-sm-12">
                                                <p>
                                                    <strong>ABSTRACT: </strong>{{ res.metadata.description|linebreaks }}
                                                </p>
                                            </div>
                                            <div class="show-more-btn btn-default" title="Show more">···</div>
                                        {% endif %}

                                    </div>
                                </div>
                            {% endfor %}
                            {% else %}
                                <span class="text-muted">This user has not shared any resources.</span>
                            {% endif %}
                        </div>
                    </div>
                </div>
            </div>
        </div>

        {% if profile_user.id == user.id %}
        <!-- Deactivate Account Modal -->
        <div class="modal fade" id="deactivate-account-dialog" tabindex="-1" role="dialog"
             aria-labelledby="Deactivate account">
            <div class="modal-dialog" role="document">
                <div class="modal-content">
                    <div class="modal-header">
                        <button type="button" class="close" data-dismiss="modal"
                                aria-label="Close"><span aria-hidden="true">&times;</span>
                        </button>
                        <h4 class="modal-title" id="myModalLabel">Deactivate Account</h4>
                    </div>
                    <div class="modal-body">
                        <div class="row">
                            <div class="col-sm-2 col-xs-12 text-center">
                                <span id="icon-warning" class="glyphicon glyphicon-warning-sign"></span>
                            </div>
                            <div class="col-sm-10 col-xs-12">
                                <div><strong>WARNING</strong>: This will <strong><u>permanently</u></strong> disable your account. You cannot undo
                                    this action. Please note that if you do choose to disable your account, your Resources
                                    will remain in HydroShare and will be accessible to anyone who currently has access. If
                                    you wish to remove your resources from HydroShare, you should do so <u>before</u> disabling
                                    your account.
                                </div>

                            </div>
                        </div>

                    </div>
                    <div class="modal-footer">
                        <button type="button" class="btn btn-default" data-dismiss="modal">Cancel</button>
                        <a href="{% url 'deactivate_account' %}" class="btn btn-danger">Confirm</a>
                    </div>
                </div>
            </div>
        </div>

        <!-- Delete picture modal -->
        <div class="modal fade" id="delete-picture" tabindex="-1" role="dialog"
             aria-labelledby="deleteProfilePicture">
            <div class="modal-dialog" role="document">
                <div class="modal-content">
                    <div class="modal-header">
                        <button type="button" class="close" data-dismiss="modal"
                                aria-label="Close"><span aria-hidden="true">&times;</span>
                        </button>
                        <h4 class="modal-title" id="deleteProfilePicture">Delete profile picture</h4>
                    </div>
                    <div class="modal-body">
                        Are you sure you want to delete your profile picture?
                    </div>
                    <div class="modal-footer">
                        <button type="button" class="btn btn-default" data-dismiss="modal">
                            Close
                        </button>
                        <button class="btn btn-primary" id="picture-clear_id" name="picture-clear"
                                title="Delete profile picture"
                                value="clear">Confirm
                        </button>
                    </div>
                </div>
            </div>
        </div>

        <!-- Delete CV modal -->
        <div class="modal fade" id="delete-cv" tabindex="-1" role="dialog"
             aria-labelledby="deleteCV">
            <div class="modal-dialog" role="document">
                <div class="modal-content">
                    <div class="modal-header">
                        <button type="button" class="close" data-dismiss="modal"
                                aria-label="Close"><span aria-hidden="true">&times;</span>
                        </button>
                        <h4 class="modal-title" id="deleteCV">Delete CV</h4>
                    </div>
                    <div class="modal-body">
                        Are you sure you want to delete your CV?
                    </div>
                    <div class="modal-footer">
                        <button type="button" class="btn btn-default" data-dismiss="modal">
                            Close
                        </button>
                        <button class="btn btn-primary" id="cv-clear_id" name="cv-clear"
                                title="Delete CV"
                                value="clear">Confirm
                        </button>
                    </div>
                </div>
            </div>
        </div>
        {% endif %}
    </form>

    {% endwith %}
{% endblock %}

{% block extra_js %}
    <script type="text/javascript" src="{{ STATIC_URL }}js/bootstrap-formhelpers.js"></script>
    <script type="text/javascript">

        // Preview profile picture
        function readURL(input) {
            if (input.files && input.files[0]) {
                var reader = new FileReader();
                reader.onload = function (e) {
                    var profilePicContainer = $("#profile-pic-container");
                    profilePicContainer.empty();
                    profilePicContainer.append(
                        '<div style="background-image: url(\'' + e.target.result +  '\')"' +
                             'class="profile-pic round-image">' +
                        '</div>'
                    );
                };

                reader.readAsDataURL(input.files[0]);
            }
        }

        function validateForm() {
            var flagRequiredElements = validateRequiredElements();
            var flagPasswords = validatePasswords();
            var flagEmail = validateEmail();
            var flagUsername = validateUserName();

            return  flagRequiredElements && flagPasswords && flagEmail && flagUsername;
        }

        // Only letters, numbers and dashes or underscore.
        function validateUserName() {
            var regex = /^[a-zA-Z0-9-_]+$/;
            var username = $("#id_username");

            if (!username.val()) {
                return false;
            }

            if (!regex.test(username.val())) {
                username.parent().find(".error-label").remove();
                username.parent().append(errorLabel("Not a valid username."));
                return false;
            }
            return true;
        }

        function validateRequiredElements() {
            var requiredElements = $(".form-required");
            for (var i = 0; i < requiredElements.length; i++) {
                if (!$(requiredElements[i]).val()) {
                    $(requiredElements[i]).addClass("form-invalid");
                    $(requiredElements[i]).parent().find(".error-label").remove();
                    $(requiredElements[i]).parent().append(errorLabel("This field is required."));
                    return false;
                }
            }

            return true;
        }

        function validatePasswords() {
            // Password
            var password1 = $("#id_password1");
            var password2 = $("#id_password2");
            if (password1.val() != password2.val()) {
                password1.addClass("form-invalid");
                password2.addClass("form-invalid");
                password2.parent().find(".error-label").remove();
                password2.parent().append(errorLabel("Passwords do not match."));
                return false;
            }

            return true;
        }

        function validateEmail() {
            var regex = /^([a-zA-Z0-9_.+-])+\@(([a-zA-Z0-9-])+\.)+([a-zA-Z0-9]{2,4})+$/;
            var email = $("#id_email");

            if (!email.val()) {
                return false;
            }

            if (!regex.test(email.val())) {
                email.parent().find(".error-label").remove();
                email.parent().append(errorLabel("Not a valid email address."));
                return false;
            }

            return true;
        }

        function errorLabel(message) {
            return "<div class='label label-danger error-label'>" + message + "</div>";
        }

        function setEditMode() {
            $("[data-page-mode='view']").hide();
            $("[data-page-mode='edit']").fadeIn();
            $("[data-page-mode='on-edit-blur']").fadeTo("fast", 0.5, function () {
                $(this).addClass("blured-out");
            });

            var userTypeValue = $("#db-user-type").text();
            var selectedUserType = $('#selectUserType option[value="' + userTypeValue + '"]');

            if (selectedUserType.length > 0) {
                selectedUserType.attr('selected', 'selected');
            }
            else if (userTypeValue) {
                $('#selectUserType option[value="' + 'Other' + '"]').attr('selected', 'selected');
                $("#user-type-other").show();
                $("#selectUserType").removeAttr("name");
                var userTypeOther =  $("#user-type-other input");
                userTypeOther.attr("name", "user_type");
                userTypeOther.val(userTypeValue);
                userTypeOther.addClass("form-required");
            }

            $(".form-required").change(onFormRequiredChange);
            $("#id_email").change(validateEmail);
            $("#id_username").change(validateUserName);
        }

        function setViewMode() {
            $("[data-page-mode='edit']").hide();
            $("[data-page-mode='view']").fadeIn();
            $("[data-page-mode='on-edit-blur']").fadeTo("fast", 1, function () {
                $(this).removeClass("blured-out");
            });
        }

        $(document).on('change', '#cv-custom-upload :file', function () {
            var input = $(this);
            var numFiles = input.get(0).files ? input.get(0).files.length : 1;
            var label = input.val().replace(/\\/g, '/').replace(/.*\//, '');
            input.trigger('fileselect', [numFiles, label]);
        });

        function onFormRequiredChange() {
            if ($(this).val()) {
                $(this).removeClass("form-invalid");
                $(this).parent().find(".error-label").remove();
            }
            else {
                $(this).addClass("form-invalid");
                $(this).parent().find(".error-label").remove();
                $(this).parent().append(errorLabel("This field is required."));
            }
        }

        $(document).ready(function () {
            // Change country first empty option to 'Unspecified'
            var option = $("select[name='country'] option:first-child");
            option.val("Unspecified");
            option.text("Unspecified");

            // File name preview for Add CV
            $('.btn-primary.btn-file :file').on('fileselect', function (event, numFiles, label) {
                var input = $(this).parents('.input-group').find(':text');
                input.val(label);
            });

            $(".upload-picture").change(function(){
                readURL(this);
            });

            $("#selectUserType").change(function () {
                 var inputOther = $("#user-type-other input");
                if ($(this).val() == "Other") {
                    $("#user-type-other").show();
                    $("#selectUserType").removeAttr("name");
                    inputOther.attr("name", "user_type");
                    inputOther.addClass("form-required");
                    inputOther.change(onFormRequiredChange);
                }
                else {
                    $("#user-type-other").hide();
                    inputOther.removeAttr("name");
                    inputOther.removeClass("form-required");
                    $("#selectUserType").attr("name", "user_type");
                }
            });

            $("[data-page-mode='edit']").hide();
            $("#btn-edit-profile").click(function () {
                setEditMode();
            });

            $("#btn-cancel-profile-edit").click(function () {
                setViewMode();
            });

            // Abstract collapse toggle
            $(".show-more-btn").click(function () {
                if ($(this).parent().find(".activity-description").css("max-height") == "50px") {
                    var block = $(this).parent().find(".activity-description");

                    block.css("max-height", "initial"); // Set max-height to initial temporarily.
                    var maxHeight = block.height();    // Save the max height
                    block.css("max-height", "50px");    // Restore

                    block.animate({'max-height': maxHeight}, 300); // Animate to max height
                    $(this).text("▲");
                    $(this).attr("title", "Show less");
                }
                else {
                    $(this).parent().find(".activity-description").animate({'max-height': "50px"}, 300);
                    $(this).attr("title", "Show more");
                    $(this).text("···");
                }
            });

            // Filter list listener
            $(".table-user-contributions tbody > tr").click(function () {
                $(".table-user-contributions tbody > tr").removeClass("active");
                $(this).addClass("active");
                var res_type = $(this).attr("data-type");
                if (res_type == "all") {
                    $(".contribution").fadeIn();
                }
                else {
                    $(".contribution").hide();
                    $(".contribution[data-type='" + res_type + "']").fadeIn();
                }
            });

            // Initialize filters
            var collection = [];
            collection["total"] = 0;

            var rows = $(".contribution");
            for (var i = 0; i < rows.length; i++) {
                if (collection[$(rows[i]).attr("data-type")]) {
                    collection[$(rows[i]).attr("data-type")]++;
                }
                else {
                    collection[$(rows[i]).attr("data-type")] = 1;
                }
                collection["total"]++;
            }

            for (var item in collection) {
                $("tr[data-type='" + item + "']").find(".badge").text(collection[item]);
            }

            $("tr[data-type='all']").find(".badge").text(collection["total"]);

        });
    </script>
{% endblock %}
<|MERGE_RESOLUTION|>--- conflicted
+++ resolved
@@ -278,11 +278,7 @@
                                             <div class="metadata-wrapper">
                                                 <div class="shared-resource-info">
                                                     {% if profile_user.first_name or profile.middle_name or profile_user.last_name %}
-<<<<<<< HEAD
-                                                        <strong>{{ profile_user.first_name }} {{ profile.middle_name }} {{ profile_user.last_name }}</strong>
-=======
                                                         <strong>{% if profile_user.first_name %} {{ profile_user.first_name }}{% endif %} {% if profile.middle_name %} {{ profile.middle_name }} {% endif %} {% if profile_user.last_name %} {{ profile_user.last_name }}{% endif %}</strong>
->>>>>>> 9af32a4e
                                                     {% else %}
                                                         <strong>{{ profile_user.username }}</strong>
                                                     {% endif %}
