{% extends "base.html" %}
{% load mezzanine_tags hydroshare_tags %}

{% block meta_title %}User profile for {{ profile_user|best_name }}{% endblock %}

{% block extra_head %}
    <link href="{% static 'css/profile.css' %}" rel="stylesheet"/>
{% endblock %}

{% block main %}
    <div class="container">
        {% with profile_user.userprofile as profile %}
        <input type="hidden" id="url-create-irods-account" value="{% url 'create_irods_account' %}">
        <input type="hidden" id="url-delete-irods-account" value="{% url 'delete_irods_account' %}">
        {% if profile_user.id == user.id or user.is_superuser %}
        <form id="profile-form" action="{% url 'update_profile' profile_user.id %}" class="account-form" method="post"
              enctype="multipart/form-data" onsubmit="return validateForm()">
        {% csrf_token %}
        {% endif %}
            <div class="row">
                {% if profile_user.id == user.id or user.is_superuser %}
                    <div data-page-mode="edit" class="alert alert-info" role="alert">
                        Information entered here may be publicly visible. Do not enter information that you want to keep
                        private.
                    </div>
                {% endif %}

                <div class="col-sm-12">
                    <div class="row">
                        {% if profile_user.id == user.id or user.is_superuser %}
                            <div class="col-xs-12 col-sm-3 height-fix pull-right">
                                <span data-page-mode="view" id="btn-edit-profile" data-toggle="tooltip"
                                      data-placement="left"
                                      class="glyphicon glyphicon-pencil pull-right icon-button icon-blue"
                                      title="Edit profile"></span>
                                <button type="submit" data-page-mode="edit"
                                        class="btn btn-primary pull-right btn-save-profile">Save changes
                                </button>
                                <span data-page-mode="edit"
                                      class="btn btn-default pull-right btn-cancel-profile-edit">Cancel</span>
                            </div>
                        {% endif %}

                        {#        Profile picture       #}
                        <div class="col-sm-3 height-fix">
                            <div id="profile-pic-container">
                            {% if profile.picture and profile.picture.url %}
                                <div style="background-image: url('{{ profile.picture.url }}')"
                                     class="profile-pic round-image">
                                </div>
                            {% else %}
                                <div class="profile-pic round-image user-icon"></div>
                            {% endif %}
                            </div>

                            {#        Profile picture upload controls       #}
                            {% if profile_user.id == user.id or user.is_superuser %}
                                <div data-page-mode="edit" class="text-center" id="photo-control">
                                {% if profile.picture and profile.picture.url %}
                                    <div class="btn-file btn-update-picture">
                                        <span class="glyphicon glyphicon-camera"></span>
                                        <span>&nbsp;&nbsp;Update profile picture</span>
                                        <input class="upload-picture" type="file" name="picture"  accept=".png, .jpg, .jpeg, .gif"></div>
                                    <button id="btn-delete-profile-pic" class="no-style icon-button btn-remove" data-toggle="modal"
                                            data-target="#delete-picture" title="Delete profile picture"><span
                                            class="glyphicon glyphicon-trash"></span>
                                    </button>
                                {% else %}
                                    <fieldset>
                                        <div class="btn-file btn-update-picture upload-picture"><span class="glyphicon glyphicon-camera"></span>
                                            <span>&nbsp;&nbsp;Add a photo</span>
                                            <input class="upload-picture" type="file" name="picture" accept=".png, .jpg, .jpeg, .gif"></div>
                                    </fieldset>
                                {% endif %}
                                </div>
                            {% endif %}

                            {#        Password      #}
                            {% if profile_user.id == user.id or user.is_superuser %}
                            <div data-page-mode="edit">
                                <hr>
                                <div class="profile-picture-controls text-center">
                                    <div><a href="/accounts/update">Change HydroShare password</a></div>

                                    {#        Account deactivation       #}
                                    <div><a data-toggle="modal" data-target="#deactivate-account-dialog">Deactivate HydroShare account</a></div>
                                    <hr>
                                    {# Account creation/deletion in iRODS user zone #}
                                    <div id="irods-account-container">
                                        {% if profile.create_irods_user_account %}
                                            {# an iRODS account already exists #}
                                            <a data-toggle="modal" data-target="#delete-irods-account-dialog">Delete your iRODS user account</a>
                                        {% else %}
                                            {# an iRODS account does not exist #}
                                            <a data-toggle="modal" data-target="#create-irods-account-dialog">Create your iRODS user account</a>
                                        {% endif %}
                                    </div>
                                </div>
                            </div>
                            {% endif %}
                        </div>

                        <div class="col-xs-12 col-sm-6">
                            <div data-page-mode="view">
                                {#        Name       #}
                                {% if profile_user.first_name or profile_user.last_name %}
                                    <h2>{{ profile_user.first_name }} {% if profile.middle_name %}{{ profile.middle_name }}{% endif %} {{ profile_user.last_name }}</h2>
                                {% else %}
                                    <h2>{{ profile_user.username }}</h2>
                                {% endif %}

                                {#        Organization and Title       #}
                                {% if profile.organization or profile.title %}
                                    <h4 id="organization" class="text-muted">
                                        {% if profile.organization %}{{ profile.organization }}{% endif %}
                                        {% if profile.organization and profile.title %} | {% endif %}
                                        {% if profile.title %}{{ profile.title }}{% endif %}
                                    </h4>
                                {% endif %}

                                {#        Subject areas       #}
                                {% if profile.subject_areas or profile.profession %}
                                    <table class="overview">
                                        <tbody>
                                        {% if profile.subject_areas %}
                                            <tr>
                                                <td><span class="text-muted">Subject Areas: </span></td>
                                                <td>{{ profile.subject_areas }}</td>
                                            </tr>
                                        {% endif %}
                                        </tbody>
                                    </table>
                                {% endif %}
                            </div>
                            {% if profile_user.id == user.id or user.is_superuser %}
                            <div data-page-mode="edit">
                                <div class="row">
                                    {# First name #}
                                    <fieldset class="col-sm-4">
                                        <label>First name</label>
                                        <input class="form-control" value="{{ profile_user.first_name }}" name="first_name">
                                    </fieldset>

                                    {# Middle name #}
                                    <fieldset class="col-sm-4">
                                        <label>Middle name</label>
                                        <input class="form-control" {% if profile.middle_name %}value="{{ profile.middle_name }}"{% endif %} name="middle_name">
                                    </fieldset>

                                    {# Last name #}
                                    <fieldset class="col-sm-4">
                                        <label>Last name</label>
                                        <input class="form-control" value="{{ profile_user.last_name }}" name="last_name">
                                    </fieldset>
                                    <fieldset class="col-sm-12">
                                        <small class="text-muted">If this user account is for an Organization, First name, Middle name, and Last name may be left blank. Any resources created by an Organization user will list the Organization as the resource author/creator.</small>
                                    </fieldset>
                                    <br>
                                </div>

                                <div class="row">
<<<<<<< HEAD
                                    {# Organization #}
                                    <fieldset class="col-sm-6">
                                        <label>Organization *</label>
                                        <input class="form-control form-required tagsinput" {% if profile.organization %}value="{{ profile.organization }}"{% endif %} name="organization">
                                        <br /><small class="text-muted">The names of the organizations you are associated with.</small><br />
                                    </fieldset>

                                    {#        User Type       #}
                                    <fieldset>
                                        <label for="selectUserType">User type *</label>
                                        <select name="user_type" class="form-control form-required" id="selectUserType">
                                            <option disabled selected value>Select a user type</option>
                                            <option value="University Faculty">University Faculty</option>
                                            <option value="University Professional or Research Staff">University Professional or Research Staff</option>
                                            <option value="Post-Doctoral Fellow">Post-Doctoral Fellow</option>
                                            <option value="University Graduate Student">University Graduate Student</option>
                                            <option value="University Undergraduate Student">University Undergraduate Student</option>
                                            <option value="Commercial/Professional">Commercial/Professional</option>
                                            <option value="Government Official">Government Official</option>
                                            <option value="School Student Kindergarten to 12th Grade">School Student Kindergarten to 12th Grade</option>
                                            <option value="School Teacher Kindergarten to 12th Grade">School Teacher Kindergarten to 12th Grade</option>
                                            <option value="Organization">Organization</option>
                                            <option value="Other">Other</option>
                                        </select>
                                    </fieldset>

                                    {#        User Type - Other       #}
                                    <fieldset id="user-type-other">
                                        <label>Specify: *</label>
                                        <input name="user_type" class="form-control">
                                    </fieldset>

                                    {#        Country       #}
                                    <fieldset>
                                        <label>Country *</label>
                                        <select id="country" name="country" class="form-control form-required input-medium bfh-countries" data-country="{{ profile.country }}"></select>
                                    </fieldset>

                                    {#        State       #}
                                    <fieldset>
                                        <label>State/Province *</label>
                                        <input name="state" class="form-control form-required" {% if  profile.state and profile.state != 'None' %} value="{{ profile.state }}" {% endif %}>
                                    </fieldset>
                                </div>
=======
                                    <div class="col-xs-12 col-sm-6">
                                      <div class="row">
                                        
                                        {# Organization #}
                                        <fieldset class="col-xs-12">
                                            <label>Organization *</label>
                                            <input class="form-control form-required tagsinput" {% if profile.organization %}value="{{ profile.organization }}"{% endif %} name="organization">
                                            <small class="text-muted">The names of the organizations you are associated with.</small><br />
                                        </fieldset>
                                        <br>

                                        {#        User Type       #}
                                        <fieldset class="col-xs-12">
                                            <label for="selectUserType">User type *</label>
                                            <select name="user_type" class="form-control form-required" id="selectUserType">
                                                <option disabled selected value>Select a user type</option>
                                                <option value="University Faculty">University Faculty</option>
                                                <option value="University Professional or Research Staff">University Professional or Research Staff</option>
                                                <option value="Post-Doctoral Fellow">Post-Doctoral Fellow</option>
                                                <option value="University Graduate Student">University Graduate Student</option>
                                                <option value="University Undergraduate Student">University Undergraduate Student</option>
                                                <option value="Commercial/Professional">Commercial/Professional</option>
                                                <option value="Government Official">Government Official</option>
                                                <option value="School Student Kindergarten to 12th Grade">School Student Kindergarten to 12th Grade</option>
                                                <option value="School Teacher Kindergarten to 12th Grade">School Teacher Kindergarten to 12th Grade</option>
                                                <option value="Organization">Organization</option>
                                                <option value="Other">Other</option>
                                            </select>
                                        </fieldset>

                                        {#        User Type - Other       #}
                                        <fieldset id="user-type-other" class="col-sm-6">
                                            <label>Specify: *</label>
                                            <input name="user_type" class="form-control">
                                        </fieldset>
                                      </div>
                                    </div>
>>>>>>> 83ada2ab

                                    <div class="col-xs-12 col-sm-6">
                                      <div class="row">
                                        {#        Country       #}
                                        <fieldset class="col-xs-12">
                                            <label>Country *</label>
                                            <select id="country" name="country" class="form-control form-required input-medium bfh-countries" data-country="{{ profile.country }}"></select>
                                        </fieldset>

                                        {#        State       #}
                                        <fieldset class="col-xs-12">
                                            <label>State/Region</label>
                                            <select id="state" name="state" class="form-control input-medium bfh-states" data-country="country" data-state="{{ profile.state }}"></select>
                                        </fieldset>
                                      </div>
                                    </div>
                                </div>

                                {# Subject areas #}
                                <fieldset>
                                    <label>Subject areas</label>
                                    <input class="form-control" {% if profile.subject_areas %}value="{{ profile.subject_areas }}"{% endif %} name="subject_areas">
                                    <small class="text-muted">A comma-separated list of subject areas you are interested
                                        in researching. e.g. "Computer Science, Hydrology, Water Management"
                                    </small>
                                </fieldset>

                                <br>

                                {# email subscription #}
                                <fieldset>
                                    <div class="checkbox">
                                        <label class="form-check" for="id_email_opt_out">
                                            <input type="checkbox" name="email_opt_out" id="id_email_opt_out" {% if profile.email_opt_out %} checked {% endif %}>
                                            Opt out of receiving system announcement emails such as announcements of planned downtime for system upgrades.</label>
                                    </div>
                                </fieldset>
                            </div>
                            {% endif %}

                            {#        CV       #}
                            {% if profile_user.id == user.id or user.is_superuser %}
                                <div data-page-mode="edit">
                                    <div>
                                        {% if profile.cv and profile.cv.url %}
                                            <hr>
                                            <span><a href="{{ profile.cv.url }}" class="btn btn-default"
                                                    target="_blank"><span
                                                    class="glyphicon glyphicon-file"></span>&nbsp;Download CV</a></span>
                                            <button id="btn-delete-cv" class="no-style icon-button btn-remove"
                                                        data-toggle="modal"
                                                        data-target="#delete-cv" title="Delete CV"><span
                                                        class="glyphicon glyphicon-trash"></span>
                                            </button>
                                            <div id="group-cv" class="btn-group text-center" role="group"
                                                 aria-label="CV">
                                            <span class="input-group">
                                            <span id="cv-custom-upload" class="btn btn-primary btn-file" title="Update CV">
                                                <span class="glyphicon glyphicon-edit"></span>
                                                <input type="file" name="cv">
                                            </span>
                                             <input class='no-style' type="text" readonly>
                                            </span>
                                        {% else %}
                                            <hr>
                                            <fieldset>
                                            <label>Add a CV</label>
                                            <div class="input-group">
                                                <span class="input-group-btn">
                                                    <span id="cv-custom-upload" class="btn btn-primary btn-file">
                                                        Browse&hellip; <input type="file" name="cv">
                                                    </span>
                                                </span>
                                                <input type="text" class="form-control" readonly>
                                            </div>
                                            </fieldset>
                                        {% endif %}
                                    </div>
                                </div>
                            {% endif %}
                        </div>
                    </div>
                </div>
            </div>

            <div class="full-width-tabs-container" id="user-profile-tabs">
                <!-- Nav tabs -->
                <ul class="nav nav-tabs" role="tablist">
                    <li role="presentation" class="active">
                        <a href="#overview" aria-controls="home" role="tab"
                           data-toggle="tab"><i class="glyphicon glyphicon-list-alt"></i> OVERVIEW</a></li>
                    <li role="presentation">
                        <a href="#contributions" aria-controls="profile" role="tab" data-toggle="tab">
                            <i class="glyphicon glyphicon-file"></i> CONTRIBUTIONS</a>
                    </li>
                </ul>

                <!-- Tab panes -->
                <div class="tab-content">
                    <div role="tabpanel" class="tab-pane fade in active" id="overview">
                        <div class="row">
                            <div class="col-md-7">
                                <div data-page-mode="on-edit-blur" class="panel panel-default">
                                    <div class="panel-heading">
                                        <h3 class="panel-title"><span class="glyphicon glyphicon-time">&nbsp;</span>Recent Activity</h3>
                                   </div>
                                    <div class="panel-body">
                                        {% if resources %}

                                        {% for res in resources reversed %}
                                            {# Show only the last five #}
                                            {% if forloop.counter0 < 5 %}
                                            <div class="activity-block">
                                                {% if profile.picture and profile.picture.url %}
                                                    <div style="background-image: url('{{ profile.picture.url }}');"
                                                         class="profile-pic-thumbnail round-image pull-left">
                                                    </div>
                                                {% else %}
                                                    <div class="profile-pic-thumbnail round-image user-icon"></div>
                                                {% endif %}
                                                {% with metadata=res.metadata %}
                                                    <div class="metadata-wrapper">
                                                        <div class="shared-resource-info">
                                                            <strong>{{ profile_user|contact }}</strong>
                                                            <span class="text-muted"> shared </span>
                                                            <span><a href="{{ res.get_absolute_url }}">{{ metadata.title }}</a></span>
                                                        </div>
                                                        <h5><span class="text-muted">Type: </span>{{ res|resource_type }}</h5>
                                                        <h5><span class="text-muted">Date: </span>{{ res.created }}</h5>
                                                    </div>
                                                    {% with abstract=metadata.description %}
                                                        {% if abstract %}
                                                            <div class="activity-description col-sm-12">
                                                                <p class="description">
                                                                    <strong>ABSTRACT: </strong>{{ abstract|linebreaks }}
                                                                </p>
                                                            </div>
                                                            <div class="btn-show-more toggle-abstract btn btn-default btn-xs">Show More</div>
                                                        {% endif %}
                                                    {% endwith %}
                                                    </div>
                                                {% endwith %}
                                            {% endif %}
                                        {% endfor %}
                                        {% else %}
                                            <span class="text-muted">This user has no recent activity.</span>
                                        {% endif %}
                                    </div>
                                </div>
                            </div>

                            <div class="col-md-5">
                                {#        DESCRIPTION       #}
                                {% if not user.is_anonymous %}
                                <div class="panel panel-default">
                                    <div class="panel-heading">
                                        <h3 class="panel-title">
                                            <span class="glyphicon glyphicon-user">&nbsp;</span>About {{ profile_user.first_name }}
                                        </h3>
                                    </div>

                                    <div class="panel-body">
                                        <div data-page-mode="view">
                                            {% if profile.details %}
                                            <div id="profile-description">{{ profile.details }}</div><hr>
                                            {% endif %}

                                            <table class="overview" data-page-mode="view">
                                                <tbody>
                                                {% if profile.user_type and profile.user_type != "Unspecified"%}
                                                    <tr>
                                                        <td><span class="text-muted">User type</span></td>
                                                        <td id="db-user-type">{{ profile.user_type }}</td>
                                                    </tr>
                                                {% endif %}
                                                {% if profile.country and profile.country != "Unspecified" %}
                                                    <tr>
                                                        <td><span class="text-muted">Country</span></td>
                                                        <td>{{ profile.country }}</td>
                                                    </tr>
                                                {% endif %}
                                                {% if profile.state and profile.state != "Unspecified"%}
                                                    <tr>
                                                        <td><span class="text-muted">State/Region:</span></td>
                                                        <td><span id="db-state" class="bfh-states" data-state="{{ profile.state }}" data-country="{{ profile.country }}"></span></td>
                                                    </tr>
                                                {% endif %}
                                                <tr>
                                                    <td class="text-muted">Username: </td>
                                                    <td>{{ profile_user.username }}</td>
                                                </tr>
                                                <tr>
                                                    <td><span class="text-muted">User since: </span></td>
                                                    <td>{{ profile_user.date_joined|date:"M d, Y" }}</td>
                                                </tr>
                                                </tbody>
                                            </table>
                                            {% if profile.cv and profile.cv.url %}
                                                <div data-page-mode="view">
                                                    <hr>
                                                    <div>
                                                        <a href="{{ profile.cv.url }}"
                                                            class="btn btn-default"
                                                            target="_blank">
                                                            <span class="glyphicon glyphicon-file"></span>
                                                            Download CV
                                                        </a>
                                                    </div>
                                                </div>
                                            {% endif %}
                                            {% if profile_user.id == user.id or user.is_superuser %}
                                                <br>
                                                {% if profile.create_irods_user_account %}
                                                    <div class="alert alert-success">You have created an associated iRODS account (username: <strong>{{ profile_user.username }}</strong>) in HydroShare user zone (<strong>users.hydroshare.org</strong>). </div>
                                                {% else %}
                                                    <div class="alert alert-warning">You have not created an associated iRODS account in HydroShare user zone (<strong>users.hydroshare.org</strong>). </div>
                                                {% endif %}
                                                {% if quota_message %}<div class="alert alert-info">{{ quota_message }}</div>{% endif %}
                                            {% endif %}
                                        </div>

                                        {% if profile_user.id == user.id or user.is_superuser %}
                                        <div data-page-mode="edit">
                                            {# Title #}
                                            <fieldset>
                                                <label>Title</label>
                                                <input class="form-control" {% if profile.title %}value="{{ profile.title }}"{% endif %} name="title">
                                                <small class="text-muted">e.g. Assistant Professor, Program Director, Adjunct
                                                    Professor, Software Developer.
                                                </small>
                                            </fieldset>
                                            {#        Description       #}
                                            <fieldset>
                                                <label>Description</label>
                                                <textarea class="form-control"
                                                          name="details" rows="4">{% if profile.details %}{{ profile.details }}{% endif %}</textarea>
                                            </fieldset>

                                            {#        Date Joined       #}
                                            <fieldset>
                                                <label>User since</label>
                                                <input readonly class="form-control" value='{{ profile_user.date_joined }}'>
                                            </fieldset>
                                        </div>
                                        {% endif %}
                                    </div>
                                </div>
                                {% endif %}

                                {#  CONTACT #}
                                {% if profile.public or user.is_superuser or profile_user.id == user.id and not user.is_anonymous %} {# Show only if profile is public and user is logged in #}
                                <div class="panel panel-default">
                                    <div class="panel-heading">
                                        <h3 class="panel-title"><span
                                                class="glyphicon glyphicon-phone-alt">&nbsp;</span>Contact</h3>
                                    </div>

                                    <div class="panel-body">
                                        <table class="overview" data-page-mode="view">
                                            <tbody>
                                            {#        Phone 1       #}
                                            {% if profile.phone_1 %}
                                                <tr>
                                                    <td><span class="text-muted">{% if profile.phone_1_type %}
                                                        {{ profile.phone_1_type }}{% else %}Phone{% endif %}</span></td>
                                                    <td>{{ profile.phone_1 }}</td>
                                                </tr>
                                            {% endif %}

                                            {#        Phone 2       #}
                                            {% if profile.phone_2 %}
                                                <tr>
                                                    <td><span class="text-muted">{{ profile.phone_2_type }}</span></td>
                                                    <td>{{ profile.phone_2 }}</td>
                                                </tr>
                                            {% endif %}

                                            {#        Email       #}
                                            {% if profile_user.email %}
                                                {% if not user.is_anonymous %}
                                                    <tr>
                                                        <td><span class="text-muted">Email</span></td>
                                                        <td>
                                                            <a href="mailto:{{ profile_user.email }}" target="_blank">send email to
                                                                {% if profile_user.first_name or profile_user.last_name %}
                                                                    {{ profile_user.first_name }}
                                                                    {{ profile_user.last_name }}
                                                                {% else %}
                                                                    {{ profile_user.username }}
                                                                {% endif %}
                                                            </a>
                                                        </td>
                                                    </tr>
                                                {% else %}
                                                    <tr>
                                                        <td><span class="text-muted">Email</span></td>
                                                        <td>(<a href="/accounts/login/">Log in to send email</a>)</td>
                                                    </tr>
                                                {% endif %}
                                            {% endif %}

                                            {#        Website       #}
                                            {% if profile.website %}
                                                    <tr>
                                                        <td><span class="text-muted">Website</span></td>
                                                        <td><a href="{{ profile.website }}" target="_blank">{{ profile.website }}</a></td>
                                                    </tr>
                                            {% endif %}
                                            </tbody>
                                        </table>

                                        {% if profile_user.id == user.id or user.is_superuser %}
                                        <div class="row" data-page-mode="edit">
                                            <fieldset>
                                                <div class="col-sm-12"><label>Phone 1</label></div>

                                                <div class="col-sm-6">
                                                    <select name="phone_1_type" class="form-control">
                                                        <option {% if profile.phone_1_type == "Mobile" %}selected{% endif %}
                                                                value="Mobile">Mobile
                                                        </option>
                                                        <option {% if profile.phone_1_type == "Home" %}selected{% endif %} value="Home">
                                                            Home
                                                        </option>
                                                        <option {% if profile.phone_1_type == "Work" %}selected{% endif %} value="Work">
                                                            Work
                                                        </option>
                                                    </select>
                                                </div>
                                                <div class="col-sm-6">
                                                    {# this assumes that the phone will be in the same country as the profile #}
                                                    <input id="phone1" name="phone_1" class="form-control bfh-phone phone" data-country="country" type="tel" {% if profile.phone_1 %}value="{{ profile.phone_1 }}"{% endif %}>
                                                </div>
                                            </fieldset>

                                            <fieldset>
                                                <div class="col-sm-12"><label>Phone 2</label></div>

                                                <div class="col-sm-6">
                                                    <select name="phone_2_type" class="form-control">
                                                        <option {% if profile.phone_2_type == "Mobile" %}selected{% endif %}
                                                                value="Mobile">Mobile
                                                        </option>
                                                        <option {% if profile.phone_2_type == "Home" %}selected{% endif %} value="Home">
                                                            Home
                                                        </option>
                                                        <option {% if profile.phone_2_type == "Work" %}selected{% endif %} value="Work">
                                                            Work
                                                        </option>
                                                    </select>
                                                </div>
                                                <div class="col-sm-6">
                                                    {# this assumes that the phone will be in the same country as the profile #}
                                                    <input id="phone2" name="phone_2" class="form-control bfh-phone phone" data-country="country" type="tel" {% if profile.phone_2 %}value="{{ profile.phone_2 }}"{% endif %}>
                                                </div>
                                            </fieldset>
                                            <fieldset class="col-sm-12">
                                                <label>Email address *</label>
                                                <input class="form-control form-required" id="id_email"
                                                       value="{{ profile_user.email }}" name="email">
                                            </fieldset>

                                            <fieldset class="col-sm-12">
                                                <label>Website</label>
                                                <input class="form-control"
                                                       {% if profile.website %}value="{{ profile.website }}"{% endif %} name="website">
                                            </fieldset>
                                        </div>
                                        {% endif %}
                                    </div>
                                </div>
                                {% endif %}
                                {# AUTHOR IDENTIFIERS #}
                                <div class="panel panel-default {% if not profile.identifiers %}hidden{% endif %}"
                                     data-page-mode="view">
                                    <div class="panel-heading">
                                        <h3 class="panel-title"><span
                                                class="fa fa-address-card-o" style="width:32px;">&nbsp;</span>Author
                                            Identifiers</h3>
                                    </div>

                                    <div class="panel-body">
                                        <table class="identifiers">
                                            {% for name, link in profile.identifiers.items %}
                                            <tr>
                                                <td colspan="2"><span class="text-muted">{{ name }}</span></td>
                                            </tr>
                                            <tr>
                                                <td>
                                                    {% if name == "GoogleScholarID" %}
                                                    <i class="identifier-icon ai ai-google-scholar-square"></i>
                                                    {% elif name == "ORCID" %}
                                                    <i class="identifier-icon ai ai-orcid"></i>
                                                    {% elif name == "ResearchGateID" %}
                                                    <i class="identifier-icon ai ai-researchgate-square"></i>
                                                    {% elif name == "ResearcherID" %}
                                                    <img class="identifier-icon"
                                                         src="{% static 'img/researcherID.png' %}"
                                                         alt="ResearcherID icon"/>
                                                    {% else %}
                                                    <i class="identifier-icon fa fa-address-card"></i>
                                                    {% endif %}
                                                </td>
                                                <td><a href="{{ link }}" target="_blank"
                                                       class="identifier-url">{{ link }}</a>
                                                </td>
                                            </tr>
                                            {% endfor %}
                                        </table>
                                    </div>
                                </div>

                                {% if profile_user.id == user.id or user.is_superuser %}
                                <div class="panel panel-default"  data-page-mode="edit">
                                    <div class="panel-heading">
                                        <h3 class="panel-title"><span
                                                class="fa fa-address-card-o" style="width:32px;">&nbsp;</span>Author
                                            Identifiers</h3>
                                    </div>

                                    <div class="panel-body">
                                        {% include "includes/identifiers-form.html" with identifiers=profile.identifiers %}
                                    </div>
                                </div>
                                {% endif %}
                            </div>
                        </div>
                    </div>

                    <div role="tabpanel" class="tab-pane fade" id="contributions">
                        <div class="row" data-page-mode='on-edit-blur'>
                            <div class="col-sm-12"><legend>Resources</legend></div>
                            <div class="col-sm-12 col-md-3">
                                <table class="table-user-contributions table table-hover">
                                    <tbody>
                                        <tr id="badge-all" class="active" data-type="all">
                                            <td><span>All</span></td>
                                            <td><span class="badge">0</span></td>
                                        </tr>
                                        <tr id="badge-collection" data-type="type-Collection">
                                            <td><span>Collection</span></td>
                                            <td><span class="badge">0</span></td>
                                        </tr>
                                        <tr id="badge-composite" data-type="type-Resource">
                                            <td><span>Resource</span></td>
                                            <td><span class="badge">0</span></td>
                                        </tr>
                                        <tr id="badge-web-app" data-type="type-App Connector">
                                            <td><span>App Connector</span></td>
                                            <td><span class="badge">0</span></td>
                                        </tr>
                                    </tbody>
                                </table>
                            </div>
                            <div class="col-sm-12 col-md-9">
                                {% if resources %}
                                {% for res in resources %}
                                    {% with res|resource_type as resource_type %}
                                    <div data-type="type-{{ resource_type }}" class="contribution">
                                        <div class="icon-resource-type-wrapper">
                                        <span class="icon-resource-type">
                                            <span><strong>{{ resource_type }}</strong></span>
                                            {% if res.resource_type == "CompositeResource" %}
                                                <img src="{% static 'img/resource-icons/composite48x48.png' %}"
                                                     alt="{{ resource_type }}"
                                                     title="{{ resource_type }}"/>
                                            {% elif res.resource_type == "ToolResource" %}
                                                <img src="{% static 'img/resource-icons/webapp48x48.png' %}"
                                                     alt="{{ resource_type }}"
                                                     title="{{ resource_type }}"/>
                                            {% elif res.resource_type == "CollectionResource" %}
                                                <img src="{% static 'img/resource-icons/collection48x48.png' %}"
                                                     alt="{{ resource_type }}"
                                                     title="{{ resource_type }}"/>
                                            {% elif res.resource_type == "GenericResource" %}
                                                <img src="{% static 'img/resource-icons/generic48x48.png' %}"
                                                     alt="{{ resource_type }}"
                                                     title="{{ resource_type }}"/>
                                            {% endif %}

                                        </span>
                                        </div>
                                        <div class="activity-block row">
                                            {% with metadata=res.metadata %}
                                                <div class="activity-info col-sm-12">
                                                    <span class="title"><a href="{{ res.get_absolute_url }}">{{ metadata.title }}</a></span>
                                                    <h5><span class="text-muted">Created: </span>{{ res.created }}</h5>
                                                    <h5><span class="text-muted">Authors: </span>
                                                        {% for creator in metadata.creators.all %}
                                                            {% if forloop.counter0 != 0 %}<span> · </span>{% endif %}
                                                            {% if creator.relative_uri and creator.is_active_user %}
                                                                <a href="{{ creator.relative_uri }}">{{ creator.name }}</a>
                                                            {% else %}
                                                                <span>{{ creator.name }}</span>
                                                            {% endif %}
                                                        {% endfor %}
                                                    </h5>
                                                </div>
                                                {%  with abstract=metadata.description %}
                                                    {% if abstract %}
                                                        <div class="activity-description col-sm-12">
                                                            <p>
                                                                <strong>ABSTRACT: </strong>{{ abstract|linebreaks }}
                                                            </p>
                                                        </div>
                                                        <div class="btn-show-more toggle-abstract btn btn-default btn-xs">Show More</div>
                                                    {% endif %}
                                               {% endwith %}
                                           {% endwith %}
                                        </div>
                                    </div>
                                    {% endwith %}
                                {% endfor %}
                                {% else %}
                                    <span class="text-muted">This user has not shared any resources.</span>
                                {% endif %}
                            </div>
                        </div>
                    </div>
                </div>
            </div>

        {% if profile_user.id == user.id or user.is_superuser %}
            <div class="col-xs-12 col-sm-3 height-fix pull-right">
            <button type="submit" class="btn btn-primary pull-right
                btn-save-profile" data-page-mode="edit">
                Save changes
            </button>
            <span data-page-mode="edit"
                  class="btn btn-default pull-right btn-cancel-profile-edit">Cancel</span>
        </div>

            <!-- Deactivate Account Modal -->
            <div class="modal fade" id="deactivate-account-dialog" tabindex="-1" role="dialog"
                 aria-labelledby="Deactivate account">
                <div class="modal-dialog" role="document">
                    <div class="modal-content">
                        <div class="modal-header">
                            <button type="button" class="close" data-dismiss="modal"
                                    aria-label="Close"><span aria-hidden="true">&times;</span>
                            </button>
                            <h4 class="modal-title" id="myModalLabel">Deactivate Account</h4>
                        </div>
                        <div class="modal-body">
                            <div class="row">
                                <div class="col-sm-2 col-xs-12 text-center">
                                    <span id="icon-warning" class="glyphicon glyphicon-warning-sign"></span>
                                </div>
                                <div class="col-sm-10 col-xs-12">
                                    <div><strong>WARNING</strong>: This will <strong><u>permanently</u></strong> disable your account. You cannot undo
                                        this action. Please note that if you do choose to disable your account, your Resources
                                        will remain in HydroShare and will be accessible to anyone who currently has access. If
                                        you wish to remove your resources from HydroShare, you should do so <u>before</u> disabling
                                        your account.
                                    </div>

                                </div>
                            </div>

                        </div>
                        <div class="modal-footer">
                            <button type="button" class="btn btn-default" data-dismiss="modal">Cancel</button>
                            <a href="{% url 'deactivate_account' %}" class="btn btn-danger">Confirm</a>
                        </div>
                    </div>
                </div>
            </div>

            <!-- Delete picture modal -->
            <div class="modal fade" id="delete-picture" tabindex="-1" role="dialog"
                 aria-labelledby="deleteProfilePicture">
                <div class="modal-dialog" role="document">
                    <div class="modal-content">
                        <div class="modal-header">
                            <button type="button" class="close" data-dismiss="modal"
                                    aria-label="Close"><span aria-hidden="true">&times;</span>
                            </button>
                            <h4 class="modal-title" id="deleteProfilePicture">Delete profile picture</h4>
                        </div>
                        <div class="modal-body">
                            Are you sure you want to delete your profile picture?
                        </div>
                        <div class="modal-footer">
                            <button type="button" class="btn btn-default" data-dismiss="modal">
                                Close
                            </button>
                            <button class="btn btn-primary" id="picture-clear_id" name="picture-clear"
                                    title="Delete profile picture"
                                    value="clear">Confirm
                            </button>
                        </div>
                    </div>
                </div>
            </div>

            <!-- Delete CV modal -->
            <div class="modal fade" id="delete-cv" tabindex="-1" role="dialog"
                 aria-labelledby="deleteCV">
                <div class="modal-dialog" role="document">
                    <div class="modal-content">
                        <div class="modal-header">
                            <button type="button" class="close" data-dismiss="modal"
                                    aria-label="Close"><span aria-hidden="true">&times;</span>
                            </button>
                            <h4 class="modal-title" id="deleteCV">Delete CV</h4>
                        </div>
                        <div class="modal-body">
                            Are you sure you want to delete your CV?
                        </div>
                        <div class="modal-footer">
                            <button type="button" class="btn btn-default" data-dismiss="modal">
                                Close
                            </button>
                            <button class="btn btn-primary" id="cv-clear_id" name="cv-clear"
                                    title="Delete CV"
                                    value="clear">Confirm
                            </button>
                        </div>
                    </div>
                </div>
            </div>

            <!-- Delete iRODS User Account Modal -->
            <div class="modal fade" id="delete-irods-account-dialog" tabindex="-1" role="dialog"
                 aria-labelledby="Create iRODS user account">
                <div class="modal-dialog" role="document">
                    <div class="modal-content">
                        <div class="modal-header">
                            <button type="button" class="close" data-dismiss="modal"
                                    aria-label="Close"><span aria-hidden="true">&times;</span>
                            </button>
                            <h4 class="modal-title" id="myModalLabel">Delete your iRODS user account</h4>
                        </div>
                        <div class="modal-body">
                            <div class="row">
                                <div class="col-sm-2 col-xs-12 text-center">
                                    <span id="icon-warning" class="glyphicon glyphicon-warning-sign"></span>
                                </div>
                                <div class="col-sm-10 col-xs-12">
                                    <div><strong>WARNING</strong>: This will <strong>delete</strong> your iRODS user account in the
                                        HydroShare user zone as well as all data you have under that account. You cannot recover
                                        your data after this action.
                                    </div>
                                </div>
                            </div>
                        </div>
                        <div class="modal-footer">
                            <button type="button" class="btn btn-default" data-dismiss="modal">Cancel</button>
                            <button id="btn-delete-irods-account" class="btn btn-danger">Confirm</button>
                        </div>
                    </div>
                </div>
            </div>

            <!-- Create iRODS User Account Modal -->
            <div class="modal fade" id="create-irods-account-dialog" tabindex="-1" role="dialog"
                 aria-labelledby="myModalLabel" aria-hidden="true">
                <div class="modal-dialog modal-sm">
                    <div class="modal-content">
                        <form role="form" method="post">
                            <div class="modal-header">
                                <button type="button" class="close" data-dismiss="modal"
                                        aria-label="Close"><span aria-hidden="true">&times;</span>
                                </button>
                                <h4 class="modal-title" id="myModalLabel">Create your iRODS user account</h4>
                            </div>
                            <div class="modal-body">
                                {% csrf_token %}
                                <div class="row">
                                    <div class="col-sm-10 col-xs-12">
                                        <div>A corresponding iRODS user account with the same username <strong>{{ profile_user.username }}</strong> will be created
                                            in the HydroShare user zone when you confirm this action. You will have to input a password below for your
                                            iRODS user account, which does not have to be the same as your current HydroShare password. <strong>The password
                                            is required to be composed of at least 8 characters.</strong> Please keep your iRODS user account password in a
                                            secure place and use it to access your account in the HydroShare user zone using iRODS clients such as icommands or Cyberduck.
                                        </div>
                                        <div class="form-group">
                                            <label for="id_irods_password">Password: </label>
                                            <input class="form-control" autocomplete="off" id="id_irods_password" name="irods_password" placeholder="Password" type="password">
                                        </div>
                                    </div>
                                </div>
                            </div>
                            <div class="modal-footer">
                                <button type="button" class="btn btn-default" data-dismiss="modal">Cancel</button>
                                <button id="btn-create-irods-account" class="btn btn-primary" disabled>Confirm</button>
                            </div>
                        </form>
                    </div>
                </div>
            </div>
        </form>
        {% endif %}
        {% endwith %}
    </div>
{% endblock %}

{% block extra_css %}
  <link rel="stylesheet" href="{% static 'css/jquery.tagsinput-revisited.min.css' %}" />
  <style>
    .tagsinput {
      border: 1px solid #ccc;
    }

    .tagsinput div input::-webkit-input-placeholder {
      color: #777;
    }

    .tagsinput .tag {
      background: #DDD;
      color: #111;
    }
  </style>
{%  endblock %}

{% block extra_js %}
    {{ block.super }}
    <script>
<<<<<<< HEAD
        var PHONES = {'phone_1': "{{profile_user.userprofile.phone_1}}", 'phone_2': "{{profile_user.userprofile.phone_2}}" };
=======
        var OLD_STATE = "{{ profile_user.userprofile.state }}";
>>>>>>> 83ada2ab
    </script>
    <script type="text/javascript" src="{% static 'js/bootstrap-formhelpers.js' %}"></script>
    <script type="text/javascript" src="{% static 'js/profile.js' %}"></script>
    <script type="text/javascript" src="{% static 'js/jquery.tagsinput-revisited.min.js' %}"></script>
    <script type="text/javascript" src="{% static 'js/identifiers-form.js' %}"></script>
{% endblock %}<|MERGE_RESOLUTION|>--- conflicted
+++ resolved
@@ -159,7 +159,6 @@
                                 </div>
 
                                 <div class="row">
-<<<<<<< HEAD
                                     {# Organization #}
                                     <fieldset class="col-sm-6">
                                         <label>Organization *</label>
@@ -192,19 +191,8 @@
                                         <input name="user_type" class="form-control">
                                     </fieldset>
 
-                                    {#        Country       #}
-                                    <fieldset>
-                                        <label>Country *</label>
-                                        <select id="country" name="country" class="form-control form-required input-medium bfh-countries" data-country="{{ profile.country }}"></select>
-                                    </fieldset>
-
-                                    {#        State       #}
-                                    <fieldset>
-                                        <label>State/Province *</label>
-                                        <input name="state" class="form-control form-required" {% if  profile.state and profile.state != 'None' %} value="{{ profile.state }}" {% endif %}>
-                                    </fieldset>
-                                </div>
-=======
+                                    
+                                </div>
                                     <div class="col-xs-12 col-sm-6">
                                       <div class="row">
                                         
@@ -242,20 +230,19 @@
                                         </fieldset>
                                       </div>
                                     </div>
->>>>>>> 83ada2ab
 
                                     <div class="col-xs-12 col-sm-6">
                                       <div class="row">
                                         {#        Country       #}
-                                        <fieldset class="col-xs-12">
+                                        <fieldset>
                                             <label>Country *</label>
                                             <select id="country" name="country" class="form-control form-required input-medium bfh-countries" data-country="{{ profile.country }}"></select>
                                         </fieldset>
 
                                         {#        State       #}
-                                        <fieldset class="col-xs-12">
-                                            <label>State/Region</label>
-                                            <select id="state" name="state" class="form-control input-medium bfh-states" data-country="country" data-state="{{ profile.state }}"></select>
+                                        <fieldset>
+                                            <label>State/Province *</label>
+                                            <input name="state" class="form-control form-required" {% if  profile.state and profile.state != 'None' %} value="{{ profile.state }}" {% endif %}>
                                         </fieldset>
                                       </div>
                                     </div>
@@ -961,11 +948,8 @@
 {% block extra_js %}
     {{ block.super }}
     <script>
-<<<<<<< HEAD
         var PHONES = {'phone_1': "{{profile_user.userprofile.phone_1}}", 'phone_2': "{{profile_user.userprofile.phone_2}}" };
-=======
         var OLD_STATE = "{{ profile_user.userprofile.state }}";
->>>>>>> 83ada2ab
     </script>
     <script type="text/javascript" src="{% static 'js/bootstrap-formhelpers.js' %}"></script>
     <script type="text/javascript" src="{% static 'js/profile.js' %}"></script>
