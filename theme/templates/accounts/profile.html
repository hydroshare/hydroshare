{% extends "base.html" %}
{% load mezzanine_tags hydroshare_tags %}

{% block meta_title %}User profile for {{ profile_user|best_name }}{% endblock %}

{% block extra_head %}
    <link href="{{ STATIC_URL }}css/profile.css" rel="stylesheet"/>
    <link href="{{ STATIC_URL }}css/academicons.min.css" rel="stylesheet"/>
{% endblock %}

{% block main %}
    <div class="container">
        {% with profile_user.userprofile as profile %}
        <input type="hidden" id="url-create-irods-account" value="{% url 'create_irods_account' %}">
        <input type="hidden" id="url-delete-irods-account" value="{% url 'delete_irods_account' %}">
        {% if profile_user.id == user.id %}
        <form id="profile-form" action="{% url 'update_profile' %}" class="account-form" method="post"
              enctype="multipart/form-data" onsubmit="return validateForm()">
        {% csrf_token %}
        {% endif %}
            <div class="row">
                {% if profile_user.id == user.id %}
                    <div data-page-mode="edit" class="alert alert-info" role="alert">
                        Information entered here may be publicly visible. Do not enter information that you want to keep
                        private.
                    </div>
                {% endif %}

                <div class="col-sm-12">
                    <div class="row">
                        {% if profile_user.id == user.id %}
                            <div class="col-xs-12 col-sm-3 height-fix pull-right">
                                <span data-page-mode="view" id="btn-edit-profile" data-toggle="tooltip"
                                      data-placement="left"
                                      class="glyphicon glyphicon-pencil pull-right icon-button icon-blue"
                                      title="Edit profile"></span>
                                <button type="submit" data-page-mode="edit"
                                        class="btn btn-primary pull-right btn-save-profile">Save changes
                                </button>
                                <span data-page-mode="edit"
                                      class="btn btn-default pull-right btn-cancel-profile-edit">Cancel</span>
                            </div>
                        {% endif %}

                        {#        Profile picture       #}
                        <div class="col-sm-3 height-fix">
                            <div id="profile-pic-container">
                            {% if profile.picture and profile.picture.url %}
                                <div style="background-image: url('{{ profile.picture.url }}')"
                                     class="profile-pic round-image">
                                </div>
                            {% else %}
                                <div class="profile-pic round-image user-icon"></div>
                            {% endif %}
                            </div>

                            {#        Profile picture upload controls       #}
                            {% if profile_user.id == user.id %}
                                <div data-page-mode="edit" class="text-center">
                                {% if profile.picture and profile.picture.url %}
                                    <div class="btn-file btn-update-picture">
                                        <span class="glyphicon glyphicon-camera"></span>
                                        <span>&nbsp;&nbsp;Update profile picture</span>
                                        <input class="upload-picture" type="file" name="picture"></div>
                                    <button id="btn-delete-profile-pic" class="no-style icon-button btn-remove" data-toggle="modal"
                                            data-target="#delete-picture" title="Delete profile picture"><span
                                            class="glyphicon glyphicon-trash"></span>
                                    </button>
                                {% else %}
                                    <fieldset>
                                        <div class="btn-file btn-update-picture upload-picture"><span class="glyphicon glyphicon-camera"></span>
                                            <span>&nbsp;&nbsp;Add a photo</span>
                                            <input class="upload-picture" type="file" name="picture"></div>
                                    </fieldset>
                                {% endif %}
                                </div>
                            {% endif %}

                            {#        Password      #}
                            {% if profile_user.id == user.id %}
                            <div data-page-mode="edit">
                                <hr>
                                <div class="profile-picture-controls text-center">
                                    <div><a href="/accounts/update">Change password</a></div>

                                    {#        Account deactivation       #}
                                    <div><a data-toggle="modal" data-target="#deactivate-account-dialog">Deactivate account</a></div>

                                    {# Account creation/deletion in iRODS user zone #}
                                    <div id="irods-account-container">
                                        {% if profile.create_irods_user_account %}
                                            {# an iRODS account already exists #}
                                            <a data-toggle="modal" data-target="#delete-irods-account-dialog">Delete your iRODS user account</a>
                                        {% else %}
                                            {# an iRODS account does not exist #}
                                            <a data-toggle="modal" data-target="#create-irods-account-dialog">Create your iRODS user account</a>
                                        {% endif %}
                                    </div>
                                </div>
                            </div>
                            {% endif %}
                        </div>

                        <div class="col-xs-12 col-sm-6">
                            <div data-page-mode="view">
                                {#        Name       #}
                                {% if profile_user.first_name or profile_user.last_name %}
                                    <h2>{{ profile_user.first_name }} {% if profile.middle_name %}{{ profile.middle_name }}{% endif %} {{ profile_user.last_name }}</h2>
                                {% else %}
                                    <h2>{{ profile_user.username }}</h2>
                                {% endif %}

                                {#        Organization and Title       #}
                                {% if profile.organization or profile.title %}
                                    <h4 class="text-muted">
                                        {% if profile.organization %}{{ profile.organization }}{% endif %}
                                        {% if profile.organization and profile.title %} | {% endif %}
                                        {% if profile.title %}{{ profile.title }}{% endif %}
                                    </h4>
                                {% endif %}

                                {#        Subject areas       #}
                                {% if profile.subject_areas or profile.profession %}
                                    <table class="overview">
                                        <tbody>
                                        {% if profile.subject_areas %}
                                            <tr>
                                                <td><span class="text-muted">Subject Areas: </span></td>
                                                <td>{{ profile.subject_areas }}</td>
                                            </tr>
                                        {% endif %}
                                        </tbody>
                                    </table>
                                {% endif %}
                            </div>
                            {% if profile_user.id == user.id %}
                            <div data-page-mode="edit">
                                <div class="row">
                                    {# First name #}
                                    <fieldset class="col-sm-4">
                                        <label>First name *</label>
                                        <input class="form-control form-required" value="{{ profile_user.first_name }}" name="first_name">
                                    </fieldset>

                                    {# Middle name #}
                                    <fieldset class="col-sm-4">
                                        <label>Middle name</label>
                                        <input class="form-control" {% if profile.middle_name %}value="{{ profile.middle_name }}"{% endif %} name="middle_name">
                                    </fieldset>

                                    {# Last name #}
                                    <fieldset class="col-sm-4">
                                        <label>Last name *</label>
                                        <input class="form-control form-required" value="{{ profile_user.last_name }}" name="last_name">
                                    </fieldset>
                                </div>

                                <div class="row">
                                    {# Organization #}
                                    <fieldset class="col-sm-6">
                                        <label>Organization *</label>
                                        <input class="form-control form-required tagsinput" {% if profile.organization %}value="{{ profile.organization }}"{% endif %} name="organization">
                                        <br /><small class="text-muted">The names of the organizations you are associated with.</small><br />
                                    </fieldset>

                                    {# Title #}
                                    <fieldset class="col-sm-6">
                                        <label>Title</label>
                                        <input class="form-control" {% if profile.title %}value="{{ profile.title }}"{% endif %} name="title">
                                        <small class="text-muted">e.g. Assistant Professor, Program Director, Adjunct
                                            Professor, Software Developer.
                                        </small>
                                    </fieldset>
                                </div>

                                <div class="row">
                                    {# Subject areas #}
                                    <fieldset class="col-sm-12">
                                        <label>Subject areas</label>
                                        <input class="form-control" {% if profile.subject_areas %}value="{{ profile.subject_areas }}"{% endif %} name="subject_areas">
                                        <small class="text-muted">A comma-separated list of subject areas you are interested
                                            in researching. e.g. "Computer Science, Hydrology, Water Management"
                                        </small>
                                    </fieldset>
                                </div>
                            </div>
                            {% endif %}

                            {#        CV       #}
                            {% if profile_user.id == user.id %}
                                <div data-page-mode="edit">
                                    <div>
                                        {% if profile.cv and profile.cv.url %}
                                            <hr>
                                            <span><a href="{{ profile.cv.url }}" class="btn btn-default"
                                                    target="_blank"><span
                                                    class="glyphicon glyphicon-file"></span>&nbsp;View CV</a></span>

                                            <div id="group-cv" class="btn-group text-center" role="group"
                                                 aria-label="CV">

                                            <span class="btn-file icon-button icon-blue" title="Update CV">
                                                <span class="glyphicon glyphicon-refresh"></span>
                                                <input type="file" name="cv">
                                            </span>
                                                <button id="btn-delete-cv" class="no-style icon-button btn-remove"
                                                        data-toggle="modal"
                                                        data-target="#delete-cv" title="Delete CV"><span
                                                        class="glyphicon glyphicon-trash"></span>
                                                </button>
                                            </div>
                                        {% else %}
                                            <hr>
                                            <fieldset>
                                            <label>Add a CV</label>
                                            <div class="input-group">
                                                <span class="input-group-btn">
                                                    <span id="cv-custom-upload" class="btn btn-primary btn-file">
                                                        Browse&hellip; <input type="file" name="cv">
                                                    </span>
                                                </span>
                                                <input type="text" class="form-control" readonly>
                                            </div>
                                            </fieldset>
                                        {% endif %}
                                    </div>
                                </div>
                            {% endif %}

                            {% if profile.cv and profile.cv.url %}
                                <div data-page-mode="view">
                                    <hr>
                                    <div><a href="{{ profile.cv.url }}" class="btn btn-default"
                                                                target="_blank"><span
                                            class="glyphicon glyphicon-file"></span>&nbsp;View CV</a></div>
                                </div>
                            {% endif %}
                        </div>
                    </div>
                </div>
            </div>

            <div class="full-width-tabs-container" id="user-profile-tabs">
                <!-- Nav tabs -->
                <ul class="nav nav-tabs" role="tablist">
                    <li role="presentation" class="active">
                        <a href="#overview" aria-controls="home" role="tab"
                           data-toggle="tab"><i class="glyphicon glyphicon-list-alt"></i> OVERVIEW</a></li>
                    <li role="presentation">
                        <a href="#contributions" aria-controls="profile" role="tab" data-toggle="tab">
                            <i class="glyphicon glyphicon-file"></i> CONTRIBUTIONS</a>
                    </li>
                </ul>

                <!-- Tab panes -->
                <div class="tab-content">
                    <div role="tabpanel" class="tab-pane fade in active" id="overview">
                        <div class="row">
                            <div class="col-md-7">
                                <div data-page-mode="on-edit-blur" class="panel panel-default">
                                    <div class="panel-heading">
                                        <h3 class="panel-title"><span class="glyphicon glyphicon-time">&nbsp;</span>Recent activity</h3>
                                   </div>
                                    <div class="panel-body">
                                        {% if resources %}

                                        {% for res in resources reversed %}
                                            {# Show only the last five #}
                                            {% if forloop.counter0 < 5 %}
                                            <div class="activity-block">
                                                {% if profile.picture and profile.picture.url %}
                                                    <div style="background-image: url('{{ profile.picture.url }}');"
                                                         class="profile-pic-thumbnail round-image pull-left">
                                                    </div>
                                                {% else %}
                                                    <div class="profile-pic-thumbnail round-image user-icon"></div>
                                                {% endif %}

                                                <div class="metadata-wrapper">
                                                    <div class="shared-resource-info">
                                                        <strong>{{ profile_user|contact }}</strong>
                                                        <span class="text-muted"> shared </span>
                                                        <span><a href="{{ res.get_absolute_url }}">{{ res.metadata.title }}</a></span>
                                                    </div>
                                                    <h5><span class="text-muted">Resource type: </span>{{ res|resource_type }}</h5>
                                                    <h5><span class="text-muted">Date: </span>{{ res.created }}</h5>
                                                </div>

                                                {% if res.metadata.description %}
                                                    <div class="activity-description col-sm-12">
                                                        <p class="description">
                                                            <strong>ABSTRACT: </strong>{{ res.metadata.description|linebreaks }}
                                                        </p>
                                                    </div>
                                                    <div class="show-more-btn btn-default" title="Show abstract">···</div>
                                                {% endif %}
                                            </div>
                                            {% endif %}
                                        {% endfor %}

                                        {% else %}
                                            <span class="text-muted">This user has no recent activity.</span>
                                        {% endif %}
                                    </div>
                                </div>
                            </div>

                            <div class="col-md-5">
                                {#        DESCRIPTION       #}
                                {% if not user.is_anonymous %}
                                <div class="panel panel-default">
                                    <div class="panel-heading">
                                        <h3 class="panel-title">
                                            <span class="glyphicon glyphicon-user">&nbsp;</span>About {{ profile_user.first_name }}
                                        </h3>
                                    </div>

                                    <div class="panel-body">
                                        <div data-page-mode="view">
                                            {% if profile.details %}
                                            <div id="profile-description">{{ profile.details }}</div><hr>
                                            {% endif %}

                                            <table class="overview" data-page-mode="view">
                                                <tbody>
                                                {% if profile.user_type and profile.user_type != "Unspecified"%}
                                                    <tr>
                                                        <td><span class="text-muted">User type</span></td>
                                                        <td id="db-user-type">{{ profile.user_type }}</td>
                                                    </tr>
                                                {% endif %}
                                                {% if profile.country and profile.country != "Unspecified" %}
                                                    <tr>
                                                        <td><span class="text-muted">Country</span></td>
                                                        <td>{{ profile.country }}</td>
                                                    </tr>
                                                {% endif %}
                                                {% if profile.state and profile.state != "Unspecified"%}
                                                    <tr>
                                                        <td><span class="text-muted">State/Province</span></td>
                                                        <td>{{ profile.state }}</td>
                                                    </tr>
                                                {% endif %}
                                                <tr>
                                                    <td class="text-muted">Username: </td>
                                                    <td>{{ profile_user.username }}</td>
                                                </tr>
                                                <tr>
                                                    <td><span class="text-muted">User since: </span></td>
                                                    <td>{{ profile_user.date_joined }}</td>
                                                </tr>
                                                </tbody>
                                            </table>
                                            {% if profile_user.id == user.id %}
                                                <br>
                                                {% if profile.create_irods_user_account %}
                                                    <div class="alert alert-success">You have created an associated iRODS account (username: <strong>{{ profile_user.username }}</strong>) in HydroShare user zone (<strong>users.hydroshare.org</strong>). </div>
                                                {% else %}
                                                    <div class="alert alert-warning">You have not created an associated iRODS account in HydroShare user zone (<strong>users.hydroshare.org</strong>). </div>
                                                {% endif %}
                                                {% if quota_message %}<div class="alert alert-info">{{ quota_message }}</div>{% endif %}
                                            {% endif %}
                                        </div>

                                        {% if profile_user.id == user.id %}
                                        <div data-page-mode="edit">
                                            {#        Description       #}
                                            <fieldset>
                                                <label>Description</label>
                                                <textarea class="form-control"
                                                          name="details" rows="4">{% if profile.details %}{{ profile.details }}{% endif %}</textarea>
                                            </fieldset>

                                            <hr>

                                            {#        User Type       #}
                                            <fieldset>
                                                <label for="selectUserType">User type *</label>
                                                <select name="user_type" class="form-control form-required" id="selectUserType">
                                                    <option value="Unspecified">Unspecified</option>
                                                    <option value="University Faculty">University Faculty</option>
                                                    <option value="University Professional or Research Staff">University Professional or Research Staff</option>
                                                    <option value="Post-Doctoral Fellow">Post-Doctoral Fellow</option>
                                                    <option value="University Graduate Student">University Graduate Student</option>
                                                    <option value="University Undergraduate Student">University Undergraduate Student</option>
                                                    <option value="Commercial/Professional">Commercial/Professional</option>
                                                    <option value="Government Official">Government Official</option>
                                                    <option value="School Student Kindergarten to 12th Grade">School Student Kindergarten to 12th Grade</option>
                                                    <option value="School Teacher Kindergarten to 12th Grade">School Teacher Kindergarten to 12th Grade</option>
                                                    <option value="Other">Other</option>
                                                </select>
                                            </fieldset>

                                            {#        User Type - Other       #}
                                            <fieldset id="user-type-other">
                                                <label>Specify: *</label>
                                                <input name="user_type" class="form-control">
                                            </fieldset>

                                            {#        Country       #}
                                            <fieldset>
                                                <label>Country *</label>
                                                <select name="country" class="form-control form-required input-medium bfh-countries" data-country="{{ profile.country }}"></select>
                                            </fieldset>

                                            {#        State       #}
                                            <fieldset>
                                                <label>State/Province *</label>
                                                <input name="state" class="form-control form-required" {% if  profile.state %}value="{{ profile.state }}"{% else %}value="Unspecified"{% endif %}>
                                            </fieldset>

                                            {#        Date Joined       #}
                                            <fieldset>
                                                <label>User since</label>
                                                <input readonly class="form-control" value='{{ profile_user.date_joined }}'>
                                            </fieldset>
                                        </div>
                                        {% endif %}
                                    </div>
                                </div>
                                {% endif %}

                                {#  CONTACT #}
                                {% if profile.public or profile_user.id == user.id and not user.is_anonymous %} {# Show only if profile is public and user is logged in #}
                                <div class="panel panel-default">
                                    <div class="panel-heading">
                                        <h3 class="panel-title"><span
                                                class="glyphicon glyphicon-phone-alt">&nbsp;</span>Contact</h3>
                                    </div>

                                    <div class="panel-body">
                                        <table class="overview" data-page-mode="view">
                                            <tbody>
                                            {#        Phone 1       #}
                                            {% if profile.phone_1 %}
                                                <tr>
                                                    <td><span class="text-muted">{% if profile.phone_1_type %}
                                                        {{ profile.phone_1_type }}{% else %}Phone{% endif %}</span></td>
                                                    <td>{{ profile.phone_1 }}</td>
                                                </tr>
                                            {% endif %}

                                            {#        Phone 2       #}
                                            {% if profile.phone_2 %}
                                                <tr>
                                                    <td><span class="text-muted">{{ profile.phone_2_type }}</span></td>
                                                    <td>{{ profile.phone_2 }}</td>
                                                </tr>
                                            {% endif %}

                                            {#        Email       #}
                                            {% if profile_user.email %}
                                                {% if not user.is_anonymous %}
                                                    <tr>
                                                        <td><span class="text-muted">Email</span></td>
                                                        <td>
                                                            <a href="mailto:{{ profile_user.email }}" target="_blank">send email to
                                                                {% if profile_user.first_name or profile_user.last_name %}
                                                                    {{ profile_user.first_name }}
                                                                    {{ profile_user.last_name }}
                                                                {% else %}
                                                                    {{ profile_user.username }}
                                                                {% endif %}
                                                            </a>
                                                        </td>
                                                    </tr>
                                                {% else %}
                                                    <tr>
                                                        <td><span class="text-muted">Email</span></td>
                                                        <td>(<a href="/accounts/login/">Log in to send email</a>)</td>
                                                    </tr>
                                                {% endif %}
                                            {% endif %}

                                            {#        Website       #}
                                            {% if profile.website %}
                                                    <tr>
                                                        <td><span class="text-muted">Website</span></td>
                                                        <td><a href="{{ profile.website }}" target="_blank">{{ profile.website }}</a></td>
                                                    </tr>
                                            {% endif %}
                                            </tbody>
                                        </table>

                                        {% if profile_user.id == user.id %}
                                        <div class="row" data-page-mode="edit">
                                            <fieldset>
                                                <div class="col-sm-12"><label>Phone 1</label></div>

                                                <div class="col-sm-6">
                                                    <select name="phone_1_type" class="form-control">
                                                        <option {% if profile.phone_1_type == "Mobile" %}selected{% endif %}
                                                                value="Mobile">Mobile
                                                        </option>
                                                        <option {% if profile.phone_1_type == "Home" %}selected{% endif %} value="Home">
                                                            Home
                                                        </option>
                                                        <option {% if profile.phone_1_type == "Work" %}selected{% endif %} value="Work">
                                                            Work
                                                        </option>
                                                    </select>
                                                </div>
                                                <div class="col-sm-6">
                                                    <input id="phone1" name="phone_1" class="form-control phone" {% if profile.phone_1 %}value="{{ profile.phone_1 }}"{% endif %}>
                                                </div>
                                            </fieldset>

                                            <fieldset>
                                                <div class="col-sm-12"><label>Phone 2</label></div>

                                                <div class="col-sm-6">
                                                    <select name="phone_2_type" class="form-control">
                                                        <option {% if profile.phone_2_type == "Mobile" %}selected{% endif %}
                                                                value="Mobile">Mobile
                                                        </option>
                                                        <option {% if profile.phone_2_type == "Home" %}selected{% endif %} value="Home">
                                                            Home
                                                        </option>
                                                        <option {% if profile.phone_2_type == "Work" %}selected{% endif %} value="Work">
                                                            Work
                                                        </option>
                                                    </select>
                                                </div>
                                                <div class="col-sm-6">
                                                    <input id="phone2" name="phone_2" class="form-control phone" {% if profile.phone_2 %}value="{{ profile.phone_2 }}"{% endif %}>
                                                </div>
                                            </fieldset>
                                            <fieldset class="col-sm-12">
                                                <label>Email address *</label>
                                                <input class="form-control form-required" id="id_email"
                                                       value="{{ profile_user.email }}" name="email">
                                            </fieldset>

                                            <fieldset class="col-sm-12">
                                                <label>Website</label>
                                                <input class="form-control"
                                                       {% if profile.website %}value="{{ profile.website }}"{% endif %} name="website">
                                            </fieldset>
                                        </div>
                                        {% endif %}
                                    </div>
                                </div>
                                {% endif %}
                                {# AUTHOR IDENTIFIERS #}
                                <div class="panel panel-default {% if not profile.identifiers %}hidden{% endif %}"
                                     data-page-mode="view">
                                    <div class="panel-heading">
                                        <h3 class="panel-title"><span
                                                class="fa fa-address-card-o" style="width:32px;">&nbsp;</span>Author
                                            Identifiers</h3>
                                    </div>

                                    <div class="panel-body">
                                        <table class="identifiers">
                                            {% for name, link in profile.identifiers.items %}
                                            <tr>
                                                <td colspan="2"><strong>{{ name }}</strong></td>
                                            </tr>
                                            <tr>
                                                <td>
                                                    {% if name == "Google Scholar" %}
                                                    <i class="identifier-icon ai ai-google-scholar-square"></i>
                                                    {% elif name == "ORCID" %}
                                                    <i class="identifier-icon ai ai-orcid"></i>
                                                    {% elif name == "ResearchGate" %}
                                                    <i class="identifier-icon ai ai-researchgate-square"></i>
                                                    {% elif name == "ResearcherID" %}
                                                    <img class="identifier-icon"
                                                         src="{{ STATIC_URL }}img/researcherID.png"
                                                         alt="ResearcherID icon"/>
                                                    {% else %}
                                                    <i class="identifier-icon fa fa-address-card"></i>
                                                    {% endif %}
                                                </td>
                                                <td><a href="{{ link }}" target="_blank"
                                                       class="identifier-url">{{ link }}</a>
                                                </td>
                                            </tr>
                                            {% endfor %}
                                        </table>
                                    </div>
                                </div>

                                {% if profile_user.id == user.id %}
                                <div class="panel panel-default"  data-page-mode="edit">
                                    <div class="panel-heading">
                                        <h3 class="panel-title"><span
                                                class="fa fa-address-card-o" style="width:32px;">&nbsp;</span>Author
                                            Identifiers</h3>
                                    </div>

                                    <div class="panel-body">
                                        {% include "includes/identifiers-form.html" with identifiers=profile.identifiers %}
                                    </div>
                                </div>
                                {% endif %}
                            </div>
                        </div>
                    </div>

                    <div role="tabpanel" class="tab-pane fade" id="contributions">
                        <div class="row" data-page-mode='on-edit-blur'>
                            <div class="col-sm-12"><legend>Resources</legend></div>
                            <div class="col-sm-12 col-md-3">
                                <table class="table-user-contributions table table-hover">
                                    <tbody>
                                        <tr id="badge-all" class="active" data-type="all">
                                            <td><span>All</span></td>
                                            <td><span class="badge">0</span></td>
                                        </tr>
                                        <tr id="badge-collection" data-type="type-Collection Resource">
                                            <td><span>Collection</span></td>
                                            <td><span class="badge">0</span></td>
                                        </tr>
                                        <tr id="badge-composite" data-type="type-Composite Resource">
                                            <td><span>Composite Resource</span></td>
                                            <td><span class="badge">0</span></td>
                                        </tr>
                                        <tr id="badge-generic" data-type="type-Generic">
                                            <td><span>Generic</span></td>
                                            <td><span class="badge">0</span></td>
                                        </tr>
                                         <tr id="badge-geographic-feature" data-type="type-Geographic Feature (ESRI Shapefiles)">
                                            <td><span>Geographic Feature</span></td>
                                            <td><span class="badge">0</span></td>
                                        </tr>
                                        <tr id="badge-geographic" data-type="type-Geographic Raster">
                                            <td><span>Geographic Raster</span></td>
                                            <td><span class="badge">0</span></td>
                                        </tr>
                                        <tr id="badge-his" data-type="type-HIS Referenced Time Series">
                                            <td><span>HIS Referenced Time Series</span></td>
                                            <td><span class="badge">0</span></td>
                                        </tr>
                                        <tr id="badge-model-instance" data-type="type-Model Instance Resource">
                                            <td><span>Model Instance</span></td>
                                            <td><span class="badge">0</span></td>
                                        </tr>
                                        <tr id="badge-model-program" data-type="type-Model Program Resource">
                                            <td><span>Model Program</span></td>
                                            <td><span class="badge">0</span></td>
                                        </tr>
                                        <tr id="badge-modflow" data-type="type-MODFLOW Model Instance Resource">
                                            <td><span>MODFLOW Model Instance Resource</span></td>
                                            <td><span class="badge">0</span></td>
                                        </tr>
                                        <tr id="badge-multidimensional" data-type="type-Multidimensional (NetCDF)">
                                            <td><span>Multidimensional (NetCDF)</span></td>
                                            <td><span class="badge">0</span></td>
                                        </tr>
                                        <tr id="badge-script" data-type="type-Script Resource">
                                            <td><span>Script Resource</span></td>
                                            <td><span class="badge">0</span></td>
                                        </tr>
                                        <tr id="badge-swat" data-type="type-SWAT Model Instance Resource">
                                            <td><span>SWAT Model Instance</span></td>
                                            <td><span class="badge">0</span></td>
                                        </tr>
                                        <tr id="badge-time-series" data-type="type-Time Series">
                                            <td><span>Time Series</span></td>
                                            <td><span class="badge">0</span></td>
                                        </tr>
                                        <tr id="badge-web-app" data-type="type-Web App Resource">
                                            <td><span>Web App</span></td>
                                            <td><span class="badge">0</span></td>
                                        </tr>
                                    </tbody>
                                </table>
                            </div>
                            <div class="col-sm-12 col-md-9">
                                {% if resources %}
                                {% for res in resources %}
                                    <div data-type="type-{{ res|resource_type }}" class="contribution">
                                        <div class="icon-resource-type-wrapper">
                                        <span class="icon-resource-type">
                                            <span><strong>{{ res|resource_type }}</strong></span>
                                            {% if res|resource_type == "Generic" %}
                                                <img src="{{ STATIC_URL }}img/resource-icons/generic48x48.png"
                                                     alt="{{ res|resource_type }}"
                                                     title="{{ res|resource_type }}"/>
                                            {% elif res|resource_type == "Geographic Raster" %}
                                                <img src="{{ STATIC_URL }}img/resource-icons/geographicraster48x48.png"
                                                     alt="{{ res|resource_type }}"
                                                     title="{{ res|resource_type }}"/>
                                            {% elif res|resource_type == "HIS Referenced Time Series" %}
                                                <img src="{{ STATIC_URL }}img/resource-icons/his48x48.png"
                                                     alt="{{ res|resource_type }}"
                                                     title="{{ res|resource_type }}"/>
                                            {% elif res|resource_type == "Script Resource" %}
                                                <img src="{{ STATIC_URL }}img/resource-icons/script48x48.png"
                                                     alt="{{ res|resource_type }}"
                                                     title="{{ res|resource_type }}"/>
                                            {% elif res|resource_type == "Model Program Resource" %}
                                                <img src="{{ STATIC_URL }}img/resource-icons/modelprogram48x48.png"
                                                     alt="{{ res|resource_type }}"
                                                     title="{{ res|resource_type }}"/>
                                            {% elif res|resource_type == "Model Instance Resource" %}
                                                <img src="{{ STATIC_URL }}img/resource-icons/modelinstance48x48.png"
                                                     alt="{{ res|resource_type }}"
                                                     title="{{ res|resource_type }}"/>
                                            {% elif res|resource_type == "SWAT Model Instance Resource" %}
                                                <img src="{{ STATIC_URL }}img/resource-icons/swat48x48.png"
                                                     alt="{{ res|resource_type }}"
                                                     title="{{ res|resource_type }}"/>
                                            {% elif res|resource_type == "Multidimensional (NetCDF)" %}
                                                <img src="{{ STATIC_URL }}img/resource-icons/multidimensional48x48.png"
                                                     alt="{{ res|resource_type }}"
                                                     title="{{ res|resource_type }}"/>
                                            {% elif res|resource_type == "Time Series" %}
                                                <img src="{{ STATIC_URL }}img/resource-icons/timeseries48x48.png"
                                                     alt="{{ res|resource_type }}"
                                                     title="{{ res|resource_type }}"/>
                                            {% elif res|resource_type == "Geographic Feature (ESRI Shapefiles)" %}
                                                <img src="{{ STATIC_URL }}img/resource-icons/geographicfeature48x48.png"
                                                     alt="{{ res|resource_type }}"
                                                     title="{{ res|resource_type }}"/>
                                            {% elif res|resource_type == "Web App Resource" %}
                                                <img src="{{ STATIC_URL }}img/resource-icons/webapp48x48.png"
                                                     alt="{{ res|resource_type }}"
                                                     title="{{ res|resource_type }}"/>
                                            {% elif res|resource_type == "Collection Resource" %}
                                                <img src="{{ STATIC_URL }}img/resource-icons/collection48x48.png"
                                                     alt="{{ res|resource_type }}"
                                                     title="{{ res|resource_type }}"/>
                                            {% elif res|resource_type == "MODFLOW Model Instance Resource" %}
                                                <img src="{{ STATIC_URL }}img/resource-icons/modflow48x48.png"
                                                     alt="{{ res|resource_type }}"
                                                     title="{{ res|resource_type }}"/>
                                            {% elif res|resource_type == "Composite Resource" %}
                                                <img src="{{ STATIC_URL }}img/resource-icons/composite48x48.png"
                                                     alt="{{ res|resource_type }}"
                                                     title="{{ res|resource_type }}"/>
                                            {% endif %}

                                        </span>
                                        </div>
                                        <div class="activity-block row">
                                            <div class="activity-info col-sm-12">
                                                <span class="title"><a href="{{ res.get_absolute_url }}">{{ res.metadata.title }}</a></span>
                                                <h5><span class="text-muted">Created: </span>{{ res.created }}</h5>
                                                <h5><span class="text-muted">Authors: </span>
                                                    {% for creator in res.metadata.creators.all %}
                                                        {% if forloop.counter0 != 0 %}<span> · </span>{% endif %}
                                                        {% if creator.description %}
                                                            <a href="{{ creator.description }}">{{ creator.name }}</a>
                                                        {% else %}
                                                            <span>{{ creator.name }}</span>
                                                        {% endif %}
                                                    {% endfor %}
                                                </h5>
                                            </div>

                                            {% if res.metadata.description %}
                                                <div class="activity-description col-sm-12">
                                                    <p>
                                                        <strong>ABSTRACT: </strong>{{ res.metadata.description|linebreaks }}
                                                    </p>
                                                </div>
                                                <div class="show-more-btn btn-default" title="Show more">···</div>
                                            {% endif %}

                                        </div>
                                    </div>
                                {% endfor %}
                                {% else %}
                                    <span class="text-muted">This user has not shared any resources.</span>
                                {% endif %}
                            </div>
                        </div>
                    </div>
                </div>
            </div>

        {% if profile_user.id == user.id %}
            <div class="col-xs-12 col-sm-3 height-fix pull-right">
            <button type="submit" class="btn btn-primary pull-right
                btn-save-profile" data-page-mode="edit">
                Save changes
            </button>
            <span data-page-mode="edit"
                  class="btn btn-default pull-right btn-cancel-profile-edit">Cancel</span>
        </div>

            <!-- Deactivate Account Modal -->
            <div class="modal fade" id="deactivate-account-dialog" tabindex="-1" role="dialog"
                 aria-labelledby="Deactivate account">
                <div class="modal-dialog" role="document">
                    <div class="modal-content">
                        <div class="modal-header">
                            <button type="button" class="close" data-dismiss="modal"
                                    aria-label="Close"><span aria-hidden="true">&times;</span>
                            </button>
                            <h4 class="modal-title" id="myModalLabel">Deactivate Account</h4>
                        </div>
                        <div class="modal-body">
                            <div class="row">
                                <div class="col-sm-2 col-xs-12 text-center">
                                    <span id="icon-warning" class="glyphicon glyphicon-warning-sign"></span>
                                </div>
                                <div class="col-sm-10 col-xs-12">
                                    <div><strong>WARNING</strong>: This will <strong><u>permanently</u></strong> disable your account. You cannot undo
                                        this action. Please note that if you do choose to disable your account, your Resources
                                        will remain in HydroShare and will be accessible to anyone who currently has access. If
                                        you wish to remove your resources from HydroShare, you should do so <u>before</u> disabling
                                        your account.
                                    </div>

                                </div>
                            </div>

                        </div>
                        <div class="modal-footer">
                            <button type="button" class="btn btn-default" data-dismiss="modal">Cancel</button>
                            <a href="{% url 'deactivate_account' %}" class="btn btn-danger">Confirm</a>
                        </div>
                    </div>
                </div>
            </div>

            <!-- Delete picture modal -->
            <div class="modal fade" id="delete-picture" tabindex="-1" role="dialog"
                 aria-labelledby="deleteProfilePicture">
                <div class="modal-dialog" role="document">
                    <div class="modal-content">
                        <div class="modal-header">
                            <button type="button" class="close" data-dismiss="modal"
                                    aria-label="Close"><span aria-hidden="true">&times;</span>
                            </button>
                            <h4 class="modal-title" id="deleteProfilePicture">Delete profile picture</h4>
                        </div>
                        <div class="modal-body">
                            Are you sure you want to delete your profile picture?
                        </div>
                        <div class="modal-footer">
                            <button type="button" class="btn btn-default" data-dismiss="modal">
                                Close
                            </button>
                            <button class="btn btn-primary" id="picture-clear_id" name="picture-clear"
                                    title="Delete profile picture"
                                    value="clear">Confirm
                            </button>
                        </div>
                    </div>
                </div>
            </div>

            <!-- Delete CV modal -->
            <div class="modal fade" id="delete-cv" tabindex="-1" role="dialog"
                 aria-labelledby="deleteCV">
                <div class="modal-dialog" role="document">
                    <div class="modal-content">
                        <div class="modal-header">
                            <button type="button" class="close" data-dismiss="modal"
                                    aria-label="Close"><span aria-hidden="true">&times;</span>
                            </button>
                            <h4 class="modal-title" id="deleteCV">Delete CV</h4>
                        </div>
                        <div class="modal-body">
                            Are you sure you want to delete your CV?
                        </div>
                        <div class="modal-footer">
                            <button type="button" class="btn btn-default" data-dismiss="modal">
                                Close
                            </button>
                            <button class="btn btn-primary" id="cv-clear_id" name="cv-clear"
                                    title="Delete CV"
                                    value="clear">Confirm
                            </button>
                        </div>
                    </div>
                </div>
            </div>

            <!-- Delete iRODS User Account Modal -->
            <div class="modal fade" id="delete-irods-account-dialog" tabindex="-1" role="dialog"
                 aria-labelledby="Create iRODS user account">
                <div class="modal-dialog" role="document">
                    <div class="modal-content">
                        <div class="modal-header">
                            <button type="button" class="close" data-dismiss="modal"
                                    aria-label="Close"><span aria-hidden="true">&times;</span>
                            </button>
                            <h4 class="modal-title" id="myModalLabel">Delete your iRODS user account</h4>
                        </div>
                        <div class="modal-body">
                            <div class="row">
                                <div class="col-sm-2 col-xs-12 text-center">
                                    <span id="icon-warning" class="glyphicon glyphicon-warning-sign"></span>
                                </div>
                                <div class="col-sm-10 col-xs-12">
                                    <div><strong>WARNING</strong>: This will <strong>delete</strong> your iRODS user account in the
                                        HydroShare user zone as well as all data you have under that account. You cannot recover
                                        your data after this action.
                                    </div>
                                </div>
                            </div>
                        </div>
                        <div class="modal-footer">
                            <button type="button" class="btn btn-default" data-dismiss="modal">Cancel</button>
                            <button id="btn-delete-irods-account" class="btn btn-danger">Confirm</button>
                        </div>
                    </div>
                </div>
            </div>

            <!-- Create iRODS User Account Modal -->
            <div class="modal fade" id="create-irods-account-dialog" tabindex="-1" role="dialog"
                 aria-labelledby="myModalLabel" aria-hidden="true">
                <div class="modal-dialog modal-sm">
                    <div class="modal-content">
                        <form role="form" method="post">
                            <div class="modal-header">
                                <button type="button" class="close" data-dismiss="modal"
                                        aria-label="Close"><span aria-hidden="true">&times;</span>
                                </button>
                                <h4 class="modal-title" id="myModalLabel">Create your iRODS user account</h4>
                            </div>
                            <div class="modal-body">
                                {% csrf_token %}
                                <div class="row">
                                    <div class="col-sm-10 col-xs-12">
                                        <div>A corresponding iRODS user account with the same username <strong>{{ profile_user.username }}</strong> will be created
                                            in the HydroShare user zone when you confirm this action. You will have to input a password below for your
                                            iRODS user account, which does not have to be the same as your current HydroShare password. <strong>The password
                                            is required to be composed of at least 8 characters.</strong> Please keep your iRODS user account password in a
                                            secure place and use it to access your account in the HydroShare user zone using iRODS clients such as icommands or Cyberduck.
                                        </div>
                                        <div class="form-group">
                                            <label for="id_irods_password">Password: </label>
                                            <input class="form-control" autocomplete="off" id="id_irods_password" name="irods_password" placeholder="Password" type="password">
                                        </div>
                                    </div>
                                </div>
                            </div>
                            <div class="modal-footer">
                                <button type="button" class="btn btn-default" data-dismiss="modal">Cancel</button>
                                <button id="btn-create-irods-account" class="btn btn-primary" disabled>Confirm</button>
                            </div>
                        </form>
                    </div>
                </div>
            </div>
        </form>
        {% endif %}
        {% endwith %}
    </div>
{% endblock %}

{% block extra_css %}
  <link rel="stylesheet" href="{{ STATIC_URL }}css/jquery.tagsinput-revisited.min.css" />
  <style>
    .tagsinput {
      border: 1px solid #ccc;
    }

    .tagsinput div input::-webkit-input-placeholder {
      color: #777;
    }

    .tagsinput .tag {
      background: #DDD;
      color: #111;
    }
  </style>
{%  endblock %}

{% block extra_js %}
    {{ block.super }}
    <script type="text/javascript" src="{{ STATIC_URL }}js/bootstrap-formhelpers.js"></script>
    <script type="text/javascript" src="{{ STATIC_URL }}js/profile.js"></script>
<<<<<<< HEAD
{% endblock %}
=======
    <script type="text/javascript" src="{{ STATIC_URL }}js/jquery.tagsinput-revisited.min.js"></script>
{% endblock %}
>>>>>>> ce733454
<|MERGE_RESOLUTION|>--- conflicted
+++ resolved
@@ -968,9 +968,5 @@
     {{ block.super }}
     <script type="text/javascript" src="{{ STATIC_URL }}js/bootstrap-formhelpers.js"></script>
     <script type="text/javascript" src="{{ STATIC_URL }}js/profile.js"></script>
-<<<<<<< HEAD
-{% endblock %}
-=======
     <script type="text/javascript" src="{{ STATIC_URL }}js/jquery.tagsinput-revisited.min.js"></script>
-{% endblock %}
->>>>>>> ce733454
+{% endblock %}