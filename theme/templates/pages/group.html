{% extends "pages/page.html" %}
{% load pages_tags mezzanine_tags keyword_tags comment_tags hydroshare_tags %}

{% block extra_css %}
    <link rel="stylesheet" type="text/css" href="{{ STATIC_URL }}css/jquery.dataTables.min.css">
{% endblock %}

{% block main %}
<<<<<<< HEAD
    <div id="app">
        <div class="collaborate-header">
            <div class="container">
                <div class="row">
                    <div class="col-sm-12">
                        <div class="collaborate-nav">
                            <a href="{% url "groups" %}" class="collaborate-nav-item">Find Groups</a>
                            <a href="{% url "my_groups" %}" class="collaborate-nav-item active">My Groups</a>
                        </div>
=======
    <div class="collaborate-header">
        <div class="container">
            <div class="row">
                <div class="col-sm-12">
                    <div class="collaborate-nav">
                        <a href="{% url "collaborate" %}" class="collaborate-nav-item">Find Groups</a>
                        <a href="{% url "my_groups" %}" class="collaborate-nav-item">My Groups</a>
>>>>>>> ad415a28
                    </div>
                </div>
            </div>
        </div>

        <div class="container">
            <div class="row">
                {% if profile_user.is_group_owner or profile_user.is_group_editor %}
                    {% if not group.gaccess.active %}
                        <div class="alert alert-warning alert-dismissible" role="alert">
                            <button type="button" class="close" data-dismiss="alert" aria-label="Close"><span
                                    aria-hidden="true">&times;</span></button>
                            This group is set to <strong>inactive.</strong> Only owners of the group have access.
                            Resources
                            cannot be shared with the group and other users cannot be invited.
                            <hr>
                            <span class="glyphicon glyphicon-question-sign"></span>
                            <small> Click on the restore button ( <span class="glyphicon glyphicon-retweet"></span> )
                                below
                                if you want to make the group active again.
                            </small>
                        </div>
                    {% endif %}
                {% endif %}
                <div class="col-sm-3">
                    {#  Group Picture #}
                    {% if group.gaccess.picture and group.gaccess.picture.url %}
                        <div class="group-image-wrapper group-image-wrapper-medium">
                            <div class="group-image"
                                 style="background-image: url({{ group.gaccess.picture.url }})"></div>
                        </div>

                    {% else %}
                        <div class="group-image-wrapper group-image-wrapper-medium">
                            <div class="group-image group-preview-image-default"
                                 style="background-image: url({{ STATIC_URL }}img/home-page/step4.png)"></div>
                        </div>
                    {% endif %}
                </div>

                <div class="col-sm-7">
                    <h2 class="group-title">{{ group.name }}</h2>
                    <h4 class="text-muted">{{ group.gaccess.purpose|linebreaks }}</h4>

                    <p>{{ group.gaccess.description|linebreaks }}</p>
                </div>

                {% if profile_user.is_group_owner or profile_user.is_group_editor or profile_user.is_group_viewer %}
                    <div class="col-sm-2">
                        {% if group.gaccess.active %}
                            {% if profile_user.is_group_owner or profile_user.is_group_editor %}
                                <a href="#" id="btn-edit-group" data-toggle="modal" data-target="#edit-group-dialog">
                                    <span class="glyphicon glyphicon-pencil icon-blue icon-button" data-toggle="tooltip"
                                          data-placement="auto" title="Edit Group"></span></a>
                            {% endif %}
                        {% endif %}
                        <a href="#" id="btn-leave-group" data-toggle="modal" data-target="#leave-group-dialog">
                            <span class="glyphicon glyphicon-hand-left btn-remove icon-button" data-toggle="tooltip"
                                  data-placement="auto" title="Leave Group"></span></a>
                        {% if profile_user.is_group_owner and group.gaccess.active %}
                            <a href="#" id="btn-delete-group" data-toggle="modal" data-target="#delete-group-dialog">
                                <span class="glyphicon glyphicon-trash icon-button btn-remove" data-toggle="tooltip"
                                      data-placement="auto" title="Delete Group"></span></a>
                        {% endif %}
                        {% if profile_user.is_group_owner and not group.gaccess.active %}
                            <a href="{% url "restore_user_group" group.id %}">
                                <span class="glyphicon glyphicon-retweet icon-button" data-toggle="tooltip"
                                      data-placement="auto" title="Restore Group"></span></a>
                        {% endif %}
                    </div>
                {% endif %}
            </div>

<<<<<<< HEAD
            <div class="full-width-tabs-container" id="user-profile-tabs">
                <!-- Nav tabs -->
                <ul class="nav nav-tabs full-width-tabs" role="tablist">
                    <li role="presentation" class="active">
                        <a href="#overview" aria-controls="overview" role="tab"
                           data-toggle="tab"><i class="glyphicon glyphicon-list-alt"></i> Overview</a></li>
                    {% if profile_user.is_group_owner or profile_user.is_group_editor or profile_user.is_group_viewer %}
                        <li role="presentation">
                            <a href="#resources" aria-controls="resources" role="tab" data-toggle="tab">
                                <i class="glyphicon glyphicon-file"></i> Resources</a>
                        </li>
                    {% endif %}

                    {% if profile_user.is_group_owner or profile_user.is_group_editor or profile_user.is_group_viewer or group.gaccess.public %}
                        <li role="presentation">
                            <a href="#members" aria-controls="members" role="tab" data-toggle="tab">
                                <i class="glyphicon glyphicon-user"></i> Members</a>
                        </li>
                    {% endif %}
                </ul>

                <!-- Tab panes -->
                <div class="tab-content">
                    <div role="tabpanel" class="tab-pane fade in active" id="overview">
                        <div class="row">
                            <div class="col-sm-12">
                                {% if profile_user.is_group_owner or profile_user.is_group_editor or profile_user.is_group_viewer %}
                                    <h4>Recent Activity</h4>
                                    {% if group_resources %}
                                        <h2> {{ group_resources.date_granted | time }} </h2>
                                        {% for res in group_resources %}
                                            <div class="group-activity-block activity-block">
                                                {% if res.grantor.userprofile.picture and res.grantor.userprofile.picture.url %}
                                                    <div style="background-image: url('{{ res.grantor.userprofile.picture.url }}');"
                                                         class="profile-pic-thumbnail round-image pull-left">
                                                    </div>
                                                {% else %}
                                                    <div class="profile-pic-thumbnail round-image user-icon"></div>
                                                {% endif %}
                                                <div>
                                                    <h5 class="text-muted pull-right">{{ res.date_granted|date:"M d, Y" }}
                                                        at {{ res.date_granted|time }}</h5>
                                                    <div class="shared-resource-info">
                                                        <strong><a>{{ res.grantor|contact }}</a></strong><span
                                                            class="text-muted"> shared</span>
                                                        <span><a
                                                                href="{{ res.get_absolute_url }}">{{ res.metadata.title }}</a></span>
                                                    </div>
                                                    <h5><span
                                                            class="text-muted">Resource type: </span>{{ res|resource_type }}
                                                    </h5>
                                                </div>

                                                {% if res.metadata.description %}
                                                    <div class="activity-description col-sm-12"
                                                         style="max-height: 50px;">
                                                        <p class="description"><strong>ABSTRACT: </strong>
                                                        </p> {{ res.metadata.description|linebreaks }}
                                                    </div>
                                                    <div class="btn-show-more toggle-abstract btn btn-default btn-xs">
                                                        Show More
                                                    </div>
                                                {% endif %}
=======
                {% if profile_user.is_group_owner or profile_user.is_group_editor or profile_user.is_group_viewer or group.gaccess.public%}
                <li role="presentation">
                    <a href="#members" aria-controls="members" role="tab" data-toggle="tab">
                        <i class="glyphicon glyphicon-user"></i> Members</a>
                </li>
                {% endif %}
            </ul>

            <!-- Tab panes -->
            <div class="tab-content">
                <div role="tabpanel" class="tab-pane fade in active" id="overview">
                    <div class="row">
                        <div class="col-sm-12">
                        {% if profile_user.is_group_owner or profile_user.is_group_editor or profile_user.is_group_viewer %}
                            <h4>Recent Activity</h4>
                            {% if group_resources %}
                                {% for res in group_resources %}
                                    <div class="group-activity-block activity-block">
                                        {% if res.grantor.userprofile.picture and res.grantor.userprofile.picture.url %}
                                            <div style="background-image: url('{{ res.grantor.userprofile.picture.url }}');"
                                                 class="profile-pic-thumbnail round-image pull-left">
                                            </div>
                                        {% else %}
                                            <div class="profile-pic-thumbnail round-image user-icon"></div>
                                        {% endif %}
                                        <div>
                                            <h5 class="text-muted pull-right">{{ res.date_granted|date:"M d, Y" }} at {{ res.date_granted|time }}</h5>
                                            <div class="shared-resource-info">
                                                <strong><a>{{ res.grantor|contact }}</a></strong><span class="text-muted"> shared</span>
                                                <span><a href="{{ res.get_absolute_url }}">{{ res.metadata.title }}</a></span>
>>>>>>> ad415a28
                                            </div>
                                        {% endfor %}
                                    {% else %}
                                        <i>No recent activity.</i>
                                    {% endif %}
                                {% else %}
                                    {% if group.gaccess.active %}
                                        <h4><i>You are not a member of this group.</i></h4>
                                        {% if group.join_request_waiting_user_action %}
                                            <div class="request-block pull-left">
                                                <span class="flag-joined">You have been invited to join!</span>
                                                <br><br>
                                                <div class="height-fix">
                                                    <form class="act-on-request height-fix"
                                                          action="/hsapi/_internal/act-on-group-membership-request/{{ group.join_request.id }}/accept/"
                                                          method="POST">
                                                        {% csrf_token %}
                                                        <button type="submit" class="btn btn-success"
                                                                data-user-action="Accept">Accept
                                                        </button>
                                                    </form>

                                                    <form class="act-on-request height-fix"
                                                          action="/hsapi/_internal/act-on-group-membership-request/{{ group.join_request.id }}/reject/"
                                                          method="POST">
                                                        {% csrf_token %}
                                                        <button type="submit" class="btn btn-default">
                                                            Decline
                                                        </button>
                                                    </form>
                                                </div>
                                            </div>
                                        {% elif group.join_request_waiting_owner_action %}
                                            <h4 class="flag-joined"><span class="glyphicon glyphicon-send"></span>
                                                Request Sent</h4>
                                        {% else %}
                                            <form id="join-{{ group.id }}" method="post"
                                                  action="/hsapi/_internal/make-group-membership-request/{{ group.id }}/">
                                                {% csrf_token %}
                                                <button type="submit" class="btn btn-primary" role="button">Ask to
                                                    join
                                                </button>
                                            </form>
                                        {% endif %}
                                    {% else %}
                                        <h4><i>This group is currently inactive.</i></h4>
                                    {% endif %}
                                {% endif %}
                            </div>
                        </div>
                    </div>

                    <div role="tabpanel" class="tab-pane fade" id="members">
                        <div class="row">
                            <div class="col-sm-12 col-md-3">
                                {% if profile_user.is_group_owner %}
                                    {% if group.gaccess.active %}
                                        <div class="text-center">
                                            <a href="#" class="btn btn-primary" role="button" data-toggle="modal"
                                               data-target="#invite-dialog">Invite People</a></div>
                                        <br>
                                    {% endif %}
                                {% endif %}
                                <table id="members-filter" class="table-user-contributions table table-hover">
                                    <tbody>
                                    <tr class="active" data-filter-by="all">
                                        <td><span>All</span></td>
                                        <td><span class="badge" data-filter-by='All'>0</span></td>
                                    </tr>
                                    <tr data-filter-by="edit-user">
                                        <td><span>Owners</span></td>
                                        <td><span class="badge" data-filter-by='Owners'>0</span></td>
                                    </tr>
                                    <tr data-filter-by="pending">
                                        <td><span>Pending</span></td>
                                        <td><span class="badge" data-filter-by='Pending'>0</span></td>
                                    </tr>
                                    </tbody>
                                </table>
                            </div>
                            <div class="col-sm-12 col-md-9">
                                {#  All members #}
                                <table data-edit-count="{{ edit_users|length }}"
                                       data-view-count="{{ view_users|length }}"
                                       data-pending-count="{{ group.gaccess.group_membership_requests|length }}"
                                       id="all-members-table" class="table-members-list active">

                                    {% for owner in group.gaccess.owners %}
                                        <tr data-filter-by="edit-user">
                                            <td>
                                                {% if  owner.userprofile.picture and owner.userprofile.picture.url %}
                                                    <div style="background-image: url('{{ owner.userprofile.picture.url }}');"
                                                         class="profile-pic-thumbnail round-image pull-left">
                                                    </div>
                                                {% else %}
                                                    <div class="profile-pic-thumbnail-small round-image user-icon"></div>
                                                {% endif %}
                                            </td>
                                            <td>
                                                <h4><strong><a>{{ owner|contact }}</a></strong></h4>
                                                {% if  owner.userprofile.title %}
                                                    <span class="text-muted">{{ owner.userprofile.title }}</span>{% endif %}
                                            </td>

                                            <td>
                                                {% if profile_user.is_group_owner and group.gaccess.active or profile_user.is_group_editor and group.gaccess.active %}
                                                    <div class="dropdown custom-dropdown">
                                                        <button class="btn btn-default dropdown-toggle" type="button"
                                                                id="roleDropDown-{{ member.id }}" data-toggle="dropdown"
                                                                aria-haspopup="true"
                                                                aria-expanded="true">
                                                            Owner
                                                            <span class="caret"></span>
                                                        </button>
                                                        <ul class="dropdown-menu"
                                                            aria-labelledby="roleDropDown-{{ member.id }}">
                                                            <li>
                                                                <form action="/hsapi/_internal/share-group-with-user/{{ group.id }}/{{ owner.id }}/owner/">
                                                                    {% csrf_token %}
                                                                    <a href="#" class="btn-share-group"
                                                                       data-role="Owner">Owner</a>
                                                                </form>
                                                            </li>
                                                            <li>
                                                                <form action="/hsapi/_internal/share-group-with-user/{{ group.id }}/{{ owner.id }}/view/">
                                                                    {% csrf_token %}
                                                                    <a href="#" class="btn-share-group"
                                                                       data-role="Member">Member</a>
                                                                </form>
                                                            </li>
                                                            <li role="separator" class="divider"></li>
                                                            <li>
                                                                <form action="/hsapi/_internal/unshare-group-with-user/{{ group.id }}/{{ owner.id }}/">
                                                                    {% csrf_token %}
                                                                    <a href="#" class="btn-unshare-group">Expel</a>
                                                                </form>
                                                            </li>
                                                        </ul>
                                                    </div>
                                                {% else %}
                                                    Owner
                                                {% endif %}
                                            </td>
                                        </tr>
                                    {% endfor %}

                                    {#  Template to generate subsequent rows after accepting join request   #}
                                    <tr data-filter-by="view-user" id="templateRow">
                                        <td>
                                            <h4><strong><a data-id="name"></a></strong></h4>
                                            <span class="text-muted" data-id="title"></span>
                                        </td>
                                        <td>
                                            <div class="dropdown custom-dropdown">
                                                <button class="btn btn-default dropdown-toggle" type="button"
                                                        data-toggle="dropdown" aria-haspopup="true"
                                                        aria-expanded="true">
                                                    Member
                                                    <span class="caret"></span>
                                                </button>
                                                <ul class="dropdown-menu">
                                                    <li>
                                                        <form action="/hsapi/_internal/share-group-with-user/{{ group.id }}/member_id/owner/">
                                                            {% csrf_token %}
                                                            <a href="#" class="btn-share-group"
                                                               data-role="Owner">Owner</a>
                                                        </form>
                                                    </li>
                                                    <li>
                                                        <form action="/hsapi/_internal/share-group-with-user/{{ group.id }}/member_id/view/">
                                                            {% csrf_token %}
                                                            <a href="#" class="btn-share-group"
                                                               data-role="Member">Member</a>
                                                        </form>
                                                    </li>
                                                    <li role="separator" class="divider"></li>
                                                    <li>
                                                        <form action="/hsapi/_internal/unshare-group-with-user/{{ group.id }}/member_id/">
                                                            {% csrf_token %}
                                                            <a href="#" class="btn-unshare-group">Expel</a>
                                                        </form>
                                                    </li>
                                                </ul>
                                            </div>

                                        </td>
                                    </tr>

                                    {% for member in view_users %}
                                        <tr data-filter-by="view-user">
                                            <td>
                                                {% if member.userprofile.picture and member.userprofile.picture.url %}
                                                    <div style="background-image: url('{{ member.userprofile.picture.url }}');"
                                                         class="profile-pic-thumbnail round-image pull-left">
                                                    </div>
                                                {% else %}
                                                    <div class="profile-pic-thumbnail-small round-image user-icon"></div>
                                                {% endif %}
                                            </td>
                                            <td>
                                                <h4><strong><a>{{ member|contact }}</a></strong></h4>
                                                {% if  member.userprofile.title %}
                                                    <span class="text-muted">{{ member.userprofile.title }}</span>
                                                {% endif %}
                                            </td>
                                            <td>
                                                {% if profile_user.is_group_owner and group.gaccess.active or profile_user.is_group_editor and group.gaccess.active %}
                                                    <div class="dropdown custom-dropdown">
                                                        <button class="btn btn-default dropdown-toggle" type="button"
                                                                id="roleDropDown-{{ member.id }}" data-toggle="dropdown"
                                                                aria-haspopup="true"
                                                                aria-expanded="true">
                                                            Member
                                                            <span class="caret"></span>
                                                        </button>
                                                        <ul class="dropdown-menu"
                                                            aria-labelledby="roleDropDown-{{ member.id }}">
                                                            <li>
                                                                <form action="/hsapi/_internal/share-group-with-user/{{ group.id }}/{{ member.id }}/owner/">
                                                                    {% csrf_token %}
                                                                    <a href="#" class="btn-share-group"
                                                                       data-role="Owner">Owner</a>
                                                                </form>
                                                            </li>
                                                            <li>
                                                                <form action="/hsapi/_internal/share-group-with-user/{{ group.id }}/{{ member.id }}/view/">
                                                                    {% csrf_token %}
                                                                    <a href="#" class="btn-share-group"
                                                                       data-role="Member">Member</a>
                                                                </form>
                                                            </li>
                                                            <li role="separator" class="divider"></li>
                                                            <li>
                                                                <form action="/hsapi/_internal/unshare-group-with-user/{{ group.id }}/{{ member.id }}/">
                                                                    {% csrf_token %}
                                                                    <a href="#" class="btn-unshare-group">Expel</a>
                                                                </form>
                                                            </li>
                                                        </ul>
                                                    </div>
                                                {% else %}
                                                    Member
                                                {% endif %}
                                            </td>
                                        </tr>
                                    {% endfor %}
                                </table>

                                {#  Pending invitation requests #}
                                <table data-filter-by="pending" class="table-members-list">
                                    {% if group.gaccess.group_membership_requests %}
                                        {% for pendingrequest in group.gaccess.group_membership_requests %}
                                            {% if not pendingrequest.invitation_to %}
                                                <tr>
                                                    <td data-id="picture">
                                                        {% if pendingrequest.request_from.userprofile and pendingrequest.request_from.userprofile.picture.url %}
                                                            <div style="background-image: url('{{ pendingrequest.request_from.userprofile.picture.url }}');"
                                                                 class="profile-pic-thumbnail round-image pull-left">
                                                            </div>
                                                        {% else %}
                                                            <div class="profile-pic-thumbnail-small round-image user-icon"></div>
                                                        {% endif %}
                                                    </td>
                                                    <td>
                                                        <h4>
                                                            <strong><a>{{ pendingrequest.request_from|contact }}</a></strong>
                                                        </h4>
                                                        {% if  pendingrequest.request_from.userprofile.title %}
                                                            <span class="text-muted">{{ pendingrequest.request_from.userprofile.title }}</span>
                                                        {% endif %}
                                                    </td>
                                                    <td>
                                                        {% if profile_user.is_group_owner or profile_user.is_group_editor %}
                                                            <form action="/hsapi/_internal/act-on-group-membership-request/{{ pendingrequest.id }}/accept/">
                                                                {% csrf_token %}
                                                                <a href="#" class="btn btn-success btn-act-on-request"
                                                                   data-user-action="Accept"
                                                                   data-member-id="{{ pendingrequest.request_from.id }}"
                                                                   data-name="{{ pendingrequest.request_from|best_name }}"
                                                                   data-title="
                                                                           {% if pendingrequest.request_from.userprofile.title %}{{ pendingrequest.request_from.userprofile.title }}{% endif %}"><span
                                                                        class="glyphicon glyphicon-ok"></span>&nbsp;Accept</a>
                                                            </form>
                                                        {% endif %}
                                                    </td>
                                                    <td>
                                                        {% if profile_user.is_group_owner or profile_user.is_group_editor %}
                                                            <form action="/hsapi/_internal/act-on-group-membership-request/{{ pendingrequest.id }}/reject/">
                                                                {% csrf_token %}
                                                                <a href="#" class="btn btn-default btn-act-on-request"
                                                                   data-user-action="Reject"><span
                                                                        class="glyphicon glyphicon-remove"></span>&nbsp;Reject</a>
                                                            </form>
                                                        {% endif %}
                                                    </td>
                                                </tr>
                                            {% else %}
                                                <tr>
                                                    <td data-id="picture">
                                                        {% if pendingrequest.invitation_to.userprofile and pendingrequest.invitation_to.userprofile.picture.url %}
                                                            <div style="background-image: url('{{ pendingrequest.invitation_to.userprofile.picture.url }}');"
                                                                 class="profile-pic-thumbnail round-image pull-left">
                                                            </div>
                                                        {% else %}
                                                            <div class="profile-pic-thumbnail-small round-image user-icon"></div>
                                                        {% endif %}
                                                    </td>
                                                    <td>
                                                        <h4><strong>{{ pendingrequest.invitation_to|contact }}</strong>
                                                        </h4>
                                                        {% if  pendingrequest.invitation_to.userprofile.title %}
                                                            <span class="text-muted">{{ pendingrequest.invitation_to.userprofile.title }}</span>
                                                        {% endif %}
                                                    </td>
                                                    <td>
                                                        {% if profile_user.is_group_owner or profile_user.is_group_editor %}
                                                            <form action="/hsapi/_internal/act-on-group-membership-request/{{ pendingrequest.id }}/reject/">
                                                                {% csrf_token %}
                                                                <a href="#" class="btn btn-default btn-act-on-request">Cancel
                                                                    Invitation</a>
                                                            </form>
                                                        {% endif %}
                                                    </td>
                                                    <td>
                                                    </td>
                                                </tr>
                                            {% endif %}
                                        {% endfor %}
                                    {% else %}
                                        <tr class="no-pending-requests">
                                            <td><i>No pending requests.</i></td>
                                        </tr>
                                    {% endif %}
                                </table>
                            </div>
                        </div>
                    </div>

<<<<<<< HEAD
                    {% if profile_user.is_group_owner or profile_user.is_group_editor or profile_user.is_group_viewer %}
                        <div role="tabpanel" class="tab-pane fade" id="resources">
                            <div class="row">
                                <div class="col-lg-2" id="facets">
                                    <div class="panel panel-default">
                                        <div class="panel-heading">

                                            <div id="shared-by">
                                                <h4 class="panel-title">
                                                    <span class="glyphicon glyphicon glyphicon-user"></span>
                                                    <a data-toggle="collapse" class="accordion-toggle"
                                                       data-parent="#accordion"
                                                       href="#filter">&nbsp;Shared by</a></h4>
                                                {% if not grantors %}
                                                    <i class="list-group-item no-items-found">No resources have been
                                                        shared
                                                        with this group yet.</i>
                                                {% else %}
                                                    {% for grantor in grantors %}
                                                        <label for="{{ grantor.id }}">{{ grantor|best_name }}</label>
                                                        <input type="checkbox" id="{{ grantor.id }}" value="Click"
                                                               @click="updateContribs({{ grantor.id }})" checked/><br/>
                                                    {% endfor %}
                                                {% endif %}
                                            </div>
                                        </div>
                                    </div>
                                </div>
                                <div class="col-lg-10" id="items">
                                    <div class="row">
                                        <div class="col-sm-12">
                                            <div id="search-container" class="input-group">
                                                <span class="glyphicon glyphicon-search search-icon"></span>
                                                <input id="resource-search-input" type="text" class="form-control"
                                                       placeholder="Search"/>
                                                <span id="btn-clear-search-input"
                                                      class="glyphicon glyphicon-remove-sign btn-clear-search"></span>

                                                <div class="input-group-btn">
                                                    <div class="btn-group" role="group">
                                                        <div class="dropdown dropdown-lg">
                                                            <button type="button"
                                                                    class="btn btn-default dropdown-toggle"
                                                                    data-toggle="dropdown"
                                                                    aria-expanded="false"><span class="caret"></span>
                                                            </button>

                                                            <div class="shadow-md dropdown-menu dropdown-menu-left"
                                                                 role="menu">
                                                                <form class="form-horizontal" role="form">
                                                                    <div class="form-group">
                                                                        <label for="filter">Resource Type</label>
                                                                        <select id="input-resource-type"
                                                                                class="form-control pull-left">
                                                                            <option value="" selected>All</option>
                                                                            <option value="collection resource">
                                                                                Collection
                                                                            </option>
                                                                            <option value="composite resource">
                                                                                Composite
                                                                            </option>
                                                                            <option value="generic">Generic</option>
                                                                            <option value="geographic feature">
                                                                                Geographic Feature (ESRI Shapefiles)
                                                                            </option>
                                                                            <option value="geographic raster">Geographic
                                                                                Raster
                                                                            </option>
                                                                            <option value="his referenced time series">
                                                                                HIS Referenced Time Series
                                                                            </option>
                                                                            <option value="model instance resource">
                                                                                Model Instance
                                                                            </option>
                                                                            <option value="model program">Model
                                                                                Program
                                                                            </option>
                                                                            <option value="modflow model instance resource">
                                                                                MODFLOW Model Instance
                                                                            </option>
                                                                            <option value="multidimensional">
                                                                                Multidimensional (NetCDF)
                                                                            </option>
                                                                            <option value="script resource">Script
                                                                                Resource
                                                                            </option>
                                                                            <option value="swat model instance resource">
                                                                                Swat Model Instance
                                                                            </option>
                                                                            <option value="time series">Time Series
                                                                            </option>
                                                                            <option value="web app resource">Web App
                                                                            </option>
                                                                        </select>
                                                                    </div>
                                                                    <div class="form-group">
                                                                        <label for="contain">Author</label>
                                                                        <input id="input-author" class="form-control"
                                                                               type="text"/>
                                                                        <span id="btn-clear-author-input"
                                                                              class="glyphicon glyphicon-remove-sign btn-clear-search-inline"></span>
                                                                    </div>
                                                                    <div class="form-group">
                                                                        <label for="contain">Subject</label>
                                                                        <input id="input-subject" class="form-control"
                                                                               type="text"/>
                                                                        <span id="btn-clear-subject-input"
                                                                              class="glyphicon glyphicon-remove-sign btn-clear-search-inline"></span>
                                                                    </div>
                                                                </form>
=======
                {% if profile_user.is_group_owner or profile_user.is_group_editor or profile_user.is_group_viewer %}
                    <div role="tabpanel" class="tab-pane fade" id="resources">
                     <div class="row">
                        <div class="col-lg-2" id="facets">
                            <div class="panel panel-default">
                                <div class="panel-heading">
                                    <h4 class="panel-title">
                                        <span class="glyphicon glyphicon glyphicon-user"></span>
                                        <a data-toggle="collapse" class="accordion-toggle" data-parent="#accordion" href="#filter">&nbsp;Shared by</a></h4>
                                </div>
                                <div id="filter-shared-by" class="facet-list panel-collapse collapse in">
                                    <div class="panel-body">
                                        <div class="list-group">
                                            <ul class="list-group inputs-group">
                                                <i class="list-group-item no-items-found">No resources have been shared with this group yet.</i>
                                            </ul>
                                        </div>

                                        <div id="grantors-list">
                                            {% for res in group_resources %}
                                                <span data-grantor-id="{{ res.grantor.id }}"
                                                      data-grantor-name="{{ res.grantor|best_name }}"></span>
                                            {% endfor %}
                                        </div>
                                    </div>
                                </div>
                            </div>
                        </div>
                        <div class="col-lg-10" id="items">
                            <div class="row">
                                <div class="col-sm-12">
                                    <div id="search-container" class="input-group">
                                        <span class="glyphicon glyphicon-search search-icon"></span>
                                        <input id="resource-search-input" type="text" class="form-control" placeholder="Search"/>
                                        <span id="btn-clear-search-input" class="glyphicon glyphicon-remove-sign btn-clear-search"></span>

                                        <div class="input-group-btn">
                                            <div class="btn-group" role="group">
                                                <div class="dropdown dropdown-lg">
                                                    <button type="button" class="btn btn-default dropdown-toggle" data-toggle="dropdown"
                                                            aria-expanded="false"><span class="caret"></span></button>

                                                    <div class="shadow-md dropdown-menu dropdown-menu-left" role="menu">
                                                        <form class="form-horizontal" role="form">
                                                            <div class="form-group">
                                                                <label for="filter">Resource Type</label>
                                                                <select id="input-resource-type" class="form-control pull-left">
                                                                    <option value="" selected>All</option>
                                                                    <option value="collection resource">Collection</option>
                                                                    <option value="composite resource">Composite</option>
                                                                    <option value="generic">Generic</option>
                                                                    <option value="geographic feature">Geographic Feature (ESRI Shapefiles)</option>
                                                                    <option value="geographic raster">Geographic Raster</option>
                                                                    <option value="his referenced time series">HIS Referenced Time Series</option>
                                                                    <option value="model instance resource">Model Instance</option>
                                                                    <option value="model program">Model Program</option>
                                                                    <option value="modflow model instance resource">MODFLOW Model Instance</option>
                                                                    <option value="multidimensional">Multidimensional (NetCDF)</option>
                                                                    <option value="script resource">Script Resource</option>
                                                                    <option value="swat model instance resource">Swat Model Instance</option>
                                                                    <option value="time series">Time Series</option>
                                                                    <option value="web app resource">Web App</option>
                                                                </select>
                                                            </div>
                                                            <div class="form-group">
                                                                <label for="contain">Author</label>
                                                                <input id="input-author" class="form-control" type="text"/>
                                                                <span id="btn-clear-author-input" class="glyphicon glyphicon-remove-sign btn-clear-search-inline"></span>
                                                            </div>
                                                            <div class="form-group">
                                                                <label for="contain">Subject</label>
                                                                <input id="input-subject" class="form-control" type="text"/>
                                                                <span id="btn-clear-subject-input" class="glyphicon glyphicon-remove-sign btn-clear-search-inline"></span>
>>>>>>> ad415a28
                                                            </div>
                                                        </div>
                                                    </div>
                                                </div>
                                            </div>
                                        </div>
                                    </div>
<<<<<<< HEAD
=======
                                 </div>
                            </div>

                            <!-- /input-group -->
                            <table id="item-selectors" class="table-hover table-striped resource-custom-table">
                                <thead>
                                <tr>
                                    <th><input class="all-rows-selector" type="checkbox"></th>
                                    <th>Type</th>
                                    <th>Title</th>
                                    <th>First Author</th>
                                    <th>Date Created</th>
                                    <th>Last Modified</th>
                                    <th>Subject</th>
                                    {# Used in table processing #}
                                    <th>Authors</th>
                                    {# Used in table processing #}
                                    <th>Permission Level</th>
                                    {# Used in table processing #}
                                    <th>Labels</th>
                                    {# Used in table processing #}
                                    <th>Favorite</th>
                                    {# Used in table processing #}
                                    <th>Last modified</th>
                                    {# Used in table processing #}
                                    <th>Sharing Status</th>
                                    {# Used in table processing #}
                                    <th>Date Created</th>
                                    {# Used in table processing #}
                                </tr>
                                </thead>
                                <tbody>
                                    {% for res in group_resources %}
                                        <tr class="data-row">
                                            {# Selection controls #}
                                            <td>
                                                <input class="row-selector" type="checkbox">
                                                {% if res.is_favorite %}
                                                    <span data-form-id="form-favorite-{{ res.short_id }}"
                                                          data-form-type="toggle-favorite"
                                                          class="glyphicon glyphicon-star btn-inline-favorite isfavorite"></span>

                                                    <form class="hidden-form" data-id="form-favorite-{{ res.short_id }}"
                                                          action="/hsapi/_internal/{{ res.short_id }}/label-resource-action/"
                                                          method="post">
                                                        {% csrf_token %}
                                                        <input type="hidden" name="action" value="DELETE">
                                                        <input type="hidden" name="label_type" value="FAVORITE">
                                                    </form>
                                                {% else %}
                                                    <span data-form-id="form-favorite-{{ res.short_id }}"
                                                          data-form-type="toggle-favorite"
                                                          class="glyphicon glyphicon-star btn-inline-favorite"></span>
>>>>>>> ad415a28

                                    <!-- /input-group -->
                                    <table id="item-selectors" class="table-hover table-striped resource-custom-table">
                                        <thead>
                                        <tr>
                                            <th><input class="all-rows-selector" type="checkbox"></th>
                                            <th>Type</th>
                                            <th>Title</th>
                                            <th>First Author</th>
                                            <th>Date Created</th>
                                            <th>Last Modified</th>
                                            <th>Subject</th>
                                            {# Used in table processing #}
                                            <th>Authors</th>
                                            {# Used in table processing #}
                                            <th>Permission Level</th>
                                            {# Used in table processing #}
                                            <th>Labels</th>
                                            {# Used in table processing #}
                                            <th>Favorite</th>
                                            {# Used in table processing #}
                                            <th>Last modified</th>
                                            {# Used in table processing #}
                                            <th>Sharing Status</th>
                                            {# Used in table processing #}
                                            <th>Date Created</th>
                                            {# Used in table processing #}
                                        </tr>
                                        </thead>
                                        <tbody>
                                        {% for res in group_resources %}
                                            <tr class="data-row" v-show="showFrom({{ res.grantor.id }})">
                                                {# Selection controls #}
                                                <td>
                                                    <input class="row-selector" type="checkbox">
                                                    {% if res.is_favorite %}
                                                        <span data-form-id="form-favorite-{{ res.short_id }}"
                                                              data-form-type="toggle-favorite"
                                                              class="glyphicon glyphicon-star btn-inline-favorite isfavorite"></span>

                                                        <form class="hidden-form"
                                                              data-id="form-favorite-{{ res.short_id }}"
                                                              action="/hsapi/_internal/{{ res.short_id }}/label-resource-action/"
                                                              method="post">
                                                            {% csrf_token %}
                                                            <input type="hidden" name="action" value="DELETE">
                                                            <input type="hidden" name="label_type" value="FAVORITE">
                                                        </form>
                                                    {% else %}
                                                        <span data-form-id="form-favorite-{{ res.short_id }}"
                                                              data-form-type="toggle-favorite"
                                                              class="glyphicon glyphicon-star btn-inline-favorite"></span>

                                                        <form class="hidden-form"
                                                              data-id="form-favorite-{{ res.short_id }}"
                                                              action="/hsapi/_internal/{{ res.short_id }}/label-resource-action/"
                                                              method="post">
                                                            {% csrf_token %}
                                                            <input type="hidden" name="action" value="CREATE">
                                                            <input type="hidden" name="label_type" value="FAVORITE">
                                                        </form>
                                                    {% endif %}

                                                    <span class="glyphicon glyphicon-tag btn-inline-label"
                                                          data-toggle="dropdown" aria-expanded="false"></span>

                                                    <div class="dropdown-menu inline-dropdown" role="menu">
                                                        <div class="panel-body" role="form">
                                                            <ul data-resource-id="{{ res.short_id }}"
                                                                class="list-group list-labels">
                                                            </ul>
                                                        </div>
                                                    </div>
                                                </td>
                                                {# Type #}
                                                <td data-col="resource-type">
                                                    {% include "includes/res_type_col.html" with resource=res %}
                                                </td>
                                                {# Title #}
                                                <td>
                                                    <strong>
                                                        <a href="{{ res.get_absolute_url }}">{{ res.metadata.title }}</a>
                                                    </strong>
                                                </td>
<<<<<<< HEAD
                                                {# First Author #}
                                                {% if res.first_creator.description %}
                                                    <td>
                                                        <a href="{{ res.first_creator.description }}">{{ res.first_creator.name }}</a>
                                                    </td>
                                                {% else %}
                                                    <td>{{ res.first_creator.name }}</td>
                                                {% endif %}
                                                {# Date Created #}
                                                <td>{{ res.created|date:"d M Y" }} {{ res.created|time }}</td>
                                                {# Last Modified #}
                                                <td>{{ res.last_updated|date:"d M Y" }} {{ res.last_updated|time }}</td>
                                                <td><!-- Needed for datatable to function properly --></td>
                                                <td><!-- Needed for datatable to function properly --></td>
                                                <td><!-- Needed for datatable to function properly --></td>
                                                <td><!-- Needed for datatable to function properly --></td>
                                                <td><!-- Needed for datatable to function properly --></td>
                                                <td>{{ res.last_updated|date:"U" }}</td>
                                                <td><!-- Needed for datatable to function properly --></td>
                                                <td>{{ res.created|date:"U" }}</td>
                                                <td><!-- Needed for datatable to function properly --></td>
                                            </tr>
                                        {% endfor %}
                                        </tbody>
                                    </table>

                                    {% include "includes/legend.html" %}

                                </div>
=======
                                            {% else %}
                                                <td>{{ res.first_creator.name }}</td>
                                            {% endif %}
                                            {# Date Created #}
                                            <td>{{ res.created|date:"d M, Y" }} {{ res.created|time }}</td>
                                            {# Last Modified #}
                                            <td>{{ res.last_updated|date:"d M, Y" }} {{ res.last_updated|time }}</td>
                                            <td><!-- Needed for datatable to function properly --></td>
                                            <td><!-- Needed for datatable to function properly --></td>
                                            <td><!-- Needed for datatable to function properly --></td>
                                            <td><!-- Needed for datatable to function properly --></td>
                                            <td><!-- Needed for datatable to function properly --></td>
                                            <td>{{ res.last_updated|date:"U" }}</td>
                                            <td><!-- Needed for datatable to function properly --></td>
                                            <td>{{ res.created|date:"U" }}</td>
                                            <td>{{ res.grantor.id }}</td>
                                        </tr>
                                    {% endfor %}
                                </tbody>
                            </table>

                            {% include "includes/legend.html" %}

                        </div>
                     </div>
                 </div>
                {% endif %}
            </div>
        </div>
    </div>

    {% if profile_user.is_group_owner or profile_user.is_group_editor or profile_user.is_group_viewer %}
        <!-- Invite to Group Modal -->
        <div class="modal fade" id="invite-dialog" tabindex="-1" role="dialog"
             aria-labelledby="Invite">
            <div class="modal-dialog" role="document">
                <div class="modal-content">
                    <div class="modal-header">
                        <button type="button" class="close" data-dismiss="modal"
                                aria-label="Close"><span aria-hidden="true">&times;</span>
                        </button>
                        <h4 class="modal-title" id="Invite">Invite People</h4>
                    </div>
                    <form id="invite-to-group" action="/hsapi/_internal/make-group-membership-request/{{ group.id }}/">
                        <div class="modal-body">
                            <div id="div-invite-people" class="flex">
                                {% csrf_token %}
                                {{ add_view_user_form.user }}
                                <form action="">
                                    <a id="btn-group-invite"
                                       class="btn btn-add-access btn-success glyphicon glyphicon-send space-left"><span
                                            class="button-label">&nbsp;&nbsp;Send Invitation</span>
                                    </a>
                                </form>
>>>>>>> ad415a28
                            </div>
                        </div>
                    {% endif %}
                </div>
            </div>
        </div>

        {% if profile_user.is_group_owner or profile_user.is_group_editor or profile_user.is_group_viewer %}
            <!-- Invite to Group Modal -->
            <div class="modal fade" id="invite-dialog" tabindex="-1" role="dialog"
                 aria-labelledby="Invite">
                <div class="modal-dialog" role="document">
                    <div class="modal-content">
                        <div class="modal-header">
                            <button type="button" class="close" data-dismiss="modal"
                                    aria-label="Close"><span aria-hidden="true">&times;</span>
                            </button>
                            <h4 class="modal-title" id="Invite">Invite People</h4>
                        </div>
                        <form id="invite-to-group"
                              action="/hsapi/_internal/make-group-membership-request/{{ group.id }}/">
                            <div class="modal-body">
                                <div id="div-invite-people">
                                    {% csrf_token %}
                                    {{ add_view_user_form.user }}
                                    <form action="">
                                        <a id="btn-group-invite"
                                           class="btn btn-add-access btn-success glyphicon glyphicon-send"><span
                                                class="button-label">&nbsp;&nbsp;Send Invitation</span>
                                        </a>
                                    </form>
                                </div>
                            </div>

                            <div class="modal-footer">
                                <button type="button" class="btn btn-default" data-dismiss="modal">Close</button>
                            </div>
                        </form>
                    </div>
                </div>
            </div>

            <!-- Leave Group Modal -->
            <div class="modal fade" id="leave-group-dialog" tabindex="-1" role="dialog"
                 aria-labelledby="Leave">
                <div class="modal-dialog" role="document">
                    <div class="modal-content">
                        <div class="modal-header">
                            <button type="button" class="close" data-dismiss="modal"
                                    aria-label="Close"><span aria-hidden="true">&times;</span>
                            </button>
                            <h4 class="modal-title" id="Leave">Leave Group</h4>
                        </div>
                        <form action="/hsapi/_internal/unshare-group-with-user/{{ group.id }}/{{ user.id }}/">
                            <div class="modal-body">
                                <h5>Are you sure you want to leave this group?</h5>
                            </div>

                            <div class="modal-footer">
                                <button type="submit" class="btn btn-primary">Confirm</button>
                                <button type="button" class="btn btn-default" data-dismiss="modal">Close</button>
                            </div>
                        </form>
                    </div>
                </div>
            </div>

            <!-- Delete/Inactive Group Modal -->
            <div class="modal fade" id="delete-group-dialog" tabindex="-1" role="dialog"
                 aria-labelledby="Delete">
                <div class="modal-dialog" role="document">
                    <div class="modal-content">
                        <div class="modal-header">
                            <button type="button" class="close" data-dismiss="modal"
                                    aria-label="Close"><span aria-hidden="true">&times;</span>
                            </button>
                            <h4 class="modal-title" id="Delete">Delete Group</h4>
                        </div>
                        <form action="/hsapi/_internal/delete-user-group/{{ group.id }}">
                            <div class="modal-body">
                                <h5>Are you sure you want to delete this group? If you decide to delete it, you can
                                    restore it later.</h5>
                            </div>

                            <div class="modal-footer">
                                <button type="submit" class="btn btn-primary">Confirm</button>
                                <button type="button" class="btn btn-default" data-dismiss="modal">Close</button>
                            </div>
                        </form>
                    </div>
                </div>
            </div>
        {% endif %}

        {% if profile_user.is_group_owner or profile_user.is_group_editor %}
            <!-- Edit Group Modal -->
            <div class="modal fade" id="edit-group-dialog" tabindex="-1" role="dialog"
                 aria-labelledby="Invite">
                <div class="modal-dialog" role="document">
                    <div class="modal-content">
                        <form action="/hsapi/_internal/update-user-group/{{ group.id }}" method="POST"
                              enctype="multipart/form-data">
                            <div class="modal-header">
                                <button type="button" class="close" data-dismiss="modal"
                                        aria-label="Close"><span aria-hidden="true">&times;</span>
                                </button>
                                <h4 class="modal-title" id="myModalLabel">Edit Group Details</h4>
                            </div>
                            <div class="modal-body">
                                {% csrf_token %}
                                <div class="row">
                                    {# Group Name #}
                                    <fieldset class="col-sm-12">
                                        <label>Group Name *</label>
                                        <small class="text-muted">150 characters or less</small>
                                        <input class="form-control" required="required" name="name"
                                               value="{{ group.name }}"
                                               maxlength="150">

                                    </fieldset>

                                    {# Purpose #}
                                    <fieldset class="col-sm-12">
                                        <label>Purpose</label>
                                        <small class="text-muted">300 characters or less</small>
                                        <textarea class="form-control" name="purpose"
                                                  maxlength="300">{{ group.gaccess.purpose }}</textarea>

                                    </fieldset>

                                    {# Group Description #}
                                    <fieldset class="col-sm-12">
                                        <label>About this group *</label>
                                        <textarea class="form-control" required="required"
                                                  name="description">{{ group.gaccess.description }}</textarea>
                                    </fieldset>

                                    {# auto approve #}
                                    <fieldset class="col-sm-12">
                                        <input id="auto-approve" type="checkbox" name="auto_approve"
                                               {% if group.gaccess.auto_approve %}checked{% endif %}>
                                        <label class="checkbox-label" for="auto-approve">Auto approve membership</label>
                                    </fieldset>

                                    {# Picture #}
                                    <div class="col-sm-12">
                                        <fieldset>
                                            <label>Add a photo</label>

                                            <div class="input-group">
                                            <span class="input-group-btn">
                                                <span id="cv-custom-upload" class="btn btn-default btn-file">
                                                    Browse&hellip; <input class="upload-picture" type="file"
                                                                          name="picture">
                                                </span>
                                            </span>
                                                <input type="text" class="form-control" readonly>
                                            </div>
                                        </fieldset>
                                    </div>

                                    <br>

                                    {# Privacy #}
                                    <fieldset class="col-sm-12">
                                        <label>Privacy *</label>
                                        <div class="radio">
                                            <label>
                                                <input type="radio" name="privacy_level" value="public"
                                                       {% if group.gaccess.public and group.gaccess.discoverable %}checked{% endif %}>Public
                                                <div class="text-muted">Other users can find the group and see who has
                                                    membership.
                                                </div>
                                            </label>
                                        </div>

                                        <div class="radio">
                                            <label>
                                                <input type="radio" name="privacy_level" value="discoverable"
                                                       {% if not group.gaccess.public and group.gaccess.discoverable %}checked{% endif %}>Discoverable
                                                <div class="text-muted">Other users can find this group, but membership
                                                    information is hidden.
                                                </div>
                                            </label>
                                        </div>

                                        <div class="radio">
                                            <label>
                                                <input type="radio" name="privacy_level" value="private"
                                                       {% if not group.gaccess.public and not group.gaccess.discoverable %}checked{% endif %}>Private
                                                <div class="text-muted">Other users can not find this group.</div>
                                            </label>
                                        </div>
                                    </fieldset>

                                    <br>
                                    <fieldset class="col-sm-12">
                                        <small class="text-muted">( * ) Required fields</small>
                                    </fieldset>
                                </div>
                            </div>

                            <div class="modal-footer">
                                <button type="button" class="btn btn-default" data-dismiss="modal">Cancel</button>
                                <button type="submit" class="btn btn-primary">Save</button>
                            </div>
                        </form>
                    </div>
                </div>
            </div>
<<<<<<< HEAD
        {% endif %}
    </div>
=======
        </div>
    {% endif %}

>>>>>>> ad415a28
{% endblock %}

{% block extra_js %}
    {{ block.super }}
    <script type="text/javascript" charset="utf8" src="{{ STATIC_URL }}js/jquery.dataTables.js"></script>
    <script type="text/javascript" src="{{ STATIC_URL }}js/group.js"></script>
    <script type="text/javascript" src="{{ STATIC_URL }}js/hs_resource_table.js"></script>
{% endblock %}<|MERGE_RESOLUTION|>--- conflicted
+++ resolved
@@ -6,17 +6,6 @@
 {% endblock %}
 
 {% block main %}
-<<<<<<< HEAD
-    <div id="app">
-        <div class="collaborate-header">
-            <div class="container">
-                <div class="row">
-                    <div class="col-sm-12">
-                        <div class="collaborate-nav">
-                            <a href="{% url "groups" %}" class="collaborate-nav-item">Find Groups</a>
-                            <a href="{% url "my_groups" %}" class="collaborate-nav-item active">My Groups</a>
-                        </div>
-=======
     <div class="collaborate-header">
         <div class="container">
             <div class="row">
@@ -24,145 +13,86 @@
                     <div class="collaborate-nav">
                         <a href="{% url "collaborate" %}" class="collaborate-nav-item">Find Groups</a>
                         <a href="{% url "my_groups" %}" class="collaborate-nav-item">My Groups</a>
->>>>>>> ad415a28
                     </div>
                 </div>
             </div>
         </div>
-
-        <div class="container">
-            <div class="row">
-                {% if profile_user.is_group_owner or profile_user.is_group_editor %}
-                    {% if not group.gaccess.active %}
-                        <div class="alert alert-warning alert-dismissible" role="alert">
-                            <button type="button" class="close" data-dismiss="alert" aria-label="Close"><span
-                                    aria-hidden="true">&times;</span></button>
-                            This group is set to <strong>inactive.</strong> Only owners of the group have access.
-                            Resources
-                            cannot be shared with the group and other users cannot be invited.
-                            <hr>
-                            <span class="glyphicon glyphicon-question-sign"></span>
-                            <small> Click on the restore button ( <span class="glyphicon glyphicon-retweet"></span> )
-                                below
-                                if you want to make the group active again.
-                            </small>
-                        </div>
+    </div>
+
+    <div class="container">
+        <div class="row">
+            {% if profile_user.is_group_owner or profile_user.is_group_editor %}
+                {% if not group.gaccess.active %}
+                    <div class="alert alert-warning alert-dismissible" role="alert">
+                        <button type="button" class="close" data-dismiss="alert" aria-label="Close"><span
+                                aria-hidden="true">&times;</span></button>
+                        This group is set to <strong>inactive.</strong> Only owners of the group have access. Resources
+                        cannot be shared with the group and other users cannot be invited.
+                        <hr>
+                        <span class="glyphicon glyphicon-question-sign"></span>
+                        <small> Click on the restore button ( <span class="glyphicon glyphicon-retweet"></span> ) below
+                            if you want to make the group active again.
+                        </small>
+                    </div>
+                {% endif %}
+            {% endif %}
+            <div class="col-sm-3">
+                {#  Group Picture #}
+                {% if group.gaccess.picture and group.gaccess.picture.url %}
+                    <div class="group-image-wrapper group-image-wrapper-medium">
+                        <div class="group-image" style="background-image: url({{ group.gaccess.picture.url }})"></div>
+                    </div>
+
+                {% else %}
+                    <div class="group-image-wrapper group-image-wrapper-medium">
+                        <div class="group-image group-preview-image-default"
+                             style="background-image: url({{ STATIC_URL }}img/home-page/step4.png)"></div>
+                    </div>
+                {% endif %}
+                </div>
+
+            <div class="col-sm-7">
+                <h2 class="group-title">{{ group.name }}</h2>
+                <h4 class="text-muted">{{ group.gaccess.purpose|linebreaks }}</h4>
+
+                <p>{{ group.gaccess.description|linebreaks }}</p>
+            </div>
+
+            {% if profile_user.is_group_owner or profile_user.is_group_editor or profile_user.is_group_viewer %}
+                <div class="col-sm-2">
+                    {% if group.gaccess.active %}
+                        {% if profile_user.is_group_owner or profile_user.is_group_editor %}
+                            <a href="#" id="btn-edit-group" data-toggle="modal" data-target="#edit-group-dialog">
+                                <span class="glyphicon glyphicon-pencil icon-blue icon-button" data-toggle="tooltip" data-placement="auto" title="Edit Group"></span></a>
+                        {% endif %}
                     {% endif %}
-                {% endif %}
-                <div class="col-sm-3">
-                    {#  Group Picture #}
-                    {% if group.gaccess.picture and group.gaccess.picture.url %}
-                        <div class="group-image-wrapper group-image-wrapper-medium">
-                            <div class="group-image"
-                                 style="background-image: url({{ group.gaccess.picture.url }})"></div>
-                        </div>
-
-                    {% else %}
-                        <div class="group-image-wrapper group-image-wrapper-medium">
-                            <div class="group-image group-preview-image-default"
-                                 style="background-image: url({{ STATIC_URL }}img/home-page/step4.png)"></div>
-                        </div>
+                    <a href="#" id="btn-leave-group" data-toggle="modal" data-target="#leave-group-dialog">
+                        <span class="glyphicon glyphicon-hand-left btn-remove icon-button" data-toggle="tooltip" data-placement="auto" title="Leave Group"></span></a>
+                    {% if profile_user.is_group_owner and group.gaccess.active %}
+                        <a href="#" id="btn-delete-group" data-toggle="modal" data-target="#delete-group-dialog">
+                        <span class="glyphicon glyphicon-trash icon-button btn-remove" data-toggle="tooltip" data-placement="auto" title="Delete Group"></span></a>
+                    {% endif %}
+                    {% if profile_user.is_group_owner and not group.gaccess.active %}
+                        <a href="{% url "restore_user_group" group.id %}">
+                        <span class="glyphicon glyphicon-retweet icon-button" data-toggle="tooltip" data-placement="auto" title="Restore Group"></span></a>
                     {% endif %}
                 </div>
-
-                <div class="col-sm-7">
-                    <h2 class="group-title">{{ group.name }}</h2>
-                    <h4 class="text-muted">{{ group.gaccess.purpose|linebreaks }}</h4>
-
-                    <p>{{ group.gaccess.description|linebreaks }}</p>
-                </div>
-
+            {% endif %}
+        </div>
+
+        <div class="full-width-tabs-container" id="user-profile-tabs">
+            <!-- Nav tabs -->
+            <ul class="nav nav-tabs full-width-tabs" role="tablist">
+                <li role="presentation" class="active">
+                    <a href="#overview" aria-controls="overview" role="tab"
+                       data-toggle="tab"><i class="glyphicon glyphicon-list-alt"></i> Overview</a></li>
                 {% if profile_user.is_group_owner or profile_user.is_group_editor or profile_user.is_group_viewer %}
-                    <div class="col-sm-2">
-                        {% if group.gaccess.active %}
-                            {% if profile_user.is_group_owner or profile_user.is_group_editor %}
-                                <a href="#" id="btn-edit-group" data-toggle="modal" data-target="#edit-group-dialog">
-                                    <span class="glyphicon glyphicon-pencil icon-blue icon-button" data-toggle="tooltip"
-                                          data-placement="auto" title="Edit Group"></span></a>
-                            {% endif %}
-                        {% endif %}
-                        <a href="#" id="btn-leave-group" data-toggle="modal" data-target="#leave-group-dialog">
-                            <span class="glyphicon glyphicon-hand-left btn-remove icon-button" data-toggle="tooltip"
-                                  data-placement="auto" title="Leave Group"></span></a>
-                        {% if profile_user.is_group_owner and group.gaccess.active %}
-                            <a href="#" id="btn-delete-group" data-toggle="modal" data-target="#delete-group-dialog">
-                                <span class="glyphicon glyphicon-trash icon-button btn-remove" data-toggle="tooltip"
-                                      data-placement="auto" title="Delete Group"></span></a>
-                        {% endif %}
-                        {% if profile_user.is_group_owner and not group.gaccess.active %}
-                            <a href="{% url "restore_user_group" group.id %}">
-                                <span class="glyphicon glyphicon-retweet icon-button" data-toggle="tooltip"
-                                      data-placement="auto" title="Restore Group"></span></a>
-                        {% endif %}
-                    </div>
+                <li role="presentation">
+                    <a href="#resources" aria-controls="resources" role="tab" data-toggle="tab">
+                        <i class="glyphicon glyphicon-file"></i> Resources</a>
+                </li>
                 {% endif %}
-            </div>
-
-<<<<<<< HEAD
-            <div class="full-width-tabs-container" id="user-profile-tabs">
-                <!-- Nav tabs -->
-                <ul class="nav nav-tabs full-width-tabs" role="tablist">
-                    <li role="presentation" class="active">
-                        <a href="#overview" aria-controls="overview" role="tab"
-                           data-toggle="tab"><i class="glyphicon glyphicon-list-alt"></i> Overview</a></li>
-                    {% if profile_user.is_group_owner or profile_user.is_group_editor or profile_user.is_group_viewer %}
-                        <li role="presentation">
-                            <a href="#resources" aria-controls="resources" role="tab" data-toggle="tab">
-                                <i class="glyphicon glyphicon-file"></i> Resources</a>
-                        </li>
-                    {% endif %}
-
-                    {% if profile_user.is_group_owner or profile_user.is_group_editor or profile_user.is_group_viewer or group.gaccess.public %}
-                        <li role="presentation">
-                            <a href="#members" aria-controls="members" role="tab" data-toggle="tab">
-                                <i class="glyphicon glyphicon-user"></i> Members</a>
-                        </li>
-                    {% endif %}
-                </ul>
-
-                <!-- Tab panes -->
-                <div class="tab-content">
-                    <div role="tabpanel" class="tab-pane fade in active" id="overview">
-                        <div class="row">
-                            <div class="col-sm-12">
-                                {% if profile_user.is_group_owner or profile_user.is_group_editor or profile_user.is_group_viewer %}
-                                    <h4>Recent Activity</h4>
-                                    {% if group_resources %}
-                                        <h2> {{ group_resources.date_granted | time }} </h2>
-                                        {% for res in group_resources %}
-                                            <div class="group-activity-block activity-block">
-                                                {% if res.grantor.userprofile.picture and res.grantor.userprofile.picture.url %}
-                                                    <div style="background-image: url('{{ res.grantor.userprofile.picture.url }}');"
-                                                         class="profile-pic-thumbnail round-image pull-left">
-                                                    </div>
-                                                {% else %}
-                                                    <div class="profile-pic-thumbnail round-image user-icon"></div>
-                                                {% endif %}
-                                                <div>
-                                                    <h5 class="text-muted pull-right">{{ res.date_granted|date:"M d, Y" }}
-                                                        at {{ res.date_granted|time }}</h5>
-                                                    <div class="shared-resource-info">
-                                                        <strong><a>{{ res.grantor|contact }}</a></strong><span
-                                                            class="text-muted"> shared</span>
-                                                        <span><a
-                                                                href="{{ res.get_absolute_url }}">{{ res.metadata.title }}</a></span>
-                                                    </div>
-                                                    <h5><span
-                                                            class="text-muted">Resource type: </span>{{ res|resource_type }}
-                                                    </h5>
-                                                </div>
-
-                                                {% if res.metadata.description %}
-                                                    <div class="activity-description col-sm-12"
-                                                         style="max-height: 50px;">
-                                                        <p class="description"><strong>ABSTRACT: </strong>
-                                                        </p> {{ res.metadata.description|linebreaks }}
-                                                    </div>
-                                                    <div class="btn-show-more toggle-abstract btn btn-default btn-xs">
-                                                        Show More
-                                                    </div>
-                                                {% endif %}
-=======
+
                 {% if profile_user.is_group_owner or profile_user.is_group_editor or profile_user.is_group_viewer or group.gaccess.public%}
                 <li role="presentation">
                     <a href="#members" aria-controls="members" role="tab" data-toggle="tab">
@@ -193,77 +123,85 @@
                                             <div class="shared-resource-info">
                                                 <strong><a>{{ res.grantor|contact }}</a></strong><span class="text-muted"> shared</span>
                                                 <span><a href="{{ res.get_absolute_url }}">{{ res.metadata.title }}</a></span>
->>>>>>> ad415a28
                                             </div>
-                                        {% endfor %}
-                                    {% else %}
-                                        <i>No recent activity.</i>
-                                    {% endif %}
+                                            <h5><span class="text-muted">Resource type: </span>{{ res|resource_type }}
+                                            </h5>
+                                        </div>
+
+                                        {% if res.metadata.description %}
+                                            <div class="activity-description col-sm-12" style="max-height: 50px;">
+                                                <p class="description"><strong>ABSTRACT: </strong>
+                                                </p> {{ res.metadata.description|linebreaks }}
+                                            </div>
+                                            <div class="btn-show-more toggle-abstract btn btn-default btn-xs">Show More</div>
+                                        {% endif %}
+                                    </div>
+                            {% endfor %}
                                 {% else %}
-                                    {% if group.gaccess.active %}
-                                        <h4><i>You are not a member of this group.</i></h4>
-                                        {% if group.join_request_waiting_user_action %}
-                                            <div class="request-block pull-left">
-                                                <span class="flag-joined">You have been invited to join!</span>
-                                                <br><br>
-                                                <div class="height-fix">
-                                                    <form class="act-on-request height-fix"
-                                                          action="/hsapi/_internal/act-on-group-membership-request/{{ group.join_request.id }}/accept/"
-                                                          method="POST">
-                                                        {% csrf_token %}
-                                                        <button type="submit" class="btn btn-success"
-                                                                data-user-action="Accept">Accept
-                                                        </button>
-                                                    </form>
-
-                                                    <form class="act-on-request height-fix"
-                                                          action="/hsapi/_internal/act-on-group-membership-request/{{ group.join_request.id }}/reject/"
-                                                          method="POST">
-                                                        {% csrf_token %}
-                                                        <button type="submit" class="btn btn-default">
-                                                            Decline
-                                                        </button>
-                                                    </form>
-                                                </div>
-                                            </div>
-                                        {% elif group.join_request_waiting_owner_action %}
-                                            <h4 class="flag-joined"><span class="glyphicon glyphicon-send"></span>
-                                                Request Sent</h4>
-                                        {% else %}
-                                            <form id="join-{{ group.id }}" method="post"
-                                                  action="/hsapi/_internal/make-group-membership-request/{{ group.id }}/">
-                                                {% csrf_token %}
-                                                <button type="submit" class="btn btn-primary" role="button">Ask to
-                                                    join
-                                                </button>
-                                            </form>
-                                        {% endif %}
-                                    {% else %}
-                                        <h4><i>This group is currently inactive.</i></h4>
-                                    {% endif %}
+                                <i>No recent activity.</i>
+                            {% endif %}
+                        {% else %}
+                            {% if group.gaccess.active %}
+                            <h4><i>You are not a member of this group.</i></h4>
+                            {% if group.join_request_waiting_user_action %}
+                                <div class="request-block pull-left">
+                                    <span class="flag-joined">You have been invited to join!</span>
+                                    <br><br>
+                                    <div class="height-fix">
+                                        <form class="act-on-request height-fix"
+                                              action="/hsapi/_internal/act-on-group-membership-request/{{ group.join_request.id }}/accept/"
+                                              method="POST">
+                                            {% csrf_token %}
+                                            <button type="submit" class="btn btn-success"
+                                                    data-user-action="Accept">Accept
+                                            </button>
+                                        </form>
+
+                                        <form class="act-on-request height-fix"
+                                              action="/hsapi/_internal/act-on-group-membership-request/{{ group.join_request.id }}/reject/"
+                                              method="POST">
+                                            {% csrf_token %}
+                                            <button type="submit" class="btn btn-default">
+                                                Decline
+                                            </button>
+                                        </form>
+                                    </div>
+                                </div>
+                            {% elif group.join_request_waiting_owner_action %}
+                                <h4 class="flag-joined"><span class="glyphicon glyphicon-send"></span> Request Sent</h4>
+                            {% else %}
+                                <form id="join-{{ group.id }}" method="post"
+                                      action="/hsapi/_internal/make-group-membership-request/{{ group.id }}/">
+                                    {% csrf_token %}
+                                    <button type="submit" class="btn btn-primary" role="button">Ask to join</button>
+                                </form>
+                            {% endif %}
+                                {% else %}
+                                <h4><i>This group is currently inactive.</i></h4>
+                            {% endif %}
+                        {% endif %}
+                        </div>
+                    </div>
+                </div>
+
+                <div role="tabpanel" class="tab-pane fade" id="members">
+                    <div class="row">
+                        <div class="col-sm-12 col-md-3">
+                            {% if profile_user.is_group_owner %}
+                                {% if group.gaccess.active %}
+                                    <div class="text-center">
+                                        <a href="#" class="btn btn-primary" role="button" data-toggle="modal"
+                                           data-target="#invite-dialog">Invite People</a></div>
+                                    <br>
                                 {% endif %}
-                            </div>
-                        </div>
-                    </div>
-
-                    <div role="tabpanel" class="tab-pane fade" id="members">
-                        <div class="row">
-                            <div class="col-sm-12 col-md-3">
-                                {% if profile_user.is_group_owner %}
-                                    {% if group.gaccess.active %}
-                                        <div class="text-center">
-                                            <a href="#" class="btn btn-primary" role="button" data-toggle="modal"
-                                               data-target="#invite-dialog">Invite People</a></div>
-                                        <br>
-                                    {% endif %}
-                                {% endif %}
-                                <table id="members-filter" class="table-user-contributions table table-hover">
-                                    <tbody>
+                            {% endif %}
+                            <table id="members-filter" class="table-user-contributions table table-hover">
+                                <tbody>
                                     <tr class="active" data-filter-by="all">
                                         <td><span>All</span></td>
                                         <td><span class="badge" data-filter-by='All'>0</span></td>
                                     </tr>
-                                    <tr data-filter-by="edit-user">
+                                     <tr data-filter-by="edit-user">
                                         <td><span>Owners</span></td>
                                         <td><span class="badge" data-filter-by='Owners'>0</span></td>
                                     </tr>
@@ -271,21 +209,222 @@
                                         <td><span>Pending</span></td>
                                         <td><span class="badge" data-filter-by='Pending'>0</span></td>
                                     </tr>
-                                    </tbody>
-                                </table>
-                            </div>
-                            <div class="col-sm-12 col-md-9">
-                                {#  All members #}
-                                <table data-edit-count="{{ edit_users|length }}"
-                                       data-view-count="{{ view_users|length }}"
-                                       data-pending-count="{{ group.gaccess.group_membership_requests|length }}"
-                                       id="all-members-table" class="table-members-list active">
-
-                                    {% for owner in group.gaccess.owners %}
-                                        <tr data-filter-by="edit-user">
-                                            <td>
-                                                {% if  owner.userprofile.picture and owner.userprofile.picture.url %}
-                                                    <div style="background-image: url('{{ owner.userprofile.picture.url }}');"
+                                </tbody>
+                            </table>
+                        </div>
+                        <div class="col-sm-12 col-md-9">
+                            {#  All members #}
+                            <table data-edit-count="{{ edit_users|length }}"
+                                   data-view-count="{{ view_users|length }}"
+                                   data-pending-count="{{ group.gaccess.group_membership_requests|length }}"
+                                   id="all-members-table" class="table-members-list active">
+
+                                {% for owner in group.gaccess.owners %}
+                                    <tr data-filter-by="edit-user">
+                                        <td>
+                                            {% if  owner.userprofile.picture and owner.userprofile.picture.url %}
+                                                <div style="background-image: url('{{ owner.userprofile.picture.url }}');"
+                                                     class="profile-pic-thumbnail round-image pull-left">
+                                                </div>
+                                            {% else %}
+                                                <div class="profile-pic-thumbnail-small round-image user-icon"></div>
+                                            {% endif %}
+                                        </td>
+                                        <td>
+                                            <h4><strong><a>{{ owner|contact }}</a></strong></h4>
+                                            {% if  owner.userprofile.title %}<span class="text-muted">{{ owner.userprofile.title }}</span>{% endif %}
+                                        </td>
+
+                                        <td>
+                                            {% if profile_user.is_group_owner and group.gaccess.active or profile_user.is_group_editor and group.gaccess.active %}
+                                                <div class="dropdown custom-dropdown">
+                                                    <button class="btn btn-default dropdown-toggle" type="button"
+                                                            id="roleDropDown-{{ member.id }}" data-toggle="dropdown"
+                                                            aria-haspopup="true"
+                                                            aria-expanded="true">
+                                                        Owner
+                                                        <span class="caret"></span>
+                                                    </button>
+                                                    <ul class="dropdown-menu"
+                                                        aria-labelledby="roleDropDown-{{ member.id }}">
+                                                        <li>
+                                                            <form action="/hsapi/_internal/share-group-with-user/{{ group.id }}/{{ owner.id }}/owner/">
+                                                                {% csrf_token %}
+                                                                <a href="#" class="btn-share-group" data-role="Owner">Owner</a>
+                                                            </form>
+                                                        </li>
+                                                        <li>
+                                                            <form action="/hsapi/_internal/share-group-with-user/{{ group.id }}/{{ owner.id }}/view/">
+                                                                {% csrf_token %}
+                                                                <a href="#" class="btn-share-group" data-role="Member">Member</a>
+                                                            </form>
+                                                        </li>
+                                                        <li role="separator" class="divider"></li>
+                                                        <li>
+                                                            <form action="/hsapi/_internal/unshare-group-with-user/{{ group.id }}/{{ owner.id }}/">
+                                                                {% csrf_token %}
+                                                                <a href="#" class="btn-unshare-group">Expel</a>
+                                                            </form>
+                                                        </li>
+                                                    </ul>
+                                                </div>
+                                            {% else %}
+                                                Owner
+                                            {% endif %}
+                                        </td>
+                                    </tr>
+                                {% endfor %}
+
+                                {#  Template to generate subsequent rows after accepting join request   #}
+                                <tr data-filter-by="view-user" id="templateRow">
+                                    <td>
+                                        <h4><strong><a data-id="name"></a></strong></h4>
+                                        <span class="text-muted" data-id="title"></span>
+                                    </td>
+                                    <td>
+                                        <div class="dropdown custom-dropdown">
+                                            <button class="btn btn-default dropdown-toggle" type="button"
+                                                    data-toggle="dropdown" aria-haspopup="true"
+                                                    aria-expanded="true">
+                                                Member
+                                                <span class="caret"></span>
+                                            </button>
+                                            <ul class="dropdown-menu">
+                                                <li>
+                                                    <form action="/hsapi/_internal/share-group-with-user/{{ group.id }}/member_id/owner/">
+                                                        {% csrf_token %}
+                                                        <a href="#" class="btn-share-group"
+                                                           data-role="Owner">Owner</a>
+                                                    </form>
+                                                </li>
+                                                <li>
+                                                    <form action="/hsapi/_internal/share-group-with-user/{{ group.id }}/member_id/view/">
+                                                        {% csrf_token %}
+                                                        <a href="#" class="btn-share-group"
+                                                           data-role="Member">Member</a>
+                                                    </form>
+                                                </li>
+                                                <li role="separator" class="divider"></li>
+                                                <li>
+                                                    <form action="/hsapi/_internal/unshare-group-with-user/{{ group.id }}/member_id/">
+                                                        {% csrf_token %}
+                                                        <a href="#" class="btn-unshare-group">Expel</a>
+                                                    </form>
+                                                </li>
+                                            </ul>
+                                        </div>
+
+                                    </td>
+                                </tr>
+
+                                {% for member in view_users %}
+                                    <tr data-filter-by="view-user">
+                                        <td>
+                                            {% if member.userprofile.picture and member.userprofile.picture.url %}
+                                                <div style="background-image: url('{{ member.userprofile.picture.url }}');"
+                                                     class="profile-pic-thumbnail round-image pull-left">
+                                                </div>
+                                            {% else %}
+                                                <div class="profile-pic-thumbnail-small round-image user-icon"></div>
+                                            {% endif %}
+                                        </td>
+                                        <td>
+                                            <h4><strong><a>{{ member|contact }}</a></strong></h4>
+                                            {% if  member.userprofile.title %}
+                                                <span class="text-muted">{{ member.userprofile.title }}</span>
+                                            {% endif %}
+                                        </td>
+                                        <td>
+                                            {% if profile_user.is_group_owner and group.gaccess.active or profile_user.is_group_editor and group.gaccess.active %}
+                                            <div class="dropdown custom-dropdown">
+                                                <button class="btn btn-default dropdown-toggle" type="button"
+                                                        id="roleDropDown-{{ member.id }}" data-toggle="dropdown"
+                                                        aria-haspopup="true"
+                                                        aria-expanded="true">
+                                                    Member
+                                                    <span class="caret"></span>
+                                                </button>
+                                                <ul class="dropdown-menu"
+                                                    aria-labelledby="roleDropDown-{{ member.id }}">
+                                                    <li>
+                                                        <form action="/hsapi/_internal/share-group-with-user/{{ group.id }}/{{ member.id }}/owner/">
+                                                            {% csrf_token %}
+                                                            <a href="#" class="btn-share-group" data-role="Owner">Owner</a>
+                                                        </form>
+                                                    </li>
+                                                    <li>
+                                                        <form action="/hsapi/_internal/share-group-with-user/{{ group.id }}/{{ member.id }}/view/">
+                                                            {% csrf_token %}
+                                                            <a href="#" class="btn-share-group" data-role="Member">Member</a>
+                                                        </form>
+                                                    </li>
+                                                    <li role="separator" class="divider"></li>
+                                                    <li>
+                                                        <form action="/hsapi/_internal/unshare-group-with-user/{{ group.id }}/{{ member.id }}/">
+                                                            {% csrf_token %}
+                                                            <a href="#" class="btn-unshare-group">Expel</a>
+                                                        </form>
+                                                    </li>
+                                                </ul>
+                                            </div>
+                                            {% else %}
+                                            Member
+                                            {% endif %}
+                                        </td>
+                                    </tr>
+                                {% endfor %}
+                            </table>
+
+                            {#  Pending invitation requests #}
+                            <table data-filter-by="pending" class="table-members-list">
+                            {% if group.gaccess.group_membership_requests %}
+                                {% for pendingrequest in group.gaccess.group_membership_requests %}
+                                    {% if not pendingrequest.invitation_to %}
+                                    <tr>
+                                        <td data-id="picture">
+                                            {% if pendingrequest.request_from.userprofile and pendingrequest.request_from.userprofile.picture.url %}
+                                                <div style="background-image: url('{{ pendingrequest.request_from.userprofile.picture.url }}');"
+                                                     class="profile-pic-thumbnail round-image pull-left">
+                                                </div>
+                                            {% else %}
+                                                <div class="profile-pic-thumbnail-small round-image user-icon"></div>
+                                            {% endif %}
+                                        </td>
+                                        <td>
+                                            <h4><strong><a>{{ pendingrequest.request_from|contact }}</a></strong></h4>
+                                            {% if  pendingrequest.request_from.userprofile.title %}
+                                                <span class="text-muted">{{ pendingrequest.request_from.userprofile.title }}</span>
+                                            {% endif %}
+                                        </td>
+                                        <td>
+                                            {% if profile_user.is_group_owner or profile_user.is_group_editor %}
+                                                <form action="/hsapi/_internal/act-on-group-membership-request/{{ pendingrequest.id }}/accept/">
+                                                    {% csrf_token %}
+                                                    <a href="#" class="btn btn-success btn-act-on-request"
+                                                       data-user-action="Accept"
+                                                       data-member-id="{{ pendingrequest.request_from.id }}"
+                                                       data-name="{{ pendingrequest.request_from|best_name }}"
+                                                       data-title="{% if pendingrequest.request_from.userprofile.title %}{{ pendingrequest.request_from.userprofile.title }}{% endif %}"><span
+                                                            class="glyphicon glyphicon-ok"></span>&nbsp;Accept</a>
+                                                </form>
+                                            {% endif %}
+                                        </td>
+                                        <td>
+                                            {% if profile_user.is_group_owner or profile_user.is_group_editor %}
+                                                <form action="/hsapi/_internal/act-on-group-membership-request/{{ pendingrequest.id }}/reject/">
+                                                    {% csrf_token %}
+                                                    <a href="#" class="btn btn-default btn-act-on-request"
+                                                       data-user-action="Reject"><span
+                                                            class="glyphicon glyphicon-remove"></span>&nbsp;Reject</a>
+                                                </form>
+                                            {% endif %}
+                                        </td>
+                                    </tr>
+                                    {% else %}
+                                        <tr>
+                                            <td data-id="picture">
+                                                {% if pendingrequest.invitation_to.userprofile and pendingrequest.invitation_to.userprofile.picture.url %}
+                                                    <div style="background-image: url('{{ pendingrequest.invitation_to.userprofile.picture.url }}');"
                                                          class="profile-pic-thumbnail round-image pull-left">
                                                     </div>
                                                 {% else %}
@@ -293,357 +432,33 @@
                                                 {% endif %}
                                             </td>
                                             <td>
-                                                <h4><strong><a>{{ owner|contact }}</a></strong></h4>
-                                                {% if  owner.userprofile.title %}
-                                                    <span class="text-muted">{{ owner.userprofile.title }}</span>{% endif %}
-                                            </td>
-
-                                            <td>
-                                                {% if profile_user.is_group_owner and group.gaccess.active or profile_user.is_group_editor and group.gaccess.active %}
-                                                    <div class="dropdown custom-dropdown">
-                                                        <button class="btn btn-default dropdown-toggle" type="button"
-                                                                id="roleDropDown-{{ member.id }}" data-toggle="dropdown"
-                                                                aria-haspopup="true"
-                                                                aria-expanded="true">
-                                                            Owner
-                                                            <span class="caret"></span>
-                                                        </button>
-                                                        <ul class="dropdown-menu"
-                                                            aria-labelledby="roleDropDown-{{ member.id }}">
-                                                            <li>
-                                                                <form action="/hsapi/_internal/share-group-with-user/{{ group.id }}/{{ owner.id }}/owner/">
-                                                                    {% csrf_token %}
-                                                                    <a href="#" class="btn-share-group"
-                                                                       data-role="Owner">Owner</a>
-                                                                </form>
-                                                            </li>
-                                                            <li>
-                                                                <form action="/hsapi/_internal/share-group-with-user/{{ group.id }}/{{ owner.id }}/view/">
-                                                                    {% csrf_token %}
-                                                                    <a href="#" class="btn-share-group"
-                                                                       data-role="Member">Member</a>
-                                                                </form>
-                                                            </li>
-                                                            <li role="separator" class="divider"></li>
-                                                            <li>
-                                                                <form action="/hsapi/_internal/unshare-group-with-user/{{ group.id }}/{{ owner.id }}/">
-                                                                    {% csrf_token %}
-                                                                    <a href="#" class="btn-unshare-group">Expel</a>
-                                                                </form>
-                                                            </li>
-                                                        </ul>
-                                                    </div>
-                                                {% else %}
-                                                    Owner
-                                                {% endif %}
-                                            </td>
-                                        </tr>
-                                    {% endfor %}
-
-                                    {#  Template to generate subsequent rows after accepting join request   #}
-                                    <tr data-filter-by="view-user" id="templateRow">
-                                        <td>
-                                            <h4><strong><a data-id="name"></a></strong></h4>
-                                            <span class="text-muted" data-id="title"></span>
-                                        </td>
-                                        <td>
-                                            <div class="dropdown custom-dropdown">
-                                                <button class="btn btn-default dropdown-toggle" type="button"
-                                                        data-toggle="dropdown" aria-haspopup="true"
-                                                        aria-expanded="true">
-                                                    Member
-                                                    <span class="caret"></span>
-                                                </button>
-                                                <ul class="dropdown-menu">
-                                                    <li>
-                                                        <form action="/hsapi/_internal/share-group-with-user/{{ group.id }}/member_id/owner/">
-                                                            {% csrf_token %}
-                                                            <a href="#" class="btn-share-group"
-                                                               data-role="Owner">Owner</a>
-                                                        </form>
-                                                    </li>
-                                                    <li>
-                                                        <form action="/hsapi/_internal/share-group-with-user/{{ group.id }}/member_id/view/">
-                                                            {% csrf_token %}
-                                                            <a href="#" class="btn-share-group"
-                                                               data-role="Member">Member</a>
-                                                        </form>
-                                                    </li>
-                                                    <li role="separator" class="divider"></li>
-                                                    <li>
-                                                        <form action="/hsapi/_internal/unshare-group-with-user/{{ group.id }}/member_id/">
-                                                            {% csrf_token %}
-                                                            <a href="#" class="btn-unshare-group">Expel</a>
-                                                        </form>
-                                                    </li>
-                                                </ul>
-                                            </div>
-
-                                        </td>
-                                    </tr>
-
-                                    {% for member in view_users %}
-                                        <tr data-filter-by="view-user">
-                                            <td>
-                                                {% if member.userprofile.picture and member.userprofile.picture.url %}
-                                                    <div style="background-image: url('{{ member.userprofile.picture.url }}');"
-                                                         class="profile-pic-thumbnail round-image pull-left">
-                                                    </div>
-                                                {% else %}
-                                                    <div class="profile-pic-thumbnail-small round-image user-icon"></div>
+                                                <h4><strong>{{ pendingrequest.invitation_to|contact }}</strong>
+                                                </h4>
+                                                {% if  pendingrequest.invitation_to.userprofile.title %}
+                                                    <span class="text-muted">{{ pendingrequest.invitation_to.userprofile.title }}</span>
                                                 {% endif %}
                                             </td>
                                             <td>
-                                                <h4><strong><a>{{ member|contact }}</a></strong></h4>
-                                                {% if  member.userprofile.title %}
-                                                    <span class="text-muted">{{ member.userprofile.title }}</span>
+                                                {% if profile_user.is_group_owner or profile_user.is_group_editor %}
+                                                    <form action="/hsapi/_internal/act-on-group-membership-request/{{ pendingrequest.id }}/reject/">
+                                                        {% csrf_token %}
+                                                        <a href="#" class="btn btn-default btn-act-on-request">Cancel Invitation</a>
+                                                    </form>
                                                 {% endif %}
                                             </td>
                                             <td>
-                                                {% if profile_user.is_group_owner and group.gaccess.active or profile_user.is_group_editor and group.gaccess.active %}
-                                                    <div class="dropdown custom-dropdown">
-                                                        <button class="btn btn-default dropdown-toggle" type="button"
-                                                                id="roleDropDown-{{ member.id }}" data-toggle="dropdown"
-                                                                aria-haspopup="true"
-                                                                aria-expanded="true">
-                                                            Member
-                                                            <span class="caret"></span>
-                                                        </button>
-                                                        <ul class="dropdown-menu"
-                                                            aria-labelledby="roleDropDown-{{ member.id }}">
-                                                            <li>
-                                                                <form action="/hsapi/_internal/share-group-with-user/{{ group.id }}/{{ member.id }}/owner/">
-                                                                    {% csrf_token %}
-                                                                    <a href="#" class="btn-share-group"
-                                                                       data-role="Owner">Owner</a>
-                                                                </form>
-                                                            </li>
-                                                            <li>
-                                                                <form action="/hsapi/_internal/share-group-with-user/{{ group.id }}/{{ member.id }}/view/">
-                                                                    {% csrf_token %}
-                                                                    <a href="#" class="btn-share-group"
-                                                                       data-role="Member">Member</a>
-                                                                </form>
-                                                            </li>
-                                                            <li role="separator" class="divider"></li>
-                                                            <li>
-                                                                <form action="/hsapi/_internal/unshare-group-with-user/{{ group.id }}/{{ member.id }}/">
-                                                                    {% csrf_token %}
-                                                                    <a href="#" class="btn-unshare-group">Expel</a>
-                                                                </form>
-                                                            </li>
-                                                        </ul>
-                                                    </div>
-                                                {% else %}
-                                                    Member
-                                                {% endif %}
                                             </td>
                                         </tr>
-                                    {% endfor %}
-                                </table>
-
-                                {#  Pending invitation requests #}
-                                <table data-filter-by="pending" class="table-members-list">
-                                    {% if group.gaccess.group_membership_requests %}
-                                        {% for pendingrequest in group.gaccess.group_membership_requests %}
-                                            {% if not pendingrequest.invitation_to %}
-                                                <tr>
-                                                    <td data-id="picture">
-                                                        {% if pendingrequest.request_from.userprofile and pendingrequest.request_from.userprofile.picture.url %}
-                                                            <div style="background-image: url('{{ pendingrequest.request_from.userprofile.picture.url }}');"
-                                                                 class="profile-pic-thumbnail round-image pull-left">
-                                                            </div>
-                                                        {% else %}
-                                                            <div class="profile-pic-thumbnail-small round-image user-icon"></div>
-                                                        {% endif %}
-                                                    </td>
-                                                    <td>
-                                                        <h4>
-                                                            <strong><a>{{ pendingrequest.request_from|contact }}</a></strong>
-                                                        </h4>
-                                                        {% if  pendingrequest.request_from.userprofile.title %}
-                                                            <span class="text-muted">{{ pendingrequest.request_from.userprofile.title }}</span>
-                                                        {% endif %}
-                                                    </td>
-                                                    <td>
-                                                        {% if profile_user.is_group_owner or profile_user.is_group_editor %}
-                                                            <form action="/hsapi/_internal/act-on-group-membership-request/{{ pendingrequest.id }}/accept/">
-                                                                {% csrf_token %}
-                                                                <a href="#" class="btn btn-success btn-act-on-request"
-                                                                   data-user-action="Accept"
-                                                                   data-member-id="{{ pendingrequest.request_from.id }}"
-                                                                   data-name="{{ pendingrequest.request_from|best_name }}"
-                                                                   data-title="
-                                                                           {% if pendingrequest.request_from.userprofile.title %}{{ pendingrequest.request_from.userprofile.title }}{% endif %}"><span
-                                                                        class="glyphicon glyphicon-ok"></span>&nbsp;Accept</a>
-                                                            </form>
-                                                        {% endif %}
-                                                    </td>
-                                                    <td>
-                                                        {% if profile_user.is_group_owner or profile_user.is_group_editor %}
-                                                            <form action="/hsapi/_internal/act-on-group-membership-request/{{ pendingrequest.id }}/reject/">
-                                                                {% csrf_token %}
-                                                                <a href="#" class="btn btn-default btn-act-on-request"
-                                                                   data-user-action="Reject"><span
-                                                                        class="glyphicon glyphicon-remove"></span>&nbsp;Reject</a>
-                                                            </form>
-                                                        {% endif %}
-                                                    </td>
-                                                </tr>
-                                            {% else %}
-                                                <tr>
-                                                    <td data-id="picture">
-                                                        {% if pendingrequest.invitation_to.userprofile and pendingrequest.invitation_to.userprofile.picture.url %}
-                                                            <div style="background-image: url('{{ pendingrequest.invitation_to.userprofile.picture.url }}');"
-                                                                 class="profile-pic-thumbnail round-image pull-left">
-                                                            </div>
-                                                        {% else %}
-                                                            <div class="profile-pic-thumbnail-small round-image user-icon"></div>
-                                                        {% endif %}
-                                                    </td>
-                                                    <td>
-                                                        <h4><strong>{{ pendingrequest.invitation_to|contact }}</strong>
-                                                        </h4>
-                                                        {% if  pendingrequest.invitation_to.userprofile.title %}
-                                                            <span class="text-muted">{{ pendingrequest.invitation_to.userprofile.title }}</span>
-                                                        {% endif %}
-                                                    </td>
-                                                    <td>
-                                                        {% if profile_user.is_group_owner or profile_user.is_group_editor %}
-                                                            <form action="/hsapi/_internal/act-on-group-membership-request/{{ pendingrequest.id }}/reject/">
-                                                                {% csrf_token %}
-                                                                <a href="#" class="btn btn-default btn-act-on-request">Cancel
-                                                                    Invitation</a>
-                                                            </form>
-                                                        {% endif %}
-                                                    </td>
-                                                    <td>
-                                                    </td>
-                                                </tr>
-                                            {% endif %}
-                                        {% endfor %}
-                                    {% else %}
-                                        <tr class="no-pending-requests">
-                                            <td><i>No pending requests.</i></td>
-                                        </tr>
                                     {% endif %}
-                                </table>
-                            </div>
+                                {% endfor %}
+                                {% else %}
+                                <tr class="no-pending-requests"><td><i>No pending requests.</i></td></tr>
+                            {% endif %}
+                            </table>
                         </div>
                     </div>
-
-<<<<<<< HEAD
-                    {% if profile_user.is_group_owner or profile_user.is_group_editor or profile_user.is_group_viewer %}
-                        <div role="tabpanel" class="tab-pane fade" id="resources">
-                            <div class="row">
-                                <div class="col-lg-2" id="facets">
-                                    <div class="panel panel-default">
-                                        <div class="panel-heading">
-
-                                            <div id="shared-by">
-                                                <h4 class="panel-title">
-                                                    <span class="glyphicon glyphicon glyphicon-user"></span>
-                                                    <a data-toggle="collapse" class="accordion-toggle"
-                                                       data-parent="#accordion"
-                                                       href="#filter">&nbsp;Shared by</a></h4>
-                                                {% if not grantors %}
-                                                    <i class="list-group-item no-items-found">No resources have been
-                                                        shared
-                                                        with this group yet.</i>
-                                                {% else %}
-                                                    {% for grantor in grantors %}
-                                                        <label for="{{ grantor.id }}">{{ grantor|best_name }}</label>
-                                                        <input type="checkbox" id="{{ grantor.id }}" value="Click"
-                                                               @click="updateContribs({{ grantor.id }})" checked/><br/>
-                                                    {% endfor %}
-                                                {% endif %}
-                                            </div>
-                                        </div>
-                                    </div>
-                                </div>
-                                <div class="col-lg-10" id="items">
-                                    <div class="row">
-                                        <div class="col-sm-12">
-                                            <div id="search-container" class="input-group">
-                                                <span class="glyphicon glyphicon-search search-icon"></span>
-                                                <input id="resource-search-input" type="text" class="form-control"
-                                                       placeholder="Search"/>
-                                                <span id="btn-clear-search-input"
-                                                      class="glyphicon glyphicon-remove-sign btn-clear-search"></span>
-
-                                                <div class="input-group-btn">
-                                                    <div class="btn-group" role="group">
-                                                        <div class="dropdown dropdown-lg">
-                                                            <button type="button"
-                                                                    class="btn btn-default dropdown-toggle"
-                                                                    data-toggle="dropdown"
-                                                                    aria-expanded="false"><span class="caret"></span>
-                                                            </button>
-
-                                                            <div class="shadow-md dropdown-menu dropdown-menu-left"
-                                                                 role="menu">
-                                                                <form class="form-horizontal" role="form">
-                                                                    <div class="form-group">
-                                                                        <label for="filter">Resource Type</label>
-                                                                        <select id="input-resource-type"
-                                                                                class="form-control pull-left">
-                                                                            <option value="" selected>All</option>
-                                                                            <option value="collection resource">
-                                                                                Collection
-                                                                            </option>
-                                                                            <option value="composite resource">
-                                                                                Composite
-                                                                            </option>
-                                                                            <option value="generic">Generic</option>
-                                                                            <option value="geographic feature">
-                                                                                Geographic Feature (ESRI Shapefiles)
-                                                                            </option>
-                                                                            <option value="geographic raster">Geographic
-                                                                                Raster
-                                                                            </option>
-                                                                            <option value="his referenced time series">
-                                                                                HIS Referenced Time Series
-                                                                            </option>
-                                                                            <option value="model instance resource">
-                                                                                Model Instance
-                                                                            </option>
-                                                                            <option value="model program">Model
-                                                                                Program
-                                                                            </option>
-                                                                            <option value="modflow model instance resource">
-                                                                                MODFLOW Model Instance
-                                                                            </option>
-                                                                            <option value="multidimensional">
-                                                                                Multidimensional (NetCDF)
-                                                                            </option>
-                                                                            <option value="script resource">Script
-                                                                                Resource
-                                                                            </option>
-                                                                            <option value="swat model instance resource">
-                                                                                Swat Model Instance
-                                                                            </option>
-                                                                            <option value="time series">Time Series
-                                                                            </option>
-                                                                            <option value="web app resource">Web App
-                                                                            </option>
-                                                                        </select>
-                                                                    </div>
-                                                                    <div class="form-group">
-                                                                        <label for="contain">Author</label>
-                                                                        <input id="input-author" class="form-control"
-                                                                               type="text"/>
-                                                                        <span id="btn-clear-author-input"
-                                                                              class="glyphicon glyphicon-remove-sign btn-clear-search-inline"></span>
-                                                                    </div>
-                                                                    <div class="form-group">
-                                                                        <label for="contain">Subject</label>
-                                                                        <input id="input-subject" class="form-control"
-                                                                               type="text"/>
-                                                                        <span id="btn-clear-subject-input"
-                                                                              class="glyphicon glyphicon-remove-sign btn-clear-search-inline"></span>
-                                                                    </div>
-                                                                </form>
-=======
+                </div>
+
                 {% if profile_user.is_group_owner or profile_user.is_group_editor or profile_user.is_group_viewer %}
                     <div role="tabpanel" class="tab-pane fade" id="resources">
                      <div class="row">
@@ -717,16 +532,13 @@
                                                                 <label for="contain">Subject</label>
                                                                 <input id="input-subject" class="form-control" type="text"/>
                                                                 <span id="btn-clear-subject-input" class="glyphicon glyphicon-remove-sign btn-clear-search-inline"></span>
->>>>>>> ad415a28
                                                             </div>
-                                                        </div>
+                                                        </form>
                                                     </div>
                                                 </div>
                                             </div>
                                         </div>
                                     </div>
-<<<<<<< HEAD
-=======
                                  </div>
                             </div>
 
@@ -780,122 +592,42 @@
                                                     <span data-form-id="form-favorite-{{ res.short_id }}"
                                                           data-form-type="toggle-favorite"
                                                           class="glyphicon glyphicon-star btn-inline-favorite"></span>
->>>>>>> ad415a28
-
-                                    <!-- /input-group -->
-                                    <table id="item-selectors" class="table-hover table-striped resource-custom-table">
-                                        <thead>
-                                        <tr>
-                                            <th><input class="all-rows-selector" type="checkbox"></th>
-                                            <th>Type</th>
-                                            <th>Title</th>
-                                            <th>First Author</th>
-                                            <th>Date Created</th>
-                                            <th>Last Modified</th>
-                                            <th>Subject</th>
-                                            {# Used in table processing #}
-                                            <th>Authors</th>
-                                            {# Used in table processing #}
-                                            <th>Permission Level</th>
-                                            {# Used in table processing #}
-                                            <th>Labels</th>
-                                            {# Used in table processing #}
-                                            <th>Favorite</th>
-                                            {# Used in table processing #}
-                                            <th>Last modified</th>
-                                            {# Used in table processing #}
-                                            <th>Sharing Status</th>
-                                            {# Used in table processing #}
-                                            <th>Date Created</th>
-                                            {# Used in table processing #}
-                                        </tr>
-                                        </thead>
-                                        <tbody>
-                                        {% for res in group_resources %}
-                                            <tr class="data-row" v-show="showFrom({{ res.grantor.id }})">
-                                                {# Selection controls #}
+
+                                                    <form class="hidden-form" data-id="form-favorite-{{ res.short_id }}"
+                                                          action="/hsapi/_internal/{{ res.short_id }}/label-resource-action/"
+                                                          method="post">
+                                                        {% csrf_token %}
+                                                        <input type="hidden" name="action" value="CREATE">
+                                                        <input type="hidden" name="label_type" value="FAVORITE">
+                                                    </form>
+                                                {% endif %}
+
+                                                <span class="glyphicon glyphicon-tag btn-inline-label"
+                                                      data-toggle="dropdown" aria-expanded="false"></span>
+
+                                                <div class="dropdown-menu inline-dropdown" role="menu">
+                                                    <div class="panel-body" role="form">
+                                                        <ul data-resource-id="{{ res.short_id }}"
+                                                            class="list-group list-labels">
+                                                        </ul>
+                                                    </div>
+                                                </div>
+                                            </td>
+                                            {# Type #}
+                                            <td data-col="resource-type">
+                                                {% include "includes/res_type_col.html" with resource=res %}
+                                            </td>
+                                            {# Title #}
+                                            <td>
+                                                <strong>
+                                                    <a href="{{ res.get_absolute_url }}">{{ res.metadata.title }}</a>
+                                                </strong>
+                                            </td>
+                                            {# First Author #}
+                                            {% if res.first_creator.description %}
                                                 <td>
-                                                    <input class="row-selector" type="checkbox">
-                                                    {% if res.is_favorite %}
-                                                        <span data-form-id="form-favorite-{{ res.short_id }}"
-                                                              data-form-type="toggle-favorite"
-                                                              class="glyphicon glyphicon-star btn-inline-favorite isfavorite"></span>
-
-                                                        <form class="hidden-form"
-                                                              data-id="form-favorite-{{ res.short_id }}"
-                                                              action="/hsapi/_internal/{{ res.short_id }}/label-resource-action/"
-                                                              method="post">
-                                                            {% csrf_token %}
-                                                            <input type="hidden" name="action" value="DELETE">
-                                                            <input type="hidden" name="label_type" value="FAVORITE">
-                                                        </form>
-                                                    {% else %}
-                                                        <span data-form-id="form-favorite-{{ res.short_id }}"
-                                                              data-form-type="toggle-favorite"
-                                                              class="glyphicon glyphicon-star btn-inline-favorite"></span>
-
-                                                        <form class="hidden-form"
-                                                              data-id="form-favorite-{{ res.short_id }}"
-                                                              action="/hsapi/_internal/{{ res.short_id }}/label-resource-action/"
-                                                              method="post">
-                                                            {% csrf_token %}
-                                                            <input type="hidden" name="action" value="CREATE">
-                                                            <input type="hidden" name="label_type" value="FAVORITE">
-                                                        </form>
-                                                    {% endif %}
-
-                                                    <span class="glyphicon glyphicon-tag btn-inline-label"
-                                                          data-toggle="dropdown" aria-expanded="false"></span>
-
-                                                    <div class="dropdown-menu inline-dropdown" role="menu">
-                                                        <div class="panel-body" role="form">
-                                                            <ul data-resource-id="{{ res.short_id }}"
-                                                                class="list-group list-labels">
-                                                            </ul>
-                                                        </div>
-                                                    </div>
+                                                    <a href="{{ res.first_creator.description }}">{{ res.first_creator.name }}</a>
                                                 </td>
-                                                {# Type #}
-                                                <td data-col="resource-type">
-                                                    {% include "includes/res_type_col.html" with resource=res %}
-                                                </td>
-                                                {# Title #}
-                                                <td>
-                                                    <strong>
-                                                        <a href="{{ res.get_absolute_url }}">{{ res.metadata.title }}</a>
-                                                    </strong>
-                                                </td>
-<<<<<<< HEAD
-                                                {# First Author #}
-                                                {% if res.first_creator.description %}
-                                                    <td>
-                                                        <a href="{{ res.first_creator.description }}">{{ res.first_creator.name }}</a>
-                                                    </td>
-                                                {% else %}
-                                                    <td>{{ res.first_creator.name }}</td>
-                                                {% endif %}
-                                                {# Date Created #}
-                                                <td>{{ res.created|date:"d M Y" }} {{ res.created|time }}</td>
-                                                {# Last Modified #}
-                                                <td>{{ res.last_updated|date:"d M Y" }} {{ res.last_updated|time }}</td>
-                                                <td><!-- Needed for datatable to function properly --></td>
-                                                <td><!-- Needed for datatable to function properly --></td>
-                                                <td><!-- Needed for datatable to function properly --></td>
-                                                <td><!-- Needed for datatable to function properly --></td>
-                                                <td><!-- Needed for datatable to function properly --></td>
-                                                <td>{{ res.last_updated|date:"U" }}</td>
-                                                <td><!-- Needed for datatable to function properly --></td>
-                                                <td>{{ res.created|date:"U" }}</td>
-                                                <td><!-- Needed for datatable to function properly --></td>
-                                            </tr>
-                                        {% endfor %}
-                                        </tbody>
-                                    </table>
-
-                                    {% include "includes/legend.html" %}
-
-                                </div>
-=======
                                             {% else %}
                                                 <td>{{ res.first_creator.name }}</td>
                                             {% endif %}
@@ -950,225 +682,185 @@
                                             class="button-label">&nbsp;&nbsp;Send Invitation</span>
                                     </a>
                                 </form>
->>>>>>> ad415a28
                             </div>
                         </div>
-                    {% endif %}
+
+                        <div class="modal-footer">
+                            <button type="button" class="btn btn-default" data-dismiss="modal">Close</button>
+                        </div>
+                    </form>
                 </div>
             </div>
         </div>
 
-        {% if profile_user.is_group_owner or profile_user.is_group_editor or profile_user.is_group_viewer %}
-            <!-- Invite to Group Modal -->
-            <div class="modal fade" id="invite-dialog" tabindex="-1" role="dialog"
-                 aria-labelledby="Invite">
-                <div class="modal-dialog" role="document">
-                    <div class="modal-content">
+        <!-- Leave Group Modal -->
+        <div class="modal fade" id="leave-group-dialog" tabindex="-1" role="dialog"
+             aria-labelledby="Leave">
+            <div class="modal-dialog" role="document">
+                <div class="modal-content">
+                    <div class="modal-header">
+                        <button type="button" class="close" data-dismiss="modal"
+                                aria-label="Close"><span aria-hidden="true">&times;</span>
+                        </button>
+                        <h4 class="modal-title" id="Leave">Leave Group</h4>
+                    </div>
+                    <form action="/hsapi/_internal/unshare-group-with-user/{{ group.id }}/{{ user.id }}/">
+                        <div class="modal-body">
+                            <h5>Are you sure you want to leave this group?</h5>
+                        </div>
+
+                        <div class="modal-footer">
+                            <button type="submit" class="btn btn-primary">Confirm</button>
+                            <button type="button" class="btn btn-default" data-dismiss="modal">Close</button>
+                        </div>
+                    </form>
+                </div>
+            </div>
+        </div>
+
+        <!-- Delete/Inactive Group Modal -->
+        <div class="modal fade" id="delete-group-dialog" tabindex="-1" role="dialog"
+             aria-labelledby="Delete">
+            <div class="modal-dialog" role="document">
+                <div class="modal-content">
+                    <div class="modal-header">
+                        <button type="button" class="close" data-dismiss="modal"
+                                aria-label="Close"><span aria-hidden="true">&times;</span>
+                        </button>
+                        <h4 class="modal-title" id="Delete">Delete Group</h4>
+                    </div>
+                    <form action="/hsapi/_internal/delete-user-group/{{ group.id }}">
+                        <div class="modal-body">
+                            <h5>Are you sure you want to delete this group? If you decide to delete it, you can restore it later.</h5>
+                        </div>
+
+                        <div class="modal-footer">
+                            <button type="submit" class="btn btn-primary">Confirm</button>
+                            <button type="button" class="btn btn-default" data-dismiss="modal">Close</button>
+                        </div>
+                    </form>
+                </div>
+            </div>
+        </div>
+    {% endif %}
+
+    {% if profile_user.is_group_owner or profile_user.is_group_editor %}
+        <!-- Edit Group Modal -->
+        <div class="modal fade" id="edit-group-dialog" tabindex="-1" role="dialog"
+             aria-labelledby="Invite">
+            <div class="modal-dialog" role="document">
+                <div class="modal-content">
+                    <form action="/hsapi/_internal/update-user-group/{{ group.id }}" method="POST"
+                          enctype="multipart/form-data">
                         <div class="modal-header">
                             <button type="button" class="close" data-dismiss="modal"
                                     aria-label="Close"><span aria-hidden="true">&times;</span>
                             </button>
-                            <h4 class="modal-title" id="Invite">Invite People</h4>
-                        </div>
-                        <form id="invite-to-group"
-                              action="/hsapi/_internal/make-group-membership-request/{{ group.id }}/">
-                            <div class="modal-body">
-                                <div id="div-invite-people">
-                                    {% csrf_token %}
-                                    {{ add_view_user_form.user }}
-                                    <form action="">
-                                        <a id="btn-group-invite"
-                                           class="btn btn-add-access btn-success glyphicon glyphicon-send"><span
-                                                class="button-label">&nbsp;&nbsp;Send Invitation</span>
-                                        </a>
-                                    </form>
-                                </div>
-                            </div>
-
-                            <div class="modal-footer">
-                                <button type="button" class="btn btn-default" data-dismiss="modal">Close</button>
-                            </div>
-                        </form>
-                    </div>
-                </div>
-            </div>
-
-            <!-- Leave Group Modal -->
-            <div class="modal fade" id="leave-group-dialog" tabindex="-1" role="dialog"
-                 aria-labelledby="Leave">
-                <div class="modal-dialog" role="document">
-                    <div class="modal-content">
-                        <div class="modal-header">
-                            <button type="button" class="close" data-dismiss="modal"
-                                    aria-label="Close"><span aria-hidden="true">&times;</span>
-                            </button>
-                            <h4 class="modal-title" id="Leave">Leave Group</h4>
-                        </div>
-                        <form action="/hsapi/_internal/unshare-group-with-user/{{ group.id }}/{{ user.id }}/">
-                            <div class="modal-body">
-                                <h5>Are you sure you want to leave this group?</h5>
-                            </div>
-
-                            <div class="modal-footer">
-                                <button type="submit" class="btn btn-primary">Confirm</button>
-                                <button type="button" class="btn btn-default" data-dismiss="modal">Close</button>
-                            </div>
-                        </form>
-                    </div>
-                </div>
-            </div>
-
-            <!-- Delete/Inactive Group Modal -->
-            <div class="modal fade" id="delete-group-dialog" tabindex="-1" role="dialog"
-                 aria-labelledby="Delete">
-                <div class="modal-dialog" role="document">
-                    <div class="modal-content">
-                        <div class="modal-header">
-                            <button type="button" class="close" data-dismiss="modal"
-                                    aria-label="Close"><span aria-hidden="true">&times;</span>
-                            </button>
-                            <h4 class="modal-title" id="Delete">Delete Group</h4>
-                        </div>
-                        <form action="/hsapi/_internal/delete-user-group/{{ group.id }}">
-                            <div class="modal-body">
-                                <h5>Are you sure you want to delete this group? If you decide to delete it, you can
-                                    restore it later.</h5>
-                            </div>
-
-                            <div class="modal-footer">
-                                <button type="submit" class="btn btn-primary">Confirm</button>
-                                <button type="button" class="btn btn-default" data-dismiss="modal">Close</button>
-                            </div>
-                        </form>
-                    </div>
-                </div>
-            </div>
-        {% endif %}
-
-        {% if profile_user.is_group_owner or profile_user.is_group_editor %}
-            <!-- Edit Group Modal -->
-            <div class="modal fade" id="edit-group-dialog" tabindex="-1" role="dialog"
-                 aria-labelledby="Invite">
-                <div class="modal-dialog" role="document">
-                    <div class="modal-content">
-                        <form action="/hsapi/_internal/update-user-group/{{ group.id }}" method="POST"
-                              enctype="multipart/form-data">
-                            <div class="modal-header">
-                                <button type="button" class="close" data-dismiss="modal"
-                                        aria-label="Close"><span aria-hidden="true">&times;</span>
-                                </button>
-                                <h4 class="modal-title" id="myModalLabel">Edit Group Details</h4>
-                            </div>
-                            <div class="modal-body">
-                                {% csrf_token %}
-                                <div class="row">
-                                    {# Group Name #}
-                                    <fieldset class="col-sm-12">
-                                        <label>Group Name *</label>
-                                        <small class="text-muted">150 characters or less</small>
-                                        <input class="form-control" required="required" name="name"
-                                               value="{{ group.name }}"
-                                               maxlength="150">
-
-                                    </fieldset>
-
-                                    {# Purpose #}
-                                    <fieldset class="col-sm-12">
-                                        <label>Purpose</label>
-                                        <small class="text-muted">300 characters or less</small>
-                                        <textarea class="form-control" name="purpose"
-                                                  maxlength="300">{{ group.gaccess.purpose }}</textarea>
-
-                                    </fieldset>
-
-                                    {# Group Description #}
-                                    <fieldset class="col-sm-12">
-                                        <label>About this group *</label>
-                                        <textarea class="form-control" required="required"
-                                                  name="description">{{ group.gaccess.description }}</textarea>
-                                    </fieldset>
-
-                                    {# auto approve #}
-                                    <fieldset class="col-sm-12">
-                                        <input id="auto-approve" type="checkbox" name="auto_approve"
-                                               {% if group.gaccess.auto_approve %}checked{% endif %}>
-                                        <label class="checkbox-label" for="auto-approve">Auto approve membership</label>
-                                    </fieldset>
-
-                                    {# Picture #}
-                                    <div class="col-sm-12">
-                                        <fieldset>
-                                            <label>Add a photo</label>
-
-                                            <div class="input-group">
+                            <h4 class="modal-title" id="myModalLabel">Edit Group Details</h4>
+                        </div>
+                        <div class="modal-body">
+                            {% csrf_token %}
+                            <div class="row">
+                                {# Group Name #}
+                                <fieldset class="col-sm-12">
+                                    <label>Group Name *</label>
+                                    <small class="text-muted">150 characters or less</small>
+                                    <input class="form-control" required="required" name="name" value="{{ group.name }}"
+                                           maxlength="150">
+
+                                </fieldset>
+
+                                {# Purpose #}
+                                <fieldset class="col-sm-12">
+                                    <label>Purpose</label>
+                                    <small class="text-muted">300 characters or less</small>
+                                    <textarea class="form-control" name="purpose"
+                                              maxlength="300">{{ group.gaccess.purpose }}</textarea>
+
+                                </fieldset>
+
+                                {# Group Description #}
+                                <fieldset class="col-sm-12">
+                                    <label>About this group *</label>
+                                    <textarea class="form-control" required="required"
+                                              name="description">{{ group.gaccess.description }}</textarea>
+                                </fieldset>
+
+                                {# auto approve #}
+                                <fieldset class="col-sm-12">
+                                   <input id="auto-approve" type="checkbox"  name="auto_approve"
+                                          {% if group.gaccess.auto_approve %}checked{% endif %}>
+                                   <label class="checkbox-label" for="auto-approve">Auto approve membership</label>
+                                </fieldset>
+
+                                {# Picture #}
+                                <div class="col-sm-12">
+                                    <fieldset>
+                                        <label>Add a photo</label>
+
+                                        <div class="input-group">
                                             <span class="input-group-btn">
                                                 <span id="cv-custom-upload" class="btn btn-default btn-file">
                                                     Browse&hellip; <input class="upload-picture" type="file"
                                                                           name="picture">
                                                 </span>
                                             </span>
-                                                <input type="text" class="form-control" readonly>
-                                            </div>
-                                        </fieldset>
-                                    </div>
-
-                                    <br>
-
-                                    {# Privacy #}
-                                    <fieldset class="col-sm-12">
-                                        <label>Privacy *</label>
-                                        <div class="radio">
-                                            <label>
-                                                <input type="radio" name="privacy_level" value="public"
-                                                       {% if group.gaccess.public and group.gaccess.discoverable %}checked{% endif %}>Public
-                                                <div class="text-muted">Other users can find the group and see who has
-                                                    membership.
-                                                </div>
-                                            </label>
-                                        </div>
-
-                                        <div class="radio">
-                                            <label>
-                                                <input type="radio" name="privacy_level" value="discoverable"
-                                                       {% if not group.gaccess.public and group.gaccess.discoverable %}checked{% endif %}>Discoverable
-                                                <div class="text-muted">Other users can find this group, but membership
-                                                    information is hidden.
-                                                </div>
-                                            </label>
-                                        </div>
-
-                                        <div class="radio">
-                                            <label>
-                                                <input type="radio" name="privacy_level" value="private"
-                                                       {% if not group.gaccess.public and not group.gaccess.discoverable %}checked{% endif %}>Private
-                                                <div class="text-muted">Other users can not find this group.</div>
-                                            </label>
+                                            <input type="text" class="form-control" readonly>
                                         </div>
                                     </fieldset>
-
-                                    <br>
-                                    <fieldset class="col-sm-12">
-                                        <small class="text-muted">( * ) Required fields</small>
-                                    </fieldset>
                                 </div>
+
+                                <br>
+
+                                {# Privacy #}
+                                <fieldset class="col-sm-12">
+                                    <label>Privacy *</label>
+                                    <div class="radio">
+                                        <label>
+                                            <input type="radio" name="privacy_level" value="public"
+                                                   {% if group.gaccess.public and group.gaccess.discoverable %}checked{% endif %}>Public
+                                            <div class="text-muted">Other users can find the group and see who has
+                                                membership.
+                                            </div>
+                                        </label>
+                                    </div>
+
+                                    <div class="radio">
+                                        <label>
+                                            <input type="radio" name="privacy_level" value="discoverable"
+                                                   {% if not group.gaccess.public and group.gaccess.discoverable %}checked{% endif %}>Discoverable
+                                            <div class="text-muted">Other users can find this group, but membership
+                                                information is hidden.
+                                            </div>
+                                        </label>
+                                    </div>
+
+                                    <div class="radio">
+                                        <label>
+                                            <input type="radio" name="privacy_level" value="private"
+                                                   {% if not group.gaccess.public and not group.gaccess.discoverable %}checked{% endif %}>Private
+                                            <div class="text-muted">Other users can not find this group.</div>
+                                        </label>
+                                    </div>
+                                </fieldset>
+
+                                <br>
+                                <fieldset class="col-sm-12">
+                                    <small class="text-muted">( * ) Required fields</small>
+                                </fieldset>
                             </div>
-
-                            <div class="modal-footer">
-                                <button type="button" class="btn btn-default" data-dismiss="modal">Cancel</button>
-                                <button type="submit" class="btn btn-primary">Save</button>
-                            </div>
-                        </form>
-                    </div>
+                        </div>
+
+                        <div class="modal-footer">
+                            <button type="button" class="btn btn-default" data-dismiss="modal">Cancel</button>
+                            <button type="submit" class="btn btn-primary">Save</button>
+                        </div>
+                    </form>
                 </div>
             </div>
-<<<<<<< HEAD
-        {% endif %}
-    </div>
-=======
         </div>
     {% endif %}
 
->>>>>>> ad415a28
 {% endblock %}
 
 {% block extra_js %}
