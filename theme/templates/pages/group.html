{% extends "pages/page.html" %}
{% load pages_tags mezzanine_tags keyword_tags comment_tags hydroshare_tags %}

{% block extra_css %}
    <link rel="stylesheet" type="text/css" href="{{ STATIC_URL }}css/jquery.dataTables.min.css">
    <link rel="stylesheet" type="text/css" href="{{ STATIC_URL }}css/group.css">
{% endblock %}

{% block main %}
    <div class="collaborate-header">
        <div class="container">
            <div class="row">
                <div class="col-sm-12">
                    <div class="collaborate-nav">
                        <a href="{% url "groups" %}" class="collaborate-nav-item">Find Groups</a>
                        <a href="{% url "my_groups" %}" class="collaborate-nav-item active">My Groups</a>
                    </div>
                </div>
            </div>
        </div>
    </div>

    <div class="container">
        <div>
            {% if profile_user.is_group_owner or profile_user.is_group_editor %}
                {% if not group.gaccess.active %}
                    <div class="alert alert-warning alert-dismissible" role="alert">
                        <button type="button" class="close" data-dismiss="alert" aria-label="Close"><span
                                aria-hidden="true">&times;</span></button>
                        This group is set to <strong>inactive.</strong> Only owners of the group have access. Resources
                        cannot be shared with the group and other users cannot be invited.
                        <hr>
                        <span class="glyphicon glyphicon-question-sign"></span>
                        <small> Click on the restore button ( <span class="glyphicon glyphicon-retweet"></span> ) in the Owner Settings tab if you want to make the group active again.</small>
                    </div>
                {% endif %}
            {% endif %}

            <div class="group-header align-flex-start">
                <div>
                    {#  Group Picture #}
                    {% if group.gaccess.picture and group.gaccess.picture.url %}
                        <div class="group-image-wrapper group-image-wrapper-medium">
                            <div class="group-image" style="background-image: url({{ group.gaccess.picture.url }})"></div>
                        </div>
                    {% else %}
                        <div class="group-image-wrapper group-image-wrapper-medium">
                            <div class="group-image group-preview-image-default"
                                style="background-image: url({{ STATIC_URL }}img/home-page/step4.png)"></div>
                        </div>
                    {% endif %}
                </div>

                <div class="flex-grow-1">
                    <div class="group-title-container flex justify-space-between align-flex-start">
                        <h2 class="group-title is-marginless">{{ group.name }}</h2>
        
                        <div class="group-actions flex">
                            {% if profile_user.is_group_member %}
                                <div>
                                    <a href="#" id="btn-leave-group" class="btn btn-default" data-toggle="modal" data-target="#leave-group-dialog">
                                        Leave Group
                                    </a>
                                </div>
                            {% endif %}
                        </div>
                    </div>

                    {% if group.gaccess.purpose %}<h4>{{ group.gaccess.purpose|linebreaks }}</h4>{% endif %}

                    {#  Group Info #}
                    {% if group.gaccess.email or group.gaccess.url %}
                    <div class="group-info">
                        {% if group.gaccess.url %}
                            <div class="text-muted">
                                <i class="fa fa-link"></i> <a href="{{ group.gaccess.url }}" target="_blank">{{ group.gaccess.url }}</a>
                            </div>
                        {% endif %}

                        {% if group.gaccess.email %}
                            <div class="text-muted">
                                <i class="fa fa-envelope-o"></i> <a href="mailto:{{ group.gaccess.email }}">{{ group.gaccess.email }}</a>
                            </div>
                        {% endif %}
                    </div>
                    {% endif %}
                </div>
            </div>

            {% if group.gaccess.description %}
                <div class="group-description">
                    {{ group.gaccess.description|linebreaks }}
                </div>
            {% endif %}

            <div>
                {% if not profile_user.is_group_member and profile_user.is_authenticated %}
                    <div>
                        {% if group.gaccess.active %}
                            <hr>
                            <h4><i>You are not a member of this group.</i></h4>
                            {% if group.join_request_waiting_user_action %}
                                <div class="request-block pull-left">
                                    <span class="flag-joined">You have been invited to join!</span>
                                    <br><br>
                                    <div class="height-fix">
                                        <form class="act-on-request height-fix"
                                            action="/hsapi/_internal/act-on-group-membership-request/{{ group.join_request.id }}/accept/"
                                            method="POST">
                                            {% csrf_token %}
                                            <button type="submit" class="btn btn-success"
                                                    data-user-action="Accept">Accept
                                            </button>
                                        </form>

                                        <form class="act-on-request height-fix"
                                            action="/hsapi/_internal/act-on-group-membership-request/{{ group.join_request.id }}/reject/"
                                            method="POST">
                                            {% csrf_token %}
                                            <button type="submit" class="btn btn-default">
                                                Decline
                                            </button>
                                        </form>
                                    </div>
                                </div>
                            {% elif group.join_request_waiting_owner_action %}
                                <h4 class="flag-joined"><span class="glyphicon glyphicon-send"></span> Request
                                    Sent</h4>
                            {% else %}
                                <form id="join-{{ group.id }}" method="post"
                                    action="/hsapi/_internal/make-group-membership-request/{{ group.id }}/">
                                    {% csrf_token %}
                                    <button
                                        type="button"
                                        class="btn btn-primary btn-ask-join" 
                                        role="button"
                                        data-form-id="join-{{ group.id }}"
                                        requires_explanation="{{ group.gaccess.requires_explanation }}"
                                        >Ask to join
                                    </button>
                                </form>
                            {% endif %}
                        {% else %}
                            <h4><i>This group is currently inactive.</i></h4>
                        {% endif %}
                    </div>
                    
                    {% if profile_user.is_group_owner and not group.gaccess.active %}
                        <a href="{% url "restore_user_group" group.id %}">
                            <span class="glyphicon glyphicon-retweet icon-button" data-toggle="tooltip"
                                data-placement="auto" title="Restore Group"></span></a>
                    {% endif %}
                {% endif %}
            </div>
        </div>

        <div class="full-width-tabs-container" id="user-profile-tabs">
            <!-- Nav tabs -->
            <ul class="nav nav-tabs full-width-tabs" role="tablist">
                <li role="presentation" class="active">
                    <a href="#resources" aria-controls="resources" role="tab" data-toggle="tab">
                        <i class="glyphicon glyphicon-file"></i> Resources</a>
                </li>

                {% if profile_user.is_group_member or group.gaccess.public %}
                    <li role="presentation">
                        <a href="#members" aria-controls="members" role="tab" data-toggle="tab">
                            <i class="glyphicon glyphicon-user"></i> Members</a>
                    </li>
                {% endif %}

                {% if profile_user.is_group_owner %}
                    <li role="presentation">
                        <a href="#communities" aria-controls="communities" role="tab" data-toggle="tab">
                            <i class="glyphicon glyphicon-user"></i> Communities </a>
                    </li>
                {% endif %}

                {% if profile_user.is_group_owner %}
                    <li role="presentation">
                        <a href="#owner-settings" aria-controls="owner-settings" role="tab" data-toggle="tab">
                            <i class="glyphicon glyphicon-user"></i> Owner  Settings </a>
                    </li>
                {% endif %}
                
            </ul>

            <!-- Tab panes -->
            <div class="tab-content">
                {% if profile_user.is_group_owner or profile_user.is_group_editor or profile_user.is_group_viewer or group.gaccess.public %}
                <div role="tabpanel" class="tab-pane fade" id="members">
                    <div class="row">
                        <div class="col-sm-12 col-md-3">
                            {% if profile_user.is_group_owner %}
                                {% if group.gaccess.active %}
                                    <div class="text-center">
                                        <a href="#" class="btn btn-primary" role="button" data-toggle="modal"
                                           data-target="#invite-dialog">Invite People</a></div>
                                    <br>
                                {% endif %}
                            {% endif %}
                            <table id="members-filter" class="table-user-contributions table table-hover">
                                <tbody>
                                <tr class="active c-pointer" data-filter-by="all">
                                    <td><span>All</span></td>
                                    <td><span class="badge" data-filter-by='All'>0</span></td>
                                </tr>
                                <tr class="c-pointer" data-filter-by="edit-user">
                                    <td><span>Owners</span></td>
                                    <td><span class="badge" data-filter-by='Owners'>0</span></td>
                                </tr>
                                <tr class="c-pointer" data-filter-by="pending">
                                    <td><span>Pending</span></td>
                                    <td><span class="badge" data-filter-by='Pending'>0</span></td>
                                </tr>
                                </tbody>
                            </table>
                        </div>
                        <div class="col-sm-12 col-md-9">
                            {#  All members #}
                            <table data-edit-count="{{ edit_users|length }}"
                                   data-view-count="{{ view_users|length }}"
                                   data-pending-count="{{ group.gaccess.active_group_membership_requests|length }}"
                                   id="all-members-table" class="table-members-list active">

                                {% for owner in group.gaccess.owners %}
                                    <tr data-filter-by="edit-user">
                                        <td>
                                            {% if  owner.userprofile.picture and owner.userprofile.picture.url %}
                                                <div style="background-image: url('{{ owner.userprofile.picture.url }}');"
                                                     class="profile-pic-thumbnail round-image pull-left">
                                                </div>
                                            {% else %}
                                                <div class="profile-pic-thumbnail-small round-image user-icon"></div>
                                            {% endif %}
                                        </td>
                                        <td>
                                            <h4><strong><a>{{ owner|contact }}</a></strong></h4>
                                            {% if  owner.userprofile.title %}
                                                <span class="text-muted">{{ owner.userprofile.title }}</span>{% endif %}
                                        </td>
                                        <td>
                                            {% if profile_user.is_group_owner and group.gaccess.active or profile_user.is_group_editor and group.gaccess.active %}
                                                <div class="dropdown custom-dropdown">
                                                    <button class="btn btn-default dropdown-toggle" type="button"
                                                            id="roleDropDown-{{ member.id }}" data-toggle="dropdown"
                                                            aria-haspopup="true"
                                                            aria-expanded="true">
                                                        Owner
                                                        <span class="caret"></span>
                                                    </button>
                                                    <ul class="dropdown-menu"
                                                        aria-labelledby="roleDropDown-{{ member.id }}">
                                                        <li>
                                                            <form action="/hsapi/_internal/share-group-with-user/{{ group.id }}/{{ owner.id }}/owner/">
                                                                {% csrf_token %}
                                                                <a href="#" class="btn-share-group" data-role="Owner">Owner</a>
                                                            </form>
                                                        </li>
                                                        <li>
                                                            <form action="/hsapi/_internal/share-group-with-user/{{ group.id }}/{{ owner.id }}/view/">
                                                                {% csrf_token %}
                                                                <a href="#" class="btn-share-group" data-role="Member">Member</a>
                                                            </form>
                                                        </li>
                                                        <li role="separator" class="divider"></li>
                                                        <li>
                                                            <form action="/hsapi/_internal/unshare-group-with-user/{{ group.id }}/{{ owner.id }}/">
                                                                {% csrf_token %}
                                                                <a href="#" class="btn-unshare-group">Expel</a>
                                                            </form>
                                                        </li>
                                                    </ul>
                                                </div>
                                            {% else %}
                                                Owner
                                            {% endif %}
                                        </td>
                                    </tr>
                                {% endfor %}

                                {#  Template to generate subsequent rows after accepting join request   #}
                                <tr data-filter-by="view-user" id="templateRow">
                                    <td>
                                        <h4><strong><a data-id="name"></a></strong></h4>
                                        <span class="text-muted" data-id="title"></span>
                                    </td>
                                    <td>
                                        <div class="dropdown custom-dropdown">
                                            <button class="btn btn-default dropdown-toggle" type="button"
                                                    data-toggle="dropdown" aria-haspopup="true"
                                                    aria-expanded="true">
                                                Member
                                                <span class="caret"></span>
                                            </button>
                                            <ul class="dropdown-menu">
                                                <li>
                                                    <form action="/hsapi/_internal/share-group-with-user/{{ group.id }}/member_id/owner/">
                                                        {% csrf_token %}
                                                        <a href="#" class="btn-share-group"
                                                           data-role="Owner">Owner</a>
                                                    </form>
                                                </li>
                                                <li>
                                                    <form action="/hsapi/_internal/share-group-with-user/{{ group.id }}/member_id/view/">
                                                        {% csrf_token %}
                                                        <a href="#" class="btn-share-group"
                                                           data-role="Member">Member</a>
                                                    </form>
                                                </li>
                                                <li role="separator" class="divider"></li>
                                                <li>
                                                    <form action="/hsapi/_internal/unshare-group-with-user/{{ group.id }}/member_id/">
                                                        {% csrf_token %}
                                                        <a href="#" class="btn-unshare-group">Expel</a>
                                                    </form>
                                                </li>
                                            </ul>
                                        </div>
                                    </td>
                                </tr>

                                {% for member in view_users %}
                                    <tr data-filter-by="view-user">
                                        <td>
                                            {% if member.userprofile.picture and member.userprofile.picture.url %}
                                                <div style="background-image: url('{{ member.userprofile.picture.url }}');"
                                                     class="profile-pic-thumbnail round-image pull-left">
                                                </div>
                                            {% else %}
                                                <div class="profile-pic-thumbnail-small round-image user-icon"></div>
                                            {% endif %}
                                        </td>
                                        <td>
                                            <h4><strong><a>{{ member|contact }}</a></strong></h4>
                                            {% if  member.userprofile.title %}
                                                <span class="text-muted">{{ member.userprofile.title }}</span>
                                            {% endif %}
                                        </td>
                                        <td>
                                            {% if profile_user.is_group_owner and group.gaccess.active or profile_user.is_group_editor and group.gaccess.active %}
                                                <div class="dropdown custom-dropdown">
                                                    <button class="btn btn-default dropdown-toggle" type="button"
                                                            id="roleDropDown-{{ member.id }}" data-toggle="dropdown"
                                                            aria-haspopup="true"
                                                            aria-expanded="true">
                                                        Member
                                                        <span class="caret"></span>
                                                    </button>
                                                    <ul class="dropdown-menu"
                                                        aria-labelledby="roleDropDown-{{ member.id }}">
                                                        <li>
                                                            <form action="/hsapi/_internal/share-group-with-user/{{ group.id }}/{{ member.id }}/owner/">
                                                                {% csrf_token %}
                                                                <a href="#" class="btn-share-group" data-role="Owner">Owner</a>
                                                            </form>
                                                        </li>
                                                        <li>
                                                            <form action="/hsapi/_internal/share-group-with-user/{{ group.id }}/{{ member.id }}/view/">
                                                                {% csrf_token %}
                                                                <a href="#" class="btn-share-group" data-role="Member">Member</a>
                                                            </form>
                                                        </li>
                                                        <li role="separator" class="divider"></li>
                                                        <li>
                                                            <form action="/hsapi/_internal/unshare-group-with-user/{{ group.id }}/{{ member.id }}/">
                                                                {% csrf_token %}
                                                                <a href="#" class="btn-unshare-group">Expel</a>
                                                            </form>
                                                        </li>
                                                    </ul>
                                                </div>
                                            {% else %}
                                                Member
                                            {% endif %}
                                        </td>
                                    </tr>
                                {% endfor %}
                            </table>

                            {#  Pending invitation requests #}
                            <table data-filter-by="pending" class="table-members-list">
                                {% if group.gaccess.active_group_membership_requests %}
                                    {% for pendingrequest in group.gaccess.active_group_membership_requests %}
                                        {% if not pendingrequest.invitation_to %}
                                            <tr>
                                                <td data-id="picture">
                                                    {% if pendingrequest.request_from.userprofile and pendingrequest.request_from.userprofile.picture.url %}
                                                        <div style="background-image: url('{{ pendingrequest.request_from.userprofile.picture.url }}');"
                                                             class="profile-pic-thumbnail round-image pull-left">
                                                        </div>
                                                    {% else %}
                                                        <div class="profile-pic-thumbnail-small round-image user-icon"></div>
                                                    {% endif %}
                                                </td>
                                                <td>
                                                    <h4>
                                                        <strong><a>{{ pendingrequest.request_from|contact }}</a></strong>
                                                    </h4>
                                                    {% if  pendingrequest.request_from.userprofile.title %}
                                                        <span class="text-muted">{{ pendingrequest.request_from.userprofile.title }}</span>
                                                    {% endif %}
                                                </td>
                                                <td>
                                                    {% if profile_user.is_group_owner or profile_user.is_group_editor %}
                                                        <form action="/hsapi/_internal/act-on-group-membership-request/{{ pendingrequest.id }}/accept/">
                                                            {% csrf_token %}
                                                            <a href="#" class="btn btn-success btn-act-on-request"
                                                               data-user-action="Accept"
                                                               data-member-id="{{ pendingrequest.request_from.id }}"
                                                               data-name="{{ pendingrequest.request_from|best_name }}"
                                                               data-title="
                                                                       {% if pendingrequest.request_from.userprofile.title %}{{ pendingrequest.request_from.userprofile.title }}{% endif %}"><span
                                                                    class="glyphicon glyphicon-ok"></span>&nbsp;Accept</a>
                                                        </form>
                                                    {% endif %}
                                                </td>
                                                <td>
                                                    {% if profile_user.is_group_owner or profile_user.is_group_editor %}
                                                        <form action="/hsapi/_internal/act-on-group-membership-request/{{ pendingrequest.id }}/reject/">
                                                            {% csrf_token %}
                                                            <a href="#" class="btn btn-default btn-act-on-request"
                                                               data-user-action="Reject"><span
                                                                    class="glyphicon glyphicon-remove"></span>&nbsp;Reject</a>
                                                        </form>
                                                    {% endif %}
                                                </td>
                                                {% if profile_user.is_group_owner or profile_user.is_group_editor %}
                                                    {% if pendingrequest.explanation %}
                                                    <td class="text-muted explanation" title="{{ pendingrequest.explanation }}">Explanation: {{ pendingrequest.explanation }} </td>
                                                    {% else %}
                                                    <td class="text-muted explanation" title="">Explanation not required. You can modify this setting by editing the group.</td>
                                                    {% endif %}
                                                {% endif %}
                                            </tr>
                                        {% else %}
                                            <tr>
                                                <td data-id="picture">
                                                    {% if pendingrequest.invitation_to.userprofile and pendingrequest.invitation_to.userprofile.picture.url %}
                                                        <div style="background-image: url('{{ pendingrequest.invitation_to.userprofile.picture.url }}');"
                                                             class="profile-pic-thumbnail round-image pull-left">
                                                        </div>
                                                    {% else %}
                                                        <div class="profile-pic-thumbnail-small round-image user-icon"></div>
                                                    {% endif %}
                                                </td>
                                                <td>
                                                    <h4><strong>{{ pendingrequest.invitation_to|contact }}</strong>
                                                    </h4>
                                                    {% if  pendingrequest.invitation_to.userprofile.title %}
                                                        <span class="text-muted">{{ pendingrequest.invitation_to.userprofile.title }}</span>
                                                    {% endif %}
                                                </td>
                                                <td>
                                                    {% if profile_user.is_group_owner or profile_user.is_group_editor %}
                                                        <form action="/hsapi/_internal/act-on-group-membership-request/{{ pendingrequest.id }}/reject/">
                                                            {% csrf_token %}
                                                            <a href="#" class="btn btn-default btn-act-on-request">Cancel
                                                                Invitation</a>
                                                        </form>
                                                    {% endif %}
                                                </td>
                                                <td>
                                                </td>
                                            </tr>
                                        {% endif %}
                                    {% endfor %}
                                {% else %}
                                    <tr class="no-pending-requests">
                                        <td><i>No pending requests.</i></td>
                                    </tr>
                                {% endif %}
                            </table>
                        </div>
                    </div>
                </div>
                {% endif %}

                <div role="tabpanel" class="tab-pane fade in active" id="resources">
                    <div class="row">
                        {% if profile_user.is_group_owner or profile_user.is_group_editor or profile_user.is_group_viewer %}
                            <div class="col-lg-2" id="facets">
                                <div class="panel panel-default">
                                    <div class="panel-heading">
                                        <h4 class="panel-title">
                                            <span class="glyphicon glyphicon glyphicon-user"></span>
                                            <a data-toggle="collapse" class="accordion-toggle"
                                               data-parent="#accordion" href="#filter-shared-by">&nbsp;Shared by</a>
                                        </h4>
                                    </div>
                                    <div id="filter-shared-by" class="facet-list panel-collapse collapse in">
                                        <div class="panel-body">
                                            <div class="list-group">
                                                <ul class="list-group inputs-group">
                                                    <i class="list-group-item no-items-found">
                                                        <h5>No resources have been
                                                        shared with this group yet.</h5>
                                                    </i>
                                                </ul>
                                            </div>

                                            <div id="grantors-list">
                                                {% for res in group_resources %}
                                                    <span data-grantor-id="{{ res.grantor.id }}"
                                                          data-grantor-name="{{ res.grantor|best_name }}"></span>
                                                {% endfor %}
                                            </div>
                                        </div>
                                    </div>
                                </div>
                            </div>
                            <div class="col-lg-10" id="items">
                            <div class="row">
                                <div class="col-sm-12">
                                    <div id="search-container" class="input-group">
                                        <span class="glyphicon glyphicon-search search-icon"></span>
                                        <input id="resource-search-input" type="text" class="form-control"
                                               placeholder="Search"/>
                                        <span id="btn-clear-search-input"
                                              class="glyphicon glyphicon-remove-sign btn-clear-search"></span>

                                        <div class="input-group-btn">
                                            <div class="btn-group" role="group">
                                                <div class="dropdown dropdown-lg">
                                                    <button type="button" class="btn btn-default dropdown-toggle"
                                                            data-toggle="dropdown"
                                                            aria-expanded="false"><span class="caret"></span></button>

                                                    <div class="shadow-md dropdown-menu dropdown-menu-left" role="menu">
                                                        <form class="form-horizontal" role="form">
                                                            <div class="form-group">
                                                                <label for="filter">Resource Type</label>
                                                                <select id="input-resource-type"
                                                                        class="form-control pull-left">
                                                                    <option value="" selected>All</option>
                                                                    <option value="collection resource">Collection
                                                                    </option>
                                                                    <option value="composite resource">Composite
                                                                    </option>
                                                                    <option value="generic">Generic</option>
                                                                    <option value="geographic feature">Geographic
                                                                        Feature (ESRI Shapefiles)
                                                                    </option>
                                                                    <option value="geographic raster">Geographic
                                                                        Raster
                                                                    </option>
                                                                    <option value="his referenced time series">HIS
                                                                        Referenced Time Series
                                                                    </option>
                                                                    <option value="model instance resource">Model
                                                                        Instance
                                                                    </option>
                                                                    <option value="model program">Model Program</option>
                                                                    <option value="modflow model instance resource">
                                                                        MODFLOW Model Instance
                                                                    </option>
                                                                    <option value="multidimensional">Multidimensional
                                                                        (NetCDF)
                                                                    </option>
                                                                    <option value="script resource">Script Resource
                                                                    </option>
                                                                    <option value="swat model instance resource">Swat
                                                                        Model Instance
                                                                    </option>
                                                                    <option value="time series">Time Series</option>
                                                                    <option value="web app resource">Web App</option>
                                                                </select>
                                                            </div>
                                                            <div class="form-group">
                                                                <label for="contain">Author</label>
                                                                <input id="input-author" class="form-control"
                                                                       type="text"/>
                                                                <span id="btn-clear-author-input"
                                                                      class="glyphicon glyphicon-remove-sign btn-clear-search-inline"></span>
                                                            </div>
                                                            <div class="form-group">
                                                                <label for="contain">Subject</label>
                                                                <input id="input-subject" class="form-control"
                                                                       type="text"/>
                                                                <span id="btn-clear-subject-input"
                                                                      class="glyphicon glyphicon-remove-sign btn-clear-search-inline"></span>
                                                            </div>
                                                        </form>
                                                    </div>
                                                </div>
                                            </div>
                                        </div>
                                    </div>
                                </div>
                            </div>

                            <!-- /input-group -->
                            <table id="item-selectors" class="table-hover table-striped resource-custom-table">
                                <thead>
                                <tr>
                                    <th><input class="all-rows-selector" type="checkbox"></th>
                                    <th>Type</th>
                                    <th>Title</th>
                                    <th>First Author</th>
                                    <th>Date Created</th>
                                    <th>Last Modified</th>
                                    <th>Subject</th>
                                    {# Used in table processing #}
                                    <th>Authors</th>
                                    {# Used in table processing #}
                                    <th>Permission Level</th>
                                    {# Used in table processing #}
                                    <th>Labels</th>
                                    {# Used in table processing #}
                                    <th>Favorite</th>
                                    {# Used in table processing #}
                                    <th>Last modified</th>
                                    {# Used in table processing #}
                                    <th>Sharing Status</th>
                                    {# Used in table processing #}
                                    <th>Date Created</th>
                                    {# Used in table processing #}
                                </tr>
                                </thead>
                                <tbody>
                                {% for res in group_resources %}
                                    <tr class="data-row">
                                        {# Selection controls #}
                                        <td>
                                            <input class="row-selector" type="checkbox">
                                            {% if res.is_favorite %}
                                                <span data-form-id="form-favorite-{{ res.short_id }}"
                                                      data-form-type="toggle-favorite"
                                                      class="glyphicon glyphicon-star btn-inline-favorite isfavorite"></span>

                                                <form class="hidden-form" data-id="form-favorite-{{ res.short_id }}"
                                                      action="/hsapi/_internal/{{ res.short_id }}/label-resource-action/"
                                                      method="post">
                                                    {% csrf_token %}
                                                    <input type="hidden" name="action" value="DELETE">
                                                    <input type="hidden" name="label_type" value="FAVORITE">
                                                </form>
                                            {% else %}
                                                <span data-form-id="form-favorite-{{ res.short_id }}"
                                                      data-form-type="toggle-favorite"
                                                      class="glyphicon glyphicon-star btn-inline-favorite"></span>

                                                <form class="hidden-form" data-id="form-favorite-{{ res.short_id }}"
                                                      action="/hsapi/_internal/{{ res.short_id }}/label-resource-action/"
                                                      method="post">
                                                    {% csrf_token %}
                                                    <input type="hidden" name="action" value="CREATE">
                                                    <input type="hidden" name="label_type" value="FAVORITE">
                                                </form>
                                            {% endif %}

                                            <span class="glyphicon glyphicon-tag btn-inline-label"
                                                  data-toggle="dropdown" aria-expanded="false"></span>

                                            <div class="dropdown-menu inline-dropdown" role="menu">
                                                <div class="panel-body" role="form">
                                                    <ul data-resource-id="{{ res.short_id }}"
                                                        class="list-group list-labels">
                                                    </ul>
                                                </div>
                                            </div>
                                        </td>
                                        {# Type #}
                                        <td data-col="resource-type">
                                            {% include "includes/res_type_col.html" with resource=res %}
                                        </td>
                                        {# Title #}
                                        <td>
                                            <strong>
                                                <a href="{{ res.get_absolute_url }}">{{ res.metadata.title }}</a>
                                            </strong>
                                        </td>
                                        {# First Author #}
                                        <td>{{ res|resource_first_author }}</td>
                                        {# Date Created #}
                                        <td>{{ res.created|date:"d M, Y" }} {{ res.created|time }}</td>
                                        {# Last Modified #}
                                        <td>{{ res.last_updated|date:"d M, Y" }} {{ res.last_updated|time }}</td>
                                        <td><!-- Needed for datatable to function properly --></td>
                                        <td><!-- Needed for datatable to function properly --></td>
                                        <td><!-- Needed for datatable to function properly --></td>
                                        <td><!-- Needed for datatable to function properly --></td>
                                        <td><!-- Needed for datatable to function properly --></td>
                                        <td>{{ res.last_updated|date:"U" }}</td>
                                        <td><!-- Needed for datatable to function properly --></td>
                                        <td>{{ res.created|date:"U" }}</td>
                                        <td>{{ res.grantor.id }}</td>
                                    </tr>
                                {% endfor %}
                                </tbody>
                            </table>
                            {% include "includes/legend.html" %}
                        {% endif %}
                        </div>
                    </div>
                </div>

                {% if profile_user.is_group_owner or profile_user.is_group_editor %}
                <div role="tabpanel" class="tab-pane fade" id="owner-settings">
                    <form action="/hsapi/_internal/update-user-group/{{ group.id }}" method="POST" enctype="multipart/form-data" class="col-xs-12 col-sm-7">
                        <legend>Group Settings</legend>
                        {% csrf_token %}
                        <div class="row">
                            {# Group Name #}
                            <fieldset class="col-sm-12">
                                <label>Group Name *</label>
                                <input type="text" value="{{ group.name }}" class="form-control" required="required" name="name" maxlength="79">
                                <small class="text-muted">Group name may be 79 characters or less.</small>
                            </fieldset>

                            <br>
                            {# Group Contact Email #}
                            <fieldset class="col-sm-12">
                                <label>Group Contact Email</label>
                                <input class="form-control" type="email" name="email" value="{{ profile_user.email }}"></input>
                                <small class="text-muted">An email address for someone in charge of the group.</small>
                            </fieldset>
                            
                            <br>
                            {# Group Url #}
                            <fieldset class="col-sm-12">
                                <label>Group URL</label>
                                <input class="form-control" value="{{ group.gaccess.url }}" type="url" name="url"></input>
                                <small class="text-muted">A URL for a web page that describes the group in more detail.</small>
                            </fieldset>

                            <br>
                            {# Purpose #}
                            <fieldset class="col-sm-12">
                                <label>Purpose</label>
                                <textarea class="form-control" name="purpose" maxlength="300">{{ group.gaccess.purpose }}</textarea>
                                <small class="text-muted">A brief description of the purpose for which the group was created.</small><br>
                                <small class="text-muted">300 characters or less.</small>
                            </fieldset>
    
                            <br>
                            {# Group Description #}
                            <fieldset class="col-sm-12">
                                <label>About this group *</label>
                                <textarea class="form-control" required="required" name="description">{{ group.gaccess.description }}</textarea>
                                <small class="text-muted">A longer text description for the group.</small>
                            </fieldset>
    
                            <br>
                            {# auto approve #}
                            <fieldset class="col-sm-12">
                                <input id="auto-approve" type="checkbox"  {% if group.gaccess.auto_approve %}checked{% endif %} name="auto_approve">
                                <label class="checkbox-label" for="auto-approve">Auto approve membership</label><br>
                                <small class="text-muted">Choose this option if you want group membership requests to be automatically approved.</small>
                            </fieldset>

                            <br>
                            {# Picture #}
                            <div class="col-sm-12">
                                <fieldset>
                                    <label>Add a photo</label>
    
                                    <div class="input-group">
                                        <span class="input-group-btn">
                                            <span id="cv-custom-upload" class="btn btn-default btn-file">
                                                Browse&hellip; <input class="upload-picture" type="file" name="picture">
                                            </span>
                                        </span>
                                        <input type="text" class="form-control" readonly>
                                    </div>
                                    <small class="text-muted">Add a photo, Logo, or icon image to identify your group.</small>
                                </fieldset>
                            </div>
    
                            <br>
    
                            <br>
                            {# Privacy #}
                                <fieldset class="col-sm-12">
                                    <label>Privacy *</label>
                                    <div class="radio">
                                        <label>
                                            <input type="radio" name="privacy_level" value="public"
                                                   {% if group.gaccess.public and group.gaccess.discoverable %}checked{% endif %}>Public
                                            <div class="text-muted">Other users can find the group and see who has
                                                membership.
                                            </div>
                                        </label>
                                    </div>

                                    <div class="radio">
                                        <label>
                                            <input type="radio" name="privacy_level" value="discoverable"
                                                   {% if not group.gaccess.public and group.gaccess.discoverable %}checked{% endif %}>Discoverable
                                            <div class="text-muted">Other users can find this group, but membership
                                                information is hidden.
                                            </div>
                                        </label>
                                    </div>

                                    <div class="radio">
                                        <label>
                                            <input type="radio" name="privacy_level" value="private"
                                                   {% if not group.gaccess.public and not group.gaccess.discoverable %}checked{% endif %}>Private
                                            <div class="text-muted">Other users can not find this group.</div>
                                        </label>
                                    </div>
                                </fieldset>
                            <br>
                            <fieldset class="col-sm-12">
                                <small class="text-muted">( * ) Required fields</small>
                            </fieldset>
                            <br>
                        </div>
    
                        <button type="submit" class="btn btn-primary">Update Group Profile</button>
                        {% if group.gaccess.active  %}
                            <hr>
                            <fieldset style="margin-top: 20px;">
                                <label>Delete this Group</label>
                                <p><small>Deleting a group does not delete any of the resources that have been shared with the group. 
                                    However, once your group is deleted, it will be gone forever. Make sure this is what you want to do!</small></p>
                                <br>
                                <a href="#" id="btn-delete-group" class="btn btn-danger" data-toggle="modal" data-target="#delete-group-dialog">Delete this group</a>
                            </fieldset>
                        {% endif %}
                        {% if not group.gaccess.active %}
                        <hr>
                        <fieldset style="margin-top: 20px;">
                            <label>Restore this Group</label>
                            <p><small> Click on the button below if you want to make the group active again.</small></p>
                            <br>
                            <a href="{% url "restore_user_group" group.id %}" class="btn btn-success">
                                <span class="glyphicon glyphicon-retweet"></span> Restore this Group</a>
                        </fieldset>
                        {% endif %}
                    </form>
                </div>
                {% endif %}

                <div role="tabpanel" class="tab-pane fade" id="communities">
                {% include "hs_access_control/group-communities.html" %}
                </div>
            </div>
        </div>
    </div>

    {% if profile_user.is_group_owner or profile_user.is_group_editor or profile_user.is_group_viewer %}
        <!-- Invite to Group Modal -->
        <div class="modal fade" id="invite-dialog" tabindex="-1" role="dialog"
             aria-labelledby="Invite">
            <div class="modal-dialog" role="document">
                <div class="modal-content">
                    <div class="modal-header">
                        <button type="button" class="close" data-dismiss="modal"
                                aria-label="Close"><span aria-hidden="true">&times;</span>
                        </button>
                        <h4 class="modal-title" id="Invite">Invite People</h4>
                    </div>
                    <form id="invite-to-group" action="/hsapi/_internal/make-group-membership-request/{{ group.id }}/">
                        <div class="modal-body">
                            <div id="div-invite-people" class="flex">
                                {% csrf_token %}
                                {{ add_view_user_form.user }}
                                <form action="">
                                    <a id="btn-group-invite"
                                       class="btn btn-add-access btn-success glyphicon glyphicon-send space-left"><span
                                            class="button-label">&nbsp;&nbsp;Send Invitation</span>
                                    </a>
                                </form>
                            </div>
                        </div>

                        <div class="modal-footer">
                            <button type="button" class="btn btn-default" data-dismiss="modal">Close</button>
                        </div>
                    </form>
                </div>
            </div>
        </div>

        <!-- Leave Group Modal -->
        <div class="modal fade" id="leave-group-dialog" tabindex="-1" role="dialog"
             aria-labelledby="Leave">
            <div class="modal-dialog" role="document">
                <div class="modal-content">
                    <div class="modal-header">
                        <button type="button" class="close" data-dismiss="modal"
                                aria-label="Close"><span aria-hidden="true">&times;</span>
                        </button>
                        <h4 class="modal-title" id="Leave">Leave Group</h4>
                    </div>
                    <form action="/hsapi/_internal/unshare-group-with-user/{{ group.id }}/{{ user.id }}/">
                        <div class="modal-body">
                            <h5>Are you sure you want to leave this group?</h5>
                        </div>

                        <div class="modal-footer">
                            <button type="submit" class="btn btn-primary">Confirm</button>
                            <button type="button" class="btn btn-default" data-dismiss="modal">Cancel</button>
                        </div>
                    </form>
                </div>
            </div>
        </div>

        <!-- Delete/Inactive Group Modal -->
        <div class="modal fade" id="delete-group-dialog" tabindex="-1" role="dialog"
             aria-labelledby="Delete">
            <div class="modal-dialog" role="document">
                <div class="modal-content">
                    <div class="modal-header">
                        <button type="button" class="close" data-dismiss="modal"
                                aria-label="Cancel"><span aria-hidden="true">&times;</span>
                        </button>
                        <h4 class="modal-title" id="Delete">Delete Group</h4>
                    </div>
                    <form action="/hsapi/_internal/delete-user-group/{{ group.id }}">
                        <div class="modal-body">
                            <h5>Are you sure you want to delete this group? If you decide to delete it, you can restore
                                it later.</h5>
                        </div>

                        <div class="modal-footer">
                            <button type="submit" class="btn btn-primary">Confirm</button>
<<<<<<< HEAD
=======
                            <button type="button" class="btn btn-default" data-dismiss="modal">Close</button>
                        </div>
                    </form>
                </div>
            </div>
        </div>
    {% endif %}

    {% if profile_user.is_group_owner or profile_user.is_group_editor %}
        <!-- Edit Group Modal -->
        <div class="modal fade" id="edit-group-dialog" tabindex="-1" role="dialog"
             aria-labelledby="Invite">
            <div class="modal-dialog" role="document">
                <div class="modal-content">
                    <form action="/hsapi/_internal/update-user-group/{{ group.id }}" method="POST"
                          enctype="multipart/form-data">
                        <div class="modal-header">
                            <button type="button" class="close" data-dismiss="modal"
                                    aria-label="Close"><span aria-hidden="true">&times;</span>
                            </button>
                            <h4 class="modal-title" id="myModalLabel">Edit Group Details</h4>
                        </div>
                        <div class="modal-body">
                            {% csrf_token %}
                            <div class="row">
                                {# Group Name #}
                                <fieldset class="col-sm-12">
                                    <label>Group Name *</label>
                                    <small class="text-muted">150 characters or less</small>
                                    <input class="form-control" required="required" name="name" value="{{ group.name }}"
                                           maxlength="150">

                                </fieldset>

                                {# Purpose #}
                                <fieldset class="col-sm-12">
                                    <label>Purpose</label>
                                    <small class="text-muted">300 characters or less</small>
                                    <textarea class="form-control" name="purpose"
                                              maxlength="300">{{ group.gaccess.purpose }}</textarea>

                                </fieldset>

                                {# Group Description #}
                                <fieldset class="col-sm-12">
                                    <label>About this group *</label>
                                    <textarea class="form-control" required="required"
                                              name="description">{{ group.gaccess.description }}</textarea>
                                </fieldset>

                                {# auto approve #}
                                <fieldset class="col-sm-12">
                                    <input id="auto-approve" type="checkbox" name="auto_approve"
                                           {% if group.gaccess.auto_approve %}checked{% endif %}>
                                    <label class="checkbox-label" for="auto-approve">Auto approve membership</label>
                                </fieldset>

                                {# explanation #}
                                <fieldset class="col-sm-12">
                                    <input id="requires_explanation" type="checkbox"  name="requires_explanation"
                                            {% if group.gaccess.requires_explanation %}checked{% endif %}>
                                    <label class="checkbox-label" for="requires_explanation">Require members to provide explanation when requesting membership</label>
                                </fieldset>

                                {# Picture #}
                                <div class="col-sm-12">
                                    <fieldset>
                                        <label>Add a photo</label>

                                        <div class="input-group">
                                            <span class="input-group-btn">
                                                <span id="cv-custom-upload" class="btn btn-default btn-file">
                                                    Browse&hellip; <input class="upload-picture" type="file"
                                                                          name="picture">
                                                </span>
                                            </span>
                                            <input type="text" class="form-control" readonly>
                                        </div>
                                    </fieldset>
                                </div>

                                <br>

                                {# Privacy #}
                                <fieldset class="col-sm-12">
                                    <label>Privacy *</label>
                                    <div class="radio">
                                        <label>
                                            <input type="radio" name="privacy_level" value="public"
                                                   {% if group.gaccess.public and group.gaccess.discoverable %}checked{% endif %}>Public
                                            <div class="text-muted">Other users can find the group and see who has
                                                membership.
                                            </div>
                                        </label>
                                    </div>

                                    <div class="radio">
                                        <label>
                                            <input type="radio" name="privacy_level" value="discoverable"
                                                   {% if not group.gaccess.public and group.gaccess.discoverable %}checked{% endif %}>Discoverable
                                            <div class="text-muted">Other users can find this group, but membership
                                                information is hidden.
                                            </div>
                                        </label>
                                    </div>

                                    <div class="radio">
                                        <label>
                                            <input type="radio" name="privacy_level" value="private"
                                                   {% if not group.gaccess.public and not group.gaccess.discoverable %}checked{% endif %}>Private
                                            <div class="text-muted">Other users can not find this group.</div>
                                        </label>
                                    </div>
                                </fieldset>

                                <br>
                                <fieldset class="col-sm-12">
                                    <small class="text-muted">( * ) Required fields</small>
                                </fieldset>
                            </div>
                        </div>

                        <div class="modal-footer">
>>>>>>> 6fc34840
                            <button type="button" class="btn btn-default" data-dismiss="modal">Cancel</button>
                        </div>
                    </form>
                </div>
            </div>
        </div>
    {% endif %}
<<<<<<< HEAD

=======
>>>>>>> 6fc34840
    {% include "includes/group_explanation_modal.html" %}
{% endblock %}

{% block extra_js %}
    {{ block.super }}
    <script type="text/javascript" charset="utf8" src="{{ STATIC_URL }}js/jquery.dataTables.js"></script>
    <script type="text/javascript" src="{{ STATIC_URL }}js/group.js"></script>
    <script type="text/javascript" src="{{ STATIC_URL }}js/hs_resource_table.js"></script>
{% endblock %}<|MERGE_RESOLUTION|>--- conflicted
+++ resolved
@@ -918,143 +918,13 @@
 
                         <div class="modal-footer">
                             <button type="submit" class="btn btn-primary">Confirm</button>
-<<<<<<< HEAD
-=======
-                            <button type="button" class="btn btn-default" data-dismiss="modal">Close</button>
+                            <button type="button" class="btn btn-default" data-dismiss="modal">Cancel</button>
                         </div>
                     </form>
                 </div>
             </div>
         </div>
     {% endif %}
-
-    {% if profile_user.is_group_owner or profile_user.is_group_editor %}
-        <!-- Edit Group Modal -->
-        <div class="modal fade" id="edit-group-dialog" tabindex="-1" role="dialog"
-             aria-labelledby="Invite">
-            <div class="modal-dialog" role="document">
-                <div class="modal-content">
-                    <form action="/hsapi/_internal/update-user-group/{{ group.id }}" method="POST"
-                          enctype="multipart/form-data">
-                        <div class="modal-header">
-                            <button type="button" class="close" data-dismiss="modal"
-                                    aria-label="Close"><span aria-hidden="true">&times;</span>
-                            </button>
-                            <h4 class="modal-title" id="myModalLabel">Edit Group Details</h4>
-                        </div>
-                        <div class="modal-body">
-                            {% csrf_token %}
-                            <div class="row">
-                                {# Group Name #}
-                                <fieldset class="col-sm-12">
-                                    <label>Group Name *</label>
-                                    <small class="text-muted">150 characters or less</small>
-                                    <input class="form-control" required="required" name="name" value="{{ group.name }}"
-                                           maxlength="150">
-
-                                </fieldset>
-
-                                {# Purpose #}
-                                <fieldset class="col-sm-12">
-                                    <label>Purpose</label>
-                                    <small class="text-muted">300 characters or less</small>
-                                    <textarea class="form-control" name="purpose"
-                                              maxlength="300">{{ group.gaccess.purpose }}</textarea>
-
-                                </fieldset>
-
-                                {# Group Description #}
-                                <fieldset class="col-sm-12">
-                                    <label>About this group *</label>
-                                    <textarea class="form-control" required="required"
-                                              name="description">{{ group.gaccess.description }}</textarea>
-                                </fieldset>
-
-                                {# auto approve #}
-                                <fieldset class="col-sm-12">
-                                    <input id="auto-approve" type="checkbox" name="auto_approve"
-                                           {% if group.gaccess.auto_approve %}checked{% endif %}>
-                                    <label class="checkbox-label" for="auto-approve">Auto approve membership</label>
-                                </fieldset>
-
-                                {# explanation #}
-                                <fieldset class="col-sm-12">
-                                    <input id="requires_explanation" type="checkbox"  name="requires_explanation"
-                                            {% if group.gaccess.requires_explanation %}checked{% endif %}>
-                                    <label class="checkbox-label" for="requires_explanation">Require members to provide explanation when requesting membership</label>
-                                </fieldset>
-
-                                {# Picture #}
-                                <div class="col-sm-12">
-                                    <fieldset>
-                                        <label>Add a photo</label>
-
-                                        <div class="input-group">
-                                            <span class="input-group-btn">
-                                                <span id="cv-custom-upload" class="btn btn-default btn-file">
-                                                    Browse&hellip; <input class="upload-picture" type="file"
-                                                                          name="picture">
-                                                </span>
-                                            </span>
-                                            <input type="text" class="form-control" readonly>
-                                        </div>
-                                    </fieldset>
-                                </div>
-
-                                <br>
-
-                                {# Privacy #}
-                                <fieldset class="col-sm-12">
-                                    <label>Privacy *</label>
-                                    <div class="radio">
-                                        <label>
-                                            <input type="radio" name="privacy_level" value="public"
-                                                   {% if group.gaccess.public and group.gaccess.discoverable %}checked{% endif %}>Public
-                                            <div class="text-muted">Other users can find the group and see who has
-                                                membership.
-                                            </div>
-                                        </label>
-                                    </div>
-
-                                    <div class="radio">
-                                        <label>
-                                            <input type="radio" name="privacy_level" value="discoverable"
-                                                   {% if not group.gaccess.public and group.gaccess.discoverable %}checked{% endif %}>Discoverable
-                                            <div class="text-muted">Other users can find this group, but membership
-                                                information is hidden.
-                                            </div>
-                                        </label>
-                                    </div>
-
-                                    <div class="radio">
-                                        <label>
-                                            <input type="radio" name="privacy_level" value="private"
-                                                   {% if not group.gaccess.public and not group.gaccess.discoverable %}checked{% endif %}>Private
-                                            <div class="text-muted">Other users can not find this group.</div>
-                                        </label>
-                                    </div>
-                                </fieldset>
-
-                                <br>
-                                <fieldset class="col-sm-12">
-                                    <small class="text-muted">( * ) Required fields</small>
-                                </fieldset>
-                            </div>
-                        </div>
-
-                        <div class="modal-footer">
->>>>>>> 6fc34840
-                            <button type="button" class="btn btn-default" data-dismiss="modal">Cancel</button>
-                        </div>
-                    </form>
-                </div>
-            </div>
-        </div>
-    {% endif %}
-<<<<<<< HEAD
-
-=======
->>>>>>> 6fc34840
     {% include "includes/group_explanation_modal.html" %}
 {% endblock %}
 
