--- conflicted
+++ resolved
@@ -634,64 +634,14 @@
                                             {# Date Created #}
                                             <td>{{ res.created|date:"d M Y" }} {{ res.created|time }}</td>
                                             {# Last Modified #}
-<<<<<<< HEAD
-                                            <td>{{ res.last_updated|date:"M d, Y" }} at {{ res.last_updated|time }}</td>
-                                            <td>
-                                                {% for kw in res.metadata.subjects.all %}
-                                                    {% if forloop.counter0 > 0 %},{% endif %}{{ kw.value }}
-                                                {% endfor %}
-                                            </td>
-                                            <td>
-                                                {% for creator in res.metadata.creators.all %}
-                                                    {% if forloop.counter0 != 0 %}<span> · </span>{% endif %}
-                                                    {% if creator.description %}
-                                                        <a href="{{ creator.description }}">{{ creator.name }}</a>
-                                                    {% else %}
-                                                        <span>{{ creator.name }}</span>
-                                                    {% endif %}
-                                                {% endfor %}
-                                            </td>
-                                            {% if res.owned %}
-                                                <td>Owned</td>
-                                            {% elif res.editable %}
-                                                <td>Editable</td>
-                                            {% elif res.viewable %}
-                                                <td>Viewable</td>
-                                            {% else %}
-                                                <td></td>
-                                            {% endif %}
-                                            <td class="col-labels">
-                                                {% for label in res.labels %}
-                                                    {% if forloop.counter0 > 0 %},{% endif %}{{ label }}
-                                                {% endfor %}
-                                            </td>
-                                            <td class="col-is-favorite">
-                                                {% if res.is_favorite %}
-                                                    Favorite
-                                                {% endif %}
-                                            </td>
-                                            <td>{{ res.last_updated|date:"U" }}</td>
-                                            <td>
-                                                {% if res.raccess.published %}
-                                                    Published
-                                                {% elif res.raccess.public %}
-                                                    Public
-                                                {% elif res.raccess.discoverable %}
-                                                    Discoverable
-                                                {% else %}
-                                                    Private
-                                                {% endif %}
-                                            </td>
-=======
-                                            <td>{{ res.updated|date:"d M Y" }} {{ res.updated|time }}</td>
+                                            <td>{{ res.last_updated|date:"d M Y" }} {{ res.last_updated|time }}</td>
                                             <td><!-- Needed for datatable to function properly --></td>
                                             <td><!-- Needed for datatable to function properly --></td>
                                             <td><!-- Needed for datatable to function properly --></td>
                                             <td><!-- Needed for datatable to function properly --></td>
                                             <td><!-- Needed for datatable to function properly --></td>
-                                            <td>{{ res.updated|date:"U" }}</td>
+                                            <td>{{ res.last_updated|date:"U" }}</td>
                                             <td><!-- Needed for datatable to function properly --></td>
->>>>>>> 21feba07
                                             <td>{{ res.created|date:"U" }}</td>
                                             <td><!-- Needed for datatable to function properly --></td>
                                         </tr>
