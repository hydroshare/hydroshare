--- conflicted
+++ resolved
@@ -683,9 +683,7 @@
                     </div>
                 </div>
 
-<<<<<<< HEAD
                 <!-- This part of the community code doesn't work: commenting it out!
-=======
                 {% if profile_user.is_group_owner or profile_user.is_group_editor %}
                 <div role="tabpanel" class="tab-pane fade" id="settings">
                     <form action="/hsapi/_internal/update-user-group/{{ group.id }}" method="POST" enctype="multipart/form-data" class="col-xs-12 col-sm-7">
@@ -824,7 +822,6 @@
                     </form>
                 </div>
 
->>>>>>> 93f0a972
                 <div role="tabpanel" class="tab-pane fade" id="communities">
                 {% include "hs_access_control/group_wrapper.html" %}
                 </div>
