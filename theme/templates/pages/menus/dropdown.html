--- conflicted
+++ resolved
@@ -2,7 +2,9 @@
 {% spaceless %}
 
 <ul class="nav navbar-nav">
-<<<<<<< HEAD
+    <li {% if request.path == "/dashboard/" %}class="active"{% endif %} id="dropdown-menu-home">
+        <a href="/dashboard/">Home</a>
+    </li>
     <li {% if request.path == "/my-resources/" %}class="active"{% endif %} id="dropdown-menu-my-resources">
         <a href="/my-resources/">My Resources</a>
     </li>
@@ -14,26 +16,6 @@
     </li>
     <li class="" id="dropdown-menu-https:--www.hydroshare.org-apps-">
         <a href="https://www.hydroshare.org/apps/">Apps</a>
-=======
-    <li class="active" id="dropdown-menu-home">
-        <a href="/dashboard">{% trans "Home" %}</a>
-    </li>
-    {% for page in page_branch %}
-    {% if not has_home and page.is_primary and forloop.first %}
-        <!--
-    <li class="{% if on_home %} active{% endif %}" id="dropdown-menu-home">
-        <a href="{% url "home" %}">{% trans "Home" %}</a>
-    </li> -->
-    {% endif %}
-    {% if page.in_menu %}
-    <li class="{% if page.has_children_in_menu %}dropdown{% endif %}{% if page.is_current_or_ascendant %} active{% endif %}"
-        id="dropdown-menuPPP-{{ page.html_id }}">
-        <a href="{{ page.get_absolute_url }}">
-            {{ page.title }}
-            {% if page.has_children_in_menu %}<span class="caret"></span>{% endif %}
-        </a>
-        {% if page.has_children_in_menu %}{% page_menu page %}{% endif %}
->>>>>>> 1daa699f
     </li>
     <li class="" id="dropdown-menu-https:--help.hydroshare.org">
         <a href="http://help.hydroshare.org">HELP</a>
