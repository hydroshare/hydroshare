--- conflicted
+++ resolved
@@ -3,7 +3,7 @@
 <div class="col-sm-12">
     <div class="custom-btn-toolbar height-fix">
         {% if not metadata_form %}
-<<<<<<< HEAD
+
             {# "add to open with list" for WebApp resource only #}
             {% if cm.resource_type == "ToolResource" and user.is_authenticated%}
                 {% if cm|app_on_open_with_list:user %}
@@ -15,7 +15,7 @@
                         <input type="hidden" name="label_type" value="OPENWITHAPP">
                         <input type="hidden" name="action" value="DELETE">
                         <button id="btnOpenWithApp" data-toggle="tooltip" data-placement="bottom"
-                                title="Remove from Open-With list" data-form-id="form-add-open-with-app"
+                                title="Remove WebApp from OpenWith list" data-form-id="form-add-open-with-app"
                                 class="glyphicon glyphicon-th icon-button btn-resource-remove"></button>
                     </form>
                 {% else %}
@@ -27,16 +27,13 @@
                         <input type="hidden" name="label_type" value="OPENWITHAPP">
                         <input type="hidden" name="action" value="CREATE">
                         <button id="btnOpenWithApp" data-toggle="tooltip" data-placement="bottom"
-                                title="Add to Open-With list" data-form-id="form-add-open-with-app"
+                                title="Add WebApp to OpenWith list" data-form-id="form-add-open-with-app"
                                 class="glyphicon glyphicon-th icon-button btn-resource-add"></button>
                     </form>
                 {% endif %}
-            {% endif %}
+            {% endif %} 
 
-            {% if not is_owner_user and not is_edit_user and not is_view_user %}
-=======
             {% if not is_owner_user and not is_edit_user and not is_view_user and cm.raccess.public %}
->>>>>>> f65c040e
                 {% if resource_is_mine %}
                     <form data-id="form-add-to-my-resources"
                           action="/hsapi/_internal/{{ cm.short_id }}/label-resource-action/"
