--- conflicted
+++ resolved
@@ -29,19 +29,6 @@
                 {% endif %}
             {% endif %}
             {% if page.perms.change %}
-<<<<<<< HEAD
-                    <form class="inline pull-right" action="{{ cm.get_absolute_url }}" method="post">
-                        {% csrf_token %}
-                        {% if page.perms.delete %}
-                            <a id="new-version" data-toggle="modal" data-target="#new-version-resource-dialog">
-                                <span data-toggle="tooltip" data-placement="auto" title="Create a new version of this resource"
-                                      class="glyphicon glyphicon-new-window icon-button btn-edit"></span>
-                            </a>
-
-                            <a id="delete" data-toggle="modal" data-target="#delete-resource-dialog">
-                                <span data-toggle="tooltip" data-placement="auto" title="Delete this resource"
-                                      class="glyphicon glyphicon-trash icon-button btn-remove"></span>
-=======
                 <form class="inline pull-right" action="{{ cm.get_absolute_url }}" method="post">
                     {% csrf_token %}
                     {% if page.perms.delete %}
@@ -49,9 +36,14 @@
                             <a id="publish" data-toggle="modal" data-target="#submit-for-publication-dialog">
                                 <span data-toggle="tooltip" data-placement="auto" title="Publish this resource"
                                       class="glyphicon glyphicon-book icon-button btn-edit"></span>
->>>>>>> edbaf5af
                             </a>
                         {% endif %}
+
+                        <a id="new-version" data-toggle="modal" data-target="#new-version-resource-dialog">
+                            <span data-toggle="tooltip" data-placement="auto" title="Create a new version of this resource"
+                                  class="glyphicon glyphicon-new-window icon-button btn-edit"></span>
+                        </a>
+
                         <a id="delete" data-toggle="modal" data-target="#delete-resource-dialog">
                             <span data-toggle="tooltip" data-placement="auto" title="Delete this resource"
                                   class="glyphicon glyphicon-trash icon-button btn-remove"></span>
