<div class="col-xs-12 content-block" id="app-keyword">
    <h3>Subject Keywords</h3>
    <div class="row">
        <div class="col-xs-12 col-sm-6">
            {% if resource_edit_mode %}
                {% csrf_token %}
            {% endif %}

            <div class="tags">
                {% if resource_edit_mode %}
                    {% if czo_user %}
                        <div id="cv-add-keyword-wrapper" class="input-group"
                             @keyup.enter="addKeyword('{{ cm.short_id }}')">
                            {# https://github.com/alexurquhart/vue-bootstrap-typeahead #}
                            <vue-bootstrap-typeahead
                                    :data="{{ odm2_terms }}"
                                    v-model="newKeyword"
                                    {# Undocumented https://github.com/alexurquhart/vue-bootstrap-typeahead/issues/19 #}
                                    ref="newKeyword"
                                    input-class="typeahead-search-input"
                                    @hit=addKeyword('{{ cm.short_id }}')
                                    placeholder="Examples: Hydrologic_modeling, USU, land use">
                            </vue-bootstrap-typeahead>
                            <span class="input-group-btn">
                                <button @click="addKeyword('{{ cm.short_id }}')"
                                        class="btn btn-success cv-add-button" type="button">Add</button>
                            </span>
                        </div>
                    {% else %}
                        <div id="cv-add-keyword-wrapper" class="input-group">
                            <input v-model="newKeyword" id="txt-keyword" type="text" class="form-control"
                                   ref="newKeyword"
                                   @keyup.enter="addKeyword('{{ cm.short_id }}')"
                                   placeholder="Examples: Hydrologic_modeling, USU, land use">
                            <span class="input-group-btn">
                                <button @click="addKeyword('{{ cm.short_id }}')"
                                        class="btn btn-success" type="button">Add</button>
                            </span>
                        </div>
                    {% endif %}
                {% endif %}
                <ul id="lst-tags" class="custom-well tag-list" style="display:none">
                    <li class="small text-muted" v-if="!resKeywords.length">No subject keywords have been added.</li>
                    <li v-else v-for="k in resKeywords">
                        {% if resource_edit_mode %}
                            <span v-if="resKeywords.length" class="tag">
                                {% templatetag openvariable %} k {% templatetag closevariable %}<span
                                @click="removeKeyword('{{ cm.short_id }}', k )"
                                class="glyphicon glyphicon-remove-circle icon-remove"></span>
                            </span>
                        {% else %}



                            <a class='tag' target="_blank"
<<<<<<< HEAD
                               :href="'/search/?subject=' + k">{% templatetag openvariable %} k {% templatetag closevariable %}</a>
=======
                               :href="'/search/?subject=' + safeJS(k)">{% templatetag openvariable %} k {% templatetag closevariable %}</a>
>>>>>>> 9514f2ee
                        {% endif %}
                    </li>
                </ul>
            </div>
            <div id="subj-inline-error" style="display:none">
                <p class="text-danger small" v-if="showIsDuplicate"> Duplicate. Keyword not added.</p>
                <div v-if="error" class='alert alert-danger space-top small'>
                    <strong>Error: </strong>{% templatetag openvariable %} k {% templatetag closevariable %}
                </div>
            </div>
        </div>

        <div v-if="resMode === 'Edit'" class="col-xs-12 col-sm-6">
            <span class="alert alert-warning group-title" role="alert">
                <div class="flex">
                    <i class="glyphicon glyphicon-info-sign" style="margin-right: 20px;"></i>
                    <em style="padding-right:20px;">
                        Deleting all keywords will set the resource sharing status to <strong>private</strong>.
                    </em>
                </div>
            </span>
        </div>
    </div>
</div>
{% block extra_css %}
    {# typeahead is used in title.html #}
    <link href="{{ STATIC_URL }}css/vue-bootstrap-typeahead.0.2.6.css" rel="stylesheet">
{% endblock %}
{% block extra_js %}
    <script type="text/javascript" src="{{ STATIC_URL }}js/vue-bootstrap-typeahead.0.2.6.min.js"></script>
    <script type="text/javascript" src="{{ STATIC_URL }}js/hs-vue/subject-keywords-app.js"></script>
{% endblock %}
<|MERGE_RESOLUTION|>--- conflicted
+++ resolved
@@ -53,11 +53,7 @@
 
 
                             <a class='tag' target="_blank"
-<<<<<<< HEAD
-                               :href="'/search/?subject=' + k">{% templatetag openvariable %} k {% templatetag closevariable %}</a>
-=======
                                :href="'/search/?subject=' + safeJS(k)">{% templatetag openvariable %} k {% templatetag closevariable %}</a>
->>>>>>> 9514f2ee
                         {% endif %}
                     </li>
                 </ul>
