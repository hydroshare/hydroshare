<div class="col-xs-12 content-block" id="app-keyword">
    <h3>Subject Keywords</h3>
    <div class="row">
        <div class="col-xs-12 col-sm-6">
            {% if resource_edit_mode %}
                {% csrf_token %}
            {% endif %}
            <div class="tags">
                {% if resource_edit_mode %}
                    <div id="add-keyword-wrapper" class="input-group">
                        <input v-model="newKeyword" id="txt-keyword" type="text" class="form-control"
<<<<<<< HEAD
                               @keyup.enter="addButton('{{ cm.short_id }}')"
                               placeholder="Examples: Hydrologic_modeling, USU, land use">
                        <span class="input-group-btn">
                            <button @click="addButton('{{ cm.short_id }}')" id="btn-add-keyword"
=======
                               @keyup.enter="addKeyword('{{ cm.short_id }}')"
                               placeholder="Examples: Hydrologic_modeling, USU, land use">
                        <span class="input-group-btn">
                            <button @click="addKeyword('{{ cm.short_id }}')"
>>>>>>> 227ad0d7
                                    class="btn btn-success" type="button">Add</button>
                        </span>
                    </div>
                {% endif %}

                <ul id="lst-tags" class="custom-well tag-list">
                    <li class="small text-muted" v-if="!resKeywords.length">No subject keywords have been added.</li>
                    <li v-else v-for="k in resKeywords">
                        {% if resource_edit_mode %}
                            <span v-if="resKeywords.length" class="tag">${ k }<span
                                    @click="removeKeyword('{{ cm.short_id }}', k )"
                                    class="glyphicon glyphicon-remove-circle icon-remove"></span></span>
                        {% else %}
                            <a class='tag' target="_blank"
                               :href="'/search/?q=&selected_facets=subject_exact:' + k">${ k }</a>
                        {% endif %}
                    </li>
                </ul>
            </div>
            <div>
<<<<<<< HEAD
                <p class="text-danger small" id="id-keywords-msg" v-if="showIsDuplicate"> Duplicate. Keyword not added.</p>
=======
                <p class="text-danger small" v-if="showIsDuplicate"> Duplicate. Keyword not added.</p>
                <div v-if="error" class='alert alert-danger space-top small'>
                    <strong>Error: </strong>${ error }
                </div>
>>>>>>> 227ad0d7
            </div>
        </div>
        <div class="col-xs-12 col-sm-6">
            <span class="alert alert-warning group-title" role="alert">
                <div class="flex">
                    <i class="glyphicon glyphicon-info-sign" style="margin-right: 20px;"></i>
                    <em style="padding-right:20px;">
                        Deleting all keywords will set the resource sharing status to <strong>private</strong>.
                    </em>
                </div>
            </span>
        </div>
    </div>
</div>

<<<<<<< HEAD
<script type="text/javascript" src="{{ STATIC_URL }}js/hs-vue/subjet-keywords.js"></script>
=======
<script type="text/javascript" src="{{ STATIC_URL }}js/hs-vue/subject-keywords-app.js"></script>
>>>>>>> 227ad0d7
<|MERGE_RESOLUTION|>--- conflicted
+++ resolved
@@ -9,17 +9,10 @@
                 {% if resource_edit_mode %}
                     <div id="add-keyword-wrapper" class="input-group">
                         <input v-model="newKeyword" id="txt-keyword" type="text" class="form-control"
-<<<<<<< HEAD
-                               @keyup.enter="addButton('{{ cm.short_id }}')"
-                               placeholder="Examples: Hydrologic_modeling, USU, land use">
-                        <span class="input-group-btn">
-                            <button @click="addButton('{{ cm.short_id }}')" id="btn-add-keyword"
-=======
                                @keyup.enter="addKeyword('{{ cm.short_id }}')"
                                placeholder="Examples: Hydrologic_modeling, USU, land use">
                         <span class="input-group-btn">
                             <button @click="addKeyword('{{ cm.short_id }}')"
->>>>>>> 227ad0d7
                                     class="btn btn-success" type="button">Add</button>
                         </span>
                     </div>
@@ -40,14 +33,10 @@
                 </ul>
             </div>
             <div>
-<<<<<<< HEAD
-                <p class="text-danger small" id="id-keywords-msg" v-if="showIsDuplicate"> Duplicate. Keyword not added.</p>
-=======
                 <p class="text-danger small" v-if="showIsDuplicate"> Duplicate. Keyword not added.</p>
                 <div v-if="error" class='alert alert-danger space-top small'>
                     <strong>Error: </strong>${ error }
                 </div>
->>>>>>> 227ad0d7
             </div>
         </div>
         <div class="col-xs-12 col-sm-6">
@@ -63,8 +52,4 @@
     </div>
 </div>
 
-<<<<<<< HEAD
-<script type="text/javascript" src="{{ STATIC_URL }}js/hs-vue/subjet-keywords.js"></script>
-=======
-<script type="text/javascript" src="{{ STATIC_URL }}js/hs-vue/subject-keywords-app.js"></script>
->>>>>>> 227ad0d7
+<script type="text/javascript" src="{{ STATIC_URL }}js/hs-vue/subject-keywords-app.js"></script>