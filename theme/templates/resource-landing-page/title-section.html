{# ======= Resource Publication just published notification =======#}
{% if cm.raccess.published and just_published %}
    <div class="col-sm-12">
        <div class="alert {% if just_created %}alert-success{% else %}alert-warning{% endif %} alert-dismissible" role="alert">
            <button type="button" class="close" data-dismiss="alert" aria-label="Close"><span aria-hidden="true">&times;</span></button>
            <strong>Congratulations! </strong>
            <span>Your resource has been published. You will see the DOI in the citation for your resource below,
                but it may take approximately one day for your DOI to become active.</span>
        </div>
    </div>
{% endif %}

{# ======= Resource new version just created notification =======#}
{% if just_created and is_version_of %}
    <div class="col-sm-12">
        <div class="alert {% if just_created %}alert-success{% else %}alert-warning{% endif %} alert-dismissible" role="alert">
            <button type="button" class="close" data-dismiss="alert" aria-label="Close"><span aria-hidden="true">&times;</span></button>
            <strong>Congratulations! </strong>
            <span>Your new version has been created. A link to the older version has been added below the resource title. To modify this
                new version or change the sharing status, click the Edit button. To share this new version with individual HydroShare users,
                click the Manage Access button. Note that this new version is created as a private resource by default. If you want the new
                version to be discoverable, you need to make it public or discoverable or publish it. </span>
        </div>
    </div>
{% endif %}

{# ======= Missing fields notification =======#}
{% if not metadata_form and page.perms.change and not is_replaced_by %}
    {% if missing_metadata_elements or title|stringformat:"s" == "Untitled resource" or not cm.has_required_content_files %}
        <div class="col-sm-12">
            <div class="alert {% if just_created %}alert-success{% else %}alert-warning{% endif %} alert-dismissible" role="alert">
                <button type="button" class="close" data-dismiss="alert" aria-label="Close"><span
                        aria-hidden="true">&times;</span></button>
                {% if missing_metadata_elements %}
                    {% if just_created %}
                        <strong>Congratulations! </strong>
                        <span>Now that your resource has been created the following metadata are still required to publish it or make it public or discoverable:</span>
                    {% else %}
                        <span>The following metadata are still required to publish the resource or make the resource public or discoverable:</span>
                    {% endif %}
                    <ul>
                        {% for element in missing_metadata_elements %}
                            <li>{{ element }}</li>
                        {% endfor %}
                        {% if title|stringformat:"s" == "Untitled resource" %}
                           <li>Title: needs to be changed</li>
                        {% endif %}
                    </ul>
                {%  endif %}
                {% if cm.resource_type == "MODFLOWModelInstanceResource" %}
                    {% if cm.check_content_files %}
                        {% if cm.check_content_files == 'multiple_nam' %}
                        <br>
<<<<<<< HEAD
                        <span>The following condition(s) is(are) required to publish the resource or make the resource public or discoverable:<br>
                            <ul>
                                   <li>Only one .nam is allowed</li>
                            </ul></span>
                        {% else %}
                            <br>
                        <span>The following file(s) is(are) required to publish the resource or make the resource public or discoverable:<br>
                            <ul>
                               {% for f in cm.check_content_files %}
                                   <li>{{ f }} </li>
                               {% endfor %}
                            </ul></span>
                        {% endif %}
                    {% endif %}
                {%  elif not cm.has_required_content_files %}
                         <br>
                         <span>Content files are required to publish the resource or make the resource public or discoverable.</span>
                 {% endif %}
=======
                        <span>You must {% if missing_metadata_elements %}also {% endif %}add content files to your resource before it can be published, public or discoverable.</span>
                {% endif %}
>>>>>>> dd4c04f4
                {%  if cm.resource_type|lower == "collectionresource" %}
                    {% if not cm.has_resources%}
                        <br>
                        <span>A collection must contain at least one resource before it can be published, public or discoverable.</span>
                    {% endif %}
                {% endif %}
                <hr>
                <span class="glyphicon glyphicon-question-sign"></span>
                <small> Click on the edit button ( <span class="glyphicon glyphicon-pencil"></span> ) below to edit this resource.</small>
            </div>
        </div>
    {% endif %}
{% endif %}

{# ======= Title ======= #}
<div class="col-sm-12">
    {% if not metadata_form %}
        <h2 id="resource-title">{{ title }}</h2>
        {% if relevant_tools %}
            <span id="apps-dropdown">
            <button class="btn btn-primary dropdown-toggle" type="button" data-toggle="dropdown">Open with...
                <span class="caret"></span></button>
            <ul class="dropdown-menu">
                {% for tool in relevant_tools %}
                    <li title="{{ tool.title }}">
                        <a href="{{ tool.url }}" target="_blank">
                            <img class="dropdown-user-webapp-icon" src="{{ tool.icon_url }}">
                            {% if tool.title|length > 20 %}
                                <span>{{ tool.title|slice:":21"|add:"..." }}</span>
                            {% else %}
                                <span>{{ tool.title }}</span>
                            {% endif %}
                        </a>
                    </li>
                {% endfor %}
            </ul>
        {% endif %}
    {% else %}
        <form action="/hsapi/_internal/{{ cm.short_id }}/title/{{ cm.metadata.title.id }}/update-metadata/"
              id="id-title"
              method="post">
            {% csrf_token %}
            <fieldset>
                <div id="div_id_value" class="control-group">
                    <div class="controls"><input class="form-control input-sm textinput textInput"
                                                 id="txt-title"
                                                 maxlength="300" name="value" type="text"
                                                 value="{{ cm.metadata.title }}"></div>
                </div>
                <div>
                    <button type="button" class="btn btn-primary pull-right"
                            onclick="metadata_update_ajax_submit('id-title'); return false;"
                            style="display: none;">
                        Save changes
                    </button>
                </div>
            </fieldset>
        </form>
    {% endif %}
</div>

<div class="col-sm-12">
{% if is_replaced_by %}
     <div class="clear-fix"><i>A newer version of this resource <a href="{{ is_replaced_by }}">{{ is_replaced_by }}</a> is available that replaces this version.</i></div>
{% endif %}
{% if is_version_of %}
    <div class="clear-fix"><i>An older version of this resource <a href="{{ is_version_of }}">{{ is_version_of }}</a> is available.</i></div>
{% endif %}
</div><|MERGE_RESOLUTION|>--- conflicted
+++ resolved
@@ -51,7 +51,6 @@
                     {% if cm.check_content_files %}
                         {% if cm.check_content_files == 'multiple_nam' %}
                         <br>
-<<<<<<< HEAD
                         <span>The following condition(s) is(are) required to publish the resource or make the resource public or discoverable:<br>
                             <ul>
                                    <li>Only one .nam is allowed</li>
@@ -68,12 +67,8 @@
                     {% endif %}
                 {%  elif not cm.has_required_content_files %}
                          <br>
-                         <span>Content files are required to publish the resource or make the resource public or discoverable.</span>
-                 {% endif %}
-=======
                         <span>You must {% if missing_metadata_elements %}also {% endif %}add content files to your resource before it can be published, public or discoverable.</span>
                 {% endif %}
->>>>>>> dd4c04f4
                 {%  if cm.resource_type|lower == "collectionresource" %}
                     {% if not cm.has_resources%}
                         <br>
