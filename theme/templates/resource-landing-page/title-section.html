{# ======= Resource Publication just published notification =======#}
{% if cm.raccess.published and just_published %}
    <div class="col-xs-12">
        <div class="alert {% if just_created %}alert-success{% else %}alert-warning{% endif %} alert-dismissible" role="alert">
            <button type="button" class="close" data-dismiss="alert" aria-label="Close"><span aria-hidden="true">&times;</span></button>
            <strong>Congratulations! </strong>
            <span>Your resource has been published. You will see the DOI in the citation for your resource below,
                but it may take approximately one day for your DOI to become active.</span>
        </div>
    </div>
{% endif %}

{# ======= Resource new version just created notification =======#}
{% if just_created and is_version_of %}
    <div class="col-xs-12">
        <div class="alert {% if just_created %}alert-success{% else %}alert-warning{% endif %} alert-dismissible" role="alert">
            <button type="button" class="close" data-dismiss="alert" aria-label="Close"><span aria-hidden="true">&times;</span></button>
            <strong>Congratulations! </strong>
            <span>Your new version has been created. A link to the older version has been added below the resource title. To modify this
                new version or change the sharing status, click the Edit button. To share this new version with individual HydroShare users,
                click the Manage Access button. Note that this new version is created as a private resource by default. If you want the new
                version to be discoverable, you need to make it public or discoverable or publish it. </span>
        </div>
    </div>
{% endif %}

{# ======= Resource copy just created notification =======#}
{% if just_created and just_copied %}
    <div class="col-xs-12">
        <div class="alert {% if just_created %}alert-success{% else %}alert-warning{% endif %} alert-dismissible" role="alert">
            <button type="button" class="close" data-dismiss="alert" aria-label="Close"><span aria-hidden="true">&times;</span></button>
            <strong>Congratulations! </strong>
            <span>Your new copy of the resource has been created. A <i>Derived From</i> Source metadata element has been added to this resource in
                the <i>Related Resources</i> tab below that links to the original resource. Please respect the terms of the license of the original resource
                and recognize the original authors as authors or contributors as appropriate in this derived resource.
                Note that this new copy is created as a private resource by default. If you want the new
                resource to be discoverable, you need to make it public or discoverable or publish it. </span>
        </div>
    </div>
{% endif %}

{# ======= Missing fields notification =======#}
{% if page.perms.change and not is_replaced_by %}
    {% if missing_metadata_elements or title|stringformat:"s" == "Untitled resource" or not cm.has_required_content_files %}
        <div class="col-xs-12">
            <div id="missing-metadata-or-file" class="alert {% if just_created %}alert-success{% else %}alert-warning{% endif %} alert-dismissible" role="alert">
                <button type="button" class="close" data-dismiss="alert" aria-label="Close"><span
                        aria-hidden="true">&times;</span></button>
                {% if missing_metadata_elements %}
                    {% if just_created %}
                        <strong>Congratulations! </strong>
                        <span>Now that your resource has been created the following metadata are still required to
                            {% if cm.resource_type != 'ToolResource' %}publish it or {% endif %}make it public or discoverable:</span>
                    {% else %}
                        <span>The following metadata are still required to
                            {% if cm.resource_type != 'ToolResource' %}publish the resource or {% endif %}make the resource public or discoverable:</span>
                    {% endif %}
                    <ul>
                        {% for element in missing_metadata_elements %}
                            <li>{{ element }}</li>
                        {% endfor %}
                        {% if title|stringformat:"s" == "Untitled resource" %}
                           <li>Title: needs to be changed</li>
                        {% endif %}
                    </ul>
                {%  endif %}
                {%  if not cm.has_required_content_files %}
                         <br>
                        <span>You must {% if missing_metadata_elements %}also {% endif %}add content files to your resource before it can be published, public or discoverable.</span>
                {% endif %}
                {%  if cm.resource_type|lower == "collectionresource" %}
                    {% if not cm.has_resources%}
                        <br>
                        <span>A collection must contain at least one resource before it can be published, public or discoverable.</span>
                    {% endif %}
                {% endif %}
                {% if not metadata_form %}
                    <hr>
                    <span class="glyphicon glyphicon-question-sign"></span>
                    <small> Click on the edit button ( <span class="glyphicon glyphicon-pencil"></span> ) below to edit this resource.</small>
                {% endif %}
            </div>
        </div>
    {% endif %}
{% endif %}

{# ======= Missing file level metadata notification =======#}
{% if cm.resource_type == "CompositeResource" %}
    {% if file_type_missing_metadata %}
        <div class="col-sm-12">
            <div id="missing-metadata-file-type" class="alert {% if just_created %}alert-success{% else %}alert-warning{% endif %} alert-dismissible" role="alert">
                <button type="button" class="close" data-dismiss="alert" aria-label="Close"><span
                        aria-hidden="true">&times;</span></button>

                <span>The following file level metadata are still required to
                      make the resource public or discoverable:</span>
                {% for item in file_type_missing_metadata %}
                    <ul>
                        <li>File path: {{ item.file_path }}
                            <ul>
                                {% for element in item.missing_elements %}
                                    <li>{{ element }}</li>
                                {% endfor %}
                            </ul>
                        </li>
                    </ul>
                {% endfor %}

                {% if not metadata_form %}
                    <hr>
                    <span class="glyphicon glyphicon-question-sign"></span>
                    <small> Click on the edit button ( <span class="glyphicon glyphicon-pencil"></span> ) below to edit this resource.</small>
                {% endif %}
            </div>
        </div>
    {% endif %}
{% endif %}
{# ======= Check MODFLOW Model Instance content files =======#}
{% if cm.resource_type == "MODFLOWModelInstanceResource" %}
	 {% if is_owner_user or is_edit_user%}
		{% if cm.check_content_files %}
		<div class="col-sm-12">
		    <div id="missing-metadata-or-file" class="alert persistent {% if just_created %}alert-success{% else %}alert-warning{% endif %} alert-dismissible" role="alert">
			<button type="button" class="close" data-dismiss="alert" aria-label="Close"><span
				aria-hidden="false">&times;</span></button>

			<br>
			{% if cm.check_content_files == 'multiple_nam' %}
			    <span>The following conditions are recommended to have a complete resource before making the resource public or discoverable:<br>
				<ul>
				    <li>Only one .nam or .mfn is allowed</li>
				</ul></span>
			{% else %}
			    <span>The following files are recommended to have a complete resource before making the resource public or discoverable:<br>
				<ul>
				    {% for f in cm.check_content_files %}
					<li>{{ f }} </li>
				    {% endfor %}
				</ul></span>
			{% endif %}
		    </div>
		</div>
		{% endif %}
	{% endif %}
{% endif %}

{# ======= Title ======= #}
<div class="col-xs-12">
    {% if not metadata_form %}
        <h2 id="resource-title">{{ title }}</h2>
        <hr>
        {% if tool_homepage_url %}
            <span id="apps-dropdown"/>
            <a class='btn btn-primary' href="{{ tool_homepage_url }}" target="_blank">Open Web App</a>
        {% endif %}

<<<<<<< HEAD
        {% if request.user.is_authenticated or relevant_tools %}
        <span id="apps-dropdown"/>
          <button class="btn btn-primary dropdown-toggle" type="button" data-toggle="dropdown">Open with...
                <span class="caret"></span></button>
          <ul class="dropdown-menu">
            {% if request.user.is_authenticated %}
                <li title="scidas-optimal">
                  <a href="{% url 'scidas_virtual_app' cm.short_id 'optimal' %}">
                      <img class="dropdown-user-webapp-icon" src="/static/img/scidas_logo.jpg">
                      <span>JupyterHub Appliance (Optimal)</span>
                  </a>
                </li>
                <li title="scidas-aws">
                  <a href="{% url 'scidas_virtual_app' cm.short_id 'aws' %}">
                      <img class="dropdown-user-webapp-icon" src="/static/img/scidas_logo.jpg">
                      <span>JupyterHub Appliance (AWS)</span>
                  </a>
                </li>
                <li title="scidas-azure">
                  <a href="{% url 'scidas_virtual_app' cm.short_id 'azure' %}">
                      <img class="dropdown-user-webapp-icon" src="/static/img/scidas_logo.jpg">
                      <span>JupyterHub Appliance (Azure)</span>
                  </a>
                </li>
                <li title="scidas">
                  <a href="{% url 'scidas_virtual_app' cm.short_id 'chameleon' %}">
                      <img class="dropdown-user-webapp-icon" src="/static/img/scidas_logo.jpg">
                      <span>JupyterHub Appliance (Chameleon)</span>
                  </a>
                </li>
            {% endif %}
            {% if relevant_tools %}
              {% for tool in relevant_tools %}
                <li title="{{ tool.title }}">
                <a href="{% url 'tracking-applaunch' %}?url={{tool.url|urlencode}};name={{tool.title}}" target="_blank">
                        <img class="dropdown-user-webapp-icon" src="{{ tool.icon_url }}">
                        {% if tool.title|length > 20 %}
                            <span>{{ tool.title|slice:":21"|add:"..." }}</span>
                        {% else %}
                            <span>{{ tool.title }}</span>
                        {% endif %}
                    </a>
                </li>
              {% endfor %}
            {% endif %}
          </ul>
=======
        {% if relevant_tools and relevant_tools.open_with_app_counter > 0 %}
            <span id="apps-dropdown"/>
            <button class="btn btn-primary dropdown-toggle" type="button" data-toggle="dropdown">Open with...
                <span class="caret"></span></button>
            <ul class="dropdown-menu">
                {% for tool in relevant_tools.tool_list %}
                    {% if tool.openwithlist  %}
                        <li title="{{ tool.title }}">
                                <a href="{% url 'tracking-applaunch' %}?url={{tool.url|urlencode}};name={{tool.title}}" target="_blank">
                                <img class="dropdown-user-webapp-icon" src="{{ tool.icon_url }}">
                                {% if tool.title|length > 20 %}
                                    <span>{{ tool.title|slice:":21"|add:"..." }}</span>
                                {% else %}
                                    <span>{{ tool.title }}</span>
                                {% endif %}
                            </a>
                        </li>
                    {% endif %}
                {% endfor %}

            </ul>
>>>>>>> 34b82b7e
        {% endif %}
    {% else %}
        <form action="/hsapi/_internal/{{ cm.short_id }}/title/{{ cm.metadata.title.id }}/update-metadata/"
              id="id-title"
              method="post">
            {% csrf_token %}
            <fieldset>
                <div id="div_id_value" class="control-group">
                    <div class="controls"><input class="form-control input-sm textinput textInput"
                                                 id="txt-title"
                                                 maxlength="300" name="value" type="text"
                                                 value="{{ cm.metadata.title }}"></div>
                </div>
                <div>
                    <button type="button" class="btn btn-primary pull-right btn-form-submit"
                            style="display: none;">
                        Save changes
                    </button>
                </div>
            </fieldset>
        </form>
    {% endif %}
</div>


{% if is_replaced_by %}
    <div class="col-xs-12">
        <div class="clear-fix"><i>A newer version of this resource <a
                href="{{ is_replaced_by }}">{{ is_replaced_by }}</a> is available that replaces this version.</i></div>
    </div>
{% endif %}
{% if is_version_of %}
    <div class="col-xs-12">
        <div class="clear-fix"><i>An older version of this resource <a
                href="{{ is_version_of }}">{{ is_version_of }}</a> is available.</i></div>
    </div>
{% endif %}

{% if cm.resource_type == "ToolResource" and cm.metadata.approved %}
    <div class="col-xs-12">
        <div class="clear-fix"><img class="app-approved-icon-img" src="/static/img/approved_app.png"><i>This WebApp resource has been approved by HydroShare admin.</i></div>
    </div>
{% endif %}<|MERGE_RESOLUTION|>--- conflicted
+++ resolved
@@ -154,8 +154,7 @@
             <a class='btn btn-primary' href="{{ tool_homepage_url }}" target="_blank">Open Web App</a>
         {% endif %}
 
-<<<<<<< HEAD
-        {% if request.user.is_authenticated or relevant_tools %}
+        {% if request.user.is_authenticated or relevant_tools and relevant_tools.open_with_app_counter > 0 %}
         <span id="apps-dropdown"/>
           <button class="btn btn-primary dropdown-toggle" type="button" data-toggle="dropdown">Open with...
                 <span class="caret"></span></button>
@@ -186,45 +185,24 @@
                   </a>
                 </li>
             {% endif %}
-            {% if relevant_tools %}
-              {% for tool in relevant_tools %}
-                <li title="{{ tool.title }}">
-                <a href="{% url 'tracking-applaunch' %}?url={{tool.url|urlencode}};name={{tool.title}}" target="_blank">
-                        <img class="dropdown-user-webapp-icon" src="{{ tool.icon_url }}">
-                        {% if tool.title|length > 20 %}
-                            <span>{{ tool.title|slice:":21"|add:"..." }}</span>
-                        {% else %}
-                            <span>{{ tool.title }}</span>
-                        {% endif %}
-                    </a>
-                </li>
+            {% if relevant_tools and relevant_tools.open_with_app_counter > 0 %}
+              {% for tool in relevant_tools.tool_list %}
+                {% if tool.openwithlist  %}
+                    <li title="{{ tool.title }}">
+                    <a href="{% url 'tracking-applaunch' %}?url={{tool.url|urlencode}};name={{tool.title}}" target="_blank">
+                            <img class="dropdown-user-webapp-icon" src="{{ tool.icon_url }}">
+                            {% if tool.title|length > 20 %}
+                                <span>{{ tool.title|slice:":21"|add:"..." }}</span>
+                            {% else %}
+                                <span>{{ tool.title }}</span>
+                            {% endif %}
+                        </a>
+                    </li>
+                {% endif %}
               {% endfor %}
             {% endif %}
           </ul>
-=======
-        {% if relevant_tools and relevant_tools.open_with_app_counter > 0 %}
-            <span id="apps-dropdown"/>
-            <button class="btn btn-primary dropdown-toggle" type="button" data-toggle="dropdown">Open with...
-                <span class="caret"></span></button>
-            <ul class="dropdown-menu">
-                {% for tool in relevant_tools.tool_list %}
-                    {% if tool.openwithlist  %}
-                        <li title="{{ tool.title }}">
-                                <a href="{% url 'tracking-applaunch' %}?url={{tool.url|urlencode}};name={{tool.title}}" target="_blank">
-                                <img class="dropdown-user-webapp-icon" src="{{ tool.icon_url }}">
-                                {% if tool.title|length > 20 %}
-                                    <span>{{ tool.title|slice:":21"|add:"..." }}</span>
-                                {% else %}
-                                    <span>{{ tool.title }}</span>
-                                {% endif %}
-                            </a>
-                        </li>
-                    {% endif %}
-                {% endfor %}
-
-            </ul>
->>>>>>> 34b82b7e
-        {% endif %}
+    {% endif %}
     {% else %}
         <form action="/hsapi/_internal/{{ cm.short_id }}/title/{{ cm.metadata.title.id }}/update-metadata/"
               id="id-title"
