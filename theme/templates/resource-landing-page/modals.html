--- conflicted
+++ resolved
@@ -740,7 +740,7 @@
     </div>
 </div>
 
-<!-- Add file Modal -->
+<!-- Modal -->
 {%  block modal_add_file %}
 <div class="modal fade" id="add-file-dialog" tabindex="-1" role="dialog" aria-labelledby="add-file"
      aria-hidden="true">
@@ -774,159 +774,6 @@
 </div>
 {%  endblock %}
 
-<<<<<<< HEAD
-<!-- Add credit source Modal -->
-<div class="modal fade" id="add-funding-agency" tabindex="-1" role="dialog" aria-labelledby="add-funding-label" aria-hidden="true">
-    <div class="modal-dialog">
-        <div class="modal-content">
-            <form action="/hsapi/_internal/{{ cm.short_id }}/fundingagency/add-metadata/" method="POST"
-                  enctype="multipart/form-data">
-                {% csrf_token %}
-                <input name="resource-mode" type="hidden" value="edit">
-
-                <div class="modal-header">
-                    <button type="button" class="close" data-dismiss="modal" aria-hidden="true">×</button>
-                    <h4 class="modal-title" id="add-funding-label"> Add Funding Source</h4></div>
-                <div class="modal-body">
-                    <div class="form-group">
-                        <fieldset>
-                            {# Agency Name (Required) #}
-                            <div id="div_id_agency_name" class="control-group">
-                                <label for="agency_name" class="control-label requiredField">Agency Name<span class="asteriskField">*</span></label>
-
-                                <div class="controls"><input class="form-control input-sm textInput"
-                                                             id="agency_name" maxlength="250" name="agency_name"
-                                                             required="required" type="text"></div>
-                            </div>
-
-                            {# Award Title #}
-                            <div id="div_id_award_title" class="control-group">
-                                <label for="award_title" class="control-label">Award Title</label>
-                                <div class="controls"><input class="form-control input-sm"
-                                                             id="award_title" maxlength="250"
-                                                             name="award_title"></div>
-                            </div>
-
-                            {# Award Number #}
-                            <div id="div_id_award_number" class="control-group">
-                                <label for="award_number" class="control-label">Award Number</label>
-                                <div class="controls"><input class="form-control input-sm textinput textInput"
-                                                             id="award_number" maxlength="100"
-                                                             name="award_number" type="text"></div>
-                            </div>
-
-                            {# Agency URL #}
-                            <div id="div_id_agency_url" class="control-group">
-                                <label for="agency_url" class="control-label">Agency URL</label>
-
-                                <div class="controls">
-                                    <input class="form-control input-sm urlinput"
-                                                             id="agency_url" maxlength="200"
-                                                             name="agency_url" type="url">
-                                </div>
-                            </div>
-
-                        </fieldset>
-                    </div>
-                </div>
-                <div class="modal-footer">
-                    <button type="button" class="btn btn-default" data-dismiss="modal">Close</button>
-                    <button type="submit" class="btn btn-primary">Save changes</button>
-                </div>
-            </form>
-        </div>
-    </div>
-</div>
-
-
-
-{% for agency in fundingagnency_formset.initial %}
-    <!-- Add credit source Modal -->
-    <div class="modal fade" id="edit-funding-agency-{{ agency.id }}" tabindex="-1" role="dialog"
-         aria-labelledby="add-funding-label" aria-hidden="true">
-        <div class="modal-dialog">
-            <div class="modal-content">
-                <form action="/hsapi/_internal/{{ cm.short_id }}/fundingagency/{{ agency.id }}/update-metadata/"
-                      method="POST"
-                      enctype="multipart/form-data">
-                    <input name="resource-mode" type="hidden" value="edit">
-                    {% csrf_token %}
-
-                    <div class="modal-header">
-                        <button type="button" class="close" data-dismiss="modal" aria-hidden="true">×</button>
-                        <h4 class="modal-title" id="add-funding-label"> Add Funding Source</h4></div>
-                    <div class="modal-body">
-                        <div class="form-group">
-                            {% csrf_token %}
-                            <fieldset>
-                                {# Agency Name (Required) #}
-                                <div id="div_id_agency_name" class="control-group">
-                                    <label for="agency_name" class="control-label requiredField">Agency Name<span
-                                            class="asteriskField">*</span></label>
-
-                                    <div class="controls"><input class="form-control input-sm textInput"
-                                                                 id="agency_name" maxlength="250" name="agency_name"
-                                                                 required="required" type="text"
-                                                                 value="{{ agency.agency_name }}"></div>
-                                </div>
-
-                                {# Award Title #}
-                                <div id="div_id_award_title" class="control-group">
-                                    <label for="award_title" class="control-label">Award Title</label>
-
-                                    <div class="controls"><input class="form-control input-sm"
-                                                                 id="award_title" maxlength="250"
-                                                                 name="award_title" value="{{ agency.award_title }}">
-                                    </div>
-                                </div>
-
-                                {# Award Number #}
-                                <div id="div_id_award_number" class="control-group">
-                                    <label for="award_number" class="control-label">Award Number</label>
-
-                                    <div class="controls"><input class="form-control input-sm textinput textInput"
-                                                                 id="award_number" maxlength="100"
-                                                                 name="award_number" type="text"
-                                                                 value="{{ agency.award_number }}"></div>
-                                </div>
-
-                                {# Agency URL #}
-                                <div id="div_id_agency_url" class="control-group">
-                                    <label for="agency_url" class="control-label">Agency URL</label>
-
-                                    <div class="controls">
-                                        <input class="form-control input-sm urlinput"
-                                               id="agency_url" maxlength="200"
-                                               name="agency_url" type="url" value="{{ agency.agency_url }}">
-                                    </div>
-                                </div>
-
-                            </fieldset>
-                        </div>
-                    </div>
-                    <div class="modal-footer">
-                        <button type="button" class="btn btn-default" data-dismiss="modal">Close</button>
-                        <button type="submit" class="btn btn-primary">Save changes</button>
-                    </div>
-                </form>
-            </div>
-        </div>
-    </div>
-
-    <div class="modal fade in" id="delete-funding-agency-{{ agency.id }}" tabindex="-1" role="dialog"
-         aria-labelledby="delete-source" aria-hidden="false">
-        <div class="modal-dialog">
-            <div class="modal-content">
-                <div class="modal-header">
-                    <button type="button" class="close" data-dismiss="modal" aria-hidden="true">×</button>
-                    <h4 class="modal-title" id="delete-funding-agency">Delete funding entry</h4></div>
-                <div class="modal-body"><strong>Are you sure you want to delete this funding entry?</strong>
-                </div>
-                <div class="modal-footer">
-                    <button type="button" class="btn btn-default" data-dismiss="modal">Cancel</button>
-                    <a type="button" class="btn btn-danger"
-                       href="/hsapi/_internal/{{ cm.short_id }}/fundingagency/{{ agency.id }}/delete-metadata/">Delete</a>
-=======
  {% if show_manage_access %}
     {#======= Manage access modal window begins =======#}
     <div class="modal fade" id="manage-access">
@@ -1276,15 +1123,167 @@
 
                 <div class="modal-footer">
                     <a type="button" data-dismiss="modal" class="btn btn-primary">Close</a>
->>>>>>> 20ab637b
-                </div>
-            </div>
-        </div>
-    </div>
-<<<<<<< HEAD
-
-{% endfor %}
-=======
+                </div>
+            </div>
+        </div>
+    </div>
 {#======= Manage access modal  window ends =======#}
 {% endif %}
->>>>>>> 20ab637b
+
+<!-- Add credit source Modal -->
+<div class="modal fade" id="add-funding-agency" tabindex="-1" role="dialog" aria-labelledby="add-funding-label" aria-hidden="true">
+    <div class="modal-dialog">
+        <div class="modal-content">
+            <form action="/hsapi/_internal/{{ cm.short_id }}/fundingagency/add-metadata/" method="POST"
+                  enctype="multipart/form-data">
+                {% csrf_token %}
+                <input name="resource-mode" type="hidden" value="edit">
+
+                <div class="modal-header">
+                    <button type="button" class="close" data-dismiss="modal" aria-hidden="true">×</button>
+                    <h4 class="modal-title" id="add-funding-label"> Add Funding Source</h4></div>
+                <div class="modal-body">
+                    <div class="form-group">
+                        <fieldset>
+                            {# Agency Name (Required) #}
+                            <div id="div_id_agency_name" class="control-group">
+                                <label for="agency_name" class="control-label requiredField">Agency Name<span class="asteriskField">*</span></label>
+
+                                <div class="controls"><input class="form-control input-sm textInput"
+                                                             id="agency_name" maxlength="250" name="agency_name"
+                                                             required="required" type="text"></div>
+                            </div>
+
+                            {# Award Title #}
+                            <div id="div_id_award_title" class="control-group">
+                                <label for="award_title" class="control-label">Award Title</label>
+                                <div class="controls"><input class="form-control input-sm"
+                                                             id="award_title" maxlength="250"
+                                                             name="award_title"></div>
+                            </div>
+
+                            {# Award Number #}
+                            <div id="div_id_award_number" class="control-group">
+                                <label for="award_number" class="control-label">Award Number</label>
+                                <div class="controls"><input class="form-control input-sm textinput textInput"
+                                                             id="award_number" maxlength="100"
+                                                             name="award_number" type="text"></div>
+                            </div>
+
+                            {# Agency URL #}
+                            <div id="div_id_agency_url" class="control-group">
+                                <label for="agency_url" class="control-label">Agency URL</label>
+
+                                <div class="controls">
+                                    <input class="form-control input-sm urlinput"
+                                                             id="agency_url" maxlength="200"
+                                                             name="agency_url" type="url">
+                                </div>
+                            </div>
+
+                        </fieldset>
+                    </div>
+                </div>
+                <div class="modal-footer">
+                    <button type="button" class="btn btn-default" data-dismiss="modal">Close</button>
+                    <button type="submit" class="btn btn-primary">Save changes</button>
+                </div>
+            </form>
+        </div>
+    </div>
+</div>
+
+
+
+{% for agency in fundingagnency_formset.initial %}
+    <!-- Add credit source Modal -->
+    <div class="modal fade" id="edit-funding-agency-{{ agency.id }}" tabindex="-1" role="dialog"
+         aria-labelledby="add-funding-label" aria-hidden="true">
+        <div class="modal-dialog">
+            <div class="modal-content">
+                <form action="/hsapi/_internal/{{ cm.short_id }}/fundingagency/{{ agency.id }}/update-metadata/"
+                      method="POST"
+                      enctype="multipart/form-data">
+                    <input name="resource-mode" type="hidden" value="edit">
+                    {% csrf_token %}
+
+                    <div class="modal-header">
+                        <button type="button" class="close" data-dismiss="modal" aria-hidden="true">×</button>
+                        <h4 class="modal-title" id="add-funding-label"> Add Funding Source</h4></div>
+                    <div class="modal-body">
+                        <div class="form-group">
+                            {% csrf_token %}
+                            <fieldset>
+                                {# Agency Name (Required) #}
+                                <div id="div_id_agency_name" class="control-group">
+                                    <label for="agency_name" class="control-label requiredField">Agency Name<span
+                                            class="asteriskField">*</span></label>
+
+                                    <div class="controls"><input class="form-control input-sm textInput"
+                                                                 id="agency_name" maxlength="250" name="agency_name"
+                                                                 required="required" type="text"
+                                                                 value="{{ agency.agency_name }}"></div>
+                                </div>
+
+                                {# Award Title #}
+                                <div id="div_id_award_title" class="control-group">
+                                    <label for="award_title" class="control-label">Award Title</label>
+
+                                    <div class="controls"><input class="form-control input-sm"
+                                                                 id="award_title" maxlength="250"
+                                                                 name="award_title" value="{{ agency.award_title }}">
+                                    </div>
+                                </div>
+
+                                {# Award Number #}
+                                <div id="div_id_award_number" class="control-group">
+                                    <label for="award_number" class="control-label">Award Number</label>
+
+                                    <div class="controls"><input class="form-control input-sm textinput textInput"
+                                                                 id="award_number" maxlength="100"
+                                                                 name="award_number" type="text"
+                                                                 value="{{ agency.award_number }}"></div>
+                                </div>
+
+                                {# Agency URL #}
+                                <div id="div_id_agency_url" class="control-group">
+                                    <label for="agency_url" class="control-label">Agency URL</label>
+
+                                    <div class="controls">
+                                        <input class="form-control input-sm urlinput"
+                                               id="agency_url" maxlength="200"
+                                               name="agency_url" type="url" value="{{ agency.agency_url }}">
+                                    </div>
+                                </div>
+
+                            </fieldset>
+                        </div>
+                    </div>
+                    <div class="modal-footer">
+                        <button type="button" class="btn btn-default" data-dismiss="modal">Close</button>
+                        <button type="submit" class="btn btn-primary">Save changes</button>
+                    </div>
+                </form>
+            </div>
+        </div>
+    </div>
+
+    <div class="modal fade in" id="delete-funding-agency-{{ agency.id }}" tabindex="-1" role="dialog"
+         aria-labelledby="delete-source" aria-hidden="false">
+        <div class="modal-dialog">
+            <div class="modal-content">
+                <div class="modal-header">
+                    <button type="button" class="close" data-dismiss="modal" aria-hidden="true">×</button>
+                    <h4 class="modal-title" id="delete-funding-agency">Delete funding entry</h4></div>
+                <div class="modal-body"><strong>Are you sure you want to delete this funding entry?</strong>
+                </div>
+                <div class="modal-footer">
+                    <button type="button" class="btn btn-default" data-dismiss="modal">Cancel</button>
+                    <a type="button" class="btn btn-danger"
+                       href="/hsapi/_internal/{{ cm.short_id }}/fundingagency/{{ agency.id }}/delete-metadata/">Delete</a>
+                </div>
+            </div>
+        </div>
+    </div>
+
+{% endfor %}