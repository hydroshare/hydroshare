--- conflicted
+++ resolved
@@ -1,5 +1,4 @@
 {% load crispy_forms_tags %}
-{% load hydroshare_tags %}
 
 {% for source in source_formset.initial %}
 <div class="modal fade in" id="delete-source-element-dialog{{ source.id }}" tabindex="-1" role="dialog"
@@ -739,9 +738,6 @@
             </form>
         </div>
     </div>
-<<<<<<< HEAD
-</div>
-=======
 </div>
 
 <!-- Modal -->
@@ -1132,5 +1128,4 @@
         </div>
     </div>
 {#======= Manage access modal  window ends =======#}
-{% endif %}
->>>>>>> 356a61a0
+{% endif %}