--- conflicted
+++ resolved
@@ -646,11 +646,7 @@
 {%  endblock %}
 
 {%  block delete-self-access-to-resource %}
-<<<<<<< HEAD
-    <div id="dialog-confirm-delete-self-access" title="Warning! Loss of access">
-=======
     <div id="dialog-confirm-delete-self-access" title="Warning! Loss of access" style="display:none">
->>>>>>> 8ae18f9c
         <p><span class="ui-icon ui-icon-alert" style="float:left; margin:12px 12px 50px 0;"></span>
             This action will remove your access to this resource and you will no longer be able to
             access it without someone else sharing it with you again. This is not reversible,
