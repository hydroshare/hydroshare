{% load hydroshare_tags %}

<div class="col-sm-12 content-block">
    <h3 id="citation">How to cite</h3>

    <div class="row">
        <div class="col-xs-12">
            <div class="flex">
                <div id="citation-text">{{ citation|urlize }}</div>

                <button class="btn btn-default clipboard-copy" data-target="citation-text"
                        type="button">
                    <i class="fa fa-clipboard" aria-hidden="true"></i>&nbsp;Copy
                </button>
            </div>

<<<<<<< HEAD
            {% if is_owner_user and not cm.raccess.published %}
            <br>
=======
            {% if is_owner_user and not cm.raccess.published and cm.can_be_published %}
            <br />
>>>>>>> a781c91b

            <div class="citation-description">
                <em>
                    When permanently published, this resource will have a formal Digital Object Identifier (DOI) and will be
                    accessible at the following URL: https://doi.org/10.4211/hs.{{ cm.short_id }}. When you are
                    ready to permanently publish, click the Publish button at the top of the page to request your DOI.
                    Reminder: You may no longer edit your resource, once you have permanently published it.
                </em>
            </div>
            {% endif %}

            <br>

            {# ======= Sharing ======= #}
            {% if not metadata_form %}
                {% if rights.statement or rights.url %}
                    <div id="rights">
                        {% if rights.statement %}
                            {% if rights.statement|length > 1000 %}
                                <div class="pre-scrollable">
                                    <span>{{ rights.statement|linebreaks|urlize }}</span>
                                </div>
                            {% else %}
                                <span>{{ rights.statement|linebreaks|urlize }}</span>
                            {% endif %}
                        {% endif %}

                        {% if rights.url %}
                            <span class="rights-url"><a href="{{ rights.url }}">&nbsp;{{ rights.url }}</a></span>
                        {% endif %}
                    </div>
                        {% if rights.statement == "This resource is shared under the Creative Commons Attribution CC BY." %}
                            <img class="cc-image" src="{{ STATIC_URL }}img/cc-badges/CC-BY.png" alt="CC-BY"/>
                        {% elif rights.statement == "This resource is shared under the Creative Commons Attribution-ShareAlike CC BY-SA." %}
                            <img class="cc-image" src="{{ STATIC_URL }}img/cc-badges/CC-BY-SA.png" alt="CC-BY-SA"/>
                        {% elif rights.statement == "This resource is shared under the Creative Commons Attribution-NoDerivs CC BY-ND." %}
                            <img class="cc-image" src="{{ STATIC_URL }}img/cc-badges/CC-BY-ND.png" alt="CC-BY-ND"/>
                        {% elif rights.statement == "This resource is shared under the Creative Commons Attribution-NoCommercial-ShareAlike CC BY-NC-SA." %}
                            <img class="cc-image" src="{{ STATIC_URL }}img/cc-badges/CC-BY-NC-SA.png" alt="CC-BY-NC-SA"/>
                        {% elif rights.statement == "This resource is shared under the Creative Commons Attribution-NoCommercial CC BY-NC." %}
                            <img class="cc-image" src="{{ STATIC_URL }}img/cc-badges/CC-BY-NC.png" alt="CC-BY-NC"/>
                        {% elif rights.statement == "This resource is shared under the Creative Commons Attribution-NoCommercial-NoDerivs CC BY-NC-ND." %}
                            <img class="cc-image" src="{{ STATIC_URL }}img/cc-badges/CC-BY-NC-ND.png" alt="CC-BY-NC-ND"/>
                        {% endif %}
                {% endif %}
            {% else %}
                <div class="row">
                    <form action="/hsapi/_internal/{{ cm.short_id }}/rights/{{ cm.metadata.rights.id }}/update-metadata/"#}
                          id="id-rights" method="post">
                        {% csrf_token %}
                        <fieldset>
                            <div class="col-md-6">
                                <span for="select_license"> Select a license </span>
                                        <span data-toggle="tooltip" data-placement="auto"
                                              title='Information about rights held in and over the HydroShare resource. (e.g. Creative commons Attribution License)'
                                              class="glyphicon glyphicon-info-sign text-muted"></span>
                                <select id="select_license" class="form-control">
                                    <option value="http://creativecommons.org/licenses/by/4.0/">Creative Commons Attribution CC BY</option>
                                    <option value="http://creativecommons.org/licenses/by-sa/4.0/">Creative Commons Attribution-ShareAlike CC BY-SA</option>
                                    <option value="http://creativecommons.org/licenses/by-nd/4.0/">Creative Commons Attribution-NoDerivs CC BY-ND</option>
                                    <option value="http://creativecommons.org/licenses/by-nc-sa/4.0/">Creative Commons Attribution-NoCommercial-ShareAlike CC BY-NC-SA</option>
                                    <option value="http://creativecommons.org/licenses/by-nc/4.0/">Creative Commons Attribution-NoCommercial CC BY-NC</option>
                                    <option value="http://creativecommons.org/licenses/by-nc-nd/4.0/">Creative Commons Attribution-NoCommercial-NoDerivs CC BY-NC-ND</option>
                                    <option value="other">Other</option>
                                </select>
                                <img id="img-badge" class="cc-image"
                                        {% if cm.metadata.rights.statement == "This resource is shared under the Creative Commons Attribution CC BY." %}
                                     src="{{ STATIC_URL }}img/cc-badges/CC-BY.png" alt="CC-BY"
                                        {% elif cm.metadata.rights.statement == "This resource is shared under the Creative Commons Attribution-ShareAlike CC BY-SA." %}
                                     src="{{ STATIC_URL }}img/cc-badges/CC-BY-SA.png" alt="CC-BY-SA"
                                        {% elif cm.metadata.rights.statement == "This resource is shared under the Creative Commons Attribution-NoDerivs CC BY-ND." %}
                                     src="{{ STATIC_URL }}img/cc-badges/CC-BY-ND.png" alt="CC-BY-ND"
                                        {% elif cm.metadata.rights.statement == "This resource is shared under the Creative Commons Attribution-NoCommercial-ShareAlike CC BY-NC-SA." %}
                                     src="{{ STATIC_URL }}img/cc-badges/CC-BY-NC-SA.png" alt="CC-BY-NC-SA"
                                        {% elif cm.metadata.rights.statement == "This resource is shared under the Creative Commons Attribution-NoCommercial CC BY-NC." %}
                                     src="{{ STATIC_URL }}img/cc-badges/CC-BY-NC.png" alt="CC-BY-NC"
                                        {% elif cm.metadata.rights.statement == "This resource is shared under the Creative Commons Attribution-NoCommercial-NoDerivs CC BY-NC-ND." %}
                                     src="{{ STATIC_URL }}img/cc-badges/CC-BY-NC-ND.png" alt="CC-BY-NC-ND"
                                        {% endif %}/>
                            </div>
                            <div class="col-md-6">
                                <div id="div_id_statement" class="control-group">
                                    <span for="id_statement"> Statement</span>

                                    <div class="controls">
                                            <textarea class="form-control input-sm textarea" cols="40"
                                                      id="id_statement" name="statement" readonly="True">{{ cm.metadata.rights.statement }}</textarea>
                                    </div>
                                </div>
                                <div id="div_id_url" class="control-group">
                                    <span for="id_url">Url</span>

                                    <div class="controls">
                                        <input class="form-control input-sm urlinput" id="id_url"
                                               maxlength="200" name="url" readonly="True" type="url"
                                               value={{ cm.metadata.rights.url }}>
                                    </div>
                                </div>

                        <button type="button" class="btn btn-primary pull-right btn-form-submit"
                                style="display: none;">Save changes
                        </button>
                    </div>
                        </fieldset>
                    </form>
                </div>
            {% endif %}
        </div>

        {% if metadata_form %}
        <div class="col-xs-12">
            {# Require license agreement for file download #}
            {% if is_owner_user %}
                <form class="pull-left" action="/hsapi/_internal/{{ cm.short_id }}/set-resource-flag/"
                      method="POST">
                    {% csrf_token %}

                    <input name="flag" type="hidden" {% if cm.raccess.require_download_agreement %}value="make_not_require_lic_agreement"
                           {% else %}value="make_require_lic_agreement"{% endif %}/>

                    <br>
                    <div class="input-group" data-toggle="tooltip" title="When checked, users need to agree before they can download any content files or resource bag.">
                      <span class="input-group-addon">
                        <input id="btn-lic-agreement" type="checkbox"
                                      {% if cm.raccess.require_download_agreement %}checked{% endif %}>
                      </span>
                      <span class="form-control">Require agreement to rights statement before downloading</span>
                    </div><!-- /input-group -->
                </form>
            {% else %}
                {% if cm.raccess.require_download_agreement %}
                    <br>
                    <li class="list-group-item">
                    <div>
                        <span class="glyphicon glyphicon-download-alt"></span>
                         <span>Downloads require agreement to resource rights statement</span>
                    </div>
                    </li>
                {% endif %}
            {% endif %}
        </div>
        {% endif %}
    </div>
</div><|MERGE_RESOLUTION|>--- conflicted
+++ resolved
@@ -14,13 +14,8 @@
                 </button>
             </div>
 
-<<<<<<< HEAD
-            {% if is_owner_user and not cm.raccess.published %}
-            <br>
-=======
             {% if is_owner_user and not cm.raccess.published and cm.can_be_published %}
             <br />
->>>>>>> a781c91b
 
             <div class="citation-description">
                 <em>
