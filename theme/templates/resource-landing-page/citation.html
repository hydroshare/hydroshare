{% load hydroshare_tags %}

<div class="col-sm-12 content-block">
    <h3>How to cite</h3>

    <div class="input-group" style="margin-bottom: 30px">
        <span id="citation-text">{{ citation }}</span>
        <span class="input-group-addon"><span class="glyphicon glyphicon-book"
                data-toggle="tooltip" data-placement="bottom" title="Click on the text to select all"></span></span>
    </div>

    {#        ======= Sharing =======#}
    {% if not metadata_form %}
        {% if rights.statement or rights.url %}
            <div id="rights">
                {% if rights.statement %}
                    <span class="rights-text">{{ rights.statement }} </span>
                {% endif %}

                {% if rights.url %}
                    <span class="rights-url"><a href="{{ rights.url }}">&nbsp{{ rights.url }}</a></span>
                {% endif %}
            </div>
            {% if rights.statement == "This resource is shared under the Creative Commons Attribution CC BY." %}
                <img class="cc-image" src="{{ STATIC_URL }}img/cc-badges/CC-BY.png" alt="CC-BY"/>
            {% elif rights.statement == "This resource is shared under the Creative Commons Attribution-ShareAlike CC BY-SA." %}
                <img class="cc-image" src="{{ STATIC_URL }}img/cc-badges/CC-BY-SA.png" alt="CC-BY-SA"/>
            {% elif rights.statement == "This resource is shared under the Creative Commons Attribution-NoDerivs CC BY-ND." %}
                <img class="cc-image" src="{{ STATIC_URL }}img/cc-badges/CC-BY-ND.png" alt="CC-BY-ND"/>
            {% elif rights.statement == "This resource is shared under the Creative Commons Attribution-NoCommercial-ShareAlike CC BY-NC-SA." %}
                <img class="cc-image" src="{{ STATIC_URL }}img/cc-badges/CC-BY-NC-SA.png" alt="CC-BY-NC-SA"/>
            {% elif rights.statement == "This resource is shared under the Creative Commons Attribution-NoCommercial CC BY-NC." %}
                <img class="cc-image" src="{{ STATIC_URL }}img/cc-badges/CC-BY-NC.png" alt="CC-BY-NC"/>
            {% elif rights.statement == "This resource is shared under the Creative Commons Attribution-NoCommercial-NoDerivs CC BY-NC-ND." %}
                <img class="cc-image" src="{{ STATIC_URL }}img/cc-badges/CC-BY-NC-ND.png" alt="CC-BY-NC-ND"/>
            {% endif %}
        {% endif %}
    {% else %}
        <div class="row">
            <form action="/hsapi/_internal/{{ cm.short_id }}/rights/{{ cm.metadata.rights.id }}/update-metadata/"#}
                  id="id-rights" method="post">
                {% csrf_token %}
                <fieldset>
                    <div class="col-md-6">
                        <span for="select_license"> Select a license </span>
                                <span data-toggle="tooltip" data-placement="auto"
                                      title='Information about rights held in and over the HydroShare resource. (e.g. Creative commons Attribution License)'
                                      class="glyphicon glyphicon-info-sign text-muted"></span>
                        <select id="select_license" class="form-control">
                            <option value="http://creativecommons.org/licenses/by/4.0/">Creative Commons Attribution CC BY</option>
                            <option value="http://creativecommons.org/licenses/by-sa/4.0/">Creative Commons Attribution-ShareAlike CC BY-SA</option>
                            <option value="http://creativecommons.org/licenses/by-nd/4.0/">Creative Commons Attribution-NoDerivs CC BY-ND</option>
                            <option value="http://creativecommons.org/licenses/by-nc-sa/4.0/">Creative Commons Attribution-NoCommercial-ShareAlike CC BY-NC-SA</option>
                            <option value="http://creativecommons.org/licenses/by-nc/4.0/">Creative Commons Attribution-NoCommercial CC BY-NC</option>
                            <option value="http://creativecommons.org/licenses/by-nc-nd/4.0/">Creative Commons Attribution-NoCommercial-NoDerivs CC BY-NC-ND</option>
                            <option value="other">Other</option>
                        </select>
                        <img id="img-badge" class="cc-image"
                                {% if cm.metadata.rights.statement == "This resource is shared under the Creative Commons Attribution CC BY." %}
                             src="{{ STATIC_URL }}img/cc-badges/CC-BY.png" alt="CC-BY"
                                {% elif cm.metadata.rights.statement == "This resource is shared under the Creative Commons Attribution-ShareAlike CC BY-SA." %}
                             src="{{ STATIC_URL }}img/cc-badges/CC-BY-SA.png" alt="CC-BY-SA"
                                {% elif cm.metadata.rights.statement == "This resource is shared under the Creative Commons Attribution-NoDerivs CC BY-ND." %}
                             src="{{ STATIC_URL }}img/cc-badges/CC-BY-ND.png" alt="CC-BY-ND"
                                {% elif cm.metadata.rights.statement == "This resource is shared under the Creative Commons Attribution-NoCommercial-ShareAlike CC BY-NC-SA." %}
                             src="{{ STATIC_URL }}img/cc-badges/CC-BY-NC-SA.png" alt="CC-BY-NC-SA"
                                {% elif cm.metadata.rights.statement == "This resource is shared under the Creative Commons Attribution-NoCommercial CC BY-NC." %}
                             src="{{ STATIC_URL }}img/cc-badges/CC-BY-NC.png" alt="CC-BY-NC"
                                {% elif cm.metadata.rights.statement == "This resource is shared under the Creative Commons Attribution-NoCommercial-NoDerivs CC BY-NC-ND." %}
                             src="{{ STATIC_URL }}img/cc-badges/CC-BY-NC-ND.png" alt="CC-BY-NC-ND"
                                {% endif %}/>
                    </div>
                    <div class="col-md-6">
                        <div id="div_id_statement" class="control-group">
                            <span for="id_statement"> Statement</span>

                            <div class="controls">
                                    <textarea class="form-control input-sm textarea" cols="40"
                                              id="id_statement" name="statement" readonly="True">{{ cm.metadata.rights.statement }}</textarea>
                            </div>
                        </div>
                        <div id="div_id_url" class="control-group">
                            <span for="id_url">Url</span>

                            <div class="controls">
                                <input class="form-control input-sm urlinput" id="id_url"
                                       maxlength="200" name="url" readonly="True" type="url"
                                       value={{ cm.metadata.rights.url }}>
                            </div>
                        </div>

                        <button type="button" class="btn btn-primary pull-right"
                                onclick="metadata_update_ajax_submit('id-rights'); return false;"
                                style="display: none;">Save changes
                        </button>
                    </div>
                </fieldset>
            </form>
        </div>
    {% endif %}

    <div id="permission-panel">
        <div id="sharing-status">
            <span class="pull-left">Sharing status:</span>
            {% if page.perms.change and metadata_form and can_change_resource_flags%}
                <div id="status-btn-group" class="btn-group" role="group" aria-label="...">
                    {# -------- PUBLIC -------- #}
                    <form class="pull-left"
                          action="/hsapi/_internal/{{ cm.short_id }}/change-permissions/"
                          method="POST">
                        {% csrf_token %}
                        <input name="t" type="hidden" value="make_public"/>
                        <button {% if not cm.can_be_public_or_discoverable %} disabled {% endif %}
                                id="btn-public" data-toggle="tooltip" data-placement="auto"
                                title='Can be viewed and downloaded by anyone.' type="submit"
                                class="btn btn-default {% if cm.raccess.public %}active{% endif %}">Public
                        </button>
<<<<<<< HEAD
                    </form>
=======
                    {% else %}
                        <form class="pull-left"
                              action="/hsapi/_internal/{{ cm.short_id }}/set-resource-flag/"
                              method="POST">
                            {% csrf_token %}
                            <input name="t" type="hidden" value="make_public"/>
                            <button {% if not cm.can_be_public_or_discoverable %} disabled {% endif %}
                                    id="btn-public" data-toggle="tooltip" data-placement="auto"
                                    title='Can be viewed and downloaded by anyone.' type="submit"
                                    class="btn btn-default">Public
                            </button>
                        </form>
                    {% endif %}
>>>>>>> b860b1ca

                    {# -------- DISCOVERABLE -------- #}
                    <form class="pull-left"
                          action="/hsapi/_internal/{{ cm.short_id }}/change-permissions/"
                          method="POST">
                        <input name="t" type="hidden" value="make_discoverable"/>
                        {% csrf_token %}
                        <button {% if not cm.can_be_public_or_discoverable %} disabled {% endif %}
                                id="btn-discoverable" data-toggle="tooltip" data-placement="auto"
                                title='Metadata is public but data is protected.' type="submit"
                                class="btn btn-default {% if not cm.raccess.public and discoverable %}active{% endif %}">Discoverable
                        </button>
<<<<<<< HEAD
                    </form>
=======
                    {% else %}
                        <form class="pull-left"
                              action="/hsapi/_internal/{{ cm.short_id }}/set-resource-flag/"
                              method="POST">
                            <input name="t" type="hidden" value="make_discoverable"/>
                            {% csrf_token %}
                            <button {% if not cm.can_be_public_or_discoverable %} disabled {% endif %}
                                    id="btn-discoverable" data-toggle="tooltip" data-placement="auto"
                                    title='Metadata is public but data is protected.' type="submit"
                                    class="btn btn-default">Discoverable
                            </button>
                        </form>
                    {% endif %}
>>>>>>> b860b1ca

                    {# -------- PRIVATE -------- #}
                    <form class="pull-left"
                          action="/hsapi/_internal/{{ cm.short_id }}/change-permissions/"
                          method="POST">
                        <input name="t" type="hidden" value="make_private"/>
                        {% csrf_token %}
                        <button id="btn-private" data-toggle="tooltip" data-placement="auto"
                                title='Can be viewed and downloaded only by designated users or research groups.' type="submit"
                                class="btn btn-default {% if not cm.raccess.public and not discoverable %}active{% endif%}">Private
                        </button>
<<<<<<< HEAD
                    </form>
=======
                    {% else %}
                        <form class="pull-left"
                              action="/hsapi/_internal/{{ cm.short_id }}/set-resource-flag/"
                              method="POST">
                            <input name="t" type="hidden" value="make_private"/>
                            {% csrf_token %}
                            <button id="btn-private" data-toggle="tooltip" data-placement="auto"
                                    title='Can be viewed and downloaded only by designated users or research groups.' type="submit"
                                    class="btn btn-default">Private
                            </button>
                        </form>
                    {% endif %}
>>>>>>> b860b1ca
                </div>

                {% if is_owner_user %}
                    <div class="clear-fix" id="shareable-container">
                        {#   Shareable flag    #}
                        <form class="pull-left" action="/hsapi/_internal/{{ cm.short_id }}/set-resource-flag/"
                              method="POST">
                            {% csrf_token %}

                            <input name="t" type="hidden" {% if cm.raccess.shareable %}value="make_not_shareable"
                                   {% else %}value="make_shareable"{% endif %}/>

                            <div class="checkbox" data-toggle="tooltip"
                                 title="When checked, users other than owners may grant access to the resource.">
                                <label><input id="btn-shareable" type="checkbox"
                                              {% if cm.raccess.shareable %}checked{% endif %}>Shareable</label>
                            </div>
                        </form>
                    </div>
                {% endif %}
            {% else %}
                {% if cm.raccess.published %}
                    <strong class="label-public">&nbsp;Published</strong>
                {% elif cm.raccess.public %}
                    <strong class="label-public">&nbsp;Public</strong>
                {% elif cm.raccess.discoverable %}
                    <strong class="label-discoverable">&nbsp;Discoverable</strong>
                {% else %}
                    <strong class="label-private">&nbsp;Private</strong>
                {% endif %}
                {% if cm.raccess.published %}
                    {% if "pending" in cm.doi or "failure" in cm.doi %}&#8210; Note that the DOI will not be available until
                        it has been registered and activated.{% endif %}
                {% else %}
                    &{% if cm.raccess.shareable %}<strong style="color:#5cb85c">&nbsp;Shareable</strong>{% else %}<strong style="color:#d9534f">&nbsp;Not Shareable</strong>{% endif %}
                {% endif %}
            {% endif %}
        </div>

        <div id="user-permission-msg">
            {% if is_owner_user %}
                <div class="clear-fix"><i>You are the owner of this resource.</i></div>
            {% elif is_edit_user %}
                <div class="clear-fix"><i>You have been given specific permission to {% if cm.raccess.published %}view{% else %}edit{% endif %} this resource.</i></div>
            {% elif is_view_user %}
                 <div class="clear-fix"><i>You have been given specific permission to view this resource.</i></div>
            {% endif %}
        </div>
        {% if show_manage_access %}
            <a type="button" class="btn btn-default" data-toggle="modal" data-target="#manage-access">
                    <span class="glyphicon glyphicon-lock"><span
                            class="button-label"> Manage access</span></span>
            </a>

            <span data-toggle="tooltip" data-placement="auto"
                  title='Use this button to share your resource with specific HydroShare users. You can give other users the ability to view or edit this resource. You can also add additional owners who will have full permissions.'
                  class="glyphicon glyphicon-info-sign text-muted"></span>

            {#======= Manage access modal window begins =======#}
            <div class="modal fade" id="manage-access">
                <div class="modal-dialog">
                    <div class="modal-content">
                        <div class="modal-header">
                            <button type="button" class="close" data-dismiss="modal"
                                    aria-hidden="true">&times;</button>
                            <h4 class="modal-title">Manage access</h4>
                        </div>
                        <div class="modal-body first-modal">
                            <p>Who has access</p>
                            <table class="table access-table">
                                    <tbody>
                                    {# Empty row used as template to generate subsequent rows #}
                                    <tr id="templateRow">
                                        <td>
                                            <div class="profile-pic-thumbnail round-image user-icon"></div>
                                            <div class="user-scope">
                                                <span data-col="name" class="user-name"></span>
                                                <span class="text-muted you-flag">(You)</span>
                                                <br>
                                                <span data-col="user-name"
                                                      class="user-username-content"></span>
                                            </div>
                                        </td>

                                        <td class="user-roles">
                                            <span class="dropdown role-dropdown">
                                                <span class="dropdown-toggle" data-col="current-access"
                                                      id="roles-menu" data-toggle="dropdown"
                                                      aria-haspopup="true" aria-expanded="true">
                                                    <span class="caret"></span>
                                                </span>
                                                <ul class="dropdown-menu" aria-labelledby="roles-menu">
                                                    <li data-access-type="Can view">
                                                        <form class="share-form-view" data-access-type="Can view"
                                                              method="POST">
                                                            {% csrf_token %}
                                                            <a>Can view</a>
                                                        </form>
                                                    </li>
                                                    <li data-access-type="Can edit">
                                                        <form class="share-form-edit" data-access-type="Can edit"
                                                              method="POST">
                                                            {% csrf_token %}
                                                            <a>Can edit</a>
                                                        </form>
                                                    </li>
                                                    <li data-access-type="Is owner">
                                                        <form class="share-form-owner" data-access-type="Is owner"
                                                              method="POST">
                                                            {% csrf_token %}
                                                            <a>Is owner</a>
                                                        </form>
                                                    </li>
                                                </ul>
                                            </span>
                                        </td>

                                        <td class="user-actions">
                                            <form class="remove-user-form" method="POST">
                                                {% csrf_token %}
                                                <span class="glyphicon glyphicon-remove btn-remove-row"></span>
                                            </form>
                                        </td>
                                    </tr>

                                    {# Owners with full permissions to do anything on this resource #}
                                    {% for u in owners %}
                                        <tr id="row-id-{{ u.pk }}" {% if owners|length == 1 or not is_owner_user %}class="hide-actions"{% endif %}>
                                            <td>
                                                <div class="user-scope">

                                                    {% if u.userprofile.picture %}
                                                        <div style="background-image: url('{{ u.userprofile.picture.url }}');"
                                                        class="profile-pic-thumbnail round-image"></div>
                                                    {% else %}
                                                         <div class="profile-pic-thumbnail round-image user-icon"></div>
                                                    {% endif %}

                                                    <span data-col="name"
                                                          class="user-name">{{ u|best_name }}</span>
                                                    {% if u.pk == current_user.pk %}
                                                        <span class="text-muted you-flag">(You)</span>
                                                    {% endif %}
                                                    <br>
                                                    <span data-col="user-name"
                                                          class="user-username-content">{{ u.username }}</span>
                                                </div>
                                            </td>

                                            <td class="user-roles">
                                                    <span class="dropdown role-dropdown">
                                                        <span class="dropdown-toggle" data-col="current-access"
                                                              id="roles-menu"
                                                              data-toggle="dropdown"
                                                              aria-haspopup="true" aria-expanded="true">
                                                            Is owner
                                                            <span class="caret"></span>
                                                        </span>
                                                        <ul class="dropdown-menu" aria-labelledby="roles-menu">
                                                            <li data-access-type="Can view">
                                                                <form id="share-view-{{ u.pk }}"
                                                                      class="share-form-view"
                                                                      data-access-type="Can view"
                                                                      action="/hsapi/_internal/{{ cm.short_id }}/share-resource-with-user/view/{{ u.pk }}/"
                                                                      method="POST">
                                                                    {% csrf_token %}
                                                                    <a onclick="change_share_permission_ajax_submit('share-view-{{ u.pk }}')">Can
                                                                        view</a>
                                                                </form>
                                                            </li>
                                                            <li data-access-type="Can edit">
                                                                <form id="share-edit-{{ u.pk }}"
                                                                      class="share-form-edit"
                                                                      data-access-type="Can edit"
                                                                      action="/hsapi/_internal/{{ cm.short_id }}/share-resource-with-user/edit/{{ u.pk }}/"
                                                                      method="POST">
                                                                    {% csrf_token %}
                                                                    <a onclick="change_share_permission_ajax_submit('share-edit-{{ u.pk }}')">Can
                                                                        edit</a>
                                                                </form>
                                                            </li>
                                                            <li class="active {% if not can_change_resource_flags %}disabled{% endif %}" data-access-type="Is owner">
                                                                <form id="share-owner-{{ u.pk }}"
                                                                      class="share-form-owner"
                                                                      data-access-type="Is owner"
                                                                      action="/hsapi/_internal/{{ cm.short_id }}/share-resource-with-user/owner/{{ u.pk }}/"
                                                                      method="POST">
                                                                    {% csrf_token %}
                                                                    <a onclick="change_share_permission_ajax_submit('share-owner-{{ u.pk }}')">Is
                                                                        owner</a>
                                                                </form>
                                                            </li>
                                                        </ul>
                                                    </span>
                                            </td>

                                            <td class="user-actions">
                                                <form id="form-remove-user-{{ u.pk }}"
                                                      class="remove-user-form"
                                                      action="/hsapi/_internal/{{ cm.short_id }}/unshare-resource-with-user/{{ u.pk }}/"
                                                      method="POST">
                                                    {% csrf_token %}
                                                    <span onclick="unshare_resource_ajax_submit('form-remove-user-{{ u.pk }}')"
                                                          class="glyphicon glyphicon-remove btn-remove-row"></span>
                                                </form>
                                            </td>
                                        </tr>
                                    {% endfor %}

                                    {# Users who can edit the content of this resource #}
                                    {% for u in edit_users %}
                                        <tr id="row-id-{{ u.pk }}">
                                            <td>
                                                <div class="user-scope">
                                                    <div
                                                    {% if u.userprofile.picture %}
                                                        style="background-image: url('{{ u.userprofile.picture.url }}');"
                                                        class="profile-pic-thumbnail round-image"
                                                    {% else %}
                                                         class="profile-pic-thumbnail round-image user-icon"
                                                    {% endif %}
                                                    >
                                                    </div>
                                                    <span value="{{ u.pk }}" class="user-name">{{ u|best_name }}</span>
                                                    {% if u.pk == current_user.pk %}
                                                        <span class="text-muted">(You)</span>
                                                    {% endif %}
                                                    <br>
                                                    <span class="user-username-content">{{ u.username }}</span>
                                                </div>
                                            </td>

                                            <td class="user-roles">
                                                <span class="dropdown role-dropdown">
                                                    <span class="dropdown-toggle" data-col="current-access"
                                                          id="roles-menu" data-toggle="dropdown"
                                                          aria-haspopup="true" aria-expanded="true">
                                                        Can edit
                                                        <span class="caret"></span>
                                                    </span>
                                                    <ul class="dropdown-menu" aria-labelledby="roles-menu">
                                                        <li data-access-type="Can view">
                                                            <form id="share-view-{{ u.pk }}" class="share-form-view" data-access-type="Can view"
                                                                  action="/hsapi/_internal/{{ cm.short_id }}/share-resource-with-user/view/{{ u.pk }}/"
                                                                  method="POST">
                                                                {% csrf_token %}
                                                                <a onclick="change_share_permission_ajax_submit('share-view-{{ u.pk }}')">Can view</a>
                                                            </form>
                                                        </li>
                                                        <li class="active" data-access-type="Can edit" {% if not is_owner_user and not is_edit_user %}class="disabled"{% endif %}>
                                                            <form id="share-edit-{{ u.pk }}" class="share-form-edit" data-access-type="Can edit"
                                                                  action="/hsapi/_internal/{{ cm.short_id }}/share-resource-with-user/edit/{{ u.pk }}/"
                                                                  method="POST">
                                                                {% csrf_token %}
                                                                <a onclick="change_share_permission_ajax_submit('share-edit-{{ u.pk }}')">Can edit</a>
                                                            </form>
                                                        </li>
                                                        <li data-access-type="Is owner" {% if not is_owner_user %}class="disabled"{% endif %}>
                                                            <form id="share-owner-{{ u.pk }}" class="share-form-owner" data-access-type="Is owner"
                                                                  action="/hsapi/_internal/{{ cm.short_id }}/share-resource-with-user/owner/{{ u.pk }}/"
                                                                  method="POST">
                                                                {% csrf_token %}
                                                                <a onclick="change_share_permission_ajax_submit('share-owner-{{ u.pk }}')">Is owner</a>
                                                            </form>
                                                        </li>
                                                    </ul>
                                                </span>
                                            </td>
                                            <td class="user-actions">
                                                <form id="form-remove-user-{{ u.pk }}" class="remove-user-form"
                                                      action="/hsapi/_internal/{{ cm.short_id }}/unshare-resource-with-user/{{ u.pk }}/"
                                                      method="POST">
                                                    {% csrf_token %}
                                                    <span onclick="unshare_resource_ajax_submit('form-remove-user-{{ u.pk }}')"
                                                          class="glyphicon glyphicon-remove btn-remove-row"></span>
                                                </form>
                                            </td>
                                        </tr>
                                    {% endfor %}

                                    {# Users who can view the content of this resource #}
                                    {% for u in view_users %}
                                        <tr id="row-id-{{ u.pk }}">
                                            <td>
                                                <div class="user-scope">
                                                    <div
                                                        {% if u.userprofile.picture %}
                                                            style="background-image: url('{{ u.userprofile.picture.url }}');"
                                                            class="profile-pic-thumbnail round-image"
                                                        {% else %}
                                                            class="profile-pic-thumbnail round-image user-icon"
                                                        {% endif %}
                                                        >
                                                    </div>
                                                    <span value="{{ u.pk }}" class="user-name">{{ u|best_name }}</span>
                                                    {% if u.pk == current_user.pk %}
                                                        <span class="text-muted">(You)</span>
                                                    {% endif %}
                                                    <br>
                                                    <span class="user-username-content">{{ u.username }}</span>
                                                </div>
                                            </td>

                                            <td class="user-roles">
                                                <span class="dropdown role-dropdown">
                                                    <span class="dropdown-toggle" data-col="current-access"
                                                          id="roles-menu" data-toggle="dropdown"
                                                          aria-haspopup="true" aria-expanded="true">
                                                        Can view
                                                        <span class="caret"></span>
                                                    </span>
                                                    <ul class="dropdown-menu" aria-labelledby="roles-menu">
                                                        <li class="active" data-access-type="Can view">
                                                            <form id="share-view-{{ u.pk }}" class="share-form-view" data-access-type="Can view"
                                                                  action="/hsapi/_internal/{{ cm.short_id }}/share-resource-with-user/view/{{ u.pk }}/"
                                                                  method="POST">
                                                                {% csrf_token %}
                                                                <a onclick="change_share_permission_ajax_submit('share-view-{{ u.pk }}')">Can view</a>
                                                            </form>
                                                        </li>
                                                        <li data-access-type="Can edit" {% if not is_owner_user and not is_edit_user %}class="disabled"{% endif %}>
                                                            <form id="share-edit-{{ u.pk }}" class="share-form-edit" data-access-type="Can edit"
                                                                  action="/hsapi/_internal/{{ cm.short_id }}/share-resource-with-user/edit/{{ u.pk }}/"
                                                                  method="POST">
                                                                {% csrf_token %}
                                                                <a onclick="change_share_permission_ajax_submit('share-edit-{{ u.pk }}')">Can edit</a>
                                                            </form>
                                                        </li>
                                                        <li data-access-type="Is owner" {% if not is_owner_user %}class="disabled"{% endif %}>
                                                            <form id="share-owner-{{ u.pk }}" class="share-form-owner" data-access-type="Is owner"
                                                                  action="/hsapi/_internal/{{ cm.short_id }}/share-resource-with-user/owner/{{ u.pk }}/"
                                                                  method="POST">
                                                                {% csrf_token %}
                                                                <a onclick="change_share_permission_ajax_submit('share-owner-{{ u.pk }}')">Is owner</a>
                                                            </form>
                                                        </li>
                                                    </ul>
                                                </span>
                                            </td>

                                            <td class="user-actions">
                                                <form id="form-remove-user-{{ u.pk }}" class="remove-user-form"
                                                      action="/hsapi/_internal/{{ cm.short_id }}/unshare-resource-with-user/{{ u.pk }}/"
                                                      method="POST">
                                                    {% csrf_token %}
                                                    <span onclick="unshare_resource_ajax_submit('form-remove-user-{{ u.pk }}')"
                                                          class="glyphicon glyphicon-remove btn-remove-row"></span>
                                                </form>
                                            </td>
                                        </tr>
                                    {% endfor %}
                                    </tbody>
                                </table>
                        </div>

                        <div class="modal-body">
                            <div id="div-invite-people">
                                <p>Invite people:</p>

                                <div class="input-group" style="width:100%">
                                    <form id="add-access-form"
                                          action="/hsapi/_internal/{{ cm.short_id }}/share-resource-with-user/"
                                          method="POST">
                                        {% csrf_token %}

                                        {{ add_view_user_form.user }}

                                        <div class="dropdown">
                                            <button class="btn btn-default dropdown-toggle" type="button"
                                                    id="roles_list" data-toggle="dropdown"
                                                    aria-haspopup="true">
                                                <span id="selected_role" data-role="view">Can view</span>
                                                <span class="caret"></span>
                                            </button>

                                            <ul id="list-roles" class="dropdown-menu"
                                                aria-labelledby="roles_list">
                                                <li {% if not is_view_user and not is_edit_user and not is_owner_user %}class="disabled"{% endif %}><a data-role="view">Can view</a></li>
                                                <li {% if not is_edit_user and not is_owner_user %}class="disabled"{% endif %}><a data-role="edit">Can edit</a></li>
                                                <li {% if not is_owner_user %}class="disabled"{% endif %}><a data-role="owner">Is owner</a></li>
                                            </ul>
                                        </div>

                                        <a id="btn-invite" onclick="share_resource_ajax_submit('add-access-form'); return false;"
                                                class="btn btn-add-access btn-success pull-left glyphicon glyphicon-plus"><span
                                                class="button-label">&nbspAdd</span></a>
                                    </form>
                                </div>
                            </div>
                        </div>

                        <div class="modal-footer">
                            <a type="button" data-dismiss="modal" class="btn btn-primary">Close</a>
                        </div>
                    </div>
                </div>
            </div>
        {#======= Manage access modal  window ends =======#}
        {% endif %}
    </div>
</div><|MERGE_RESOLUTION|>--- conflicted
+++ resolved
@@ -105,8 +105,9 @@
             {% if page.perms.change and metadata_form and can_change_resource_flags%}
                 <div id="status-btn-group" class="btn-group" role="group" aria-label="...">
                     {# -------- PUBLIC -------- #}
+                    {# keep form all the time, so js func (ajax) is able to change sharing status without refreshing the whole page #}
                     <form class="pull-left"
-                          action="/hsapi/_internal/{{ cm.short_id }}/change-permissions/"
+                          action="/hsapi/_internal/{{ cm.short_id }}/set-resource-flag/"
                           method="POST">
                         {% csrf_token %}
                         <input name="t" type="hidden" value="make_public"/>
@@ -115,27 +116,11 @@
                                 title='Can be viewed and downloaded by anyone.' type="submit"
                                 class="btn btn-default {% if cm.raccess.public %}active{% endif %}">Public
                         </button>
-<<<<<<< HEAD
                     </form>
-=======
-                    {% else %}
-                        <form class="pull-left"
-                              action="/hsapi/_internal/{{ cm.short_id }}/set-resource-flag/"
-                              method="POST">
-                            {% csrf_token %}
-                            <input name="t" type="hidden" value="make_public"/>
-                            <button {% if not cm.can_be_public_or_discoverable %} disabled {% endif %}
-                                    id="btn-public" data-toggle="tooltip" data-placement="auto"
-                                    title='Can be viewed and downloaded by anyone.' type="submit"
-                                    class="btn btn-default">Public
-                            </button>
-                        </form>
-                    {% endif %}
->>>>>>> b860b1ca
 
                     {# -------- DISCOVERABLE -------- #}
                     <form class="pull-left"
-                          action="/hsapi/_internal/{{ cm.short_id }}/change-permissions/"
+                          action="/hsapi/_internal/{{ cm.short_id }}/set-resource-flag/"
                           method="POST">
                         <input name="t" type="hidden" value="make_discoverable"/>
                         {% csrf_token %}
@@ -144,50 +129,20 @@
                                 title='Metadata is public but data is protected.' type="submit"
                                 class="btn btn-default {% if not cm.raccess.public and discoverable %}active{% endif %}">Discoverable
                         </button>
-<<<<<<< HEAD
                     </form>
-=======
-                    {% else %}
-                        <form class="pull-left"
-                              action="/hsapi/_internal/{{ cm.short_id }}/set-resource-flag/"
-                              method="POST">
-                            <input name="t" type="hidden" value="make_discoverable"/>
-                            {% csrf_token %}
-                            <button {% if not cm.can_be_public_or_discoverable %} disabled {% endif %}
-                                    id="btn-discoverable" data-toggle="tooltip" data-placement="auto"
-                                    title='Metadata is public but data is protected.' type="submit"
-                                    class="btn btn-default">Discoverable
-                            </button>
-                        </form>
-                    {% endif %}
->>>>>>> b860b1ca
 
                     {# -------- PRIVATE -------- #}
                     <form class="pull-left"
-                          action="/hsapi/_internal/{{ cm.short_id }}/change-permissions/"
+                          action="/hsapi/_internal/{{ cm.short_id }}/set-resource-flag/"
                           method="POST">
                         <input name="t" type="hidden" value="make_private"/>
                         {% csrf_token %}
                         <button id="btn-private" data-toggle="tooltip" data-placement="auto"
                                 title='Can be viewed and downloaded only by designated users or research groups.' type="submit"
-                                class="btn btn-default {% if not cm.raccess.public and not discoverable %}active{% endif%}">Private
+                                class="btn btn-default {% if not cm.raccess.public and not discoverable %}active{% endif %}">Private
                         </button>
-<<<<<<< HEAD
                     </form>
-=======
-                    {% else %}
-                        <form class="pull-left"
-                              action="/hsapi/_internal/{{ cm.short_id }}/set-resource-flag/"
-                              method="POST">
-                            <input name="t" type="hidden" value="make_private"/>
-                            {% csrf_token %}
-                            <button id="btn-private" data-toggle="tooltip" data-placement="auto"
-                                    title='Can be viewed and downloaded only by designated users or research groups.' type="submit"
-                                    class="btn btn-default">Private
-                            </button>
-                        </form>
-                    {% endif %}
->>>>>>> b860b1ca
+
                 </div>
 
                 {% if is_owner_user %}
