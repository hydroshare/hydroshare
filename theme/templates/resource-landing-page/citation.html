--- conflicted
+++ resolved
@@ -216,7 +216,6 @@
             {% endif %}
         </div>
 
-<<<<<<< HEAD
             <span data-toggle="tooltip" data-placement="auto"
                   title='Use this button to share your resource with specific HydroShare users. You can give other users the ability to view or edit this resource. You can also add additional owners who will have full permissions.'
                   class="glyphicon glyphicon-info-sign text-muted"></span>
@@ -595,7 +594,5 @@
             </div>
         {#======= Manage access modal  window ends =======#}
         {% endif %}
-=======
->>>>>>> c735778f
     </div>
 </div>