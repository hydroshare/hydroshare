--- conflicted
+++ resolved
@@ -143,9 +143,6 @@
                         </div>
 
                         <br>
-<<<<<<< HEAD
-                        <div class="col-xs-12"><h4>Spatial</h4></div>
-=======
                         <div class="col-xs-12">
                             <div class="row">
                                 <div class="col-xs-4 col-md-2">
@@ -159,7 +156,6 @@
                             </div>
 
                         </div>
->>>>>>> ca52770b
 
                         <fieldset>
                             <div class="col-xs-12 col-sm-6 col-md-6 col-lg-4">
@@ -291,13 +287,6 @@
                     </div>
                 </form>
             </div>
-<<<<<<< HEAD
-
-            <br>
-
-            <div class="col-xs-12"><h4>Temporal</h4></div>
-
-=======
             <div class="col-xs-12">
                 <br>
                 <div class="row">
@@ -310,7 +299,6 @@
                     </div>
                 </div>
             </div>
->>>>>>> ca52770b
             <div class="form-group col-xs-12 col-sm-6 content-block" id="coverage-temporal">
                 {% if not coverage_temporal_form.initial.start %}
                     <form action="/hsapi/_internal/{{ cm.short_id }}/coverage/add-metadata/"
