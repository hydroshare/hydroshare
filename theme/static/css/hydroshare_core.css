/*------------------------------------------------------------------
theme core
-------------------------------------------------------------------*/

html, body {
    font-family: 'Lato', sans-serif;
    position: relative;
    height: 100%;
}
body {
    padding-top: 50px;
    overflow-x: hidden;
}
h1, h2, h3, h4, h5, h6 {
    font-family: 'Lato', sans-serif;
}
h1.hl, h2.hl, h3.hl, h4.hl, h5.hl, h6.hl {
    color: #eaeaea;
    font-weight: 300;
    text-transform: uppercase;
}
h1.hl small, h2.hl small, h3.hl small, h4.hl small, h5.hl small, h6.hl small {
    text-transform: none;
}

/* ===== Navbar ===== */

.navbar-brand {
    padding: 0;
    padding-top: 10px;
}

#img-brand-logo {
	width: 145px;
}

.container>.navbar-header, .container>.navbar-collapse {
    padding-left: 15px;
    padding-right: 15px;
}

.navbar-inverse .navbar-collapse, .navbar-inverse .navbar-form {
    border-color: #DDD;
}

.navbar-toggle {
    background: #B5B5B5;
    border-color: #8C8C8C !important;
}

.navbar-inverse {
  background-color: #FFF;
  border: none;
}

.navbar>.container .navbar-brand {
    margin-right: 10px;
}

.navbar-inverse .navbar-nav > .active > a,
.navbar-inverse .navbar-nav > .active > a:hover,
.navbar-inverse .navbar-nav > .active > a:focus {
  	color: #333;
    background-color: #FFF !important;
}

.navbar-inverse .navbar-brand {
	color: #EEEEEE;
}

.navbar-inverse .navbar-nav > li > a {
	color: #777;
    font: 13px/18px 'Open Sans',arial,sans-serif;
}

.navbar-nav > li > .dropdown-menu {
	margin-top: 18px;
	margin-right: -12px;
	width: 300px;
	height: 160px;
	padding: 0;
	background: #FFF;
	border: 1px solid #c3c3c3;
	-webkit-border-radius: 4px;
	-moz-border-radius: 4px;
	border-radius: 4px;
	-webkit-box-shadow: 1px 1px 5px rgba(0, 0, 0, 0.2);
	-moz-box-shadow: 1px 1px 5px rgba(0, 0, 0, 0.2);
}

.navbar-inverse .navbar-nav > li > a:hover, .navbar-inverse .navbar-nav > li > a:focus {
	color: #333;
	-webkit-transition: color 100ms linear;
	-moz-transition: color 100ms linear;
	-o-transition: color 100ms linear;
	transition: color 100ms linear;
}

.navbar-inverse {
    text-transform: uppercase;
    border-bottom: 1px solid #DDD;
    box-shadow: 0 0 5px rgba(0, 0, 0, 0.2);
    -moz-box-shadow: 0 0 5px rgba(0, 0, 0, 0.2);
    -webkit-box-shadow: 0 0 5px rgba(0, 0, 0, 0.2);
}

.navbar-inverse .navbar-nav > .dropdown > a .caret {
	border-top-color: #EEEEEE;
	border-bottom-color: #EEEEEE;
}

.navbar-inverse .navbar-nav > .open > a .caret,
.navbar-inverse .navbar-nav > .open > a:hover .caret,
.navbar-inverse .navbar-nav > .open > a:focus .caret {
	border-top-color: #eaeaea;
	border-bottom-color: #eaeaea;
}

.navbar-inverse .navbar-nav > .open > a,
.navbar-inverse .navbar-nav > .open > a:hover,
.navbar-inverse .navbar-nav > .open > a:focus {
	color: #FFF;
	background-color: #63AC3C;
}

.dropdown-menu {
    border: 1px solid #D6D6D6;
    border-top-color: #EEEEEE;
    border-radius: 0;
    box-shadow: none;
    -webkit-box-shadow: none;
    -moz-box-shadow: none;
}
.dropdown-menu > li > a {
  color: #000;
  padding: 10px 20px;
  font-size: 12px;
}
.dropdown-menu > li > a:hover,
.dropdown-menu > li > a:focus {
  color: #333;
  background-color: #eaeaea;
}

/* ===== Recaptcha ===== */
#recaptcha_challenge_image {
    max-width: 100%;
    max-height: 100%;
}
#recaptcha_image {
    width: 100% !important;
}
#recaptcha_response_field {
    width:100% !important;
}
.recaptcha_input_area {
    padding-right: 7px !important;
}
#recaptcha_area {
    width: 100%;
}
#recaptcha_response_field {
    border: 1px solid #ddd !important;
    padding: 4px;
}
.recaptcha_image_cell {
    width: 60%;
}

#recaptcha-div {
    margin-bottom: 0.5em;
    background: white;
    border-radius: 4px;
}

.recaptchatable {
    width: 100%;
}

/* ===== Showcase ===== */

#wrap {
    background: url(../img/bg3.jpg);
    background-size: cover;
    filter: progid:DXImageTransform.Microsoft.AlphaImageLoader(src='../img/bg3.jpg', sizingMethod='scale');
    -ms-filter: "progid:DXImageTransform.Microsoft.AlphaImageLoader(src='../img/bg3.jpg', sizingMethod='scale')";
    background-position: center;
    border-bottom: 1px solid #eee;
    color: #fff;
}
#wrap h1 {
    font-family: 'Lato', sans-serif;
    font-weight: 100;
    font-size: 48px;
    margin-top: 70px;
    text-transform: uppercase;
    margin-left: 70px;
    text-shadow: 1px 1px 3px #666;
    filter: Shadow(Color=#666666, Direction=45, Strength=3);
}
.showcase {
    position: relative;
    max-width: 438px;
    margin: 0 auto;
}
.list {
    margin: 50px 0 50px 50px;
}
.list ul {
	padding: 0;
}
.list i {
	font-size: 28px;
}
.list li {
	list-style-type: none;
	margin: 10px 0;
}
.list span.li-bg {
	background: rgba(0, 0, 0, 0.25);
	padding: 5px 10px;
}
.list span {
	font-size: 28px;
	margin-left: 20px;
	font-weight: 100;
}
.first {
	-webkit-animation-duration: 1s;
	-moz-animation-duration: 1s;
}
.second {
	-webkit-animation-duration: 1.3s;
	-moz-animation-duration: 1.3s;
}
.third {
	-webkit-animation-duration: 1.6s;
	-moz-animation-duration: 1.6s;
}
.fourth {
	-webkit-animation-duration: 1.9s;
	-moz-animation-duration: 1.9s;
}


/* ===== Profiles ===== */

/* Avatar */

.avatar {
	position: relative;
}
.avatar-bubble,
.avatar:hover .avatar-bubble {
	transition: all 0.3s;
	-webkit-transition: all 0.3s;
	-moz-transition: all 0.3s;
}
.avatar-bubble {
	position: absolute;
	bottom: 11px;
	left: 11px;
	right: 11px;
	width: inherit;
	padding: 15px;
	background: rgba(0, 0, 0, 0.5);
	text-align: center;
	font-weight: 300;
	opacity: 0;
}
.avatar:hover .avatar-bubble {
	opacity: 1;
}
.avatar-bubble a {
	display: block;
	color: #eee;
}
.avatar-bubble a:hover {
	text-decoration: none;
	color: #fff;
}

/* Profile menu */

.user-menu > ul {
	padding: 0;
	margin: 0;
	list-style-type: none;
}
.user-menu > ul > li {
	border-bottom: 1px solid #EEE;
	border-right: 1px solid #EEE;
}
.user-menu > ul > li:last-child {
	border-bottom: 0;
}
.user-menu > ul > li > a {
	display: block;
	padding: 10px;
}
.user-menu > ul > li > a:hover {
	text-decoration: none;
	background: #f5f5f5;
}
.user-menu > ul > li > a.active {
	background: #f5f5f5;
}
.user-menu > ul > li > a > i.sign {
	display: inline-block;
	margin-right: 10px;
	width: 40px;
	height: 40px;
	border-radius: 40px;
	color: #FFF;
	text-align: center;
	font-size: 18px;
	line-height: 40px;
}
.user-menu > ul > li > a > i.fa-chevron-right {
	line-height: 40px;
	color: #eaeaea;
	display: none;
}
.user-menu > ul > li > a:hover > i.fa-chevron-right {
	display: inline-block;
}
.user-menu > ul > li > a.active:hover > i.fa-chevron-right {
	display: none;
}

/* User status */

.user-status {
	margin-bottom: 20px;
}
.user-status > p > a {
	color: #333;
}

/* Other */

a.sign-out-inline:hover {
	text-decoration: none;
}

/* Modal window */

.modal-content {
	border-radius: 0;
}

.modal-header {
	background: rgb(255, 255, 255);
	background: -moz-linear-gradient(top, rgba(255, 255, 255, 1) 0%, rgba(246, 246, 246, 1) 47%, rgba(237, 237, 237, 1) 100%);
	background: -webkit-linear-gradient(top, rgba(255, 255, 255, 1) 0%, rgba(246, 246, 246, 1) 47%, rgba(237, 237, 237, 1) 100%);
	background: linear-gradient(to bottom, rgba(255, 255, 255, 1) 0%, rgba(246, 246, 246, 1) 47%, rgba(237, 237, 237, 1) 100%);
	filter: progid:DXImageTransform.Microsoft.gradient(startColorstr='#ffffff', endColorstr='#ededed', GradientType=0);
}

.modal-header > img,
.dialog-new > img {
	height: 50px;
	width: 50px;
	margin: 0 15px 15px 0;
	float: left;
	overflow: hidden;
}

/* Inbox */

.pm-search {
	background: #F5F5F5;
	border-top: 1px solid #DDD;
	padding: 20px;
	margin-bottom: 15px;
}
.pm-list > ul {
	list-style-type: none;
	padding: 0;
	margin: 0;
}
.pm-list > ul > li:first-child {
	border-top: 1px solid #EEE;
}
.pm-list > ul > li {
	padding: 15px;
	border-bottom: 1px solid #EEE;
}
.pm-list > ul > li:hover {
	background: #f5f5f5;
}
.pm-list > ul > li > p > img {
	height: 50px;
	width: 50px;
	float: left;
	margin-right: 15px;
	overflow: hidden;
}
.pm-list > ul > li > p {
	float: left;
	overflow: hidden;
	width: 50%;
	margin-bottom: 0;
}
.pm-list > ul > li > p > a.inbox-dialog {
	color: #999;
}
.pm-list > ul > li > p > a.inbox-dialog:hover {
	color: #999;
	text-decoration: none;
}
.dialog {
	height: 400px;
	overflow: auto;
}
.dialog-new {
	background: #F5F5F5;
	border-top: 1px solid #DDD;
	padding: 20px;
}
.dialog-new > form {
	width: 80%;
	float: left;
}

/* ===== Blog ===== */

.blog {
	line-height: 1.8;
}
.img-blog {
	padding: 10px;
	border: 1px solid #ddd;
	margin: 10px;
	width: 350px;
}
.recent-blogs ul{
	list-style-type: none;
	padding: 0;
	margin: 0;
}
.recent-blogs ul li {
	padding: 7px 0;
	border-bottom: 1px dotted #ddd;
}
.blog-months ul {
	list-style-type: none;
	padding: 0;
	margin: 0;
}
.blog-months ul li .badge {
	background: #FFF;
	color: #666;
	border: 1px solid #ddd;
}
.new-comment {
	padding: 20px 10px 10px;
	border-top: 1px solid #ddd;
	border-bottom: 1px dashed #ddd;
	margin: 20px 0;
}
.new-comment:hover {
	border-bottom-style: solid;
}
.new-comment img {
	max-height: 64px;
	width: auto;
	float: right;
}
.comment {
	margin: 10px 0;
	border-bottom: 1px dotted #ddd;
}

#comments .rating > h3 {
	display: none;
}

#comments .rating {
	border-top: 1px solid #ddd;
	padding-top: 9px;
	margin: 0;
	margin-bottom: 20px;

}
/* ===== About Us block ===== */

img.img-about {
	width: 40%;
	padding: 10px;
	border: 1px solid #eee;
	float: left;
	margin: 0 20px 20px 0;
}

/* ===== Media objects ===== */

.media-object {
  height: 64px;
  width: 64px;
}

img.media-object{
    margin-right:10px;
}
.media-heading a{
  color: #333;
}
.media-heading a:hover{
  color: #333;
  text-decoration: none;
}
.read-more {
	float:right;
	margin-top: 10px;
}

/* ===== Recent Works ===== */

.thumbnail {
	position: relative;
    font-size: 14px;
}

.thumbnail .visit {
	position: absolute;
	opacity: 0;
	width: 100%;
	text-align: center;
	top: 80px;
	transition: all 0.3s;
	-webkit-transition: all 0.3s;
	-moz-transition: all 0.3s;
}
.thumbnail:hover .visit {
	opacity: 1;
	transition: all 0.3s;
	-webkit-transition: all 0.3s;
	-moz-transition: all 0.3s;
}
.thumbnail .visit a {
	color: #FFF;
	text-transform: uppercase;
	background: rgba(0, 0, 0, 0.5);
	padding: 10px 20px;
}
.thumbnail .visit a:hover {
	color: #FFF;
	text-decoration: none;
}

/* ===== Steps ===== */

.step {
	text-align: center;
	width: 50%;
	margin: 0 auto;
}
.step i {
	color: #dedede;
	transition: color 0.3s;
	-webkit-transition: color 0.3s;
	-moz-transition: color 0.3s;
}
.step h4 {
	text-transform: uppercase;
}
.step .arrow {
	position: absolute;
	top: 0;
	right: -10%;
    color: #dedede;
    font-size: 100px;
	transition: color 0.3s;
	-webkit-transition: color 0.3s;
	-moz-transition: color 0.3s;
}
.step:hover i {
	color: #FFA973;
	transition: color 0.3s;
	-webkit-transition: color 0.3s;
	-moz-transition: color 0.3s;
}
.step:hover .arrow {
	color: #99E0FF;
	transition: color 0.3s;
	-webkit-transition: color 0.3s;
	-moz-transition: color 0.3s;
}

/* ===== 404 error page ===== */

.not-found {
	background: #eee;
    background-image: url(../img/falling-leafs.png), -webkit-linear-gradient(top, #eee, #fff);
    background-image: url(../img/falling-leafs.png), -moz-linear-gradient(top, #eee, #fff);
}
.not-found .digits {
	color: #999;
	font-size: 250px;
	font-weight: bold;
	text-align: center;
}
.not-found .digits i {
	font-size: 200px;
	margin: 0 10px;
}
.not-found h1 {
	text-align: center;
	color: #666;
}
.not-found h2 {
	text-align: center;
	color: #999;
}
.not-found form {
	text-align: center;
	margin: 30px 0;
}

/* ===== Footer ===== */

footer {
    background: #093E54;
    color: #FFF;
}
footer a {
	color: #B5E655;
}
footer a:hover {
	color: #81D685;
	text-decoration: none;
}
footer .headline {
	margin-bottom: 20px;
}
footer .headline h3{
	text-transform: uppercase;
	color: #FFF;
}
.legal {
	padding: 40px 0;
}
.legal a {
	color: #B5E655;
	text-decoration: none;
}
.social ul {
    background: #3E7A8C;
    color: white;
    font-size: 24px;
    margin: 0;
	padding: 0;
}

.social li {
    float: left;
    display: block;
    list-style-type: none;
    width: 28px;
    height: 28px;
    margin: 0 5px 5px 0;
    text-align: center;
    line-height: 28px;
}

.social li:hover {
    background: none;
}

.social li a {
    color: #FFF;
}

.social li:hover a {
    transition: color 0.1s;
    -webkit-transition: color 0.1s;
    -moz-transition: color 0.1s;
    -o-transition: color 0.1s;
    color: #B5E655;
}

footer .hl-btn-default {
	color: #fff;
	background: none;
}
footer .hl-btn-default:hover {
	color: #3E7A8C;
	background: #fff;
	font-weight: bold;
	border: 1px solid #fff;
}
footer .form-control {
	border: white;
}
footer .form-control:focus {
	border: white;
}
footer .sbtn {
	margin-bottom: 5px;
}

/* Login Header*/

li.account {
	padding: 10px 20px;
	overflow: hidden;
	height: 100%;
}
li.account .avatar {
	width: 100px;
	height: 100px;
	float: left;
	margin: 0 20px 0 0;
	background: url(../img/face1.jpg);
	background-size: cover;
	background-position: center;
}
li.account p{
	overflow: hidden;
	font-size: 14px;
	text-transform: none;
	word-wrap: break-word;
}

#cogs-menu,
#profile-menu {
    display: none;
    text-transform: initial;
}

#profile-menu > .dropdown-toggle {
    padding: 0;
}

#profile-menu .dropdown-footer {
    position: absolute;
    bottom: 20px;
    border-top: 1px solid #CCC;
    width: 100%;
    margin: -20px;
    padding: 10px;
    background: #DDD;
    -webkit-border-bottom-right-radius: 4px;
    -webkit-border-bottom-left-radius: 4px;
    -moz-border-radius-bottomright: 4px;
    -moz-border-radius-bottomleft: 4px;
    border-bottom-right-radius: 4px;
    border-bottom-left-radius: 4px;
}

#profile-menu #profile-menu-fullname { font-weight: bold; }

#profile-menu > .dropdown-toggle:hover, #profile-menu > .dropdown-toggle:focus {
    background:none;
}

.display-none {
    display: none !important;
}

.display-block {
    display: block !important;
}

/* ===== Login box ===== */

.form-box {
	padding: 10px 15px 20px;
	border: 1px solid #DDD;
	background: #F5F5F5;
}
.form-box h4 {
	text-transform: uppercase;
	color: #666;
}
.form-box hr {
	border-bottom: 1px solid #dedede;
}
.login-social ul {
    font-size: 20px;
    margin: 0;
	padding: 0;
}
.login-social li {
    float: left;
    display: block;
    list-style-type: none;
    width: 40px;
    height: 40px;
    margin: 20px 5px 20px 0;
    text-align: center;
    line-height: 40px;
}
.login-social li#twitter {
	background: #1dcaff;
}
.login-social li#facebook {
	background: #3B5998;
}
.login-social li#google {
	background: #dd4b39;
}
.login-social li#twitter:hover,
.login-social li#facebook:hover,
.login-social li#google:hover {
    background: none;
}
.login-social li#twitter:hover a {
	color: #1dcaff;
}
.login-social li#facebook:hover a {
	color: #3B5998;
}
.login-social li#google:hover a {
	color: #dd4b39;
}
.login-social li a {
    color: #fff;
	padding: 10px;
}
.login-social li, .login-social li:hover {
    transition: background 0.3s;
    -webkit-transition: background 0.3s;
    -moz-transition: background 0.3s;
}
.login-social li a, .login-social li:hover a:hover{
    transition: color 0.3s;
    -webkit-transition: color 0.3s;
    -moz-transition: color 0.3s;
}
/* ===== Registration form popover ===== */

.signup .popover {
	min-width: 200px;
}

#signup{
    margin-bottom: 10px;
}

/* ===== Site search ===== */

.navbar-nav li#search {
	background: #00B4FF;
	background: linear-gradient(top, #00B4FF, #009DE0);
	background: -webkit-linear-gradient(top, #00B4FF, #009DE0);
	background: -moz-linear-gradient(top, #00B4FF, #009DE0);
	position: relative;
}
.navbar-nav li#search .search-box {
	position: absolute;
	right: 0;
	bottom: -70px;
	width: 250px;
	padding: 10px;
	background: #eaeaea;
	background: rgba(0, 0, 0, 0.65);
	display: none;
}
.navbar-nav li#search i.margin-2 {
	margin-left: 2px;
}

/* ===== Pagination ===== */

.pagination > .active > a,
.pagination > .active > span,
.pagination > .active > a:hover,
.pagination > .active > span:hover,
.pagination > .active > a:focus,
.pagination > .active > span:focus {
  background-color: #00B4FF;
  border-color: #00B4FF;
}

/* Helper Classes */

.top-zero {
	margin-top: 0;
}
.bottom-15 {
	margin-bottom: 15px;
}
.ui-icon {
	color: #666;
}
.tab-1 {
	margin-right: 15px;
}
.tab-2 {
	margin-right: 30px;
}
.tab-3 {
	margin-right: 45px;
}
.tab-3 {
	margin-right: 60px;
}

/* ===== Scroll to Top ===== */

.scrolltotop {
	height: 48px;
	width: 48px;
	border-color: #999;
	border: 1px solid rgba(0, 0, 0, 0.3);
	color: #999;
	color: rgba(0, 0, 0, 0.3);
	font-size: 18px;
	line-height: 38px;
	border-radius: 3px;
	text-align: center;
    background: rgba(255, 255, 255, 0.5);
}
/* ===== Resource edit page changes ===== */

.contact-table .icon-button, .funding-agencies-table .icon-button {
    float:left;
    background-color: transparent;
    border: 0;
    text-decoration: none;
}

.contact-table {
	table-layout: fixed;
}

.contact-table .drag-indicator > i {
	color: #777;
}

.contact-table td.drag-indicator, .contact-table th.drag-indicator {
	width: 45px;
}

.contact-table td:last-child{
    width: calc(20% - 20px);
}

.hs-table {
	border: 1px solid #DDD;
	border-collapse: collapse !important;
}

.hs-table tr {
	border: 1px solid #DDD;
	background: #FFF;
}

.hs-table td, .hs-table th {
	padding: 10px 18px !important;
}

.hs-table thead tr {
    border-bottom: 1px solid #DDD;
}

.hs-table thead tr th {
	background-color: #F1F1F1;
	text-overflow: ellipsis;
	overflow: hidden;
}

.contact-table-view td {
	width: 25%;
}

.contact-table td {
	width: 20%;
	border-top: 0 !important;
	overflow: hidden;
	text-overflow: ellipsis;
}


#relatedResourcesTab{
    overflow:hidden;
}

#comments{
    padding-bottom: 15px;
    margin-top: 20px;
}

table.info-table td{
    padding-left:15px;
}

table.info-table {
	margin-bottom: 20px;
}

#resourceSpecificTab{
    overflow-x:hidden;
}

#variables .custom-well {
	height: 225px;
	overflow: auto;
	background-color: #FFF;
	box-shadow: 0 2px 2px 0 rgba(0, 0, 0, .14), 0 3px 1px -2px rgba(0, 0, 0, .2), 0 1px 5px 0 rgba(0, 0, 0, .12);
	-webkit-box-shadow: 0 2px 2px 0 rgba(0, 0, 0, .14), 0 3px 1px -2px rgba(0, 0, 0, .2), 0 1px 5px 0 rgba(0, 0, 0, .12);
	-moz-box-shadow: 0 2px 2px 0 rgba(0, 0, 0, .14), 0 3px 1px -2px rgba(0, 0, 0, .2), 0 1px 5px 0 rgba(0, 0, 0, .12);
}

#variables .custom-well > strong{
	font-size:18px;
}

#variables {
	max-height: 600px;
	overflow:auto;
	border-radius: 0;
}

#netcdf-header-info {
    margin-bottom: 20px;
    padding: 32px;
    background-color: #FFF;
	-webkit-box-shadow: 0 2px 2px 0 rgba(0,0,0,.14), 0 3px 1px -2px rgba(0,0,0,.2), 0 1px 5px 0 rgba(0,0,0,.12);
	-moz-box-shadow: 0 2px 2px 0 rgba(0,0,0,.14), 0 3px 1px -2px rgba(0,0,0,.2), 0 1px 5px 0 rgba(0,0,0,.12);
    box-shadow: 0 2px 2px 0 rgba(0,0,0,.14), 0 3px 1px -2px rgba(0,0,0,.2), 0 1px 5px 0 rgba(0,0,0,.12);
}

.hs-doc-preview {
	background: #f5f5f5;
    border: 1px solid #DDD;
    padding: 32px;
    height: 300px;
    overflow: auto;
    resize: vertical;
}
#resourceSpecificTab input.form-control[type='radio'], #resourceSpecificTab input.form-control[type='checkbox'] {
	box-shadow: none;
}

.custom-table th {
	padding-right: 40px;
}

.custom-table th, .custom-table td {
	vertical-align: top;
	padding-bottom: 8px;
}

.custom-table td {
	word-break: break-all;
	word-wrap: break-word;
}

#txt-title {
	font-size: 27px;
	height: auto;
}

#txt-abstract {
	height: 155px;
}

span.remove {
    position: absolute;
    right: 1px;
    top: 4px;
}

.form-control, .controls .input-group .form-control {
	margin-bottom: 8px;
}

.no-padding {
	padding: 0;
}

.icon-remove {
	font-size: 17px;
	top: 3px;
	left: 6px;
	color: rgb(217, 83, 79);
	cursor: pointer;
}

.icon-add {
	font-size: 17px;
	top: 3px;
	left: 1px;
	color: #5cb85c;
	cursor: pointer;
}

.icon-add:hover {
	color: #47a447;
}

.icon-remove:hover {
	color: rgb(168, 69, 66);
}

#panel-left {
	padding-right: 8px;
	padding-left: 0;
	margin-bottom: 10px;
}

#panel-right {
	padding-left: 8px;
	padding-right: 0;
	margin-bottom: 10px;
}

#add-keyword-wrapper {
	width: 200px;
	display: inline-flex;
}


/* ===== Resource UI changes ===== */


a[data-toggle='tab']{
    /*display: inline-block !important;*/
    overflow: hidden !important;
    text-overflow: ellipsis;
    white-space: nowrap;
}

#btn-public.active {
    color: #FFF;
    background: #5cb85c;
    border-color: #20833F;
}

#btn-private.active {
    color: #FFF;
    background: #d9534f;
    border-color: #8C3C3A;
}

#btn-discoverable.active {
    color: #FFF;
    background: #f0ad4e;
    border-color: #CB7904;
}

#btn-private {
    -webkit-border-radius: 0;
    -webkit-border-top-right-radius: 4px;
    -webkit-border-bottom-right-radius: 4px;
    -moz-border-radius: 0;
    -moz-border-radius-topright: 4px;
    -moz-border-radius-bottomright: 4px;
    border-radius: 0;
    border-top-right-radius: 4px;
    border-bottom-right-radius: 4px;
}

#btn-discoverable {
    -webkit-border-radius: 0;
    -moz-border-radius: 0;
    border-radius: 0;
    margin: 0 -1px;
}

#btn-public {
    -webkit-border-radius: 4px;
    -webkit-border-top-right-radius: 0;
    -webkit-border-bottom-right-radius: 0;
    -moz-border-radius: 4px;
    -moz-border-radius-topright: 0;
    -moz-border-radius-bottomright: 0;
    border-radius: 4px;
    border-top-right-radius: 0;
    border-bottom-right-radius: 0;
}

.btn-danger{
    border-color: #8C3C3A;
}

.btn{
	-webkit-box-shadow: 0 1px 0 rgba(255,255,255,0.3) inset;
	-moz-box-shadow: 0 1px 0 rgba(255,255,255,0.3) inset;
    box-shadow: 0 1px 0 rgba(255,255,255,0.3) inset;
}

.clear-fix {
    clear: both;
}

.height-fix {
    overflow: hidden;
}

.add-view-user-form, .add-view-group-form {
   margin-bottom: 10px;
}

#id_user-wrapper, #id_group-wrapper {
	width: 100%;
	border: 1px solid #CCC;
	min-height: 34px;
}

#invite-to-group #id_user-wrapper {
    width: calc(100% - 142px);
}

#permission-panel .panel-body{
    padding: 15px 0;
}

#id_user-deck > span.hilight, #id_group-deck > span.hilight {
	background: #EEE;
	padding: 6px 12px;
	padding-right: 16px !important;
	width: 100%;
	min-height: 34px;
}

.autocomplete-light-widget input, .autocomplete-light-widget input:focus {
    width: 100% !important;
}

.autocomplete-light-widget input{
	border: 0;
}

#form-sharing{
    margin-top: -6px;
    margin-left: 5px;
    margin-right: 5px;
}

.file-icon {
	margin-right: 5px;
	font-size: 20px;
	line-height: 1.5em;
	color: #8c8c8c;
	float: left;
	top: 4px;
	left: 2px;
}

table.table-plain {
    margin-bottom: 10px;
    width:100%;
}

table.table-plain td{
    padding-right: 10px;
}


.tab-elements > .panel-tabs > .nav-tabs{
    margin-bottom: 0;
    border:0;
}


.tab-elements .nav-tabs li{
    padding:0;
}
.panel-tabs > .nav-tabs > li > a{
    color:#555;
    -webkit-border-radius: 4px 4px 0 0;
    -moz-border-radius: 4px 4px 0 0;
    border-radius: 4px 4px 0 0;
    -webkit-box-shadow: inset 0 1px 0 #ffffff;
    -moz-box-shadow: inset 0 1px 0 #ffffff;
    box-shadow: inset 0 1px 0 #ffffff;
}

.tab-elements > .tabs-body {
    min-height: 150px;
    border: 1px solid #ddd;
    padding: 10px;
    overflow: auto;
}

.panel-tabs table>tbody>tr>th{
    border:0;
}

.division-title {
    clear:left;
    margin-left: 7px;
    background-color: #FFF !important;
}

.division-title > span {
	font-size: 20px;
	font-weight: 500;
}

.division-title-caption {
	font-weight: normal;
}

.page-title {
    font-weight: 500;
    margin: 30px 0;
    margin-top: 10px;
    padding-bottom: 5px;
    border-bottom: 1px solid #DDD;
}

.label-file-name {
    font-weight: bold;
}

.label-file-size {
    font-size:12px;
    margin-bottom: 0;
}

.table-plain > tbody > tr:last-child{
    border:none;
}

body > .main-container {
    min-height: calc(100% - 286px);
    padding-bottom: 20px;
	padding-top: 20px;
}

.icon-button {
    font-size: 22px;
    cursor: pointer;
    float: right;
    margin: 0 4px;
    padding: 5px;
    background-color: transparent;
    width: auto !important;
}

.icon-button:hover{
    text-decoration: none;
}

#btnMyResources.btn-resource-add {
	color: #D9534F;
}

#btnMyResources.btn-resource-add:hover {
	color: #84B85C;
}

#btnMyResources.btn-resource-remove {
	color: #84B85C;
}

#btnMyResources.btn-resource-remove:hover {
	color: #D9534F;
}

#btnOpenWithApp.btn-resource-add {
	color: #D9534F;
}

#btnOpenWithApp.btn-resource-add:hover {
	color: #84B85C;
}

#btnOpenWithApp.btn-resource-remove {
	color: #84B85C;
}

#btnOpenWithApp.btn-resource-remove:hover {
	color: #D9534F;
}

.custom-btn-toolbar .icon-button, .custom-btn-toolbar .icon-button:focus {
	border: 0;
	outline: 0;
}

.custom-btn-toolbar .disabled > span {
	color: #999;
	cursor: default;
}

#success-alert, #error-alert {
    position: fixed;
    z-index: 999;
    margin-right: auto;
    width: 50%;
    left: 50%;
    margin-left: -25%;
    top: 60px;
}

.custom-alert {
	position: fixed;
	background-color: lightgreen;
	padding: 0 10px;
	text-align: center;
	line-height: 50px;
	text-shadow: 1px -1px #BEFFBE;
	z-index: 2;
}

.custom-alert-icon {
    font-size: 24px;
    color: #337133;
    top: 5px;
    margin-right: 10px;
}

.alert-dismissible {
    margin-top: 20px;
}

.custom-well {
    min-height: 20px;
    padding: 19px;
    margin-bottom: 20px;
    border: 1px solid #e3e3e3;
    border-radius: 4px;
    -webkit-box-shadow: inset 0 1px 1px rgba(0, 0, 0, 0.05);
    -moz-box-shadow: inset 0 1px 1px rgba(0, 0, 0, 0.05);
    box-shadow: inset 0 1px 1px rgba(0, 0, 0, 0.05);
}

.cc-image {
	width: 88px;
	height: 31px;
}

#permission-panel .custom-well {
	background: #F7F7F7;
	margin-top: 30px;
}

.info-icon {
	color: #FFFFFF;
	margin-top: 4px;
	margin-left: -4px;
	position: absolute;
    right: 25px;
    top: 13px;
}

.info-icon:hover{
    color: #CCC;
}

.btn-update-list{
    margin-top:4px;
    margin-right:4px;
    margin-bottom:4px;
    width: 100%;
}

.btn-add-access {
	height: 34px;
	border-radius: 0;
	width: 100%;
}

#btn-add-new-entry {
	margin-bottom: 20px;
}

#invite-to-group .btn-add-access {
	height: 34px;
	width: 135px;
	top: 0;
	border-radius: 0;
	margin: 0 2px;
}

.btn-default {
	background-color: #eee;
	background-image: -webkit-linear-gradient(#fcfcfc, #eee);
	background-image: linear-gradient(#fcfcfc, #eee);
}

.btn-default:not(.active) {
    text-shadow: 1px 1px #FFF;
}

.btn-primary {
	background-color: #eee;
	background-image: -webkit-linear-gradient(#7AB2E2, #428BCA);
	background-image: linear-gradient(#7AB2E2, #428BCA);
	border-color: #428BCA;
	color: #FFF;
}

.btn-success {
	background-color: #eee;
	background-image: -webkit-linear-gradient(#74E274, #5CB85C);
	background-image: linear-gradient(#74E274, #5CB85C);
	border-color: #20833F;
	color: #FFF;
}

.btn-info, .btn-primary, .btn-success, .btn-danger {
	text-shadow: 1px 1px 1px rgba(0, 0, 0, 0.3);
}

.btn-add-access:focus,#btn-discoverable:focus, #btn-public:focus, #btn-private:focus {
	outline: none;
}

.btn-create-resource {
    height: 40px;
    line-height: 26px;
    width: 180px;
}

.access-panel-title{
    color: #FFF;
    background-color: #337ab7;
    margin: -20px;
    border: 1px solid #337ab7;
    padding: 10px;
    padding-right: 30px;
    height:52px;
    margin-bottom: 10px;
    -webkit-border-top-left-radius: 3px;
    -webkit-border-top-right-radius: 3px;
    -moz-border-radius-topleft: 3px;
    -moz-border-radius-topright: 3px;
    border-top-left-radius: 3px;
    border-top-right-radius: 3px;
}

.button-label{
    font-family: Lato, sans-serif;
}

.btn-remove{
    color:#d9534f;
}

.icon-blue {
    color: #428BD2;
}

#delete > span {
	margin-left: 20px;
}

.btn-download{
    color:#428bca;
}

.content-block {
	display: table;
}

#comment, .comment-reply-form {
	width: 100%;
}

.content-block h3, #comments h3 {
	padding-bottom: 9px;
	border-bottom: 1px solid #eee;
}

.sharing-public{
    border: 1px solid #6E6E6E;
    padding: 3px 6px;
    background: #5CB85C;
    color: #FFF;
    margin: 3px;
    border-radius: 15px
}

.sharing-private{
    border: 1px solid #6E6E6E;
    padding: 3px 6px;
    background: #D9534F;
    color: #FFF;
    margin: 3px;
    border-radius: 3px;
}
.citation-label {
    float:left;
    font-weight: bold;
}

#citation-text {
	display: inline-block;
	width: calc(100% - 65px);
	min-height: 30px;
	background: #EEE;
	border: 1px solid #CCC;
	border-radius: 0;
	padding: 4px;
	cursor: default;
	line-height: 24px;
}

.clipboard-copy {
	border-radius: 0;
	margin-left: -1px;
}

.flex {
	display: flex;
}

#citation-text a, .rights-url a{
    word-break: break-word;
}

#btn-download-all, #btn-select-irods-file, #rep-res-bag {
	margin: 10px 0;
	max-width: 100%;
}

#btn-download-all > span {
    height:16px;
}

#btn-download-all span {
    text-overflow: ellipsis;
    max-width: 100%;
    overflow: hidden;
}

div#sharing-status .col-sm-12{
	margin-bottom: 20px;
}

.tag-list {
    min-height:46px !important;
    margin-top:10px;
    list-style: none;
    padding: 10px 10px 5px 10px !important;
}

.tag {
    display: inline-block;
    margin-bottom: 4px;
    color: #111111;
    background-color: #f6f6f6;
    padding: 1px 10px;
    border: 1px solid #B0B0B0;
    -webkit-border-radius: 15px;
    -moz-border-radius: 15px;
    border-radius: 15px;
    -webkit-box-shadow: inset 0 1px 0 #ffffff;
    -moz-box-shadow: inset 0 1px 0 #ffffff;
    box-shadow: inset 0 1px 0 #ffffff;
}

.tag-list li {
    display: inline-block;
    margin-right: 5px;
}

a.tag:hover {
    text-decoration: none;
    cursor:default;
	color: #111;
}

.custom-well{
    min-height: 20px;
    padding: 19px;
    margin-bottom: 20px;
    border: 1px solid #e3e3e3;
    border-radius: 4px;
    -webkit-box-shadow: inset 0 1px 1px rgba(0,0,0,0.05);
    box-shadow: inset 0 1px 1px rgba(0,0,0,0.05);
}

.tab-elements {
    margin-top: 20px;
    border:0;
}

.tab-elements .table:not(.contact-table) {
    width:auto;
}

.tab-elements .table th {
    border:0;
}

.tab-elements .nav-tabs > li > a {
	border: 1px solid #ddd;
}

.tab-elements .nav-tabs > li.active > a {
    border-bottom-color: transparent;
}

.full-width-tabs-container .panel-heading {
    color: #757575;
    text-shadow: 0 1px 0 #fff;
}

.nav-tabs > li > a {
    background: #FFF;
    color:#757575;
    -webkit-border-top-left-radius: 5px;
    -webkit-border-top-right-radius: 5px;
    -moz-border-radius-topleft: 5px;
    -moz-border-radius-topright: 5px;
    border-top-left-radius: 5px;
    border-top-right-radius: 5px;
}
/* ===== Responsive CSS ===== */

.navbar-inverse .navbar-toggle:hover,
.navbar-inverse .navbar-toggle:focus {
	background-color: #333;
}

@media (max-width: 1200px) { /* Adjusting for large devices */

@media (max-width: 768px) { /* Adjusting for mobile */

	/* Index page background */

	#wrap h1 {
		font-size: 32px;
		margin: 70px 0 0 0;
		text-align: center;
		font-weight: 300;
	}
	.list {
		margin: 50px 0;
	}
	.list i {
		font-size: 24px;
	}
	.list li {
		margin: 20px 0;
	}
	.list span {
		font-size: 20px;
		font-weight: 300;
	}

	/* Registration Steps */

	.step {
		text-align: left;
		width: auto;
		margin: 0 0 15px 0;
	}
	.step i {
		float: left;
		margin-right: 15px;
	}
	.step .arrow {
		display: none;
	}
	.step a.sbtn {
		margin-left: 65px;
	}

	/* Registration form popover */

	.signup .popover {
		display: none;
	}

	/* 404 */

	.not-found .digits {
		font-size: 140px;
	}
	.not-found .digits i {
		font-size: 100px;
	}
	.not-found h1 {
		font-size: 30px;
		line-height: 42px;
	}
	.not-found h2 {
		font-size: 18px;
	}

	/* Pricing page */

	.pricing .head {
		padding: 20px;
	}
	.pricing .head .arrow {
		border: 0;
	}
	.pricing .item {
		margin: 20px 0;
	}
	.pricing .item:hover {
		margin: 20px 0;
	}

	/* Image Carousel */

	a.carousel-arrow  {
		top: 50px;
		bottom: auto;
		height: 35px;
		width: 35px;
		border-radius: 0;
		color: #666;
		font-size: 18px;
		line-height: 35px;
	}
	a.carousel-arrow-prev {
		left: 50%;
		margin-left: -37px;
	}
	a.carousel-arrow-next {
		left: 50%;
	}

	/* Navbar dropdown */

	.dropdown-menu .divider {
	  height: 1px;
	  margin: 9px 0;
	  overflow: hidden;
	  background-color: #999;
	}
}

/*
 * Side navigation for UI elements
 *
 * Scrollspy and affixed enhanced navigation to highlight sections and secondary
 * sections of docs content.
 */

/* By default it's not affixed in mobile views, so undo that */
.bs-sidebar {
  margin-bottom: 50px;
}
.bs-sidebar.affix {
  position: static;
}

/* Show and affix the side nav for ui elements when space allows it */
@media (min-width: 992px) {
  .bs-sidebar .nav > .active > ul {
    display: block;
  }
  /* Widen the fixed sidebar */
  .bs-sidebar.affix,
  .bs-sidebar.affix-bottom {
    width: 293px;
  }
  .bs-sidebar.affix {
    position: fixed; /* Undo the static from mobile first approach */
    top: 70px;
  }
  .bs-sidebar.affix-bottom {
    position: absolute; /* Undo the static from mobile first approach */
  }
}
@media (min-width: 1200px) {
  /* Widen the fixed sidebar again */
  .bs-sidebar.affix-bottom,
  .bs-sidebar.affix {
    width: 360px;
  }
}}



.resource-search {
	position: relative;
	height: 34px;
	border: 1px solid #DDD;
	margin-bottom: 3px;
}

#discover-resource-search {
	width: 100%;
	margin-bottom: 20px;
	margin-left: 10px;
	float: right;
}

.resource-search input {
    padding: 0 5px;
	width: 100%;
	position: absolute;
	height: 100%;
	border: none;
	background: transparent;
}

.resource-search ul {
	margin: 7px 0 0;
	padding-left: 2px;
}

.resource-search li {
	background: lightgrey;
	padding: 4px;
	padding-right: 8px;
	border-radius: 12px;
	margin-left: 3px;

}
.resource-search li::before {
	content: attr(data-label);
	background-color: grey;
	border-top-left-radius: 10px;
	border-bottom-left-radius: 10px;
	padding: 3px;
	padding-left: 6px;
	margin-right: 6px;
	color: white;
}

.resource-search-items ul {
	position: absolute;
	top: 0;
}
.resource-search-items li {
	display: inline-block;
}

ul.resource-search-options {
	margin: 40px 0 0;
	padding-left: 2px;
	border: 1px solid lightgrey;
	border-top: none;
	background-color: white;

	list-style: none;
}
.resource-search-options li {
	display: block;
	margin: 2px auto;
}
.resource-search-options li.selected {
	background-color: #aab;
	color: white;
}

/* New access panel style */
table.user-scope .user-username-content {
    color: rgba(0,0,0,0.54);
}

td.user-roles, td.user-actions {
    padding-top: 16px !important;
    color: #428bca;
}

td.user-roles {
	width: 30%;
}
td.user-roles .dropdown{
    cursor: pointer;
	color: #333;
}

td.user-roles .caret {
    border-top: 4px solid #428bca;
}

td.user-actions span, td.user-actions i {
    cursor: pointer;
}

td.user-actions .btn-remove-row {
	color:#d9534f;
}

td.user-actions > span:hover {
    cursor: pointer;
    color: #777;
}

table.user-scope td:first-child {
	padding-right: 20px;
}

table.user-scope tr {
	border-bottom: 0 !important;
}

.access-table tr:last-child {
    border-bottom: 1px solid #ddd;
}

.access-table tr.hide-actions .remove-user-form, .access-table tr.hide-actions .undo-share-form, .access-table tr.hide-actions .caret {
	display: none;
}

.access-table tr.hide-actions .user-roles {
	pointer-events: none;
}

.members-table tr:first-child td {
	border-top: 0;
}

.members-table tr:last-child {
	border-bottom: 0;
}

#manage-access .custom-well > .input-group {
    width: 100%;
}

#manage-access .custom-well > .input-group > input {
    width: 70%;
}

#manage-access form .dropdown, #invite-to-group .dropdown {
	width: 100%;
}

#roles_list {
	border-radius: 0;
	width: 100%;
}

.access-table tbody > tr {
    display: table-row !important;
}

#templateRow {
	display:none !important;
}

.user-roles button {
	border: none;
	background: none;
	cursor: pointer;
	width: 100%;
	text-align: left;
	padding-left: 20px;
}

.user-roles li a {
	color: #333;
	padding: 10px 20px;
	font-size: 14px;
	display: block;
	clear: both;
	font-weight: normal;
	line-height: 1.428571429;
	white-space: nowrap;
}

.user-roles li:not(.loading):not(.active) a:hover {
	background-color: #DDD;
	text-decoration: none;
	-webkit-transition: background-color 200ms linear;
	-moz-transition: background-color 200ms linear;
	-o-transition: background-color 200ms linear;
	transition: background-color 200ms linear;
}

.user-roles li.active {
	pointer-events: none;
	cursor: default;
}

.user-roles li.disabled a, #list-roles li.disabled a {
	color: #aaa;
	text-shadow: 0 1px 0 #FFF;
	pointer-events: none;
}

.user-roles li.active a {
	font-weight: bold;
}

.user-roles .dropdown-menu, .custom-dropdown .dropdown-menu {
	background-color:#FFF;
}

.user-roles .role-dropdown {
	padding: 0;
}

.custom-dropdown .dropdown-menu > li a {
    color: #000;
    padding: 10px 20px;
    font-size: 14px;
}
.custom-dropdown .dropdown-menu > li a {
    display: block;
    padding: 3px 20px;
    clear: both;
    font-weight: normal;
    line-height: 1.428571429;
    color: #333;
    white-space: nowrap;
}

.custom-dropdown .dropdown-menu > li a:hover, .custom-dropdown .dropdown-menu > li a:focus {
    color: #333;
    background-color: #eaeaea;
}

.custom-dropdown .dropdown-menu>li a:hover, .custom-dropdown .dropdown-menu>li a:focus {
    color: #262626;
    text-decoration: none;
    background-color: #f5f5f5;
}

.user-roles li.loading, .access-table tr.loading {
	animation: grayScaleChange 1s; /* animation-name followed by duration in seconds*/
	/* you could also use milliseconds (ms) or something like 2.5s */
	-webkit-animation: grayScaleChange 1s; /* Chrome and Safari */
	animation-iteration-count:infinite;
	-webkit-animation-iteration-count:infinite;
	pointer-events: none;
}

.user-roles.no-caret .caret{
	display:none;
}

#user-permission-msg {

}

#shareable-container {

}

button.loading {
	animation: greenScaleChange 2s; /* animation-name followed by duration in seconds*/
	/* you could also use milliseconds (ms) or something like 2.5s */
	-webkit-animation: greenScaleChange 2s; /* Chrome and Safari */
	animation-iteration-count:infinite;
	-webkit-animation-iteration-count:infinite;
	pointer-events: none;
}


@keyframes greenScaleChange {
	0% {
		background: #5cb85c;
	}

	50% {
		background: #236F23;
	}

	100% {
		background: #5cb85c;
	}
}

@-webkit-keyframes greenScaleChange /* Safari and Chrome - necessary duplicate */
{
	0% {
		background: #5cb85c;
	}

	50% {
		background: #236F23;
	}

	100% {
		background: #5cb85c;
	}
}


@keyframes grayScaleChange {
	0% {
		background: #FFF;
	}

	50% {
		background: #EEE;
	}

	100% {
		background: #FFF;
	}
}

@-webkit-keyframes grayScaleChange /* Safari and Chrome - necessary duplicate */
{
	0% {
		background: #FFF;
	}

	50% {
		background: #FFF;
	}

	100% {
		background: #FFF;
	}
}

.access-table-wrapper {
	min-height: 100px;
	height: 250px;
	overflow: auto;
	resize: vertical;
    border: 1px solid #DDD;
    padding: 12px;
    padding-bottom: 90px;
    background: #f8f8f8;
}

table.table.access-table {
    background: #FFF;
    border: 1px solid #DDD;
}

.modal {
	overflow-y: auto;
}

.list-separator {
	color: #333;
	pointer-events: none;
}

.list-separator:hover {
	text-decoration: none;
	pointer-events: none;
}

.user-icon:before {
    content: "\e008";
    font-family: "Glyphicons Halflings";
    float: left;
    font-size: 36px;
    color: #2D9EB3;
    border: 2px solid #ddd;
    height: 40px;
    width: 40px;
    border-radius: 50%;
    line-height: 30px;
    text-align: center;
}

.dropdown-user-icon:before {
    content: "\e008";
    font-family: "Glyphicons Halflings";
    float: left;
    font-size: 72px;
    color: #2D9EB3;
    border: 2px solid #ddd;
    height: 80px;
    width: 80px;
    border-radius: 50%;
    line-height: 60px;
    text-align: center;
}

#div-invite-people .label-danger {
	font-size: 12px;
}

#list-roles > li > a {
	font-size: 14px;
	cursor: pointer;
}

.glyphicon-info-sign {
    top: 2px;
}

/*  =============== Coverage - Google map css ================ */

div#coverage-spatial .coordinates-label-addon {
	width: 127px;
	text-align: left;
}

.sharing-status-container > div {
	margin-bottom: 20px;
}

#img-badge {
	margin-bottom: 10px;
}

#btn-calc-coverage {
	margin: 10px 0;
}

#coverageMap[data-mode="view"] {
	width:100%;
	height: 370px;
}

#coverage-spatial {
	margin-top: 5px;
}

#coverage-spatial .info-table td {
	padding-left: 0;
	padding-bottom: 10px;
}

.coordinates-list-container > div {
	margin-bottom: 10px;
}

#id-coverage-spatial .control-group input {
	text-align: right;
}

.coordinates-list-container .list-group-item {
	padding: 5px;
}

.coordinates-list-container .list-group-item > div {
	text-align: right;
}

.coordinates-list-container .list-group {
	margin-bottom: 0;
}

#coverageMap {
	height:350px;
	border:1px solid #DDD;
}

.coverage-container {
	margin-bottom:20px;
}

.invalid-input {
	border-color: #F00 !important;
}

.invalid-input:focus {
	-webkit-box-shadow: inset 0 1px 1px rgba(0, 0, 0, 0.075), 0 0 8px rgba(233, 102, 102, 0.6);
	-moz-box-shadow: inset 0 1px 1px rgba(0, 0, 0, 0.075), 0 0 8px rgba(233, 102, 102, 0.6);
	box-shadow: inset 0 1px 1px rgba(0, 0, 0, 0.075), 0 0 8px rgba(233, 102, 102, 0.6);
}

#resetZoomBtn {
    width: 28px;
    text-align: center;
    padding: 8px;
    -webkit-border-radius: 2px;
    -moz-border-radius: 2px;
    border-radius: 2px;
	-webkit-box-shadow: 0 1px 0 rgba(111, 111, 111, 0.5);
	-moz-box-shadow: 0 1px 0 rgba(111, 111, 111, 0.5);
    box-shadow: 0 1px 0 rgba(111, 111, 111, 0.5);
    background-color: #FFF;
    float: right;
    right: 26px;
    top: 255px;
    color: #666;
    position: absolute;
}

#resetZoomBtn:hover {
    cursor:pointer;
    color: #353535;
}

#resetZoomBtn::before {
    margin-left: -1px;
}

/*			User profile revamp css			*/
.profile-pic-thumbnail {
    width: 40px;
    height: 40px;
    margin-right:10px;
    margin-bottom: 10px;
    float: left;
}

.round-image {
    -webkit-border-radius: 50%;
    -moz-border-radius: 50%;
    border-radius: 50%;
    background-size: cover;
    background-repeat: no-repeat;
    background-position: 50% 50%;
}

<<<<<<< HEAD
.dropdown-profile-pic-thumbnail {
    width: 80px;
    height: 80px;
    margin-right: 10px;
=======
.full-width-tabs-container .panel-heading {
    color: #757575;
    text-shadow: 0 1px 0 #fff;
}

.nav-tabs > li > a {
    background: #FFF;
    color:#757575;
    -webkit-border-top-left-radius: 5px;
    -webkit-border-top-right-radius: 5px;
    -moz-border-radius-topleft: 5px;
    -moz-border-radius-topright: 5px;
    border-top-left-radius: 5px;
    border-top-right-radius: 5px;
}
/* Layout pending back end functionality  */
/*#social > div > div > ul > li {*/
    /*border: 1px solid #0A91AB;*/
    /*background: #FFF;*/
    /*-webkit-border-radius: 2px;*/
    /*-moz-border-radius: 2px;*/
    /*border-radius: 2px;*/
/*}*/

/*#social > div > div > ul > li:hover {*/
    /*transition: background 0.1s ;*/
    /*-webkit-transition: background 0.1s;*/
    /*-moz-transition: background 0.1s;*/
    /*background:#0A91AB;*/
/*}*/

div.affiliation {
    border-top: 1px solid #ddd;
}

.list-affiliations li {
    overflow: auto;
    border-top: 1px solid #ddd;
    margin-top: 10px;
    padding-top: 15px;
}

.list-affiliations li:first-child {
    border-top: 0;
    padding-top: 0;
    margin-top: 0;
}

.activity-block {
    margin-right: 0;
    margin-left: 0;
    color: #555;
}

#overview .activity-block {
    float: left;
    padding-top: 10px;
    width: 100%;
    border-top: 1px solid #ddd;
    margin-top: 10px;
}

.activity-info {
    margin-bottom: 5px;
}

.activity-info > span.title {
    font-size: 16px;
}

.activity-info h5 {
	margin: 2px 0;
}
.metadata-wrapper {
    margin-left: 50px;
    margin-bottom: 20px;
}

.metadata-wrapper > h5 {
    margin: 2px 0;
}

#filetype-extra-metadata {
	margin-bottom: 20px;
}

.activity-description {
    float: left;
    border-left: 3px solid #CCC;
    max-height: 50px;
    overflow: hidden;
    margin-bottom: 5px;
    margin-top: 10px;
}

.contribution .activity-description {
    margin-left: 15px;
}

#overview .activity-block:first-child {
    border-top: 0;
    margin-top: 0;
    padding-top:0;
}

.show-more-btn {
    width: 50px;
    margin-left: 10px;
    -webkit-border-radius: 8px;
    -moz-border-radius: 8px;
    border-radius: 8px;
    text-align: center;
    color: #AAA;
    border: 1px solid #ddd;
    font-size: 12px;
    cursor: pointer;
    float: left;
}

#div_id_abstract textarea, #id_statement {
    resize: vertical;
}

form.act-on-request button {
	clear: none;
}

form.act-on-request {
    text-align: center;
	margin:10px;
	display: inline;
}

table.overview tr > td:first-child {
    padding-right: 10px;
}

.icon-resource-type {
    text-align: center;
    border: 1px solid #ddd;
    padding: 8px;
    border-radius: 0 0 4px 4px;
    background-color: #FFF;
}

.icon-resource-type > span {
    color: #757575;
	text-shadow: 0 1px 0 #fff;
}

.icon-resource-type, .contribution {
    box-shadow: 1px 1px 5px #E8E8E8;
    -moz-box-shadow: 1px 1px 5px #E8E8E8;
    -webkit-box-shadow: 1px 1px 5px #E8E8E8;
}

.icon-resource-type {
	padding: 20px 10px;
}

.icon-resource-type > .glyphicon{
    font-size: 18px;
    color: #35AAC0;
    top: 3px;
}

.icon-resource-type-wrapper {
    float: right;
    margin-top: -12px;
    margin-right: 20px;
>>>>>>> ce733454
    margin-bottom: 10px;
}

h4.title {
    border-bottom: 1px solid #ddd;
    padding-bottom: 7px;
}

#badge-generic .badge {
    background-color: #1f77b4;
}

#badge-composite .badge {
    background-color: #9eab31;
}

#badge-geographic .badge {
    background-color: #6A8593;
}

#badge-his .badge {
    background-color: #2ca02c;
}

#badge-model-program .badge {
    background-color: #4A5BB9;
}

#badge-model-instance .badge {
    background-color: #CFDD40;
}

#badge-swat .badge {
    background-color: #FF9F0D;
}

#badge-multidimensional .badge {
    background-color: #9c27b0;
}

#badge-time-series .badge {
    background-color: #129D90;
}

#badge-geographic-feature .badge {
    background-color: #795548;
}

#badge-web-app .badge {
    background-color: rgb(242, 67, 55);
}

#badge-script .badge {
    background-color: rgb(221, 15, 176);
}

#badge-collection .badge {
	background-color: #bc836f;
}

#badge-modflow .badge {
	background-color: #673ab7;
}

span.you-flag {
    background: #2d9eb3;
}

.table-user-contributions .badge {
	float: right;
}

#color-scheme {
    float: right;
    padding: 5px 0 0 0;
}

.YellowGreenBlue-colormap-band-1 {
    background-color:rgb(1,70,54);
}
.YellowGreenBlue-colormap-band-1-fill {
    fill:rgb(1,70,54);
}
.YellowGreenBlue-colormap-band-2 {
    background-color:rgb(1,108,89);
}
.YellowGreenBlue-colormap-band-2-fill {
    fill:rgb(1,108,89);
}
.YellowGreenBlue-colormap-band-3 {
    background-color:rgb(2,129,138);
}
.YellowGreenBlue-colormap-band-3-fill {
    fill:rgb(2,129,138);
}
.YellowGreenBlue-colormap-band-4 {
    background-color:rgb(54,144,192);
}
.YellowGreenBlue-colormap-band-4-fill {
    fill:rgb(54,144,192);
}
.YellowGreenBlue-colormap-band-5 {
    background-color:rgb(103,169,207);
}
.YellowGreenBlue-colormap-band-5-fill {
    fill:rgb(103,169,207);
}
.YellowGreenBlue-colormap-band-6 {
    color: red;
    background-color:rgb(166,189,219);
}
.YellowGreenBlue-colormap-band-6-fill {
    fill:rgb(166,189,219);
}
.YellowGreenBlue-colormap-band-7 {
    color: red;
    background-color:rgb(208,209,230);
}
.YellowGreenBlue-colormap-band-7-fill {
    fill:rgb(208,209,230);
}
.YellowGreenBlue-colormap-band-8 {
    color: red;
    background-color:rgb(236,226,240);
}
.YellowGreenBlue-colormap-band-8-fill {
    fill:rgb(236,226,240);
}
.YellowGreenBlue-colormap-band-9 {
    color: red;
    background-color:rgb(255,247,251);
}
.YellowGreenBlue-colormap-band-9-fill {
    fill:rgb(255,247,251);
}

/*-------- My resources page revamp ---------*/

#search-container .dropdown-menu {
	border: 0;
    padding: 20px;
	left: -251px;
	width: 284px;
}
.input-group-btn .btn-group {
    display: flex !important;
}
.btn-group .btn {
    margin-left: -1px;
}
.btn-group .btn:last-child {
    border-top-right-radius: 4px;
    border-bottom-right-radius: 4px;
}
.btn-group .form-horizontal .btn[type="submit"] {
  border-top-left-radius: 4px;
  border-bottom-left-radius: 4px;
}
.form-horizontal .form-group {
    margin-left: 0;
    margin-right: 0;
}

#item-selectors_filter {
	display: none;
}

#invite-flag {
	margin: 10px;
}

#item-selectors {
    display: none;
}

#items-discovered, #item-selectors {
	width: 100% !important;
}

.resource-custom-table {
	font-size: 14px;
	border: 1px solid #ddd !important;
	margin-bottom: 10px !important;
	border-top-right-radius: 4px;
	border-top-left-radius: 4px;
}

#collected-by-table {
    border: 0px !important;
}

#item-selectors.group-resource-list {
    width: 100% !important;
}

.resource-custom-table tbody td {
	border-bottom: 1px solid #EEE;
	padding: 8px 10px;
}

.resource-custom-table thead th {
    border-bottom: 1px solid #DDD !important;
    padding: 8px;
}

#item-selectors thead th:first-child {
	padding-left: 10px;
}

#item-selectors tbody {
    border-top: 1px solid #DDD;
}

#item-selectors tr > td:first-child {
	padding-right: 0;
    max-width: 80px;
	min-width: 80px;
}

#item-selectors.group-resource-list tr > td:first-child {
    padding-right: initial;
    max-width: initial;
    min-width: initial;
    padding-left: 10px;
}

.dataTables_wrapper {
    overflow-x: auto;
}

.dropdown.dropdown-lg {
	position: static !important;
}

#search-container .btn-clear-search {
	right: 40px;
}

.file-browser-search .btn-clear-search {
	right: 10px;
}

.btn-clear-search {
    position: absolute;

    color: #A8A8A8;
    font-size: 16px;
    background: #FFF;
    top: 10px;
}

.search-icon {
	position: absolute;
	top: 10px;
	left: 8px;
	color: #A8A8A8;
}

#input-author, #input-subject {
	padding-right: 25px;
}

#resource-search-input, #id_q {
	padding-left: 25px;
	padding-right: 30px;
}

.btn-clear-search-inline {
	color: #A8A8A8;
	float: right;
	top: -25px;
	right: 8px;
}

#resource-actions-container {
	cursor: default;
}

#resource-actions-container > span {
	font-size: 18px;
	cursor: pointer;
	margin: 4px 10px;
}

#resource-actions-container #btn-label {
	color: #0A91AB;
}

#resource-actions-container > span.glyphicon-star {
	color: rgb(255, 163, 0);
}

#resource-actions-container > span.glyphicon-trash {
	color: rgb(202, 0, 0);
}

#search-container {
	margin-bottom: 10px;
}

#search-container .dropdown-toggle {
	border-radius: 0;
}

/*Waiting on firefox support for background-clip:text*/
/*.btn-inline-favorite, .btn-inline-label {*/
	/*padding-top: 3px;*/
	/*margin-left: 8px;*/
	/*margin-right: 8px;*/
	/*font-size: 16px;*/
	/*cursor: pointer;*/
	/*background-color: #888888;*/
	/*color: transparent;*/
	/*text-shadow: 0 2px 3px rgba(255, 255, 255, 0.5);*/
	/*-webkit-background-clip: text;*/
	/*-moz-background-clip: text;*/
	/*background-clip: text;*/
/*}*/

.btn-inline-favorite, .btn-inline-label {
	padding-top: 3px;
	margin-left: 4px;
	margin-right: 4px;
	font-size: 16px;
	cursor: pointer;
	color: #AAA;
}

.table-icon {
	padding-top: 3px;
	margin-left: 4px;
	margin-right: 4px;
	font-size: 16px;
	cursor: pointer;
}

.btn-inline-label:hover, .has-labels {
	color: #0A91AB;
}

.btn-inline-favorite.isfavorite {
	color: rgb(255, 163, 0);
}

.btn-inline-favorite:hover {
	color: rgb(255, 163, 0);
}

.facet-list .list-group-item {
	border: 0;
	border-radius: 0;
	padding: 0 10px;
	text-align: left;
}

.facet-list .list-group-item:hover {
	background: #DDD;
}

.facet-list .list-group {
	max-height: 200px;
	overflow-y: auto;
}

#constraints > li {
	display: none;
    color: #3c763d;
    background-color: #dff0d8;
}

#constraints {
	display: none;
	border-radius: 4px;
	overflow: hidden;
}

#constraints li.invalid {
    color: #a94442;
    background-color: #f2dede;
}

.facet-list .panel-body {
	padding: 0;
}

.facet-list label.checkbox {
	font-weight: normal;
	border-radius: 0;
	cursor: pointer;
	padding-top: 5px;
	padding-bottom: 5px;
	padding-right: 32px;
	margin: 0;
}

.noselect {
	-webkit-touch-callout: none;
	-webkit-user-select: none;
	-khtml-user-select: none;
	-moz-user-select: none;
	-ms-user-select: none;
	user-select: none;
}

.facet-list .badge {
	  margin-top: 5px;
}

#facets .panel-heading {
	  text-align: left;
}

#facets .panel {
	margin-top: 20px;
}

#facets h4.panel-title, #headingLegend h4.panel-title {
	color: #696969;
	text-shadow: 0 1px 0 #fff;
}

#facets .list-group {
	margin: 0;
}

.list-labels li {
	padding: 0 10px;
	background: none;
	border: 0;
}

.list-labels .list-group-item {
	padding: 10px;
    border-radius: 0;
}

.no-items-found {
	font-style: italic;
	font-size: 14px;
	pointer-events: none;
	border: 0;
}

.list-labels li:hover {
	background:#DDD;
}

.list-labels li > label {
	font-weight: normal;
}

.list-labels {
	margin-left: -10px;
	margin-bottom: 0;
}


#toolbar-labels-dropdown {
	font-size: 14px;
	padding: 0;
	background: #FFF;
}

#modalManageLabels .glyphicon-remove {
	color: rgb(217, 83, 79);
	cursor: pointer;
	float: right;
}

#modalManageLabels .glyphicon-remove:hover {
	color: rgb(168, 69, 66);
}

.inline-dropdown {
	position: relative;
	width: 0;
	height: 0;
	padding: 0;
	margin: 0;
	border: 0;
	left: 80px;
	top: -25px;
}

.inline-dropdown > .panel-body {
	background: #FFF;
	border: 1px solid #ddd;
	padding: 0 15px;
	min-width: 200px;
	max-height: 170px;
	overflow: auto;
}

.inline-dropdown ul, .list-labels {
	list-style-type: none;
}

.resource-type-text {
	display:none;
}

.row-selector {
	margin-right: 4px !important;
}

.hidden-form {
	display: none;
}

.checkbox-label {
	padding: 0.5em;
}

.label-public {
    color: #5cb85c;
}

.label-discoverable {
    color: #f0ad4e;
}

.label-private {
    color: #d9534f;
}

.iframe-border {
	border: 2px solid #DDD;
	overflow: scroll;
    overflow-x: hidden;
}
#pub-agreement-frame {
	border: 0 none;
	height: 1500px;
	margin-top: -90px;
	margin-bottom: -950px;
	width: 520px;
}

#legend-resource-type .table-res-type-icon {
    margin-bottom:10px;
}

.table-res-type-icon {
    background-color: #FFF;
    border: 1px solid #ddd;
    -webkit-border-radius: 3px;
    -moz-border-radius: 3px;
    border-radius: 3px;
}

/*  Home page revamp */
#home-page-carousel {
	height: 400px;
    margin-bottom: 60px;
	margin-top: -20px;
    overflow: hidden;
	border: 0;
}

.carousel-control, .carousel-inner {
	height: 100%;
}

.carousel-inner > .item {
	text-align: center;
    height: 100%;
    width: 100%;
    background-size: cover;
    background-position: center center;
}

.carousel-inner .item-caption {
	display: table-cell;
    color: #FFF;
    text-shadow: 1px 1px #4E4E4E;
    vertical-align: middle;
    background: rgba(0,0,0,0.25);
    padding: 0 95px;
}

.carousel-inner .caption-wrapper {
    width: 100%;
    height: 100%;
    display: table;
}

#table-features td {
    padding: 8px 0;
}

.home-panel-info {
	min-height: 300px;
	margin: 15px 0;
}

.checkmark {
	color: #81D685;
	font-size: 18px;
	margin-left: 5px;
	margin-right: 20px;
}

.img-devices {
	max-height: 100px;
	margin: auto;
}

.screen-sizes {
    background: url(../img/graypattern.jpg);
	background-color: #BBB;
	padding: 15px 0;
	text-align: center;
    margin-bottom: -20px;
}

.screen-sizes h2 {
    font-family: 'webfont_light', Helvetica, Arial, sans-serif;
    color: #777;
    text-shadow: 0 1px rgba(255, 255, 255, 0.6);
}

.btn-signup {
    margin: 20px;
}

.profile-pic-thumbnail-small {
    width: 40px;
    height: 40px;
}

.profile-pic-thumbnail-small::before {
	content: "\e008";
	font-family: "Glyphicons Halflings";
	float: left;
	font-size: 30px;
	color: #2D9EB3;
	border: 1px solid #9C9C9C;
	height: 30px;
	width: 30px;
	border-radius: 50%;
	line-height: 22px;
	text-align: center;
	margin-top: 10px;
	margin-left: 6px;
}

.users-joined .profile-pic-thumbnail-small::before {
    font-size: 37px;
    border: 2px solid #9C9C9C;
    height: 39px;
    width: 39px;
    line-height: 29px;
    margin-top: 1px;
    margin-left: 0;
}

.users-joined .profile-pic-thumbnail-small {
    display: inline-block;
    float: initial;
    margin: 0 3px;
}

.users-joined .profile-pic-thumbnail {
    float: initial;
    display: inline-block;
    margin: 0 3px;
}

/*  CSS ARROW BEGINS */

.arrow_box:after, .arrow_box:before {
    bottom: 100%;
    left: 90%;
    border: solid transparent;
    content: " ";
    height: 0;
    width: 0;
    position: absolute;
    pointer-events: none;
}

.arrow_box_top_center:before, .arrow_box_top_center:after {
    bottom: 100%;
    left: 50%;
    border: solid transparent;
    content: " ";
    height: 0;
    width: 0;
    position: absolute;
    pointer-events: none;
}

.arrow_box_top_right:after, .arrow_box_top_right:before {
    bottom: 100%;
    left: 90%;
    border: solid transparent;
    content: " ";
    height: 0;
    width: 0;
    position: absolute;
    pointer-events: none;
}

.arrow_box:after {
    border-color: rgba(136, 183, 213, 0);
    border-bottom-color: #FFF;
    border-width: 10px;
    margin-left: -10px;
}

.arrow_box:before {
    border-color: rgba(194, 225, 245, 0);
    border-bottom-color: #a2a2a2;
    border-width: 11px;
    margin-left: -11px;
}

/*  CSS ARROW ENDS */

#signout-menu {
    float: right;
}

#profile-menu .profile-pic-thumbnail {
	margin: 0;
	margin-top: 5px;
	cursor: default;
}

.come-in {
  transform: translateY(150px);
  animation: come-in 0.8s ease forwards;
}

.come-in:nth-child(odd) {
  animation-duration: 0.6s; /* So they look staggered */
}

@keyframes come-in {
  to { transform: translateY(0); }
}

.steps-container {
    text-align: center;
    margin-top: -40px;
}

.step-wrapper {
    padding: 20px;
    margin-top: 40px;
}

.step-item {
	border-top: 1px solid #D6D6D6;
    padding: 10px;
	color: #4BB5C1;
}

.step-item:hover {
	background: #FFF;
}

.step-item h4 {
	color: #555 !important;
}

.step-number {
    border: 1px solid #A9A9A9;
    width: 30px;
    height: 30px;
    background: #FFF;
    border-radius: 50%;
    padding-top: 4px;
    color: #000;
    margin: auto;
    margin-top: -25px;
}

.home-page-block {
    margin-bottom: 30px;
}

div.description.active {
    display: block;
}

.step-description {
    text-align: center;
    color: #666;
    line-height:20px;
}

.description-container {
    height: 150px;
}

.table-display {
    display: table;
    width: 100%
}

.table-cell-display {
    display: table-cell;
    vertical-align: middle;
    text-align: center;
}

.home-page-block-title {
    color: #4BB5C1;
}

.img-step {
    width: 150px;
    height: 150px;
    margin: auto;
}

.availability-description {
    height:100px;
}

/* Profile edit page */
.profile-picture-controls {
    margin-top: 30px;
}

.profile-picture-controls a {
    cursor: pointer;
}

.profile-picture-controls .btn {
    margin-bottom: 20px;
    width: 100%;
}

#icon-warning {
    font-size: 40px;
    color: #D9534F;
}

#group-cv .btn:first-child{
    border-top-left-radius: 4px;
    border-bottom-left-radius: 4px;
}

.btn-save-profile {
    margin-left: 10px;
}

#user-type-other {
    display: none;
    padding-left: 30%;
}

div.btn-update-picture {
    background: rgba(0, 0, 0, 0.7);
    text-align: center;
    color: #FFF;
    border-radius: 50%;
    height: 150px;
    width: 150px;
    margin: auto;
    top: -150px;
    margin-bottom: -150px;
    opacity: 0;
    padding-top: 60px;
    cursor: pointer;
}

div.btn-update-picture:hover {
    opacity: 1;
    transition: opacity 0.3s;
    -webkit-transition: all 0.3s;
    -moz-transition: all 0.3s;
}

#btn-delete-profile-pic {
    margin-top: -150px;
    float: right;
}

#profile-description {
    font-style: italic;
}

#user-profile-tabs {
	margin-top: 20px;
	margin-bottom: 60px;
}

.form-invalid {
    border-color: #E96666;
    outline: 0;
    -webkit-box-shadow: inset 0 1px 1px rgba(0, 0, 0, 0.075), 0 0 8px rgba(233, 102, 102, 0.6);
	-moz-box-shadow: inset 0 1px 1px rgba(0, 0, 0, 0.075), 0 0 8px rgba(233, 102, 102, 0.6);
    box-shadow: inset 0 1px 1px rgba(0, 0, 0, 0.075), 0 0 8px rgba(233, 102, 102, 0.6);
}

button.no-style {
    background: none;
    border: none;
}

button.no-style:focus {
    border: none;
    outline: none;
}

.blured-out {
    pointer-events: none;
}

/* -------------- Collaborate and Groups page styling --------------- */

.collaborate-header {
    background: #093E54;
    padding: 20px 0;
    margin-bottom: 20px;
	margin-top: -20px;
}

.collaborate-header a {
    color: #CCC;
}

.collaborate-nav-item {
    font-size: 18px;
    margin-right: 10px;
    padding: 10px 0;
}

.collaborate-nav-item:hover {
    text-decoration: none;
    color: #FFF;
    cursor: pointer;
}

.collaborate-nav-item.active {
	color: #FFF;
	font-weight: bold;
}

.collaborate-nav-item:focus {
	text-decoration: initial;
}

.collaborate-nav .glyphicon {
    padding-top: 0;
    margin: 0;
    font-size: 22px;
    top: 4px;
}

.group-thumbnail {
	display: block;
	padding: 4px;
	margin-bottom: 20px;
	line-height: 1.42857143;
	background-color: #fff;
	border: 1px solid #ddd;
	height: 100%;
}

.group-container {
    margin-bottom: 20px;
}

.group-thumbnail img {
    max-height: 200px;
    width: 100%;
}

.group-caption {
    padding: 10px;
}

.users-joined {
    padding-top: 5px;
}

.group-description {
    margin-top:20px;
	max-height:250px;
	overflow-y: auto;
	word-break: break-word;
}

.group-name {
    margin-bottom: 0;
}

.group-search {
    margin-bottom: 20px;
	width: 100%;
}

.members-modal .modal-body {
	max-height: 600px;
    overflow: auto;
}

#txt-search-groups {
	padding-left: 25px;
}

.group-preview-image {
    height: 150px;
    text-align: center;
    width: 100%;
    background-size: contain;
    background-repeat: no-repeat;
    background-position: center center;
    background-color: #093e54;
}

.group-preview-image-default {
	background-size: initial;
	background-repeat: no-repeat;
}

.group-image-wrapper > .group-image-small, .group-preview-image-default {
	background-color: #093E54;
}

.group-image {
    height: 120px;
    text-align: center;
    width: 120px;
    background-size: contain;
    background-repeat: no-repeat;
    background-position: center center;
    background-color: #093e54;
    display: inline-block;
}

.group-image-wrapper {
	border: 1px solid #DDD;
	padding: 4px;
	box-shadow: 1px 1px 5px #E8E8E8;
	-moz-box-shadow: 1px 1px 5px #E8E8E8;
	-webkit-box-shadow: 1px 1px 5px #E8E8E8;
	width: 90px;
	height: 90px;
}

.group-image-wrapper.extra-small {
	width: 45px;
	height: 45px;
	float: left;
	margin-right: 5px;
}

.group-image-wrapper-medium {
	width: 130px;
	height: 130px;
	margin: auto;
}

.group-image-small {
    height: 80px;
    text-align: center;
    width: 80px;
    background-size: contain;
	background-repeat: no-repeat;
	background-position: center center;
	display: inline-block;
	background-color: #093e54;
}

.group-image-extra-small {
    height: 35px;
    text-align: center;
    width: 35px;
    background-size: cover;
    background-position: center center;
    display: inline-block;
}

.groups-table {
    width: 100%;
}

.groups-table tr {
    border-bottom: 1px solid #DDD;
}

.groups-table tr:last-child {
    border-bottom: 0;
}

.groups-table tr > td {
    padding: 10px 0;
}

.groups-table tr > td:first-child {
    width: 100px;
}

.group-title {
    display: inline-block;
}

.member-badge span {
    font-size: 20px;
}

.member-badge {
    border: 1px solid #DDD;
    padding:5px;
    text-align: center;
}

#btn-member {
    width: 100px;
}

.group-activity-block {
    border: 1px solid #DDD !important;
    box-shadow: 1px 1px 5px #E8E8E8;
    -moz-box-shadow: 1px 1px 5px #E8E8E8;
    -webkit-box-shadow: 1px 1px 5px #E8E8E8;
    padding: 10px !important;
    margin-bottom: 20px;
}

.group-activity-comment {
    float: left;
    width: 100%;
    margin-top: 30px;
    padding-top: 20px;
    border-top: 1px dashed #DDD;
}

.start-conversation {
    margin-top: 20px;
}

.start-conversation > .group-activity-comment {
    border-top: 0;
    margin-top: 0;
}

.conversation-description {
    border-left: 0;
}

.table-members-list .profile-pic-thumbnail{
    margin-top: 10px;
}

.table-members-list {
    width: 100%;
}

.table-members-list button.dropdown-toggle {
	width: 110px;
}

.table-members-list tr > td:first-child {
    width: 40px;
}

.table-members-list tr > td {
    padding-bottom: 20px;
}

.btn-list-more {
    cursor: pointer;
}

.group-thumbnail-footer {
	padding-top: 10px;
	position: absolute;
	bottom: 14px;
}

.group-thumbnail-footer .btn-ask-to-join {
    margin-top: 10px;
}

hr.solid {
    border: none;
    border-top: 1px solid #DDD;
    height: 1px;
    width: 100%;
}

div.group-add-photo {
    border: 1px solid #DDD;
}

.btn-ask-to-join {
	width: 100%;
}

.request-details {
	margin-left: 10px;
}

#btn-add-funding-agency {
    margin-bottom: 20px;
}

#collection-table_wrapper {
    margin-bottom: 20px;
}

.link-members {
	margin-bottom: 10px;
}

.flag-joined {
	color: #4BB5C1;
}

.flag-declined {
	color:#d9534f;
}

.flag-joined .glyphicon {
	border: 1px solid #4BB5C1;
	border-radius: 50%;
	height: 30px;
	width: 30px;
	padding-top: 5px;
	padding-right: 2px;
}

.flag-declined .glyphicon {
	border: 1px solid #d9534f;
	border-radius: 50%;
	height: 30px;
	width: 30px;
	padding-top: 5px;
}

.request-block {
    margin-top: 20px;
    border: 1px solid #DDD;
    padding: 10px;
    border-radius: 4px;
}

.request-block .activity-block {
	padding: 2px;
}

.access-icon-wrapper {
	display: inline-block;
}

#coverages-master-list {
	display:inline-block;
	max-height:190px;
	overflow-y: auto;
	border: 1px solid #DDD;
}

.resource-popover-option {
	display: inline-block;
	margin: 5px;
}

#discover-filter-buttons {
	margin-bottom: 10px;
}

#list-data-options {
	float: right;
	margin-bottom: 10px;
}

#discover-map {
	height:650px;
	border: 1px solid #DDD;
}

#discover-map-legend {
	background: rgba(255, 255, 255, 0.75);
	padding: 10px;
	margin: 5px;
	border-radius: 4px;
	border: 1px solid #DDD;
}

#geocoder-panel {
	z-index: 5;
	padding: 5px;
	text-align: center;
	font-family: 'Roboto','sans-serif';
	padding-left: 10px;
	background-color: rgba(255,255,255,0.75);
	border: 1px solid #DDD;
	border-radius: 4px;
	width: 300px;
    margin-left: 10px;
    line-height: 30px;
    font-size: 16px;
}

#geocoder-address {
    width: 210px;
}

#manual-zoom-btn {
	margin-top:20px;
}

#resetZoom {
	margin-right:5px;
}

.manualzoom-input {
	color: red;
}

#edit-group-dialog div.toggle.btn {
	width: 100px !important;
	float: right;
}

.center-radio-inline {
    padding: 8px;
    border-radius: 4px;
    width: 190px;
}

.center-radio-inline input[type='radio']{
	float: initial;
	margin: 0;
}

.center-radio-inline label {
	cursor: pointer;
}

.or-separator {
	margin-top: 20px;
}

.fieldWrapper {
    margin-right: 20px;
}

#clear-dates-options:hover {
	text-decoration: none;
}

#covereage-search-fields label {
	width: 90px;
}

#covereage-search-fields input {
	width: 100%;
}

form#covereage-search-fields {
    border: 1px solid #DDD;
    padding-top: 10px;
    padding-bottom: 10px;
    border-radius: 4px;
}

/* -------------- File browser styling ---------------- */
.file-browser {
    margin-bottom: 20px;
}

.file-browser-controls > div {
	margin-bottom: 10px;
}

.files-container {
	height: 252px;
	overflow-y: auto;
	overflow-x: hidden;
}

.file-browser-breadcrumb .breadcrumb{
    background: #FFF;
    margin-bottom: 0;
	padding: 0 4px;
}

.file-browser-breadcrumb .btn:not(.disabled) {
	color: #428bd3;
}

.file-browser-breadcrumb .btn.disabled {
	color: #9e9e9e;
}

.file-browser-breadcrumb {
	padding: 8px;
	min-height: 36px;
}

#fb-bread-crumbs li {
	color: #428bca;
	text-shadow: 0 1px 0 #fff;
}

#fb-bread-crumbs li.active {
	color: #999;
}

#fb-bread-crumbs li:not(.active):hover {
	cursor:pointer;
}

#fb-bread-crumbs li:not(.active):hover span {
	text-decoration: underline;
}

.fb-view-grid .fb-folder, .fb-view-grid .fb-file {
	width: 100px;
	height: 100px;
	margin: 10px;
	border: 1px solid transparent;
	float: left;
	overflow: hidden;
	text-overflow: ellipsis;
	-webkit-user-select: none; /* Chrome/Safari */
	-moz-user-select: none; /* Firefox */
	-ms-user-select: none; /* IE10+ */
	user-select: none;
}

#fb-sort a {
	cursor: pointer;
	padding: 8px;
	font-size: 12px;
}

#fb-sort ul {
	background :#FFF;
	padding: 1px;
}

.click-select-all {
	cursor: default !important;
}

#fb-sort ul li.active {
	pointer-events: none;
}

.fb-folder, .fb-file {
	list-style-type: none;
	padding: 10px;
}

.fb-folder:hover, .fb-file:hover, .fb-folder.ui-selected, .fb-file.ui-selected {
	border: 1px solid #fcefa1 !important;
	color: #363636;
	z-index: 5;
	box-shadow: 1px 1px 5px #ececec;
	-webkit-box-shadow: 1px 1px 5px #ececec;
	-moz-box-shadow: 1px 1px 5px #ececec;
}

.fb-folder.ui-selected, .fb-file.ui-selected {
	background: rgba(252, 239, 161, 0.14);
}

.fb-help-icon {
	font-size: 14px !important;
	color:#e6a14b;
	cursor: pointer;
	visibility: hidden;
}

.fb-help-icon:hover {
	color: #d68c31;
}

.fb-folder:hover .fb-help-icon , .fb-file:hover .fb-help-icon, .fb-file.ui-selected .fb-help-icon,
.fb-folder.ui-selected .fb-help-icon, .fb-file.ui-selecting .fb-help-icon,
.fb-folder.ui-selecting .fb-help-icon {
	visibility: visible;
}

.fb-folder.ui-selecting, .fb-file.ui-selecting {
	border: 1px solid #fcefa1;
	color: #363636;
	/*padding: 9px;*/
	background: #fbf9ee;
}

.fb-file small, .fb-folder small {
    color: #777;
}

ul#fb-files-container li.ui-selected .fb-file-name, #fb-files-container li.ui-selecting .fb-file-name {
	word-break: break-word;
}

ul#fb-files-container {
    min-height: 100%;
}

.fb-file span.fb-file-icon::before, .fb-stack .fa-file-o {
    background-color: #FFF;
    border-top-right-radius: 50%;
}

.fb-file-name {
	color: #555;
	max-height: 50px;
	font-size: 12px;
	cursor: default;
}

.fb-view-list .fb-file-name {
	font-size: 14px;
}
.fb-view-grid .fb-file-icon, .dz-details .fb-file-icon {
    font-size: 32px;
}

.file-browser-container {
    border:1px solid #DDD;
}

.files-container {
    background-color: #FAFAFA;
    box-shadow: inset 0 1px 2px rgba(0,0,0,0.075);
	-webkit-box-shadow: inset 0 1px 2px rgba(0,0,0,0.075);
	-moz-box-shadow: inset 0 1px 2px rgba(0,0,0,0.075);
}

.file-browser-search {
    width: 100%;
}

.fb-dropdown {
    position: absolute;
	padding: 1px;
	border: 1px solid #DDD;
	box-shadow: 1px 1px 5px #E8E8E8;
	-moz-box-shadow: 1px 1px 5px #E8E8E8;
	-webkit-box-shadow: 1px 1px 5px #E8E8E8;
}

.fb-dropdown .glyphicon {
    font-size: 16px;
    margin: 0;
    margin-right: 10px;
    float: left;
    padding: 0;
}

.fb-dropdown li {
    background: #FFF;
    border-bottom: 0;
    border-top: 0;
}

.selection-menu li:not(.divider) {
    padding: 4px 8px;
    cursor: pointer;
}

.selection-menu li:hover {
    background-color:#DDD;
}

.selection-menu li.disabled, #fb-inner-controls button.disabled > span {
	color: #b3b3b3;
	pointer-events:none;
}

.selection-menu li.disabled span {
	color: #999;
	text-shadow: initial;
}

#fb-files-container.fb-view-grid .fb-file-type, #fb-files-container.fb-view-grid .fb-file-size,
#fb-files-container.fb-view-grid .fb-logical-file-type {
	display: none;
}

#fb-files-container.fb-view-list .fb-file-type, #fb-files-container.fb-view-list .fb-file-size,
#fb-files-container.fb-view-list .fb-logical-file-type {
	float: right;
	display: inline-block;
	width: 15%;
	color: #777;
	text-overflow: ellipsis;
	white-space: nowrap;
	overflow: hidden;
}

.fb-input-search {
    padding-left: 25px;
	padding-right: 35px;
}

button.fb-control-round {
    border-radius: 50%;
    width: 36px;
    height: 36px;
    margin-right: 10px;
    padding-left: 10px;
    padding-top: 8px;
}

span.fb-control-square {
	border-radius: 2px;
	width: 36px;
	height: 36px;
	margin-right: 10px;
	padding-left: 10px;
	padding-top: 8px;
}

.files-container ul li a {
	padding: 10px;
}

#fb-files-container li.fb-cutting, #fb-files-container li.fb-drag-cutting {
	border: 1px dashed #999 !important;
	opacity: 0.75;
	box-shadow: 1px 1px 5px #ececec;
	-webkit-box-shadow: 1px 1px 5px #ececec;
	-moz-box-shadow: 1px 1px 5px #ececec;
}

.fb-space-right {
	margin-right: 15px;
}

.selection-menu .fa, .selection-menu .glyphicon {
	font-size: 18px;
	margin-right: 10px;
}

div.fb-upload-caption {
	padding: 8px;
	border: 1px solid #DDD;
	border-top: 0;
	background: #fafafa;
	color: #555;
	margin-bottom: 20px;
	padding-bottom: 20px;
}

div.fb-upload-caption a {
	cursor: pointer;
}

.dropzone {
	padding: 0 !important;
}

.fb-drag-flag {
	position: absolute;
	font-size: 32px;
	text-align: center;
	color: rgba(66, 139, 202, 0.51);
	margin-top: 62px;
	margin-left: calc(50% - 80px);
	display: none;
	pointer-events: none;
}

.dz-default.dz-message {
	display: none;
}

.fb-view-grid {
	padding: 10px 36px;
	padding-left: 10px;
	margin: 0;
}

.fb-view-list {
    padding: 10px;
	margin: 0;
}

.fb-view-list > li {
	float: initial;
	width: 85%;
	border: 1px solid transparent;
	padding: 6px 0;
	margin: 4px 0;
}

.fb-view-grid > li {
	float: left;
	text-align: center;
}

.fb-view-grid .fb-file-icon {
	display: block;
}

.fb-view-grid .fb-file-name {
	display: block;
	text-overflow: ellipsis;
    overflow: hidden;
}

.fb-view-list .fb-file-icon {
	margin-right: 10px;
	margin-left: 10px;
	font-size: 18px;
}

.file-browser-controls button:focus, .file-browser-breadcrumb button:focus, #fb-inner-controls button:focus {
  outline: none;
}

#fb-inner-buttons {
	padding: 8px;
	border-bottom: 1px solid #DDD;
	background: rgb(255, 255, 255);
	background: -moz-linear-gradient(top, rgba(255, 255, 255, 1) 0%, rgba(246, 246, 246, 1) 47%, rgba(237, 237, 237, 1) 100%);
	background: -webkit-linear-gradient(top, rgba(255, 255, 255, 1) 0%, rgba(246, 246, 246, 1) 47%, rgba(237, 237, 237, 1) 100%);
	background: linear-gradient(to bottom, rgba(255, 255, 255, 1) 0%, rgba(246, 246, 246, 1) 47%, rgba(237, 237, 237, 1) 100%);
	filter: progid:DXImageTransform.Microsoft.gradient(startColorstr='#ffffff', endColorstr='#ededed', GradientType=0);
}

div#fb-inner-controls {
	padding: 0;
	padding-bottom: 0;
    border-bottom: 1px solid #DDD;
}

div#fb-inner-controls {
	min-height: 34px;
}

div#fb-inner-controls button, .file-browser-search {
	margin-bottom: 8px;
}

#fb-file-operations-controls > button {
	filter: progid:DXImageTransform.Microsoft.Gradient(enabled='false');
	-webkit-box-shadow: none;
	-moz-box-shadow: none;
	box-shadow: none;
	background-image: none;
	border: 0;
	background: transparent;
}

#fb-file-operations-controls > button.disabled {
	pointer-events: none;
}

#fb-file-operations-controls > button {
	margin-top: 8px;
	text-shadow: 0 1px 0 #fff;
	border: 1px solid transparent;
}

div#fb-file-operations-controls {
    font-size: 16px;
}

span.caption-file-type {
    font-size: 12px;
}

#fb-file-operations-controls > button:not(.disabled):hover {
	border: 1px solid #DDD;
	box-shadow: 1px 1px 3px #e2e2e2;
	-webkit-box-shadow: 1px 1px 3px #e2e2e2;
	-moz-box-shadow: 1px 1px 3px #e2e2e2;
	/* Permalink - use to edit and share this gradient: http://colorzilla.com/gradient-editor/#ffffff+0,f6f6f6+47,ededed+100;White+3D+%231 */
	background: rgb(255, 255, 255); /* Old browsers */
	background: -moz-linear-gradient(top, rgba(255, 255, 255, 1) 0%, rgba(246, 246, 246, 1) 47%, rgba(237, 237, 237, 1) 100%); /* FF3.6-15 */
	background: -webkit-linear-gradient(top, rgba(255, 255, 255, 1) 0%, rgba(246, 246, 246, 1) 47%, rgba(237, 237, 237, 1) 100%); /* Chrome10-25,Safari5.1-6 */
	background: linear-gradient(to bottom, rgba(255, 255, 255, 1) 0%, rgba(246, 246, 246, 1) 47%, rgba(237, 237, 237, 1) 100%); /* W3C, IE10+, FF16+, Chrome26+, Opera12+, Safari7+ */
	filter: progid:DXImageTransform.Microsoft.gradient(startColorstr='#ffffff', endColorstr='#ededed', GradientType=0); /* IE6-9 */
}

#fb-file-operations-controls > button:not(.disabled):active {
	border: 1px solid #DDD;
	/* Permalink - use to edit and share this gradient: http://colorzilla.com/gradient-editor/#f7f7f7+0,e5e5e5+100 */
	background: rgb(247, 247, 247); /* Old browsers */
	background: -moz-linear-gradient(top, rgba(247, 247, 247, 1) 0%, rgba(229, 229, 229, 1) 100%); /* FF3.6-15 */
	background: -webkit-linear-gradient(top, rgba(247, 247, 247, 1) 0%, rgba(229, 229, 229, 1) 100%); /* Chrome10-25,Safari5.1-6 */
	background: linear-gradient(to bottom, rgba(247, 247, 247, 1) 0%, rgba(229, 229, 229, 1) 100%); /* W3C, IE10+, FF16+, Chrome26+, Opera12+, Safari7+ */
	filter: progid:DXImageTransform.Microsoft.gradient(startColorstr='#f7f7f7', endColorstr='#e5e5e5', GradientType=0); /* IE6-9 */
}

#hsDropzone {
	resize: vertical;
	border: 0;
	min-height: 200px;
}

.hs-upload-indicator {
	position: absolute;
	color: #777;
	top: 125px;
	padding: 20px;
	width: calc(100% - 20px);
	pointer-events: none;
	text-shadow: 0 1px rgba(255, 255, 255, 0.6);
}

.hs-upload-indicator > i {
	font-size: 40px;
}

.fb-loading-spinner {
	list-style: none;
    width: 100%;
	margin-top: 50px;
}

#flag-uploading {
    border-top: 1px solid #DDD;
    padding: 4px;
    background: #f9f9f9;
}

#previews {
	display: none;
}

#btn-group-view button.active {
	pointer-events: none;
}

.glow-blue {
	box-shadow: inset 0 0 10px #00b4ff;
	-webkit-box-shadow: inset 0 0 10px #00b4ff;
	-moz-box-shadow: inset 0 0 10px #00b4ff;
}

#rename-dialog .input-group {
	width: 100%;
}

.discover-loading-icon {
    height: 0;
    float: left;
    margin-top: -13px;
	display: none;
}

#discover-map-legend{
	z-index: 0;
	position: absolute;
	top: 0;
	right:0;
}

.ui-dialog {
	-webkit-box-shadow: 0 5px 15px rgba(0, 0, 0, 0.5);
	-moz-box-shadow: 0 5px 15px rgba(0, 0, 0, 0.5);
	box-shadow: 0 5px 15px rgba(0, 0, 0, 0.5);
	z-index: 1032 !important;
}

.ui-widget-overlay {
	z-index: 1031 !important;
}

.hs-dropzone-wrapper {
	height: 350px;
	min-height: 350px;
	border: 1px solid #DDD;
	overflow: auto;
	resize: vertical;
}

#btn-remove-all-files {
	position: absolute;
	right: 30px;
}

#resource-content #dz-container {
	cursor: pointer;
	background-color: rgb(242, 242, 242);
	padding: 12px;
	min-height: 100%;
	border: 2px solid transparent;
}

#resource-content .hs-dropzone-footer {
	border: 1px solid #DDD;
	border-top: 0;
	padding: 10px;
}

#resource-content .hs-dropzone-header {
	border: 1px solid #DDD;
	border-bottom: 0;
	padding: 10px;
	line-height: 37px;
}

.hs-dropzone-header-help {
	width: calc(100% - 180px);
	display: inline-block;
	line-height: 18px;
}

#resource-content #file-types > i, #resource-content #file-multiple > i, #resource-content .hs-dropzone-header > i {
	margin-right: 8px;
}

#resource-content .dz-error-message {
	display: none;
}

#resource-content #dz-container .dz-error-message.arrow_box::after {
	border-bottom-color: #000;
}

#resource-content #dz-container .tooltip.top > .tooltip-inner {
	background-color: #ff4646;
}

#resource-content .hs-dropzone-header > i {
	color: #555;
}

#resource-content #dz-container .tooltip-inner {
	max-width: initial;
}

#resource-content #dz-container .dz-details.dz-error {
	border: 3px solid rgba(237, 0, 0, 0.69);
}

#resource-content #dz-container .dz-details-header {
	height: 24px;
    border-bottom: 1px solid #DDD;
    margin-bottom: 10px;
}

#resource-content #dz-container .dz-details-header .btn-remove {
	font-size: 18px;
}

div#resource-content {
    min-height: 600px;
}

.dz-details .fa-file-o {
	font-size: 32px;
}

#resource-content #dz-container .dz-details-header .fa-trash-o {
	font-size: 18px;
}

#resource-content .hs-dropzone-highlight #dz-container {
	border: 2px dashed #777;
}

#resource-content .resource-title {
    display: inline-block;
    margin-left: 10px;
    margin-bottom: 35px
}

#resource-content .resource-type {
	border-radius: 4px;
	display: inline-block;
	border: 1px solid #DDD;
	padding-right: 10px;
	cursor: pointer;
	transition: box-shadow 0.3s;
	-webkit-transition: box-shadow 0.3s;
	-moz-transition: box-shadow 0.3s;
	-o-transition: box-shadow 0.3s;
	-ms-transition: box-shadow 0.3s;
}

#resource-content .resource-type:hover, .shadow-md {
	-moz-box-shadow: 0 4px 5px 0 rgba(0,0,0,.14), 0 1px 10px 0 rgba(0,0,0,.12), 0 2px 4px -1px rgba(0,0,0,.2);
	-webkit-box-shadow: 0 4px 5px 0 rgba(0,0,0,.14), 0 1px 10px 0 rgba(0,0,0,.12), 0 2px 4px -1px rgba(0,0,0,.2);
	box-shadow: 0 4px 5px 0 rgba(0,0,0,.14), 0 1px 10px 0 rgba(0,0,0,.12), 0 2px 4px -1px rgba(0,0,0,.2);
}

#resource-content .resource-type-name {
    display: inline-block;
}

#btn-next-step, #btn-previous-step {
    width: 100px;
}

#resource-content #dz-container .dz-details {
    display: inline-block;
    border-radius: 4px;
    margin: 10px;
    width: 130px;
    height: 130px;
	border: 2px solid transparent;
	padding: 4px;
    text-align: center;
    overflow: hidden;
	background-color: #FFF;
}

#resource-content #dz-container .dz-size {
	color: #478ecc;
}

#resource-content #dz-container .dz-filename {
	font-size: 12px;
	max-height: 50px;
	line-height: 16px;
	margin-top: 5px;
	overflow: hidden;
	text-overflow: ellipsis;
	color: #555;
}

#resource-content .fa-info-circle {
	color: #dc8e00;
}

#resource-content .fa-info-circle {
	color: #dc8e00;
}

#resource-content .fa-check-circle {
	color: #00c300;
}

#file-types .badge, #constraints .badge {
	margin-right: 4px;
	background-color: #009687;
}
/*First listed badge*/
#file-types > span:nth-child(4) {
	margin-left: 20px;
}

#dropdown-resource-type .dropdown-menu > li > a {
	padding: 2px 16px;
	cursor: default;
}

#dropdown-resource-type .dropdown-menu .resource-type-icon {
	height: 26px;
}

/* Tooltip */
.tooltip > .tooltip-inner {
	background-color: #767676;
	color: #FFFFFF;
	border: 1px solid #535353;
	font-size: 14px;
	text-align: left;
}

/* Tooltip on top */
.tooltip.top > .tooltip-arrow {
	border-top: 5px solid #535353;
}

/* Tooltip on bottom */
.tooltip.bottom > .tooltip-arrow {
	border-bottom: 5px solid #535353;
}

/* Tooltip on left */
.tooltip.left > .tooltip-arrow {
	border-left: 5px solid #535353;
}

/* Tooltip on right */
.tooltip.right > .tooltip-arrow {
	border-right: 5px solid #535353;
}

#dropdown-resource-type div.tooltip-inner {
    width: 350px;
}

/*Coordinates picker styling*/
#picker-map-container {
	height: 300px;
	margin: 0 1px;
}

#coordinates-picker-modal .modal-footer {
	margin-top: 0;
}

.btn-choose-coordinates {
	vertical-align: top;
}<|MERGE_RESOLUTION|>--- conflicted
+++ resolved
@@ -2382,12 +2382,6 @@
     background-position: 50% 50%;
 }
 
-<<<<<<< HEAD
-.dropdown-profile-pic-thumbnail {
-    width: 80px;
-    height: 80px;
-    margin-right: 10px;
-=======
 .full-width-tabs-container .panel-heading {
     color: #757575;
     text-shadow: 0 1px 0 #fff;
@@ -2558,7 +2552,13 @@
     float: right;
     margin-top: -12px;
     margin-right: 20px;
->>>>>>> ce733454
+    margin-bottom: 10px;
+}
+
+.dropdown-profile-pic-thumbnail {
+    width: 80px;
+    height: 80px;
+    margin-right: 10px;
     margin-bottom: 10px;
 }
 
