--- conflicted
+++ resolved
@@ -2674,17 +2674,12 @@
     margin-bottom: 10px !important;
 }
 
-<<<<<<< HEAD
 #item-selectors.group-resource-list {
     width: 100% !important;
 }
 
-#item-selectors tbody td {
-=======
 .resource-custom-table tbody td {
->>>>>>> 75473675
 	border-bottom: 1px solid #EEE;
-    padding: 8px 10px;
 }
 
 .resource-custom-table thead th {
@@ -3333,7 +3328,6 @@
 .blured-out {
     pointer-events: none;
 }
-<<<<<<< HEAD
 
 /* -------------- Collaborate page styling --------------- */
 
@@ -3581,7 +3575,8 @@
 
 .request-details {
 	margin-left: 10px;
-=======
+}
+
 #btn-add-funding-agency {
     margin-bottom: 20px;
 }
@@ -3592,5 +3587,4 @@
 
 #collection-table_wrapper {
     margin-bottom: 20px;
->>>>>>> 75473675
 }