/*------------------------------------------------------------------
theme core
-------------------------------------------------------------------*/
@font-face {
    font-family: "Russo One";
    src: url(../fonts/Russo_One.ttf) format("truetype");
}

@font-face {
    font-family: "Merriweather Sans";
    src: url(../fonts/MerriweatherSans-Light.otf) format("truetype");
}

html, body {
    position: relative;
}
body {
    font-family: 'Merriweather Sans', arial, sans-serif;
    padding-top: 50px;
    overflow-x: hidden;
}

h1.hl, h2.hl, h3.hl, h4.hl, h5.hl, h6.hl {
    color: #eaeaea;
    font-weight: 300;
    text-transform: uppercase;
}
h1.hl small, h2.hl small, h3.hl small, h4.hl small, h5.hl small, h6.hl small {
    text-transform: none;
}

/* ===== Navbar ===== */

img.logo-badge {
    height: 38px;
    margin-right: 7px;
}

h1.logo {
    font-family: "Russo One", arial, sans-serif;
    margin-top: 0;
    margin-bottom: 0;
    font-weight: 800;
    font-size: 26px;
    float: left;
    line-height: 1.8;
    text-transform: initial;
    cursor: pointer;
    margin-right: 40px;
}

h1.logo a:hover {
    text-decoration: none;
}

h1.logo a {
    color: #fff;
}

.highlight {
    color: #2ec0c3;
}

.header h1.logo a .highlight {
    color: #2ec0c3;
}

.navbar-brand {
    padding: 0;
    padding-top: 10px;
}

.navbar-toggle {
    background: #343D49;
    border-color: #FFFFFF !important;
}

.navbar-inverse {
  border: none;
}

.navbar>.container .navbar-brand {
    margin-right: 10px;
}

.navbar-inverse .navbar-nav > .active > a,
.navbar-inverse .navbar-nav > .active > a:hover,
.navbar-inverse .navbar-nav > .active > a:focus {
    color: #2ec0c3;
    background-color: initial !important;
    font-weight: bold;
}

.navbar-inverse .navbar-brand {
	color: #EEEEEE;
}

.navbar-inverse .navbar-nav > li > a {
    color: #FFF;
    -webkit-font-smoothing: antialiased;
    font-family: 'Lato', arial, sans-serif;
}

.navbar-nav > li > .dropdown-menu {
	margin-top: 18px;
	margin-right: -12px;
	width: 300px;
	height: 160px;
	padding: 0;
	background: #FFF;
	border: 1px solid #DDD;
	-webkit-border-radius: 4px;
	-moz-border-radius: 4px;
	border-radius: 4px;
	box-shadow: 1px 1px 1px rgba(0, 0, 0, 0.3);
	-moz-box-shadow: 1px 1px 1px rgba(0, 0, 0, 0.3);
	-webkit-box-shadow: 1px 1px 1px rgba(0, 0, 0, 0.3);
}

.navbar-inverse .navbar-nav > li > a:hover, .navbar-inverse .navbar-nav > li > a:focus {
	color: #2ec0c3;
	-webkit-transition: color 100ms linear;
	-moz-transition: color 100ms linear;
	-o-transition: color 100ms linear;
	transition: color 100ms linear;
}

.navbar-inverse {
    text-transform: uppercase;
    background: rgba(48, 56, 67, 0.9);
}

.navbar-inverse .navbar-nav > .dropdown > a .caret {
	border-top-color: #EEEEEE;
	border-bottom-color: #EEEEEE;
}

.navbar-inverse .navbar-nav > .open > a .caret,
.navbar-inverse .navbar-nav > .open > a:hover .caret,
.navbar-inverse .navbar-nav > .open > a:focus .caret {
	border-top-color: #eaeaea;
	border-bottom-color: #eaeaea;
}

.navbar-inverse .navbar-nav > .open > a,
.navbar-inverse .navbar-nav > .open > a:hover,
.navbar-inverse .navbar-nav > .open > a:focus {
	color: #FFF;
	background-color: #63AC3C;
}

.dropdown-menu {
    background-color: #EEEEEE;
    border: 1px solid #D6D6D6;
    border-top-color: #EEEEEE;
    border-radius: 0;
    box-shadow: none;
    -webkit-box-shadow: none;
    -moz-box-shadow: none;
}
.dropdown-menu > li > a {
  color: #000;
  padding: 10px 20px;
  font-size: 12px;
}
.dropdown-menu > li > a:hover,
.dropdown-menu > li > a:focus {
  color: #333;
  background-color: #eaeaea;
}


/* ===== Recaptcha ===== */
#recaptcha_challenge_image {
    max-width: 100%;
    max-height: 100%;
}
#recaptcha_image {
    width: 100% !important;
}
#recaptcha_response_field {
    width:100% !important;
}
.recaptcha_input_area {
    padding-right: 7px !important;
}
#recaptcha_area {
    width: 100%;
}
#recaptcha_response_field {
    border: 1px solid #ddd !important;
    padding: 4px;
}
.recaptcha_image_cell {
    width: 60%;
}

#recaptcha-div {
    margin-bottom: 0.5em;
    background: white;
    border-radius: 4px;
}

.recaptchatable {
    width: 100%;
}

/* ===== Showcase ===== */

#wrap {
    background: url(../img/bg3.jpg);
    background-size: cover;
    filter: progid:DXImageTransform.Microsoft.AlphaImageLoader(src='../img/bg3.jpg', sizingMethod='scale');
    -ms-filter: "progid:DXImageTransform.Microsoft.AlphaImageLoader(src='../img/bg3.jpg', sizingMethod='scale')";
    background-position: center;
    border-bottom: 1px solid #eee;
    color: #fff;
}
#wrap h1 {
    font-family: 'Lato', sans-serif;
    font-weight: 100;
    font-size: 48px;
    margin-top: 70px;
    text-transform: uppercase;
    margin-left: 70px;
    text-shadow: 1px 1px 3px #666;
    filter: Shadow(Color=#666666, Direction=45, Strength=3);
}
.showcase {
    position: relative;
    max-width: 438px;
    margin: 0 auto;
}
.list {
    margin: 50px 0 50px 50px;
}
.list ul {
	padding: 0;
}
.list i {
	font-size: 28px;
}
.list li {
	list-style-type: none;
	margin: 10px 0;
}
.list span.li-bg {
	background: rgba(0, 0, 0, 0.25);
	padding: 5px 10px;
}
.list span {
	font-size: 28px;
	margin-left: 20px;
	font-weight: 100;
}
.first {
	-webkit-animation-duration: 1s;
	-moz-animation-duration: 1s;
}
.second {
	-webkit-animation-duration: 1.3s;
	-moz-animation-duration: 1.3s;
}
.third {
	-webkit-animation-duration: 1.6s;
	-moz-animation-duration: 1.6s;
}
.fourth {
	-webkit-animation-duration: 1.9s;
	-moz-animation-duration: 1.9s;
}



/* ===== Profiles ===== */

/* Avatar */

.avatar {
	position: relative;
}
.avatar-bubble,
.avatar:hover .avatar-bubble {
	transition: all 0.3s;
	-webkit-transition: all 0.3s;
	-moz-transition: all 0.3s;
}
.avatar-bubble {
	position: absolute;
	bottom: 11px;
	left: 11px;
	right: 11px;
	width: inherit;
	padding: 15px;
	background: rgba(0, 0, 0, 0.5);
	text-align: center;
	font-weight: 300;
	opacity: 0;
}
.avatar:hover .avatar-bubble {
	opacity: 1;
}
.avatar-bubble a {
	display: block;
	color: #eee;
}
.avatar-bubble a:hover {
	text-decoration: none;
	color: #fff;
}

/* Profile menu */

.user-menu > ul {
	padding: 0;
	margin: 0;
	list-style-type: none;
}
.user-menu > ul > li {
	border-bottom: 1px solid #EEE;
	border-right: 1px solid #EEE;
}
.user-menu > ul > li:last-child {
	border-bottom: 0;
}
.user-menu > ul > li > a {
	display: block;
	padding: 10px;
}
.user-menu > ul > li > a:hover {
	text-decoration: none;
	background: #f5f5f5;
}
.user-menu > ul > li > a.active {
	background: #f5f5f5;
}
.user-menu > ul > li > a > i.sign {
	display: inline-block;
	margin-right: 10px;
	width: 40px;
	height: 40px;
	border-radius: 40px;
	color: #FFF;
	text-align: center;
	font-size: 18px;
	line-height: 40px;
}
.user-menu > ul > li > a > i.fa-chevron-right {
	line-height: 40px;
	color: #eaeaea;
	display: none;
}
.user-menu > ul > li > a:hover > i.fa-chevron-right {
	display: inline-block;
}
.user-menu > ul > li > a.active:hover > i.fa-chevron-right {
	display: none;
}

/* User status */

.user-status {
	margin-bottom: 20px;
}
.user-status > p > a {
	color: #333;
}

/* Other */

a.sign-out-inline:hover {
	text-decoration: none;
}

/* Modal window */

.modal-content {
	border-radius: 0;
}
.modal-header {
	background: #f5f5f5;
}
.modal-header > img,
.dialog-new > img {
	height: 50px;
	width: 50px;
	margin: 0 15px 15px 0;
	float: left;
	overflow: hidden;
}

/* Inbox */

.pm-search {
	background: #F5F5F5;
	border-top: 1px solid #DDD;
	padding: 20px;
	margin-bottom: 15px;
}
.pm-list > ul {
	list-style-type: none;
	padding: 0;
	margin: 0;
}
.pm-list > ul > li:first-child {
	border-top: 1px solid #EEE;
}
.pm-list > ul > li {
	padding: 15px;
	border-bottom: 1px solid #EEE;
}
.pm-list > ul > li:hover {
	background: #f5f5f5;
}
.pm-list > ul > li > p > img {
	height: 50px;
	width: 50px;
	float: left;
	margin-right: 15px;
	overflow: hidden;
}
.pm-list > ul > li > p {
	float: left;
	overflow: hidden;
	width: 50%;
	margin-bottom: 0;
}
.pm-list > ul > li > p > a.inbox-dialog {
	color: #999;
}
.pm-list > ul > li > p > a.inbox-dialog:hover {
	color: #999;
	text-decoration: none;
}
.dialog {
	height: 400px;
	overflow: auto;
}
.dialog-new {
	background: #F5F5F5;
	border-top: 1px solid #DDD;
	padding: 20px;
}
.dialog-new > form {
	width: 80%;
	float: left;
}

/* ===== Blog ===== */

.blog {
	line-height: 1.8;
}
.img-blog {
	padding: 10px;
	border: 1px solid #ddd;
	margin: 10px;
	width: 350px;
}
.recent-blogs ul{
	list-style-type: none;
	padding: 0;
	margin: 0;
}
.recent-blogs ul li {
	padding: 7px 0;
	border-bottom: 1px dotted #ddd;
}
.blog-months ul {
	list-style-type: none;
	padding: 0;
	margin: 0;
}
.blog-months ul li .badge {
	background: #FFF;
	color: #666;
	border: 1px solid #ddd;
}
.new-comment {
	padding: 20px 10px 10px;
	border-top: 1px solid #ddd;
	border-bottom: 1px dashed #ddd;
	margin: 20px 0;
}
.new-comment:hover {
	border-bottom-style: solid;
}
.new-comment img {
	max-height: 64px;
	width: auto;
	float: right;
}
.comment {
	margin: 10px 0;
	border-bottom: 1px dotted #ddd;
}

#comments .rating > h3 {
	display: none;
}

#comments .rating {
	border-top: 1px solid #ddd;
	padding-top: 9px;
	margin: 0;
	margin-bottom: 20px;

}
/* ===== About Us block ===== */

img.img-about {
	width: 40%;
	padding: 10px;
	border: 1px solid #eee;
	float: left;
	margin: 0 20px 20px 0;
}

/* ===== Media objects ===== */

.media-object {
  height: 64px;
  width: 64px;
}

img.media-object{
    margin-right:10px;
}
.media-heading a{
  color: #333;
}
.media-heading a:hover{
  color: #333;
  text-decoration: none;
}
.read-more {
	float:right;
	margin-top: 10px;
}

/* ===== Recent Works ===== */

.thumbnail {
	position: relative;
    font-size: 14px;
}

.thumbnail .visit {
	position: absolute;
	opacity: 0;
	width: 100%;
	text-align: center;
	top: 80px;
	transition: all 0.3s;
	-webkit-transition: all 0.3s;
	-moz-transition: all 0.3s;
}
.thumbnail:hover .visit {
	opacity: 1;
	transition: all 0.3s;
	-webkit-transition: all 0.3s;
	-moz-transition: all 0.3s;
}
.thumbnail .visit a {
	color: #FFF;
	text-transform: uppercase;
	background: rgba(0, 0, 0, 0.5);
	padding: 10px 20px;
}
.thumbnail .visit a:hover {
	color: #FFF;
	text-decoration: none;
}

/* ===== Steps ===== */

.step {
	text-align: center;
	width: 50%;
	margin: 0 auto;
}
.step i {
	color: #dedede;
	transition: color 0.3s;
	-webkit-transition: color 0.3s;
	-moz-transition: color 0.3s;
}
.step h4 {
	text-transform: uppercase;
}
.step .arrow {
	position: absolute;
	top: 0;
	right: -10%;
    color: #dedede;
    font-size: 100px;
	transition: color 0.3s;
	-webkit-transition: color 0.3s;
	-moz-transition: color 0.3s;
}
.step:hover i {
	color: #FFA973;
	transition: color 0.3s;
	-webkit-transition: color 0.3s;
	-moz-transition: color 0.3s;
}
.step:hover .arrow {
	color: #99E0FF;
	transition: color 0.3s;
	-webkit-transition: color 0.3s;
	-moz-transition: color 0.3s;
}

/* ===== 404 error page ===== */

.not-found {
	background: #eee;
    background-image: url(../img/falling-leafs.png), -webkit-linear-gradient(top, #eee, #fff);
    background-image: url(../img/falling-leafs.png), -moz-linear-gradient(top, #eee, #fff);
}
.not-found .digits {
	color: #999;
	font-size: 250px;
	font-weight: bold;
	text-align: center;
}
.not-found .digits i {
	font-size: 200px;
	margin: 0 10px;
}
.not-found h1 {
	text-align: center;
	color: #666;
}
.not-found h2 {
	text-align: center;
	color: #999;
}
.not-found form {
	text-align: center;
	margin: 30px 0;
}

/* ===== Footer ===== */

footer {
    width: 100%;
	margin-top: 60px;
	background: #3b4452;
    color: #FFF;
    position: absolute;
    overflow: hidden;
}
footer a {
	color: #B5E655;
}
footer a:hover {
	color: #81D685;
	text-decoration: none;
}
footer .headline {
	margin-bottom: 20px;
}
footer .headline h3{
	text-transform: uppercase;
	color: #FFF;
}
.legal {
	padding: 40px 0;
    background: #343d49;
}
.legal a {
	color: #B5E655;
	text-decoration: none;
}
.social ul {
    background: #3E7A8C;
    color: white;
    font-size: 24px;
    margin: 0;
	padding: 0;
}

.social li {
    float: left;
    display: block;
    list-style-type: none;
    width: 28px;
    height: 28px;
    margin: 0 5px 5px 0;
    text-align: center;
    line-height: 28px;
}

.social li:hover {
    background: none;
}

.social li a {
    color: #FFF;
}

.social li:hover a {
    transition: color 0.1s;
    -webkit-transition: color 0.1s;
    -moz-transition: color 0.1s;
    -o-transition: color 0.1s;
    color: #B5E655;
}

footer .hl-btn-default {
	color: #fff;
	background: none;
}
footer .hl-btn-default:hover {
	color: #3E7A8C;
	background: #fff;
	font-weight: bold;
	border: 1px solid #fff;
}
footer .form-control {
	border: white;
}
footer .form-control:focus {
	border: white;
}
footer .sbtn {
	margin-bottom: 5px;
}

/* Login Header*/

li.account {
	padding: 10px 20px;
	overflow: hidden;
	height: 100%;
}
li.account .avatar {
	width: 100px;
	height: 100px;
	float: left;
	margin: 0 20px 0 0;
	background: url(../img/face1.jpg);
	background-size: cover;
	background-position: center;
}
li.account p{
	overflow: hidden;
	font-size: 14px;
	text-transform: none;
	word-wrap: break-word;
}

#cogs-menu,
#profile-menu {
    display: none;
    text-transform: initial;
}

#profile-menu > .dropdown-toggle {
    padding: 0;
}

#profile-menu .dropdown-footer {
    position: absolute;
    bottom: 20px;
    border-top: 1px solid #CCC;
    width: 100%;
    margin: -20px;
    padding: 10px;
    background: #DDD;
    -webkit-border-bottom-right-radius: 4px;
    -webkit-border-bottom-left-radius: 4px;
    -moz-border-radius-bottomright: 4px;
    -moz-border-radius-bottomleft: 4px;
    border-bottom-right-radius: 4px;
    border-bottom-left-radius: 4px;
}

#profile-menu > .dropdown-toggle:hover, #profile-menu > .dropdown-toggle:focus {
    background:none;
}

.display-none {
    display: none !important;
}

.display-block {
    display: block !important;
}

/* ===== Login box ===== */

.form-box {
	padding: 10px 15px 20px;
	border: 1px solid #DDD;
	background: #F5F5F5;
}
.form-box h4 {
	text-transform: uppercase;
	color: #666;
}
.form-box hr {
	border-bottom: 1px solid #dedede;
}
.login-social ul {
    font-size: 20px;
    margin: 0;
	padding: 0;
}
.login-social li {
    float: left;
    display: block;
    list-style-type: none;
    width: 40px;
    height: 40px;
    margin: 20px 5px 20px 0;
    text-align: center;
    line-height: 40px;
}
.login-social li#twitter {
	background: #1dcaff;
}
.login-social li#facebook {
	background: #3B5998;
}
.login-social li#google {
	background: #dd4b39;
}
.login-social li#twitter:hover,
.login-social li#facebook:hover,
.login-social li#google:hover {
    background: none;
}
.login-social li#twitter:hover a {
	color: #1dcaff;
}
.login-social li#facebook:hover a {
	color: #3B5998;
}
.login-social li#google:hover a {
	color: #dd4b39;
}
.login-social li a {
    color: #fff;
	padding: 10px;
}
.login-social li, .login-social li:hover {
    transition: background 0.3s;
    -webkit-transition: background 0.3s;
    -moz-transition: background 0.3s;
}
.login-social li a, .login-social li:hover a:hover{
    transition: color 0.3s;
    -webkit-transition: color 0.3s;
    -moz-transition: color 0.3s;
}
/* ===== Registration form popover ===== */

.signup .popover {
	min-width: 200px;
}

#signup{
    margin-bottom: 10px;
}

/* ===== Site search ===== */

.navbar-nav li#search {
	background: #00B4FF;
	background: linear-gradient(top, #00B4FF, #009DE0);
	background: -webkit-linear-gradient(top, #00B4FF, #009DE0);
	background: -moz-linear-gradient(top, #00B4FF, #009DE0);
	position: relative;
}
.navbar-nav li#search .search-box {
	position: absolute;
	right: 0;
	bottom: -70px;
	width: 250px;
	padding: 10px;
	background: #eaeaea;
	background: rgba(0, 0, 0, 0.65);
	display: none;
}
.navbar-nav li#search i.margin-2 {
	margin-left: 2px;
}

/* ===== Pagination ===== */

.pagination > .active > a,
.pagination > .active > span,
.pagination > .active > a:hover,
.pagination > .active > span:hover,
.pagination > .active > a:focus,
.pagination > .active > span:focus {
  background-color: #00B4FF;
  border-color: #00B4FF;
}

/* Helper Classes */

.top-zero {
	margin-top: 0;
}
.bottom-15 {
	margin-bottom: 15px;
}
.ui-icon {
	color: #666;
}
.tab-1 {
	margin-right: 15px;
}
.tab-2 {
	margin-right: 30px;
}
.tab-3 {
	margin-right: 45px;
}
.tab-3 {
	margin-right: 60px;
}

/* Text colors */

.text-green {
	color: #72a53b;
}
.text-blue {
	color: #00B4FF;
}
.text-red {
	color: #E74C3C;
}
.text-turquoise {
	color: #1ABC9C;
}
.text-amethyst {
	color: #9B59B6;
}

/* Background colors */

.bg-green {
	background-color: #72a53b;
}
.bg-blue {
	background-color: #00B4FF;
}
.bg-red {
	background-color: #E74C3C;
}
.bg-turquoise {
	background-color: #1ABC9C;
}
.bg-amethyst {
	background-color: #9B59B6;
}

/* ===== Scroll to Top ===== */

.scrolltotop {
	height: 48px;
	width: 48px;
	border-color: #999;
	border: 1px solid rgba(0, 0, 0, 0.3);
	color: #999;
	color: rgba(0, 0, 0, 0.3);
	font-size: 18px;
	line-height: 38px;
	border-radius: 3px;
	text-align: center;
    background: rgba(255, 255, 255, 0.5);
}
/* ===== Resource edit page changes ===== */

#contact-table .icon-button{
    float:left;
    background-color: transparent;
    border: 0;
}

#contact-table .icon-button{
    float:left;
    background-color: transparent;
    border: 0;
    text-decoration: none;
}

#txt-abstract{
    height: 155px;
}

span.remove{
    position: absolute;
    left: 0;
    height: 100% !important;
    background: #EEE;
    top: 0;
}

.form-control{
    margin-bottom:8px;
}

.no-padding{
    padding:0;
}

.icon-remove{
    font-size: 17px;
    top: 3px;
    left: 6px;
    color: rgb(217, 83, 79);
    cursor:pointer;
}

.icon-add{
    font-size: 17px;
    top: 3px;
    left: 1px;
    color: #5cb85c;
    cursor:pointer;
}

.icon-add:hover{
    color: #47a447;
}

.icon-remove:hover{
    color: rgb(168, 69, 66);
}

#panel-left{
    padding-right:8px;
    padding-left:0;
    margin-bottom: 10px;
}

#panel-right{
    padding-left:8px;
    padding-right:0;
    margin-bottom: 10px;
}
#add-keyword-wrapper{
    width: 200px;
    display: inline-flex;
}


#relatedResourcesTab{
    overflow:hidden;
}

#comments{
    padding-bottom: 15px;
    margin-top: 20px;
}

.info-group table td{
    padding-left:15px;
}

#resourceSpecificTab{
    overflow-x:hidden;
}

#variables .custom-well {
	height: 180px;
	overflow: auto;
	background-color:#FFF;
}

#variables .custom-well > strong{
	font-size:18px;
}

#variables {
	max-height: 600px;
	overflow:auto;
	border-radius: 0;
}

#netcdf-header-info {
    margin-bottom: 20px;
    border: 1px solid #ddd;
    width: 100%;
	padding: 10px;
}

#resourceSpecificTab input.form-control[type='radio'], #resourceSpecificTab input.form-control[type='checkbox'] {
	box-shadow: none;
}

.custom-table th {
	padding-right: 40px;
}

.custom-table th, .custom-table td {
	vertical-align: top;
	padding-bottom: 8px;
}

#txt-title{
    font-size: 27px;
    height: auto;
}

#txt-abstract{
    height: 155px;
}

span.remove {
	position: absolute;
	left: 0;
	top: 0;
	height: calc(100% - 2px) !important;
	background: #EEE;
	background-position-y: 7px !important;
	margin: 1px;
}

.form-control{
    margin-bottom:8px;
}

.no-padding{
    padding:0;
}

.icon-remove{
    font-size: 17px;
    top: 3px;
    left: 6px;
    color: rgb(217, 83, 79);
    cursor:pointer;
}

.icon-add{
    font-size: 17px;
    top: 3px;
    left: 1px;
    color: #5cb85c;
    cursor:pointer;
}

.icon-add:hover{
    color: #47a447;
}

.icon-remove:hover{
    color: rgb(168, 69, 66);
}

#panel-left{
    padding-right:8px;
    padding-left:0;
    margin-bottom: 10px;
}

#panel-right{
    padding-left:8px;
    padding-right:0;
    margin-bottom: 10px;
}
#add-keyword-wrapper{
    width: 200px;
    display: inline-flex;
}


/* ===== Resource UI changes ===== */
html, body{
    height:100%;
    /*background:#F4F4F4;*/
}

a[data-toggle='tab']{
    /*display: inline-block !important;*/
    overflow: hidden !important;
    text-overflow: ellipsis;
    white-space: nowrap;
}

#btn-public.active {
    color: #FFF;
    background: #5cb85c;
    border-color: #20833F;
}

#btn-private.active {
    color: #FFF;
    background: #d9534f;
    border-color: #8C3C3A;
}

#btn-discoverable.active {
    color: #FFF;
    background: #f0ad4e;
    border-color: #CB7904;
}

#btn-private {
    -webkit-border-radius: 0;
    -webkit-border-top-right-radius: 4px;
    -webkit-border-bottom-right-radius: 4px;
    -moz-border-radius: 0;
    -moz-border-radius-topright: 4px;
    -moz-border-radius-bottomright: 4px;
    border-radius: 0;
    border-top-right-radius: 4px;
    border-bottom-right-radius: 4px;
}

#btn-discoverable {
    -webkit-border-radius: 0;
    -moz-border-radius: 0;
    border-radius: 0;
    margin: 0 -1px;
}

#btn-public {
    -webkit-border-radius: 4px;
    -webkit-border-top-right-radius: 0;
    -webkit-border-bottom-right-radius: 0;
    -moz-border-radius: 4px;
    -moz-border-radius-topright: 0;
    -moz-border-radius-bottomright: 0;
    border-radius: 4px;
    border-top-right-radius: 0;
    border-bottom-right-radius: 0;
}

#status-btn-group {
    margin-left: 10px;
    float: left;
}

.btn-success {
    border-color: #20833F;
}

.btn-danger{
    border-color: #8C3C3A;
}

.btn{
    box-shadow: 0 1px 0 rgba(255,255,255,0.3) inset;
}

.clear-fix {
    clear: both;
}

.height-fix {
    overflow: hidden;
}

#id_user-wrapper{
	width: 60%;
	padding: 1px;
	border: 1px solid #CCC;
	height: 34px;
	float: left;
	-webkit-border-radius: 3px;
	-webkit-border-top-left-radius: 0;
	-webkit-border-bottom-left-radius: 0;
	-moz-border-radius: 3px;
	-moz-border-radius-topleft: 0;
	-moz-border-radius-bottomleft: 0;
	border-radius: 0;
	border-top-left-radius: 0;
	border-bottom-left-radius: 0;
}

#permission-panel #id_user-autocomplete {
    width: 100%;
    height: 100%;
    border: 0;
    padding: 0 4px;
}

#permission-panel .panel-body{
    padding: 15px 0;
}

span.hilight {
	background: #EEE;
	margin-left: 16px;
	width: calc(100% - 16px);
	height: 100%;
}

#form-sharing{
    margin-top: -6px;
    margin-left: 5px;
    margin-right: 5px;
}

.file-icon {
	margin-right: 5px;
	font-size: 20px;
	line-height: 1.5em;
	color: #8c8c8c;
	float: left;
	top: 4px;
	left: 2px;
}

table.table-plain {
    margin-bottom: 10px;
    width:100%;
}

table.table-plain td{
    padding-right: 10px;
}


.tab-elements > .panel-tabs > .nav-tabs{
    margin-bottom: 0;
    border:0;
}


.tab-elements .nav-tabs li{
    padding:0;
}
.panel-tabs > .nav-tabs > li > a{
    color:#555;
    -webkit-border-radius: 4px 4px 0 0;
    -moz-border-radius: 4px 4px 0 0;
    border-radius: 4px 4px 0 0;
    -webkit-box-shadow: inset 0 1px 0 #ffffff;
    -moz-box-shadow: inset 0 1px 0 #ffffff;
    box-shadow: inset 0 1px 0 #ffffff;
}

#coverageTab{
    overflow-x:hidden;
}

#coverageTab{
    overflow-x:hidden;
}
.tab-elements > .tabs-body {
    min-height: 150px;
    border: 1px solid #ddd;
    padding: 10px;
    overflow: auto;
}

.panel-tabs table>tbody>tr>th{
    border:0;
}

.division-title {
    clear:left;
    font-size: 20px;
    font-weight: 500;
    margin-left: 7px;
    color: #505c70;
    background-color: #FFF !important;

}

.page-title {
    font-size: 26px;
    font-family: 'Open Sans', arial, sans-serif;
    font-weight: 800;
    color: #505c70;
    margin-top: 0;
    -webkit-font-smoothing: antialiased;
}

.intro {
    margin-bottom: 60px;
    font-weight: 300;
    color: #65758e;
    font-size: 20px;
}

.label-file-name{
    font-weight: bold;
}

.label-file-size{
    font-size:12px;
    margin-bottom: 0;
}

.table-plain > tbody > tr{
    /*border-bottom: 1px solid #ddd;*/
}

.table-plain > tbody > tr:last-child{
    border:none;
}


body > .container{
    /*Subtract the height of the footer*/
    min-height: calc(100% - 307px);
    padding-top: 20px;
}

.icon-button {
    font-size: 22px;
    cursor: pointer;
    float: right;
    margin: 0 4px;
    padding: 5px;
    background-color: transparent;
    width: auto !important;
}

.icon-button:hover{
    text-decoration: none;
}

#btnMyResources.btn-resource-add {
	color: #84B85C;;
}

#btnMyResources.btn-resource-remove {
	color: #D9534F;
}

.custom-btn-toolbar .icon-button, .custom-btn-toolbar .icon-button:focus {
	border: 0;
	outline: 0;
}

.lined-wrapper {
    border-top: 1px solid rgb(204, 204, 204);
    margin-bottom: 5px;
}

#success-alert, #error-alert{
    position: fixed;
    z-index: 999;
    margin-right: auto;
    width: 50%;
    left: 50%;
    margin-left: -25%;
    top: 60px;
}

.custom-alert {
    position: fixed;
    background-color: lightgreen;
    padding: 0 10px;
    text-align: center;
    line-height: 50px;
    border: 1px solid #16E716;
    text-shadow: 1px -1px #BEFFBE;
}

.custom-alert-icon {
    font-size: 24px;
    color: #337133;
    top: 5px;
    margin-right: 10px;
}

.custom-well {
    min-height: 20px;
    padding: 19px;
    margin-bottom: 20px;
    border: 1px solid #e3e3e3;
    border-radius: 4px;
    -webkit-box-shadow: inset 0 1px 1px rgba(0, 0, 0, 0.05);
    -moz-box-shadow: inset 0 1px 1px rgba(0, 0, 0, 0.05);
    box-shadow: inset 0 1px 1px rgba(0, 0, 0, 0.05);
}

.cc-image {
	width: 88px;
	height: 31px;
}

#permission-panel .custom-well {
	background: #F7F7F7;
	margin-top: 30px;
}

.info-icon {
	color: #FFFFFF;
	margin-top: 4px;
	margin-left: -4px;
	position: absolute;
    right: 25px;
    top: 13px;
}

.info-icon:hover{
    color: #CCC;
}

#permission-panel .form-control{
    margin-bottom:0;
}

#permission-panel .custom-well .form-group{
    width:100%;
}

.btn-update-list{
    margin-top:4px;
    margin-right:4px;
    margin-bottom:4px;
    width: 100%;
}

.btn-add-access {
	height: 34px;
	top: 0;
	border-radius: 0;
	margin: 0 2px;
}

.btn-default {
	background-color: #eee;
	background-image: -webkit-linear-gradient(#fcfcfc, #eee);
	background-image: linear-gradient(#fcfcfc, #eee);
}

.btn-default:not(.active) {
    text-shadow: 1px 1px #FFF;
}

.btn-primary {
	background-color: #eee;
	background-image: -webkit-linear-gradient(#7AB2E2, #428BCA);
	background-image: linear-gradient(#7AB2E2, #428BCA);
	border-color: #428BCA;
	color: #FFF;
}

.btn-success {
	background-color: #eee;
	background-image: -webkit-linear-gradient(#74E274, #5CB85C);
	background-image: linear-gradient(#74E274, #5CB85C);
	border-color: #20833F;
	color: #FFF;
}

.btn-add-access:focus,#btn-discoverable:focus, #btn-public:focus, #btn-private:focus {
	outline: none;
}

.panel-title {
    color: #696969;
	text-shadow: 0 1px 0 #fff;
}

.access-panel-title{
    color: #FFF;
    background-color: #337ab7;
    margin: -20px;
    border: 1px solid #337ab7;
    padding: 10px;
    padding-right: 30px;
    height:52px;
    margin-bottom: 10px;
    -webkit-border-top-left-radius: 3px;
    -webkit-border-top-right-radius: 3px;
    -moz-border-radius-topleft: 3px;
    -moz-border-radius-topright: 3px;
    border-top-left-radius: 3px;
    border-top-right-radius: 3px;
}

.button-label{
    font-family: Lato, sans-serif;
}

.btn-remove{
    color:#d9534f;
}

.btn-edit, .btn-share{
    color: #428BD2;
}

.btn-download{
    color:#428bca;
}

.content-block {
	display: table;
	width: 100%;
}

#comment, .comment-reply-form {
	width: 100%;
}

.content-block h3, #comments h3 {
	padding-bottom: 9px;
	border-bottom: 1px solid #eee;
    color: #65758e;
    font-size: 20px;
    font-weight: bold;
}

.sharing-public{
    border: 1px solid #6E6E6E;
    padding: 3px 6px;
    background: #5CB85C;
    color: #FFF;
    margin: 3px;
    border-radius: 15px
}

.sharing-private{
    border: 1px solid #6E6E6E;
    padding: 3px 6px;
    background: #D9534F;
    color: #FFF;
    margin: 3px;
    border-radius: 3px;
}
.citation-label {
    float:left;
    font-weight: bold;
}

#citation-text {
    display: inline-block;
    width: 100%;
    min-height: 30px;
    background: #EEE;
    border: 1px solid #cccccc;
    border-radius: 0px;
    padding: 4px;
}

#citation-text a, .rights-url a{
    word-break: break-word;
}

#btn-download-all, #btn-add-file, #btn-select-irods-file {
    margin-bottom:5px;
    max-width:100%;
}

#btn-download-all > span {
    height:16px;
}

#btn-download-all span {
    text-overflow: ellipsis;
    max-width: 100%;
    overflow: hidden;
}

div#sharing-status {
    overflow: hidden; /* Fixes height for floating elements */
    margin-top: 20px;
}

.info-group {
	width: calc(100% - 220px);
}

.tag-list {
    min-height:46px !important;
    margin-top:10px;
    list-style: none;
    padding: 10px 10px 5px 10px !important;
}

.tag {
    display: inline-block;
    margin-bottom: 4px;
    color: #111111;
    background-color: #f6f6f6;
    padding: 1px 10px;
    border: 1px solid #B0B0B0;
    -webkit-border-radius: 15px;
    -moz-border-radius: 15px;
    border-radius: 15px;
    -webkit-box-shadow: inset 0 1px 0 #ffffff;
    -moz-box-shadow: inset 0 1px 0 #ffffff;
    box-shadow: inset 0 1px 0 #ffffff;
    /*cursor:pointer;*/
}

.tag-list li {
    display: inline-block;
    margin-right: 5px;
}

a.tag:hover {
    text-decoration: none;
    cursor:default;
	color: #111;
}

.custom-well{
    min-height: 20px;
    padding: 19px;
    margin-bottom: 20px;
    border: 1px solid #e3e3e3;
    border-radius: 4px;
    -webkit-box-shadow: inset 0 1px 1px rgba(0,0,0,0.05);
    box-shadow: inset 0 1px 1px rgba(0,0,0,0.05);
}

.tab-elements {
    overflow-x:auto;
    overflow-y:hidden;
    margin-top: 20px;
    border:0;
}


.tab-elements .table:not(.table-striped) {
    width:auto;
}

.tab-elements .table td, .tab-elements .table th {
    border:0;
}

.tab-elements .nav-tabs>li>a {
    border: 1px solid #ddd;
}

.tab-elements .nav-tabs > li.active > a {
    border-bottom-color: transparent;
}
/* ===== Responsive CSS ===== */

.navbar-inverse .navbar-toggle:hover,
.navbar-inverse .navbar-toggle:focus {
	background-color: #333;
}

@media (max-width: 1200px) { /* Adjusting for large devices */

@media (max-width: 768px) { /* Adjusting for mobile */

	/* Index page background */

	#wrap h1 {
		font-size: 32px;
		margin: 70px 0 0 0;
		text-align: center;
		font-weight: 300;
	}
	.list {
		margin: 50px 0;
	}
	.list i {
		font-size: 24px;
	}
	.list li {
		margin: 20px 0;
	}
	.list span {
		font-size: 20px;
		font-weight: 300;
	}

	/* Registration Steps */

	.step {
		text-align: left;
		width: auto;
		margin: 0 0 15px 0;
	}
	.step i {
		float: left;
		margin-right: 15px;
	}
	.step .arrow {
		display: none;
	}
	.step a.sbtn {
		margin-left: 65px;
	}

	/* Registration form popover */

	.signup .popover {
		display: none;
	}

	/* 404 */

	.not-found .digits {
		font-size: 140px;
	}
	.not-found .digits i {
		font-size: 100px;
	}
	.not-found h1 {
		font-size: 30px;
		line-height: 42px;
	}
	.not-found h2 {
		font-size: 18px;
	}

	/* Pricing page */

	.pricing .head {
		padding: 20px;
	}
	.pricing .head .arrow {
		border: 0;
	}
	.pricing .item {
		margin: 20px 0;
	}
	.pricing .item:hover {
		margin: 20px 0;
	}

	/* Image Carousel */

	a.carousel-arrow  {
		top: 50px;
		bottom: auto;
		height: 35px;
		width: 35px;
		border-radius: 0;
		color: #666;
		font-size: 18px;
		line-height: 35px;
	}
	a.carousel-arrow-prev {
		left: 50%;
		margin-left: -37px;
	}
	a.carousel-arrow-next {
		left: 50%;
	}

	/* Navbar dropdown */

	.dropdown-menu .divider {
	  height: 1px;
	  margin: 9px 0;
	  overflow: hidden;
	  background-color: #999;
	}
}

/*
 * Side navigation for UI elements
 *
 * Scrollspy and affixed enhanced navigation to highlight sections and secondary
 * sections of docs content.
 */

/* By default it's not affixed in mobile views, so undo that */
.bs-sidebar {
  margin-bottom: 50px;
}
.bs-sidebar.affix {
  position: static;
}

/* Show and affix the side nav for ui elements when space allows it */
@media (min-width: 992px) {
  .bs-sidebar .nav > .active > ul {
    display: block;
  }
  /* Widen the fixed sidebar */
  .bs-sidebar.affix,
  .bs-sidebar.affix-bottom {
    width: 293px;
  }
  .bs-sidebar.affix {
    position: fixed; /* Undo the static from mobile first approach */
    top: 70px;
  }
  .bs-sidebar.affix-bottom {
    position: absolute; /* Undo the static from mobile first approach */
  }
}
@media (min-width: 1200px) {
  /* Widen the fixed sidebar again */
  .bs-sidebar.affix-bottom,
  .bs-sidebar.affix {
    width: 360px;
  }
}}

.resource-search {
	width: 100%;
	position: relative;
	height: 43px;
	border: 1px solid lightgrey;
	margin-bottom: 3px;
}

.resource-search input {
    padding: 0 5px;
	width: 100%;
	position: absolute;
	height: 100%;
	border: none;
	background: transparent;
}

.resource-search ul {
	margin: 7px 0 0;
	padding-left: 2px;
}

.resource-search li {
	background: lightgrey;
	padding: 4px;
	padding-right: 8px;
	border-radius: 12px;
	margin-left: 3px;

}
.resource-search li::before {
	content: attr(data-label);
	background-color: grey;
	border-top-left-radius: 10px;
	border-bottom-left-radius: 10px;
	padding: 3px;
	padding-left: 6px;
	margin-right: 6px;
	color: white;
}

.resource-search-items ul {
	position: absolute;
	top: 0;
}
.resource-search-items li {
	display: inline-block;
}

ul.resource-search-options {
	margin: 40px 0 0;
	padding-left: 2px;
	border: 1px solid lightgrey;
	border-top: none;
	background-color: white;

	list-style: none;
}
.resource-search-options li {
	display: block;
	margin: 2px auto;
}
.resource-search-options li.selected {
	background-color: #aab;
	color: white;
}

/* New access panel style */
div.user-scope .user-username-content {
    color: rgba(0,0,0,0.54);
}

td.user-roles, td.user-actions {
    padding-top: 16px !important;
    color: #428bca;
}

td.user-roles {
	width: 30%;
}
td.user-roles .dropdown{
    cursor: pointer;
	color: #333;
}

td.user-roles .caret {
    border-top: 4px solid #428bca;
}

td.user-actions span {
    cursor: pointer;
}

td.user-actions .btn-remove-row {
	color:#d9534f;
}

td.user-actions > span:hover {
    cursor: pointer;
    color: #777;
}

.access-table tr:last-child {
    border-bottom: 1px solid #ddd;
}

.access-table tr.hide-actions .remove-user-form, .access-table tr.hide-actions .caret {
	display:none;
}

.access-table tr.hide-actions .user-roles {
	pointer-events: none;
}

#manage-access .custom-well > .input-group {
    width: 100%;
}

#manage-access .custom-well > .input-group > input {
    width: 70%;
}

#manage-access form .dropdown {
    display:inline;
    border-radius:0;
	float: left;
	margin-left: 2px;
}

#roles_list{
    border-radius: 0;
	width: 100px;
}

.access-table tbody > tr {
    display: table-row !important;
}

#templateRow {
	display:none !important;
}

.user-roles button {
	border: none;
	background: none;
	cursor: pointer;
	width: 100%;
	text-align: left;
	padding-left: 20px;
}

.user-roles li a {
	color: #333;
	padding: 10px 20px;
	font-size: 14px;
	display: block;
	clear: both;
	font-weight: normal;
	line-height: 1.428571429;
	white-space: nowrap;
}

.user-roles li:not(.loading):not(.active) a:hover {
	background-color: #DDD;
	-webkit-transition: background-color 200ms linear;
	-moz-transition: background-color 200ms linear;
	-o-transition: background-color 200ms linear;
	transition: background-color 200ms linear;
}

.user-roles li.active {
	pointer-events: none;
	cursor: default;
}

.user-roles li.disabled a, #list-roles li.disabled a {
	color: #aaa;
	text-shadow: 0 1px 0 #FFF;
	pointer-events: none;
}

.user-roles li.active a {
	font-weight: bold;
}

.user-roles .dropdown-menu {
	background-color:#FFF;
}

.user-roles .role-dropdown {
	padding: 0;
}

.user-roles li.loading, .access-table tr.loading {
	animation: grayScaleChange 1s; /* animation-name followed by duration in seconds*/
	/* you could also use milliseconds (ms) or something like 2.5s */
	-webkit-animation: grayScaleChange 1s; /* Chrome and Safari */
	animation-iteration-count:infinite;
	-webkit-animation-iteration-count:infinite;
	pointer-events: none;
}

.user-roles.no-caret .caret{
	display:none;
}

#user-permission-msg {
    margin-top: 20px;
}

#shareable-container {
    margin-left: 100px;
}

button.loading {
	animation: greenScaleChange 2s; /* animation-name followed by duration in seconds*/
	/* you could also use milliseconds (ms) or something like 2.5s */
	-webkit-animation: greenScaleChange 2s; /* Chrome and Safari */
	animation-iteration-count:infinite;
	-webkit-animation-iteration-count:infinite;
	pointer-events: none;
}


@keyframes greenScaleChange {
	0% {
		background: #5cb85c;
	}

	50% {
		background: #236F23;
	}

	100% {
		background: #5cb85c;
	}
}

@-webkit-keyframes greenScaleChange /* Safari and Chrome - necessary duplicate */
{
	0% {
		background: #5cb85c;
	}

	50% {
		background: #236F23;
	}

	100% {
		background: #5cb85c;
	}
}


@keyframes grayScaleChange {
	0% {
		background: #FFF;
	}

	50% {
		background: #EEE;
	}

	100% {
		background: #FFF;
	}
}

@-webkit-keyframes grayScaleChange /* Safari and Chrome - necessary duplicate */
{
	0% {
		background: #FFF;
	}

	50% {
		background: #FFF;
	}

	100% {
		background: #FFF;
	}
}

.first-modal {
	height: 400px;
	overflow: auto;
}

.modal {
	overflow-y: auto;
}

.list-separator {
	color: #333;
	pointer-events: none;
}

.list-separator:hover {
	text-decoration: none;
	pointer-events: none;
}

.user-icon:before {
    content: "\e008";
    font-family: "Glyphicons Halflings";
    float: left;
    font-size: 36px;
    color: #2ec0c3;
    border: 2px solid #ddd;
    height: 40px;
    width: 40px;
    border-radius: 50%;
    line-height: 30px;
    text-align: center;
}

.dropdown-user-icon:before {
    content: "\e008";
    font-family: "Glyphicons Halflings";
    float: left;
    font-size: 72px;
    color: #2ec0c3;
    border: 2px solid #ddd;
    height: 80px;
    width: 80px;
    border-radius: 50%;
    line-height: 60px;
    text-align: center;
}


#div-invite-people .label-danger {
	font-size: 12px;
}

#list-roles > li > a {
	font-size: 14px;
	cursor: pointer;
}

.glyphicon-info-sign {
    top: 2px;
}

/*  =============== Coverage Tab - Google map css ================ */
#coverageMap {
	height:350px;
	border:1px solid #DDD;
}

#id_name {
    max-width: 467px;
}

.invalid-input {
	border-color: #F00 !important;
}

.invalid-input:focus {
	-webkit-box-shadow: inset 0 1px 1px rgba(0, 0, 0, 0.075), 0 0 8px rgba(233, 102, 102, 0.6);
	box-shadow: inset 0 1px 1px rgba(0, 0, 0, 0.075), 0 0 8px rgba(233, 102, 102, 0.6);
}

#resetZoomBtn {
    width: 28px;
    text-align: center;
    padding: 8px;
    -webkit-border-radius: 2px;
    -moz-border-radius: 2px;
    border-radius: 2px;
    box-shadow: 0 1px 0 rgba(111, 111, 111, 0.5);
    background-color: #FFF;
    float: right;
    right: 11px;
    top: -120px;
    color: #666;
}

#resetZoomBtn:hover {
    cursor:pointer;
    color: #353535;
}

#resetZoomBtn::before {
    margin-left: -1px;
}


/*			User profile revamp css			*/
.profile-pic {
    width: 150px;
    height: 150px;
    margin: auto;
    margin-top: 20px;
}

.profile-pic:before {
    font-size: 130px;
    width: 150px;
    height: 150px;
    line-height: 100px;
    border: 7px solid #DDD;
}

.profile-pic-thumbnail {
    width: 40px;
    height: 40px;
    margin-right:10px;
    margin-bottom: 10px;
    float: left;
}

.dropdown-profile-pic-thumbnail {
    width: 80px;
    height: 80px;
    margin-right: 10px;
    margin-bottom: 10px;
}

.profile-header {
    margin: 40px 0;
}

#exposeMask {
    width: auto !important;
    height: auto !important;
}

.round-image {
    -webkit-border-radius: 50%;
    -moz-border-radius: 50%;
    border-radius: 50%;
    background-size: cover;
    background-repeat: no-repeat;
    background-position: 50% 50%;
}

.full-width-tabs {
    margin-left: -2000px;
    margin-right: -2000px;
    padding-left: 2000px;
    padding-right: 2000px;
    font-family: 'Helvetica Neue', Helvetica, Arial, sans-serif;
    font-size: 12px;
}

.full-width-tabs-container .panel-heading {
    color: #757575;
    text-shadow: 0 1px 0 #fff;
}

.full-width-tabs-container .nav-tabs > li > a {
    background: #FFF;
    color:#757575;
    -webkit-border-top-left-radius: 5px;
    -webkit-border-top-right-radius: 5px;
    -moz-border-radius-topleft: 5px;
    -moz-border-radius-topright: 5px;
    border-top-left-radius: 5px;
    border-top-right-radius: 5px;
}
/* Layout pending back end functionality */
/*#social > div > div > ul > li {*/
    /*border: 1px solid #0A91AB;*/
    /*background: #FFF;*/
    /*-webkit-border-radius: 2px;*/
    /*-moz-border-radius: 2px;*/
    /*border-radius: 2px;*/
/*}*/

/*#social > div > div > ul > li:hover {*/
    /*transition: background 0.1s ;*/
    /*-webkit-transition: background 0.1s;*/
    /*-moz-transition: background 0.1s;*/
    /*background:#0A91AB;*/
/*}*/

div.affiliation {
    border-top: 1px solid #ddd;
}

.list-affiliations li {
    overflow: auto;
    border-top: 1px solid #ddd;
    margin-top: 10px;
    padding-top: 15px;
}

.list-affiliations li:first-child {
    border-top: 0;
    padding-top: 0;
    margin-top: 0;
}

.activity-block {
    margin-right: 0;
    margin-left: 0;
    color: #555;
}

#overview .activity-block {
    float: left;
    padding-top: 10px;
    width: 100%;
    border-top: 1px solid #ddd;
    margin-top: 10px;
}

.activity-info {
    margin-bottom: 5px;
}

.activity-info > span.title {
    font-size: 16px;
}

.activity-info h5 {
	margin: 2px 0;
}
.metadata-wrapper {
    margin-left: 50px;
    margin-bottom: 5px;
}

.metadata-wrapper > h5 {
    margin: 2px 0;
}

.activity-description {
    float: left;
    border-left: 3px solid #CCC;
    max-height: 50px;
    overflow: hidden;
    margin-bottom: 5px;
    margin-top: 10px;
}

.contribution .activity-description {
    margin-left: 15px;
}

#overview .activity-block:first-child {
    border-top: 0;
    margin-top: 0;
    padding-top:0;
}

.show-more-btn {
    width: 50px;
    margin-left: 10px;
    -webkit-border-radius: 8px;
    -moz-border-radius: 8px;
    border-radius: 8px;
    text-align: center;
    color: #AAA;
    border: 1px solid #ddd;
    font-size: 12px;
    cursor: pointer;
    float: left;
}

.abstract-block {
    color: #757575;
    border-left: 3px solid #CCC;
    padding-left: 5px;
      margin-top: 10px;
}

table.overview tr > td:first-child {
    padding-right: 10px;
}

.icon-resource-type {
    text-align: center;
    border: 1px solid #ddd;
    padding: 8px;
    border-radius: 0 0 4px 4px;
    background-color: #FFF;
}

.icon-resource-type > span {
    color: #757575;
	text-shadow: 0 1px 0 #fff;
}

.icon-resource-type, .contribution {
    box-shadow: 1px 1px 5px #E8E8E8;
    -moz-box-shadow: 1px 1px 5px #E8E8E8;
    -webkit-box-shadow: 1px 1px 5px #E8E8E8;
}

.icon-resource-type {
	padding: 20px 10px;
}

.icon-resource-type > .glyphicon{
    font-size: 18px;
    color: #35AAC0;
    top: 3px;
}

.icon-resource-type-wrapper {
    float: right;
    margin-top: -12px;
    margin-right: 20px;
    margin-bottom: 10px;
}

.table-res-type-icon {
    background-color: #FFF;
    border: 1px solid #ddd;
    -webkit-border-radius: 3px;
    -moz-border-radius: 3px;
    border-radius: 3px;
}

.table-user-contributions tbody > tr > td {
    border: 0;
    cursor:pointer;
}

.table-user-contributions tbody > tr.active {
    border-left: 4px solid #0A91AB;
    pointer-events: none;
}

.table-user-contributions tbody > tr.active td:first-child {
    font-weight:bold;
}

.contribution {
    border: 1px solid #ddd;
    margin-bottom: 20px;
    padding: 10px 0;
}

h4.title {
    border-bottom: 1px solid #ddd;
    padding-bottom: 7px;
}

#badge-generic .badge {
    background-color:#1f77b4;
}

#badge-geographic .badge {
    background-color: #6A8593;
}

#badge-his .badge {
    background-color: #2ca02c;
}

#badge-model-program .badge {
    background-color: #4A5BB9;
}

#badge-model-instance .badge {
    background-color: #CFDD40;
}

#badge-swat .badge {
    background-color: #FF9F0D;
}

#badge-multidimensional .badge {
    background-color: #7247BC;
}

#badge-time-series .badge {
    background-color: #129D90;
}

#badge-geographic-feature .badge {
    background-color: #795548;
}

#badge-web-app .badge {
    background-color: rgb(242, 67, 55);
}

#badge-script .badge {
    background-color: rgb(221, 15, 176);
}

#color-scheme {
    float: right;
    padding: 5px 0 0 0;
}

.YellowGreenBlue-colormap-band-1 {
    background-color:rgb(1,70,54);
}
.YellowGreenBlue-colormap-band-1-fill {
    fill:rgb(1,70,54);
}
.YellowGreenBlue-colormap-band-2 {
    background-color:rgb(1,108,89);
}
.YellowGreenBlue-colormap-band-2-fill {
    fill:rgb(1,108,89);
}
.YellowGreenBlue-colormap-band-3 {
    background-color:rgb(2,129,138);
}
.YellowGreenBlue-colormap-band-3-fill {
    fill:rgb(2,129,138);
}
.YellowGreenBlue-colormap-band-4 {
    background-color:rgb(54,144,192);
}
.YellowGreenBlue-colormap-band-4-fill {
    fill:rgb(54,144,192);
}
.YellowGreenBlue-colormap-band-5 {
    background-color:rgb(103,169,207);
}
.YellowGreenBlue-colormap-band-5-fill {
    fill:rgb(103,169,207);
}
.YellowGreenBlue-colormap-band-6 {
    color: red;
    background-color:rgb(166,189,219);
}
.YellowGreenBlue-colormap-band-6-fill {
    fill:rgb(166,189,219);
}
.YellowGreenBlue-colormap-band-7 {
    color: red;
    background-color:rgb(208,209,230);
}
.YellowGreenBlue-colormap-band-7-fill {
    fill:rgb(208,209,230);
}
.YellowGreenBlue-colormap-band-8 {
    color: red;
    background-color:rgb(236,226,240);
}
.YellowGreenBlue-colormap-band-8-fill {
    fill:rgb(236,226,240);
}
.YellowGreenBlue-colormap-band-9 {
    color: red;
    background-color:rgb(255,247,251);
}
.YellowGreenBlue-colormap-band-9-fill {
    fill:rgb(255,247,251);
}

/*-------- My resources page revamp ---------*/

.dropdown.dropdown-lg .dropdown-menu {
    margin-top: -1px;
    padding: 6px 20px;
}
.input-group-btn .btn-group {
    display: flex !important;
}
.btn-group .btn {
    border-radius: 0;
    margin-left: -1px;
}
.btn-group .btn:last-child {
    border-top-right-radius: 4px;
    border-bottom-right-radius: 4px;
}
.btn-group .form-horizontal .btn[type="submit"] {
  border-top-left-radius: 4px;
  border-bottom-left-radius: 4px;
}
.form-horizontal .form-group {
    margin-left: 0;
    margin-right: 0;
}

#item-selectors_filter {
	display: none;
}

#item-selectors {
    display: none;
    font-size: 14px;
    border: 1px solid #ddd;
    margin-bottom: 10px;
}

#item-selectors tbody td {
	border-bottom: 1px solid #EEE;
}

#item-selectors thead th {
    border-bottom: 1px solid #DDD;
}

#item-selectors thead th:first-child {
	padding-left: 10px;
}

#item-selectors tbody {
    border-top: 1px solid #DDD;
}

#item-selectors tr > td:first-child {
	padding-right: 0;
    max-width: 80px;
	min-width: 80px;
}

.dataTables_wrapper {
    overflow-x: auto;
}

.dropdown.dropdown-lg {
	position: static !important;
}

.dropdown.dropdown-lg .dropdown-menu {
	left: -251px;
	width: 284px;
}

.btn-clear-search {
	position: absolute;
	left: -25px;
	color: #A8A8A8;
	font-size: 16px;
	background: #FFF;
	top: 10px;
}

.search-icon {
	position: absolute;
	top: 10px;
	left: 8px;
	color: #A8A8A8;
}

#input-author, #input-subject {
	padding-right: 25px;
}

.resource-search-input {
	padding-left: 25px;
	padding-right: 30px;
}

.btn-clear-search-inline {
	color: #A8A8A8;
	float: right;
	top: -25px;
	right: 8px;
}

#resource-actions-container {
	cursor: default;
}

#resource-actions-container > span {
	font-size: 18px;
	cursor: pointer;
	margin: 4px 10px;
}

#resource-actions-container > span.glyphicon-tags {
	color: #0A91AB;
}

#resource-actions-container > span.glyphicon-share {
	color: #0A91AB;
}

#resource-actions-container > span.glyphicon-star {
	color: rgb(255, 163, 0);
}

#resource-actions-container > span.glyphicon-trash {
	color: rgb(202, 0, 0);
}

#search-container {
	margin-bottom: 10px;
}

/*Waiting on firefox support for background-clip:text*/
/*.btn-inline-favorite, .btn-inline-label {*/
	/*padding-top: 3px;*/
	/*margin-left: 8px;*/
	/*margin-right: 8px;*/
	/*font-size: 16px;*/
	/*cursor: pointer;*/
	/*background-color: #888888;*/
	/*color: transparent;*/
	/*text-shadow: 0 2px 3px rgba(255, 255, 255, 0.5);*/
	/*-webkit-background-clip: text;*/
	/*-moz-background-clip: text;*/
	/*background-clip: text;*/
/*}*/

.btn-inline-favorite, .btn-inline-label {
	padding-top: 3px;
	margin-left: 4px;
	margin-right: 4px;
	font-size: 16px;
	cursor: pointer;
	color: #AAA;
}

.btn-inline-label:hover, .has-labels {
	color: #0A91AB;
}

.btn-inline-favorite.isfavorite {
	color: rgb(255, 163, 0);
}

.btn-inline-favorite:hover {
	color: rgb(255, 163, 0);
}

.facet-list .list-group-item {
	border: 0;
	border-radius: 0;
	padding: 0 10px;
	text-align: left;
}

.facet-list .list-group-item:hover {
	background: #DDD;
}

.facet-list .panel-body {
	padding: 0;
}

.facet-list label.checkbox {
	font-weight: normal;
	border-radius: 0;
	cursor: pointer;
	padding-top: 5px;
	padding-bottom: 5px;
	margin: 0;
}

.noselect {
	-webkit-touch-callout: none;
	-webkit-user-select: none;
	-khtml-user-select: none;
	-moz-user-select: none;
	-ms-user-select: none;
	user-select: none;
}

.facet-list .badge {
	  margin-top: 5px;
}

#facets .panel-heading {
	  text-align: left;
}

#facets .panel {
	margin-top: 20px;
}

#facets {
	text-align: center;
}

<<<<<<< HEAD
=======
#facets h4.panel-title, #headingLegend h4.panel-title {
	color: #696969;
	text-shadow: 0 1px 0 #fff;
}

>>>>>>> 52198554
#facets .list-group {
	margin: 0;
}

.list-labels li {
	padding: 0 10px;
	background: none;
	border: 0;
}

.list-labels .list-group-item {
	padding: 10px;
    border-radius: 0;
}

.list-labels li:hover {
	background:#DDD;
}

.list-labels li > label {
	font-weight: normal;
}

.list-labels {
	margin-left: -10px;
	margin-bottom: 0;
}

.no-labels-found {
    font-style: italic;
    font-size: 14px;
    pointer-events: none;
}

#toolbar-labels-dropdown {
	font-size: 14px;
	padding: 0;
	background: #FFF;
}

#modalManageLabels .glyphicon-remove {
	color: rgb(217, 83, 79);
	cursor: pointer;
	float: right;
}

#modalManageLabels .glyphicon-remove:hover {
	color: rgb(168, 69, 66);
}

.inline-dropdown {
	position: relative;
	width: 0;
	height: 0;
	padding: 0;
	margin: 0;
	border: 0;
	left: 80px;
	top: -25px;
}

.inline-dropdown > .panel-body {
	background: #FFF;
	border: 1px solid #ddd;
	padding: 0 15px;
	min-width: 200px;
	max-height: 170px;
	overflow: auto;
}

.inline-dropdown ul, .list-labels {
	list-style-type: none;
}

.resource-type-text {
	display:none;
}

.row-selector {
	margin-right: 4px !important;
}

.hidden-form {
	display: none;
}

.checkbox-label {
	padding: 0.5em;
}

.label-public {
    color: #5cb85c;
}

.label-discoverable {
    color: #f0ad4e;
}

.label-private {
    color: #d9534f;
}

.iframe-border {
	border: 2px solid #DDD;
	overflow: scroll;
    overflow-x: hidden;
}
#pub-agreement-frame {
	border: 0px none;
	height: 1500px;
	margin-top: -90px;
	margin-bottom: -950px;
	width: 520px;
}

#legend-resource-type .table-res-type-icon {
    margin-bottom:10px;
}

/*  Home page revamp */
#home-page-carousel {
	height: 400px;
    margin-bottom: 60px;
    overflow: hidden;
	border: 0;
}

.carousel-control, .carousel-inner {
	height: 100%;
}

.carousel-inner {
	background: #6D6D6D;
}

.carousel-inner > .item {
	text-align: center;
    height: 100%;
    width: 100%;
    background-size: cover;
    background-position: center center;
}

.carousel-inner .item-caption {
	display: table-cell;
    color: #FFF;
    text-shadow: 1px 1px #4E4E4E;
    vertical-align: middle;
    background: rgba(0,0,0,0.25);
    padding: 0 95px;
}

.carousel-inner .caption-wrapper {
    width: 100%;
    height: 100%;
    display: table;
}

#table-features td {
    padding: 8px 0;
}

.home-panel-info {
	min-height: 300px;
	margin: 15px 0;
}

.checkmark {
	color: #81D685;
	font-size: 18px;
	margin-left: 5px;
	margin-right: 20px;
}

.img-devices {
	max-height: 100px;
	margin: auto;
}

.screen-sizes {
    background: url(../img/graypattern.jpg);
	background-color: #BBB;
	padding: 15px 0;
	margin:25px 0;
    margin-bottom: -60px;
	text-align: center;
}

.screen-sizes h2 {
    font-family: 'webfont_light', Helvetica, Arial, sans-serif;
    color: #777;
    text-shadow: 0 1px rgba(255, 255, 255, 0.6);
}

.btn-signup {
    margin: 20px;
}

.nav-bar-profile-pic-thumbnail {
    width: 40px;
    height: 40px;
}

.nav-bar-profile-pic-thumbnail::before {
	content: "\e008";
	font-family: "Glyphicons Halflings";
	float: left;
	font-size: 30px;
	color: #2ec0c3;
	border: 1px solid #FFF;
	height: 30px;
	width: 30px;
	border-radius: 50%;
	line-height: 22px;
	text-align: center;
	margin-top: 10px;
	margin-left: 6px;
}

.arrow_box_top_center:before, .arrow_box_top_center:after {
    bottom: 100%;
    left: 50%;
    border: solid transparent;
    content: " ";
    height: 0;
    width: 0;
    position: absolute;
    pointer-events: none;
}

.arrow_box_top_right:after, .arrow_box_top_right:before {
    bottom: 100%;
    left: 90%;
    border: solid transparent;
    content: " ";
    height: 0;
    width: 0;
    position: absolute;
    pointer-events: none;
}

.arrow_box:after {
    border-color: rgba(136, 183, 213, 0);
    border-bottom-color: #FFF;
    border-width: 10px;
    margin-left: -10px;
}

.arrow_box:before {
    border-color: rgba(194, 225, 245, 0);
    border-bottom-color: #DDD;
    border-width: 11px;
    margin-left: -11px;
}

#signout-menu {
    float: right;
}

#profile-menu .profile-pic-thumbnail {
	margin: 0;
	margin-top: 5px;
	cursor: default;
}

.come-in {
  transform: translateY(150px);
  animation: come-in 0.8s ease forwards;
}

.come-in:nth-child(odd) {
  animation-duration: 0.6s; /* So they look staggered */
}

@keyframes come-in {
  to { transform: translateY(0); }
}

.steps-container {
    text-align: center;
    margin-top: -40px;
}

.step-wrapper {
    padding: 20px;
    margin-top: 40px;
}

.step-item {
	border-top: 1px solid #D6D6D6;
    padding: 10px;
	color: #4BB5C1;
}

.step-item:hover {
	background: #FFF;
}

.step-item h4 {
	color: #555 !important;
}

.step-number {
    border: 1px solid #A9A9A9;
    width: 30px;
    height: 30px;
    background: #FFF;
    border-radius: 50%;
    padding-top: 4px;
    color: #000;
    margin: auto;
    margin-top: -25px;
}

.home-page-block {
    margin-bottom: 60px;
}

div.description.active {
    display: block;
}

.step-description {
    text-align: center;
    color: #666;
    line-height:20px;
}

.description-container {
    height: 150px;
}

.table-display {
    display: table;
    width: 100%
}

.table-cell-display {
    display: table-cell;
    vertical-align: middle;
    text-align: center;
}

.home-page-block-title {
    color: #4BB5C1;
}

.img-step {
    width: 150px;
    height: 150px;
    margin: auto;
}

.availability-description {
    height:100px;
}

/* Profile edit page */
.profile-picture-controls {
    margin-top: 30px;
}

.profile-picture-controls a {
    cursor: pointer;
}

.profile-picture-controls .btn {
    margin-bottom: 20px;
    width: 100%;
}

#icon-warning {
    font-size: 40px;
    color: #D9534F;
}

#group-cv .btn:first-child{
    border-top-left-radius: 4px;
    border-bottom-left-radius: 4px;
}

#btn-save-profile {
    margin-left: 10px;
}

#user-type-other {
    display: none;
    padding-left: 30%;
}

div.btn-update-picture {
    background: rgba(0, 0, 0, 0.7);
    text-align: center;
    color: #FFF;
    border-radius: 50%;
    height: 150px;
    width: 150px;
    margin: auto;
    top: -150px;
    margin-bottom: -150px;
    opacity: 0;
    padding-top: 60px;
    cursor: pointer;
}

div.btn-update-picture:hover {
    opacity: 1;
    transition: opacity 0.3s;
    -webkit-transition: all 0.3s;
    -moz-transition: all 0.3s;
}

#btn-delete-profile-pic {
    margin-top: -150px;
    float: right;
}

#profile-description {
    font-style: italic;
}

#user-profile-tabs {
    margin-top: 20px;
}

.form-invalid {
    border-color: #E96666;
    outline: 0;
    -webkit-box-shadow: inset 0 1px 1px rgba(0, 0, 0, 0.075), 0 0 8px rgba(233, 102, 102, 0.6);
    box-shadow: inset 0 1px 1px rgba(0, 0, 0, 0.075), 0 0 8px rgba(233, 102, 102, 0.6);
}

button.no-style {
    background: none;
    border: none;
}

button.no-style:focus {
    border: none;
    outline: none;
}

.blured-out {
    pointer-events: none;
}


/* -------------- File browser styling ---------------- */
.file-browser {
    margin-bottom: 20px;
}

#file-browser-controls  {
    margin-bottom:10px;
}
.files-container {
    height: 220px;
    overflow-y: auto;
    overflow-x: hidden;
}

.file-browser-breadcrumb .breadcrumb{
    background: #FFF;
    border-bottom: 1px solid #DDD;
    border-radius: 0;
    margin-bottom: 0;
}

.fb-folder, .fb-file {
    width: 100px;
    float: left;
    margin: 10px;
}

.fb-file small, .fb-folder small {
    color: #000;
}

.fb-file:hover, .fb-folder:hover {
    cursor: pointer;
    text-decoration: underline;
}

.fb-file .glyphicon-file {
    color: #FFF;
    text-shadow: -1px -1px 0 #006B92,
    1px -1px 0 #006B92,
    -1px 1px 0 #006B92,
    1px 1px 0 #006B92;
}

.fb-folder .glyphicon-folder {
    color: #E48E22;
    text-shadow: -1px -1px 0 #C56E00,
    1px -1px 0 #C56E00,
    -1px 1px 0 #C56E00,
    1px 1px 0 #C56E00;
}

.fb-file .glyphicon, .fb-folder .glyphicon {
    font-size: 32px;
}

.file-browser-container {
    border:1px solid #DDD;
}

.files-container {
    padding: 5px 36px;
    background-color: #FAFAFA;
    box-shadow: inset 0 1px 2px rgba(0,0,0,0.075);
}

.file-browser-search {
    width: 100%;
}

.fb-dropdown {
    position: relative;
    padding: 0;
    margin: 0;
    left: -30px;
    top: 10px;
    border: 0;
    width: 0;
    height: 0;
}

.fb-dropdown .glyphicon {
    font-size: 16px;
    margin: 0;
    margin-right: 10px;
    float: left;
    padding: 0;
}

.fb-dropdown li {
    background: #FFF;
    border: 1px solid #DDD;
    border-bottom: 0;
    border-top: 0;
}

.fb-dropdown li:last-child {
    border-bottom: 1px solid #DDD;
}

.fb-dropdown li:first-child {
    border-top: 1px solid #DDD;
    margin-top: -1px;
}

.fb-file-name {
    text-overflow: ellipsis;
    white-space: nowrap;
    overflow: hidden;
}

.fb-input-search {
    padding-left: 25px;
}

span.fb-control-round {
    border-radius: 50%;
    width: 36px;
    height: 36px;
    margin-right: 10px;
    padding-left: 11px;
    padding-top: 8px;
}<|MERGE_RESOLUTION|>--- conflicted
+++ resolved
@@ -2861,14 +2861,11 @@
 	text-align: center;
 }
 
-<<<<<<< HEAD
-=======
 #facets h4.panel-title, #headingLegend h4.panel-title {
 	color: #696969;
 	text-shadow: 0 1px 0 #fff;
 }
 
->>>>>>> 52198554
 #facets .list-group {
 	margin: 0;
 }
