--- conflicted
+++ resolved
@@ -3666,7 +3666,6 @@
 	display: inline-block;
 }
 
-<<<<<<< HEAD
 #discover-filter-buttons {
 	margin-bottom: 10px;
 }
@@ -3703,9 +3702,9 @@
 
 .manualzoom-input {
 	color: red;
-=======
+}
+
 div.toggle.btn {
 	width: 100px !important;
 	float: right;
->>>>>>> 04923689
 }