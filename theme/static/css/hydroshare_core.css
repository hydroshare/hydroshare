--- conflicted
+++ resolved
@@ -4507,7 +4507,6 @@
 	z-index: 1031 !important;
 }
 
-<<<<<<< HEAD
 .hs-dropzone-wrapper {
 	height: 350px;
 	border: 1px solid #DDD;
@@ -4721,7 +4720,8 @@
 
 #dropdown-resource-type div.tooltip-inner {
     width: 350px;
-=======
+}
+
 /*Coordinates picker styling*/
 #picker-map-container {
 	height: 300px;
@@ -4734,5 +4734,4 @@
 
 .btn-choose-coordinates {
 	vertical-align: top;
->>>>>>> d8def031
 }