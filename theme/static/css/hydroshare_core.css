/*------------------------------------------------------------------
theme core
-------------------------------------------------------------------*/

html, body {
    font-family: 'Lato', sans-serif;
    position: relative;
}
body {
    padding-top: 50px;
    overflow-x: hidden;
}
h1, h2, h3, h4, h5, h6 {
    font-family: 'Lato', sans-serif;
}
h1.hl, h2.hl, h3.hl, h4.hl, h5.hl, h6.hl {
    color: #eaeaea;
    font-weight: 300;
    text-transform: uppercase;
}
h1.hl small, h2.hl small, h3.hl small, h4.hl small, h5.hl small, h6.hl small {
    text-transform: none;
}

/* ===== Navbar ===== */

.navbar-brand {
    padding: 0;
    padding-top: 10px;
}

.navbar-toggle {
    background: #B5B5B5;
    border-color: #8C8C8C !important;
}

.navbar-inverse {
  background-color: #FFF;
  border: none;
}

.navbar>.container .navbar-brand {
    margin-right: 10px;
}

.navbar-inverse .navbar-nav > .active > a,
.navbar-inverse .navbar-nav > .active > a:hover,
.navbar-inverse .navbar-nav > .active > a:focus {
  	color: #333;
    background-color: #FFF !important;
}

.navbar-inverse .navbar-brand {
	color: #EEEEEE;
}

.navbar-inverse .navbar-nav > li > a {
	color: #777;
    font: 13px/18px 'Open Sans',arial,sans-serif;
}

.navbar-nav > li > .dropdown-menu {
	margin-top: 18px;
	margin-right: -12px;
	width: 300px;
	height: 160px;
	padding: 0;
	background: #FFF;
	border: 1px solid #909090;
	-webkit-border-radius: 4px;
	-moz-border-radius: 4px;
	border-radius: 4px;
	box-shadow: 1px 1px 5px rgba(0, 0, 0, 0.6);
	-moz-box-shadow: 1px 1px 5px rgba(0, 0, 0, 0.6);
	-webkit-box-shadow: 1px 1px 5px rgba(0, 0, 0, 0.6);
}

.navbar-inverse .navbar-nav > li > a:hover, .navbar-inverse .navbar-nav > li > a:focus {
	color: #333;
	-webkit-transition: color 100ms linear;
	-moz-transition: color 100ms linear;
	-o-transition: color 100ms linear;
	transition: color 100ms linear;
}

.navbar-inverse {
    text-transform: uppercase;
    border-bottom: 1px solid #DDD;
    box-shadow: 0 0 5px rgba(0, 0, 0, 0.2);
    -moz-box-shadow: 0 0 5px rgba(0, 0, 0, 0.2);
    -webkit-box-shadow: 0 0 5px rgba(0, 0, 0, 0.2);
}

.navbar-inverse .navbar-nav > .dropdown > a .caret {
	border-top-color: #EEEEEE;
	border-bottom-color: #EEEEEE;
}

.navbar-inverse .navbar-nav > .open > a .caret,
.navbar-inverse .navbar-nav > .open > a:hover .caret,
.navbar-inverse .navbar-nav > .open > a:focus .caret {
	border-top-color: #eaeaea;
	border-bottom-color: #eaeaea;
}

.navbar-inverse .navbar-nav > .open > a,
.navbar-inverse .navbar-nav > .open > a:hover,
.navbar-inverse .navbar-nav > .open > a:focus {
	color: #FFF;
	background-color: #63AC3C;
}

.dropdown-menu {
    background-color: #EEEEEE;
    border: 1px solid #D6D6D6;
    border-top-color: #EEEEEE;
    border-radius: 0;
    box-shadow: none;
    -webkit-box-shadow: none;
    -moz-box-shadow: none;
}
.dropdown-menu > li > a {
  color: #000;
  padding: 10px 20px;
  font-size: 12px;
}
.dropdown-menu > li > a:hover,
.dropdown-menu > li > a:focus {
  color: #333;
  background-color: #eaeaea;
}


/* ===== Recaptcha ===== */
#recaptcha_challenge_image {
    max-width: 100%;
    max-height: 100%;
}
#recaptcha_image {
    width: 100% !important;
}
#recaptcha_response_field {
    width:100% !important;
}
.recaptcha_input_area {
    padding-right: 7px !important;
}
#recaptcha_area {
    width: 100%;
}
#recaptcha_response_field {
    border: 1px solid #ddd !important;
    padding: 4px;
}
.recaptcha_image_cell {
    width: 60%;
}

#recaptcha-div {
    margin-bottom: 0.5em;
    background: white;
    border-radius: 4px;
}

.recaptchatable {
    width: 100%;
}

/* ===== Showcase ===== */

#wrap {
    background: url(../img/bg3.jpg);
    background-size: cover;
    filter: progid:DXImageTransform.Microsoft.AlphaImageLoader(src='../img/bg3.jpg', sizingMethod='scale');
    -ms-filter: "progid:DXImageTransform.Microsoft.AlphaImageLoader(src='../img/bg3.jpg', sizingMethod='scale')";
    background-position: center;
    border-bottom: 1px solid #eee;
    color: #fff;
}
#wrap h1 {
    font-family: 'Lato', sans-serif;
    font-weight: 100;
    font-size: 48px;
    margin-top: 70px;
    text-transform: uppercase;
    margin-left: 70px;
    text-shadow: 1px 1px 3px #666;
    filter: Shadow(Color=#666666, Direction=45, Strength=3);
}
.showcase {
    position: relative;
    max-width: 438px;
    margin: 0 auto;
}
.list {
    margin: 50px 0 50px 50px;
}
.list ul {
	padding: 0;
}
.list i {
	font-size: 28px;
}
.list li {
	list-style-type: none;
	margin: 10px 0;
}
.list span.li-bg {
	background: rgba(0, 0, 0, 0.25);
	padding: 5px 10px;
}
.list span {
	font-size: 28px;
	margin-left: 20px;
	font-weight: 100;
}
.first {
	-webkit-animation-duration: 1s;
	-moz-animation-duration: 1s;
}
.second {
	-webkit-animation-duration: 1.3s;
	-moz-animation-duration: 1.3s;
}
.third {
	-webkit-animation-duration: 1.6s;
	-moz-animation-duration: 1.6s;
}
.fourth {
	-webkit-animation-duration: 1.9s;
	-moz-animation-duration: 1.9s;
}



/* ===== Profiles ===== */

/* Avatar */

.avatar {
	position: relative;
}
.avatar-bubble,
.avatar:hover .avatar-bubble {
	transition: all 0.3s;
	-webkit-transition: all 0.3s;
	-moz-transition: all 0.3s;
}
.avatar-bubble {
	position: absolute;
	bottom: 11px;
	left: 11px;
	right: 11px;
	width: inherit;
	padding: 15px;
	background: rgba(0, 0, 0, 0.5);
	text-align: center;
	font-weight: 300;
	opacity: 0;
}
.avatar:hover .avatar-bubble {
	opacity: 1;
}
.avatar-bubble a {
	display: block;
	color: #eee;
}
.avatar-bubble a:hover {
	text-decoration: none;
	color: #fff;
}

/* Profile menu */

.user-menu > ul {
	padding: 0;
	margin: 0;
	list-style-type: none;
}
.user-menu > ul > li {
	border-bottom: 1px solid #EEE;
	border-right: 1px solid #EEE;
}
.user-menu > ul > li:last-child {
	border-bottom: 0;
}
.user-menu > ul > li > a {
	display: block;
	padding: 10px;
}
.user-menu > ul > li > a:hover {
	text-decoration: none;
	background: #f5f5f5;
}
.user-menu > ul > li > a.active {
	background: #f5f5f5;
}
.user-menu > ul > li > a > i.sign {
	display: inline-block;
	margin-right: 10px;
	width: 40px;
	height: 40px;
	border-radius: 40px;
	color: #FFF;
	text-align: center;
	font-size: 18px;
	line-height: 40px;
}
.user-menu > ul > li > a > i.fa-chevron-right {
	line-height: 40px;
	color: #eaeaea;
	display: none;
}
.user-menu > ul > li > a:hover > i.fa-chevron-right {
	display: inline-block;
}
.user-menu > ul > li > a.active:hover > i.fa-chevron-right {
	display: none;
}

/* User status */

.user-status {
	margin-bottom: 20px;
}
.user-status > p > a {
	color: #333;
}

/* Other */

a.sign-out-inline:hover {
	text-decoration: none;
}

/* Modal window */

.modal-content {
	border-radius: 0;
}
.modal-header {
	background: #f5f5f5;
}
.modal-header > img,
.dialog-new > img {
	height: 50px;
	width: 50px;
	margin: 0 15px 15px 0;
	float: left;
	overflow: hidden;
}

/* Inbox */

.pm-search {
	background: #F5F5F5;
	border-top: 1px solid #DDD;
	padding: 20px;
	margin-bottom: 15px;
}
.pm-list > ul {
	list-style-type: none;
	padding: 0;
	margin: 0;
}
.pm-list > ul > li:first-child {
	border-top: 1px solid #EEE;
}
.pm-list > ul > li {
	padding: 15px;
	border-bottom: 1px solid #EEE;
}
.pm-list > ul > li:hover {
	background: #f5f5f5;
}
.pm-list > ul > li > p > img {
	height: 50px;
	width: 50px;
	float: left;
	margin-right: 15px;
	overflow: hidden;
}
.pm-list > ul > li > p {
	float: left;
	overflow: hidden;
	width: 50%;
	margin-bottom: 0;
}
.pm-list > ul > li > p > a.inbox-dialog {
	color: #999;
}
.pm-list > ul > li > p > a.inbox-dialog:hover {
	color: #999;
	text-decoration: none;
}
.dialog {
	height: 400px;
	overflow: auto;
}
.dialog-new {
	background: #F5F5F5;
	border-top: 1px solid #DDD;
	padding: 20px;
}
.dialog-new > form {
	width: 80%;
	float: left;
}

/* ===== Blog ===== */

.blog {
	line-height: 1.8;
}
.img-blog {
	padding: 10px;
	border: 1px solid #ddd;
	margin: 10px;
	width: 350px;
}
.recent-blogs ul{
	list-style-type: none;
	padding: 0;
	margin: 0;
}
.recent-blogs ul li {
	padding: 7px 0;
	border-bottom: 1px dotted #ddd;
}
.blog-months ul {
	list-style-type: none;
	padding: 0;
	margin: 0;
}
.blog-months ul li .badge {
	background: #FFF;
	color: #666;
	border: 1px solid #ddd;
}
.new-comment {
	padding: 20px 10px 10px;
	border-top: 1px solid #ddd;
	border-bottom: 1px dashed #ddd;
	margin: 20px 0;
}
.new-comment:hover {
	border-bottom-style: solid;
}
.new-comment img {
	max-height: 64px;
	width: auto;
	float: right;
}
.comment {
	margin: 10px 0;
	border-bottom: 1px dotted #ddd;
}

#comments .rating > h3 {
	display: none;
}

#comments .rating {
	border-top: 1px solid #ddd;
	padding-top: 9px;
	margin: 0;
	margin-bottom: 20px;

}
/* ===== About Us block ===== */

img.img-about {
	width: 40%;
	padding: 10px;
	border: 1px solid #eee;
	float: left;
	margin: 0 20px 20px 0;
}

/* ===== Media objects ===== */

.media-object {
  height: 64px;
  width: 64px;
}

img.media-object{
    margin-right:10px;
}
.media-heading a{
  color: #333;
}
.media-heading a:hover{
  color: #333;
  text-decoration: none;
}
.read-more {
	float:right;
	margin-top: 10px;
}

/* ===== Recent Works ===== */

.thumbnail {
	position: relative;
    font-size: 14px;
}

.thumbnail .visit {
	position: absolute;
	opacity: 0;
	width: 100%;
	text-align: center;
	top: 80px;
	transition: all 0.3s;
	-webkit-transition: all 0.3s;
	-moz-transition: all 0.3s;
}
.thumbnail:hover .visit {
	opacity: 1;
	transition: all 0.3s;
	-webkit-transition: all 0.3s;
	-moz-transition: all 0.3s;
}
.thumbnail .visit a {
	color: #FFF;
	text-transform: uppercase;
	background: rgba(0, 0, 0, 0.5);
	padding: 10px 20px;
}
.thumbnail .visit a:hover {
	color: #FFF;
	text-decoration: none;
}

/* ===== Steps ===== */

.step {
	text-align: center;
	width: 50%;
	margin: 0 auto;
}
.step i {
	color: #dedede;
	transition: color 0.3s;
	-webkit-transition: color 0.3s;
	-moz-transition: color 0.3s;
}
.step h4 {
	text-transform: uppercase;
}
.step .arrow {
	position: absolute;
	top: 0;
	right: -10%;
    color: #dedede;
    font-size: 100px;
	transition: color 0.3s;
	-webkit-transition: color 0.3s;
	-moz-transition: color 0.3s;
}
.step:hover i {
	color: #FFA973;
	transition: color 0.3s;
	-webkit-transition: color 0.3s;
	-moz-transition: color 0.3s;
}
.step:hover .arrow {
	color: #99E0FF;
	transition: color 0.3s;
	-webkit-transition: color 0.3s;
	-moz-transition: color 0.3s;
}

/* ===== 404 error page ===== */

.not-found {
	background: #eee;
    background-image: url(../img/falling-leafs.png), -webkit-linear-gradient(top, #eee, #fff);
    background-image: url(../img/falling-leafs.png), -moz-linear-gradient(top, #eee, #fff);
}
.not-found .digits {
	color: #999;
	font-size: 250px;
	font-weight: bold;
	text-align: center;
}
.not-found .digits i {
	font-size: 200px;
	margin: 0 10px;
}
.not-found h1 {
	text-align: center;
	color: #666;
}
.not-found h2 {
	text-align: center;
	color: #999;
}
.not-found form {
	text-align: center;
	margin: 30px 0;
}

/* ===== Footer ===== */

footer {
    width: 100%;
	margin-top: 60px;
	background: #093E54;
    color: #FFF;
    position: absolute;
    overflow: hidden;
}
footer a {
	color: #B5E655;
}
footer a:hover {
	color: #81D685;
	text-decoration: none;
}
footer .headline {
	margin-bottom: 20px;
}
footer .headline h3{
	text-transform: uppercase;
	color: #FFF;
}
.legal {
	padding: 40px 0;
}
.legal a {
	color: #B5E655;
	text-decoration: none;
}
.social ul {
    background: #3E7A8C;
    color: white;
    font-size: 24px;
    margin: 0;
	padding: 0;
}

.social li {
    float: left;
    display: block;
    list-style-type: none;
    width: 28px;
    height: 28px;
    margin: 0 5px 5px 0;
    text-align: center;
    line-height: 28px;
}

.social li:hover {
    background: none;
}

.social li a {
    color: #FFF;
}

.social li:hover a {
    transition: color 0.1s;
    -webkit-transition: color 0.1s;
    -moz-transition: color 0.1s;
    -o-transition: color 0.1s;
    color: #B5E655;
}

footer .hl-btn-default {
	color: #fff;
	background: none;
}
footer .hl-btn-default:hover {
	color: #3E7A8C;
	background: #fff;
	font-weight: bold;
	border: 1px solid #fff;
}
footer .form-control {
	border: white;
}
footer .form-control:focus {
	border: white;
}
footer .sbtn {
	margin-bottom: 5px;
}

/* Login Header*/

li.account {
	padding: 10px 20px;
	overflow: hidden;
	height: 100%;
}
li.account .avatar {
	width: 100px;
	height: 100px;
	float: left;
	margin: 0 20px 0 0;
	background: url(../img/face1.jpg);
	background-size: cover;
	background-position: center;
}
li.account p{
	overflow: hidden;
	font-size: 14px;
	text-transform: none;
	word-wrap: break-word;
}

#cogs-menu,
#profile-menu {
    display: none;
    text-transform: initial;
}

#profile-menu > .dropdown-toggle {
    padding: 0;
}

#profile-menu .dropdown-footer {
    position: absolute;
    bottom: 20px;
    border-top: 1px solid #CCC;
    width: 100%;
    margin: -20px;
    padding: 10px;
    background: #DDD;
    -webkit-border-bottom-right-radius: 4px;
    -webkit-border-bottom-left-radius: 4px;
    -moz-border-radius-bottomright: 4px;
    -moz-border-radius-bottomleft: 4px;
    border-bottom-right-radius: 4px;
    border-bottom-left-radius: 4px;
}

#profile-menu > .dropdown-toggle:hover, #profile-menu > .dropdown-toggle:focus {
    background:none;
}

.display-none {
    display: none !important;
}

.display-block {
    display: block !important;
}

/* ===== Login box ===== */

.form-box {
	padding: 10px 15px 20px;
	border: 1px solid #DDD;
	background: #F5F5F5;
}
.form-box h4 {
	text-transform: uppercase;
	color: #666;
}
.form-box hr {
	border-bottom: 1px solid #dedede;
}
.login-social ul {
    font-size: 20px;
    margin: 0;
	padding: 0;
}
.login-social li {
    float: left;
    display: block;
    list-style-type: none;
    width: 40px;
    height: 40px;
    margin: 20px 5px 20px 0;
    text-align: center;
    line-height: 40px;
}
.login-social li#twitter {
	background: #1dcaff;
}
.login-social li#facebook {
	background: #3B5998;
}
.login-social li#google {
	background: #dd4b39;
}
.login-social li#twitter:hover,
.login-social li#facebook:hover,
.login-social li#google:hover {
    background: none;
}
.login-social li#twitter:hover a {
	color: #1dcaff;
}
.login-social li#facebook:hover a {
	color: #3B5998;
}
.login-social li#google:hover a {
	color: #dd4b39;
}
.login-social li a {
    color: #fff;
	padding: 10px;
}
.login-social li, .login-social li:hover {
    transition: background 0.3s;
    -webkit-transition: background 0.3s;
    -moz-transition: background 0.3s;
}
.login-social li a, .login-social li:hover a:hover{
    transition: color 0.3s;
    -webkit-transition: color 0.3s;
    -moz-transition: color 0.3s;
}
/* ===== Registration form popover ===== */

.signup .popover {
	min-width: 200px;
}

#signup{
    margin-bottom: 10px;
}

/* ===== Site search ===== */

.navbar-nav li#search {
	background: #00B4FF;
	background: linear-gradient(top, #00B4FF, #009DE0);
	background: -webkit-linear-gradient(top, #00B4FF, #009DE0);
	background: -moz-linear-gradient(top, #00B4FF, #009DE0);
	position: relative;
}
.navbar-nav li#search .search-box {
	position: absolute;
	right: 0;
	bottom: -70px;
	width: 250px;
	padding: 10px;
	background: #eaeaea;
	background: rgba(0, 0, 0, 0.65);
	display: none;
}
.navbar-nav li#search i.margin-2 {
	margin-left: 2px;
}

/* ===== Pagination ===== */

.pagination > .active > a,
.pagination > .active > span,
.pagination > .active > a:hover,
.pagination > .active > span:hover,
.pagination > .active > a:focus,
.pagination > .active > span:focus {
  background-color: #00B4FF;
  border-color: #00B4FF;
}

/* Helper Classes */

.top-zero {
	margin-top: 0;
}
.bottom-15 {
	margin-bottom: 15px;
}
.ui-icon {
	color: #666;
}
.tab-1 {
	margin-right: 15px;
}
.tab-2 {
	margin-right: 30px;
}
.tab-3 {
	margin-right: 45px;
}
.tab-3 {
	margin-right: 60px;
}

/* Text colors */

.text-green {
	color: #72a53b;
}
.text-blue {
	color: #00B4FF;
}
.text-red {
	color: #E74C3C;
}
.text-turquoise {
	color: #1ABC9C;
}
.text-amethyst {
	color: #9B59B6;
}

/* Background colors */

.bg-green {
	background-color: #72a53b;
}
.bg-blue {
	background-color: #00B4FF;
}
.bg-red {
	background-color: #E74C3C;
}
.bg-turquoise {
	background-color: #1ABC9C;
}
.bg-amethyst {
	background-color: #9B59B6;
}

/* ===== Scroll to Top ===== */

.scrolltotop {
	height: 48px;
	width: 48px;
	border-color: #999;
	border: 1px solid rgba(0, 0, 0, 0.3);
	color: #999;
	color: rgba(0, 0, 0, 0.3);
	font-size: 18px;
	line-height: 38px;
	border-radius: 3px;
	text-align: center;
    background: rgba(255, 255, 255, 0.5);
}
/* ===== Resource edit page changes ===== */

#contact-table .icon-button{
    float:left;
    background-color: transparent;
    border: 0;
}

#contact-table .icon-button{
    float:left;
    background-color: transparent;
    border: 0;
    text-decoration: none;
}

#txt-abstract{
    height: 155px;
}

span.remove{
    position: absolute;
    left: 0;
    height: 100% !important;
    background: #EEE;
    top: 0;
}

.form-control{
    margin-bottom:8px;
}

.no-padding{
    padding:0;
}

.icon-remove{
    font-size: 17px;
    top: 3px;
    left: 6px;
    color: rgb(217, 83, 79);
    cursor:pointer;
}

.icon-add{
    font-size: 17px;
    top: 3px;
    left: 1px;
    color: #5cb85c;
    cursor:pointer;
}

.icon-add:hover{
    color: #47a447;
}

.icon-remove:hover{
    color: rgb(168, 69, 66);
}

#panel-left{
    padding-right:8px;
    padding-left:0;
    margin-bottom: 10px;
}

#panel-right{
    padding-left:8px;
    padding-right:0;
    margin-bottom: 10px;
}
#add-keyword-wrapper{
    width: 200px;
    display: inline-flex;
}


#relatedResourcesTab{
    overflow:hidden;
}

#comments{
    padding-bottom: 15px;
    margin-top: 20px;
}

.info-group table td{
    padding-left:15px;
}

#resourceSpecificTab{
    overflow-x:hidden;
}

#variables .custom-well {
	height: 180px;
	overflow: auto;
	background-color:#FFF;
}

#variables .custom-well > strong{
	font-size:18px;
}

#variables {
	max-height: 600px;
	overflow:auto;
	border-radius: 0;
}

#netcdf-header-info {
    margin-bottom: 20px;
    border: 1px solid #ddd;
    width: 100%;
	padding: 10px;
}

#resourceSpecificTab input.form-control[type='radio'], #resourceSpecificTab input.form-control[type='checkbox'] {
	box-shadow: none;
}

.custom-table th {
	padding-right: 40px;
}

.custom-table th, .custom-table td {
	vertical-align: top;
	padding-bottom: 8px;
}

#txt-title{
    font-size: 27px;
    height: auto;
}

#txt-abstract{
    height: 155px;
}

span.remove {
	position: absolute;
	left: 0;
	top: 0;
	height: calc(100% - 2px) !important;
	background: #EEE;
	background-position-y: 7px !important;
	margin: 1px;
}

.form-control{
    margin-bottom:8px;
}

.no-padding{
    padding:0;
}

.icon-remove{
    font-size: 17px;
    top: 3px;
    left: 6px;
    color: rgb(217, 83, 79);
    cursor:pointer;
}

.icon-add{
    font-size: 17px;
    top: 3px;
    left: 1px;
    color: #5cb85c;
    cursor:pointer;
}

.icon-add:hover{
    color: #47a447;
}

.icon-remove:hover{
    color: rgb(168, 69, 66);
}

#panel-left{
    padding-right:8px;
    padding-left:0;
    margin-bottom: 10px;
}

#panel-right{
    padding-left:8px;
    padding-right:0;
    margin-bottom: 10px;
}
#add-keyword-wrapper{
    width: 200px;
    display: inline-flex;
}


/* ===== Resource UI changes ===== */
html, body{
    height:100%;
    /*background:#F4F4F4;*/
}

a[data-toggle='tab']{
    /*display: inline-block !important;*/
    overflow: hidden !important;
    text-overflow: ellipsis;
    white-space: nowrap;
}

#btn-public.active {
    color: #FFF;
    background: #5cb85c;
    border-color: #20833F;
}

#btn-private.active {
    color: #FFF;
    background: #d9534f;
    border-color: #8C3C3A;
}

#btn-discoverable.active {
    color: #FFF;
    background: #f0ad4e;
    border-color: #CB7904;
}

#btn-private {
    -webkit-border-radius: 0;
    -webkit-border-top-right-radius: 4px;
    -webkit-border-bottom-right-radius: 4px;
    -moz-border-radius: 0;
    -moz-border-radius-topright: 4px;
    -moz-border-radius-bottomright: 4px;
    border-radius: 0;
    border-top-right-radius: 4px;
    border-bottom-right-radius: 4px;
}

#btn-discoverable {
    -webkit-border-radius: 0;
    -moz-border-radius: 0;
    border-radius: 0;
    margin: 0 -1px;
}

#btn-public {
    -webkit-border-radius: 4px;
    -webkit-border-top-right-radius: 0;
    -webkit-border-bottom-right-radius: 0;
    -moz-border-radius: 4px;
    -moz-border-radius-topright: 0;
    -moz-border-radius-bottomright: 0;
    border-radius: 4px;
    border-top-right-radius: 0;
    border-bottom-right-radius: 0;
}



#status-btn-group {
    margin-left: 10px;
    top: -5px;
}

.btn-success {
    border-color: #20833F;
}

.btn-danger{
    border-color: #8C3C3A;
}

.btn{
    box-shadow: 0 1px 0 rgba(255,255,255,0.3) inset;
}

#id_user-wrapper{
	width: 60%;
	padding: 1px;
	border: 1px solid #CCC;
	height: 34px;
	float: left;
	-webkit-border-radius: 3px;
	-webkit-border-top-left-radius: 0;
	-webkit-border-bottom-left-radius: 0;
	-moz-border-radius: 3px;
	-moz-border-radius-topleft: 0;
	-moz-border-radius-bottomleft: 0;
	border-radius: 0;
	border-top-left-radius: 0;
	border-bottom-left-radius: 0;
}

#permission-panel #id_user-autocomplete {
    width: 100%;
    height: 100%;
    border: 0;
    padding: 0 4px;
}

#permission-panel .panel-body{
    padding: 15px 0;
}

span.hilight {
	background: #EEE;
	margin-left: 16px;
	width: calc(100% - 16px);
	height: 100%;
}

#form-sharing{
    margin-top: -6px;
    margin-left: 5px;
    margin-right: 5px;
}

.file-icon {
	margin-right: 5px;
	font-size: 20px;
	line-height: 1.5em;
	color: #8c8c8c;
	float: left;
	top: 4px;
	left: 2px;
}

table.table-plain {
    margin-bottom: 10px;
    width:100%;
}

table.table-plain td{
    padding-right: 10px;
}


.tab-elements > .panel-tabs > .nav-tabs{
    margin-bottom: 0;
    border:0;
}


.tab-elements .nav-tabs li{
    padding:0;
}
.panel-tabs > .nav-tabs > li > a{
    color:#555;
    -webkit-border-radius: 4px 4px 0 0;
    -moz-border-radius: 4px 4px 0 0;
    border-radius: 4px 4px 0 0;
    -webkit-box-shadow: inset 0 1px 0 #ffffff;
    -moz-box-shadow: inset 0 1px 0 #ffffff;
    box-shadow: inset 0 1px 0 #ffffff;
}

#coverageTab{
    overflow-x:hidden;
}

#coverageTab{
    overflow-x:hidden;
}
.tab-elements > .tabs-body {
    min-height: 150px;
    border: 1px solid #ddd;
    padding: 10px;
    overflow: auto;
}

.panel-tabs table>tbody>tr>th{
    border:0;
}

.division-title {
    clear:left;
    font-size: 20px;
    font-weight: 500;
    margin-left: 7px;
    background-color: #FFF !important;

}

.page-title {
    font-weight: 500;
    margin: 30px 0;
    margin-top: 10px;
    width: calc(100% - 100px);
}

.label-file-name{
    font-weight: bold;
}

.label-file-size{
    font-size:12px;
    margin-bottom: 0;
}

.table-plain > tbody > tr{
    /*border-bottom: 1px solid #ddd;*/
}

.table-plain > tbody > tr:last-child{
    border:none;
}


body > .container{
    /*Subtract the height of the footer*/
    min-height: calc(100% - 307px);
    padding-top: 20px;
}

.icon-button {
    font-size: 22px;
    cursor: pointer;
    float: right;
    margin: 0 4px;
    padding: 5px;
    background-color: transparent;
    width: auto !important;
}

.icon-button:hover{
    text-decoration: none;
}

#btnMyResources.btn-resource-add {
	color: #84B85C;;
}

#btnMyResources.btn-resource-remove {
	color: #D9534F;
}

.custom-btn-toolbar .icon-button, .custom-btn-toolbar .icon-button:focus {
	border: 0;
	outline: 0;
}

.lined-wrapper {
    border-top: 1px solid rgb(204, 204, 204);
    margin-bottom: 5px;
}

#success-alert, #error-alert{
    position: fixed;
    z-index: 999;
    margin-right: auto;
    width: 50%;
    left: 50%;
    margin-left: -25%;
    top: 60px;
}

.custom-alert {
    position: fixed;
    background-color: lightgreen;
    padding: 0 10px;
    text-align: center;
    line-height: 50px;
    border: 1px solid #16E716;
    text-shadow: 1px -1px #BEFFBE;
}

.custom-alert-icon {
    font-size: 24px;
    color: #337133;
    top: 5px;
    margin-right: 10px;
}

.custom-well {
    min-height: 20px;
    padding: 19px;
    margin-bottom: 20px;
    border: 1px solid #e3e3e3;
    border-radius: 4px;
    -webkit-box-shadow: inset 0 1px 1px rgba(0, 0, 0, 0.05);
    -moz-box-shadow: inset 0 1px 1px rgba(0, 0, 0, 0.05);
    box-shadow: inset 0 1px 1px rgba(0, 0, 0, 0.05);
}

.cc-image {
	width: 88px;
	height: 31px;
}

#permission-panel .custom-well {
	background: #F7F7F7;
	margin-top: 30px;
}

.info-icon {
	color: #FFFFFF;
	margin-top: 4px;
	margin-left: -4px;
	position: absolute;
    right: 25px;
    top: 13px;
}

.info-icon:hover{
    color: #CCC;
}

#permission-panel .form-control{
    margin-bottom:0;
}

#permission-panel .custom-well .form-group{
    width:100%;
}

.btn-update-list{
    margin-top:4px;
    margin-right:4px;
    margin-bottom:4px;
    width: 100%;
}

.btn-add-access {
	height: 34px;
	top: 0;
	border-radius: 0;
	margin: 0 2px;
}

.btn-default {
	background-color: #eee;
	background-image: -webkit-linear-gradient(#fcfcfc, #eee);
	background-image: linear-gradient(#fcfcfc, #eee);
}

.btn-default:not(.active) {
    text-shadow: 1px 1px #FFF;
}

.btn-primary {
	background-color: #eee;
	background-image: -webkit-linear-gradient(#7AB2E2, #428BCA);
	background-image: linear-gradient(#7AB2E2, #428BCA);
	border-color: #428BCA;
	color: #FFF;
}

.btn-success {
	background-color: #eee;
	background-image: -webkit-linear-gradient(#74E274, #5CB85C);
	background-image: linear-gradient(#74E274, #5CB85C);
	border-color: #20833F;
	color: #FFF;
}

.btn-add-access:focus,#btn-discoverable:focus, #btn-public:focus, #btn-private:focus {
	outline: none;
}

.access-panel-title{
    color: #FFF;
    background-color: #337ab7;
    margin: -20px;
    border: 1px solid #337ab7;
    padding: 10px;
    padding-right: 30px;
    height:52px;
    margin-bottom: 10px;
    -webkit-border-top-left-radius: 3px;
    -webkit-border-top-right-radius: 3px;
    -moz-border-radius-topleft: 3px;
    -moz-border-radius-topright: 3px;
    border-top-left-radius: 3px;
    border-top-right-radius: 3px;
}

.button-label{
    font-family: Lato, sans-serif;
}

.btn-remove{
    color:#d9534f;
}

.btn-edit, .btn-share{
    color: #428BD2;
}

.btn-download{
    color:#428bca;
}

.content-block {
	display: table;
	width: 100%;
}

#comment, .comment-reply-form {
	width: 100%;
}

.content-block h3, #comments h3 {
	padding-bottom: 9px;
	border-bottom: 1px solid #eee;
}

.sharing-public{
    border: 1px solid #6E6E6E;
    padding: 3px 6px;
    background: #5CB85C;
    color: #FFF;
    margin: 3px;
    border-radius: 15px
}

.sharing-private{
    border: 1px solid #6E6E6E;
    padding: 3px 6px;
    background: #D9534F;
    color: #FFF;
    margin: 3px;
    border-radius: 3px;
}
.citation-label {
    float:left;
    font-weight: bold;
}

#citation-text {
    display: inline-block;
    width: 100%;
    min-height: 30px;
    background: #EEE;
    border: 1px solid #cccccc;
    border-radius: 0px;
    padding: 4px;
}

#citation-text a, .rights-url a{
    word-break: break-word;
}

#btn-download-all, #btn-add-file, #btn-select-irods-file {
    margin-bottom:5px;
    max-width:100%;
}

#btn-download-all > span {
    height:16px;
}

#btn-download-all span {
    text-overflow: ellipsis;
    max-width: 100%;
    overflow: hidden;
}

div#sharing-status {
    height: 34px;
	margin-top: 20px;
}

.info-group {
	width: calc(100% - 110px);
}

.tag-list {
    min-height:46px !important;
    margin-top:10px;
    list-style: none;
    padding: 10px 10px 5px 10px !important;
}

.tag {
    display: inline-block;
    margin-bottom: 4px;
    color: #111111;
    background-color: #f6f6f6;
    padding: 1px 10px;
    border: 1px solid #B0B0B0;
    -webkit-border-radius: 15px;
    -moz-border-radius: 15px;
    border-radius: 15px;
    -webkit-box-shadow: inset 0 1px 0 #ffffff;
    -moz-box-shadow: inset 0 1px 0 #ffffff;
    box-shadow: inset 0 1px 0 #ffffff;
    /*cursor:pointer;*/
}

.tag-list li {
    display: inline-block;
    margin-right: 5px;
}

a.tag:hover {
    text-decoration: none;
    cursor:default;
	color: #111;
}

.custom-well{
    min-height: 20px;
    padding: 19px;
    margin-bottom: 20px;
    border: 1px solid #e3e3e3;
    border-radius: 4px;
    -webkit-box-shadow: inset 0 1px 1px rgba(0,0,0,0.05);
    box-shadow: inset 0 1px 1px rgba(0,0,0,0.05);
}

.tab-elements {
    overflow-x:auto;
    overflow-y:hidden;
    margin-top: 20px;
    border:0;
}


.tab-elements .table:not(.table-striped) {
    width:auto;
}

.tab-elements .table td, .tab-elements .table th {
    border:0;
}

.tab-elements .nav-tabs>li>a {
    border: 1px solid #ddd;
}

.tab-elements .nav-tabs > li.active > a {
    border-bottom-color: transparent;
}
/* ===== Responsive CSS ===== */

.navbar-inverse .navbar-toggle:hover,
.navbar-inverse .navbar-toggle:focus {
	background-color: #333;
}

@media (max-width: 1200px) { /* Adjusting for large devices */

@media (max-width: 768px) { /* Adjusting for mobile */

	/* Index page background */

	#wrap h1 {
		font-size: 32px;
		margin: 70px 0 0 0;
		text-align: center;
		font-weight: 300;
	}
	.list {
		margin: 50px 0;
	}
	.list i {
		font-size: 24px;
	}
	.list li {
		margin: 20px 0;
	}
	.list span {
		font-size: 20px;
		font-weight: 300;
	}

	/* Registration Steps */

	.step {
		text-align: left;
		width: auto;
		margin: 0 0 15px 0;
	}
	.step i {
		float: left;
		margin-right: 15px;
	}
	.step .arrow {
		display: none;
	}
	.step a.sbtn {
		margin-left: 65px;
	}

	/* Registration form popover */

	.signup .popover {
		display: none;
	}

	/* 404 */

	.not-found .digits {
		font-size: 140px;
	}
	.not-found .digits i {
		font-size: 100px;
	}
	.not-found h1 {
		font-size: 30px;
		line-height: 42px;
	}
	.not-found h2 {
		font-size: 18px;
	}

	/* Pricing page */

	.pricing .head {
		padding: 20px;
	}
	.pricing .head .arrow {
		border: 0;
	}
	.pricing .item {
		margin: 20px 0;
	}
	.pricing .item:hover {
		margin: 20px 0;
	}

	/* Image Carousel */

	a.carousel-arrow  {
		top: 50px;
		bottom: auto;
		height: 35px;
		width: 35px;
		border-radius: 0;
		color: #666;
		font-size: 18px;
		line-height: 35px;
	}
	a.carousel-arrow-prev {
		left: 50%;
		margin-left: -37px;
	}
	a.carousel-arrow-next {
		left: 50%;
	}

	/* Navbar dropdown */

	.dropdown-menu .divider {
	  height: 1px;
	  margin: 9px 0;
	  overflow: hidden;
	  background-color: #999;
	}
}

/*
 * Side navigation for UI elements
 *
 * Scrollspy and affixed enhanced navigation to highlight sections and secondary
 * sections of docs content.
 */

/* By default it's not affixed in mobile views, so undo that */
.bs-sidebar {
  margin-bottom: 50px;
}
.bs-sidebar.affix {
  position: static;
}

/* Show and affix the side nav for ui elements when space allows it */
@media (min-width: 992px) {
  .bs-sidebar .nav > .active > ul {
    display: block;
  }
  /* Widen the fixed sidebar */
  .bs-sidebar.affix,
  .bs-sidebar.affix-bottom {
    width: 293px;
  }
  .bs-sidebar.affix {
    position: fixed; /* Undo the static from mobile first approach */
    top: 70px;
  }
  .bs-sidebar.affix-bottom {
    position: absolute; /* Undo the static from mobile first approach */
  }
}
@media (min-width: 1200px) {
  /* Widen the fixed sidebar again */
  .bs-sidebar.affix-bottom,
  .bs-sidebar.affix {
    width: 360px;
  }
}}

.resource-search {
	width: 100%;
	position: relative;
	height: 43px;
	border: 1px solid lightgrey;
	margin-bottom: 3px;
}

.resource-search input {
    padding: 0 5px;
	width: 100%;
	position: absolute;
	height: 100%;
	border: none;
	background: transparent;
}

.resource-search ul {
	margin: 7px 0 0;
	padding-left: 2px;
}

.resource-search li {
	background: lightgrey;
	padding: 4px;
	padding-right: 8px;
	border-radius: 12px;
	margin-left: 3px;

}
.resource-search li::before {
	content: attr(data-label);
	background-color: grey;
	border-top-left-radius: 10px;
	border-bottom-left-radius: 10px;
	padding: 3px;
	padding-left: 6px;
	margin-right: 6px;
	color: white;
}

.resource-search-items ul {
	position: absolute;
	top: 0;
}
.resource-search-items li {
	display: inline-block;
}

ul.resource-search-options {
	margin: 40px 0 0;
	padding-left: 2px;
	border: 1px solid lightgrey;
	border-top: none;
	background-color: white;

	list-style: none;
}
.resource-search-options li {
	display: block;
	margin: 2px auto;
}
.resource-search-options li.selected {
	background-color: #aab;
	color: white;
}

/* New access panel style */
div.user-scope .user-username-content {
    color: rgba(0,0,0,0.54);
}

td.user-roles, td.user-actions {
    padding-top: 16px !important;
    color: #428bca;
}

td.user-roles {
	width: 30%;
}
td.user-roles .dropdown{
    cursor: pointer;
	color: #333;
}

td.user-roles .caret {
    border-top: 4px solid #428bca;
}

td.user-actions span {
    cursor: pointer;
}

td.user-actions .btn-remove-row {
	color:#d9534f;
}

td.user-actions > span:hover {
    cursor: pointer;
    color: #777;
}

.access-table tr:last-child {
    border-bottom: 1px solid #ddd;
}

.access-table tr.hide-actions .remove-user-form, .access-table tr.hide-actions .caret {
	display:none;
}

.access-table tr.hide-actions .user-roles {
	pointer-events: none;
}

#manage-access .custom-well > .input-group {
    width: 100%;
}

#manage-access .custom-well > .input-group > input {
    width: 70%;
}

#manage-access form .dropdown {
    display:inline;
    border-radius:0;
	float: left;
	margin-left: 2px;
}

#roles_list{
    border-radius: 0;
	width: 100px;
}

.access-table tbody > tr {
    display: table-row !important;
}

#templateRow {
	display:none !important;
}

.user-roles button {
	border: none;
	background: none;
	cursor: pointer;
	width: 100%;
	text-align: left;
	padding-left: 20px;
}

.user-roles li a {
	color: #333;
	padding: 10px 20px;
	font-size: 14px;
	display: block;
	clear: both;
	font-weight: normal;
	line-height: 1.428571429;
	white-space: nowrap;
}

.user-roles li:not(.loading):not(.active) a:hover {
	background-color: #DDD;
	-webkit-transition: background-color 200ms linear;
	-moz-transition: background-color 200ms linear;
	-o-transition: background-color 200ms linear;
	transition: background-color 200ms linear;
}

.user-roles li.active {
	pointer-events: none;
	cursor: default;
}

.user-roles li.disabled a, #list-roles li.disabled a {
	color: #aaa;
	text-shadow: 0 1px 0 #FFF;
	pointer-events: none;
}

.user-roles li.active a {
	font-weight: bold;
}

.user-roles .dropdown-menu {
	background-color:#FFF;
}

.user-roles .role-dropdown {
	padding: 0;
}

.user-roles li.loading, .access-table tr.loading {
	animation: grayScaleChange 1s; /* animation-name followed by duration in seconds*/
	/* you could also use milliseconds (ms) or something like 2.5s */
	-webkit-animation: grayScaleChange 1s; /* Chrome and Safari */
	animation-iteration-count:infinite;
	-webkit-animation-iteration-count:infinite;
	pointer-events: none;
}

.user-roles.no-caret .caret{
	display:none;
}

button.loading {
	animation: greenScaleChange 2s; /* animation-name followed by duration in seconds*/
	/* you could also use milliseconds (ms) or something like 2.5s */
	-webkit-animation: greenScaleChange 2s; /* Chrome and Safari */
	animation-iteration-count:infinite;
	-webkit-animation-iteration-count:infinite;
	pointer-events: none;
}


@keyframes greenScaleChange {
	0% {
		background: #5cb85c;
	}

	50% {
		background: #236F23;
	}

	100% {
		background: #5cb85c;
	}
}

@-webkit-keyframes greenScaleChange /* Safari and Chrome - necessary duplicate */
{
	0% {
		background: #5cb85c;
	}

	50% {
		background: #236F23;
	}

	100% {
		background: #5cb85c;
	}
}


@keyframes grayScaleChange {
	0% {
		background: #FFF;
	}

	50% {
		background: #EEE;
	}

	100% {
		background: #FFF;
	}
}

@-webkit-keyframes grayScaleChange /* Safari and Chrome - necessary duplicate */
{
	0% {
		background: #FFF;
	}

	50% {
		background: #FFF;
	}

	100% {
		background: #FFF;
	}
}

.first-modal {
	height: 400px;
	overflow: auto;
}

.modal {
	overflow-y: auto;
}

.list-separator {
	color: #333;
	pointer-events: none;
}

.list-separator:hover {
	text-decoration: none;
	pointer-events: none;
}

.user-icon:before {
    content: "\e008";
    font-family: "Glyphicons Halflings";
    float: left;
    font-size: 36px;
    color: #2D9EB3;
    border: 2px solid #ddd;
    height: 40px;
    width: 40px;
    border-radius: 50%;
    line-height: 30px;
    text-align: center;
}

.dropdown-user-icon:before {
    content: "\e008";
    font-family: "Glyphicons Halflings";
    float: left;
    font-size: 72px;
    color: #2D9EB3;
    border: 2px solid #ddd;
    height: 80px;
    width: 80px;
    border-radius: 50%;
    line-height: 60px;
    text-align: center;
}


#div-invite-people .label-danger {
	font-size: 12px;
}

#list-roles > li > a {
	font-size: 14px;
	cursor: pointer;
}

.glyphicon-info-sign {
    top: 2px;
}

/*  =============== Coverage Tab - Google map css ================ */
#coverageMap {
	height:350px;
	border:1px solid #DDD;
}

#id_name {
    max-width: 467px;
}

.invalid-input {
	border-color: #F00 !important;
}

.invalid-input:focus {
	-webkit-box-shadow: inset 0 1px 1px rgba(0, 0, 0, 0.075), 0 0 8px rgba(233, 102, 102, 0.6);
	box-shadow: inset 0 1px 1px rgba(0, 0, 0, 0.075), 0 0 8px rgba(233, 102, 102, 0.6);
}

#resetZoomBtn {
    width: 28px;
    text-align: center;
    padding: 8px;
    -webkit-border-radius: 2px;
    -moz-border-radius: 2px;
    border-radius: 2px;
    box-shadow: 0 1px 0 rgba(111, 111, 111, 0.5);
    background-color: #FFF;
    float: right;
    right: 11px;
    top: -120px;
    color: #666;
}

#resetZoomBtn:hover {
    cursor:pointer;
    color: #353535;
}

#resetZoomBtn::before {
    margin-left: -1px;
}


/*			User profile revamp css			*/
.profile-pic {
    width: 150px;
    height: 150px;
    margin-right: 30px;
}

.profile-pic:before {
    font-size: 130px;
    width: 150px;
    height: 150px;
    text-align: center;
    line-height: 100px;
    border: 7px solid #DDD;
    border-radius: 50%;
    color: #2D9EB3;
}

.profile-pic-thumbnail {
    width: 40px;
    height: 40px;
    margin-right:10px;
    margin-bottom: 10px;
    float: left;
}

.dropdown-profile-pic-thumbnail {
    width: 80px;
    height: 80px;
    margin-right: 10px;
    margin-bottom: 10px;
}

.profile-info-wrapper {
    padding-top: 10px;
}

.profile-header {
    margin: 40px 0;
}

#btn-edit-profile {
    border: 1px solid #adadad;
    border-radius: 3px;
    color: #428bca;
}

#btn-edit-profile:hover {
    box-shadow: 0 0 5px #B2B2B2;
    -moz-box-shadow: 0 0 5px #B2B2B2;
    -webkit-box-shadow: 0 0 5px #B2B2B2;
}

.round-image {
    -webkit-border-radius: 50%;
    -moz-border-radius: 50%;
    border-radius: 50%;
    background-size: cover;
    background-repeat: no-repeat;
    background-position: 50% 50%;
}

.full-width-tabs {
    margin-left: -2000px;
    margin-right: -2000px;
    padding-left: 2000px;
    padding-right: 2000px;
    font-family: 'Helvetica Neue', Helvetica, Arial, sans-serif;
    font-size: 12px;
}

.full-width-tabs-container .panel-heading {
    color: #757575;
    text-shadow: 0 1px 0 #fff;
}

.full-width-tabs-container .nav-tabs > li > a {
    background: #FFF;
    color:#757575;
    -webkit-border-top-left-radius: 5px;
    -webkit-border-top-right-radius: 5px;
    -moz-border-radius-topleft: 5px;
    -moz-border-radius-topright: 5px;
    border-top-left-radius: 5px;
    border-top-right-radius: 5px;
}
/* Layout pending back end functionality */
/*#social > div > div > ul > li {*/
    /*border: 1px solid #0A91AB;*/
    /*background: #FFF;*/
    /*-webkit-border-radius: 2px;*/
    /*-moz-border-radius: 2px;*/
    /*border-radius: 2px;*/
/*}*/

/*#social > div > div > ul > li:hover {*/
    /*transition: background 0.1s ;*/
    /*-webkit-transition: background 0.1s;*/
    /*-moz-transition: background 0.1s;*/
    /*background:#0A91AB;*/
/*}*/

div.affiliation {
    border-top: 1px solid #ddd;
}

.list-affiliations li {
    overflow: auto;
    border-top: 1px solid #ddd;
    margin-top: 10px;
    padding-top: 15px;
}

.list-affiliations li:first-child {
    border-top: 0;
    padding-top: 0;
    margin-top: 0;
}

.activity-block {
    margin-right: 0;
    margin-left: 0;
    color: #555;
}

#overview .activity-block {
    float: left;
    padding-top: 10px;
    width: 100%;
    border-top: 1px solid #ddd;
    margin-top: 10px;
}

.activity-info {
    margin-bottom: 5px;
}

.activity-info > span.title {
    font-size: 16px;
}

.activity-info h5 {
	margin: 2px 0;
}
.metadata-wrapper {
    margin-left: 50px;
    margin-bottom: 5px;
}

.metadata-wrapper > h5 {
    margin: 2px 0;
}

.activity-description {
    float: left;
    border-left: 3px solid #CCC;
    max-height: 50px;
    overflow: hidden;
    margin-bottom: 5px;
    margin-top: 10px;
}

.contribution .activity-description {
    margin-left: 15px;
}

#overview .activity-block:first-child {
    border-top: 0;
    margin-top: 0;
    padding-top:0;
}

.show-more-btn {
    width: 50px;
    margin-left: 10px;
    -webkit-border-radius: 8px;
    -moz-border-radius: 8px;
    border-radius: 8px;
    text-align: center;
    color: #AAA;
    border: 1px solid #ddd;
    font-size: 12px;
    cursor: pointer;
    float: left;
}

.abstract-block {
    color: #757575;
    border-left: 3px solid #CCC;
    padding-left: 5px;
      margin-top: 10px;
}

table.overview tr > td:first-child {
    padding-right: 10px;
}

.icon-resource-type {
    text-align: center;
    border: 1px solid #ddd;
    padding: 8px;
    border-radius: 0 0 4px 4px;
    background-color: #FFF;
}

.icon-resource-type > span {
    color: #757575;
	text-shadow: 0 1px 0 #fff;
}

.icon-resource-type, .contribution {
    box-shadow: 1px 1px 5px #E8E8E8;
    -moz-box-shadow: 1px 1px 5px #E8E8E8;
    -webkit-box-shadow: 1px 1px 5px #E8E8E8;
}

.icon-resource-type {
	padding: 20px 10px;
}

.icon-resource-type > .glyphicon{
    font-size: 18px;
    color: #35AAC0;
    top: 3px;
}

.icon-resource-type-wrapper {
    float: right;
    margin-top: -12px;
    margin-right: 20px;
    margin-bottom: 10px;
}

.table-res-type-icon {
    background-color: #FFF;
    border: 1px solid #ddd;
    -webkit-border-radius: 3px;
    -moz-border-radius: 3px;
    border-radius: 3px;
}

.table-user-contributions tbody > tr > td {
    border: 0;
    cursor:pointer;
}

.table-user-contributions tbody > tr.active {
    border-left: 4px solid #0A91AB;
    pointer-events: none;
}

.table-user-contributions tbody > tr.active td:first-child {
    font-weight:bold;
}

.contribution {
    border: 1px solid #ddd;
    margin-bottom: 20px;
    padding: 10px 0;
}

h4.title {
    border-bottom: 1px solid #ddd;
    padding-bottom: 7px;
}

#badge-generic .badge {
    background-color:#1f77b4;
}

#badge-geographic .badge {
    background-color: #6A8593;
}

#badge-his .badge {
    background-color: #2ca02c;
}

#badge-model-program .badge {
    background-color: #4A5BB9;
}

#badge-model-instance .badge {
    background-color: #CFDD40;
}

#badge-swat .badge {
    background-color: #FF9F0D;
}

#badge-multidimensional .badge {
    background-color: #7247BC;
}

#badge-time-series .badge {
    background-color: #129D90;
}

#badge-geographic-feature .badge {
    background-color: #795548;
}

#badge-web-app .badge {
    background-color: rgb(242, 67, 55);
}

#color-scheme {
    float: right;
    padding: 5px 0 0 0;
}

.YellowGreenBlue-colormap-band-1 {
    background-color:rgb(1,70,54);
}
.YellowGreenBlue-colormap-band-1-fill {
    fill:rgb(1,70,54);
}
.YellowGreenBlue-colormap-band-2 {
    background-color:rgb(1,108,89);
}
.YellowGreenBlue-colormap-band-2-fill {
    fill:rgb(1,108,89);
}
.YellowGreenBlue-colormap-band-3 {
    background-color:rgb(2,129,138);
}
.YellowGreenBlue-colormap-band-3-fill {
    fill:rgb(2,129,138);
}
.YellowGreenBlue-colormap-band-4 {
    background-color:rgb(54,144,192);
}
.YellowGreenBlue-colormap-band-4-fill {
    fill:rgb(54,144,192);
}
.YellowGreenBlue-colormap-band-5 {
    background-color:rgb(103,169,207);
}
.YellowGreenBlue-colormap-band-5-fill {
    fill:rgb(103,169,207);
}
.YellowGreenBlue-colormap-band-6 {
    color: red;
    background-color:rgb(166,189,219);
}
.YellowGreenBlue-colormap-band-6-fill {
    fill:rgb(166,189,219);
}
.YellowGreenBlue-colormap-band-7 {
    color: red;
    background-color:rgb(208,209,230);
}
.YellowGreenBlue-colormap-band-7-fill {
    fill:rgb(208,209,230);
}
.YellowGreenBlue-colormap-band-8 {
    color: red;
    background-color:rgb(236,226,240);
}
.YellowGreenBlue-colormap-band-8-fill {
    fill:rgb(236,226,240);
}
.YellowGreenBlue-colormap-band-9 {
    color: red;
    background-color:rgb(255,247,251);
}
.YellowGreenBlue-colormap-band-9-fill {
    fill:rgb(255,247,251);
}

/*-------- My resources page revamp ---------*/

.dropdown.dropdown-lg .dropdown-menu {
    margin-top: -1px;
    padding: 6px 20px;
}
.input-group-btn .btn-group {
    display: flex !important;
}
.btn-group .btn {
    border-radius: 0;
    margin-left: -1px;
}
.btn-group .btn:last-child {
    border-top-right-radius: 4px;
    border-bottom-right-radius: 4px;
}
.btn-group .form-horizontal .btn[type="submit"] {
  border-top-left-radius: 4px;
  border-bottom-left-radius: 4px;
}
.form-horizontal .form-group {
    margin-left: 0;
    margin-right: 0;
}
.form-group .form-control:last-child {
    border-top-left-radius: 4px;
    border-bottom-left-radius: 4px;
}

#item-selectors_filter {
	display: none;
}

#item-selectors {
    display: none;
    font-size: 14px;
}

.dataTables_scroll {
    border: 1px solid #ddd;
}

#item-selectors tbody td {
	border-bottom: 1px solid #EEE;
}

.dataTables_scrollHeadInner thead th, .dataTables_scrollBody {
    border-bottom: 0 !important;
}

.dataTables_scrollHeadInner tr:first-child th:first-child {
	padding-left: 10px;
}

.dataTables_scrollBody {
    border-top: 1px solid #DDD;
}

#item-selectors tr > td:first-child {
	max-width: 90px;
	min-width: 90px;
	padding-right: 0;
}

.dropdown.dropdown-lg {
	position: static !important;
}

.dropdown.dropdown-lg .dropdown-menu {
	left: -251px;
	width: 284px;
}

.btn-clear-search {
	position: absolute;
	left: -25px;
	color: #A8A8A8;
	font-size: 16px;
	background: #FFF;
	top: 10px;
}

.search-icon {
	position: absolute;
	top: 10px;
	left: 8px;
	color: #A8A8A8;
}

#input-author, #input-subject {
	padding-right: 25px;
}

#resource-search-input {
	padding-left: 25px;
	padding-right: 30px;
}

.btn-clear-search-inline {
	color: #A8A8A8;
	float: right;
	top: -25px;
	right: 8px;
}

#resource-actions-container {
	cursor: default;
}

#resource-actions-container > span {
	font-size: 18px;
	cursor: pointer;
	margin: 4px 10px;
}

#resource-actions-container > span.glyphicon-tags {
	color: #0A91AB;
}

#resource-actions-container > span.glyphicon-share {
	color: #0A91AB;
}

#resource-actions-container > span.glyphicon-star {
	color: rgb(255, 163, 0);
}

#resource-actions-container > span.glyphicon-trash {
	color: rgb(202, 0, 0);
}

#search-container {
	margin-bottom: 10px;
}

/*Waiting on firefox support for background-clip:text*/
/*.btn-inline-favorite, .btn-inline-label {*/
	/*padding-top: 3px;*/
	/*margin-left: 8px;*/
	/*margin-right: 8px;*/
	/*font-size: 16px;*/
	/*cursor: pointer;*/
	/*background-color: #888888;*/
	/*color: transparent;*/
	/*text-shadow: 0 2px 3px rgba(255, 255, 255, 0.5);*/
	/*-webkit-background-clip: text;*/
	/*-moz-background-clip: text;*/
	/*background-clip: text;*/
/*}*/

.btn-inline-favorite, .btn-inline-label {
	padding-top: 3px;
	margin-left: 8px;
	margin-right: 8px;
	font-size: 16px;
	cursor: pointer;
	color: #AAA;
}

.btn-inline-label:hover, .has-labels {
	color: #0A91AB;
}

.btn-inline-favorite.isfavorite {
	color: rgb(255, 163, 0);
}

.btn-inline-favorite:hover {
	color: rgb(255, 163, 0);
}

.facet-list .list-group-item {
	border: 0;
	border-radius: 0;
	padding: 0 10px;
	text-align: left;
}

.facet-list .list-group-item:hover {
	background: #DDD;
}

.facet-list .panel-body {
	padding: 0;
}

.facet-list label.checkbox {
	font-weight: normal;
	border-radius: 0;
	cursor: pointer;
	padding-top: 5px;
	padding-bottom: 5px;
	margin: 0;
}

.noselect {
	-webkit-touch-callout: none;
	-webkit-user-select: none;
	-khtml-user-select: none;
	-moz-user-select: none;
	-ms-user-select: none;
	user-select: none;
}

.facet-list .badge {
	  margin-top: 5px;
}

#facets .panel-heading {
	  text-align: left;
}

#facets .panel {
	margin-top: 20px;
}

#facets {
	text-align: center;
}

#facets h4.panel-title {
	color: #696969;
	text-shadow: 0 1px 0 #fff;
}

#facets .list-group {
	margin: 0;
}

.list-labels li {
	padding: 0 10px;
	background: none;
	border: 0;
}

.list-labels .list-group-item {
	padding: 10px;
    border-radius: 0;
}

.list-labels li:hover {
	background:#DDD;
}

.list-labels li > label {
	font-weight: normal;
}

.list-labels {
	margin-left: -10px;
	margin-bottom: 0;
}

.no-labels-found {
    font-style: italic;
    font-size: 14px;
    pointer-events: none;
}

#toolbar-labels-dropdown {
	font-size: 14px;
	padding: 0;
	background: #FFF;
}

#modalManageLabels .glyphicon-remove {
	color: rgb(217, 83, 79);
	cursor: pointer;
	float: right;
}

#modalManageLabels .glyphicon-remove:hover {
	color: rgb(168, 69, 66);
}

.inline-dropdown {
	position: relative;
	width: 0;
	height: 0;
	padding: 0;
	margin: 0;
	border: 0;
	left: 80px;
	top: -25px;
}

.inline-dropdown > .panel-body {
	background: #FFF;
	border: 1px solid #ddd;
	padding: 0 15px;
	min-width: 200px;
	max-height: 170px;
	overflow: auto;
}

.inline-dropdown ul, .list-labels {
	list-style-type: none;
}

.dataTables_wrapper {
    max-width: 100%;
}

.all-rows-selector {

}

.resource-type-text {
	display:none;
}

.row-selector {
	margin-right: 8px !important;
}

.hidden-form {
	display: none;
}

.checkbox-label {
	padding: 0.5em;
}

.label-public {
    color: #5cb85c;
}

.label-discoverable {
    color: #f0ad4e;
}

.label-private {
    color: #d9534f;
}

<<<<<<< HEAD
.iframe-border {
	border: 2px solid #DDD;
	overflow: scroll;
}
#pub-agreement-frame {
	border: 0px none;
	height: 1030px;
	margin-top: -160px;
	margin-bottom: -630px;
	width: 740px;
}
=======
/*  Home page revamp */
#home-page-carousel {
	height: 400px;
    margin-bottom: 60px;
    overflow: hidden;
	border: 0;
}

.carousel-control, .carousel-inner {
	height: 100%;
}

.carousel-inner {
	background: #6D6D6D;
}

.carousel-inner > .item {
	text-align: center;
    height: 100%;
    width: 100%;
    background-size: cover;
    background-position: center center;
}

.carousel-inner .item-caption {
	display: table-cell;
    color: #FFF;
    text-shadow: 1px 1px #4E4E4E;
    vertical-align: middle;
    background: rgba(0,0,0,0.25);
    padding: 0 95px;
}

.carousel-inner .caption-wrapper {
    width: 100%;
    height: 100%;
    display: table;
}

#table-features td {
    padding: 8px 0;
}

.home-panel-info {
	min-height: 300px;
	margin: 15px 0;
}

.checkmark {
	color: #81D685;
	font-size: 18px;
	margin-left: 5px;
	margin-right: 20px;
}

.img-devices {
	max-height: 100px;
	margin: auto;
}

.screen-sizes {
    background: url(../img/graypattern.jpg);
	background-color: #BBB;
	padding: 15px 0;
	margin:25px 0;
    margin-bottom: -60px;
	text-align: center;
}

.screen-sizes h2 {
    font-family: 'webfont_light', Helvetica, Arial, sans-serif;
    color: #777;
    text-shadow: 0 1px rgba(255, 255, 255, 0.6);
}

.btn-signup {
    margin: 20px;
}

.nav-bar-profile-pic-thumbnail {
    width: 40px;
    height: 40px;
}

.nav-bar-profile-pic-thumbnail::before {
	content: "\e008";
	font-family: "Glyphicons Halflings";
	float: left;
	font-size: 30px;
	color: #2D9EB3;
	border: 1px solid #9C9C9C;
	height: 30px;
	width: 30px;
	border-radius: 50%;
	line-height: 22px;
	text-align: center;
	margin-top: 10px;
	margin-left: 6px;
}

.arrow_box:after, .arrow_box:before {
    bottom: 100%;
    left: 90%;
    border: solid transparent;
    content: " ";
    height: 0;
    width: 0;
    position: absolute;
    pointer-events: none;
}

.arrow_box:after {
    border-color: rgba(136, 183, 213, 0);
    border-bottom-color: #FFF;
    border-width: 10px;
    margin-left: -10px;
}

.arrow_box:before {
    border-color: rgba(194, 225, 245, 0);
    border-bottom-color: #909090;
    border-width: 11px;
    margin-left: -11px;
}

#signout-menu {
    float: right;
}

#profile-menu .profile-pic-thumbnail {
	margin: 0;
	margin-top: 5px;
	cursor: default;
}

.come-in {
  transform: translateY(150px);
  animation: come-in 0.8s ease forwards;
}

.come-in:nth-child(odd) {
  animation-duration: 0.6s; /* So they look staggered */
}

@keyframes come-in {
  to { transform: translateY(0); }
}

.steps-container {
    text-align: center;
    margin-top: -40px;
}

.step-wrapper {
    padding: 20px;
    margin-top: 40px;
}

.step-item {
	border-top: 1px solid #D6D6D6;
    padding: 10px;
	color: #4BB5C1;
}

.step-item:hover {
	background: #FFF;
}

.step-item h4 {
	color: #555 !important;
}

.step-number {
    border: 1px solid #A9A9A9;
    width: 30px;
    height: 30px;
    background: #FFF;
    border-radius: 50%;
    padding-top: 4px;
    color: #000;
    margin: auto;
    margin-top: -25px;
}

.home-page-block {
    margin-bottom: 60px;
}

div.description.active {
    display: block;
}

.step-description {
    text-align: center;
    color: #666;
    line-height:20px;
}

.description-container {
    height: 150px;
}

.table-display {
    display: table;
    width: 100%
}

.table-cell-display {
    display: table-cell;
    vertical-align: middle;
    text-align: center;
}

.home-page-block-title {
    color: #4BB5C1;
}

.img-step {
    width: 150px;
    height: 150px;
    margin: auto;
}

.availability-description {
    height:100px;
}
>>>>>>> b6dd3f89
<|MERGE_RESOLUTION|>--- conflicted
+++ resolved
@@ -2915,7 +2915,6 @@
     color: #d9534f;
 }
 
-<<<<<<< HEAD
 .iframe-border {
 	border: 2px solid #DDD;
 	overflow: scroll;
@@ -2927,7 +2926,7 @@
 	margin-bottom: -630px;
 	width: 740px;
 }
-=======
+
 /*  Home page revamp */
 #home-page-carousel {
 	height: 400px;
@@ -3153,5 +3152,4 @@
 
 .availability-description {
     height:100px;
-}
->>>>>>> b6dd3f89
+}