--- conflicted
+++ resolved
@@ -2798,10 +2798,10 @@
 	display: none;
 }
 
-<<<<<<< HEAD
 .checkbox-label {
 	padding: 0.5em;
-=======
+}
+
 .label-public {
     color: #5cb85c;
 }
@@ -2812,5 +2812,4 @@
 
 .label-private {
     color: #d9534f;
->>>>>>> 99e07c3e
 }