/*------------------------------------------------------------------
theme core
-------------------------------------------------------------------*/

html, body {
    font-family: 'Lato', sans-serif;
    position: relative;
    height: 100%;
}
body {
    padding-top: 50px;
    overflow-x: hidden;
}
h1, h2, h3, h4, h5, h6 {
    font-family: 'Lato', sans-serif;
}
h1.hl, h2.hl, h3.hl, h4.hl, h5.hl, h6.hl {
    color: #eaeaea;
    font-weight: 300;
    text-transform: uppercase;
}
h1.hl small, h2.hl small, h3.hl small, h4.hl small, h5.hl small, h6.hl small {
    text-transform: none;
}

/* ===== Navbar ===== */

.navbar-brand {
    padding: 0;
    padding-top: 10px;
}

.navbar-toggle {
    background: #B5B5B5;
    border-color: #8C8C8C !important;
}

.navbar-inverse {
  background-color: #FFF;
  border: none;
}

.navbar>.container .navbar-brand {
    margin-right: 10px;
}

.navbar-inverse .navbar-nav > .active > a,
.navbar-inverse .navbar-nav > .active > a:hover,
.navbar-inverse .navbar-nav > .active > a:focus {
  	color: #333;
    background-color: #FFF !important;
}

.navbar-inverse .navbar-brand {
	color: #EEEEEE;
}

.navbar-inverse .navbar-nav > li > a {
	color: #777;
    font: 13px/18px 'Open Sans',arial,sans-serif;
}

.navbar-nav > li > .dropdown-menu {
	margin-top: 18px;
	margin-right: -12px;
	width: 300px;
	height: 160px;
	padding: 0;
	background: #FFF;
	border: 1px solid #909090;
	-webkit-border-radius: 4px;
	-moz-border-radius: 4px;
	border-radius: 4px;
	box-shadow: 1px 1px 5px rgba(0, 0, 0, 0.6);
	-moz-box-shadow: 1px 1px 5px rgba(0, 0, 0, 0.6);
	-webkit-box-shadow: 1px 1px 5px rgba(0, 0, 0, 0.6);
}

.navbar-inverse .navbar-nav > li > a:hover, .navbar-inverse .navbar-nav > li > a:focus {
	color: #333;
	-webkit-transition: color 100ms linear;
	-moz-transition: color 100ms linear;
	-o-transition: color 100ms linear;
	transition: color 100ms linear;
}

.navbar-inverse {
    text-transform: uppercase;
    border-bottom: 1px solid #DDD;
    box-shadow: 0 0 5px rgba(0, 0, 0, 0.2);
    -moz-box-shadow: 0 0 5px rgba(0, 0, 0, 0.2);
    -webkit-box-shadow: 0 0 5px rgba(0, 0, 0, 0.2);
}

.navbar-inverse .navbar-nav > .dropdown > a .caret {
	border-top-color: #EEEEEE;
	border-bottom-color: #EEEEEE;
}

.navbar-inverse .navbar-nav > .open > a .caret,
.navbar-inverse .navbar-nav > .open > a:hover .caret,
.navbar-inverse .navbar-nav > .open > a:focus .caret {
	border-top-color: #eaeaea;
	border-bottom-color: #eaeaea;
}

.navbar-inverse .navbar-nav > .open > a,
.navbar-inverse .navbar-nav > .open > a:hover,
.navbar-inverse .navbar-nav > .open > a:focus {
	color: #FFF;
	background-color: #63AC3C;
}

.dropdown-menu {
    background-color: #EEEEEE;
    border: 1px solid #D6D6D6;
    border-top-color: #EEEEEE;
    border-radius: 0;
    box-shadow: none;
    -webkit-box-shadow: none;
    -moz-box-shadow: none;
}
.dropdown-menu > li > a {
  color: #000;
  padding: 10px 20px;
  font-size: 12px;
}
.dropdown-menu > li > a:hover,
.dropdown-menu > li > a:focus {
  color: #333;
  background-color: #eaeaea;
}


/* ===== Recaptcha ===== */
#recaptcha_challenge_image {
    max-width: 100%;
    max-height: 100%;
}
#recaptcha_image {
    width: 100% !important;
}
#recaptcha_response_field {
    width:100% !important;
}
.recaptcha_input_area {
    padding-right: 7px !important;
}
#recaptcha_area {
    width: 100%;
}
#recaptcha_response_field {
    border: 1px solid #ddd !important;
    padding: 4px;
}
.recaptcha_image_cell {
    width: 60%;
}

#recaptcha-div {
    margin-bottom: 0.5em;
    background: white;
    border-radius: 4px;
}

.recaptchatable {
    width: 100%;
}

/* ===== Showcase ===== */

#wrap {
    background: url(../img/bg3.jpg);
    background-size: cover;
    filter: progid:DXImageTransform.Microsoft.AlphaImageLoader(src='../img/bg3.jpg', sizingMethod='scale');
    -ms-filter: "progid:DXImageTransform.Microsoft.AlphaImageLoader(src='../img/bg3.jpg', sizingMethod='scale')";
    background-position: center;
    border-bottom: 1px solid #eee;
    color: #fff;
}
#wrap h1 {
    font-family: 'Lato', sans-serif;
    font-weight: 100;
    font-size: 48px;
    margin-top: 70px;
    text-transform: uppercase;
    margin-left: 70px;
    text-shadow: 1px 1px 3px #666;
    filter: Shadow(Color=#666666, Direction=45, Strength=3);
}
.showcase {
    position: relative;
    max-width: 438px;
    margin: 0 auto;
}
.list {
    margin: 50px 0 50px 50px;
}
.list ul {
	padding: 0;
}
.list i {
	font-size: 28px;
}
.list li {
	list-style-type: none;
	margin: 10px 0;
}
.list span.li-bg {
	background: rgba(0, 0, 0, 0.25);
	padding: 5px 10px;
}
.list span {
	font-size: 28px;
	margin-left: 20px;
	font-weight: 100;
}
.first {
	-webkit-animation-duration: 1s;
	-moz-animation-duration: 1s;
}
.second {
	-webkit-animation-duration: 1.3s;
	-moz-animation-duration: 1.3s;
}
.third {
	-webkit-animation-duration: 1.6s;
	-moz-animation-duration: 1.6s;
}
.fourth {
	-webkit-animation-duration: 1.9s;
	-moz-animation-duration: 1.9s;
}



/* ===== Profiles ===== */

/* Avatar */

.avatar {
	position: relative;
}
.avatar-bubble,
.avatar:hover .avatar-bubble {
	transition: all 0.3s;
	-webkit-transition: all 0.3s;
	-moz-transition: all 0.3s;
}
.avatar-bubble {
	position: absolute;
	bottom: 11px;
	left: 11px;
	right: 11px;
	width: inherit;
	padding: 15px;
	background: rgba(0, 0, 0, 0.5);
	text-align: center;
	font-weight: 300;
	opacity: 0;
}
.avatar:hover .avatar-bubble {
	opacity: 1;
}
.avatar-bubble a {
	display: block;
	color: #eee;
}
.avatar-bubble a:hover {
	text-decoration: none;
	color: #fff;
}

/* Profile menu */

.user-menu > ul {
	padding: 0;
	margin: 0;
	list-style-type: none;
}
.user-menu > ul > li {
	border-bottom: 1px solid #EEE;
	border-right: 1px solid #EEE;
}
.user-menu > ul > li:last-child {
	border-bottom: 0;
}
.user-menu > ul > li > a {
	display: block;
	padding: 10px;
}
.user-menu > ul > li > a:hover {
	text-decoration: none;
	background: #f5f5f5;
}
.user-menu > ul > li > a.active {
	background: #f5f5f5;
}
.user-menu > ul > li > a > i.sign {
	display: inline-block;
	margin-right: 10px;
	width: 40px;
	height: 40px;
	border-radius: 40px;
	color: #FFF;
	text-align: center;
	font-size: 18px;
	line-height: 40px;
}
.user-menu > ul > li > a > i.fa-chevron-right {
	line-height: 40px;
	color: #eaeaea;
	display: none;
}
.user-menu > ul > li > a:hover > i.fa-chevron-right {
	display: inline-block;
}
.user-menu > ul > li > a.active:hover > i.fa-chevron-right {
	display: none;
}

/* User status */

.user-status {
	margin-bottom: 20px;
}
.user-status > p > a {
	color: #333;
}

/* Other */

a.sign-out-inline:hover {
	text-decoration: none;
}

/* Modal window */

.modal-content {
	border-radius: 0;
}
.modal-header {
	background: #f5f5f5;
}
.modal-header > img,
.dialog-new > img {
	height: 50px;
	width: 50px;
	margin: 0 15px 15px 0;
	float: left;
	overflow: hidden;
}

/* Inbox */

.pm-search {
	background: #F5F5F5;
	border-top: 1px solid #DDD;
	padding: 20px;
	margin-bottom: 15px;
}
.pm-list > ul {
	list-style-type: none;
	padding: 0;
	margin: 0;
}
.pm-list > ul > li:first-child {
	border-top: 1px solid #EEE;
}
.pm-list > ul > li {
	padding: 15px;
	border-bottom: 1px solid #EEE;
}
.pm-list > ul > li:hover {
	background: #f5f5f5;
}
.pm-list > ul > li > p > img {
	height: 50px;
	width: 50px;
	float: left;
	margin-right: 15px;
	overflow: hidden;
}
.pm-list > ul > li > p {
	float: left;
	overflow: hidden;
	width: 50%;
	margin-bottom: 0;
}
.pm-list > ul > li > p > a.inbox-dialog {
	color: #999;
}
.pm-list > ul > li > p > a.inbox-dialog:hover {
	color: #999;
	text-decoration: none;
}
.dialog {
	height: 400px;
	overflow: auto;
}
.dialog-new {
	background: #F5F5F5;
	border-top: 1px solid #DDD;
	padding: 20px;
}
.dialog-new > form {
	width: 80%;
	float: left;
}

/* ===== Blog ===== */

.blog {
	line-height: 1.8;
}
.img-blog {
	padding: 10px;
	border: 1px solid #ddd;
	margin: 10px;
	width: 350px;
}
.recent-blogs ul{
	list-style-type: none;
	padding: 0;
	margin: 0;
}
.recent-blogs ul li {
	padding: 7px 0;
	border-bottom: 1px dotted #ddd;
}
.blog-months ul {
	list-style-type: none;
	padding: 0;
	margin: 0;
}
.blog-months ul li .badge {
	background: #FFF;
	color: #666;
	border: 1px solid #ddd;
}
.new-comment {
	padding: 20px 10px 10px;
	border-top: 1px solid #ddd;
	border-bottom: 1px dashed #ddd;
	margin: 20px 0;
}
.new-comment:hover {
	border-bottom-style: solid;
}
.new-comment img {
	max-height: 64px;
	width: auto;
	float: right;
}
.comment {
	margin: 10px 0;
	border-bottom: 1px dotted #ddd;
}

#comments .rating > h3 {
	display: none;
}

#comments .rating {
	border-top: 1px solid #ddd;
	padding-top: 9px;
	margin: 0;
	margin-bottom: 20px;

}
/* ===== About Us block ===== */

img.img-about {
	width: 40%;
	padding: 10px;
	border: 1px solid #eee;
	float: left;
	margin: 0 20px 20px 0;
}

/* ===== Media objects ===== */

.media-object {
  height: 64px;
  width: 64px;
}

img.media-object{
    margin-right:10px;
}
.media-heading a{
  color: #333;
}
.media-heading a:hover{
  color: #333;
  text-decoration: none;
}
.read-more {
	float:right;
	margin-top: 10px;
}

/* ===== Recent Works ===== */

.thumbnail {
	position: relative;
    font-size: 14px;
}

.thumbnail .visit {
	position: absolute;
	opacity: 0;
	width: 100%;
	text-align: center;
	top: 80px;
	transition: all 0.3s;
	-webkit-transition: all 0.3s;
	-moz-transition: all 0.3s;
}
.thumbnail:hover .visit {
	opacity: 1;
	transition: all 0.3s;
	-webkit-transition: all 0.3s;
	-moz-transition: all 0.3s;
}
.thumbnail .visit a {
	color: #FFF;
	text-transform: uppercase;
	background: rgba(0, 0, 0, 0.5);
	padding: 10px 20px;
}
.thumbnail .visit a:hover {
	color: #FFF;
	text-decoration: none;
}

/* ===== Steps ===== */

.step {
	text-align: center;
	width: 50%;
	margin: 0 auto;
}
.step i {
	color: #dedede;
	transition: color 0.3s;
	-webkit-transition: color 0.3s;
	-moz-transition: color 0.3s;
}
.step h4 {
	text-transform: uppercase;
}
.step .arrow {
	position: absolute;
	top: 0;
	right: -10%;
    color: #dedede;
    font-size: 100px;
	transition: color 0.3s;
	-webkit-transition: color 0.3s;
	-moz-transition: color 0.3s;
}
.step:hover i {
	color: #FFA973;
	transition: color 0.3s;
	-webkit-transition: color 0.3s;
	-moz-transition: color 0.3s;
}
.step:hover .arrow {
	color: #99E0FF;
	transition: color 0.3s;
	-webkit-transition: color 0.3s;
	-moz-transition: color 0.3s;
}

/* ===== 404 error page ===== */

.not-found {
	background: #eee;
    background-image: url(../img/falling-leafs.png), -webkit-linear-gradient(top, #eee, #fff);
    background-image: url(../img/falling-leafs.png), -moz-linear-gradient(top, #eee, #fff);
}
.not-found .digits {
	color: #999;
	font-size: 250px;
	font-weight: bold;
	text-align: center;
}
.not-found .digits i {
	font-size: 200px;
	margin: 0 10px;
}
.not-found h1 {
	text-align: center;
	color: #666;
}
.not-found h2 {
	text-align: center;
	color: #999;
}
.not-found form {
	text-align: center;
	margin: 30px 0;
}

/* ===== Footer ===== */

footer {
    background: #093E54;
    color: #FFF;
}
footer a {
	color: #B5E655;
}
footer a:hover {
	color: #81D685;
	text-decoration: none;
}
footer .headline {
	margin-bottom: 20px;
}
footer .headline h3{
	text-transform: uppercase;
	color: #FFF;
}
.legal {
	padding: 40px 0;
}
.legal a {
	color: #B5E655;
	text-decoration: none;
}
.social ul {
    background: #3E7A8C;
    color: white;
    font-size: 24px;
    margin: 0;
	padding: 0;
}

.social li {
    float: left;
    display: block;
    list-style-type: none;
    width: 28px;
    height: 28px;
    margin: 0 5px 5px 0;
    text-align: center;
    line-height: 28px;
}

.social li:hover {
    background: none;
}

.social li a {
    color: #FFF;
}

.social li:hover a {
    transition: color 0.1s;
    -webkit-transition: color 0.1s;
    -moz-transition: color 0.1s;
    -o-transition: color 0.1s;
    color: #B5E655;
}

footer .hl-btn-default {
	color: #fff;
	background: none;
}
footer .hl-btn-default:hover {
	color: #3E7A8C;
	background: #fff;
	font-weight: bold;
	border: 1px solid #fff;
}
footer .form-control {
	border: white;
}
footer .form-control:focus {
	border: white;
}
footer .sbtn {
	margin-bottom: 5px;
}

/* Login Header*/

li.account {
	padding: 10px 20px;
	overflow: hidden;
	height: 100%;
}
li.account .avatar {
	width: 100px;
	height: 100px;
	float: left;
	margin: 0 20px 0 0;
	background: url(../img/face1.jpg);
	background-size: cover;
	background-position: center;
}
li.account p{
	overflow: hidden;
	font-size: 14px;
	text-transform: none;
	word-wrap: break-word;
}

#cogs-menu,
#profile-menu {
    display: none;
    text-transform: initial;
}

#profile-menu > .dropdown-toggle {
    padding: 0;
}

#profile-menu .dropdown-footer {
    position: absolute;
    bottom: 20px;
    border-top: 1px solid #CCC;
    width: 100%;
    margin: -20px;
    padding: 10px;
    background: #DDD;
    -webkit-border-bottom-right-radius: 4px;
    -webkit-border-bottom-left-radius: 4px;
    -moz-border-radius-bottomright: 4px;
    -moz-border-radius-bottomleft: 4px;
    border-bottom-right-radius: 4px;
    border-bottom-left-radius: 4px;
}

#profile-menu > .dropdown-toggle:hover, #profile-menu > .dropdown-toggle:focus {
    background:none;
}

.display-none {
    display: none !important;
}

.display-block {
    display: block !important;
}

/* ===== Login box ===== */

.form-box {
	padding: 10px 15px 20px;
	border: 1px solid #DDD;
	background: #F5F5F5;
}
.form-box h4 {
	text-transform: uppercase;
	color: #666;
}
.form-box hr {
	border-bottom: 1px solid #dedede;
}
.login-social ul {
    font-size: 20px;
    margin: 0;
	padding: 0;
}
.login-social li {
    float: left;
    display: block;
    list-style-type: none;
    width: 40px;
    height: 40px;
    margin: 20px 5px 20px 0;
    text-align: center;
    line-height: 40px;
}
.login-social li#twitter {
	background: #1dcaff;
}
.login-social li#facebook {
	background: #3B5998;
}
.login-social li#google {
	background: #dd4b39;
}
.login-social li#twitter:hover,
.login-social li#facebook:hover,
.login-social li#google:hover {
    background: none;
}
.login-social li#twitter:hover a {
	color: #1dcaff;
}
.login-social li#facebook:hover a {
	color: #3B5998;
}
.login-social li#google:hover a {
	color: #dd4b39;
}
.login-social li a {
    color: #fff;
	padding: 10px;
}
.login-social li, .login-social li:hover {
    transition: background 0.3s;
    -webkit-transition: background 0.3s;
    -moz-transition: background 0.3s;
}
.login-social li a, .login-social li:hover a:hover{
    transition: color 0.3s;
    -webkit-transition: color 0.3s;
    -moz-transition: color 0.3s;
}
/* ===== Registration form popover ===== */

.signup .popover {
	min-width: 200px;
}

#signup{
    margin-bottom: 10px;
}

/* ===== Site search ===== */

.navbar-nav li#search {
	background: #00B4FF;
	background: linear-gradient(top, #00B4FF, #009DE0);
	background: -webkit-linear-gradient(top, #00B4FF, #009DE0);
	background: -moz-linear-gradient(top, #00B4FF, #009DE0);
	position: relative;
}
.navbar-nav li#search .search-box {
	position: absolute;
	right: 0;
	bottom: -70px;
	width: 250px;
	padding: 10px;
	background: #eaeaea;
	background: rgba(0, 0, 0, 0.65);
	display: none;
}
.navbar-nav li#search i.margin-2 {
	margin-left: 2px;
}

/* ===== Pagination ===== */

.pagination > .active > a,
.pagination > .active > span,
.pagination > .active > a:hover,
.pagination > .active > span:hover,
.pagination > .active > a:focus,
.pagination > .active > span:focus {
  background-color: #00B4FF;
  border-color: #00B4FF;
}

/* Helper Classes */

.top-zero {
	margin-top: 0;
}
.bottom-15 {
	margin-bottom: 15px;
}
.ui-icon {
	color: #666;
}
.tab-1 {
	margin-right: 15px;
}
.tab-2 {
	margin-right: 30px;
}
.tab-3 {
	margin-right: 45px;
}
.tab-3 {
	margin-right: 60px;
}

/* Text colors */

.text-green {
	color: #72a53b;
}
.text-blue {
	color: #00B4FF;
}
.text-red {
	color: #E74C3C;
}
.text-turquoise {
	color: #1ABC9C;
}
.text-amethyst {
	color: #9B59B6;
}

/* Background colors */

.bg-green {
	background-color: #72a53b;
}
.bg-blue {
	background-color: #00B4FF;
}
.bg-red {
	background-color: #E74C3C;
}
.bg-turquoise {
	background-color: #1ABC9C;
}
.bg-amethyst {
	background-color: #9B59B6;
}

/* ===== Scroll to Top ===== */

.scrolltotop {
	height: 48px;
	width: 48px;
	border-color: #999;
	border: 1px solid rgba(0, 0, 0, 0.3);
	color: #999;
	color: rgba(0, 0, 0, 0.3);
	font-size: 18px;
	line-height: 38px;
	border-radius: 3px;
	text-align: center;
    background: rgba(255, 255, 255, 0.5);
}
/* ===== Resource edit page changes ===== */

#contact-table .icon-button{
    float:left;
    background-color: transparent;
    border: 0;
}

#contact-table .icon-button, .funding-agencies-table .icon-button {
    float:left;
    background-color: transparent;
    border: 0;
    text-decoration: none;
}

#txt-abstract{
    height: 155px;
}

span.remove{
    position: absolute;
    left: 0;
    height: 100% !important;
    background: #EEE;
    top: 0;
}

.form-control{
    margin-bottom:8px;
}

.no-padding{
    padding:0;
}

.icon-remove{
    font-size: 17px;
    top: 3px;
    left: 6px;
    color: rgb(217, 83, 79);
    cursor:pointer;
}

.icon-add{
    font-size: 17px;
    top: 3px;
    left: 1px;
    color: #5cb85c;
    cursor:pointer;
}

.icon-add:hover{
    color: #47a447;
}

.icon-remove:hover{
    color: rgb(168, 69, 66);
}

#panel-left{
    padding-right:8px;
    padding-left:0;
    margin-bottom: 10px;
}

#panel-right{
    padding-left:8px;
    padding-right:0;
    margin-bottom: 10px;
}
#add-keyword-wrapper{
    width: 200px;
    display: inline-flex;
}


#relatedResourcesTab{
    overflow:hidden;
}

#comments{
    padding-bottom: 15px;
    margin-top: 20px;
}

table.info-table td{
    padding-left:15px;
}

#resourceSpecificTab{
    overflow-x:hidden;
}

#variables .custom-well {
	height: 180px;
	overflow: auto;
	background-color:#FFF;
}

#variables .custom-well > strong{
	font-size:18px;
}

#variables {
	max-height: 600px;
	overflow:auto;
	border-radius: 0;
}

#netcdf-header-info {
    margin-bottom: 20px;
    border: 1px solid #ddd;
    width: 100%;
	padding: 10px;
}

#resourceSpecificTab input.form-control[type='radio'], #resourceSpecificTab input.form-control[type='checkbox'] {
	box-shadow: none;
}

.custom-table th {
	padding-right: 40px;
}

.custom-table th, .custom-table td {
	vertical-align: top;
	padding-bottom: 8px;
}

#txt-title{
    font-size: 27px;
    height: auto;
}

#txt-abstract{
    height: 155px;
}

span.remove {
	position: absolute;
	left: 0;
	top: 0;
	height: calc(100% - 2px) !important;
	background: #EEE;
	background-position-y: 7px !important;
	margin: 1px;
}

.form-control{
    margin-bottom:8px;
}

.no-padding{
    padding:0;
}

.icon-remove{
    font-size: 17px;
    top: 3px;
    left: 6px;
    color: rgb(217, 83, 79);
    cursor:pointer;
}

.icon-add{
    font-size: 17px;
    top: 3px;
    left: 1px;
    color: #5cb85c;
    cursor:pointer;
}

.icon-add:hover{
    color: #47a447;
}

.icon-remove:hover{
    color: rgb(168, 69, 66);
}

#panel-left{
    padding-right:8px;
    padding-left:0;
    margin-bottom: 10px;
}

#panel-right{
    padding-left:8px;
    padding-right:0;
    margin-bottom: 10px;
}
#add-keyword-wrapper{
    width: 200px;
    display: inline-flex;
}


/* ===== Resource UI changes ===== */


a[data-toggle='tab']{
    /*display: inline-block !important;*/
    overflow: hidden !important;
    text-overflow: ellipsis;
    white-space: nowrap;
}

#btn-public.active {
    color: #FFF;
    background: #5cb85c;
    border-color: #20833F;
}

#btn-private.active {
    color: #FFF;
    background: #d9534f;
    border-color: #8C3C3A;
}

#btn-discoverable.active {
    color: #FFF;
    background: #f0ad4e;
    border-color: #CB7904;
}

#btn-private {
    -webkit-border-radius: 0;
    -webkit-border-top-right-radius: 4px;
    -webkit-border-bottom-right-radius: 4px;
    -moz-border-radius: 0;
    -moz-border-radius-topright: 4px;
    -moz-border-radius-bottomright: 4px;
    border-radius: 0;
    border-top-right-radius: 4px;
    border-bottom-right-radius: 4px;
}

#btn-discoverable {
    -webkit-border-radius: 0;
    -moz-border-radius: 0;
    border-radius: 0;
    margin: 0 -1px;
}

#btn-public {
    -webkit-border-radius: 4px;
    -webkit-border-top-right-radius: 0;
    -webkit-border-bottom-right-radius: 0;
    -moz-border-radius: 4px;
    -moz-border-radius-topright: 0;
    -moz-border-radius-bottomright: 0;
    border-radius: 4px;
    border-top-right-radius: 0;
    border-bottom-right-radius: 0;
}

#status-btn-group {
    margin-left: 10px;
    float: left;
}

.btn-success {
    border-color: #20833F;
}

.btn-danger{
    border-color: #8C3C3A;
}

.btn{
    box-shadow: 0 1px 0 rgba(255,255,255,0.3) inset;
}

.clear-fix {
    clear: both;
}

.height-fix {
    overflow: hidden;
}

.add-view-user-form, .add-view-group-form {
    width: 60%;
    display: inline-block;
    float: left;
}

#id_user-wrapper, #id_group-wrapper {
	width: 100%;
	padding: 1px;
	border: 1px solid #CCC;
	height: 34px;
	float: left;
	-webkit-border-radius: 3px;
	-webkit-border-top-left-radius: 0;
	-webkit-border-bottom-left-radius: 0;
	-moz-border-radius: 3px;
	-moz-border-radius-topleft: 0;
	-moz-border-radius-bottomleft: 0;
	border-radius: 0;
	border-top-left-radius: 0;
	border-bottom-left-radius: 0;
}

#invite-to-group #id_user-wrapper {
	width: calc(100% - 139px);
}

#id_user-autocomplete, #id_group-autocomplete {
    width: 100%;
    height: 100%;
    border: 0;
    padding: 0 4px;
}

span.hilight {
	background: #EEE;
	margin-left: 16px;
	width: calc(100% - 16px);
	height: 100%;
}

#form-sharing{
    margin-top: -6px;
    margin-left: 5px;
    margin-right: 5px;
}

.file-icon {
	margin-right: 5px;
	font-size: 20px;
	line-height: 1.5em;
	color: #8c8c8c;
	float: left;
	top: 4px;
	left: 2px;
}

table.table-plain {
    margin-bottom: 10px;
    width:100%;
}

table.table-plain td{
    padding-right: 10px;
}


.tab-elements > .panel-tabs > .nav-tabs{
    margin-bottom: 0;
    border:0;
}


.tab-elements .nav-tabs li{
    padding:0;
}
.panel-tabs > .nav-tabs > li > a{
    color:#555;
    -webkit-border-radius: 4px 4px 0 0;
    -moz-border-radius: 4px 4px 0 0;
    border-radius: 4px 4px 0 0;
    -webkit-box-shadow: inset 0 1px 0 #ffffff;
    -moz-box-shadow: inset 0 1px 0 #ffffff;
    box-shadow: inset 0 1px 0 #ffffff;
}

#coverageTab{
    overflow-x:hidden;
}

#coverageTab{
    overflow-x:hidden;
}
.tab-elements > .tabs-body {
    min-height: 150px;
    border: 1px solid #ddd;
    padding: 10px;
    overflow: auto;
}

.panel-tabs table>tbody>tr>th{
    border:0;
}

.division-title {
    clear:left;
    font-size: 20px;
    font-weight: 500;
    margin-left: 7px;
    background-color: #FFF !important;

}

.page-title {
    font-weight: 500;
    margin: 30px 0;
    margin-top: 10px;
    padding-bottom: 5px;
    border-bottom: 1px solid #DDD;
}

.label-file-name{
    font-weight: bold;
}

.label-file-size{
    font-size:12px;
    margin-bottom: 0;
}

.table-plain > tbody > tr:last-child{
    border:none;
}

body > .main-container {
    min-height: calc(100% - 286px);
    padding-bottom: 20px;
	padding-top: 20px;
}

.icon-button {
    font-size: 22px;
    cursor: pointer;
    float: right;
    margin: 0 4px;
    padding: 5px;
    background-color: transparent;
    width: auto !important;
}

.icon-button:hover{
    text-decoration: none;
}

#btnMyResources.btn-resource-add {
	color: #84B85C;;
}

#btnMyResources.btn-resource-remove {
	color: #D9534F;
}

.custom-btn-toolbar .icon-button, .custom-btn-toolbar .icon-button:focus {
	border: 0;
	outline: 0;
}

.lined-wrapper {
    border-top: 1px solid rgb(204, 204, 204);
    margin-bottom: 5px;
}

#success-alert, #error-alert{
    position: fixed;
    z-index: 999;
    margin-right: auto;
    width: 50%;
    left: 50%;
    margin-left: -25%;
    top: 60px;
}

.custom-alert {
    position: fixed;
    background-color: lightgreen;
    padding: 0 10px;
    text-align: center;
    line-height: 50px;
    border: 1px solid #16E716;
    text-shadow: 1px -1px #BEFFBE;
}

.custom-alert-icon {
    font-size: 24px;
    color: #337133;
    top: 5px;
    margin-right: 10px;
}

.alert-dismissible {
    margin-top: 20px;
}

.custom-well {
    min-height: 20px;
    padding: 19px;
    margin-bottom: 20px;
    border: 1px solid #e3e3e3;
    border-radius: 4px;
    -webkit-box-shadow: inset 0 1px 1px rgba(0, 0, 0, 0.05);
    -moz-box-shadow: inset 0 1px 1px rgba(0, 0, 0, 0.05);
    box-shadow: inset 0 1px 1px rgba(0, 0, 0, 0.05);
}

.cc-image {
	width: 88px;
	height: 31px;
}

.info-icon {
	color: #FFFFFF;
	margin-top: 4px;
	margin-left: -4px;
	position: absolute;
    right: 25px;
    top: 13px;
}

.info-icon:hover{
    color: #CCC;
}

.btn-update-list{
    margin-top:4px;
    margin-right:4px;
    margin-bottom:4px;
    width: 100%;
}

.btn-add-access {
	height: 32px;
	top: 0;
	border-radius: 0;
	margin: 0 2px;
}

#invite-to-group .btn-add-access {
	height: 34px;
	width: 135px;
	top: 0;
	border-radius: 0;
	margin: 0 2px;
}

.btn-default {
	background-color: #eee;
	background-image: -webkit-linear-gradient(#fcfcfc, #eee);
	background-image: linear-gradient(#fcfcfc, #eee);
}

.btn-default:not(.active) {
    text-shadow: 1px 1px #FFF;
}

.btn-primary {
	background-color: #eee;
	background-image: -webkit-linear-gradient(#7AB2E2, #428BCA);
	background-image: linear-gradient(#7AB2E2, #428BCA);
	border-color: #428BCA;
	color: #FFF;
}

.btn-success {
	background-color: #eee;
	background-image: -webkit-linear-gradient(#74E274, #5CB85C);
	background-image: linear-gradient(#74E274, #5CB85C);
	border-color: #20833F;
	color: #FFF;
}

.btn-add-access:focus,#btn-discoverable:focus, #btn-public:focus, #btn-private:focus {
	outline: none;
}

.access-panel-title{
    color: #FFF;
    background-color: #337ab7;
    margin: -20px;
    border: 1px solid #337ab7;
    padding: 10px;
    padding-right: 30px;
    height:52px;
    margin-bottom: 10px;
    -webkit-border-top-left-radius: 3px;
    -webkit-border-top-right-radius: 3px;
    -moz-border-radius-topleft: 3px;
    -moz-border-radius-topright: 3px;
    border-top-left-radius: 3px;
    border-top-right-radius: 3px;
}

.button-label{
    font-family: Lato, sans-serif;
}

.btn-remove{
    color:#d9534f;
}

.icon-blue {
    color: #428BD2;
}

#delete > span {
	margin-left: 20px;
}

.btn-download{
    color:#428bca;
}

.content-block {
	display: table;
	width: 100%;
}

#comment, .comment-reply-form {
	width: 100%;
}

.content-block h3, #comments h3 {
	padding-bottom: 9px;
	border-bottom: 1px solid #eee;
}

.sharing-public{
    border: 1px solid #6E6E6E;
    padding: 3px 6px;
    background: #5CB85C;
    color: #FFF;
    margin: 3px;
    border-radius: 15px
}

.sharing-private{
    border: 1px solid #6E6E6E;
    padding: 3px 6px;
    background: #D9534F;
    color: #FFF;
    margin: 3px;
    border-radius: 3px;
}
.citation-label {
    float:left;
    font-weight: bold;
}

#citation-text {
    display: inline-block;
    width: 100%;
    min-height: 30px;
    background: #EEE;
    border: 1px solid #cccccc;
    border-radius: 0px;
    padding: 4px;
}

#citation-text a, .rights-url a{
    word-break: break-word;
}

#btn-download-all, #btn-add-file, #btn-select-irods-file, #rep-res-bag {
    margin-bottom:5px;
    max-width:100%;
}

#btn-download-all > span {
    height:16px;
}

#btn-download-all span {
    text-overflow: ellipsis;
    max-width: 100%;
    overflow: hidden;
}

div#sharing-status {
    overflow: hidden; /* Fixes height for floating elements */
	margin-top: 20px;
}

.tag-list {
    min-height:46px !important;
    margin-top:10px;
    list-style: none;
    padding: 10px 10px 5px 10px !important;
}

.tag {
    display: inline-block;
    margin-bottom: 4px;
    color: #111111;
    background-color: #f6f6f6;
    padding: 1px 10px;
    border: 1px solid #B0B0B0;
    -webkit-border-radius: 15px;
    -moz-border-radius: 15px;
    border-radius: 15px;
    -webkit-box-shadow: inset 0 1px 0 #ffffff;
    -moz-box-shadow: inset 0 1px 0 #ffffff;
    box-shadow: inset 0 1px 0 #ffffff;
    /*cursor:pointer;*/
}

.tag-list li {
    display: inline-block;
    margin-right: 5px;
}

a.tag:hover {
    text-decoration: none;
    cursor:default;
	color: #111;
}

.custom-well{
    min-height: 20px;
    padding: 19px;
    margin-bottom: 20px;
    border: 1px solid #e3e3e3;
    border-radius: 4px;
    -webkit-box-shadow: inset 0 1px 1px rgba(0,0,0,0.05);
    box-shadow: inset 0 1px 1px rgba(0,0,0,0.05);
}

.tab-elements {
    overflow-x:auto;
    overflow-y:hidden;
    margin-top: 20px;
    border:0;
}


.tab-elements .table:not(.table-striped) {
    width:auto;
}

.tab-elements .table td, .tab-elements .table th {
    border:0;
}

.tab-elements .nav-tabs>li>a {
    border: 1px solid #ddd;
}

.tab-elements .nav-tabs > li.active > a {
    border-bottom-color: transparent;
}
/* ===== Responsive CSS ===== */

.navbar-inverse .navbar-toggle:hover,
.navbar-inverse .navbar-toggle:focus {
	background-color: #333;
}

@media (max-width: 1200px) { /* Adjusting for large devices */

@media (max-width: 768px) { /* Adjusting for mobile */

	/* Index page background */

	#wrap h1 {
		font-size: 32px;
		margin: 70px 0 0 0;
		text-align: center;
		font-weight: 300;
	}
	.list {
		margin: 50px 0;
	}
	.list i {
		font-size: 24px;
	}
	.list li {
		margin: 20px 0;
	}
	.list span {
		font-size: 20px;
		font-weight: 300;
	}

	/* Registration Steps */

	.step {
		text-align: left;
		width: auto;
		margin: 0 0 15px 0;
	}
	.step i {
		float: left;
		margin-right: 15px;
	}
	.step .arrow {
		display: none;
	}
	.step a.sbtn {
		margin-left: 65px;
	}

	/* Registration form popover */

	.signup .popover {
		display: none;
	}

	/* 404 */

	.not-found .digits {
		font-size: 140px;
	}
	.not-found .digits i {
		font-size: 100px;
	}
	.not-found h1 {
		font-size: 30px;
		line-height: 42px;
	}
	.not-found h2 {
		font-size: 18px;
	}

	/* Pricing page */

	.pricing .head {
		padding: 20px;
	}
	.pricing .head .arrow {
		border: 0;
	}
	.pricing .item {
		margin: 20px 0;
	}
	.pricing .item:hover {
		margin: 20px 0;
	}

	/* Image Carousel */

	a.carousel-arrow  {
		top: 50px;
		bottom: auto;
		height: 35px;
		width: 35px;
		border-radius: 0;
		color: #666;
		font-size: 18px;
		line-height: 35px;
	}
	a.carousel-arrow-prev {
		left: 50%;
		margin-left: -37px;
	}
	a.carousel-arrow-next {
		left: 50%;
	}

	/* Navbar dropdown */

	.dropdown-menu .divider {
	  height: 1px;
	  margin: 9px 0;
	  overflow: hidden;
	  background-color: #999;
	}
}

/*
 * Side navigation for UI elements
 *
 * Scrollspy and affixed enhanced navigation to highlight sections and secondary
 * sections of docs content.
 */

/* By default it's not affixed in mobile views, so undo that */
.bs-sidebar {
  margin-bottom: 50px;
}
.bs-sidebar.affix {
  position: static;
}

/* Show and affix the side nav for ui elements when space allows it */
@media (min-width: 992px) {
  .bs-sidebar .nav > .active > ul {
    display: block;
  }
  /* Widen the fixed sidebar */
  .bs-sidebar.affix,
  .bs-sidebar.affix-bottom {
    width: 293px;
  }
  .bs-sidebar.affix {
    position: fixed; /* Undo the static from mobile first approach */
    top: 70px;
  }
  .bs-sidebar.affix-bottom {
    position: absolute; /* Undo the static from mobile first approach */
  }
}
@media (min-width: 1200px) {
  /* Widen the fixed sidebar again */
  .bs-sidebar.affix-bottom,
  .bs-sidebar.affix {
    width: 360px;
  }
}}



.resource-search {
	position: relative;
	height: 34px;
	border: 1px solid #DDD;
	margin-bottom: 3px;
}

#discover-resource-search {
	width: calc(100% - 50px);
	margin-bottom: 20px;
	margin-left: 10px;
	float: right;
}

.resource-search input {
    padding: 0 5px;
	width: 100%;
	position: absolute;
	height: 100%;
	border: none;
	background: transparent;
}

.resource-search ul {
	margin: 7px 0 0;
	padding-left: 2px;
}

.resource-search li {
	background: lightgrey;
	padding: 4px;
	padding-right: 8px;
	border-radius: 12px;
	margin-left: 3px;

}
.resource-search li::before {
	content: attr(data-label);
	background-color: grey;
	border-top-left-radius: 10px;
	border-bottom-left-radius: 10px;
	padding: 3px;
	padding-left: 6px;
	margin-right: 6px;
	color: white;
}

.resource-search-items ul {
	position: absolute;
	top: 0;
}
.resource-search-items li {
	display: inline-block;
}

ul.resource-search-options {
	margin: 40px 0 0;
	padding-left: 2px;
	border: 1px solid lightgrey;
	border-top: none;
	background-color: white;

	list-style: none;
}
.resource-search-options li {
	display: block;
	margin: 2px auto;
}
.resource-search-options li.selected {
	background-color: #aab;
	color: white;
}

/* New access panel style */
div.user-scope .user-username-content {
    color: rgba(0,0,0,0.54);
}

td.user-roles, td.user-actions {
    padding-top: 16px !important;
    color: #428bca;
}

td.user-roles {
	width: 30%;
}
td.user-roles .dropdown{
    cursor: pointer;
	color: #333;
}

td.user-roles .caret {
    border-top: 4px solid #428bca;
}

td.user-actions span {
    cursor: pointer;
}

td.user-actions .btn-remove-row {
	color:#d9534f;
}

td.user-actions > span:hover {
    cursor: pointer;
    color: #777;
}

.access-table tr:last-child {
    border-bottom: 1px solid #ddd;
}

.access-table tr.hide-actions .remove-user-form, .access-table tr.hide-actions .caret {
	display:none;
}

.access-table tr.hide-actions .user-roles {
	pointer-events: none;
}

.members-table tr:first-child td {
	border-top: 0;
}

.members-table tr:last-child {
	border-bottom: 0;
}

#manage-access .custom-well > .input-group {
    width: 100%;
}

#manage-access .custom-well > .input-group > input {
    width: 70%;
}

#manage-access form .dropdown, #invite-to-group .dropdown {
    display:inline;
    border-radius:0;
	float: left;
	margin-left: 2px;
}

#roles_list{
    border-radius: 0;
	width: 100px;
}

.access-table tbody > tr {
    display: table-row !important;
}

#templateRow {
	display:none !important;
}

.user-roles button {
	border: none;
	background: none;
	cursor: pointer;
	width: 100%;
	text-align: left;
	padding-left: 20px;
}

.user-roles li a {
	color: #333;
	padding: 10px 20px;
	font-size: 14px;
	display: block;
	clear: both;
	font-weight: normal;
	line-height: 1.428571429;
	white-space: nowrap;
}

.user-roles li:not(.loading):not(.active) a:hover {
	background-color: #DDD;
	-webkit-transition: background-color 200ms linear;
	-moz-transition: background-color 200ms linear;
	-o-transition: background-color 200ms linear;
	transition: background-color 200ms linear;
}

.user-roles li.active {
	pointer-events: none;
	cursor: default;
}

.user-roles li.disabled a, #list-roles li.disabled a {
	color: #aaa;
	text-shadow: 0 1px 0 #FFF;
	pointer-events: none;
}

.user-roles li.active a {
	font-weight: bold;
}

.user-roles .dropdown-menu, .custom-dropdown .dropdown-menu {
	background-color:#FFF;
}

.user-roles .role-dropdown {
	padding: 0;
}

.custom-dropdown .dropdown-menu > li a {
    color: #000;
    padding: 10px 20px;
    font-size: 14px;
}
.custom-dropdown .dropdown-menu > li a {
    display: block;
    padding: 3px 20px;
    clear: both;
    font-weight: normal;
    line-height: 1.428571429;
    color: #333;
    white-space: nowrap;
}

.custom-dropdown .dropdown-menu > li a:hover, .custom-dropdown .dropdown-menu > li a:focus {
    color: #333;
    background-color: #eaeaea;
}

.custom-dropdown .dropdown-menu>li a:hover, .custom-dropdown .dropdown-menu>li a:focus {
    color: #262626;
    text-decoration: none;
    background-color: #f5f5f5;
}

.user-roles li.loading, .access-table tr.loading {
	animation: grayScaleChange 1s; /* animation-name followed by duration in seconds*/
	/* you could also use milliseconds (ms) or something like 2.5s */
	-webkit-animation: grayScaleChange 1s; /* Chrome and Safari */
	animation-iteration-count:infinite;
	-webkit-animation-iteration-count:infinite;
	pointer-events: none;
}

.user-roles.no-caret .caret{
	display:none;
}

#user-permission-msg {
    margin-top: 20px;
}

#shareable-container {
    margin-left: 100px;
}

button.loading {
	animation: greenScaleChange 2s; /* animation-name followed by duration in seconds*/
	/* you could also use milliseconds (ms) or something like 2.5s */
	-webkit-animation: greenScaleChange 2s; /* Chrome and Safari */
	animation-iteration-count:infinite;
	-webkit-animation-iteration-count:infinite;
	pointer-events: none;
}


@keyframes greenScaleChange {
	0% {
		background: #5cb85c;
	}

	50% {
		background: #236F23;
	}

	100% {
		background: #5cb85c;
	}
}

@-webkit-keyframes greenScaleChange /* Safari and Chrome - necessary duplicate */
{
	0% {
		background: #5cb85c;
	}

	50% {
		background: #236F23;
	}

	100% {
		background: #5cb85c;
	}
}


@keyframes grayScaleChange {
	0% {
		background: #FFF;
	}

	50% {
		background: #EEE;
	}

	100% {
		background: #FFF;
	}
}

@-webkit-keyframes grayScaleChange /* Safari and Chrome - necessary duplicate */
{
	0% {
		background: #FFF;
	}

	50% {
		background: #FFF;
	}

	100% {
		background: #FFF;
	}
}

.first-modal {
	height: 500px;
	overflow: auto;
}

.modal {
	overflow-y: auto;
}

.list-separator {
	color: #333;
	pointer-events: none;
}

.list-separator:hover {
	text-decoration: none;
	pointer-events: none;
}

.user-icon:before {
    content: "\e008";
    font-family: "Glyphicons Halflings";
    float: left;
    font-size: 36px;
    color: #2D9EB3;
    border: 2px solid #ddd;
    height: 40px;
    width: 40px;
    border-radius: 50%;
    line-height: 30px;
    text-align: center;
}

.dropdown-user-icon:before {
    content: "\e008";
    font-family: "Glyphicons Halflings";
    float: left;
    font-size: 72px;
    color: #2D9EB3;
    border: 2px solid #ddd;
    height: 80px;
    width: 80px;
    border-radius: 50%;
    line-height: 60px;
    text-align: center;
}


#div-invite-people .label-danger {
	font-size: 12px;
}

#list-roles > li > a {
	font-size: 14px;
	cursor: pointer;
}

.glyphicon-info-sign {
    top: 2px;
}

/*  =============== Coverage Tab - Google map css ================ */
#coverageMap {
	height:350px;
	border:1px solid #DDD;
}

.coverage-container {
    margin-top: -20px; margin-bottom:20px;
}

.invalid-input {
	border-color: #F00 !important;
}

.invalid-input:focus {
	-webkit-box-shadow: inset 0 1px 1px rgba(0, 0, 0, 0.075), 0 0 8px rgba(233, 102, 102, 0.6);
	box-shadow: inset 0 1px 1px rgba(0, 0, 0, 0.075), 0 0 8px rgba(233, 102, 102, 0.6);
}

#resetZoomBtn {
    width: 28px;
    text-align: center;
    padding: 8px;
    -webkit-border-radius: 2px;
    -moz-border-radius: 2px;
    border-radius: 2px;
    box-shadow: 0 1px 0 rgba(111, 111, 111, 0.5);
    background-color: #FFF;
    float: right;
    right: 11px;
    top: -120px;
    color: #666;
}

#resetZoomBtn:hover {
    cursor:pointer;
    color: #353535;
}

#resetZoomBtn::before {
    margin-left: -1px;
}


/*			User profile revamp css			*/
.profile-pic {
    width: 150px;
    height: 150px;
    margin: auto;
    margin-top: 20px;
}

.profile-pic:before {
    font-size: 130px;
    width: 150px;
    height: 150px;
    text-align: center;
    line-height: 100px;
    border: 7px solid #DDD;
    border-radius: 50%;
    color: #2D9EB3;
}

.profile-pic-thumbnail {
    width: 40px;
    height: 40px;
    margin-right:10px;
    margin-bottom: 10px;
    float: left;
}

.dropdown-profile-pic-thumbnail {
    width: 80px;
    height: 80px;
    margin-right: 10px;
    margin-bottom: 10px;
}

.profile-header {
    margin: 40px 0;
}

#exposeMask {
    width: auto !important;
    height: auto !important;
}

.round-image {
    -webkit-border-radius: 50%;
    -moz-border-radius: 50%;
    border-radius: 50%;
    background-size: cover;
    background-repeat: no-repeat;
    background-position: 50% 50%;
}

.full-width-tabs {
    margin-left: -2000px;
    margin-right: -2000px;
    padding-left: 2000px;
    padding-right: 2000px;
    font-family: 'Helvetica Neue', Helvetica, Arial, sans-serif;
    font-size: 12px;
}

.full-width-tabs-container .panel-heading {
    color: #757575;
    text-shadow: 0 1px 0 #fff;
}

.nav-tabs > li > a {
    background: #FFF;
    color:#757575;
    -webkit-border-top-left-radius: 5px;
    -webkit-border-top-right-radius: 5px;
    -moz-border-radius-topleft: 5px;
    -moz-border-radius-topright: 5px;
    border-top-left-radius: 5px;
    border-top-right-radius: 5px;
}
/* Layout pending back end functionality */
/*#social > div > div > ul > li {*/
    /*border: 1px solid #0A91AB;*/
    /*background: #FFF;*/
    /*-webkit-border-radius: 2px;*/
    /*-moz-border-radius: 2px;*/
    /*border-radius: 2px;*/
/*}*/

/*#social > div > div > ul > li:hover {*/
    /*transition: background 0.1s ;*/
    /*-webkit-transition: background 0.1s;*/
    /*-moz-transition: background 0.1s;*/
    /*background:#0A91AB;*/
/*}*/

div.affiliation {
    border-top: 1px solid #ddd;
}

.list-affiliations li {
    overflow: auto;
    border-top: 1px solid #ddd;
    margin-top: 10px;
    padding-top: 15px;
}

.list-affiliations li:first-child {
    border-top: 0;
    padding-top: 0;
    margin-top: 0;
}

.activity-block {
    margin-right: 0;
    margin-left: 0;
    color: #555;
}

#overview .activity-block {
    float: left;
    padding-top: 10px;
    width: 100%;
    border-top: 1px solid #ddd;
    margin-top: 10px;
}

.activity-info {
    margin-bottom: 5px;
}

.activity-info > span.title {
    font-size: 16px;
}

.activity-info h5 {
	margin: 2px 0;
}
.metadata-wrapper {
    margin-left: 50px;
    margin-bottom: 20px;
}

.metadata-wrapper > h5 {
    margin: 2px 0;
}

.activity-description {
    float: left;
    border-left: 3px solid #CCC;
    max-height: 50px;
    overflow: hidden;
    margin-bottom: 5px;
    margin-top: 10px;
}

.contribution .activity-description {
    margin-left: 15px;
}

#overview .activity-block:first-child {
    border-top: 0;
    margin-top: 0;
    padding-top:0;
}

.show-more-btn {
    width: 50px;
    margin-left: 10px;
    -webkit-border-radius: 8px;
    -moz-border-radius: 8px;
    border-radius: 8px;
    text-align: center;
    color: #AAA;
    border: 1px solid #ddd;
    font-size: 12px;
    cursor: pointer;
    float: left;
}

.abstract-block {
    color: #757575;
    border-left: 3px solid #CCC;
    padding-left: 5px;
      margin-top: 10px;
}

form.act-on-request button {
	clear: none;
}

form.act-on-request {
    text-align: center;
	margin:10px;
	display: inline;
}

table.overview tr > td:first-child {
    padding-right: 10px;
}

.icon-resource-type {
    text-align: center;
    border: 1px solid #ddd;
    padding: 8px;
    border-radius: 0 0 4px 4px;
    background-color: #FFF;
}

.icon-resource-type > span {
    color: #757575;
	text-shadow: 0 1px 0 #fff;
}

.icon-resource-type, .contribution {
    box-shadow: 1px 1px 5px #E8E8E8;
    -moz-box-shadow: 1px 1px 5px #E8E8E8;
    -webkit-box-shadow: 1px 1px 5px #E8E8E8;
}

.icon-resource-type {
	padding: 20px 10px;
}

.icon-resource-type > .glyphicon{
    font-size: 18px;
    color: #35AAC0;
    top: 3px;
}

.icon-resource-type-wrapper {
    float: right;
    margin-top: -12px;
    margin-right: 20px;
    margin-bottom: 10px;
}

.table-res-type-icon {
    background-color: #FFF;
    border: 1px solid #ddd;
    -webkit-border-radius: 3px;
    -moz-border-radius: 3px;
    border-radius: 3px;
}

.table-user-contributions tbody > tr > td {
    border: 0;
    cursor:pointer;
}

.table-user-contributions tbody > tr.active {
    border-left: 4px solid #0A91AB;
    pointer-events: none;
}

.table-user-contributions tbody > tr.active td:first-child {
    font-weight:bold;
}

.contribution {
    border: 1px solid #ddd;
    margin-bottom: 20px;
    padding: 10px 0;
}

h4.title {
    border-bottom: 1px solid #ddd;
    padding-bottom: 7px;
}

#badge-generic .badge {
    background-color:#1f77b4;
}

#badge-geographic .badge {
    background-color: #6A8593;
}

#badge-his .badge {
    background-color: #2ca02c;
}

#badge-model-program .badge {
    background-color: #4A5BB9;
}

#badge-model-instance .badge {
    background-color: #CFDD40;
}

#badge-swat .badge {
    background-color: #FF9F0D;
}

#badge-multidimensional .badge {
    background-color: #7247BC;
}

#badge-time-series .badge {
    background-color: #129D90;
}

#badge-geographic-feature .badge {
    background-color: #795548;
}

#badge-web-app .badge {
    background-color: rgb(242, 67, 55);
}

#badge-script .badge {
    background-color: rgb(221, 15, 176);
}

#badge-collection .badge {
	background-color: #bc836f;
}

#color-scheme {
    float: right;
    padding: 5px 0 0 0;
}

.YellowGreenBlue-colormap-band-1 {
    background-color:rgb(1,70,54);
}
.YellowGreenBlue-colormap-band-1-fill {
    fill:rgb(1,70,54);
}
.YellowGreenBlue-colormap-band-2 {
    background-color:rgb(1,108,89);
}
.YellowGreenBlue-colormap-band-2-fill {
    fill:rgb(1,108,89);
}
.YellowGreenBlue-colormap-band-3 {
    background-color:rgb(2,129,138);
}
.YellowGreenBlue-colormap-band-3-fill {
    fill:rgb(2,129,138);
}
.YellowGreenBlue-colormap-band-4 {
    background-color:rgb(54,144,192);
}
.YellowGreenBlue-colormap-band-4-fill {
    fill:rgb(54,144,192);
}
.YellowGreenBlue-colormap-band-5 {
    background-color:rgb(103,169,207);
}
.YellowGreenBlue-colormap-band-5-fill {
    fill:rgb(103,169,207);
}
.YellowGreenBlue-colormap-band-6 {
    color: red;
    background-color:rgb(166,189,219);
}
.YellowGreenBlue-colormap-band-6-fill {
    fill:rgb(166,189,219);
}
.YellowGreenBlue-colormap-band-7 {
    color: red;
    background-color:rgb(208,209,230);
}
.YellowGreenBlue-colormap-band-7-fill {
    fill:rgb(208,209,230);
}
.YellowGreenBlue-colormap-band-8 {
    color: red;
    background-color:rgb(236,226,240);
}
.YellowGreenBlue-colormap-band-8-fill {
    fill:rgb(236,226,240);
}
.YellowGreenBlue-colormap-band-9 {
    color: red;
    background-color:rgb(255,247,251);
}
.YellowGreenBlue-colormap-band-9-fill {
    fill:rgb(255,247,251);
}

/*-------- My resources page revamp ---------*/

.dropdown.dropdown-lg .dropdown-menu {
    margin-top: -1px;
    padding: 6px 20px;
}
.input-group-btn .btn-group {
    display: flex !important;
}
.btn-group .btn {
    margin-left: -1px;
}
.btn-group .btn:last-child {
    border-top-right-radius: 4px;
    border-bottom-right-radius: 4px;
}
.btn-group .form-horizontal .btn[type="submit"] {
  border-top-left-radius: 4px;
  border-bottom-left-radius: 4px;
}
.form-horizontal .form-group {
    margin-left: 0;
    margin-right: 0;
}

#item-selectors_filter {
	display: none;
}

#invite-flag {
	margin: 10px;
}

#item-selectors {
    display: none;
}

#items-discovered, #item-selectors {
	width: 100% !important;
}

.resource-custom-table {
	font-size: 14px;
	border: 1px solid #ddd !important;
	margin-bottom: 10px !important;
	border-top-right-radius: 4px;
	border-top-left-radius: 4px;
}

#item-selectors.group-resource-list {
    width: 100% !important;
}

.resource-custom-table tbody td {
	border-bottom: 1px solid #EEE;
	padding: 8px 10px;
}

.resource-custom-table thead th {
    border-bottom: 1px solid #DDD !important;
}

#item-selectors thead th:first-child {
	padding-left: 10px;
}

#item-selectors tbody {
    border-top: 1px solid #DDD;
}

#item-selectors tr > td:first-child {
	padding-right: 0;
    max-width: 80px;
	min-width: 80px;
}

#item-selectors.group-resource-list tr > td:first-child {
    padding-right: initial;
    max-width: initial;
    min-width: initial;
    padding-left: 10px;
}

.dataTables_wrapper {
    overflow-x: auto;
}

.dropdown.dropdown-lg {
	position: static !important;
}

.dropdown.dropdown-lg .dropdown-menu {
	left: -251px;
	width: 284px;
}

.btn-clear-search {
	position: absolute;
	left: -25px;
	color: #A8A8A8;
	font-size: 16px;
	background: #FFF;
	top: 10px;
}

.search-icon {
	position: absolute;
	top: 10px;
	left: 8px;
	color: #A8A8A8;
}

#input-author, #input-subject {
	padding-right: 25px;
}

#resource-search-input, #id_q {
	padding-left: 25px;
	padding-right: 30px;
}

.btn-clear-search-inline {
	color: #A8A8A8;
	float: right;
	top: -25px;
	right: 8px;
}

#resource-actions-container {
	cursor: default;
}

#resource-actions-container > span {
	font-size: 18px;
	cursor: pointer;
	margin: 4px 10px;
}

#resource-actions-container > span.glyphicon-tags {
	color: #0A91AB;
}

#resource-actions-container > span.glyphicon-share {
	color: #0A91AB;
}

#resource-actions-container > span.glyphicon-star {
	color: rgb(255, 163, 0);
}

#resource-actions-container > span.glyphicon-trash {
	color: rgb(202, 0, 0);
}

#search-container {
	margin-bottom: 10px;
}

#search-container .dropdown-toggle {
	border-radius: 0;
}

/*Waiting on firefox support for background-clip:text*/
/*.btn-inline-favorite, .btn-inline-label {*/
	/*padding-top: 3px;*/
	/*margin-left: 8px;*/
	/*margin-right: 8px;*/
	/*font-size: 16px;*/
	/*cursor: pointer;*/
	/*background-color: #888888;*/
	/*color: transparent;*/
	/*text-shadow: 0 2px 3px rgba(255, 255, 255, 0.5);*/
	/*-webkit-background-clip: text;*/
	/*-moz-background-clip: text;*/
	/*background-clip: text;*/
/*}*/

.btn-inline-favorite, .btn-inline-label {
	padding-top: 3px;
	margin-left: 4px;
	margin-right: 4px;
	font-size: 16px;
	cursor: pointer;
	color: #AAA;
}

.btn-inline-label:hover, .has-labels {
	color: #0A91AB;
}

.btn-inline-favorite.isfavorite {
	color: rgb(255, 163, 0);
}

.btn-inline-favorite:hover {
	color: rgb(255, 163, 0);
}

.facet-list .list-group-item {
	border: 0;
	border-radius: 0;
	padding: 0 10px;
	text-align: left;
}

.facet-list .list-group-item:hover {
	background: #DDD;
}

.facet-list .list-group {
	max-height: 200px;
	overflow-y: auto;
}

.facet-list .panel-body {
	padding: 0;
}

.facet-list label.checkbox {
	font-weight: normal;
	border-radius: 0;
	cursor: pointer;
	padding-top: 5px;
	padding-bottom: 5px;
	margin: 0;
}

.noselect {
	-webkit-touch-callout: none;
	-webkit-user-select: none;
	-khtml-user-select: none;
	-moz-user-select: none;
	-ms-user-select: none;
	user-select: none;
}

.facet-list .badge {
	  margin-top: 5px;
}

#facets .panel-heading {
	  text-align: left;
}

#facets .panel {
	margin-top: 20px;
}

#facets h4.panel-title, #headingLegend h4.panel-title {
	color: #696969;
	text-shadow: 0 1px 0 #fff;
}

#facets .list-group {
	margin: 0;
}

.list-labels li {
	padding: 0 10px;
	background: none;
	border: 0;
}

.list-labels .list-group-item {
	padding: 10px;
    border-radius: 0;
}

.list-labels li:hover {
	background:#DDD;
}

.list-labels li > label {
	font-weight: normal;
}

.list-labels {
	margin-left: -10px;
	margin-bottom: 0;
}

.no-labels-found {
    font-style: italic;
    font-size: 14px;
    pointer-events: none;
}

#toolbar-labels-dropdown {
	font-size: 14px;
	padding: 0;
	background: #FFF;
}

#modalManageLabels .glyphicon-remove {
	color: rgb(217, 83, 79);
	cursor: pointer;
	float: right;
}

#modalManageLabels .glyphicon-remove:hover {
	color: rgb(168, 69, 66);
}

.inline-dropdown {
	position: relative;
	width: 0;
	height: 0;
	padding: 0;
	margin: 0;
	border: 0;
	left: 80px;
	top: -25px;
}

.inline-dropdown > .panel-body {
	background: #FFF;
	border: 1px solid #ddd;
	padding: 0 15px;
	min-width: 200px;
	max-height: 170px;
	overflow: auto;
}

.inline-dropdown ul, .list-labels {
	list-style-type: none;
}

.resource-type-text {
	display:none;
}

.row-selector {
	margin-right: 4px !important;
}

.hidden-form {
	display: none;
}

.checkbox-label {
	padding: 0.5em;
}

.label-public {
    color: #5cb85c;
}

.label-discoverable {
    color: #f0ad4e;
}

.label-private {
    color: #d9534f;
}

.iframe-border {
	border: 2px solid #DDD;
	overflow: scroll;
    overflow-x: hidden;
}
#pub-agreement-frame {
	border: 0px none;
	height: 1500px;
	margin-top: -90px;
	margin-bottom: -950px;
	width: 520px;
}

#legend-resource-type .table-res-type-icon {
    margin-bottom:10px;
}

/*  Home page revamp */
#home-page-carousel {
	height: 400px;
    margin-bottom: 60px;
	margin-top: -20px;
    overflow: hidden;
	border: 0;
}

.carousel-control, .carousel-inner {
	height: 100%;
}

.carousel-inner {
	background: #6D6D6D;
}

.carousel-inner > .item {
	text-align: center;
    height: 100%;
    width: 100%;
    background-size: cover;
    background-position: center center;
}

.carousel-inner .item-caption {
	display: table-cell;
    color: #FFF;
    text-shadow: 1px 1px #4E4E4E;
    vertical-align: middle;
    background: rgba(0,0,0,0.25);
    padding: 0 95px;
}

.carousel-inner .caption-wrapper {
    width: 100%;
    height: 100%;
    display: table;
}

#table-features td {
    padding: 8px 0;
}

.home-panel-info {
	min-height: 300px;
	margin: 15px 0;
}

.checkmark {
	color: #81D685;
	font-size: 18px;
	margin-left: 5px;
	margin-right: 20px;
}

.img-devices {
	max-height: 100px;
	margin: auto;
}

.screen-sizes {
    background: url(../img/graypattern.jpg);
	background-color: #BBB;
	padding: 15px 0;
	text-align: center;
    margin-bottom: -20px;
}

.screen-sizes h2 {
    font-family: 'webfont_light', Helvetica, Arial, sans-serif;
    color: #777;
    text-shadow: 0 1px rgba(255, 255, 255, 0.6);
}

.btn-signup {
    margin: 20px;
}

.profile-pic-thumbnail-small {
    width: 40px;
    height: 40px;
}

.profile-pic-thumbnail-small::before {
	content: "\e008";
	font-family: "Glyphicons Halflings";
	float: left;
	font-size: 30px;
	color: #2D9EB3;
	border: 1px solid #9C9C9C;
	height: 30px;
	width: 30px;
	border-radius: 50%;
	line-height: 22px;
	text-align: center;
	margin-top: 10px;
	margin-left: 6px;
}

.users-joined .profile-pic-thumbnail-small::before {
    font-size: 37px;
    border: 2px solid #9C9C9C;
    height: 39px;
    width: 39px;
    line-height: 29px;
    margin-top: 1px;
    margin-left: 0;
}

.users-joined .profile-pic-thumbnail-small {
    display: inline-block;
    float: initial;
    margin: 0 3px;
}

.users-joined .profile-pic-thumbnail {
    float: initial;
    display: inline-block;
    margin: 0 3px;
}


.arrow_box:after, .arrow_box:before {
    bottom: 100%;
    left: 90%;
    border: solid transparent;
    content: " ";
    height: 0;
    width: 0;
    position: absolute;
    pointer-events: none;
}

.arrow_box:after {
    border-color: rgba(136, 183, 213, 0);
    border-bottom-color: #FFF;
    border-width: 10px;
    margin-left: -10px;
}

.arrow_box:before {
    border-color: rgba(194, 225, 245, 0);
    border-bottom-color: #909090;
    border-width: 11px;
    margin-left: -11px;
}

#signout-menu {
    float: right;
}

#profile-menu .profile-pic-thumbnail {
	margin: 0;
	margin-top: 5px;
	cursor: default;
}

.come-in {
  transform: translateY(150px);
  animation: come-in 0.8s ease forwards;
}

.come-in:nth-child(odd) {
  animation-duration: 0.6s; /* So they look staggered */
}

@keyframes come-in {
  to { transform: translateY(0); }
}

.steps-container {
    text-align: center;
    margin-top: -40px;
}

.step-wrapper {
    padding: 20px;
    margin-top: 40px;
}

.step-item {
	border-top: 1px solid #D6D6D6;
    padding: 10px;
	color: #4BB5C1;
}

.step-item:hover {
	background: #FFF;
}

.step-item h4 {
	color: #555 !important;
}

.step-number {
    border: 1px solid #A9A9A9;
    width: 30px;
    height: 30px;
    background: #FFF;
    border-radius: 50%;
    padding-top: 4px;
    color: #000;
    margin: auto;
    margin-top: -25px;
}

.home-page-block {
    margin-bottom: 60px;
}

div.description.active {
    display: block;
}

.step-description {
    text-align: center;
    color: #666;
    line-height:20px;
}

.description-container {
    height: 150px;
}

.table-display {
    display: table;
    width: 100%
}

.table-cell-display {
    display: table-cell;
    vertical-align: middle;
    text-align: center;
}

.home-page-block-title {
    color: #4BB5C1;
}

.img-step {
    width: 150px;
    height: 150px;
    margin: auto;
}

.availability-description {
    height:100px;
}

/* Profile edit page */
.profile-picture-controls {
    margin-top: 30px;
}

.profile-picture-controls a {
    cursor: pointer;
}

.profile-picture-controls .btn {
    margin-bottom: 20px;
    width: 100%;
}

#icon-warning {
    font-size: 40px;
    color: #D9534F;
}

#group-cv .btn:first-child{
    border-top-left-radius: 4px;
    border-bottom-left-radius: 4px;
}

#btn-save-profile {
    margin-left: 10px;
}

#user-type-other {
    display: none;
    padding-left: 30%;
}

div.btn-update-picture {
    background: rgba(0, 0, 0, 0.7);
    text-align: center;
    color: #FFF;
    border-radius: 50%;
    height: 150px;
    width: 150px;
    margin: auto;
    top: -150px;
    margin-bottom: -150px;
    opacity: 0;
    padding-top: 60px;
    cursor: pointer;
}

div.btn-update-picture:hover {
    opacity: 1;
    transition: opacity 0.3s;
    -webkit-transition: all 0.3s;
    -moz-transition: all 0.3s;
}

#btn-delete-profile-pic {
    margin-top: -150px;
    float: right;
}

#profile-description {
    font-style: italic;
}

#user-profile-tabs {
    margin-top: 20px;
}

.form-invalid {
    border-color: #E96666;
    outline: 0;
    -webkit-box-shadow: inset 0 1px 1px rgba(0, 0, 0, 0.075), 0 0 8px rgba(233, 102, 102, 0.6);
    box-shadow: inset 0 1px 1px rgba(0, 0, 0, 0.075), 0 0 8px rgba(233, 102, 102, 0.6);
}

button.no-style {
    background: none;
    border: none;
}

button.no-style:focus {
    border: none;
    outline: none;
}

.blured-out {
    pointer-events: none;
}

/* -------------- Collaborate and Groups page styling --------------- */

.collaborate-header {
    background: #093E54;
    padding: 20px 0;
    margin-bottom: 20px;
	margin-top: -20px;
}

.collaborate-header a {
    color: #CCC;
}

.collaborate-nav-item {
    font-size: 18px;
    margin-right: 10px;
    padding: 10px 0;
}

.collaborate-nav-item:hover {
    text-decoration: none;
    color: #FFF;
    cursor: pointer;
}

.collaborate-nav-item.active {
	color: #FFF;
	font-weight: bold;
}

.collaborate-nav-item:focus {
	text-decoration: initial;
}

.collaborate-nav .glyphicon {
    padding-top: 0;
    margin: 0;
    font-size: 22px;
    top: 4px;
}

.group-thumbnail {
    display: block;
    padding: 4px;
    margin-bottom: 20px;
    line-height: 1.42857143;
    background-color: #fff;
    border: 1px solid #ddd;
}

.group-thumbnail img {
    max-height: 200px;
    width: 100%;
}

.group-caption {
    padding: 10px;
}

.users-joined {
    padding-top: 5px;
}

.group-description {
    margin-top:20px;
	max-height:250px;
	overflow-y: auto;
}

.group-name {
    margin-bottom: 0;
}

.group-search {
    margin-bottom: 20px;
	width: 100%;
}

#txt-search-groups {
	padding-left: 25px;
}

.group-preview-image {
    height: 150px;
    text-align: center;
    width: 100%;
    background-size: cover;
    background-position: center center;
}

.group-preview-image-default {
	background-size: initial;
	background-repeat: no-repeat;
}

.group-image-wrapper > .group-image-small, .group-preview-image-default {
	background-color: #093E54;
}

.group-image {
    height: 120px;
    text-align: center;
    width: 120px;
    background-size: cover;
    background-position: center center;
    display: inline-block;
}

.group-image-wrapper {
	border: 1px solid #DDD;
	padding: 4px;
	box-shadow: 1px 1px 5px #E8E8E8;
	-moz-box-shadow: 1px 1px 5px #E8E8E8;
	-webkit-box-shadow: 1px 1px 5px #E8E8E8;
	width: 90px;
	height: 90px;
}

.group-image-wrapper.extra-small {
	width: 45px;
	height: 45px;
	float: left;
	margin-right: 5px;
}

.group-image-wrapper-medium {
	width: 130px;
	height: 130px;
	margin: auto;
}

.group-image-small {
    height: 80px;
    text-align: center;
    width: 80px;
    background-size: cover;
    background-position: center center;
    display: inline-block;
}

.group-image-extra-small {
    height: 35px;
    text-align: center;
    width: 35px;
    background-size: cover;
    background-position: center center;
    display: inline-block;
}

.groups-table {
    width: 100%;
}

.groups-table tr {
    border-bottom: 1px solid #DDD;
}

.groups-table tr:last-child {
    border-bottom: 0;
}

.groups-table tr > td {
    padding: 10px 0;
}

.groups-table tr > td:first-child {
    width: 100px;
}

.group-title {
    display: inline-block;
}

.member-badge span {
    font-size: 20px;
}

.member-badge {
    border: 1px solid #DDD;
    padding:5px;
    text-align: center;
}

#btn-member {
    width: 100px;
}

.group-activity-block {
    border: 1px solid #DDD !important;
    box-shadow: 1px 1px 5px #E8E8E8;
    -moz-box-shadow: 1px 1px 5px #E8E8E8;
    -webkit-box-shadow: 1px 1px 5px #E8E8E8;
    padding: 10px !important;
    margin-bottom: 20px;
}

.group-activity-comment {
    float: left;
    width: 100%;
    margin-top: 30px;
    padding-top: 20px;
    border-top: 1px dashed #DDD;
}

.start-conversation {
    margin-top: 20px;
}

.start-conversation > .group-activity-comment {
    border-top: 0;
    margin-top: 0;
}

.conversation-description {
    border-left: 0;
}

.table-members-list .profile-pic-thumbnail{
    margin-top: 10px;
}

.table-members-list {
    width: 100%;
}

.table-members-list button.dropdown-toggle {
	width: 110px;
}

.table-members-list tr > td:first-child {
    width: 40px;
}

.table-members-list tr > td {
    padding-bottom: 20px;
}

.btn-list-more {
    cursor: pointer;
}

.group-thumbnail-footer {
    padding-top: 10px;
}

.group-thumbnail-footer .btn-ask-to-join {
    margin-top: 10px;
}

hr.solid {
    border: none;
    border-top: 1px solid #DDD;
    height: 1px;
    width: 100%;
}

div.group-add-photo {
    border: 1px solid #DDD;
}

.btn-ask-to-join {
	width: 100%;
}

.request-details {
	margin-left: 10px;
}

#btn-add-funding-agency {
    margin-bottom: 20px;
}

.funding-agencies-table {
    border: 1px solid #DDD;
}

#collection-table_wrapper {
    margin-bottom: 20px;
}

.link-members {
	margin-bottom: 10px;
}

.flag-joined {
	color: #4BB5C1;
}

.flag-declined {
	color:#d9534f;
}

.flag-joined .glyphicon {
	border: 1px solid #4BB5C1;
	border-radius: 50%;
	height: 30px;
	width: 30px;
	padding-top: 5px;
	padding-right: 2px;
}

.flag-declined .glyphicon {
	border: 1px solid #d9534f;
	border-radius: 50%;
	height: 30px;
	width: 30px;
	padding-top: 5px;
}

.request-block {
    margin-top: 20px;
    border: 1px solid #DDD;
    padding: 10px;
    border-radius: 4px;
}

.request-block .activity-block {
	padding: 2px;
}

.access-icon-wrapper {
	display: inline-block;
}

#discover-filter-buttons {
	margin-bottom: 10px;
}

.discover-faceting-group {
	height: 200px;
	overflow-y: auto;
}

#list-data-options {
	float:right;
}

#discover-map {
	width:850px;
	height:650px;
}

#discover-map-legend {
	background: white;
}

#manual-zoom-btn {
	margin-top:20px;
}

#resetZoom {
	margin-right:5px;
}

.manualzoom-input {
	color: red;
}

div.toggle.btn {
	width: 100px !important;
	float: right;
}

<<<<<<< HEAD
#map-view {
	border: 1px solid #DDD;
=======
.center-radio-inline {
    padding: 8px;
    border-radius: 4px;
    width: 190px;
}

.center-radio-inline input[type='radio']{
	float: initial;
	margin: 0;
}

.center-radio-inline label {
	cursor: pointer;
}

.or-separator {
	margin-top: 20px;
>>>>>>> 8ce7007f
}<|MERGE_RESOLUTION|>--- conflicted
+++ resolved
@@ -1247,6 +1247,10 @@
     padding: 0 4px;
 }
 
+#permission-panel .panel-body{
+    padding: 15px 0;
+}
+
 span.hilight {
 	background: #EEE;
 	margin-left: 16px;
@@ -1430,6 +1434,11 @@
 .cc-image {
 	width: 88px;
 	height: 31px;
+}
+
+#permission-panel .custom-well {
+	background: #F7F7F7;
+	margin-top: 30px;
 }
 
 .info-icon {
@@ -3712,10 +3721,10 @@
 	float: right;
 }
 
-<<<<<<< HEAD
 #map-view {
 	border: 1px solid #DDD;
-=======
+}
+
 .center-radio-inline {
     padding: 8px;
     border-radius: 4px;
@@ -3733,5 +3742,4 @@
 
 .or-separator {
 	margin-top: 20px;
->>>>>>> 8ce7007f
 }