--- conflicted
+++ resolved
@@ -835,8 +835,78 @@
     background-color: transparent;
     border: 0;
 }
-<<<<<<< HEAD
-=======
+#txt-title{
+    width: calc(100% - 100px);
+    font-size: 30px;
+    margin-bottom: 30px;
+    height: auto;
+}
+#contact-table .icon-button{
+    float:left;
+    background-color: transparent;
+    border: 0;
+}
+
+#txt-abstract{
+    height: 155px;
+}
+
+span.remove{
+    position: absolute;
+    left: 0;
+    height: 100% !important;
+    background: #EEE;
+    top: 0;
+}
+
+.form-control{
+    margin-bottom:8px;
+}
+
+.no-padding{
+    padding:0;
+}
+
+.icon-remove{
+    font-size: 17px;
+    top: 3px;
+    left: 6px;
+    color: rgb(217, 83, 79);
+    cursor:pointer;
+}
+
+.icon-add{
+    font-size: 17px;
+    top: 3px;
+    left: 1px;
+    color: #5cb85c;
+    cursor:pointer;
+}
+
+.icon-add:hover{
+    color: #47a447;
+}
+
+.icon-remove:hover{
+    color: rgb(168, 69, 66);
+}
+
+#panel-left{
+    padding-right:8px;
+    padding-left:0;
+    margin-bottom: 10px;
+}
+
+#panel-right{
+    padding-left:8px;
+    padding-right:0;
+    margin-bottom: 10px;
+}
+#add-keyword-wrapper{
+    width: 200px;
+    display: inline-flex;
+}
+
 
 #relatedResourcesTab{
     overflow:hidden;
@@ -856,7 +926,6 @@
 #resourceSpecificTab{
     overflow-x:hidden;
 }
->>>>>>> c54d013c
 #txt-title{
     width: calc(100% - 100px);
     font-size: 30px;
@@ -1126,13 +1195,6 @@
 #permission-panel .custom-well{
     height: 235px;
     background: #F7F7F7;
-<<<<<<< HEAD
-}
-
-#permission-panel h5{
-    margin-top:0;
-=======
->>>>>>> c54d013c
 }
 
 .info-icon{
@@ -1244,10 +1306,11 @@
 #citation-text {
     display: inline-block;
     float: left;
-}
-
-<<<<<<< HEAD
-=======
+    /*font-family: "Lucida Sans Unicode", "Lucida Grande", sans-serif;*/
+    /*margin-left:10px;*/
+    /*width:90%;*/
+}
+
 #citation-text a, .rights-url a{
     word-break:break-word;
 }
@@ -1255,7 +1318,6 @@
 #btn-download-all, #btn-add-file{
     margin-bottom:5px;
 }
->>>>>>> c54d013c
 
 div#sharing-status {
     height: 34px;
@@ -1374,18 +1436,11 @@
     overflow-y:hidden;
 }
 
-.tab-elements .panel-tabs, .tab-elements .tabs-body{
-<<<<<<< HEAD
-    min-width:403px;
-=======
-    /*min-width:403px;*/
->>>>>>> c54d013c
-}
-
-
 .tab-elements .table:not(.table-striped) {
     width:auto;
 }
+
+
 
 .tab-elements .table td, .tab-elements .table th{
     border:0;
