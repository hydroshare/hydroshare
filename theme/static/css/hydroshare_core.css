--- conflicted
+++ resolved
@@ -917,11 +917,9 @@
 }
 
 #comments{
+    border: 1px solid #ddd;
+    padding: 0 15px;
     padding-bottom: 15px;
-<<<<<<< HEAD
-=======
-    margin: 40px 0;
->>>>>>> f2ee6ddc
 }
 
 .info-group table td{
@@ -1019,21 +1017,12 @@
 
 .btn-success {
     border-color: #20833F;
-<<<<<<< HEAD
 }
 
 .btn-danger{
     border-color: #8C3C3A;
 }
 
-=======
-}
-
-.btn-danger{
-    border-color: #8C3C3A;
-}
-
->>>>>>> f2ee6ddc
 .btn{
     box-shadow: 0 1px 0 rgba(255,255,255,0.3) inset;
     /*0 1px 1px rgba(100,100,100,0.3);*/
@@ -1222,7 +1211,6 @@
 .cc-image{
     width:88px;
     height:31px;
-    margin-top: 10px;
 }
 
 #permission-panel{
@@ -1371,7 +1359,6 @@
     padding: 10px 10px 5px 10px !important;
 }
 
-
 .tag {
     display: inline-block;
     margin-bottom: 4px;
@@ -1470,8 +1457,15 @@
 }
 
 .tab-elements{
+    max-height:441px;
     overflow-x:auto;
-}
+    overflow-y:hidden;
+}
+
+.tab-elements .panel-tabs, .tab-elements .tabs-body{
+    /*min-width:403px;*/
+}
+
 
 .tab-elements .table:not(.table-striped) {
     width:auto;
