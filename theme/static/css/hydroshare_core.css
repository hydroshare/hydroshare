/*------------------------------------------------------------------
theme core
-------------------------------------------------------------------*/

html, body {
	font-family: 'Lato', sans-serif;
	position: relative;
}

body {
	padding-top: 50px;
	overflow-x: hidden;
}

body > .container{
    /*Subtract the height of the footer*/
    min-height: calc(100% - 307px);
    padding-top: 20px;
}

h1, h2, h3, h4, h5, h6 {
	font-family: 'Lato', sans-serif;
}
h1.hl, h2.hl, h3.hl, h4.hl, h5.hl, h6.hl {
	color: #eaeaea;
	font-weight: 300;
	text-transform: uppercase;
}
h1.hl small, h2.hl small, h3.hl small, h4.hl small, h5.hl small, h6.hl small {
	text-transform: none;
}

/* ===== Navbar ===== */

.navbar-brand {
    padding: 0;
    padding-top: 10px;
}

.navbar-toggle {
    background: #B5B5B5;
    border-color: #8C8C8C !important;
}

.navbar-inverse {
  background-color: #eaeaea;
  border: none;
}

.navbar>.container .navbar-brand {
    margin-right: 10px;
}

.navbar-inverse .navbar-nav > .active > a,
.navbar-inverse .navbar-nav > .active > a:hover,
.navbar-inverse .navbar-nav > .active > a:focus {
  color: #000;
  font-weight: bold !important;
  background-color: #eaeaea !important;
}
.navbar-inverse .navbar-brand {
  color: #EEEEEE;
}
.navbar-inverse .navbar-nav > li > a {
  color: #000;
}

.navbar-inverse .navbar-nav>li>a:hover, .navbar-inverse .navbar-nav>li>a:focus {
    color: #000;
    background-color: #EEEEEE;
}
.navbar-inverse {
	font-family: 'Lato', sans-serif;
	text-transform: uppercase;
	font-size: 12px;
    border-bottom:1px solid #DDD;
}
.navbar-inverse .navbar-nav > .dropdown > a .caret {
  border-top-color: #EEEEEE;
  border-bottom-color: #EEEEEE;
}
.navbar-inverse .navbar-nav > .open > a .caret,
.navbar-inverse .navbar-nav > .open > a:hover .caret,
.navbar-inverse .navbar-nav > .open > a:focus .caret {
  border-top-color: #eaeaea;
  border-bottom-color: #eaeaea;
}
.navbar-inverse .navbar-nav > .open > a,
.navbar-inverse .navbar-nav > .open > a:hover,
.navbar-inverse .navbar-nav > .open > a:focus {
  background-color: #EEEEEE;
  color: #111;
}
.dropdown-menu {
  background-color: #EEEEEE;
  border: 1px solid #D6D6D6;
  border-top-color: #EEEEEE;

  border-radius: 0;
  -webkit-box-shadow: none;
  box-shadow: none;
}
.dropdown-menu > li > a {
  color: #000;
  padding: 10px 20px;
  font-size: 12px;
}
.dropdown-menu > li > a:hover,
.dropdown-menu > li > a:focus {
  color: #333;
  background-color: #eaeaea;
}


/* ===== Recaptcha ===== */
#recaptcha_challenge_image {
    max-width: 100%;
    max-height: 100%;
}
#recaptcha_image {
    width: 100% !important;
}
#recaptcha_response_field {
    width:100% !important;
}
.recaptcha_input_area {
    padding-right: 7px !important;
}
#recaptcha_area {
    width: 100%;
}
#recaptcha_response_field {
    border: 1px solid #ddd !important;
    padding: 4px;
}
.recaptcha_image_cell {
    width: 60%;
}

/* ===== Showcase ===== */

#wrap {
	background: url(../img/bg3.jpg);
	background-size: cover;
	filter: progid:DXImageTransform.Microsoft.AlphaImageLoader(src='../img/bg3.jpg', sizingMethod='scale');
	-ms-filter: "progid:DXImageTransform.Microsoft.AlphaImageLoader(src='../img/bg3.jpg', sizingMethod='scale')";
	background-position: center;
	border-bottom: 1px solid #eee;
	color: #fff;
}
#wrap h1 {
	font-family: 'Lato', sans-serif;
	font-weight: 100;
	font-size: 48px;
	margin-top: 70px;
	text-transform: uppercase;
	margin-left: 70px;
	text-shadow: 1px 1px 3px #666;
	filter: Shadow(Color=#666666, Direction=45, Strength=3);
}
.showcase {
	position: relative;
	max-width: 438px;
	margin: 0 auto;
}
.list {
	margin: 50px 0 50px 50px;
}
.list ul {
	padding: 0;
}
.list i {
	font-size: 28px;
}
.list li {
	list-style-type: none;
	margin: 10px 0;
}
.list span.li-bg {
	background: rgba(0, 0, 0, 0.25);
	padding: 5px 10px;
}
.list span {
	font-size: 28px;
	margin-left: 20px;
	font-weight: 100;
}
.first {
	-webkit-animation-duration: 1s;
	-moz-animation-duration: 1s;
}
.second {
	-webkit-animation-duration: 1.3s;
	-moz-animation-duration: 1.3s;
}
.third {
	-webkit-animation-duration: 1.6s;
	-moz-animation-duration: 1.6s;
}
.fourth {
	-webkit-animation-duration: 1.9s;
	-moz-animation-duration: 1.9s;
}



/* ===== Profiles ===== */

/* Avatar */

.avatar {
	position: relative;
}
.avatar-bubble,
.avatar:hover .avatar-bubble {
	transition: all 0.3s;
	-webkit-transition: all 0.3s;
	-moz-transition: all 0.3s;
}
.avatar-bubble {
	position: absolute;
	bottom: 11px;
	left: 11px;
	right: 11px;
	width: inherit;
	padding: 15px;
	background: rgba(0, 0, 0, 0.5);
	text-align: center;
	font-weight: 300;
	opacity: 0;
}
.avatar:hover .avatar-bubble {
	opacity: 1;
}
.avatar-bubble a {
	display: block;
	color: #eee;
}
.avatar-bubble a:hover {
	text-decoration: none;
	color: #fff;
}

/* Profile menu */

.user-menu > ul {
	padding: 0;
	margin: 0;
	list-style-type: none;
}
.user-menu > ul > li {
	border-bottom: 1px solid #EEE;
	border-right: 1px solid #EEE;
}
.user-menu > ul > li:last-child {
	border-bottom: 0;
}
.user-menu > ul > li > a {
	display: block;
	padding: 10px;
}
.user-menu > ul > li > a:hover {
	text-decoration: none;
	background: #f5f5f5;
}
.user-menu > ul > li > a.active {
	background: #f5f5f5;
}
.user-menu > ul > li > a > i.sign {
	display: inline-block;
	margin-right: 10px;
	width: 40px;
	height: 40px;
	border-radius: 40px;
	color: #FFF;
	text-align: center;
	font-size: 18px;
	line-height: 40px;
}
.user-menu > ul > li > a > i.fa-chevron-right {
	line-height: 40px;
	color: #eaeaea;
	display: none;
}
.user-menu > ul > li > a:hover > i.fa-chevron-right {
	display: inline-block;
}
.user-menu > ul > li > a.active:hover > i.fa-chevron-right {
	display: none;
}

/* User status */

.user-status {
	margin-bottom: 20px;
}
.user-status > p > a {
	color: #333;
}

/* Other */

a.sign-out-inline:hover {
	text-decoration: none;
}

/* Modal window */

.modal-content {
	border-radius: 0;
}
.modal-header {
	background: #f5f5f5;
}
.modal-header > img,
.dialog-new > img {
	height: 50px;
	width: 50px;
	margin: 0 15px 15px 0;
	float: left;
	overflow: hidden;
}

/* Inbox */

.pm-search {
	background: #F5F5F5;
	border-top: 1px solid #DDD;
	padding: 20px;
	margin-bottom: 15px;
}
.pm-list > ul {
	list-style-type: none;
	padding: 0;
	margin: 0;
}
.pm-list > ul > li:first-child {
	border-top: 1px solid #EEE;
}
.pm-list > ul > li {
	padding: 15px;
	border-bottom: 1px solid #EEE;
}
.pm-list > ul > li:hover {
	background: #f5f5f5;
}
.pm-list > ul > li > p > img {
	height: 50px;
	width: 50px;
	float: left;
	margin-right: 15px;
	overflow: hidden;
}
.pm-list > ul > li > p {
	float: left;
	overflow: hidden;
	width: 50%;
	margin-bottom: 0;
}
.pm-list > ul > li > p > a.inbox-dialog {
	color: #999;
}
.pm-list > ul > li > p > a.inbox-dialog:hover {
	color: #999;
	text-decoration: none;
}
.dialog {
	height: 400px;
	overflow: auto;
}
.dialog-new {
	background: #F5F5F5;
	border-top: 1px solid #DDD;
	padding: 20px;
}
.dialog-new > form {
	width: 80%;
	float: left;
}

/* ===== Blog ===== */

.blog {
	line-height: 1.8;
}
.img-blog {
	padding: 10px;
	border: 1px solid #ddd;
	margin: 10px;
	width: 350px;
}
.recent-blogs ul{
	list-style-type: none;
	padding: 0;
	margin: 0;
}
.recent-blogs ul li {
	padding: 7px 0;
	border-bottom: 1px dotted #ddd;
}
.blog-months ul {
	list-style-type: none;
	padding: 0;
	margin: 0;
}
.blog-months ul li .badge {
	background: #FFF;
	color: #666;
	border: 1px solid #ddd;
}
.new-comment {
	padding: 20px 10px 10px;
	border-top: 1px solid #ddd;
	border-bottom: 1px dashed #ddd;
	margin: 20px 0;
}
.new-comment:hover {
	border-bottom-style: solid;
}
.new-comment img {
	max-height: 64px;
	width: auto;
	float: right;
}
.comment {
	margin: 10px 0;
	border-bottom: 1px dotted #ddd;
}

#comments .rating > h3 {
	display: none;
}

#comments .rating {
	border-top: 1px solid #ddd;
	padding-top: 9px;
	margin: 0;
	margin-bottom: 20px;

}
/* ===== About Us block ===== */

img.img-about {
	width: 40%;
	padding: 10px;
	border: 1px solid #eee;
	float: left;
	margin: 0 20px 20px 0;
}

/* ===== Media objects ===== */

.media-object {
  height: 64px;
  width: 64px;
}

img.media-object{
    margin-right:10px;
}
.media-heading a{
  color: #333;
}
.media-heading a:hover{
  color: #333;
  text-decoration: none;
}
.read-more {
	float:right;
	margin-top: 10px;
}

/* ===== Recent Works ===== */

.thumbnail {
	position: relative;
    font-size: 14px;
}

.thumbnail .visit {
	position: absolute;
	opacity: 0;
	width: 100%;
	text-align: center;
	top: 80px;
	transition: all 0.3s;
	-webkit-transition: all 0.3s;
	-moz-transition: all 0.3s;
}
.thumbnail:hover .visit {
	opacity: 1;
	transition: all 0.3s;
	-webkit-transition: all 0.3s;
	-moz-transition: all 0.3s;
}
.thumbnail .visit a {
	color: #FFF;
	text-transform: uppercase;
	background: rgba(0, 0, 0, 0.5);
	padding: 10px 20px;
}
.thumbnail .visit a:hover {
	color: #FFF;
	text-decoration: none;
}

/* ===== Steps ===== */

.step {
	text-align: center;
	width: 50%;
	margin: 0 auto;
}
.step i {
	color: #dedede;
	transition: color 0.3s;
	-webkit-transition: color 0.3s;
	-moz-transition: color 0.3s;
}
.step h4 {
	text-transform: uppercase;
}
.step .arrow {
	position: absolute;
	top: 0;
	right: -10%;
    color: #dedede;
    font-size: 100px;
	transition: color 0.3s;
	-webkit-transition: color 0.3s;
	-moz-transition: color 0.3s;
}
.step:hover i {
	color: #FFA973;
	transition: color 0.3s;
	-webkit-transition: color 0.3s;
	-moz-transition: color 0.3s;
}
.step:hover .arrow {
	color: #99E0FF;
	transition: color 0.3s;
	-webkit-transition: color 0.3s;
	-moz-transition: color 0.3s;
}

/* ===== 404 error page ===== */

.not-found {
	background: #eee;
    background-image: url(../img/falling-leafs.png), -webkit-linear-gradient(top, #eee, #fff);
    background-image: url(../img/falling-leafs.png), -moz-linear-gradient(top, #eee, #fff);
}
.not-found .digits {
	color: #999;
	font-size: 250px;
	font-weight: bold;
	text-align: center;
}
.not-found .digits i {
	font-size: 200px;
	margin: 0 10px;
}
.not-found h1 {
	text-align: center;
	color: #666;
}
.not-found h2 {
	text-align: center;
	color: #999;
}
.not-found form {
	text-align: center;
	margin: 30px 0;
}

/* ===== Footer ===== */

footer {
    width: 100%;
	margin-top: 60px;
	background: #0A91AB;
	font-weight: 300;
    color: white;
    position: absolute;
    overflow: hidden;
}
footer a {
	color: #81D685;
}
footer a:hover {
	color: #81D685;
	text-decoration: none;
}
footer .headline {
	border-bottom: 1px dotted white;
	margin-bottom: 20px;
}
footer .headline h3{
	text-transform: uppercase;
	font-weight: 100;
}
.legal {
	padding: 20px 0 10px 0;
	background: #065471;
	color: white;
	font-weight: 300;
}
.legal a {
	color: #81D685;
	text-decoration: none;
}
.social ul {
    background: #3E7A8C;
    color: white;
    font-size: 24px;
    margin: 0;
	padding: 0;
}
.social li {
    float: left;
    display: block;
    list-style-type: none;
    width: 28px;
    height: 28px;
    background: #eee;
    margin: 0 5px 5px 0;
    text-align: center;
    line-height: 28px;
}
.social li:hover {
    background: none;
}
.social li, .social li:hover {
    transition: background 0.1s;
    -webkit-transition: background 0.1s;
    -moz-transition: background 0.1s;
}
.social li a {
    color: #3E7A8C;

}
.social li:hover a {
    color: #fff;
}
.social li a, .social li:hover a {
    transition: color 0.1s;
    -webkit-transition: color 0.1s;
    -moz-transition: color 0.1s;
}
footer .hl-btn-default {
	color: #fff;
	background: none;
}
footer .hl-btn-default:hover {
	color: #3E7A8C;
	background: #fff;
	font-weight: bold;
	border: 1px solid #fff;
}
footer .form-control {
	border: white;
}
footer .form-control:focus {
	border: white;
}
footer .sbtn {
	margin-bottom: 5px;
}

/* Login Header*/

li.account {
	padding: 10px 20px;
	overflow: hidden;
	min-width: 350px;
}
li.account .avatar {
	width: 100px;
	height: 100px;
	float: left;
	margin: 0 20px 0 0;
	background: url(../img/face1.jpg);
	background-size: cover;
	background-position: center;
}
li.account p{
	overflow: hidden;
	font-size: 14px;
	text-transform: none;
	word-wrap: break-word;
}
#cogs-menu,
#profile-menu {
	display: none;
}
.display-none {
	display: none !important;
}
.display-block {
	display: block !important;
}

/* ===== Login box ===== */

.form-box {
	padding: 10px 15px 20px;
	border: 1px solid #DDD;
	background: #F5F5F5;
}
.form-box h4 {
	text-transform: uppercase;
	color: #666;
}
.form-box hr {
	border-bottom: 1px solid #dedede;
}
.login-social ul {
    font-size: 20px;
    margin: 0;
	padding: 0;
}
.login-social li {
    float: left;
    display: block;
    list-style-type: none;
    width: 40px;
    height: 40px;
    margin: 20px 5px 20px 0;
    text-align: center;
    line-height: 40px;
}
.login-social li#twitter {
	background: #1dcaff;
}
.login-social li#facebook {
	background: #3B5998;
}
.login-social li#google {
	background: #dd4b39;
}
.login-social li#twitter:hover,
.login-social li#facebook:hover,
.login-social li#google:hover {
    background: none;
}
.login-social li#twitter:hover a {
	color: #1dcaff;
}
.login-social li#facebook:hover a {
	color: #3B5998;
}
.login-social li#google:hover a {
	color: #dd4b39;
}
.login-social li a {
    color: #fff;
	padding: 10px;
}
.login-social li, .login-social li:hover {
    transition: background 0.3s;
    -webkit-transition: background 0.3s;
    -moz-transition: background 0.3s;
}
.login-social li a, .login-social li:hover a:hover{
    transition: color 0.3s;
    -webkit-transition: color 0.3s;
    -moz-transition: color 0.3s;
}
/* ===== Registration form popover ===== */

.signup .popover {
	min-width: 200px;
}

#signup{
    margin-bottom: 10px;
}

/* ===== Site search ===== */

.navbar-nav li#search {
	background: #00B4FF;
	background: linear-gradient(top, #00B4FF, #009DE0);
	background: -webkit-linear-gradient(top, #00B4FF, #009DE0);
	background: -moz-linear-gradient(top, #00B4FF, #009DE0);
	position: relative;
}
.navbar-nav li#search .search-box {
	position: absolute;
	right: 0;
	bottom: -70px;
	width: 250px;
	padding: 10px;
	background: #eaeaea;
	background: rgba(0, 0, 0, 0.65);
	display: none;
}
.navbar-nav li#search i.margin-2 {
	margin-left: 2px;
}

/* ===== Pagination ===== */

.pagination > .active > a,
.pagination > .active > span,
.pagination > .active > a:hover,
.pagination > .active > span:hover,
.pagination > .active > a:focus,
.pagination > .active > span:focus {
  background-color: #00B4FF;
  border-color: #00B4FF;
}

/* Helper Classes */

.top-zero {
	margin-top: 0;
}
.bottom-15 {
	margin-bottom: 15px;
}
.ui-icon {
	color: #666;
}
.tab-1 {
	margin-right: 15px;
}
.tab-2 {
	margin-right: 30px;
}
.tab-3 {
	margin-right: 45px;
}
.tab-3 {
	margin-right: 60px;
}

/* Text colors */

.text-green {
	color: #72a53b;
}
.text-blue {
	color: #00B4FF;
}
.text-red {
	color: #E74C3C;
}
.text-turquoise {
	color: #1ABC9C;
}
.text-amethyst {
	color: #9B59B6;
}

/* Background colors */

.bg-green {
	background-color: #72a53b;
}
.bg-blue {
	background-color: #00B4FF;
}
.bg-red {
	background-color: #E74C3C;
}
.bg-turquoise {
	background-color: #1ABC9C;
}
.bg-amethyst {
	background-color: #9B59B6;
}

/* ===== Scroll to Top ===== */

.scrolltotop {
	height: 48px;
	width: 48px;
	border-color: #999;
	border: 1px solid rgba(0, 0, 0, 0.3);
	color: #999;
	color: rgba(0, 0, 0, 0.3);
	font-size: 18px;
	line-height: 38px;
	border-radius: 3px;
	text-align: center;
    background: rgba(255, 255, 255, 0.5);
}
/* ===== Resource edit page changes ===== */

#contact-table .icon-button{
    float:left;
    background-color: transparent;
    border: 0;
}

#contact-table .icon-button{
    float:left;
    background-color: transparent;
    border: 0;
    text-decoration: none;
}

#txt-abstract{
    height: 155px;
}

span.remove{
    position: absolute;
    left: 0;
    height: 100% !important;
    background: #EEE;
    top: 0;
}

.form-control{
    margin-bottom:8px;
}

.no-padding{
    padding:0;
}

.icon-remove{
    font-size: 17px;
    top: 3px;
    left: 6px;
    color: rgb(217, 83, 79);
    cursor:pointer;
}

.icon-add{
    font-size: 17px;
    top: 3px;
    left: 1px;
    color: #5cb85c;
    cursor:pointer;
}

.icon-add:hover{
    color: #47a447;
}

.icon-remove:hover{
    color: rgb(168, 69, 66);
}

#panel-left{
    padding-right:8px;
    padding-left:0;
    margin-bottom: 10px;
}

#panel-right{
    padding-left:8px;
    padding-right:0;
    margin-bottom: 10px;
}
#add-keyword-wrapper{
    width: 200px;
    display: inline-flex;
}


#relatedResourcesTab{
    overflow:hidden;
}

#comments{
    padding-bottom: 15px;
    margin-top: 20px;
}

.info-group table td{
    padding-left:15px;
}

#resourceSpecificTab{
    overflow-x:hidden;
}
#txt-title{
    /*width: calc(100% - 10px);*/
    font-size: 27px;
    /*margin-bottom: 30px;*/
    height: auto;
}

#txt-abstract{
    height: 155px;
}

span.remove {
	position: absolute;
	left: 0;
	top: 0;
	height: calc(100% - 2px) !important;
	background: #EEE;
	background-position-y: 7px !important;
	margin: 1px;
}

.form-control{
    margin-bottom:8px;
}

.no-padding{
    padding:0;
}

.icon-remove{
    font-size: 17px;
    top: 3px;
    left: 6px;
    color: rgb(217, 83, 79);
    cursor:pointer;
}

.icon-add{
    font-size: 17px;
    top: 3px;
    left: 1px;
    color: #5cb85c;
    cursor:pointer;
}

.icon-add:hover{
    color: #47a447;
}

.icon-remove:hover{
    color: rgb(168, 69, 66);
}

#panel-left{
    padding-right:8px;
    padding-left:0;
    margin-bottom: 10px;
}

#panel-right{
    padding-left:8px;
    padding-right:0;
    margin-bottom: 10px;
}
#add-keyword-wrapper{
    width: 200px;
    display: inline-flex;
}


/* ===== Resource UI changes ===== */
html, body{
    height:100%;
    /*background:#F4F4F4;*/
}

a[data-toggle='tab']{
    /*display: inline-block !important;*/
    overflow: hidden !important;
    text-overflow: ellipsis;
    white-space: nowrap;
}

#btn-public.active {
    color: #FFF;
    background: #5cb85c;
    border-color: #20833F;
}

#btn-private.active {
    color: #FFF;
    background: #d9534f;
    border-color: #8C3C3A;
}

#btn-discoverable.active {
    color: #FFF;
    background: #f0ad4e;
    border-color: #CB7904;
}

#btn-private {
    -webkit-border-radius: 0;
    -webkit-border-top-right-radius: 4px;
    -webkit-border-bottom-right-radius: 4px;
    -moz-border-radius: 0;
    -moz-border-radius-topright: 4px;
    -moz-border-radius-bottomright: 4px;
    border-radius: 0;
    border-top-right-radius: 4px;
    border-bottom-right-radius: 4px;
}

#btn-discoverable {
    -webkit-border-radius: 0;
    -moz-border-radius: 0;
    border-radius: 0;
    margin: 0 -1px;
}

#btn-public {
    -webkit-border-radius: 4px;
    -webkit-border-top-right-radius: 0;
    -webkit-border-bottom-right-radius: 0;
    -moz-border-radius: 4px;
    -moz-border-radius-topright: 0;
    -moz-border-radius-bottomright: 0;
    border-radius: 4px;
    border-top-right-radius: 0;
    border-bottom-right-radius: 0;
}



#status-btn-group {
    margin-left: 10px;
    top: -5px;
}

.btn-success {
    border-color: #20833F;
}

.btn-danger{
    border-color: #8C3C3A;
}

.btn{
    box-shadow: 0 1px 0 rgba(255,255,255,0.3) inset;
}

#id_user-wrapper{
	width: 60%;
	padding: 1px;
	border: 1px solid #CCC;
	height: 34px;
	float: left;
	-webkit-border-radius: 3px;
	-webkit-border-top-left-radius: 0;
	-webkit-border-bottom-left-radius: 0;
	-moz-border-radius: 3px;
	-moz-border-radius-topleft: 0;
	-moz-border-radius-bottomleft: 0;
	border-radius: 0;
	border-top-left-radius: 0;
	border-bottom-left-radius: 0;
}

#permission-panel #id_user-autocomplete {
    width: 100%;
    height: 100%;
    border: 0;
    padding: 0 4px;
}

#permission-panel .panel-body{
    padding: 15px 0;
}

span.hilight {
	background: #EEE;
	margin-left: 16px;
	width: calc(100% - 16px);
	height: 100%;
}

#form-sharing{
    margin-top: -6px;
    margin-left: 5px;
    margin-right: 5px;
}

.file-icon {
	margin-right: 5px;
	font-size: 20px;
	line-height: 1.5em;
	color: #8c8c8c;
	float: left;
	top: 4px;
	left: 2px;
}

table.table-plain {
    margin-bottom: 10px;
    width:100%;
}

table.table-plain td{
    padding-right: 10px;
}


.tab-elements > .panel-tabs > .nav-tabs{
    margin-bottom: 0;
    border:0;
}


.tab-elements .nav-tabs li{
    padding:0;
}
.panel-tabs > .nav-tabs > li > a{
    color:#555;
    -webkit-border-radius: 4px 4px 0 0;
    -moz-border-radius: 4px 4px 0 0;
    border-radius: 4px 4px 0 0;
    -webkit-box-shadow: inset 0 1px 0 #ffffff;
    -moz-box-shadow: inset 0 1px 0 #ffffff;
    box-shadow: inset 0 1px 0 #ffffff;
}

#coverageTab{
    overflow-x:hidden;
}

#coverageTab{
    overflow-x:hidden;
}
.tab-elements > .tabs-body{
    min-height: 150px;
    border: 1px solid #ddd;
    padding: 10px;
    overflow: auto;
}

.panel-tabs table>tbody>tr>th{
    border:0;
}

.division-title {
    clear:left;
    font-size: 20px;
    font-weight: 500;
    margin-left: 7px;
    background-color: #FFF !important;

}

.page-title{
    font-weight: 500;
    margin: 30px 0;
    margin-top: 10;
    width: calc(100% - 100px);
}

.label-file-name{
    font-weight: bold;
}

.label-file-size{
    font-size:12px;
    margin-bottom: 0;
}

.table-plain > tbody > tr{
    /*border-bottom: 1px solid #ddd;*/
}

.table-plain > tbody > tr:last-child{
    border:none;
}

<<<<<<< HEAD
=======

body > .container{
    /*Substract the height of the footer*/
    min-height: calc(100% - 307px);
    padding-top: 20px;
}

>>>>>>> 6442bcf7
.icon-button {
    font-size: 22px;
    cursor: pointer;
    float: right;
    margin: 0 4px;
    padding: 5px;
    background-color: transparent;
    width: auto !important;
}

.icon-button:hover{
    text-decoration: none;
}

.custom-btn-toolbar .icon-button{
    -webkit-border-radius: 3px;
    -moz-border-radius: 3px;
    border-radius: 3px;
    background-color: #FFF;
    border: 1px solid#adadad;
}

.custom-btn-toolbar .icon-button:hover {
    box-shadow: 0 0 5px #B2B2B2;
}

.custom-btn-toolbar {
	float: right;
	background: #FFF;
	padding: 8px 4px;
	border: 1px solid #D3D3D3;
	border-top: 1px solid #FFF;
	margin-top: -6px;
	margin-right: 20px;
	display: block;
}

.lined-wrapper {
	border-top: 1px solid rgb(204, 204, 204);
	margin-bottom: 5px;
}

.lined-wrapper{
    width: 100%;
    border-top: 1px solid rgb(204, 204, 204);
    margin-top: 5px;
    margin-bottom: 5px;
}

#success-alert, #error-alert{
    position: fixed;
    z-index: 999;
    margin-right: auto;
    width: 50%;
    left: 50%;
    margin-left: -25%;
    top: 60px;
}


.custom-alert {
    position: fixed;
    background-color: lightgreen;
    padding: 0 10px;
    text-align: center;
    line-height: 50px;
    border: 1px solid #16E716;
    text-shadow: 1px -1px #BEFFBE;
}

.custom-alert-icon {
    font-size: 24px;
    color: #337133;
    top: 5px;
    margin-right: 10px;
}

.custom-well {
    min-height: 20px;
    padding: 19px;
    margin-bottom: 20px;
    border: 1px solid #e3e3e3;
    border-radius: 4px;
    -webkit-box-shadow: inset 0 1px 1px rgba(0, 0, 0, 0.05);
    box-shadow: inset 0 1px 1px rgba(0, 0, 0, 0.05);
}

.cc-image {
	width: 88px;
	height: 31px;
}

#permission-panel .custom-well {
	background: #F7F7F7;
	margin-top: 30px;
}

.info-icon {
	color: #FFFFFF;
	margin-top: 4px;
	margin-left: -4px;
	position: absolute;
    right: 25px;
    top: 13px;
}

.info-icon:hover{
    color: #CCC;
}

#permission-panel .form-control{
    margin-bottom:0;
}

#permission-panel .custom-well .form-group{
    width:100%;
}

.btn-update-list{
    margin-top:4px;
    margin-right:4px;
    margin-bottom:4px;
    width: 100%;
}

.btn-add-access {
	height: 34px;
	top: 0;
	border-radius: 0;
	margin: 0 2px;
}

.btn-default {
	background-color: #eee;
    background-image: -webkit-linear-gradient(#fcfcfc, #eee);
    background-image: linear-gradient(#fcfcfc, #eee)
}

.btn-add-access:focus,#btn-discoverable:focus, #btn-public:focus, #btn-private:focus {
	outline: none;
}

.access-panel-title{
    color: #FFF;
    background-color: #337ab7;
    margin: -20px;
    border: 1px solid #337ab7;
    padding: 10px;
    padding-right: 30px;
    height:52px;
    margin-bottom: 10px;
    -webkit-border-top-left-radius: 3px;
    -webkit-border-top-right-radius: 3px;
    -moz-border-radius-topleft: 3px;
    -moz-border-radius-topright: 3px;
    border-top-left-radius: 3px;
    border-top-right-radius: 3px;
}

.abstract{
    /*line-height: 2;*/
    /*font-size: 16px;*/
}

.button-label{
    font-family: Lato, sans-serif;
}

.btn-remove{
    color:#d9534f;
}

.btn-edit, .btn-share{
    color: #428BD2;
}

.btn-download{
    color:#428bca;
}

.content-block {
	display: table;
	width: 100%;
}

#comment, .comment-reply-form {
	width: 100%;
}

.content-block h3, #comments h3 {
	padding-bottom: 9px;
	border-bottom: 1px solid #eee;
}

.sharing-public{
    border: 1px solid #6E6E6E;
    padding: 3px 6px;
    background: #5CB85C;
    color: #FFF;
    margin: 3px;
    border-radius: 15px
}

.sharing-private{
    border: 1px solid #6E6E6E;
    padding: 3px 6px;
    background: #D9534F;
    color: #FFF;
    margin: 3px;
    border-radius: 3px;
}
.citation-label {
    float:left;
    font-weight: bold;
}

#citation-text {
    display: inline-block;
    float: left;
	background:#EEE;
}

#citation-text a, .rights-url a{
    word-break: break-word;
}

#btn-download-all, #btn-add-file, #btn-signin-irods, #btn-select-irods-file {
    margin-bottom:5px;
    max-width:100%;
}

#btn-download-all > span {
    height:16px;
}

#btn-download-all span {
    text-overflow: ellipsis;
    max-width: 100%;
    overflow: hidden;
}



div#sharing-status {
    height: 34px;
	margin-top: 20px;
}

.info-group {
	width: calc(100% - 120px);
}

.tag-list {
    min-height:46px !important;
    margin-top:10px;
    list-style: none;
    padding: 10px 10px 5px 10px !important;
}

.tag {
    display: inline-block;
    margin-bottom: 4px;
    color: #111111;
    background-color: #f6f6f6;
    padding: 1px 10px;
    border: 1px solid #B0B0B0;
    -webkit-border-radius: 15px;
    -moz-border-radius: 15px;
    border-radius: 15px;
    -webkit-box-shadow: inset 0 1px 0 #ffffff;
    -moz-box-shadow: inset 0 1px 0 #ffffff;
    box-shadow: inset 0 1px 0 #ffffff;
    /*cursor:pointer;*/
}

.tag-list li {
    display: inline-block;
    margin-right: 5px;
}

a.tag:hover {
    text-decoration: none;
    cursor:default;
    /*color: #fff;*/
    /*background-color: #30778d;*/
    /*border: 1px solid #235767;*/
    /*-webkit-box-shadow: inset 0 1px 0 #3d97b3;*/
    /*-moz-box-shadow: inset 0 1px 0 #3d97b3;*/
    /*box-shadow: inset 0 1px 0 #3d97b3;*/
}

.user-thumbnail{
    border: 1px solid #DDD;
    border-radius: 3px;
    height: 170px;
    margin: 5px;
    display: inline-block;
    float: left;
    padding: 10px;
    font-size: 12px;
    -webkit-box-shadow: inset 0 1px 0 #ffffff;
    -moz-box-shadow: inset 0 1px 0 #ffffff;
    box-shadow: inset 0 1px 0 #ffffff;
    box-shadow: 1px 1px 8px #DFDFDF;
    color:#555;
}

.table-container {
    max-height: 300px;
    overflow: auto;
    margin-bottom: 20px;
    border: 1px solid #ddd;
    padding: 5px 10px;
}

.header-row{
    border-bottom:1px solid #ddd;
}


.user-thumbnail strong{
    margin-right:10px;
}

.user-thumbnail:last-child{
    margin-bottom: 20px;
}

.user-thumbnail > .caption{
    float:left;
}

img.profile-picture {
    float: left;
    height: 150px;
    width: 150px;
    border: 0;
    margin-right:10px;
    background-color:#ddd;
}

span.name-label {
    font-size: 18px;
    font-weight: bold;
    display: table;
}

.tab-elements {
    overflow-x:auto;
    overflow-y:hidden;
	margin-top: 20px;
	border:0;
}

.tab-elements .panel-tabs, .tab-elements .tabs-body{
    /*min-width:403px;*/
}


.tab-elements .table:not(.table-striped) {
    width:auto;
}



.tab-elements .table td, .tab-elements .table th {
    border:0;
}

.tab-elements .nav-tabs>li>a {
    border: 1px solid #ddd;
}

.tab-elements .nav-tabs > li.active > a {
    border-bottom-color: transparent;
}
/* ===== Responsive CSS ===== */

.navbar-inverse .navbar-toggle:hover,
.navbar-inverse .navbar-toggle:focus {
	background-color: #333;
}

@media (max-width: 1200px) { /* Adjusting for large devices */

@media (max-width: 768px) { /* Adjusting for mobile */

	/* Index page background */

	#wrap h1 {
		font-size: 32px;
		margin: 70px 0 0 0;
		text-align: center;
		font-weight: 300;
	}
	.list {
		margin: 50px 0;
	}
	.list i {
		font-size: 24px;
	}
	.list li {
		margin: 20px 0;
	}
	.list span {
		font-size: 20px;
		font-weight: 300;
	}

	/* Registration Steps */

	.step {
		text-align: left;
		width: auto;
		margin: 0 0 15px 0;
	}
	.step i {
		float: left;
		margin-right: 15px;
	}
	.step .arrow {
		display: none;
	}
	.step a.sbtn {
		margin-left: 65px;
	}

	/* Registration form popover */

	.signup .popover {
		display: none;
	}

	/* 404 */

	.not-found .digits {
		font-size: 140px;
	}
	.not-found .digits i {
		font-size: 100px;
	}
	.not-found h1 {
		font-size: 30px;
		line-height: 42px;
	}
	.not-found h2 {
		font-size: 18px;
	}

	/* Pricing page */

	.pricing .head {
		padding: 20px;
	}
	.pricing .head .arrow {
		border: 0;
	}
	.pricing .item {
		margin: 20px 0;
	}
	.pricing .item:hover {
		margin: 20px 0;
	}

	/* Image Carousel */

	a.carousel-arrow  {
		top: 50px;
		bottom: auto;
		height: 35px;
		width: 35px;
		border-radius: 0;
		color: #666;
		font-size: 18px;
		line-height: 35px;
	}
	a.carousel-arrow-prev {
		left: 50%;
		margin-left: -37px;
	}
	a.carousel-arrow-next {
		left: 50%;
	}

	/* Navbar dropdown */

	.dropdown-menu .divider {
	  height: 1px;
	  margin: 9px 0;
	  overflow: hidden;
	  background-color: #999;
	}
}

/*
 * Side navigation for UI elements
 *
 * Scrollspy and affixed enhanced navigation to highlight sections and secondary
 * sections of docs content.
 */

/* By default it's not affixed in mobile views, so undo that */
.bs-sidebar {
  margin-bottom: 50px;
}
.bs-sidebar.affix {
  position: static;
}

/* Show and affix the side nav for ui elements when space allows it */
@media (min-width: 992px) {
  .bs-sidebar .nav > .active > ul {
    display: block;
  }
  /* Widen the fixed sidebar */
  .bs-sidebar.affix,
  .bs-sidebar.affix-bottom {
    width: 293px;
  }
  .bs-sidebar.affix {
    position: fixed; /* Undo the static from mobile first approach */
    top: 70px;
  }
  .bs-sidebar.affix-bottom {
    position: absolute; /* Undo the static from mobile first approach */
  }
}
@media (min-width: 1200px) {
  /* Widen the fixed sidebar again */
  .bs-sidebar.affix-bottom,
  .bs-sidebar.affix {
    width: 360px;
  }
}}

#items {
	overflow: auto;
}
.resource-search {
	width: 100%;
	position: relative;
	height: 43px;
	border: 1px solid lightgrey;
	margin-bottom: 3px;
}

.resource-search input {
    padding: 0 5px;
	width: 100%;
	position: absolute;
	height: 100%;
	border: none;
	background: transparent;
}

.resource-search ul {
	margin: 7px 0 0;
	padding-left: 2px;
}

.resource-search li {
	background: lightgrey;
	padding: 4px;
	padding-right: 8px;
	border-radius: 12px;
	margin-left: 3px;

}
.resource-search li::before {
	content: attr(data-label);
	background-color: grey;
	border-top-left-radius: 10px;
	border-bottom-left-radius: 10px;
	padding: 3px;
	padding-left: 6px;
	margin-right: 6px;
	color: white;
}

.resource-search-items ul {
	position: absolute;
	top: 0;
}
.resource-search-items li {
	display: inline-block;
}

ul.resource-search-options {
	margin: 40px 0 0;
	padding-left: 2px;
	border: 1px solid lightgrey;
	border-top: none;
	background-color: white;

	list-style: none;
}
.resource-search-options li {
	display: block;
	margin: 2px auto;
}
.resource-search-options li.selected {
	background-color: #aab;
	color: white;
}

/* New access panel style */
div.user-scope .user-username-content {
    color: rgba(0,0,0,0.54);
}

td.user-roles, td.user-actions {
    padding-top: 16px !important;
    color: #428bca;
}

td.user-roles {
	width: 30%;
}
td.user-roles .dropdown{
    cursor: pointer;
	color: #333;
}

td.user-roles .caret {
    border-top: 4px solid #428bca;
}

td.user-actions span {
    cursor: pointer;
}

td.user-actions .btn-remove-row {
	color:#d9534f;
}

td.user-actions > span:hover {
    cursor: pointer;
    color: #777;
}

.access-table tr:last-child {
    border-bottom: 1px solid #ddd;
}

.access-table tr.hide-actions .remove-user-form, .access-table tr.hide-actions .caret {
	display:none;
}

.access-table tr.hide-actions .user-roles {
	pointer-events: none;
}

#manage-access .custom-well > .input-group {
    width: 100%;
}

#manage-access .custom-well > .input-group > input {
    width: 70%;
}

#manage-access form .dropdown {
    display:inline;
    border-radius:0;
	float: left;
	margin-left: 2px;
}

#roles_list{
    border-radius: 0;
	width: 100px;
}

.access-table tbody > tr {
    display: table-row !important;
}

#templateRow {
	display:none !important;
}

.user-roles button {
	border: none;
	background: none;
	cursor: pointer;
	width: 100%;
	text-align: left;
	padding-left: 20px;
}

.user-roles li a {
	color: #333;
	padding: 10px 20px;
	font-size: 14px;
	display: block;
	clear: both;
	font-weight: normal;
	line-height: 1.428571429;
	white-space: nowrap;
}

.user-roles li:not(.loading):not(.active) a:hover {
	background-color: #DDD;
	-webkit-transition: background-color 200ms linear;
	-moz-transition: background-color 200ms linear;
	-o-transition: background-color 200ms linear;
	-ms-transition: background-color 200ms linear;
	transition: background-color 200ms linear;
}

.user-roles li.active {
	pointer-events: none;
	cursor: default;
}

.user-roles li.disabled a {
	color: #aaa;
	text-shadow: 0 1px 0 #FFF;
	pointer-events: none;
}

.user-roles li.active a {
	font-weight: bold;
}

.user-roles .dropdown-menu{
	background-color:#FFF;
}

.user-roles .role-dropdown {
	padding: 0;
}

.user-roles li.loading, .access-table tr.loading {
	animation: grayScaleChange 1s; /* animation-name followed by duration in seconds*/
	/* you could also use milliseconds (ms) or something like 2.5s */
	-webkit-animation: grayScaleChange 1s; /* Chrome and Safari */
	animation-iteration-count:infinite;
	-webkit-animation-iteration-count:infinite;
	pointer-events: none;
}

.user-roles.no-caret .caret{
	display:none;
}

button.loading {
	animation: greenScaleChange 2s; /* animation-name followed by duration in seconds*/
	/* you could also use milliseconds (ms) or something like 2.5s */
	-webkit-animation: greenScaleChange 2s; /* Chrome and Safari */
	animation-iteration-count:infinite;
	-webkit-animation-iteration-count:infinite;
	pointer-events: none;
}


@keyframes greenScaleChange {
	0% {
		background: #5cb85c;
	}

	50% {
		background: #236F23;
	}

	100% {
		background: #5cb85c;
	}
}

@-webkit-keyframes greenScaleChange /* Safari and Chrome - necessary duplicate */
{
	0% {
		background: #5cb85c;
	}

	50% {
		background: #236F23;
	}

	100% {
		background: #5cb85c;
	}
}


@keyframes grayScaleChange {
	0% {
		background: #FFF;
	}

	50% {
		background: #EEE;
	}

	100% {
		background: #FFF;
	}
}

@-webkit-keyframes grayScaleChange /* Safari and Chrome - necessary duplicate */
{
	0% {
		background: #FFF;
	}

	50% {
		background: #FFF;
	}

	100% {
		background: #FFF;
	}
}

.first-modal {
	height: 400px;
	overflow: auto;
}

.modal {
	overflow-y: auto;
}

.list-separator {
	color: #333;
}

.round-image {
	-webkit-border-radius: 50%;
	-moz-border-radius: 50%;
	border-radius: 50%;
	background-size: cover;
	background-repeat: no-repeat;
	background-position: 50% 50%;
}

.profile-pic-row {
	width: 40px;
}

.profile-pic-thumbnail {
	width: 40px;
	height: 40px;
	float: left;
	margin-right: 10px;
}

.user-icon:before {
	content: "\e008";
	font-family: "Glyphicons Halflings";
	line-height: 0.6;
	margin-left: 5px;
	margin-top: 10px;
	float: left;
	font-size: 30px;
	color: #A0A0A0;
}

#div-invite-people .label-danger {
	font-size: 12px;
}

#list-roles > li > a {
	font-size: 14px;
	cursor: pointer;
}
<<<<<<< HEAD
/* custom inclusion of right, left and below tabs */

.tabs-below > .nav-tabs,
.tabs-right > .nav-tabs,
.tabs-left > .nav-tabs {
  border-bottom: 0;
}

.tab-content > .tab-pane,
.pill-content > .pill-pane {
  display: none;
}

.tab-content > .active,
.pill-content > .active {
  display: block;
}

.tabs-below > .nav-tabs {

}

.tabs-below > .nav-tabs > li {
  margin-top: -1px;
  margin-bottom: 0;
}

.tabs-below > .nav-tabs > li > a {

}

.tabs-below > .nav-tabs > li > a:hover,
.tabs-below > .nav-tabs > li > a:focus {

}

.tabs-below > .nav-tabs > .active > a,
.tabs-below > .nav-tabs > .active > a:hover,
.tabs-below > .nav-tabs > .active > a:focus {

}

.tabs-left > .nav-tabs > li,
.tabs-right > .nav-tabs > li {
  float: none;
}

.tabs-left > .nav-tabs > li > a,
.tabs-right > .nav-tabs > li > a {
  min-width: 74px;
  margin-right: 0;
  margin-bottom: 3px;
}

.tabs-left > .nav-tabs {
  float: left;
  margin-right: 19px;
}

.tabs-left > .nav-tabs > li > a {
  margin-right: -1px;

}

.tabs-left > .nav-tabs > li > a:hover,
.tabs-left > .nav-tabs > li > a:focus {

}

.tabs-left > .nav-tabs .active > a,
.tabs-left > .nav-tabs .active > a:hover,
.tabs-left > .nav-tabs .active > a:focus {

}

.tabs-right > .nav-tabs {
  float: right;
  margin-left: 19px;

}

.tabs-right > .nav-tabs > li > a {

}

.tabs-right > .nav-tabs > li > a:hover,
.tabs-right > .nav-tabs > li > a:focus {

}

.tabs-right > .nav-tabs .active > a,
.tabs-right > .nav-tabs .active > a:hover,
.tabs-right > .nav-tabs .active > a:focus {

}

/*			User profile revamp css			*/
.profile-pic {
	width: 150px;
	height: 150px;
}

.profile-pic-thumbnail {
	width: 40px;
	height: 40px;
	margin-right:10px;
}

#btn-edit-profile {
	border: 1px solid #adadad;
	border-radius: 3px;
	color: #428bca;
}

#btn-edit-profile:hover {
	box-shadow: 0 0 5px #B2B2B2;
}

.round-image {
	-webkit-border-radius: 50%;
	-moz-border-radius: 50%;
	border-radius: 50%;
	background-size: cover;
	background-repeat: no-repeat;
	background-position: 50% 50%;
}

.full-width-tabs {
	margin-left: -2000px;
	margin-right: -2000px;
	padding-left: 2000px;
	padding-right: 2000px;
	font-family: 'Helvetica Neue', Helvetica, Arial, sans-serif;
	font-size: 12px;
}

.full-width-tabs-container .panel-heading {
    color: #757575;
    text-shadow: 0 1px 0 #fff;
}

.full-width-tabs-container .nav-tabs > li > a {
    background: #FFF;
    color:#757575;
    -webkit-border-top-left-radius: 5px;
    -webkit-border-top-right-radius: 5px;
    -moz-border-radius-topleft: 5px;
    -moz-border-radius-topright: 5px;
    border-top-left-radius: 5px;
    border-top-right-radius: 5px;
}

#social > div > div > ul > li {
    border: 1px solid #0A91AB;
    background: #FFF;
    -webkit-border-radius: 2px;
    -moz-border-radius: 2px;
    border-radius: 2px;
}

#social > div > div > ul > li:hover {
    transition: background 0.1s ;
    -webkit-transition: background 0.1s;
    -moz-transition: background 0.1s;
    background:#0A91AB;
}

#page-container > .container {
	min-height: calc(100% - 277px);
    padding-top: 20px;
    padding-bottom: 300px;
	margin-top: 50px;
}

div.affiliation {
	border-top: 1px solid #ddd;
}

.list-affiliations li {
	overflow: auto;
	border-top: 1px solid #ddd;
	margin-top: 10px;
	padding-top: 15px;
}

.list-affiliations li:first-child {
	border-top: 0;
	padding-top: 0;
	margin-top: 0;
}

.activity-block {
	border-top: 1px solid #ddd;
    margin-top: 30px;
    padding-top: 15px;
}

.activity-description {
	border-left: 1px solid #ddd;
}

.activity-description p.description {
	max-height: 80px;
  	overflow: hidden;
}

#overview .activity-block:first-child {
	border-top: 0;
	margin-top: 0;
	padding-top:0;
}

.activity-description .show-more-btn {
	position: absolute;
	width: calc(100% - 30px);
	-webkit-border-radius: 8px;
	-moz-border-radius: 8px;
	border-radius: 8px;
	text-align: center;
	color: #AAA;
	border: 1px solid #ddd;
	font-size: 12px;
}

.activity-description .show-more-btn:hover {
	cursor: pointer;
	background: #EEE;
}

.show-hide {
    color: #757575;
    text-decoration: none;
    margin-top: 10px;
    display: block;
}

.show-hide:hover, .show-hide:focus {
    color: #333333;
}

table.overview tr > td:first-child {
	padding-right: 10px;
}

.icon-resource-type {
    text-align: center;
    float: left;
}

.icon-resource-type > .glyphicon{
    font-size: 45px;
    color: #35AAC0;
	float: left;
}

.table-user-contributions tbody > tr > td {
    border: 0;
    cursor:pointer;
}

.table-user-contributions tbody > tr.active td:first-child {
	font-weight:bold;
}

.table-user-contributions tbody > tr.active {
	pointer-events: none;
}

h4.title {
    border-bottom: 1px solid #ddd;
    padding-bottom: 7px;
=======

.glyphicon-info-sign {
    top: 2px;
}

/*  =============== Coverage Tab - Google map css ================ */
#coverageMap {
	height:350px;
	border:1px solid #DDD;
}

#id_name {
    max-width: 467px;
}

.invalid-input {
	border-color: #F00 !important;
}

.invalid-input:focus {
	-webkit-box-shadow: inset 0 1px 1px rgba(0, 0, 0, 0.075), 0 0 8px rgba(233, 102, 102, 0.6);
	box-shadow: inset 0 1px 1px rgba(0, 0, 0, 0.075), 0 0 8px rgba(233, 102, 102, 0.6);
}

#resetZoomBtn {
    width: 28px;
    text-align: center;
    padding: 8px;
    -webkit-border-radius: 2px;
    -moz-border-radius: 2px;
    border-radius: 2px;
    box-shadow: 0 1px 0 rgba(111, 111, 111, 0.5);
    background-color: #FFF;
    float: right;
    right: 11px;
    top: -120px;
    color: #666;
}

#resetZoomBtn:hover {
    cursor:pointer;
    color: #353535;
}

#resetZoomBtn::before {
    margin-left: -1px;
>>>>>>> 6442bcf7
}<|MERGE_RESOLUTION|>--- conflicted
+++ resolved
@@ -6,18 +6,10 @@
 	font-family: 'Lato', sans-serif;
 	position: relative;
 }
-
 body {
 	padding-top: 50px;
 	overflow-x: hidden;
 }
-
-body > .container{
-    /*Subtract the height of the footer*/
-    min-height: calc(100% - 307px);
-    padding-top: 20px;
-}
-
 h1, h2, h3, h4, h5, h6 {
 	font-family: 'Lato', sans-serif;
 }
@@ -96,7 +88,7 @@
   border: 1px solid #D6D6D6;
   border-top-color: #EEEEEE;
 
-  border-radius: 0;
+  border-radius: 0px;
   -webkit-box-shadow: none;
   box-shadow: none;
 }
@@ -1217,6 +1209,7 @@
     overflow-x:hidden;
 }
 .tab-elements > .tabs-body{
+    max-height: 400px;
     min-height: 150px;
     border: 1px solid #ddd;
     padding: 10px;
@@ -1238,8 +1231,8 @@
 
 .page-title{
     font-weight: 500;
-    margin: 30px 0;
-    margin-top: 10;
+    margin: 30px 0px;
+    margin-top: 10px;
     width: calc(100% - 100px);
 }
 
@@ -1260,16 +1253,13 @@
     border:none;
 }
 
-<<<<<<< HEAD
-=======
 
 body > .container{
-    /*Substract the height of the footer*/
+    /*Subtract the height of the footer*/
     min-height: calc(100% - 307px);
     padding-top: 20px;
 }
 
->>>>>>> 6442bcf7
 .icon-button {
     font-size: 22px;
     cursor: pointer;
@@ -1290,6 +1280,7 @@
     border-radius: 3px;
     background-color: #FFF;
     border: 1px solid#adadad;
+
 }
 
 .custom-btn-toolbar .icon-button:hover {
@@ -1310,13 +1301,6 @@
 .lined-wrapper {
 	border-top: 1px solid rgb(204, 204, 204);
 	margin-bottom: 5px;
-}
-
-.lined-wrapper{
-    width: 100%;
-    border-top: 1px solid rgb(204, 204, 204);
-    margin-top: 5px;
-    margin-bottom: 5px;
 }
 
 #success-alert, #error-alert{
@@ -1511,8 +1495,6 @@
     overflow: hidden;
 }
 
-
-
 div#sharing-status {
     height: 34px;
 	margin-top: 20px;
@@ -1589,6 +1571,15 @@
     border-bottom:1px solid #ddd;
 }
 
+.custom-well{
+    min-height: 20px;
+    padding: 19px;
+    margin-bottom: 20px;
+    border: 1px solid #e3e3e3;
+    border-radius: 4px;
+    -webkit-box-shadow: inset 0 1px 1px rgba(0,0,0,0.05);
+    box-shadow: inset 0 1px 1px rgba(0,0,0,0.05);
+}
 
 .user-thumbnail strong{
     margin-right:10px;
@@ -2136,279 +2127,6 @@
 	font-size: 14px;
 	cursor: pointer;
 }
-<<<<<<< HEAD
-/* custom inclusion of right, left and below tabs */
-
-.tabs-below > .nav-tabs,
-.tabs-right > .nav-tabs,
-.tabs-left > .nav-tabs {
-  border-bottom: 0;
-}
-
-.tab-content > .tab-pane,
-.pill-content > .pill-pane {
-  display: none;
-}
-
-.tab-content > .active,
-.pill-content > .active {
-  display: block;
-}
-
-.tabs-below > .nav-tabs {
-
-}
-
-.tabs-below > .nav-tabs > li {
-  margin-top: -1px;
-  margin-bottom: 0;
-}
-
-.tabs-below > .nav-tabs > li > a {
-
-}
-
-.tabs-below > .nav-tabs > li > a:hover,
-.tabs-below > .nav-tabs > li > a:focus {
-
-}
-
-.tabs-below > .nav-tabs > .active > a,
-.tabs-below > .nav-tabs > .active > a:hover,
-.tabs-below > .nav-tabs > .active > a:focus {
-
-}
-
-.tabs-left > .nav-tabs > li,
-.tabs-right > .nav-tabs > li {
-  float: none;
-}
-
-.tabs-left > .nav-tabs > li > a,
-.tabs-right > .nav-tabs > li > a {
-  min-width: 74px;
-  margin-right: 0;
-  margin-bottom: 3px;
-}
-
-.tabs-left > .nav-tabs {
-  float: left;
-  margin-right: 19px;
-}
-
-.tabs-left > .nav-tabs > li > a {
-  margin-right: -1px;
-
-}
-
-.tabs-left > .nav-tabs > li > a:hover,
-.tabs-left > .nav-tabs > li > a:focus {
-
-}
-
-.tabs-left > .nav-tabs .active > a,
-.tabs-left > .nav-tabs .active > a:hover,
-.tabs-left > .nav-tabs .active > a:focus {
-
-}
-
-.tabs-right > .nav-tabs {
-  float: right;
-  margin-left: 19px;
-
-}
-
-.tabs-right > .nav-tabs > li > a {
-
-}
-
-.tabs-right > .nav-tabs > li > a:hover,
-.tabs-right > .nav-tabs > li > a:focus {
-
-}
-
-.tabs-right > .nav-tabs .active > a,
-.tabs-right > .nav-tabs .active > a:hover,
-.tabs-right > .nav-tabs .active > a:focus {
-
-}
-
-/*			User profile revamp css			*/
-.profile-pic {
-	width: 150px;
-	height: 150px;
-}
-
-.profile-pic-thumbnail {
-	width: 40px;
-	height: 40px;
-	margin-right:10px;
-}
-
-#btn-edit-profile {
-	border: 1px solid #adadad;
-	border-radius: 3px;
-	color: #428bca;
-}
-
-#btn-edit-profile:hover {
-	box-shadow: 0 0 5px #B2B2B2;
-}
-
-.round-image {
-	-webkit-border-radius: 50%;
-	-moz-border-radius: 50%;
-	border-radius: 50%;
-	background-size: cover;
-	background-repeat: no-repeat;
-	background-position: 50% 50%;
-}
-
-.full-width-tabs {
-	margin-left: -2000px;
-	margin-right: -2000px;
-	padding-left: 2000px;
-	padding-right: 2000px;
-	font-family: 'Helvetica Neue', Helvetica, Arial, sans-serif;
-	font-size: 12px;
-}
-
-.full-width-tabs-container .panel-heading {
-    color: #757575;
-    text-shadow: 0 1px 0 #fff;
-}
-
-.full-width-tabs-container .nav-tabs > li > a {
-    background: #FFF;
-    color:#757575;
-    -webkit-border-top-left-radius: 5px;
-    -webkit-border-top-right-radius: 5px;
-    -moz-border-radius-topleft: 5px;
-    -moz-border-radius-topright: 5px;
-    border-top-left-radius: 5px;
-    border-top-right-radius: 5px;
-}
-
-#social > div > div > ul > li {
-    border: 1px solid #0A91AB;
-    background: #FFF;
-    -webkit-border-radius: 2px;
-    -moz-border-radius: 2px;
-    border-radius: 2px;
-}
-
-#social > div > div > ul > li:hover {
-    transition: background 0.1s ;
-    -webkit-transition: background 0.1s;
-    -moz-transition: background 0.1s;
-    background:#0A91AB;
-}
-
-#page-container > .container {
-	min-height: calc(100% - 277px);
-    padding-top: 20px;
-    padding-bottom: 300px;
-	margin-top: 50px;
-}
-
-div.affiliation {
-	border-top: 1px solid #ddd;
-}
-
-.list-affiliations li {
-	overflow: auto;
-	border-top: 1px solid #ddd;
-	margin-top: 10px;
-	padding-top: 15px;
-}
-
-.list-affiliations li:first-child {
-	border-top: 0;
-	padding-top: 0;
-	margin-top: 0;
-}
-
-.activity-block {
-	border-top: 1px solid #ddd;
-    margin-top: 30px;
-    padding-top: 15px;
-}
-
-.activity-description {
-	border-left: 1px solid #ddd;
-}
-
-.activity-description p.description {
-	max-height: 80px;
-  	overflow: hidden;
-}
-
-#overview .activity-block:first-child {
-	border-top: 0;
-	margin-top: 0;
-	padding-top:0;
-}
-
-.activity-description .show-more-btn {
-	position: absolute;
-	width: calc(100% - 30px);
-	-webkit-border-radius: 8px;
-	-moz-border-radius: 8px;
-	border-radius: 8px;
-	text-align: center;
-	color: #AAA;
-	border: 1px solid #ddd;
-	font-size: 12px;
-}
-
-.activity-description .show-more-btn:hover {
-	cursor: pointer;
-	background: #EEE;
-}
-
-.show-hide {
-    color: #757575;
-    text-decoration: none;
-    margin-top: 10px;
-    display: block;
-}
-
-.show-hide:hover, .show-hide:focus {
-    color: #333333;
-}
-
-table.overview tr > td:first-child {
-	padding-right: 10px;
-}
-
-.icon-resource-type {
-    text-align: center;
-    float: left;
-}
-
-.icon-resource-type > .glyphicon{
-    font-size: 45px;
-    color: #35AAC0;
-	float: left;
-}
-
-.table-user-contributions tbody > tr > td {
-    border: 0;
-    cursor:pointer;
-}
-
-.table-user-contributions tbody > tr.active td:first-child {
-	font-weight:bold;
-}
-
-.table-user-contributions tbody > tr.active {
-	pointer-events: none;
-}
-
-h4.title {
-    border-bottom: 1px solid #ddd;
-    padding-bottom: 7px;
-=======
 
 .glyphicon-info-sign {
     top: 2px;
@@ -2455,5 +2173,277 @@
 
 #resetZoomBtn::before {
     margin-left: -1px;
->>>>>>> 6442bcf7
+}
+
+/* custom inclusion of right, left and below tabs */
+
+.tabs-below > .nav-tabs,
+.tabs-right > .nav-tabs,
+.tabs-left > .nav-tabs {
+  border-bottom: 0;
+}
+
+.tab-content > .tab-pane,
+.pill-content > .pill-pane {
+  display: none;
+}
+
+.tab-content > .active,
+.pill-content > .active {
+  display: block;
+}
+
+.tabs-below > .nav-tabs {
+
+}
+
+.tabs-below > .nav-tabs > li {
+  margin-top: -1px;
+  margin-bottom: 0;
+}
+
+.tabs-below > .nav-tabs > li > a {
+
+}
+
+.tabs-below > .nav-tabs > li > a:hover,
+.tabs-below > .nav-tabs > li > a:focus {
+
+}
+
+.tabs-below > .nav-tabs > .active > a,
+.tabs-below > .nav-tabs > .active > a:hover,
+.tabs-below > .nav-tabs > .active > a:focus {
+
+}
+
+.tabs-left > .nav-tabs > li,
+.tabs-right > .nav-tabs > li {
+  float: none;
+}
+
+.tabs-left > .nav-tabs > li > a,
+.tabs-right > .nav-tabs > li > a {
+  min-width: 74px;
+  margin-right: 0;
+  margin-bottom: 3px;
+}
+
+.tabs-left > .nav-tabs {
+  float: left;
+  margin-right: 19px;
+}
+
+.tabs-left > .nav-tabs > li > a {
+  margin-right: -1px;
+
+}
+
+.tabs-left > .nav-tabs > li > a:hover,
+.tabs-left > .nav-tabs > li > a:focus {
+
+}
+
+.tabs-left > .nav-tabs .active > a,
+.tabs-left > .nav-tabs .active > a:hover,
+.tabs-left > .nav-tabs .active > a:focus {
+
+}
+
+.tabs-right > .nav-tabs {
+  float: right;
+  margin-left: 19px;
+
+}
+
+.tabs-right > .nav-tabs > li > a {
+
+}
+
+.tabs-right > .nav-tabs > li > a:hover,
+.tabs-right > .nav-tabs > li > a:focus {
+
+}
+
+.tabs-right > .nav-tabs .active > a,
+.tabs-right > .nav-tabs .active > a:hover,
+.tabs-right > .nav-tabs .active > a:focus {
+
+}
+
+/*			User profile revamp css			*/
+.profile-pic {
+	width: 150px;
+	height: 150px;
+}
+
+.profile-pic-thumbnail {
+	width: 40px;
+	height: 40px;
+	margin-right:10px;
+}
+
+#btn-edit-profile {
+	border: 1px solid #adadad;
+	border-radius: 3px;
+	color: #428bca;
+}
+
+#btn-edit-profile:hover {
+	box-shadow: 0 0 5px #B2B2B2;
+}
+
+.round-image {
+	-webkit-border-radius: 50%;
+	-moz-border-radius: 50%;
+	border-radius: 50%;
+	background-size: cover;
+	background-repeat: no-repeat;
+	background-position: 50% 50%;
+}
+
+.full-width-tabs {
+	margin-left: -2000px;
+	margin-right: -2000px;
+	padding-left: 2000px;
+	padding-right: 2000px;
+	font-family: 'Helvetica Neue', Helvetica, Arial, sans-serif;
+	font-size: 12px;
+}
+
+.full-width-tabs-container .panel-heading {
+    color: #757575;
+    text-shadow: 0 1px 0 #fff;
+}
+
+.full-width-tabs-container .nav-tabs > li > a {
+    background: #FFF;
+    color:#757575;
+    -webkit-border-top-left-radius: 5px;
+    -webkit-border-top-right-radius: 5px;
+    -moz-border-radius-topleft: 5px;
+    -moz-border-radius-topright: 5px;
+    border-top-left-radius: 5px;
+    border-top-right-radius: 5px;
+}
+
+#social > div > div > ul > li {
+    border: 1px solid #0A91AB;
+    background: #FFF;
+    -webkit-border-radius: 2px;
+    -moz-border-radius: 2px;
+    border-radius: 2px;
+}
+
+#social > div > div > ul > li:hover {
+    transition: background 0.1s ;
+    -webkit-transition: background 0.1s;
+    -moz-transition: background 0.1s;
+    background:#0A91AB;
+}
+
+#page-container > .container {
+	min-height: calc(100% - 277px);
+    padding-top: 20px;
+    padding-bottom: 300px;
+	margin-top: 50px;
+}
+
+div.affiliation {
+	border-top: 1px solid #ddd;
+}
+
+.list-affiliations li {
+	overflow: auto;
+	border-top: 1px solid #ddd;
+	margin-top: 10px;
+	padding-top: 15px;
+}
+
+.list-affiliations li:first-child {
+	border-top: 0;
+	padding-top: 0;
+	margin-top: 0;
+}
+
+.activity-block {
+	border-top: 1px solid #ddd;
+    margin-top: 30px;
+    padding-top: 15px;
+}
+
+.activity-description {
+	border-left: 1px solid #ddd;
+}
+
+.activity-description p.description {
+	max-height: 80px;
+  	overflow: hidden;
+}
+
+#overview .activity-block:first-child {
+	border-top: 0;
+	margin-top: 0;
+	padding-top:0;
+}
+
+.activity-description .show-more-btn {
+	position: absolute;
+	width: calc(100% - 30px);
+	-webkit-border-radius: 8px;
+	-moz-border-radius: 8px;
+	border-radius: 8px;
+	text-align: center;
+	color: #AAA;
+	border: 1px solid #ddd;
+	font-size: 12px;
+}
+
+.activity-description .show-more-btn:hover {
+	cursor: pointer;
+	background: #EEE;
+}
+
+.show-hide {
+    color: #757575;
+    text-decoration: none;
+    margin-top: 10px;
+    display: block;
+}
+
+.show-hide:hover, .show-hide:focus {
+    color: #333333;
+}
+
+table.overview tr > td:first-child {
+	padding-right: 10px;
+}
+
+.icon-resource-type {
+    text-align: center;
+    float: left;
+}
+
+.icon-resource-type > .glyphicon{
+    font-size: 45px;
+    color: #35AAC0;
+	float: left;
+}
+
+.table-user-contributions tbody > tr > td {
+    border: 0;
+    cursor:pointer;
+}
+
+.table-user-contributions tbody > tr.active td:first-child {
+	font-weight:bold;
+}
+
+.table-user-contributions tbody > tr.active {
+	pointer-events: none;
+}
+
+h4.title {
+    border-bottom: 1px solid #ddd;
+    padding-bottom: 7px;
 }