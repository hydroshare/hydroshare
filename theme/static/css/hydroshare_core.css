--- conflicted
+++ resolved
@@ -2884,6 +2884,10 @@
     max-width: 100%;
 }
 
+.all-rows-selector {
+
+}
+
 .resource-type-text {
 	display:none;
 }
@@ -2896,7 +2900,18 @@
 	display: none;
 }
 
-<<<<<<< HEAD
+.label-public {
+    color: #5cb85c;
+}
+
+.label-discoverable {
+    color: #f0ad4e;
+}
+
+.label-private {
+    color: #d9534f;
+}
+
 /*  Home page revamp */
 #home-page-carousel {
 	height: calc(100% - 254px);
@@ -3187,16 +3202,3 @@
 .availability-description {
     height:100px;
 }
-=======
-.label-public {
-    color: #5cb85c;
-}
-
-.label-discoverable {
-    color: #f0ad4e;
-}
-
-.label-private {
-    color: #d9534f;
-}
->>>>>>> 99e07c3e
