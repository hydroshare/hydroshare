/*------------------------------------------------------------------
theme core
-------------------------------------------------------------------*/

html, body {
	font-family: 'Lato', sans-serif;
	position: relative;
}
body {
	padding-top: 50px;
}
h1, h2, h3, h4, h5, h6 {
	font-family: 'Lato', sans-serif;
}
h1.hl, h2.hl, h3.hl, h4.hl, h5.hl, h6.hl {
	color: #eaeaea;
	font-weight: 300;
	text-transform: uppercase;
}
h1.hl small, h2.hl small, h3.hl small, h4.hl small, h5.hl small, h6.hl small {
	text-transform: none;
}

/* ===== Navbar ===== */

.navbar-brand {
    padding: 0;
    padding-top: 10px;
}

.navbar-toggle {
    background: #B5B5B5;
    border-color: #8C8C8C !important;
}

.navbar-inverse {
  background-color: #eaeaea;
  border: none;
}

.navbar>.container .navbar-brand {
    margin-right: 10px;
}

.navbar-inverse .navbar-nav > .active > a,
.navbar-inverse .navbar-nav > .active > a:hover,
.navbar-inverse .navbar-nav > .active > a:focus {
  color: #000;
  font-weight: bold !important;
  background-color: #eaeaea !important;
}
.navbar-inverse .navbar-brand {
  color: #EEEEEE;
}
.navbar-inverse .navbar-nav > li > a {
  color: #000;
}

.navbar-inverse .navbar-nav>li>a:hover, .navbar-inverse .navbar-nav>li>a:focus {
    color: #000;
    background-color: #EEEEEE;
}
.navbar-inverse {
	font-family: 'Lato', sans-serif;
	text-transform: uppercase;
	font-size: 12px;
    border-bottom:1px solid #DDD;
}
.navbar-inverse .navbar-nav > .dropdown > a .caret {
  border-top-color: #EEEEEE;
  border-bottom-color: #EEEEEE;
}
.navbar-inverse .navbar-nav > .open > a .caret,
.navbar-inverse .navbar-nav > .open > a:hover .caret,
.navbar-inverse .navbar-nav > .open > a:focus .caret {
  border-top-color: #eaeaea;
  border-bottom-color: #eaeaea;
}
.navbar-inverse .navbar-nav > .open > a,
.navbar-inverse .navbar-nav > .open > a:hover,
.navbar-inverse .navbar-nav > .open > a:focus {
  background-color: #EEEEEE;
  color: #111;
}
.dropdown-menu {
  background-color: #EEEEEE;
  border: 1px solid #D6D6D6;
  border-top-color: #EEEEEE;

  border-radius: 0px;
  -webkit-box-shadow: none;
  box-shadow: none;
}
.dropdown-menu > li > a {
  color: #000;
  padding: 10px 20px;
  font-size: 12px;
}
.dropdown-menu > li > a:hover,
.dropdown-menu > li > a:focus {
  color: #333;
  background-color: #eaeaea;
}


/* ===== Recaptcha ===== */
#recaptcha_challenge_image {
    max-width: 100%;
    max-height: 100%;
}
#recaptcha_image {
    width: 100% !important;
}
#recaptcha_response_field {
    width:100% !important;
}
.recaptcha_input_area {
    padding-right: 7px !important;
}
#recaptcha_area {
    width: 100%;
}
#recaptcha_response_field {
    border: 1px solid #ddd !important;
    padding: 4px;
}
.recaptcha_image_cell {
    width: 60%;
}

/* ===== Showcase ===== */

#wrap {
	background: url(../img/bg3.jpg);
	background-size: cover;
	filter: progid:DXImageTransform.Microsoft.AlphaImageLoader(src='../img/bg3.jpg', sizingMethod='scale');
	-ms-filter: "progid:DXImageTransform.Microsoft.AlphaImageLoader(src='../img/bg3.jpg', sizingMethod='scale')";
	background-position: center;
	border-bottom: 1px solid #eee;
	color: #fff;
}
#wrap h1 {
	font-family: 'Lato', sans-serif;
	font-weight: 100;
	font-size: 48px;
	margin-top: 70px;
	text-transform: uppercase;
	margin-left: 70px;
	text-shadow: 1px 1px 3px #666;
	filter: Shadow(Color=#666666, Direction=45, Strength=3);
}
.showcase {
	position: relative;
	max-width: 438px;
	margin: 0 auto;
}
.list {
	margin: 50px 0 50px 50px;
}
.list ul {
	padding: 0;
}
.list i {
	font-size: 28px;
}
.list li {
	list-style-type: none;
	margin: 10px 0;
}
.list span.li-bg {
	background: rgba(0, 0, 0, 0.25);
	padding: 5px 10px;
}
.list span {
	font-size: 28px;
	margin-left: 20px;
	font-weight: 100;
}
.first {
	-webkit-animation-duration: 1s;
	-moz-animation-duration: 1s;
}
.second {
	-webkit-animation-duration: 1.3s;
	-moz-animation-duration: 1.3s;
}
.third {
	-webkit-animation-duration: 1.6s;
	-moz-animation-duration: 1.6s;
}
.fourth {
	-webkit-animation-duration: 1.9s;
	-moz-animation-duration: 1.9s;
}



/* ===== Profiles ===== */

/* Avatar */

.avatar {
	position: relative;
}
.avatar-bubble,
.avatar:hover .avatar-bubble {
	transition: all 0.3s;
	-webkit-transition: all 0.3s;
	-moz-transition: all 0.3s;
}
.avatar-bubble {
	position: absolute;
	bottom: 11px;
	left: 11px;
	right: 11px;
	width: inherit;
	padding: 15px;
	background: rgba(0, 0, 0, 0.5);
	text-align: center;
	font-weight: 300;
	opacity: 0;
}
.avatar:hover .avatar-bubble {
	opacity: 1;
}
.avatar-bubble a {
	display: block;
	color: #eee;
}
.avatar-bubble a:hover {
	text-decoration: none;
	color: #fff;
}

/* Profile menu */

.user-menu > ul {
	padding: 0;
	margin: 0;
	list-style-type: none;
}
.user-menu > ul > li {
	border-bottom: 1px solid #EEE;
	border-right: 1px solid #EEE;
}
.user-menu > ul > li:last-child {
	border-bottom: 0;
}
.user-menu > ul > li > a {
	display: block;
	padding: 10px;
}
.user-menu > ul > li > a:hover {
	text-decoration: none;
	background: #f5f5f5;
}
.user-menu > ul > li > a.active {
	background: #f5f5f5;
}
.user-menu > ul > li > a > i.sign {
	display: inline-block;
	margin-right: 10px;
	width: 40px;
	height: 40px;
	border-radius: 40px;
	color: #FFF;
	text-align: center;
	font-size: 18px;
	line-height: 40px;
}
.user-menu > ul > li > a > i.fa-chevron-right {
	line-height: 40px;
	color: #eaeaea;
	display: none;
}
.user-menu > ul > li > a:hover > i.fa-chevron-right {
	display: inline-block;
}
.user-menu > ul > li > a.active:hover > i.fa-chevron-right {
	display: none;
}

/* User status */

.user-status {
	margin-bottom: 20px;
}
.user-status > p > a {
	color: #333;
}

/* Other */

a.sign-out-inline:hover {
	text-decoration: none;
}

/* Modal window */

.modal-content {
	border-radius: 0;
}
.modal-header {
	background: #f5f5f5;
}
.modal-header > img,
.dialog-new > img {
	height: 50px;
	width: 50px;
	margin: 0 15px 15px 0;
	float: left;
	overflow: hidden;
}

/* Inbox */

.pm-search {
	background: #F5F5F5;
	border-top: 1px solid #DDD;
	padding: 20px;
	margin-bottom: 15px;
}
.pm-list > ul {
	list-style-type: none;
	padding: 0;
	margin: 0;
}
.pm-list > ul > li:first-child {
	border-top: 1px solid #EEE;
}
.pm-list > ul > li {
	padding: 15px;
	border-bottom: 1px solid #EEE;
}
.pm-list > ul > li:hover {
	background: #f5f5f5;
}
.pm-list > ul > li > p > img {
	height: 50px;
	width: 50px;
	float: left;
	margin-right: 15px;
	overflow: hidden;
}
.pm-list > ul > li > p {
	float: left;
	overflow: hidden;
	width: 50%;
	margin-bottom: 0;
}
.pm-list > ul > li > p > a.inbox-dialog {
	color: #999;
}
.pm-list > ul > li > p > a.inbox-dialog:hover {
	color: #999;
	text-decoration: none;
}
.dialog {
	height: 400px;
	overflow: auto;
}
.dialog-new {
	background: #F5F5F5;
	border-top: 1px solid #DDD;
	padding: 20px;
}
.dialog-new > form {
	width: 80%;
	float: left;
}

/* ===== Blog ===== */

.blog {
	line-height: 1.8;
}
.img-blog {
	padding: 10px;
	border: 1px solid #ddd;
	margin: 10px;
	width: 350px;
}
.recent-blogs ul{
	list-style-type: none;
	padding: 0;
	margin: 0;
}
.recent-blogs ul li {
	padding: 7px 0;
	border-bottom: 1px dotted #ddd;
}
.blog-months ul {
	list-style-type: none;
	padding: 0;
	margin: 0;
}
.blog-months ul li .badge {
	background: #FFF;
	color: #666;
	border: 1px solid #ddd;
}
.new-comment {
	padding: 20px 10px 10px;
	border-top: 1px solid #ddd;
	border-bottom: 1px dashed #ddd;
	margin: 20px 0;
}
.new-comment:hover {
	border-bottom-style: solid;
}
.new-comment img {
	max-height: 64px;
	width: auto;
	float: right;
}
.comment {
	margin: 10px 0;
	border-bottom: 1px dotted #ddd;
}

#comments .rating > h3 {
	display: none;
}

#comments .rating {
	border-top: 1px solid #ddd;
	padding-top: 9px;
	margin: 0;
	margin-bottom: 20px;

}
/* ===== About Us block ===== */

img.img-about {
	width: 40%;
	padding: 10px;
	border: 1px solid #eee;
	float: left;
	margin: 0 20px 20px 0;
}

/* ===== Media objects ===== */

.media-object {
  height: 64px;
  width: 64px;
}

img.media-object{
    margin-right:10px;
}
.media-heading a{
  color: #333;
}
.media-heading a:hover{
  color: #333;
  text-decoration: none;
}
.read-more {
	float:right;
	margin-top: 10px;
}

/* ===== Recent Works ===== */

.thumbnail {
	position: relative;
    font-size: 14px;
}

.thumbnail .visit {
	position: absolute;
	opacity: 0;
	width: 100%;
	text-align: center;
	top: 80px;
	transition: all 0.3s;
	-webkit-transition: all 0.3s;
	-moz-transition: all 0.3s;
}
.thumbnail:hover .visit {
	opacity: 1;
	transition: all 0.3s;
	-webkit-transition: all 0.3s;
	-moz-transition: all 0.3s;
}
.thumbnail .visit a {
	color: #FFF;
	text-transform: uppercase;
	background: rgba(0, 0, 0, 0.5);
	padding: 10px 20px;
}
.thumbnail .visit a:hover {
	color: #FFF;
	text-decoration: none;
}

/* ===== Steps ===== */

.step {
	text-align: center;
	width: 50%;
	margin: 0 auto;
}
.step i {
	color: #dedede;
	transition: color 0.3s;
	-webkit-transition: color 0.3s;
	-moz-transition: color 0.3s;
}
.step h4 {
	text-transform: uppercase;
}
.step .arrow {
	position: absolute;
	top: 0;
	right: -10%;
    color: #dedede;
    font-size: 100px;
	transition: color 0.3s;
	-webkit-transition: color 0.3s;
	-moz-transition: color 0.3s;
}
.step:hover i {
	color: #FFA973;
	transition: color 0.3s;
	-webkit-transition: color 0.3s;
	-moz-transition: color 0.3s;
}
.step:hover .arrow {
	color: #99E0FF;
	transition: color 0.3s;
	-webkit-transition: color 0.3s;
	-moz-transition: color 0.3s;
}

/* ===== 404 error page ===== */

.not-found {
	background: #eee;
    background-image: url(../img/falling-leafs.png), -webkit-linear-gradient(top, #eee, #fff);
    background-image: url(../img/falling-leafs.png), -moz-linear-gradient(top, #eee, #fff);
}
.not-found .digits {
	color: #999;
	font-size: 250px;
	font-weight: bold;
	text-align: center;
}
.not-found .digits i {
	font-size: 200px;
	margin: 0 10px;
}
.not-found h1 {
	text-align: center;
	color: #666;
}
.not-found h2 {
	text-align: center;
	color: #999;
}
.not-found form {
	text-align: center;
	margin: 30px 0;
}

/* ===== Footer ===== */

footer {
    width: 100%;
	margin-top: 60px;
	background: #0A91AB;
	font-weight: 300;
    color: white;
    position: absolute;
    overflow: hidden;
}
footer a {
	color: #81D685;
}
footer a:hover {
	color: #81D685;
	text-decoration: none;
}
footer .headline {
	border-bottom: 1px dotted white;
	margin-bottom: 20px;
}
footer .headline h3{
	text-transform: uppercase;
	font-weight: 100;
}
.legal {
	padding: 20px 0 10px 0;
	background: #065471;
	color: white;
	font-weight: 300;
}
.legal a {
	color: #81D685;
	text-decoration: none;
}
.social ul {
    background: #3E7A8C;
    color: white;
    font-size: 24px;
    margin: 0;
	padding: 0;
}
.social li {
    float: left;
    display: block;
    list-style-type: none;
    width: 28px;
    height: 28px;
    background: #eee;
    margin: 0 5px 5px 0;
    text-align: center;
    line-height: 28px;
}
.social li:hover {
    background: none;
}
.social li, .social li:hover {
    transition: background 0.1s;
    -webkit-transition: background 0.1s;
    -moz-transition: background 0.1s;
}
.social li a {
    color: #3E7A8C;

}
.social li:hover a {
    color: #fff;
}
.social li a, .social li:hover a {
    transition: color 0.1s;
    -webkit-transition: color 0.1s;
    -moz-transition: color 0.1s;
}
footer .hl-btn-default {
	color: #fff;
	background: none;
}
footer .hl-btn-default:hover {
	color: #3E7A8C;
	background: #fff;
	font-weight: bold;
	border: 1px solid #fff;
}
footer .form-control {
	border: white;
}
footer .form-control:focus {
	border: white;
}
footer .sbtn {
	margin-bottom: 5px;
}

/* Login Header*/

li.account {
	padding: 10px 20px;
	overflow: hidden;
	min-width: 350px;
}
li.account .avatar {
	width: 100px;
	height: 100px;
	float: left;
	margin: 0 20px 0 0;
	background: url(../img/face1.jpg);
	background-size: cover;
	background-position: center;
}
li.account p{
	overflow: hidden;
	font-size: 14px;
	text-transform: none;
	word-wrap: break-word;
}
#cogs-menu,
#profile-menu {
	display: none;
}
.display-none {
	display: none !important;
}
.display-block {
	display: block !important;
}

/* ===== Login box ===== */

.form-box {
	padding: 10px 15px 20px;
	border: 1px solid #DDD;
	background: #F5F5F5;
}
.form-box h4 {
	text-transform: uppercase;
	color: #666;
}
.form-box hr {
	border-bottom: 1px solid #dedede;
}
.login-social ul {
    font-size: 20px;
    margin: 0;
	padding: 0;
}
.login-social li {
    float: left;
    display: block;
    list-style-type: none;
    width: 40px;
    height: 40px;
    margin: 20px 5px 20px 0;
    text-align: center;
    line-height: 40px;
}
.login-social li#twitter {
	background: #1dcaff;
}
.login-social li#facebook {
	background: #3B5998;
}
.login-social li#google {
	background: #dd4b39;
}
.login-social li#twitter:hover,
.login-social li#facebook:hover,
.login-social li#google:hover {
    background: none;
}
.login-social li#twitter:hover a {
	color: #1dcaff;
}
.login-social li#facebook:hover a {
	color: #3B5998;
}
.login-social li#google:hover a {
	color: #dd4b39;
}
.login-social li a {
    color: #fff;
	padding: 10px;
}
.login-social li, .login-social li:hover {
    transition: background 0.3s;
    -webkit-transition: background 0.3s;
    -moz-transition: background 0.3s;
}
.login-social li a, .login-social li:hover a:hover{
    transition: color 0.3s;
    -webkit-transition: color 0.3s;
    -moz-transition: color 0.3s;
}
/* ===== Registration form popover ===== */

.signup .popover {
	min-width: 200px;
}

#signup{
    margin-bottom: 10px;
}

/* ===== Site search ===== */

.navbar-nav li#search {
	background: #00B4FF;
	background: linear-gradient(top, #00B4FF, #009DE0);
	background: -webkit-linear-gradient(top, #00B4FF, #009DE0);
	background: -moz-linear-gradient(top, #00B4FF, #009DE0);
	position: relative;
}
.navbar-nav li#search .search-box {
	position: absolute;
	right: 0;
	bottom: -70px;
	width: 250px;
	padding: 10px;
	background: #eaeaea;
	background: rgba(0, 0, 0, 0.65);
	display: none;
}
.navbar-nav li#search i.margin-2 {
	margin-left: 2px;
}

/* ===== Pagination ===== */

.pagination > .active > a,
.pagination > .active > span,
.pagination > .active > a:hover,
.pagination > .active > span:hover,
.pagination > .active > a:focus,
.pagination > .active > span:focus {
  background-color: #00B4FF;
  border-color: #00B4FF;
}

/* Helper Classes */

.top-zero {
	margin-top: 0;
}
.bottom-15 {
	margin-bottom: 15px;
}
.ui-icon {
	color: #666;
}
.tab-1 {
	margin-right: 15px;
}
.tab-2 {
	margin-right: 30px;
}
.tab-3 {
	margin-right: 45px;
}
.tab-3 {
	margin-right: 60px;
}

/* Text colors */

.text-green {
	color: #72a53b;
}
.text-blue {
	color: #00B4FF;
}
.text-red {
	color: #E74C3C;
}
.text-turquoise {
	color: #1ABC9C;
}
.text-amethyst {
	color: #9B59B6;
}

/* Background colors */

.bg-green {
	background-color: #72a53b;
}
.bg-blue {
	background-color: #00B4FF;
}
.bg-red {
	background-color: #E74C3C;
}
.bg-turquoise {
	background-color: #1ABC9C;
}
.bg-amethyst {
	background-color: #9B59B6;
}

/* ===== Scroll to Top ===== */

.scrolltotop {
	height: 48px;
	width: 48px;
	border-color: #999;
	border: 1px solid rgba(0, 0, 0, 0.3);
	color: #999;
	color: rgba(0, 0, 0, 0.3);
	font-size: 18px;
	line-height: 38px;
	border-radius: 3px;
	text-align: center;
    background: rgba(255, 255, 255, 0.5);
}
/* ===== Resource edit page changes ===== */

#contact-table .icon-button{
    float:left;
    background-color: transparent;
    border: 0;
}

#contact-table .icon-button{
    float:left;
    background-color: transparent;
    border: 0;
    text-decoration: none;
}

#txt-abstract{
    height: 155px;
}

span.remove{
    position: absolute;
    left: 0;
    height: 100% !important;
    background: #EEE;
    top: 0;
}

.form-control{
    margin-bottom:8px;
}

.no-padding{
    padding:0;
}

.icon-remove{
    font-size: 17px;
    top: 3px;
    left: 6px;
    color: rgb(217, 83, 79);
    cursor:pointer;
}

.icon-add{
    font-size: 17px;
    top: 3px;
    left: 1px;
    color: #5cb85c;
    cursor:pointer;
}

.icon-add:hover{
    color: #47a447;
}

.icon-remove:hover{
    color: rgb(168, 69, 66);
}

#panel-left{
    padding-right:8px;
    padding-left:0;
    margin-bottom: 10px;
}

#panel-right{
    padding-left:8px;
    padding-right:0;
    margin-bottom: 10px;
}
#add-keyword-wrapper{
    width: 200px;
    display: inline-flex;
}


#relatedResourcesTab{
    overflow:hidden;
}

#comments{
    padding-bottom: 15px;
    margin-top: 20px;
}

.info-group table td{
    padding-left:15px;
}

<<<<<<< HEAD
.glyphicon-info-sign {
    top: 2px;
}

#resourceSpecificTab {
    overflow-x: hidden;
=======
#resourceSpecificTab{
    overflow-x:hidden;
>>>>>>> c421e6fc
}
#txt-title{
    /*width: calc(100% - 10px);*/
    font-size: 27px;
    /*margin-bottom: 30px;*/
    height: auto;
}

#txt-abstract{
    height: 155px;
}

span.remove {
	position: absolute;
	left: 0;
	top: 0;
	height: calc(100% - 2px) !important;
	background: #EEE;
	background-position-y: 7px !important;
	margin: 1px;
}

.form-control{
    margin-bottom:8px;
}

.no-padding{
    padding:0;
}

.icon-remove{
    font-size: 17px;
    top: 3px;
    left: 6px;
    color: rgb(217, 83, 79);
    cursor:pointer;
}

.icon-add{
    font-size: 17px;
    top: 3px;
    left: 1px;
    color: #5cb85c;
    cursor:pointer;
}

.icon-add:hover{
    color: #47a447;
}

.icon-remove:hover{
    color: rgb(168, 69, 66);
}

#panel-left{
    padding-right:8px;
    padding-left:0;
    margin-bottom: 10px;
}

#panel-right{
    padding-left:8px;
    padding-right:0;
    margin-bottom: 10px;
}
#add-keyword-wrapper{
    width: 200px;
    display: inline-flex;
}


/* ===== Resource UI changes ===== */
html, body{
    height:100%;
    /*background:#F4F4F4;*/
}

a[data-toggle='tab']{
    /*display: inline-block !important;*/
    overflow: hidden !important;
    text-overflow: ellipsis;
    white-space: nowrap;
}

#btn-public.active {
    color: #FFF;
    background: #5cb85c;
    border-color: #20833F;
}

#btn-private.active {
    color: #FFF;
    background: #d9534f;
    border-color: #8C3C3A;
}

#btn-discoverable.active {
    color: #FFF;
    background: #f0ad4e;
    border-color: #CB7904;
}

#btn-private {
    -webkit-border-radius: 0;
    -webkit-border-top-right-radius: 4px;
    -webkit-border-bottom-right-radius: 4px;
    -moz-border-radius: 0;
    -moz-border-radius-topright: 4px;
    -moz-border-radius-bottomright: 4px;
    border-radius: 0;
    border-top-right-radius: 4px;
    border-bottom-right-radius: 4px;
}

#btn-discoverable {
    -webkit-border-radius: 0;
    -moz-border-radius: 0;
    border-radius: 0;
    margin: 0 -1px;
}

#btn-public {
    -webkit-border-radius: 4px;
    -webkit-border-top-right-radius: 0;
    -webkit-border-bottom-right-radius: 0;
    -moz-border-radius: 4px;
    -moz-border-radius-topright: 0;
    -moz-border-radius-bottomright: 0;
    border-radius: 4px;
    border-top-right-radius: 0;
    border-bottom-right-radius: 0;
}



#status-btn-group {
    margin-left: 10px;
    top: -5px;
}

.btn-success {
    border-color: #20833F;
}

.btn-danger{
    border-color: #8C3C3A;
}

.btn{
    box-shadow: 0 1px 0 rgba(255,255,255,0.3) inset;
}

#id_user-wrapper{
	width: 60%;
	padding: 1px;
	border: 1px solid #CCC;
	height: 34px;
	float: left;
	-webkit-border-radius: 3px;
	-webkit-border-top-left-radius: 0;
	-webkit-border-bottom-left-radius: 0;
	-moz-border-radius: 3px;
	-moz-border-radius-topleft: 0;
	-moz-border-radius-bottomleft: 0;
	border-radius: 0;
	border-top-left-radius: 0;
	border-bottom-left-radius: 0;
}

#permission-panel #id_user-autocomplete {
    width: 100%;
    height: 100%;
    border: 0;
    padding: 0 4px;
}

#permission-panel .panel-body{
    padding: 15px 0;
}

span.hilight {
	background: #EEE;
	margin-left: 16px;
	width: calc(100% - 16px);
	height: 100%;
}

#form-sharing{
    margin-top: -6px;
    margin-left: 5px;
    margin-right: 5px;
}

.file-icon {
	margin-right: 5px;
	font-size: 20px;
	line-height: 1.5em;
	color: #8c8c8c;
	float: left;
	top: 4px;
	left: 2px;
}

table.table-plain {
    margin-bottom: 10px;
    width:100%;
}

table.table-plain td{
    padding-right: 10px;
}


.tab-elements > .panel-tabs > .nav-tabs{
    margin-bottom: 0;
    border:0;
}


.tab-elements .nav-tabs li{
    padding:0;
}
.panel-tabs > .nav-tabs > li > a{
    color:#555;
    -webkit-border-radius: 4px 4px 0 0;
    -moz-border-radius: 4px 4px 0 0;
    border-radius: 4px 4px 0 0;
    -webkit-box-shadow: inset 0 1px 0 #ffffff;
    -moz-box-shadow: inset 0 1px 0 #ffffff;
    box-shadow: inset 0 1px 0 #ffffff;
}

#coverageTab{
    overflow-x:hidden;
}

#coverageTab{
    overflow-x:hidden;
}
<<<<<<< HEAD

.tab-elements > .tabs-body {
    /*max-height: 400px;*/
=======
.tab-elements > .tabs-body{
    max-height: 400px;
>>>>>>> c421e6fc
    min-height: 150px;
    border: 1px solid #ddd;
    padding: 10px;
    overflow: auto;
}

.panel-tabs table>tbody>tr>th{
    border:0;
}

.division-title {
    clear:left;
    font-size: 20px;
    font-weight: 500;
    margin-left: 7px;
    background-color: #FFF !important;
}

.page-title{
    font-weight: 500;
    margin: 30px 0px;
    margin-top: 10px;
    width: calc(100% - 100px);
}

.label-file-name{
    font-weight: bold;
}

.label-file-size{
    font-size:12px;
    margin-bottom: 0;
}

.table-plain > tbody > tr{
    /*border-bottom: 1px solid #ddd;*/
}

.table-plain > tbody > tr:last-child{
    border:none;
}


body > .container{
    /*Substract the height of the footer*/
    min-height: calc(100% - 307px);
    padding-top: 20px;
    /*background: #FFF;*/
    /*margin-top: 20px;*/
    /*border-radius: 5px;*/
    /*box-shadow: 0px 0px 5px #B5B5B5;*/
}

.icon-button {
    font-size: 22px;
    cursor: pointer;
    float: right;
    margin: 0 4px;
    padding: 5px;
    background-color: transparent;
    width: auto !important;
}

.icon-button:hover{
    text-decoration: none;
}

.custom-btn-toolbar .icon-button{
    -webkit-border-radius: 3px;
    -moz-border-radius: 3px;
    border-radius: 3px;
    background-color: #FFF;
    border: 1px solid#adadad;

}

.custom-btn-toolbar .icon-button:hover {
    box-shadow: 0px 0px 5px #B2B2B2;
}

.custom-btn-toolbar {
	float: right;
	background: #FFF;
	padding: 8px 4px;
	border: 1px solid #D3D3D3;
	border-top: 1px solid #FFF;
	margin-top: -6px;
	margin-right: 20px;
	display: block;
}

.lined-wrapper {
	border-top: 1px solid rgb(204, 204, 204);
	margin-bottom: 5px;
}

#success-alert, #error-alert{
    position: fixed;
    z-index: 999;
    margin-right: auto;
    width: 50%;
    left: 50%;
    margin-left: -25%;
    top: 60px;
}

.custom-alert {
	position: fixed;
	background-color: lightgreen;
	padding: 0 10px;
	text-align: center;
	line-height: 50px;
	border: 1px solid #16E716;
	text-shadow: 1px -1px #BEFFBE;
}

.custom-alert-icon {
	font-size: 24px;
	color: #337133;
	top: 5px;
	margin-right: 10px;
}

.cc-image {
	width: 88px;
	height: 31px;
}

#permission-panel .custom-well {
	background: #F7F7F7;
	margin-top: 30px;
}

.info-icon {
	color: #FFFFFF;
	margin-top: 4px;
	margin-left: -4px;
	position: absolute;
    right: 25px;
    top: 13px;
}

.info-icon:hover{
    color: #CCC;
}

#permission-panel .form-control{
    margin-bottom:0;
}

#permission-panel .custom-well .form-group{
    width:100%;
}

.btn-update-list{
    margin-top:4px;
    margin-right:4px;
    margin-bottom:4px;
    width: 100%;
}

.btn-add-access {
	height: 34px;
	top: 0;
	border-radius: 0;
	margin: 0 2px;
}

.btn-default {
	background-color: #eee;
    background-image: -webkit-linear-gradient(#fcfcfc, #eee);
    background-image: linear-gradient(#fcfcfc, #eee)
}

.btn-add-access:focus,#btn-discoverable:focus, #btn-public:focus, #btn-private:focus {
	outline: none;
}

.access-panel-title{
    color: #FFF;
    background-color: #337ab7;
    margin: -20px;
    border: 1px solid #337ab7;
    padding: 10px;
    padding-right: 30px;
    height:52px;
    margin-bottom: 10px;
    -webkit-border-top-left-radius: 3px;
    -webkit-border-top-right-radius: 3px;
    -moz-border-radius-topleft: 3px;
    -moz-border-radius-topright: 3px;
    border-top-left-radius: 3px;
    border-top-right-radius: 3px;
}

.abstract{
    /*line-height: 2;*/
    /*font-size: 16px;*/
}

.button-label{
    font-family: Lato, sans-serif;
}

.btn-remove{
    color:#d9534f;
}

.btn-edit, .btn-share{
    color: #428BD2;
}

.btn-download{
    color:#428bca;
}

.content-block {
	display: table;
	width: 100%;
}

#comment, .comment-reply-form {
	width: 100%;
}

.content-block h3, #comments h3 {
	padding-bottom: 9px;
	border-bottom: 1px solid #eee;
}

.sharing-public{
    border: 1px solid #6E6E6E;
    padding: 3px 6px;
    background: #5CB85C;
    color: #FFF;
    margin: 3px;
    border-radius: 15px
}

.sharing-private{
    border: 1px solid #6E6E6E;
    padding: 3px 6px;
    background: #D9534F;
    color: #FFF;
    margin: 3px;
    border-radius: 3px;
}
.citation-label {
    float:left;
    font-weight: bold;
}

#citation-text {
    display: inline-block;
    float: left;
	background:#EEE;
}

#citation-text a, .rights-url a{
    word-break:break-word;
}

#btn-download-all, #btn-add-file, #btn-signin-irods, #btn-select-irods-file {
    margin-bottom:5px;
    max-width:100%;
}

#btn-download-all > span {
    height:16px;
}

#btn-download-all span {
    text-overflow: ellipsis;
    max-width: 100%;
    overflow: hidden;
}

div#sharing-status {
    height: 34px;
	margin-top: 20px;
}

.info-group {
	width: calc(100% - 120px);
}

.tag-list {
    min-height:46px !important;
    margin-top:10px;
    list-style: none;
    padding: 10px 10px 5px 10px !important;
}

.tag {
    display: inline-block;
    margin-bottom: 4px;
    color: #111111;
    background-color: #f6f6f6;
    padding: 1px 10px;
    border: 1px solid #B0B0B0;
    -webkit-border-radius: 15px;
    -moz-border-radius: 15px;
    border-radius: 15px;
    -webkit-box-shadow: inset 0 1px 0 #ffffff;
    -moz-box-shadow: inset 0 1px 0 #ffffff;
    box-shadow: inset 0 1px 0 #ffffff;
    /*cursor:pointer;*/
}

.tag-list li {
    display: inline-block;
    margin-right: 5px;
}

a.tag:hover {
    text-decoration: none;
    cursor:default;
    /*color: #fff;*/
    /*background-color: #30778d;*/
    /*border: 1px solid #235767;*/
    /*-webkit-box-shadow: inset 0 1px 0 #3d97b3;*/
    /*-moz-box-shadow: inset 0 1px 0 #3d97b3;*/
    /*box-shadow: inset 0 1px 0 #3d97b3;*/
}

.user-thumbnail{
    border: 1px solid #DDD;
    border-radius: 3px;
    height: 170px;
    margin: 5px;
    display: inline-block;
    float: left;
    padding: 10px;
    font-size: 12px;
    -webkit-box-shadow: inset 0 1px 0 #ffffff;
    -moz-box-shadow: inset 0 1px 0 #ffffff;
    box-shadow: inset 0 1px 0 #ffffff;
    box-shadow: 1px 1px 8px #DFDFDF;
    color:#555;
}

.table-container {
    max-height: 300px;
    overflow: auto;
    margin-bottom: 20px;
    border: 1px solid #ddd;
    padding: 5px 10px;
}

.header-row{
    border-bottom:1px solid #ddd;
}

.custom-well{
    min-height: 20px;
    padding: 19px;
    margin-bottom: 20px;
    border: 1px solid #e3e3e3;
    border-radius: 4px;
    -webkit-box-shadow: inset 0 1px 1px rgba(0,0,0,0.05);
    box-shadow: inset 0 1px 1px rgba(0,0,0,0.05);
}

.user-thumbnail strong{
    margin-right:10px;
}

.user-thumbnail:last-child{
    margin-bottom: 20px;
}

.user-thumbnail > .caption{
    float:left;
}

img.profile-picture {
    float: left;
    height: 150px;
    width: 150px;
    border: 0;
    margin-right:10px;
    background-color:#ddd;
}

span.name-label {
    font-size: 18px;
    font-weight: bold;
    display: table;
}

.tab-elements {
<<<<<<< HEAD
    /*max-height: 441px;*/
    overflow-x: auto;
    overflow-y: hidden;
    margin-top: 20px;
=======
    max-height:441px;
    overflow-x:auto;
    overflow-y:hidden;
	margin-top: 20px;
	border:0;
>>>>>>> c421e6fc
}

.tab-elements .panel-tabs, .tab-elements .tabs-body{
    /*min-width:403px;*/
}


.tab-elements .table:not(.table-striped) {
    width:auto;
}



.tab-elements .table td, .tab-elements .table th {
    border:0;
}

.tab-elements .nav-tabs>li>a {
    border: 1px solid #ddd;
}

.tab-elements .nav-tabs > li.active>a {
    border-bottom-color: transparent;
}
/* ===== Responsive CSS ===== */

.navbar-inverse .navbar-toggle:hover,
.navbar-inverse .navbar-toggle:focus {
	background-color: #333;
}

@media (max-width: 1200px) { /* Adjusting for large devices */

@media (max-width: 768px) { /* Adjusting for mobile */

	/* Index page background */

	#wrap h1 {
		font-size: 32px;
		margin: 70px 0 0 0;
		text-align: center;
		font-weight: 300;
	}
	.list {
		margin: 50px 0;
	}
	.list i {
		font-size: 24px;
	}
	.list li {
		margin: 20px 0;
	}
	.list span {
		font-size: 20px;
		font-weight: 300;
	}

	/* Registration Steps */

	.step {
		text-align: left;
		width: auto;
		margin: 0 0 15px 0;
	}
	.step i {
		float: left;
		margin-right: 15px;
	}
	.step .arrow {
		display: none;
	}
	.step a.sbtn {
		margin-left: 65px;
	}

	/* Registration form popover */

	.signup .popover {
		display: none;
	}

	/* 404 */

	.not-found .digits {
		font-size: 140px;
	}
	.not-found .digits i {
		font-size: 100px;
	}
	.not-found h1 {
		font-size: 30px;
		line-height: 42px;
	}
	.not-found h2 {
		font-size: 18px;
	}

	/* Pricing page */

	.pricing .head {
		padding: 20px;
	}
	.pricing .head .arrow {
		border: 0;
	}
	.pricing .item {
		margin: 20px 0;
	}
	.pricing .item:hover {
		margin: 20px 0;
	}

	/* Image Carousel */

	a.carousel-arrow  {
		top: 50px;
		bottom: auto;
		height: 35px;
		width: 35px;
		border-radius: 0;
		color: #666;
		font-size: 18px;
		line-height: 35px;
	}
	a.carousel-arrow-prev {
		left: 50%;
		margin-left: -37px;
	}
	a.carousel-arrow-next {
		left: 50%;
	}

	/* Navbar dropdown */

	.dropdown-menu .divider {
	  height: 1px;
	  margin: 9px 0;
	  overflow: hidden;
	  background-color: #999;
	}
}

/*
 * Side navigation for UI elements
 *
 * Scrollspy and affixed enhanced navigation to highlight sections and secondary
 * sections of docs content.
 */

/* By default it's not affixed in mobile views, so undo that */
.bs-sidebar {
  margin-bottom: 50px;
}
.bs-sidebar.affix {
  position: static;
}

/* Show and affix the side nav for ui elements when space allows it */
@media (min-width: 992px) {
  .bs-sidebar .nav > .active > ul {
    display: block;
  }
  /* Widen the fixed sidebar */
  .bs-sidebar.affix,
  .bs-sidebar.affix-bottom {
    width: 293px;
  }
  .bs-sidebar.affix {
    position: fixed; /* Undo the static from mobile first approach */
    top: 70px;
  }
  .bs-sidebar.affix-bottom {
    position: absolute; /* Undo the static from mobile first approach */
  }
}
@media (min-width: 1200px) {
  /* Widen the fixed sidebar again */
  .bs-sidebar.affix-bottom,
  .bs-sidebar.affix {
    width: 360px;
  }
}}

.resource-search {
	width: 100%;
	position: relative;
	height: 43px;
	border: 1px solid lightgrey;
	margin-bottom: 3px;
}

.resource-search input {
    padding: 0 5px;
	width: 100%;
	position: absolute;
	height: 100%;
	border: none;
	background: transparent;
}

.resource-search ul {
<<<<<<< HEAD
    margin: 7px 0 0;
    padding-left: 2px;
=======
	margin: 7px 0px 0px;
	padding-left: 2px;
>>>>>>> c421e6fc
}

.resource-search li {
	background: lightgrey;
	padding: 4px;
	padding-right: 8px;
	border-radius: 12px;
	margin-left: 3px;

}
.resource-search li::before {
	content: attr(data-label);
	background-color: grey;
	border-top-left-radius: 10px;
	border-bottom-left-radius: 10px;
	padding: 3px;
	padding-left: 6px;
	margin-right: 6px;
	color: white;
}

.resource-search-items ul {
<<<<<<< HEAD
    position: absolute;
    top: 0;
=======
	position: absolute;
	top: 0px;
>>>>>>> c421e6fc
}
.resource-search-items li {
	display: inline-block;
}

ul.resource-search-options {
<<<<<<< HEAD
    margin: 40px 0 0;
    padding-left: 2px;
    border: 1px solid lightgrey;
    border-top: none;
    background-color: white;
=======
	margin: 40px 0px 0px;
	padding-left: 2px;
	border: 1px solid lightgrey;
	border-top: none;
	background-color: white;
>>>>>>> c421e6fc

	list-style: none;
}
.resource-search-options li {
	display: block;
	margin: 2px auto;
}
.resource-search-options li.selected {
<<<<<<< HEAD
    background-color: #aab;
    color: white;
}

/*  =============== Coverage Tab - Google map css ================ */
#coverageMap {
	height:350px;
	border:1px solid #DDD;
}

#id_name {
    max-width: 467px;
}

.invalid-input {
	border-color: #F00 !important;
}

.invalid-input:focus {
	-webkit-box-shadow: inset 0 1px 1px rgba(0, 0, 0, 0.075), 0 0 8px rgba(233, 102, 102, 0.6);
	box-shadow: inset 0 1px 1px rgba(0, 0, 0, 0.075), 0 0 8px rgba(233, 102, 102, 0.6);
}

#resetZoomBtn {
    width: 28px;
    text-align: center;
    padding: 8px;
    -webkit-border-radius: 2px;
    -moz-border-radius: 2px;
    border-radius: 2px;
    box-shadow: 0 1px 0 rgba(111, 111, 111, 0.5);
    background-color: #FFF;
    float: right;
    right: 11px;
    top: -120px;
    color: #666;
}

#resetZoomBtn:hover {
    cursor:pointer;
    color: #353535;
}

#resetZoomBtn::before {
    margin-left: -1px;
=======
	background-color: #aab;
	color: white;
}

/* New access panel style */
div.user-scope .user-username-content {
    color: rgba(0,0,0,0.54);
}

td.user-roles, td.user-actions {
    padding-top: 16px !important;
    color: #428bca;
}

td.user-roles {
	width: 30%;
}
td.user-roles .dropdown{
    cursor: pointer;
	color: #333;
}

td.user-roles .caret {
    border-top: 4px solid #428bca;
}

td.user-actions span {
    cursor: pointer;
}

td.user-actions .btn-remove-row {
	color:#d9534f;
}

td.user-actions > span:hover {
    cursor: pointer;
    color: #777;
}

.access-table tr:last-child {
    border-bottom: 1px solid #ddd;
}

.access-table tr.hide-actions .remove-user-form, .access-table tr.hide-actions .caret {
	display:none;
}

.access-table tr.hide-actions .user-roles {
	pointer-events: none;
}

#manage-access .custom-well > .input-group {
    width: 100%;
}

#manage-access .custom-well > .input-group > input {
    width: 70%;
}

#manage-access form .dropdown {
    display:inline;
    border-radius:0;
	float: left;
	margin-left: 2px;
}

#roles_list{
    border-radius: 0;
	width: 100px;
}

.access-table tbody > tr {
    display: table-row !important;
}

#templateRow {
	display:none !important;
}

.user-roles button {
	border: none;
	background: none;
	cursor: pointer;
	width: 100%;
	text-align: left;
	padding-left: 20px;
}

.user-roles li a {
	color: #333;
	padding: 10px 20px;
	font-size: 14px;
	display: block;
	clear: both;
	font-weight: normal;
	line-height: 1.428571429;
	white-space: nowrap;
}

.user-roles li:not(.loading):not(.active) a:hover {
	background-color: #DDD;
	-webkit-transition: background-color 200ms linear;
	-moz-transition: background-color 200ms linear;
	-o-transition: background-color 200ms linear;
	-ms-transition: background-color 200ms linear;
	transition: background-color 200ms linear;
}

.user-roles li.active {
	pointer-events: none;
	cursor: default;
}

.user-roles li.disabled a {
	color: #aaa;
	text-shadow: 0 1px 0 #FFF;
	pointer-events: none;
}

.user-roles li.active a {
	font-weight: bold;
}

.user-roles .dropdown-menu{
	background-color:#FFF;
}

.user-roles .role-dropdown {
	padding: 0;
}

.user-roles li.loading, .access-table tr.loading {
	animation: grayScaleChange 1s; /* animation-name followed by duration in seconds*/
	/* you could also use milliseconds (ms) or something like 2.5s */
	-webkit-animation: grayScaleChange 1s; /* Chrome and Safari */
	animation-iteration-count:infinite;
	-webkit-animation-iteration-count:infinite;
	pointer-events: none;
}

.user-roles.no-caret .caret{
	display:none;
}

button.loading {
	animation: greenScaleChange 2s; /* animation-name followed by duration in seconds*/
	/* you could also use milliseconds (ms) or something like 2.5s */
	-webkit-animation: greenScaleChange 2s; /* Chrome and Safari */
	animation-iteration-count:infinite;
	-webkit-animation-iteration-count:infinite;
	pointer-events: none;
}


@keyframes greenScaleChange {
	0% {
		background: #5cb85c;
	}

	50% {
		background: #236F23;
	}

	100% {
		background: #5cb85c;
	}
}

@-webkit-keyframes greenScaleChange /* Safari and Chrome - necessary duplicate */
{
	0% {
		background: #5cb85c;
	}

	50% {
		background: #236F23;
	}

	100% {
		background: #5cb85c;
	}
}


@keyframes grayScaleChange {
	0% {
		background: #FFF;
	}

	50% {
		background: #EEE;
	}

	100% {
		background: #FFF;
	}
}

@-webkit-keyframes grayScaleChange /* Safari and Chrome - necessary duplicate */
{
	0% {
		background: #FFF;
	}

	50% {
		background: #FFF;
	}

	100% {
		background: #FFF;
	}
}

.first-modal {
	height: 400px;
	overflow: auto;
}

.modal {
	overflow-y: auto;
}

.list-separator {
	color: #333;
}

.round-image {
	-webkit-border-radius: 50%;
	-moz-border-radius: 50%;
	border-radius: 50%;
	background-size: cover;
	background-repeat: no-repeat;
	background-position: 50% 50%;
}

.profile-pic-row {
	width: 40px;
}

.profile-pic-thumbnail {
	width: 40px;
	height: 40px;
	float: left;
	margin-right: 10px;
}

.user-icon:before {
	content: "\e008";
	font-family: "Glyphicons Halflings";
	line-height: 0.6;
	margin-left: 5px;
	margin-top: 10px;
	float: left;
	font-size: 30px;
	color: #A0A0A0;
}

#div-invite-people .label-danger {
	font-size: 12px;
}

#list-roles > li > a {
	font-size: 14px;
	cursor: pointer;
>>>>>>> c421e6fc
}<|MERGE_RESOLUTION|>--- conflicted
+++ resolved
@@ -966,17 +966,8 @@
     padding-left:15px;
 }
 
-<<<<<<< HEAD
-.glyphicon-info-sign {
-    top: 2px;
-}
-
-#resourceSpecificTab {
-    overflow-x: hidden;
-=======
 #resourceSpecificTab{
     overflow-x:hidden;
->>>>>>> c421e6fc
 }
 #txt-title{
     /*width: calc(100% - 10px);*/
@@ -1216,14 +1207,8 @@
 #coverageTab{
     overflow-x:hidden;
 }
-<<<<<<< HEAD
-
-.tab-elements > .tabs-body {
-    /*max-height: 400px;*/
-=======
 .tab-elements > .tabs-body{
     max-height: 400px;
->>>>>>> c421e6fc
     min-height: 150px;
     border: 1px solid #ddd;
     padding: 10px;
@@ -1240,6 +1225,7 @@
     font-weight: 500;
     margin-left: 7px;
     background-color: #FFF !important;
+
 }
 
 .page-title{
@@ -1328,23 +1314,6 @@
     left: 50%;
     margin-left: -25%;
     top: 60px;
-}
-
-.custom-alert {
-	position: fixed;
-	background-color: lightgreen;
-	padding: 0 10px;
-	text-align: center;
-	line-height: 50px;
-	border: 1px solid #16E716;
-	text-shadow: 1px -1px #BEFFBE;
-}
-
-.custom-alert-icon {
-	font-size: 24px;
-	color: #337133;
-	top: 5px;
-	margin-right: 10px;
 }
 
 .cc-image {
@@ -1615,18 +1584,11 @@
 }
 
 .tab-elements {
-<<<<<<< HEAD
-    /*max-height: 441px;*/
-    overflow-x: auto;
-    overflow-y: hidden;
-    margin-top: 20px;
-=======
     max-height:441px;
     overflow-x:auto;
     overflow-y:hidden;
 	margin-top: 20px;
 	border:0;
->>>>>>> c421e6fc
 }
 
 .tab-elements .panel-tabs, .tab-elements .tabs-body{
@@ -1828,13 +1790,8 @@
 }
 
 .resource-search ul {
-<<<<<<< HEAD
-    margin: 7px 0 0;
-    padding-left: 2px;
-=======
 	margin: 7px 0px 0px;
 	padding-left: 2px;
->>>>>>> c421e6fc
 }
 
 .resource-search li {
@@ -1857,32 +1814,19 @@
 }
 
 .resource-search-items ul {
-<<<<<<< HEAD
-    position: absolute;
-    top: 0;
-=======
 	position: absolute;
 	top: 0px;
->>>>>>> c421e6fc
 }
 .resource-search-items li {
 	display: inline-block;
 }
 
 ul.resource-search-options {
-<<<<<<< HEAD
-    margin: 40px 0 0;
-    padding-left: 2px;
-    border: 1px solid lightgrey;
-    border-top: none;
-    background-color: white;
-=======
 	margin: 40px 0px 0px;
 	padding-left: 2px;
 	border: 1px solid lightgrey;
 	border-top: none;
 	background-color: white;
->>>>>>> c421e6fc
 
 	list-style: none;
 }
@@ -1891,53 +1835,6 @@
 	margin: 2px auto;
 }
 .resource-search-options li.selected {
-<<<<<<< HEAD
-    background-color: #aab;
-    color: white;
-}
-
-/*  =============== Coverage Tab - Google map css ================ */
-#coverageMap {
-	height:350px;
-	border:1px solid #DDD;
-}
-
-#id_name {
-    max-width: 467px;
-}
-
-.invalid-input {
-	border-color: #F00 !important;
-}
-
-.invalid-input:focus {
-	-webkit-box-shadow: inset 0 1px 1px rgba(0, 0, 0, 0.075), 0 0 8px rgba(233, 102, 102, 0.6);
-	box-shadow: inset 0 1px 1px rgba(0, 0, 0, 0.075), 0 0 8px rgba(233, 102, 102, 0.6);
-}
-
-#resetZoomBtn {
-    width: 28px;
-    text-align: center;
-    padding: 8px;
-    -webkit-border-radius: 2px;
-    -moz-border-radius: 2px;
-    border-radius: 2px;
-    box-shadow: 0 1px 0 rgba(111, 111, 111, 0.5);
-    background-color: #FFF;
-    float: right;
-    right: 11px;
-    top: -120px;
-    color: #666;
-}
-
-#resetZoomBtn:hover {
-    cursor:pointer;
-    color: #353535;
-}
-
-#resetZoomBtn::before {
-    margin-left: -1px;
-=======
 	background-color: #aab;
 	color: white;
 }
@@ -2202,5 +2099,4 @@
 #list-roles > li > a {
 	font-size: 14px;
 	cursor: pointer;
->>>>>>> c421e6fc
 }