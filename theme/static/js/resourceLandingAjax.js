--- conflicted
+++ resolved
@@ -1735,24 +1735,15 @@
     });
 }
 
-<<<<<<< HEAD
-function updateEditCoverageState() {
-    // Set state for composite resource file metadata editing
-    let chkBox = $("#id_type_filetype input:first-child");
-
-    if (chkBox.prop("checked")) {
-        $("#id-coverage-spatial-filetype").attr("data-coordinates-type", "point");
-=======
 function updateEditCoverageStateFileType() {
     // Set state for file type/aggregation spatial coverage metadata editing
     var $radioBox = $("#id-coverage-spatial-filetype").find(radioBoxSelector);
 
     if ($radioBox.prop("checked")) {
         $("#id-coverage-spatial-filetype").attr("data-coordinates-type", "rectangle");
->>>>>>> ca52770b
     }
     else {
-        $("#id-coverage-spatial-filetype").attr("data-coordinates-type", "rectangle");
+        $("#id-coverage-spatial-filetype").attr("data-coordinates-type", "point");
     }
 
     if ($radioBox.prop("checked")) {
@@ -1783,15 +1774,6 @@
     if (logical_type !== "GenericLogicalFile" && logical_type !== "FileSetLogicalFile"){
         // don't allow changing coverage type
         $id_type_filetype_div.parent().closest("div").css('pointer-events', 'none');
-<<<<<<< HEAD
-        $id_type_filetype_div.find("input[value='box']").attr('onclick', 'return false');
-        $id_type_filetype_div.find("input[value='point']").attr('onclick', 'return false');
-        if (logical_type !== "RefTimeseriesLogicalFile"){
-            $id_type_filetype_div.find("input[value='box']").attr('checked', 'checked');
-        }
-        $id_type_filetype_div.find("input[value='point']").attr('disabled', true);
-        $id_type_filetype_div.find("input[value='point']").parent().closest("label").addClass("text-muted");
-=======
         $id_type_filetype_div.find(radioBoxSelector).attr('onclick', 'return false');
         $id_type_filetype_div.find(radioPointSelector).attr('onclick', 'return false');
         if (logical_type !== "RefTimeseriesLogicalFile"){
@@ -1805,7 +1787,6 @@
             $("#id-origcoverage-file-type").attr('data-coordinates-type', 'rectangle');
             $("#id-origcoverage-file-type").coordinatesPicker();
         }
->>>>>>> ca52770b
     }
     else {
         // file type is "GenericLogicalFile" or "FileSetLogicalFile" - allow changing coverage type
@@ -1868,17 +1849,11 @@
         }
     }
 
-<<<<<<< HEAD
-    if ($id_type_filetype_div.find("input[value='box']").attr("checked") == "checked" ||
-        (logical_type != 'GeoFeatureLogicalFile' && logical_type != 'RefTimeseriesLogicalFile' && logical_type != 'GenericLogicalFile')) {
-        // coverage type is box
-=======
     // #id_type_1 is the box radio button
     if ($id_type_filetype_div.find(radioBoxSelector).attr("checked") === "checked" ||
         (logical_type !== 'GeoFeatureLogicalFile' && logical_type !== 'RefTimeseriesLogicalFile' &&
             logical_type !== 'GenericLogicalFile' && logical_type !== "FileSetLogicalFile")) {
         // coverage type is box or logical file type is either NetCDF or TimeSeries
->>>>>>> ca52770b
         $("#id_north_filetype").parent().closest("#div_id_north").hide();
         $("#id_east_filetype").parent().closest("#div_id_east").hide();
     }
