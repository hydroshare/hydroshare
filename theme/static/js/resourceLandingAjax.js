/**
 * Created by Mauriel on 2/9/2016.
 */

function label_ajax_submit() {
    var el = $(this);
    var dataFormID = el.attr("data-form-id");
    var formID = $("form[data-id='" + dataFormID + "']");
    var form = $(formID);
    var datastring = form.serialize();
    var url = form.attr('action');

    $.ajax({
        type: "POST",
        url: url,
        dataType: 'html',
        data: datastring,
        success: function (result) {
            var json_response = JSON.parse(result);
            if (json_response.status === "success") {
                var action = form.find("input[name='action']");

                if (json_response.action === "CREATE")
                {
                    action.val("DELETE");
                    if (dataFormID == "form-add-to-my-resources")
                    {
                        $("#btnMyResources").removeClass("btn-resource-add");
                        $("#btnMyResources").addClass("btn-resource-remove");
                        $("#btnMyResources").attr("data-original-title", "Remove from my resources");
                    }
                    else if (dataFormID == "form-add-open-with-app")
                    {
                        $("#btnOpenWithApp").removeClass("btn-resource-add");
                        $("#btnOpenWithApp").addClass("btn-resource-remove");
                        $("#btnOpenWithApp").attr("data-original-title", "Remove WebApp from OpenWith list");
                    }
                }
                else
                {
                    action.val("CREATE");
                    if (dataFormID == "form-add-to-my-resources") {
                        $("#btnMyResources").addClass("btn-resource-add");
                        $("#btnMyResources").removeClass("btn-resource-remove");
                        $("#btnMyResources").attr("data-original-title", "Add to my resources");
                    }
                    else if (dataFormID == "form-add-open-with-app")
                    {
                         $("#btnOpenWithApp").addClass("btn-resource-add");
                         $("#btnOpenWithApp").removeClass("btn-resource-remove");
                         $("#btnOpenWithApp").attr("data-original-title", "Add WebApp to OpenWith list");
                    }
                }
                $("#btnMyResources").tooltip('show')
            }
        },
        error: function (XMLHttpRequest, textStatus, errorThrown) {
            console.log(errorThrown);
        }
    });
    //don't submit the form
    return false;
}

function shareable_ajax_submit(event) {
    var form = $(this).closest("form");
    var datastring = form.serialize();
    var url = form.attr('action');
    var element = $(this);
    var action = $(this).closest("form").find("input[name='t']").val();
    element.attr("disabled", true);

    $.ajax({
        type: "POST",
        url: url,
        dataType: 'html',
        data: datastring,
        success: function () {
            element.attr("disabled", false);
            if (action == "make_not_shareable") {
                element.closest("form").find("input[name='t']").val("make_shareable");
            }
            else {
                element.closest("form").find("input[name='t']").val("make_not_shareable");
            }
        },
        error: function () {
            element.attr("disabled", false);
        }
    });
    //don't submit the form
    return false;
}

function license_agreement_ajax_submit(event) {
    // this sets if user will be required to agree to resource rights statement prior
    // to any resource file or bag download
    var form = $(this).closest("form");
    var datastring = form.serialize();
    var url = form.attr('action');
    var element = $(this);
    var action = $(this).closest("form").find("input[name='flag']").val();
    element.attr("disabled", true);

    $.ajax({
        type: "POST",
        url: url,
        dataType: 'html',
        data: datastring,
        success: function () {
            element.attr("disabled", false);
            if (action == "make_not_require_lic_agreement") {
                element.closest("form").find("input[name='flag']").val("make_require_lic_agreement");
            }
            else {
                element.closest("form").find("input[name='flag']").val("make_not_require_lic_agreement");
            }
            // page refresh is needed to update if license agreement popup to show or not prior
            // to download of files/bag
            window.location = window.location.href;
        },
        error: function () {
            element.attr("disabled", false);
        }
    });
    //don't submit the form
    return false;
}

function unshare_resource_ajax_submit(form_id, check_for_prompt, remove_permission) {
    if (typeof check_for_prompt === 'undefined'){
        check_for_prompt = true;
    }
    if (typeof  remove_permission === 'undefined'){
        remove_permission = true;
    }
    if (check_for_prompt){
        if (!promptSelfRemovingAccess(form_id)){
            return;
        }
    }
    if (!remove_permission){
        return;
    }

    $form = $('#' + form_id);
    var datastring = $form.serialize();
    var url = $form.attr('action');
    setPointerEvents(false);
    $form.parent().closest("tr").addClass("loading");
    $.ajax({
        type: "POST",
        url: url,
        dataType: 'html',
        data: datastring,
        success: function (result) {
            var json_response = JSON.parse(result);
            if (json_response.status == "success") {
                if (json_response.hasOwnProperty('redirect_to')){
                    window.location.href = json_response.redirect_to;
                }
                $form.parent().closest("tr").remove();
                if ($(".access-table li.active[data-access-type='Is owner']").length == 1) {
                    $(".access-table li.active[data-access-type='Is owner']").closest("tr").addClass("hide-actions");
                }
                setPointerEvents(true);
            }
            else {
                $("#div-invite-people").find(".label-danger").remove(); // Remove previous alerts
                $("#div-invite-people").append("<span class='label label-danger'><strong>Error: </strong>" + json_response.message + "</span>");
                $form.parent().closest("tr").removeClass("loading");
                setPointerEvents(true);
            }
        },
        error: function(XMLHttpRequest, textStatus, errorThrown){
            $("#div-invite-people").find(".label-danger").remove(); // Remove previous alerts
            $("#div-invite-people").append("<span class='label label-danger'><strong>Error: </strong>" + errorThrown + "</span>");
            setPointerEvents(true);
        }
    });
    //don't submit the form
    return false;
}

function undo_share_ajax_submit(form_id) {
    $form = $('#' + form_id);
    var datastring = $form.serialize();
    var url = $form.attr('action');
    setPointerEvents(false);
    $form.parent().closest("tr").addClass("loading");

    $.ajax({
        type: "POST",
        url: url,
        dataType: 'html',
        data: datastring,
        success: function (result) {
            var json_response;
            var divInvite = $("#div-invite-people");

            try {
                json_response = JSON.parse(result);
            }
            catch (err) {
                console.log(err.message);
                // Remove previous alerts
                divInvite.find(".label-danger").remove();

                // Append new error message
                divInvite.append("<span class='label label-danger'>" +
                    "<strong>Error: </strong>Failed to undo action.</span>");

                $form.parent().closest("tr").removeClass("loading");
                setPointerEvents(true);
                return;
            }

            if (json_response.status == "success") {
                // Set the new permission level in the interface
                var userRoles = $form.closest("tr").find(".user-roles");

                userRoles.find("li").removeClass("active");

                if (json_response.undo_user_privilege == "view" || json_response.undo_group_privilege == "view") {
                    userRoles.find(".dropdown-toggle").text("Can view");
                    userRoles.find("li[data-access-type='" + "Can view"
                        + "']").addClass("active");
                }
                else if (json_response.undo_user_privilege == "change" || json_response.undo_group_privilege == "change") {
                    userRoles.find(".dropdown-toggle").text("Can edit");
                    userRoles.find("li[data-access-type='" + "Can edit"
                        + "']").addClass("active");
                }
                else if (json_response.undo_user_privilege == "owner" || json_response.undo_group_privilege == "owner") {
                    userRoles.find(".dropdown-toggle").text("Is owner");
                    userRoles.find("li[data-access-type='" + "Is owner"
                        + "']").addClass("active");
                }
                else {
                    // The item has no other permission. Remove it.
                    $form.parent().closest("tr").remove();
                    setPointerEvents(true);
                    return;
                }

                ownersConstrain();

                userRoles.find(".dropdown-toggle").append(" <span class='caret'></span>");
                $(".role-dropdown").removeClass("open");
                $form.toggleClass("hidden", true);
            }
            else {
                // An error occurred
                divInvite.find(".label-danger").remove(); // Remove previous alerts

                divInvite.append("<span class='label label-danger'><strong>Error: </strong>"
                    + json_response.message + "</span>");

                $form.parent().closest("tr").removeClass("loading");
            }

            $form.parent().closest("tr").removeClass("loading");
            setPointerEvents(true);
        },
        error: function(XMLHttpRequest, textStatus, errorThrown){
            $("#div-invite-people").find(".label-danger").remove(); // Remove previous alerts
            $("#div-invite-people").append("<span class='label label-danger'><strong>Error: </strong>" + errorThrown + "</span>");
            setPointerEvents(true);
        }
    });
    //don't submit the form
    return false;
}

function showWaitDialog(){
    // display wait for the process to complete dialog
    return $("#wait-to-complete").dialog({
        resizable: false,
        draggable: false,
        height: "auto",
        width: 400,
        modal: true,
        dialogClass: 'noclose'
    });
}

function promptSelfRemovingAccess(form_id){
    $form = $('#' + form_id);
    var url = $form.attr('action');
    // check if we are unsharing a user or a group
    var isUserUnsharing = false;
    if(url.indexOf("unshare-resource-with-user") > 0){
        isUserUnsharing = true;
    }
    if(!isUserUnsharing){
        return true;
    }
    var formIDParts = form_id.split('-');
    var userID = parseInt(formIDParts[formIDParts.length -1]);
    var currentUserID = parseInt($("#current-user-id").val());
    if (currentUserID != userID){
        // no need to prompt for confirmation since self is not unsharing
        return true;
    }

    // close the manage access panel (modal)
    $("#manage-access .btn-primary").click();

    // display remove access confirmation dialog
    $("#dialog-confirm-delete-self-access").dialog({
        resizable: false,
        draggable: false,
        height: "auto",
        width: 500,
        modal: true,
        dialogClass: 'noclose',
        buttons: {
            Cancel: function () {
                $(this).dialog("close");
                // show manage access control panel again
                $("#manage-access").modal('show');
                unshare_resource_ajax_submit(form_id, false, false);
            },
            "Remove": function () {
                $(this).dialog("close");
                unshare_resource_ajax_submit(form_id, false, true);
            }
        },
        open: function () {
            $(this).closest(".ui-dialog")
                .find(".ui-dialog-buttonset button:first") // the first button
                .addClass("btn btn-default");

            $(this).closest(".ui-dialog")
                .find(".ui-dialog-buttonset button:nth-child(2)") // the first button
                .addClass("btn btn-danger");
        }
    });
}

function change_share_permission_ajax_submit(form_id) {
    $form = $('#' + form_id);
    var datastring = $form.serialize();
    var url = $form.attr('action');
    $form.parent().closest(".user-roles").find("li[data-access-type='" + $form.attr("data-access-type") + "']").addClass("loading");
    setPointerEvents(false);
    $.ajax({
        type: "POST",
        url: url,
        dataType: 'html',
        data: datastring,
        success: function (result) {
            $("#div-invite-people").find(".label-danger").remove(); // Remove previous alerts
            json_response = JSON.parse(result);

            try {
                json_response = JSON.parse(result);
            }
            catch (err) {
                console.log(err.message);
                // Remove previous alerts
                $("#div-invite-people").find(".label-danger").remove();

                // Append new error message
                $("#div-invite-people").append("<span class='label label-danger'>" +
                    "<strong>Error: </strong>Failed to change permission.</span>");

                $form.parent().closest("tr").removeClass("loading");
                setPointerEvents(true);
                return;
            }

            var userRoles = $form.parent().closest(".user-roles");

            if (json_response.status == "success") {
                userRoles.find(".dropdown-toggle").text($form.attr("data-access-type"));
                userRoles.find(".dropdown-toggle").append(" <span class='caret'></span>");
                userRoles.find("li").removeClass("active");

                userRoles.find("li[data-access-type='" + $form.attr("data-access-type")
                    + "']").addClass("active");
                $(".role-dropdown").removeClass("open");

                $form.closest("tr").find(".undo-share-form").toggleClass("hidden", false);

                updateActionsState(json_response.current_user_privilege);
            }
            else if (json_response.status == "error") {
                $("#div-invite-people").append("<span class='label label-danger'><strong>Error: </strong>" + json_response.error_msg + "</span>");
            }
            userRoles.find("li").removeClass("loading");
            setPointerEvents(true);
        },
        error: function(XMLHttpRequest, textStatus, errorThrown){
            $("#div-invite-people").find(".label-danger").remove(); // Remove previous alerts
            $("#div-invite-people").append("<span class='label label-danger'><strong>Error: </strong>" + errorThrown + "</span>");
            setPointerEvents(true);
        }
    });
}

function share_resource_ajax_submit(form_id) {
    $form = $('#' + form_id);
    var datastring = $form.serialize();
    var share_with;
    var shareType;

    if ($("#div-invite-people button[data-value='users']").hasClass("btn-primary")) {
        if ($("#id_user-deck > .hilight").length > 0) {
            share_with = $("#id_user-deck > .hilight")[0].getAttribute("data-value");
            shareType = "user";
        }
        else {
            return false;
        }
    }
    else {
        if ($("#id_group-deck > .hilight").length > 0) {
            share_with = $("#id_group-deck > .hilight")[0].getAttribute("data-value");
            shareType = "group";
        }
        else {
            return false;
        }
    }

    var access_type = $("#selected_role")[0].getAttribute("data-role");
    var url = $form.attr('action') + access_type + "/" + share_with + "/";
    setPointerEvents(false);
    $.ajax({
        type: "POST",
        url: url,
        dataType: 'html',
        data: datastring,
        success: function (result) {
            $("#div-invite-people").find(".label-danger").remove(); // Remove previous alerts
            json_response = JSON.parse(result);
            if (json_response.status == "success") {
                $(".access-table #row-id-" + share_with).remove(); // Remove previous entry if it exists
                $(".hilight > span").click(); // Clears the search field

                // Get a copy of the user row template
                var rowTemplate = $("#templateRow").clone();

                // Form actions
                var unshareUrl;
                var undoUrl;
                if (shareType == "user") {
                    unshareUrl = $form.attr('action').replace("share-resource-with-user", "unshare-resource-with-user")
                        + share_with + "/";
                    undoUrl = rowTemplate.find(".undo-share-form").attr("action") + share_with + "/";
                }
                else {
                    unshareUrl =
                        $form.attr('action').replace("share-resource-with-group", "unshare-resource-with-group")
                        + share_with + "/";

                    undoUrl = rowTemplate.find(".undo-share-form").attr("action")
                            .replace("undo-share-resource-with-user", "undo-share-resource-with-group")
                        + share_with + "/";
                }

                var viewUrl = $form.attr('action') + "view" + "/" + share_with + "/";
                var changeUrl = $form.attr('action') + "edit" + "/" + share_with + "/";
                var ownerUrl = $form.attr('action') + "owner" + "/" + share_with + "/";

                rowTemplate.find(".remove-user-form").attr('action', unshareUrl);
                rowTemplate.find(".remove-user-form").attr('id', 'form-remove-user-' + share_with);

                rowTemplate.find(".undo-share-form").attr('action', undoUrl);
                rowTemplate.find(".undo-share-form").attr('id', 'form-undo-share-' + share_with);

                // Set form urls, ids
                rowTemplate.find(".share-form-view").attr('action', viewUrl);
                rowTemplate.find(".share-form-view").attr("id", "share-view-" + share_with);
                rowTemplate.find(".share-form-view").attr("data-access-type", "Can view");
                rowTemplate.find(".share-form-view a").attr("data-arg", "share-view-" + share_with);
                rowTemplate.find(".share-form-edit").attr('action', changeUrl);
                rowTemplate.find(".share-form-edit").attr("id", "share-edit-" + share_with);
                rowTemplate.find(".share-form-edit").attr("data-access-type", "Can edit");
                rowTemplate.find(".share-form-edit a").attr("data-arg", "share-edit-" + share_with);

                if (shareType == "user") {
                    rowTemplate.find(".share-form-owner").attr('action', ownerUrl);
                    rowTemplate.find(".share-form-owner").attr("id", "share-owner-" + share_with);
                    rowTemplate.find(".share-form-owner").attr("data-access-type", "Is owner");
                    rowTemplate.find(".share-form-owner a").attr("data-arg", "share-owner-" + share_with);
                }
                else {
                    rowTemplate.find(".share-form-owner").parent().remove();
                }

                if (json_response.name) {
                    rowTemplate.find("div[data-col='name'] a").text(json_response.name);
                }
                else {
                    rowTemplate.find("div[data-col='name'] a").text(json_response.username);
                }

                rowTemplate.find("div[data-col='name'] a").attr("href", "/" + shareType + "/" + share_with);

                if (!json_response.is_current_user) {
                    rowTemplate.find(".you-flag").hide();
                }

                if (shareType == "user") {
                    rowTemplate.find("div[data-col='user-name']").text(json_response.username);
                }
                else {
                    rowTemplate.find("div[data-col='user-name']").text("(Group)");
                }

                if (shareType == "user") {
                    rowTemplate.find(".group-image-wrapper").remove();
                    if (json_response.profile_pic != "No picture provided") {
                        rowTemplate.find(".profile-pic-thumbnail").attr("style", "background-image: url('" + json_response.profile_pic + "')");
                        rowTemplate.find(".profile-pic-thumbnail").removeClass("user-icon");
                    }
                }
                else {
                    rowTemplate.find(".profile-pic-thumbnail").remove();
                    if (json_response.group_pic != "No picture provided") {
                        rowTemplate.find(".group-image-wrapper .group-image-extra-small").attr("style", "background-image: url('" + json_response.group_pic + "')");
                    }
                    else {
                        // Set default group picture
                        var defaultImgURL = $("#templateRow .group-preview-image-default")[0].style.backgroundImage;
                        rowTemplate.find(".group-image-wrapper .group-image-extra-small").attr("style", "background-image: " + defaultImgURL);
                    }
                }

                if (access_type == "view") {
                    rowTemplate.find("span[data-col='current-access']").text("Can view");
                    rowTemplate.find("span[data-col='current-access']").append(" <span class='caret'></span>");
                    rowTemplate.find(".share-form-view").parent().addClass("active");
                }
                else if (access_type == "edit") {
                    rowTemplate.find("span[data-col='current-access']").text("Can edit");
                    rowTemplate.find("span[data-col='current-access']").append(" <span class='caret'></span>");
                    rowTemplate.find(".share-form-edit").parent().addClass("active");
                }
                else if (access_type == "owner") {
                    rowTemplate.find("span[data-col='current-access']").text("Is owner");
                    rowTemplate.find("span[data-col='current-access']").append(" <span class='caret'></span>");
                    rowTemplate.find(".share-form-owner").parent().addClass("active");
                }
                $(".access-table > tbody").append($("<tr id='row-id-" + share_with + "'>" + rowTemplate.html() + "</tr>"));

                updateActionsState(json_response.current_user_privilege);
            }
            else if (json_response.status == "error") {
                $("#div-invite-people").append("<span class='label label-danger'><strong>Error: </strong>" + json_response.error_msg + "</span>");
            }
            setPointerEvents(true);
        },
        error: function(XMLHttpRequest, textStatus, errorThrown){
            $("#div-invite-people").find(".label-danger").remove(); // Remove previous alerts
            $("#div-invite-people").append("<span class='label label-danger'><strong>Error: </strong>" + errorThrown + "</span>");
            setPointerEvents(true);
        }
    });
    //don't submit the form
    return false;
}

function metadata_update_ajax_submit(form_id){
    $alert_success = '<div class="alert alert-success" id="success-alert"> \
        <button type="button" class="close" data-dismiss="alert">x</button> \
        <strong>Success! </strong> \
        Metadata updated.\
    </div>';
    $alert_error = '<div class="alert alert-danger" id="error-alert"> \
        <button type="button" class="close" data-dismiss="alert">x</button> \
        <strong>Error! </strong> \
        Metadata failed to update.\
    </div>';

    if (typeof metadata_update_ajax_submit.resourceSatusDisplayed == 'undefined'){
        metadata_update_ajax_submit.resourceSatusDisplayed = false;
    }
    var flagAsync = (form_id == "id-subject" ? false : true);   // Run keyword related changes synchronously to prevent integrity error
    var resourceType = $("#resource-type").val();
    $form = $('#' + form_id);
    var datastring = $form.serialize();
    $.ajax({
        type: "POST",
        url: $form.attr('action'),
        dataType: 'html',
        data: datastring,
        async: flagAsync,
        success: function(result) {
            /* The div contains now the updated form */
            //$('#' + form_id).html(result);
            json_response = JSON.parse(result);
            if (json_response.status === 'success')
            {
                // show update netcdf file update option for NetCDFLogicalFile
                if (json_response.logical_file_type === "NetCDFLogicalFile"){
                    $("#div-netcdf-file-update").show();
                }
                // show update sqlite file update option for TimeSeriesLogicalFile
                if (json_response.logical_file_type === "TimeSeriesLogicalFile"  &&
                    json_response.is_dirty && json_response.can_update_sqlite) {
                    $("#div-sqlite-file-update").show();
                }
                // show update netcdf resource
                if (resourceType === 'Multidimensional (NetCDF)' &&
                    json_response.is_dirty) {
                    $("#netcdf-file-update").show();
                }

                // start timeseries resource specific DOM manipulation
                if(resourceType === 'Time Series') {
                    if ($("#can-update-sqlite-file").val() === "True" && ($("#metadata-dirty").val() === "True" || json_response.is_dirty)) {
                        $("#sql-file-update").show();
                    }
                }

                // dynamically update resource coverage when timeseries 'site' element gets updated or
                // file type 'coverage' element gets updated for composite resource
                if ((json_response.element_name.toLowerCase() === 'site' && (resourceType === 'Time Series' ||
                        json_response.logical_file_type === "TimeSeriesLogicalFile" )) ||
                    (json_response.element_name.toLowerCase() === 'coverage' && resourceType === 'Composite Resource')){
                    if (json_response.hasOwnProperty('temporal_coverage') && resourceType === 'Composite Resource'){
                        var temporalCoverage = json_response.temporal_coverage;
                        updateResourceTemporalCoverage(temporalCoverage);
                    }

                    if (json_response.hasOwnProperty('spatial_coverage')) {
                        var spatialCoverage = json_response.spatial_coverage;
                        updateResourceSpatialCoverage(spatialCoverage);
                    }
                }
                if ($form.attr("id") == "id-site" || $form.attr("id") == "id-site-file-type"){
                    makeTimeSeriesMetaDataElementFormReadOnly(form_id, "id_site");
                }
                else if ($form.attr("id") == "id-variable" || $form.attr("id") == "id-variable-file-type"){
                    makeTimeSeriesMetaDataElementFormReadOnly(form_id, "id_variable");
                }
                else if ($form.attr("id") == "id-method" || $form.attr("id") == "id-method-file-type"){
                    makeTimeSeriesMetaDataElementFormReadOnly(form_id, "id_method");
                }
                else if ($form.attr("id") == "id-processinglevel" || $form.attr("id") == "id-processinglevel-file-type"){
                    makeTimeSeriesMetaDataElementFormReadOnly(form_id, "id_processinglevel");
                }
                // end of timeseries specific DOM manipulation

                $(document).trigger("submit-success");
                $form.find("button.btn-primary").hide();
                if (json_response.hasOwnProperty('element_id')){
                    form_update_action = $form.attr('action');
                    if (!json_response.hasOwnProperty('form_action')){
                        res_short_id = form_update_action.split('/')[3];
                        update_url = "/hsapi/_internal/" + res_short_id + "/"
                            + json_response.element_name + "/"
                            + json_response.element_id + "/update-metadata/";
                    }
                    else {
                        update_url = json_response.form_action
                    }

                    $form.attr('action', update_url);
                }
                if (json_response.element_exists == false){
                    form_update_action = $form.attr('action');
                    res_short_id = form_update_action.split('/')[3];
                    update_url = "/hsapi/_internal/" + res_short_id + "/" + json_response.element_name + "/add-metadata/";
                    $form.attr('action', update_url);
                }
                if (json_response.hasOwnProperty('element_name')){
                    if(json_response.element_name === 'title'){
                        $res_title = $(".section-header").find("span").first();
                        field_name_value = $res_title.text();
                        updated_title = $form.find("#id_value").val();
                        $res_title.text(updated_title);
                    }
                }
                if (json_response.hasOwnProperty('metadata_status')) {
                    if (json_response.metadata_status !== $('#metadata-status').text()) {
                        $('#metadata-status').text(json_response.metadata_status);
                        if (json_response.metadata_status.toLowerCase().indexOf("insufficient") == -1) {
                            if(resourceType != 'Web App Resource')
                                promptMessage = "This resource can be published or made public.";
                            else
                                promptMessage = "This resource can be made public.";
                            if (!metadata_update_ajax_submit.resourceSatusDisplayed){
                                metadata_update_ajax_submit.resourceSatusDisplayed = true;
                                if (json_response.hasOwnProperty('res_public_status')) {
                                    if (json_response.res_public_status.toLowerCase() === "not public") {
                                        // if the resource is already public no need to show the following alert message
                                        customAlert("Resource Status:", promptMessage, "success", 3000);
                                    }
                                }
                                else {
                                    customAlert("Resource Status:", promptMessage, "success", 3000);
                                }
                            }
                            $("#missing-metadata-or-file:not(.persistent)").fadeOut();
                            $("#missing-metadata-file-type:not(.persistent)").fadeOut();
                        }
                    }
                }
                if (json_response.hasOwnProperty('res_public_status') && json_response.hasOwnProperty('res_discoverable_status')) {
                    if (json_response.res_public_status == "public"){
                        if (!$("#btn-public").hasClass('active')){
                            $("#btn-public").prop("disabled", false);
                        }
                    }
                    else {
                        $("#btn-public").removeClass('active');
                        $("#btn-public").prop("disabled", true);
                    }
                    if (json_response.res_discoverable_status == "discoverable"){
                        if (!$("#btn-discoverable").hasClass('active')){
                            $("#btn-discoverable").prop("disabled", false);
                        }
                    }
                    else {
                        $("#btn-discoverable").removeClass('active');
                        $("#btn-discoverable").prop("disabled", true);
                    }
                    if (json_response.res_public_status !== "public" && json_response.res_discoverable_status !== "discoverable"){
                        $("#btn-private").addClass('active');
                        $("#btn-private").prop("disabled", true);
                    }
                    if (json_response.metadata_status.toLowerCase().indexOf("insufficient") == -1) {
                        if (!$("#btn-public").hasClass('active')){
                            $("#btn-public").prop("disabled", false);
                        }
                        if (!$("#btn-discoverable").hasClass('active')){
                            $("#btn-discoverable").prop("disabled", false);
                        }
                    }
                }
                $('body > .container').append($alert_success);
                $('#error-alert').each(function(){
                    this.remove();
                });
                $(".alert-success").fadeTo(2000, 500).fadeOut(1000, function(){
                    $(document).trigger("submit-success");
                    $(".alert-success").alert('close');
                });
            }
            else{
                $alert_error = $alert_error.replace("Metadata failed to update.", json_response.message);
                $('#' + form_id).before($alert_error);
                $(".alert-error").fadeTo(2000, 500).slideUp(1000, function(){
                    $(".alert-error").alert('close');
                });
            }
        },
        error: function(XMLHttpRequest, textStatus, errorThrown)
        {
            $('#' + form_id).before($alert_error);
            $(".alert-error").fadeTo(2000, 500).slideUp(1000, function(){
                $(".alert-error").alert('close');
            });
        }
    });
    //don't submit the form
    return false;
}

function makeTimeSeriesMetaDataElementFormReadOnly(form_id, element_id){
    var $element_selection_dropdown = $('#' + element_id + '_code_choices');
    if ($element_selection_dropdown.length && $element_selection_dropdown.attr('type') !== "hidden"){
        $('#' + form_id + ' :input').attr('readonly', 'readonly');
    }
}

function set_file_type_ajax_submit(url, folder_path) {
    var $alert_success = '<div class="alert alert-success" id="error-alert"> \
        <button type="button" class="close" data-dismiss="alert">x</button> \
        <strong>Success! </strong> \
        Aggregation type was successful.\
    </div>';

    var waitDialog = showWaitDialog();
    return $.ajax({
        type: "POST",
        url: url,
        dataType: 'html',
        async: true,
        data: {
            folder_path: folder_path
        },
        success: function (result) {
            waitDialog.dialog("close");
            var json_response = JSON.parse(result);
            var spatialCoverage = json_response.spatial_coverage;
            updateResourceSpatialCoverage(spatialCoverage);
            $alert_success = $alert_success.replace("Aggregation type was successful.", json_response.message);
            $("#fb-inner-controls").before($alert_success);
            $(".alert-success").fadeTo(2000, 500).slideUp(1000, function(){
                $(".alert-success").alert('close');
            });
        },
        error: function (xhr, textStatus, errorThrown) {
            waitDialog.dialog("close");
            var jsonResponse = JSON.parse(xhr.responseText);
            display_error_message('Failed to set the selected aggregation type', jsonResponse.message);
            $(".file-browser-container, #fb-files-container").css("cursor", "auto");
        }
    });
}

function remove_aggregation_ajax_submit(url) {
    var $alert_success = '<div class="alert alert-success" id="error-alert"> \
        <button type="button" class="close" data-dismiss="alert">x</button> \
        <strong>Success! </strong> \
        Aggregation was removed successfully.\
    </div>';

    var waitDialog = showWaitDialog();
    return $.ajax({
        type: "POST",
        url: url,
        dataType: 'html',
        async: true,
        success: function (result) {
            waitDialog.dialog("close");
            var json_response = JSON.parse(result);
            var spatialCoverage = json_response.spatial_coverage;
            updateResourceSpatialCoverage(spatialCoverage);
            $alert_success = $alert_success.replace("Aggregation was removed successfully.", json_response.message);
            $("#fb-inner-controls").before($alert_success);
            $(".alert-success").fadeTo(2000, 500).slideUp(1000, function(){
                $(".alert-success").alert('close');
            });
        },
        error: function (xhr, textStatus, errorThrown) {
            waitDialog.dialog("close");
            var jsonResponse = JSON.parse(xhr.responseText);
            display_error_message('Failed to remove aggregation', jsonResponse.message);
            $(".file-browser-container, #fb-files-container").css("cursor", "auto");
        }
    });
}

function get_file_type_metadata_ajax_submit(url) {
    return $.ajax({
        type: "POST",
        url: url,
        dataType: 'html',
        async: false,
        success: function (result) {
        },
        error: function (XMLHttpRequest, textStatus, errorThrown) {
        }
    });
}

function filetype_keywords_update_ajax_submit() {
    $form = $('#id-keywords-filetype');
    var datastring = $form.serialize();
    $.ajax({
        type: "POST",
        url: $form.attr('action'),
        dataType: 'html',
        data: datastring,
        success: function (result) {
            json_response = JSON.parse(result);
            if (json_response.status === 'success') {
                var keywords = json_response.added_keywords;
                // add each of the newly added keywords as new li element for display
                for (var i = 0; i < keywords.length; i++) {
                    var li = $("<li class='tag'><span></span></li>");
                    li.find('span').text(keywords[i]);
                    li.append('&nbsp;<a><span class="glyphicon glyphicon-remove-circle icon-remove"></span></a>');
                    $("#lst-tags-filetype").append(li);
                    $(".icon-remove").click(onRemoveKeywordFileType);
                }
                // Refresh keywords field for the resource
                var resKeywords = json_response.resource_keywords;
                $("#lst-tags").empty();
                for (var i = 0; i < resKeywords.length; i++) {
                    if (resKeywords[i] != "") {
                        var li = $("<li class='tag'><span></span></li>");
                        li.find('span').text(resKeywords[i]);
                        li.append('&nbsp;<a><span class="glyphicon glyphicon-remove-circle icon-remove"></span></a>')
                        $("#lst-tags").append(li);
                    }
                }
                // show update netcdf file update option for NetCDFLogicalFile
                if (json_response.logical_file_type === "NetCDFLogicalFile"){
                    $("#div-netcdf-file-update").show();
                }
            }
        }
    });
}

function filetype_keyword_delete_ajax_submit(keyword, tag) {
    var datastring = 'keyword=' + keyword;
    var url = $('#id-delete-keyword-filetype-action').val();
    $.ajax({
        type: "POST",
        url: url,
        dataType: 'html',
        data: datastring,
        success: function (result) {
            json_response = JSON.parse(result);
            if (json_response.status === 'success') {
                // remove the li element containing the deleted keyword
                tag.remove();
                // show update netcdf file update option for NetCDFLogicalFile
                if (json_response.logical_file_type === "NetCDFLogicalFile"){
                    $("#div-netcdf-file-update").show();
                }
            }
        }
    });
}

function update_netcdf_file_ajax_submit() {
    var $alert_success = '<div class="alert alert-success" id="error-alert"> \
        <button type="button" class="close" data-dismiss="alert">x</button> \
        <strong>Success! </strong> \
        File update was successful.\
    </div>';

    var url = $('#update-netcdf-file').attr("action");
    $.ajax({
        type: "POST",
        url: url,
        dataType: 'html',
        success: function (result) {
            json_response = JSON.parse(result);
            if (json_response.status === 'success') {
                $("#div-netcdf-file-update").hide();
                $alert_success = $alert_success.replace("File update was successful.", json_response.message);
                $("#fb-inner-controls").before($alert_success);
                $(".alert-success").fadeTo(2000, 500).slideUp(1000, function(){
                    $(".alert-success").alert('close');
                });
                // refetch file metadata to show the updated header file info
                 showFileTypeMetadata(false, "");
            }
            else {
                display_error_message("File update.", json_response.message);
            }
        }
    });
}

function update_sqlite_file_ajax_submit() {
    var $alert_success = '<div class="alert alert-success" id="error-alert"> \
        <button type="button" class="close" data-dismiss="alert">x</button> \
        <strong>Success! </strong> \
        File update was successful.\
    </div>';

    var url = $('#update-sqlite-file').attr("action");
    $.ajax({
        type: "POST",
        url: url,
        dataType: 'html',
        success: function (result) {
            json_response = JSON.parse(result);
            if (json_response.status === 'success') {
                $("#div-sqlite-file-update").hide();
                $alert_success = $alert_success.replace("File update was successful.", json_response.message);
                $("#fb-inner-controls").before($alert_success);
                $(".alert-success").fadeTo(2000, 500).slideUp(1000, function(){
                    $(".alert-success").alert('close');
                });
                // refetch file metadata to show the updated header file info
                showFileTypeMetadata(false, "");
            }
            else {
                display_error_message("File update.", json_response.message);
            }
        }
    });
}

function get_user_info_ajax_submit(url, obj) {
    var is_group = false;
    var entry = $(obj).closest("div[data-hs-user-type]").find("#id_user-deck > .hilight");
    if (entry.length < 1) {
        entry = $(obj).parent().parent().parent().parent().find("#id_group-deck > .hilight");
        is_group = true;
    }
    if (entry.length < 1) {
        return;
    }

    var userID = entry[0].getAttribute("data-value");
    url = url + userID + "/" + is_group;

    $.ajax({
        type: "POST",
        url: url,
        dataType: 'html',
        success: function (result) {
            var formContainer = $(obj).parent().parent();
            var json_response = JSON.parse(result);
            if (is_group){
                formContainer.find("input[name='description']").val(json_response.url);
                formContainer.find("input[name='organization']").val(json_response.organization);
            }
            else{
                formContainer.find("input[name='name']").val(json_response.name);
                formContainer.find("input[name='description']").val(json_response.url);
                formContainer.find("input[name='organization']").val(json_response.organization);
                formContainer.find("input[name='email']").val(json_response.email);
                formContainer.find("input[name='address']").val(json_response.address);
                formContainer.find("input[name='phone']").val(json_response.phone);
                formContainer.find("input[name='homepage']").val(json_response.website);

                for (var identif in json_response.identifiers) {
                    modalBody = formContainer.find(".modal-body");
                    modalBody.append(
                        $('<input />').attr('type', 'hidden')
                            .attr('name', "identifier_name")
                            .attr('value', identif));

                    modalBody.append(
                        $('<input />').attr('type', 'hidden')
                            .attr('name', "identifier_link")
                            .attr('value', json_response.identifiers[identif]));
                }

            }
            formContainer.submit();
        },
        error: function(XMLHttpRequest, textStatus, errorThrown){

        }
    });
}

function display_error_message(title, err_msg) {
    $("#fb-alerts .upload-failed-alert").remove();
    $("#hsDropzone").toggleClass("glow-blue", false);

    $("#fb-alerts").append(
        '<div class="alert alert-danger alert-dismissible upload-failed-alert" role="alert">' +
        '<button type="button" class="close" data-dismiss="alert" aria-label="Close">' +
        '<span aria-hidden="true">&times;</span></button>' +
        '<div>' +
        '<strong>' + title + '</strong>' +
        '</div>' +
        '<div>' +
        '<span>' + err_msg + '</span>' +
        '</div>' +
        '</div>').fadeIn(200);
}

function delete_folder_ajax_submit(res_id, folder_path) {
    $(".file-browser-container, #fb-files-container").css("cursor", "progress");

    return $.ajax({
        type: "POST",
        url: '/hsapi/_internal/data-store-delete-folder/',
        async: true,
        data: {
            res_id: res_id,
            folder_path: folder_path
        },
        success: function (result) {
        },
        error: function(xhr, errmsg, err){
            display_error_message('Folder Deletion Failed', xhr.responseText);
        }
    });
}

// This method is called to refresh the loader with the most recent structure after every other call
function get_irods_folder_struct_ajax_submit(res_id, store_path) {
    $("#fb-files-container, #fb-files-container").css("cursor", "progress");
    // TODO: 2105: doesn't return enough information for intelligent decision 
    return $.ajax({
        type: "POST",
        url: '/hsapi/_internal/data-store-structure/',
        async: true,
        data: {
            res_id: res_id,
            store_path: store_path
        },
        success: function (result) {
            var files = result.files;
            var folders = result.folders;
            var can_be_public = result.can_be_public;
            $('#fb-files-container').empty();
            if (files.length > 0) {
                $.each(files, function(i, v) {
                    $('#fb-files-container').append(getFileTemplateInstance(v['name'], v['type'], v['aggregation_name'], v['logical_type'], v['logical_file_id'], v['size'], v['pk'], v['url']));
                });
            }
            if (folders.length > 0) {
                $.each(folders, function(i, v) {
<<<<<<< HEAD
                    $('#fb-files-container').append(getFolderTemplateInstance(v['folder_name'], v['folder_aggregation_type'], v['folder_aggregation_name'], v['folder_aggregation_id'], v['folder_aggregation_type_to_set'], v['folder_short_path']));
=======
                    $('#fb-files-container').append(getFolderTemplateInstance(v['name'], v['url']));
>>>>>>> 90d44484
                });
            }
            if (!files.length && !folders.length) {
                $('#fb-files-container').append('<span class="text-muted">This directory is empty</span>');
            }
            if (can_be_public) {
                $("#missing-metadata-or-file:not(.persistent)").fadeOut();
            }
            onSort();

            bindFileBrowserItemEvents();

            $("#hs-file-browser").attr("data-current-path", store_path);
            $("#upload-folder-path").text(store_path);
            $("#hs-file-browser").attr("data-res-id", res_id);

            // strip the 'data' folder from the path
            setBreadCrumbs(store_path.replace("data/", ""));

            if ($("#hsDropzone").hasClass("dropzone")) {
                // If no multiple files allowed and a file already exists, disable upload
                var allowMultiple = $("#hs-file-browser").attr("data-allow-multiple-files") == "True";
                if (!allowMultiple && files.length > 0) {
                    $('.dz-input').hide();
                    $(".fb-upload-caption").toggleClass("hidden", true);
                }
                else {
                    $('.dz-input').show();
                    $(".fb-upload-caption").toggleClass("hidden", false);
                    Dropzone.forElement("#hsDropzone").files = [];
                }
            }

            updateNavigationState();
            $(".selection-menu").hide();
            $("#flag-uploading").remove();
            $("#fb-files-container, #fb-files-container").css("cursor", "default");
            if (result.hasOwnProperty('spatial_coverage')){
                var spatialCoverage = result.spatial_coverage;
                updateResourceSpatialCoverage(spatialCoverage);
            }
            if (result.hasOwnProperty('temporal_coverage')){
                var temporalCoverage = result.temporal_coverage;
                updateResourceTemporalCoverage(temporalCoverage);
            }
        },
        error: function(xhr, errmsg, err){
            $(".selection-menu").hide();
            $("#flag-uploading").remove();
            $("#fb-files-container, #fb-files-container").css("cursor", "default");
            $('#fb-files-container').empty();
            setBreadCrumbs(store_path);
            $("#fb-files-container").prepend("<span>No files to display.</span>")
        }
    });
}

function zip_irods_folder_ajax_submit(res_id, input_coll_path, fileName) {
    $("#fb-files-container, #fb-files-container").css("cursor", "progress");
    return $.ajax({
        type: "POST",
        url: '/hsapi/_internal/data-store-folder-zip/',
        async: true,
        data: {
            res_id: res_id,
            input_coll_path: input_coll_path,
            output_zip_file_name: fileName,
            remove_original_after_zip: "false"
        },
        success: function (result) {
        },
        error: function (xhr, errmsg, err) {
            display_error_message('Folder Zipping Failed', xhr.responseText);
        }
    });
}

function unzip_irods_file_ajax_submit(res_id, zip_with_rel_path) {
    $("#fb-files-container, #fb-files-container").css("cursor", "progress");
    return $.ajax({
        type: "POST",
        url: '/hsapi/_internal/data-store-folder-unzip/',
        async: true,
        data: {
            res_id: res_id,
            zip_with_rel_path: zip_with_rel_path,
            remove_original_zip: "false"
        },
        success: function (result) {
            // TODO: handle "File already exists" errors
        },
        error: function (xhr, errmsg, err) {
            display_error_message('File Unzipping Failed', xhr.responseText);
        }
    });
}

function create_irods_folder_ajax_submit(res_id, folder_path) {
    $("#fb-files-container, #fb-files-container").css("cursor", "progress");
    return $.ajax({
        type: "POST",
        url: '/hsapi/_internal/data-store-create-folder/',
        async: true,
        data: {
            res_id: res_id,
            folder_path: folder_path
        },
        success: function (result) {
            var new_folder_rel_path = result.new_folder_rel_path;
            if (new_folder_rel_path.length > 0) {
                $('#create-folder-dialog').modal('hide');
                $("#txtFolderName").val("");
            }

        },
        error: function(xhr, errmsg, err){
            display_error_message('Folder Creation Failed', xhr.responseText);
        }
    });
}

// TODO: #2105: replace with move-to-folder and rename-file-or-folder: 
// TODO: ambiguous function based upon conflation in REST API
function move_or_rename_irods_file_or_folder_ajax_submit(res_id, source_path, target_path) {
    $("#fb-files-container, #fb-files-container").css("cursor", "progress");
    return $.ajax({
        type: "POST",
        url: '/hsapi/_internal/data-store-move-or-rename/',
        async: true,
        data: {
            res_id: res_id,
            source_path: source_path,
            target_path: target_path
        },
        success: function (result) {
            var target_rel_path = result.target_rel_path;
            if (target_rel_path.length > 0) {
                $("#fb-files-container li").removeClass("fb-cutting");
            }
        },
        error: function(xhr, errmsg, err){
            display_error_message('File Moving/Renaming Failed', xhr.responseText);
        }
    });
}

// target_path must be a folder
function move_to_folder_ajax_submit(res_id, source_paths, target_path) {
    $("#fb-files-container, #fb-files-container").css("cursor", "progress");
    return $.ajax({
        type: "POST",
        url: '/hsapi/_internal/data-store-move-to-folder/',
        async: true,
        data: {
            res_id: res_id,
            source_paths: JSON.stringify(source_paths),
            target_path: target_path
        },
        success: function (result) {
            var target_rel_path = result.target_rel_path;
            if (target_rel_path.length > 0) {
                $("#fb-files-container li").removeClass("fb-cutting");
            }
        },
        error: function(xhr, errmsg, err){
            display_error_message('File/Folder Moving Failed', xhr.responseText);
        }
    });
}

// prefixes must be the same on source_path and target_path 
function rename_file_or_folder_ajax_submit(res_id, source_path, target_path) {
    $("#fb-files-container, #fb-files-container").css("cursor", "progress");
    return $.ajax({
        type: "POST",
        url: '/hsapi/_internal/data-store-rename-file-or-folder/',
        async: true,
        data: {
            res_id: res_id,
            source_path: source_path,
            target_path: target_path
        },
        success: function (result) {
            var target_rel_path = result.target_rel_path;
            if (target_rel_path.length > 0) {
                $("#fb-files-container li").removeClass("fb-cutting");
            }
        },
        error: function(xhr, errmsg, err){
            display_error_message('File/Folder Renaming Failed', xhr.responseText);
        }
    });
}

function addFileTypeExtraMetadata(){
    $form = $('#add-keyvalue-filetype-metadata');
    var url = $form.attr('action');
    var key = $("#file_extra_meta_name").val();
    var value = $("#file_extra_meta_value").val();
    $alert_error = '<div class="alert alert-danger" id="error-alert"> \
        <button type="button" class="close" data-dismiss="alert">x</button> \
        <strong>Error! </strong> \
        Metadata failed to update.\
    </div>';

    $.ajax({
        type: "POST",
        url: url,
        data: {
            key: key,
            value: value
        },
        success: function (result) {
            var json_response = result;
            if (json_response.status === "success"){
                $("#add-keyvalue-filetype-modal").modal('hide');
                $("div").removeClass("modal-backdrop");
                $("body").removeClass("modal-open");
                $("#filetype-extra-metadata").replaceWith(json_response.extra_metadata);
                BindKeyValueFileTypeClickHandlers();

                // show update netcdf file update option for NetCDFLogicalFile
                if (json_response.logical_file_type === "NetCDFLogicalFile"){
                    $("#div-netcdf-file-update").show();
                }
            }
            else {
                $("#add-keyvalue-filetype-modal").modal('hide');
                $("div").removeClass("modal-backdrop");
                $("body").removeClass("modal-open");
                $alert_error = $alert_error.replace("Metadata failed to update.", json_response.message);
                $("#filetype-extra-metadata").before($alert_error);
                $(".alert-error").fadeTo(2000, 500).slideUp(1000, function(){
                    $(".alert-error").alert('close');
                });

            }
        },
        error: function(xhr, errmsg, err){
        }
    });
}

function updateFileTypeExtraMetadata(form_id){
    $form = $('#' + form_id);
    var datastring = $form.serialize();
    var url = $form.attr('action');
    var form_counter = $form.attr('data-counter');
    $alert_error = '<div class="alert alert-danger" id="error-alert"> \
        <button type="button" class="close" data-dismiss="alert">x</button> \
        <strong>Error! </strong> \
        Metadata failed to update.\
    </div>';

    $.ajax({
        type: "POST",
        url: url,
        data: datastring,
        success: function (result) {
            var json_response = result;
            if (json_response.status === "success"){
                $("#edit-keyvalue-filetype-modal-" + form_counter).modal('hide');
                $("div").removeClass("modal-backdrop");
                $("body").removeClass("modal-open");
                $("#filetype-extra-metadata").replaceWith(json_response.extra_metadata);
                // show update netcdf file update option for NetCDFLogicalFile
                if (json_response.logical_file_type === "NetCDFLogicalFile"){
                    $("#div-netcdf-file-update").show();
                }
                BindKeyValueFileTypeClickHandlers();
            }
            else {
                $("#edit-keyvalue-filetype-modal-" + form_counter).modal('hide');
                $("div").removeClass("modal-backdrop");
                $("body").removeClass("modal-open");
                $alert_error = $alert_error.replace("Metadata failed to update.", json_response.message);
                $("#filetype-extra-metadata").before($alert_error);
                $(".alert-error").fadeTo(2000, 500).slideUp(1000, function(){
                    $(".alert-error").alert('close');
                });
            }
        },
        error: function(xhr, errmsg, err){
        }
    });
}

function deleteFileTypeExtraMetadata(form_id){
    $form = $('#' + form_id);
    var datastring = $form.serialize();
    var url = $form.attr('action');
    var form_counter = $form.attr('data-counter');
    $alert_error = '<div class="alert alert-danger" id="error-alert"> \
        <button type="button" class="close" data-dismiss="alert">x</button> \
        <strong>Error! </strong> \
        Metadata failed to update.\
    </div>';

    $.ajax({
        type: "POST",
        url: url,
        data: datastring,
        success: function (result) {
            var json_response = result;
            if (json_response.status === "success"){
                $("#delete-keyvalue-filetype-modal-" + form_counter).modal('hide');
                $("div").removeClass("modal-backdrop");
                $("body").removeClass("modal-open");
                $("#filetype-extra-metadata").replaceWith(json_response.extra_metadata);
                // show update netcdf file update option for NetCDFLogicalFile
                if (json_response.logical_file_type === "NetCDFLogicalFile"){
                    $("#div-netcdf-file-update").show();
                }
                BindKeyValueFileTypeClickHandlers();
            }
            else {
                $("#delete-keyvalue-filetype-modal-" + form_counter).modal('hide');
                $("div").removeClass("modal-backdrop");
                $("body").removeClass("modal-open");
                $alert_error = $alert_error.replace("Metadata failed to update.", json_response.message);
                $("#filetype-extra-metadata").before($alert_error);
                $(".alert-error").fadeTo(2000, 500).slideUp(1000, function(){
                    $(".alert-error").alert('close');
                });
            }
        },
        error: function(xhr, errmsg, err){
        }
    });
}

function BindKeyValueFileTypeClickHandlers(){
    // bind key value add modal form OK button click event
    var keyvalue_add_modal_form = $("#fileTypeMetaDataTab").find('#add-keyvalue-filetype-metadata');
    keyvalue_add_modal_form.find("button.btn-primary").click(function () {
        addFileTypeExtraMetadata();
    });

    // bind all key value edit modal forms OK button click event
    $("#fileTypeMetaDataTab").find('[id^=edit-keyvalue-filetype-metadata]').each(function(){
        var formId = $(this).attr('id');
        $(this).find("button.btn-primary").click(function (){
            updateFileTypeExtraMetadata(formId);
        })
    });

    // bind all key value delete modal forms Delete button click event
    $("#fileTypeMetaDataTab").find('[id^=delete-keyvalue-filetype-metadata]').each(function(){
        var formId = $(this).attr('id');
        $(this).find("button.btn-danger").click(function (){
            deleteFileTypeExtraMetadata(formId);
        })
    });
}
// show "Save changes" button when metadata form editing starts
function showMetadataFormSaveChangesButton(){
    $(".form-control").each(function () {
        $(this).on('input', function (e) {
            $(this).closest("form").find("button").show();
        });
        $(this).on('change', function (e) {
            $(this).closest("form").find("button").show();
        });
    });
}

// Initialize date pickers
function initializeDatePickers(){
    $(".dateinput").each(function () {
        $(this).datepicker({dateFormat: 'mm/dd/yy'});
        $(this).on('change', function () {
            $(this).closest("form").find("button").show();
        });
    });

    // Set stored dates
    $(".dateinput").each(function () {
        var dateString;
        var pickerDate = null;
        if($(this).attr('data-date')){
            // resource temporal date picker
            dateString = $(this).attr("data-date").split("-");
            pickerDate = new Date(dateString);
        }
        else{
            // file type temporal date picker
            if($(this).attr('value')){
                pickerDate = new Date($(this).attr("value"));
            }
        }
        if(pickerDate != null){
            $(this).datepicker("setDate", pickerDate);
        }
    });
}

function updateEditCoverageState() {
    // Set state for composite resource file metadata editing
    chkBox = $("#id-coverage-spatial-filetype #id_type_1");
    chkPoint = $("#id-coverage-spatial-filetype #id_type_2");

    if ($("#id-coverage-spatial-filetype #id_type_1").prop("checked")) {
        $("#id-coverage-spatial-filetype").attr("data-coordinates-type", "rectangle");
    }
    else {
        $("#id-coverage-spatial-filetype").attr("data-coordinates-type", "point");
    }

    if (chkBox.prop("checked")) {
        // coverage type is box
        $("#id_north_filetype").parent().closest("#div_id_north").hide();
        $("#id_east_filetype").parent().closest("#div_id_east").hide();
        $("#id_northlimit_filetype").parent().closest("#div_id_northlimit").show();
        $("#id_eastlimit_filetype").parent().closest("#div_id_eastlimit").show();
        $("#id_southlimit_filetype").parent().closest("#div_id_southlimit").show();
        $("#id_westlimit_filetype").parent().closest("#div_id_westlimit").show();
    }
    else {
        // coverage type is point
        $("#id_north_filetype").parent().closest("#div_id_north").show();
        $("#id_east_filetype").parent().closest("#div_id_east").show();
        $("#id_northlimit_filetype").parent().closest("#div_id_northlimit").hide();
        $("#id_eastlimit_filetype").parent().closest("#div_id_eastlimit").hide();
        $("#id_southlimit_filetype").parent().closest("#div_id_southlimit").hide();
        $("#id_westlimit_filetype").parent().closest("#div_id_westlimit").hide();
    }
}

// act on spatial coverage type change
function setFileTypeSpatialCoverageFormFields(logical_type){
    // Don't allow the user to change the coverage type
    var $id_type_filetype_div = $("#id_type_filetype");

    if (logical_type !== "GenericLogicalFile"){
        // don't allow changing coverage type
        $id_type_filetype_div.parent().closest("div").css('pointer-events', 'none');
        $id_type_filetype_div.find("#id_type_1").attr('onclick', 'return false');
        $id_type_filetype_div.find("#id_type_2").attr('onclick', 'return false');
        if (logical_type !== "RefTimeseriesLogicalFile"){
            $id_type_filetype_div.find("#id_type_1").attr('checked', 'checked');
        }
        $id_type_filetype_div.find("#id_type_2").attr('disabled', true);
        $id_type_filetype_div.find("#id_type_2").parent().closest("label").addClass("text-muted");
    }
    else {
        // file type is "GenericLogicalFile" - allow changing coverage type
        $id_type_filetype_div.find("input:radio").change(updateEditCoverageState);
    }

    // #id_type_1 is the box radio button
    if ($id_type_filetype_div.find("#id_type_1").attr("checked") == "checked" ||
        (logical_type != 'GeoFeatureLogicalFile' && logical_type != 'RefTimeseriesLogicalFile' && logical_type != 'GenericLogicalFile')) {
        // coverage type is box
        $("#id_north_filetype").parent().closest("#div_id_north").hide();
        $("#id_east_filetype").parent().closest("#div_id_east").hide();
    }
    else {
        // coverage type is point
        $("#id_northlimit_filetype").parent().closest("#div_id_northlimit").hide();
        $("#id_eastlimit_filetype").parent().closest("#div_id_eastlimit").hide();
        $("#id_southlimit_filetype").parent().closest("#div_id_southlimit").hide();
        $("#id_westlimit_filetype").parent().closest("#div_id_westlimit").hide();
    }
}

// updates the UI spatial coverage elements
function updateResourceSpatialCoverage(spatialCoverage) {
    if ($("#id-coverage-spatial").length) {
        $("#spatial-coverage-type").val(spatialCoverage.type);
        var $form = $("#id-coverage-spatial");
        var form_update_action = $form.attr('action');
        var res_short_id = form_update_action.split('/')[3];
        var update_url;
        if(!$.isEmptyObject(spatialCoverage)){
            update_url = "/hsapi/_internal/" + res_short_id + "/coverage/" + spatialCoverage.element_id + "/update-metadata/";
        }
        else {
            update_url = "/hsapi/_internal/" + res_short_id + "/coverage/add-metadata/";
        }
        $form.attr('action', update_url);
        var $id_type_div = $("#div_id_type");
        var $point_radio = $id_type_div.find("#id_type_2");
        var $box_radio = $id_type_div.find("#id_type_1");
        var resourceType = $("#resource-type").val();
        if (spatialCoverage.type === 'point') {
            $point_radio.attr('checked', 'checked');
            if(resourceType !== "Composite Resource"){
                $box_radio.attr('disabled', true);
                $box_radio.parent().closest("label").addClass("text-muted");
            }
            $point_radio.parent().closest("label").removeClass("text-muted");
            $point_radio.attr('disabled', false);
            $("#id_north").val(spatialCoverage.north);
            $("#id_east").val(spatialCoverage.east);
            $("#div_id_north").show();
            $("#div_id_east").show();
            $("#div_id_elevation").show();
            $("#div_id_northlimit").hide();
            $("#div_id_eastlimit").hide();
            $("#div_id_southlimit").hide();
            $("#div_id_westlimit").hide();
            $("#div_id_uplimit").hide();
            $("#div_id_downlimit").hide();
        }
        else { //coverage type is 'box'
            $box_radio.attr('checked', 'checked');
            if(resourceType !== "Composite Resource"){
                $point_radio.attr('disabled', true);
                $point_radio.parent().closest("label").addClass("text-muted");
            }
            $box_radio.parent().closest("label").removeClass("text-muted");
            $box_radio.attr('disabled', false);
            $("#id_eastlimit").val(spatialCoverage.eastlimit);
            $("#id_northlimit").val(spatialCoverage.northlimit);
            $("#id_westlimit").val(spatialCoverage.westlimit);
            $("#id_southlimit").val(spatialCoverage.southlimit);
            $("#div_id_north").hide();
            $("#div_id_east").hide();
            $("#div_id_elevation").hide();
            $("#div_id_northlimit").show();
            $("#div_id_eastlimit").show();
            $("#div_id_southlimit").show();
            $("#div_id_westlimit").show();
            $("#div_id_uplimit").show();
            $("#div_id_downlimit").show();
        }
        initMap();
    }
}

// updates the UI temporal coverage elements
function updateResourceTemporalCoverage(temporalCoverage) {
    $("#id_start").val(temporalCoverage.start);
    $("#id_start").attr('data-date', temporalCoverage.start);
    $("#id_end").val(temporalCoverage.end);
    $("#id_end").attr('data-date', temporalCoverage.end);
    $("#id-coverage-temporal").find("button.btn-primary").hide();
    initializeDatePickers();
}

function setFileTypeMetadataFormsClickHandlers(){
    $("#fileTypeMetaDataTab").find('form').each(function () {
        var formId = $(this).attr('id');
        if (formId !== "update-netcdf-file" && formId !== "update-sqlite-file"&& formId !== "id-keywords-filetype" && formId !== "add-keyvalue-filetype-metadata") {
              $(this).find("button.btn-primary").click(function () {
                metadata_update_ajax_submit(formId);
              });
        }
    });
    BindKeyValueFileTypeClickHandlers();
}<|MERGE_RESOLUTION|>--- conflicted
+++ resolved
@@ -1090,11 +1090,7 @@
             }
             if (folders.length > 0) {
                 $.each(folders, function(i, v) {
-<<<<<<< HEAD
-                    $('#fb-files-container').append(getFolderTemplateInstance(v['folder_name'], v['folder_aggregation_type'], v['folder_aggregation_name'], v['folder_aggregation_id'], v['folder_aggregation_type_to_set'], v['folder_short_path']));
-=======
-                    $('#fb-files-container').append(getFolderTemplateInstance(v['name'], v['url']));
->>>>>>> 90d44484
+                    $('#fb-files-container').append(getFolderTemplateInstance(v['name'], v['url'], v['folder_aggregation_type'], v['folder_aggregation_name'], v['folder_aggregation_id'], v['folder_aggregation_type_to_set'], v['folder_short_path']));
                 });
             }
             if (!files.length && !folders.length) {
