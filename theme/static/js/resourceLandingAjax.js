/**
 * Created by Mauriel on 2/9/2016.
 */

var radioPointSelector = 'input[type="radio"][value="point"]';
var radioBoxSelector = 'input[type="radio"][value="box"]';

function label_ajax_submit() {
    var el = $(this);
    var dataFormID = el.attr("data-form-id");
    var formID = $("form[data-id='" + dataFormID + "']");
    var form = $(formID);
    var datastring = form.serialize();
    var url = form.attr('action');

    $.ajax({
        type: "POST",
        url: url,
        dataType: 'html',
        data: datastring,
        success: function (result) {
            var json_response = JSON.parse(result);
            if (json_response.status === "success") {
                var action = form.find("input[name='action']");

                if (json_response.action === "CREATE")
                {
                    action.val("DELETE");
                    if (dataFormID == "form-add-to-my-resources")
                    {
                        $("#btnMyResources").removeClass("btn-resource-add");
                        $("#btnMyResources").addClass("btn-resource-remove");
                        $("#btnMyResources").attr("data-original-title", "Remove from my resources");
                    }
                    else if (dataFormID == "form-add-open-with-app")
                    {
                        $("#btnOpenWithApp").removeClass("btn-resource-add");
                        $("#btnOpenWithApp").addClass("btn-resource-remove");
                        $("#btnOpenWithApp").attr("data-original-title", "Remove WebApp from 'Open With' list");
                    }
                }
                else
                {
                    action.val("CREATE");
                    if (dataFormID == "form-add-to-my-resources") {
                        $("#btnMyResources").addClass("btn-resource-add");
                        $("#btnMyResources").removeClass("btn-resource-remove");
                        $("#btnMyResources").attr("data-original-title", "Add to my resources");
                    }
                    else if (dataFormID == "form-add-open-with-app")
                    {
                         $("#btnOpenWithApp").addClass("btn-resource-add");
                         $("#btnOpenWithApp").removeClass("btn-resource-remove");
                         $("#btnOpenWithApp").attr("data-original-title", "Add WebApp to 'Open With' list");
                    }
                }
                $("#btnMyResources").tooltip('show')
            }
        },
        error: function (XMLHttpRequest, textStatus, errorThrown) {
            console.log(errorThrown);
        }
    });
    //don't submit the form
    return false;
}

function license_agreement_ajax_submit(event) {
    // this sets if user will be required to agree to resource rights statement prior
    // to any resource file or bag download
    var form = $(this).closest("form");
    var datastring = form.serialize();
    var url = form.attr('action');
    var element = $(this);
    var action = $(this).closest("form").find("input[name='flag']").val();
    element.attr("disabled", true);

    $.ajax({
        type: "POST",
        url: url,
        dataType: 'html',
        data: datastring,
        success: function (result) {
            var json_response = JSON.parse(result);
            if (json_response.status === 'success') {
                element.attr("disabled", false);
                if (action === "make_not_require_lic_agreement") {
                    element.closest("form").find("input[name='flag']").val("make_require_lic_agreement");
                    $("#hs-file-browser").attr("data-agreement", "false");
                    $("#btn-download-all").attr("href", $("#download-bag-btn").attr("href"));
                    $("#btn-download-all").removeAttr("data-toggle");

                }
                else {
                    element.closest("form").find("input[name='flag']").val("make_not_require_lic_agreement");
                    $("#hs-file-browser").attr("data-agreement", "true");
                    $("#btn-download-all").removeAttr("href");
                    $("#btn-download-all").attr("data-toggle", "modal");
                    $("#btn-download-all").attr("data-target", "#license-agree-dialog-bag");
                    $("#btn-download-all").attr("data-placement", "auto");
                }
            }
            else {
                element.attr("disabled", false);
                element.closest("form").append("<span class='label label-danger'><strong>Error: </strong>" + json_response.message + "</span>")
            }
        },
        error: function () {
            element.attr("disabled", false);
        }
    });
    //don't submit the form
    return false;
}

function showWaitDialog(){
    // display wait for the process to complete dialog
    return $("#wait-to-complete").dialog({
        resizable: false,
        draggable: false,
        height: "auto",
        width: 400,
        modal: true,
        dialogClass: 'noclose'
    });
}

function handleIsDirty(json_response) {
    // show update netcdf file update option for NetCDFLogicalFile
    if (json_response.logical_file_type === "NetCDFLogicalFile") {
        $("#div-netcdf-file-update").show();
    }
    // show update sqlite file update option for TimeSeriesLogicalFile
    if (json_response.logical_file_type === "TimeSeriesLogicalFile" &&
        json_response.is_dirty && json_response.can_update_sqlite) {
        $("#div-sqlite-file-update").show();
    }
    // show update netcdf resource
    if (RES_TYPE === 'Multidimensional (NetCDF)' &&
        json_response.is_dirty) {
        $("#netcdf-file-update").show();
    }

    // start timeseries resource specific DOM manipulation
    if (RES_TYPE === 'Time Series') {
        if ($("#can-update-sqlite-file").val() === "True" && ($("#metadata-dirty").val() === "True" || json_response.is_dirty)) {
            $("#sql-file-update").show();
        }
    }
}

function metadata_update_ajax_submit(form_id){
    let $alert_success = '<div class="alert alert-success" id="success-alert"> \
        <button type="button" class="close" data-dismiss="alert">x</button> \
        <strong>Success! </strong> \
        Metadata updated.\
    </div>';
    let $alert_error = '<div class="alert alert-danger" id="error-alert"> \
        <button type="button" class="close" data-dismiss="alert">x</button> \
        <strong>Error! </strong> \
        Metadata failed to update.\
    </div>';

    if (typeof metadata_update_ajax_submit.resourceSatusDisplayed == 'undefined'){
        metadata_update_ajax_submit.resourceSatusDisplayed = false;
    }

    var resourceType = RES_TYPE;
    let $form = $('#' + form_id);
    var datastring = $form.serialize();

    // Disable button while request is being made
    var defaultBtnText = $form.find(".btn-form-submit").text();
    $form.find(".btn-form-submit").text("Saving changes...");
    $form.find(".btn-form-submit").addClass("disabled");

    $.ajax({
        type: "POST",
        url: $form.attr('action'),
        dataType: 'html',
        data: datastring,
        success: function(result) {
            /* The div contains now the updated form */
            let json_response = JSON.parse(result);
            if (json_response.status === 'success') {
                handleIsDirty(json_response);

                // dynamically update resource coverage when timeseries 'site' element gets updated or
                // file type 'coverage' element gets updated for composite resource
                if ((json_response.element_name.toLowerCase() === 'site' && resourceType === 'Time Series') ||
                    ((json_response.element_name.toLowerCase() === 'coverage' ||
                    json_response.element_name.toLowerCase() === 'site') && resourceType === 'Composite Resource')){
                    if (json_response.hasOwnProperty('temporal_coverage')){
                        var temporalCoverage = json_response.temporal_coverage;
                        updateResourceTemporalCoverage(temporalCoverage);
                        // show/hide delete option for resource temporal coverage
                        setResourceTemporalCoverageDeleteOption();

                        if(resourceType === 'Composite Resource' && json_response.has_logical_temporal_coverage) {
                             $("#btn-update-resource-temporal-coverage").show();
                        }
                        else {
                           $("#btn-update-resource-temporal-coverage").hide();
                        }
                    }

                    if (json_response.hasOwnProperty('spatial_coverage')) {
                        var spatialCoverage = json_response.spatial_coverage;
                        updateResourceSpatialCoverage(spatialCoverage);
                        if(resourceType === 'Composite Resource' && json_response.has_logical_spatial_coverage) {
                            $("#btn-update-resource-spatial-coverage").show();
                        }
                        else {
                           $("#btn-update-resource-spatial-coverage").hide();
                        }
                        if(resourceType === 'Composite Resource') {
                            // show/hide spatial coverage delete option for resource
                            setResourceSpatialCoverageDeleteOption();
                        }
                    }
                }
                if ($form.attr("id") == "id-site" || $form.attr("id") == "id-site-file-type"){
                    makeTimeSeriesMetaDataElementFormReadOnly(form_id, "id_site");
                }
                else if ($form.attr("id") == "id-variable" || $form.attr("id") == "id-variable-file-type"){
                    makeTimeSeriesMetaDataElementFormReadOnly(form_id, "id_variable");
                }
                else if ($form.attr("id") == "id-method" || $form.attr("id") == "id-method-file-type"){
                    makeTimeSeriesMetaDataElementFormReadOnly(form_id, "id_method");
                }
                else if ($form.attr("id") == "id-processinglevel" || $form.attr("id") == "id-processinglevel-file-type"){
                    makeTimeSeriesMetaDataElementFormReadOnly(form_id, "id_processinglevel");
                }
                // end of timeseries specific DOM manipulation

                $(document).trigger("submit-success");
                $form.find("button.btn-primary").hide();

                if (json_response.hasOwnProperty('element_id')){
                    let form_update_action = $form.attr('action');
                    let update_url;
                    if (!json_response.hasOwnProperty('form_action')){
                        let res_short_id = form_update_action.split('/')[3];
                        update_url = "/hsapi/_internal/" + res_short_id + "/"
                            + json_response.element_name + "/"
                            + json_response.element_id + "/update-metadata/";
                    }
                    else {
                        update_url = json_response.form_action
                    }

                    $form.attr('action', update_url);
                }

                if (json_response.element_name.toLowerCase() === 'coverage' &&
                    (json_response.logical_file_type === "FileSetLogicalFile" ||
                    json_response.logical_file_type === "GenericLogicalFile")) {
                    var bindCoordinatesPicker = false;
                    var logical_type = json_response.logical_file_type;
                    setFileTypeSpatialCoverageFormFields(logical_type, bindCoordinatesPicker);
                    setFileTypeTemporalCoverageDeleteOption(logical_type);
                }

                if (json_response.element_exists == false){
                    let form_update_action = $form.attr('action');
                    let res_short_id = form_update_action.split('/')[3];
                    let update_url = "/hsapi/_internal/" + res_short_id + "/" + json_response.element_name + "/add-metadata/";
                    $form.attr('action', update_url);
                }
                if (json_response.hasOwnProperty('element_name')){
                    if(json_response.element_name === 'title'){
                        let $res_title = $(".section-header").find("span").first();
                        let updated_title = $form.find("#id_value").val();
                        $res_title.text(updated_title);
                    }
                }

                showCompletedMessage(json_response);

                $('body > .main-container > .container').append($alert_success);
                $('#error-alert').each(function(){
                    this.remove();
                });
                $("#success-alert").fadeTo(2000, 500).fadeOut(1000, function(){
                    $(document).trigger("submit-success");
                    $("#success-alert").alert('close');
                });
            }
            else{
                $alert_error = $alert_error.replace("Metadata failed to update.", json_response.message);
                $('#' + form_id).before($alert_error);
                $(".alert-error").fadeTo(2000, 500).slideUp(1000, function(){
                    $(".alert-error").alert('close');
                });
            }

            // Restore button
            $form.find(".btn-form-submit").text(defaultBtnText);
            $form.find(".btn-form-submit").removeClass("disabled");
        },
        error: function(XMLHttpRequest, textStatus, errorThrown) {
            $('#' + form_id).before($alert_error);
            $(".alert-error").fadeTo(2000, 500).slideUp(1000, function(){
                $(".alert-error").alert('close');
            });

            // Restore button
            $form.find(".btn-form-submit").text(defaultBtnText);
            $form.find(".btn-form-submit").removeClass("disabled");
        }
    });
    //don't submit the form
    return false;
}

function showCompletedMessage(json_response) {
    if (json_response.hasOwnProperty('metadata_status')) {
        if (json_response.metadata_status !== $('#metadata-status').text()) {
            $('#metadata-status').text(json_response.metadata_status);
            if (json_response.metadata_status.toLowerCase().indexOf("insufficient") == -1) {
                manageAccessApp.$data.canBePublicDiscoverable = true;
                let resourceType = RES_TYPE;
                let promptMessage = "";
                if (resourceType != 'Web App Resource' && resourceType != 'Collection Resource')
                    promptMessage = "All required fields are completed. The resource can now be made discoverable " +
                      "or public. To permanently publish the resource and obtain a DOI, the resource " +
                      "must first be made public.";
                else
                    promptMessage = "All required fields are completed. The resource can now be made discoverable " +
                      "or public.";

                if (!metadata_update_ajax_submit.resourceSatusDisplayed) {
                    metadata_update_ajax_submit.resourceSatusDisplayed = true;
                    if (json_response.hasOwnProperty('res_public_status')) {
                        if (json_response.res_public_status.toLowerCase() === "not public") {
                            // if the resource is already public no need to show the following alert message
                            customAlert("Resource Status:", promptMessage, "success", 8000);
                        }
                    }
                    else {
                        customAlert("Resource Status:", promptMessage, "success", 8000);
                    }
                }
                $("#missing-metadata-or-file:not(.persistent)").fadeOut();
                $("#missing-metadata-file-type:not(.persistent)").fadeOut();
            }
            else {
                manageAccessApp.onMetadataInsufficient();
            }
        }
    }
}

function makeTimeSeriesMetaDataElementFormReadOnly(form_id, element_id){
    var $element_selection_dropdown = $('#' + element_id + '_code_choices');
    if ($element_selection_dropdown.length && $element_selection_dropdown.attr('type') !== "hidden"){
        $('#' + form_id + ' :input').attr('readonly', 'readonly');
    }
}

function set_file_type_ajax_submit(url, folder_path) {
    var $alert_success = '<div class="alert alert-success" id="success-alert"> \
        <button type="button" class="close" data-dismiss="alert">x</button> \
        <strong>Success! </strong> \
        Selected content type creation was successful.\
    </div>';

    var waitDialog = showWaitDialog();
    return $.ajax({
        type: "POST",
        url: url,
        dataType: 'html',
        async: true,
        data: {
            folder_path: folder_path
        },
        success: function (result) {
            waitDialog.dialog("close");
            $("#fb-inner-controls").before($alert_success);
            $("#success-alert").fadeTo(2000, 500).slideUp(1000, function(){
                $("#success-alert").alert('close');
            });
        },
        error: function (xhr, textStatus, errorThrown) {
            waitDialog.dialog("close");
            var jsonResponse = JSON.parse(xhr.responseText);
            display_error_message('Failed to set the selected aggregation type', jsonResponse.message);
            $(".file-browser-container, #fb-files-container").css("cursor", "auto");
        }
    });
}

function remove_aggregation_ajax_submit(url) {
    var $alert_success = '<div class="alert alert-success" id="success-alert"> \
        <button type="button" class="close" data-dismiss="alert">x</button> \
        <strong>Success! </strong> \
        Content type was removed successfully.\
    </div>';

    // This wait dialog may not be useful
    var waitDialog = showWaitDialog();
    return $.ajax({
        type: "POST",
        url: url,
        dataType: 'html',
        async: true,
        success: function (result) {
            waitDialog.dialog("close");
            $("#fb-inner-controls").before($alert_success);
            $("#success-alert").fadeTo(2000, 500).slideUp(1000, function () {
                $("#success-alert").alert('close');
            });
        },
        error: function (xhr, textStatus, errorThrown) {
            waitDialog.dialog("close");
            var jsonResponse = JSON.parse(xhr.responseText);
            display_error_message('Failed to remove aggregation', jsonResponse.message);
            $(".file-browser-container, #fb-files-container").css("cursor", "auto");
        }
    });
}

function getResourceMetadata() {
    return $.ajax({
        type: "POST",
        url: '/hsapi/_internal/' + SHORT_ID + '/get-metadata/',
        dataType: 'html',
        async: false,
        success: function (result) {
        },
        error: function (XMLHttpRequest, textStatus, errorThrown) {
            console.log(XMLHttpRequest, textStatus, errorThrown);
        }
    });
}

function get_file_type_metadata_ajax_submit(url) {
    return $.ajax({
        type: "POST",
        url: url,
        dataType: 'html',
        async: false,
        success: function (result) {
        },
        error: function (XMLHttpRequest, textStatus, errorThrown) {
        }
    });
}

function filetype_keywords_update_ajax_submit() {
    $("#btn-add-keyword-filetype").toggleClass("disabled", true);    // Disable button during ajax
    $form = $('#id-keywords-filetype');
    // Data pre processing: trim keywords
    let subjects = $("#txt-keyword-filetype").val().split(",").map(function (d) {
        return d.trim()
    }).join(",");
    $("#txt-keyword-filetype").val(subjects);
    var datastring = $form.serialize();
    $.ajax({
        type: "POST",
        url: $form.attr('action'),
        dataType: 'html',
        data: datastring,
        success: function (result) {
            json_response = JSON.parse(result);
            if (json_response.status === 'success') {
                var keywords = json_response.added_keywords;
                // add each of the newly added keywords as new li element for display
                for (var i = 0; i < keywords.length; i++) {
                    var li = $("<li class='tag'><span></span></li>");
                    li.find('span').text(keywords[i]);
                    li.append('&nbsp;<a><span class="glyphicon glyphicon-remove-circle icon-remove"></span></a>');
                    $("#lst-tags-filetype").append(li);
                    $("#lst-tags-filetype").find(".icon-remove").click(onRemoveKeywordFileType);
                }
                // Refresh keywords field for the resource
                var resKeywords = json_response.resource_keywords;
                for (var i = 0; i < resKeywords.length; i++) {
                    if (resKeywords[i] != "") {
                        if ($.inArray(resKeywords[i].trim(), subjKeywordsApp.resKeywords) === -1) {
                            subjKeywordsApp.resKeywords.push(resKeywords[i].trim());
                        }
                    }
                }
                // show update netcdf file update option for NetCDFLogicalFile
                if (json_response.logical_file_type === "NetCDFLogicalFile"){
                    $("#div-netcdf-file-update").show();
                }
            }
            $("#btn-add-keyword-filetype").toggleClass("disabled", false);
        }
    });
}

function filetype_keyword_delete_ajax_submit(keyword, tag) {
    var datastring = 'keyword=' + keyword;
    var url = $('#id-delete-keyword-filetype-action').val();
    $.ajax({
        type: "POST",
        url: url,
        dataType: 'html',
        data: datastring,
        success: function (result) {
            json_response = JSON.parse(result);
            if (json_response.status === 'success') {
                // remove the li element containing the deleted keyword
                tag.remove();
                // show update netcdf file update option for NetCDFLogicalFile
                if (json_response.logical_file_type === "NetCDFLogicalFile"){
                    $("#div-netcdf-file-update").show();
                }
            }
        }
    });
}

function update_netcdf_file_ajax_submit() {
    $("#id-update-netcdf-file").text("Updating...");
    $("#id-update-netcdf-file").attr("disabled", true);

    var url = $('#update-netcdf-file').attr("action");
    $.ajax({
        type: "POST",
        url: url,
        dataType: 'html',
        success: function (result) {
            let json_response = JSON.parse(result);
            if (json_response.status === 'success') {
                $("#div-netcdf-file-update").hide();
                customAlert("Success!", json_response.message, "success", 8000);
                showFileTypeMetadata(false, "");    // refetch file metadata to show the updated header file info
            }
            else {
                display_error_message("File update.", json_response.message);
            }
        }
    });
}

function update_sqlite_file_ajax_submit() {
    var $alert_success = '<div class="alert alert-success" id="success-alert"> \
        <button type="button" class="close" data-dismiss="alert">x</button> \
        <strong>Success! </strong> \
        File update was successful.\
    </div>';

    var url = $('#update-sqlite-file').attr("action");
    $.ajax({
        type: "POST",
        url: url,
        dataType: 'html',
        success: function (result) {
            json_response = JSON.parse(result);
            if (json_response.status === 'success') {
                $("#div-sqlite-file-update").hide();
                $alert_success = $alert_success.replace("File update was successful.", json_response.message);
                $("#fb-inner-controls").before($alert_success);
                $("#success-alert").fadeTo(2000, 500).slideUp(1000, function () {
                    $("#success-alert").alert('close');
                });
                // refetch file metadata to show the updated header file info
                showFileTypeMetadata(false, "");
            }
            else {
                display_error_message("File update.", json_response.message);
            }
        }
    });
}

function get_user_info_ajax_submit(url, obj) {
    var entry = $(obj).closest("div[data-contributor-type]").find("#user-deck > .hilight");
    if (entry.length < 1) {
        return false;
    }

    var userID = entry[0].getAttribute("data-value");
    url = url + userID + "/false";

    $.ajax({
        type: "POST",
        url: url,
        dataType: 'html',
        success: function (result) {
            var formContainer = $(obj).parent().parent();
            var json_response = JSON.parse(result);
            var user_id = "/user/" + json_response.url.split("/")[4] + "/";
            formContainer.find("input[name='name']").val(json_response.name);
            formContainer.find("input[name='description']").val(user_id);
            formContainer.find("input[name='organization']").val(json_response.organization);
            formContainer.find("input[name='email']").val(json_response.email);
            formContainer.find("input[name='address']").val(json_response.address);
            formContainer.find("input[name='phone']").val(json_response.phone);
            formContainer.find("input[name='homepage']").val(json_response.website);

            for (var identifier in json_response.identifiers) {
                let modalBody = formContainer.find(".modal-body");
                modalBody.append(
                    $('<input />').attr('type', 'hidden')
                        .attr('name', "identifier_name")
                        .attr('value', identifier));

                modalBody.append(
                    $('<input />').attr('type', 'hidden')
                        .attr('name', "identifier_link")
                        .attr('value', json_response.identifiers[identifier]));
            }
            formContainer.submit();
        },
        error: function(XMLHttpRequest, textStatus, errorThrown){

        }
    });

    return true;
}

function display_error_message(title, err_msg) {
    $("#fb-alerts .upload-failed-alert").remove();
    $("#hsDropzone").toggleClass("glow-blue", false);

    $("#fb-alerts").append(
        '<div class="alert alert-danger alert-dismissible upload-failed-alert" role="alert">' +
        '<button type="button" class="close" data-dismiss="alert" aria-label="Close">' +
        '<span aria-hidden="true">&times;</span></button>' +
        '<div>' +
        '<strong>' + title + '</strong>' +
        '</div>' +
        '<div>' +
        '<span>' + err_msg + '</span>' +
        '</div>' +
        '</div>').fadeIn(200);
}

function delete_folder_ajax_submit(res_id, folder_path) {
    $(".file-browser-container, #fb-files-container").css("cursor", "progress");

    return $.ajax({
        type: "POST",
        url: '/hsapi/_internal/data-store-delete-folder/',
        async: true,
        data: {
            res_id: res_id,
            folder_path: folder_path
        },
        success: function (result) {
        },
        error: function(xhr, errmsg, err){
            display_error_message('Folder Deletion Failed', xhr.responseText);
        }
    });
}

function delete_virtual_folder_ajax_submit(hs_file_type, file_type_id) {
    $(".file-browser-container, #fb-files-container").css("cursor", "progress");
    let url = '/hsapi/_internal/' + SHORT_ID + '/' + hs_file_type + '/' + file_type_id + '/delete-aggregation/';

    return $.ajax({
        type: "POST",
        url: url,
        async: true,
        success: function (result) {
        },
        error: function (xhr, errmsg, err) {
            display_error_message('Folder Deletion Failed', xhr.responseText);
        }
    });
}

function get_aggregation_folder_struct(aggregation) {
    let files = aggregation.files;
    $('#fb-files-container').empty();

    $.each(files, function (i, file) {
        $('#fb-files-container').append(getFileTemplateInstance(file));
    });

    onSort();
    bindFileBrowserItemEvents();
    updateSelectionMenuContext();
    setBreadCrumbs(jQuery.extend(true, {}, getCurrentPath()));   // Use a deep copy.
    updateNavigationState();
}

// This method is called to refresh the loader with the most recent structure after every other call
function get_irods_folder_struct_ajax_submit(res_id, store_path) {
    $("#fb-files-container, #fb-files-container").css("cursor", "progress");

    return $.ajax({
        type: "POST",
        url: '/hsapi/_internal/data-store-structure/',
        async: true,
        data: {
            res_id: res_id,
            store_path: store_path.path.join('/')
        },
        success: function (result) {
            var files = result.files;
            var folders = result.folders;
            var can_be_public = result.can_be_public;
            const mode = $("#hs-file-browser").attr("data-mode");

            $('#fb-files-container').empty();
            currentAggregations = result.aggregations.filter(function(agg) {
                return agg['logical_type'] !== "FileSetLogicalFile"; // Exclude FileSet aggregations
            });

            // Render each file. Aggregation files get loaded in memory instead.
            $.each(files, function (i, file) {
                // Check if the file belongs to an aggregation. Exclude FileSets and their files.
                if (file['logical_file_id'] && file['logical_type'] !== "GenericLogicalFile" && file['logical_type'] !== "FileSetLogicalFile") {
                    let selectedAgg = currentAggregations.filter(function (agg) {
                        return agg.logical_file_id === file['logical_file_id'] && agg.logical_type === file['logical_type'];
                    })[0];

                    if (!selectedAgg.hasOwnProperty('files')) {
                        selectedAgg.files = [];     // Initialize the array
                    }
                    selectedAgg.files.push(file);   // Push the aggregation files to the collection
                }
                else {
                    // Regular files
                    $('#fb-files-container').append(getFileTemplateInstance(file));
                }
            });

            // Display virtual folders for each aggregation.
            $.each(currentAggregations, function (i, agg) {
                $('#fb-files-container').append(getVirtualFolderTemplateInstance(agg));
            });

            // Display regular folders
            $.each(folders, function (i, folder) {
                $('#fb-files-container').append(getFolderTemplateInstance(folder));
            });

            // Default display message for empty directories
            if (!files.length && !folders.length) {
                if (mode == "edit") {
                    $('#fb-files-container').append(
                        '<div>' +
                            '<span class="text-muted fb-empty-dir space-bottom">This directory is empty</span>' +
                            '<div class="hs-upload-indicator text-center">' +
                                '<i class="fa fa-file" aria-hidden="true"></i>' +
                                '<h4>Drop files here or click "Add files" to upload</h4>' +
                            '</div>' +
                        '</div>'
                    );
                }
                else {
                    $('#fb-files-container').append(
                        '<span class="text-muted fb-empty-dir">This directory is empty</span>'
                    );
                }
            }

            if (can_be_public) {
                $("#missing-metadata-or-file:not(.persistent)").fadeOut();
            }

            onSort();
            bindFileBrowserItemEvents();
<<<<<<< HEAD

            $("#hs-file-browser").attr("data-current-path", store_path);
            $("#upload-folder-path").text(store_path); // We don't show the data folder in the UI path

            // strip the 'data' folder from the path
            setBreadCrumbs(store_path);
=======
            pathLog[pathLogIndex] = store_path;
            $("#hs-file-browser").attr("data-res-id", res_id);
            setBreadCrumbs(jQuery.extend(true, {}, store_path));
>>>>>>> 2c376bf0

            if ($("#hsDropzone").hasClass("dropzone")) {
                // If no multiple files allowed and a file already exists, disable upload
                var allowMultiple = $("#hs-file-browser").attr("data-allow-multiple-files") == "True";
                if (!allowMultiple && files.length > 0) {
                    $('.dz-input').hide();
                    $(".fb-upload-caption").toggleClass("hidden", true);
                    $(".upload-toggle").toggleClass("hidden", true);
                    $("#irods-group").toggleClass("hidden", true);
                }
                else {
                    $('.dz-input').show();
                    $(".fb-upload-caption").toggleClass("hidden", false);
                    $(".upload-toggle").toggleClass("hidden", false);
                    $("#irods-group").toggleClass("hidden", false);
                    Dropzone.forElement("#hsDropzone").files = [];
                }
            }

            updateNavigationState();
            updateSelectionMenuContext();
            $(".selection-menu").hide();
            $("#flag-uploading").remove();
            $("#fb-files-container, #fb-files-container").css("cursor", "default");

            if (mode == "edit" && result.hasOwnProperty('spatial_coverage')){
                var spatialCoverage = result.spatial_coverage;
                updateResourceSpatialCoverage(spatialCoverage);
            }

            if (mode == "edit" && result.hasOwnProperty('temporal_coverage')){
                var temporalCoverage = result.temporal_coverage;
                updateResourceTemporalCoverage(temporalCoverage);
            }
        },
        error: function(xhr, errmsg, err){
            $(".selection-menu").hide();
            $("#flag-uploading").remove();
            $("#fb-files-container, #fb-files-container").css("cursor", "default");
            $('#fb-files-container').empty();
            setBreadCrumbs(jQuery.extend(true, {}, store_path));
            $("#fb-files-container").prepend("<span>No files to display.</span>");
            updateSelectionMenuContext();
        }
    });
}

function zip_irods_folder_ajax_submit(res_id, input_coll_path, fileName) {
    $("#fb-files-container, #fb-files-container").css("cursor", "progress");
    return $.ajax({
        type: "POST",
        url: '/hsapi/_internal/data-store-folder-zip/',
        async: true,
        data: {
            res_id: res_id,
            input_coll_path: input_coll_path,
            output_zip_file_name: fileName,
            remove_original_after_zip: "false"
        },
        success: function (result) {
        },
        error: function (xhr, errmsg, err) {
            display_error_message('Folder Zipping Failed', xhr.responseText);
        }
    });
}

function unzip_irods_file_ajax_submit(res_id, zip_with_rel_path) {
    $("#fb-files-container, #fb-files-container").css("cursor", "progress");
    return $.ajax({
        type: "POST",
        url: '/hsapi/_internal/data-store-folder-unzip/',
        async: true,
        data: {
            res_id: res_id,
            zip_with_rel_path: zip_with_rel_path,
            remove_original_zip: "false"
        },
        success: function (result) {
            // TODO: handle "File already exists" errors
        },
        error: function (xhr, errmsg, err) {
            display_error_message('File Unzipping Failed', xhr.responseText);
        }
    });
}

function create_irods_folder_ajax_submit(res_id, folder_path) {
    $("#fb-files-container, #fb-files-container").css("cursor", "progress");
    return $.ajax({
        type: "POST",
        url: '/hsapi/_internal/data-store-create-folder/',
        async: true,
        data: {
            res_id: res_id,
            folder_path: folder_path
        },
        success: function (result) {
            $("#fb-alerts .upload-failed-alert").remove();
            var new_folder_rel_path = result.new_folder_rel_path;
            if (new_folder_rel_path.length > 0) {
                $('#create-folder-dialog').modal('hide');
                $("#txtFolderName").val("");
            }

        },
        error: function(xhr, errmsg, err){
            display_error_message('Folder Creation Failed', xhr.responseText);
        }
    });
}

function add_ref_content_ajax_submit(res_id, curr_path, ref_name, ref_url, validate_url_flag) {
    $("#fb-files-container, #fb-files-container").css("cursor", "progress");
    return $.ajax({
        type: "POST",
        url: '/hsapi/_internal/data-store-add-reference/',
        async: true,
        data: {
            res_id: res_id,
            curr_path: curr_path,
            ref_name: ref_name,
            ref_url: ref_url,
            validate_url_flag: validate_url_flag
        },
        success: function (result) {
            $('#add-reference-url-dialog').modal('hide');
            $('#validate-reference-url-dialog').modal('hide');
            $("#txtRefName").val("");
            $("#txtRefURL").val("");
            $("#ref_file_note").show();
        },
        error: function(xhr, errmsg, err) {
            if(validate_url_flag) {
                $('#add-reference-url-dialog').modal('hide');
                // display warning modal dialog
                $("#ref_name_passover").val(ref_name);
                $("#ref_url_passover").val(ref_url);
                $("#new_ref_url_passover").val('');
                $('#validate-reference-url-dialog').modal('show');
            }
            else {
                // Response text is not yet user friendly enough to display in UI
                display_error_message('Error', "Failed to add reference content.");
                $('#add-reference-url-dialog').modal('hide');
                $('#validate-reference-url-dialog').modal('hide');
            }
        }
    });
}

function update_ref_url_ajax_submit(res_id, curr_path, url_filename, new_ref_url, validate_url_flag) {
    $("#fb-files-container, #fb-files-container").css("cursor", "progress");
    return $.ajax({
        type: "POST",
        url: '/hsapi/_internal/data-store-edit-reference-url/',
        async: true,
        data: {
            res_id: res_id,
            curr_path: curr_path,
            url_filename: url_filename,
            new_ref_url: new_ref_url,
            validate_url_flag: validate_url_flag
        },
        success: function (result) {
            $('#validate-reference-url-dialog').modal('hide');
        },
        error: function (xhr, errmsg, err) {
            if (validate_url_flag) {
                // display warning modal dialog
                $("#ref_name_passover").val(url_filename);
                $("#ref_url_passover").val('');
                $("#new_ref_url_passover").val(new_ref_url);
                $('#validate-reference-url-dialog').modal('show');
            }
            else {
                // TODO: xhr.responseText not user friendly enough to display in the UI. Update once addressed.
                display_error_message('Error', 'Failed to edit referenced URL.');
                $('#validate-reference-url-dialog').modal('hide');
            }
        }
    });
}

// target_path must be a folder
function move_to_folder_ajax_submit(source_paths, target_path) {
    $("#fb-files-container, #fb-files-container").css("cursor", "progress");
    return $.ajax({
        type: "POST",
        url: '/hsapi/_internal/data-store-move-to-folder/',
        async: true,
        data: {
            res_id: SHORT_ID,
            source_paths: JSON.stringify(source_paths),
            target_path: target_path
        },
        success: function (result) {
            var target_rel_path = result.target_rel_path;
            if (target_rel_path.length > 0) {
                $("#fb-files-container li").removeClass("fb-cutting");
            }
        },
        error: function(xhr, errmsg, err){
            display_error_message('File/Folder Moving Failed', xhr.responseText);
        }
    });
}

function move_virtual_folder_ajax_submit(hs_file_type, file_type_id, targetPath) {
    $("#fb-files-container, #fb-files-container").css("cursor", "progress");
    return $.ajax({
        type: "POST",
        url: '/hsapi/_internal/' + SHORT_ID + '/' + hs_file_type + '/' + file_type_id + '/move-aggregation/' + targetPath,
        async: true,
        success: function (result) {

        },
        error: function(xhr, errmsg, err){
            display_error_message('File/Folder Moving Failed', xhr.responseText);
        }
    });
}

// prefixes must be the same on source_path and target_path 
function rename_file_or_folder_ajax_submit(res_id, source_path, target_path) {
    $("#fb-files-container, #fb-files-container").css("cursor", "progress");
    return $.ajax({
        type: "POST",
        url: '/hsapi/_internal/data-store-rename-file-or-folder/',
        async: true,
        data: {
            res_id: res_id,
            source_path: source_path,
            target_path: target_path
        },
        success: function (result) {
            var target_rel_path = result.target_rel_path;
            if (target_rel_path.length > 0) {
                $("#fb-files-container li").removeClass("fb-cutting");
            }
        },
        error: function(xhr, errmsg, err){
            display_error_message('File/Folder Renaming Failed', xhr.responseText);
        }
    });
}

// prefixes must be the same on source_path and target_path
function rename_virtual_folder_ajax_submit(fileType, fileTypeId, newName) {
    let url = '/hsapi/_internal/' + fileType + '/' + fileTypeId + '/update-filetype-dataset-name/';
    $("#fb-files-container, #fb-files-container").css("cursor", "progress");

    return $.ajax({
        type: "POST",
        url: url,
        async: true,
        data: {
            dataset_name: newName,
        },
        success: function (response) {
            handleIsDirty(response);
        },
        error: function(xhr, errmsg, err){
            display_error_message('Failed to rename aggregation', xhr.responseText);
        }
    });
}

function addFileTypeExtraMetadata(){
    $form = $('#add-keyvalue-filetype-metadata');
    var url = $form.attr('action');
    var key = $("#file_extra_meta_name").val();
    var value = $("#file_extra_meta_value").val();
    $alert_error = '<div class="alert alert-danger" id="error-alert"> \
        <button type="button" class="close" data-dismiss="alert">x</button> \
        <strong>Error! </strong> \
        Metadata failed to update.\
    </div>';

    $.ajax({
        type: "POST",
        url: url,
        data: {
            key: key,
            value: value
        },
        success: function (result) {
            var json_response = result;
            if (json_response.status === "success"){
                $("#add-keyvalue-filetype-modal").modal('hide');
                $("div").removeClass("modal-backdrop");
                $("body").removeClass("modal-open");
                $("#filetype-extra-metadata").replaceWith(json_response.extra_metadata);
                BindKeyValueFileTypeClickHandlers();

                // show update netcdf file update option for NetCDFLogicalFile
                if (json_response.logical_file_type === "NetCDFLogicalFile"){
                    $("#div-netcdf-file-update").show();
                }
            }
            else {
                $("#add-keyvalue-filetype-modal").modal('hide');
                $("div").removeClass("modal-backdrop");
                $("body").removeClass("modal-open");
                $alert_error = $alert_error.replace("Metadata failed to update.", json_response.message);
                $("#filetype-extra-metadata").before($alert_error);
                $(".alert-error").fadeTo(2000, 500).slideUp(1000, function(){
                    $(".alert-error").alert('close');
                });

            }
        },
        error: function(xhr, errmsg, err){
        }
    });
}

function updateFileTypeExtraMetadata(form_id){
    $form = $('#' + form_id);
    var datastring = $form.serialize();
    var url = $form.attr('action');
    var form_counter = $form.attr('data-counter');
    $alert_error = '<div class="alert alert-danger" id="error-alert"> \
        <button type="button" class="close" data-dismiss="alert">x</button> \
        <strong>Error! </strong> \
        Metadata failed to update.\
    </div>';

    $.ajax({
        type: "POST",
        url: url,
        data: datastring,
        success: function (result) {
            var json_response = result;
            if (json_response.status === "success"){
                $("#edit-keyvalue-filetype-modal-" + form_counter).modal('hide');
                $("div").removeClass("modal-backdrop");
                $("body").removeClass("modal-open");
                $("#filetype-extra-metadata").replaceWith(json_response.extra_metadata);
                // show update netcdf file update option for NetCDFLogicalFile
                if (json_response.logical_file_type === "NetCDFLogicalFile"){
                    $("#div-netcdf-file-update").show();
                }
                BindKeyValueFileTypeClickHandlers();
            }
            else {
                $("#edit-keyvalue-filetype-modal-" + form_counter).modal('hide');
                $("div").removeClass("modal-backdrop");
                $("body").removeClass("modal-open");
                $alert_error = $alert_error.replace("Metadata failed to update.", json_response.message);
                $("#filetype-extra-metadata").before($alert_error);
                $(".alert-error").fadeTo(2000, 500).slideUp(1000, function(){
                    $(".alert-error").alert('close');
                });
            }
        },
        error: function(xhr, errmsg, err){
        }
    });
}

function deleteFileTypeExtraMetadata(form_id){
    $form = $('#' + form_id);
    var datastring = $form.serialize();
    var url = $form.attr('action');
    var form_counter = $form.attr('data-counter');
    $alert_error = '<div class="alert alert-danger" id="error-alert"> \
        <button type="button" class="close" data-dismiss="alert">x</button> \
        <strong>Error! </strong> \
        Metadata failed to update.\
    </div>';

    $.ajax({
        type: "POST",
        url: url,
        data: datastring,
        success: function (result) {
            var json_response = result;
            if (json_response.status === "success"){
                $("#delete-keyvalue-filetype-modal-" + form_counter).modal('hide');
                $("div").removeClass("modal-backdrop");
                $("body").removeClass("modal-open");
                $("#filetype-extra-metadata").replaceWith(json_response.extra_metadata);
                // show update netcdf file update option for NetCDFLogicalFile
                if (json_response.logical_file_type === "NetCDFLogicalFile"){
                    $("#div-netcdf-file-update").show();
                }
                BindKeyValueFileTypeClickHandlers();
            }
            else {
                $("#delete-keyvalue-filetype-modal-" + form_counter).modal('hide');
                $("div").removeClass("modal-backdrop");
                $("body").removeClass("modal-open");
                $alert_error = $alert_error.replace("Metadata failed to update.", json_response.message);
                $("#filetype-extra-metadata").before($alert_error);
                $(".alert-error").fadeTo(2000, 500).slideUp(1000, function(){
                    $(".alert-error").alert('close');
                });
            }
        },
        error: function(xhr, errmsg, err){
        }
    });
}

function deleteFileTypeSpatialCoverage(url, deleteButton) {
    $.ajax({
        type: "POST",
        url: url,
        dataType: 'html',
        success: function (result) {
            var json_response = JSON.parse(result);
            if (json_response.status === 'success') {
                deleteButton.hide();
                // set the spatial coverage form url to add metadata
                var $form = deleteButton.closest('form');
                var logicalFileType = json_response.logical_file_type;
                var logicalFileID = json_response.logical_file_id;
                var addMetadataURL = "/hsapi/_internal/" + logicalFileType + "/" + logicalFileID +  "/coverage/add-file-metadata/";
                $form.attr('action', addMetadataURL);
                // remove coverage data from the coverage text fields
                $("#id_northlimit_filetype").val("");
                $("#id_eastlimit_filetype").val("");
                $("#id_southlimit_filetype").val("");
                $("#id_westlimit_filetype").val("");
                $("#id_north_filetype").val("");
                $("#id_east_filetype").val("");
                if(json_response.has_logical_spatial_coverage) {
                    $("#btn-update-resource-spatial-coverage").show();
                }
                else {
                   $("#btn-update-resource-spatial-coverage").hide();
                }
            }
            else {
                display_error_message("Failed to delete spatial coverage for content type.", json_response.message);
            }
        }
    });
}

function deleteFileTypeTemporalCoverage(url, deleteButton) {
    $.ajax({
        type: "POST",
        url: url,
        dataType: 'html',
        success: function (result) {
            var json_response = JSON.parse(result);
            if (json_response.status === 'success') {
                deleteButton.hide();
                // set the temporal coverage form url to add metadata
                var $form = deleteButton.closest('form');
                var logicalFileType = json_response.logical_file_type;
                var logicalFileID = json_response.logical_file_id;
                var addMetadataURL = "/hsapi/_internal/" + logicalFileType + "/" + logicalFileID +  "/coverage/add-file-metadata/";
                $form.attr('action', addMetadataURL);
                // remove coverage data from the coverage text fields
                $("#id_start_filetype").val("");
                $("#id_end_filetype").val("");

                if(json_response.has_logical_temporal_coverage) {
                     $("#btn-update-resource-temporal-coverage").show();
                }
                else {
                   $("#btn-update-resource-temporal-coverage").hide();
                }
            }
            else {
                display_error_message("Failed to delete temporal coverage for content type.", json_response.message);
            }
        }
    });
}

function BindKeyValueFileTypeClickHandlers(){
    // bind key value add modal form OK button click event
    var keyvalue_add_modal_form = $("#fileTypeMetaData").find('#add-keyvalue-filetype-metadata');
    keyvalue_add_modal_form.find("button.btn-primary").click(function () {
        addFileTypeExtraMetadata();
    });

    // bind all key value edit modal forms OK button click event
    $("#fileTypeMetaData").find('[id^=edit-keyvalue-filetype-metadata]').each(function(){
        var formId = $(this).attr('id');
        $(this).find("button.btn-primary").click(function (){
            updateFileTypeExtraMetadata(formId);
        })
    });

    // bind all key value delete modal forms Delete button click event
    $("#fileTypeMetaData").find('[id^=delete-keyvalue-filetype-metadata]').each(function(){
        var formId = $(this).attr('id');
        $(this).find("button.btn-danger").click(function (){
            deleteFileTypeExtraMetadata(formId);
        })
    });
}

// show "Save changes" button when metadata form editing starts
function showMetadataFormSaveChangesButton(){
    $(".form-control").each(function () {
        $(this).on('input', function (e) {
            $(this).closest("form").find("button").show();
        });
        $(this).on('change', function (e) {
            $(this).closest("form").find("button").show();
        });
    });
}

// Initialize date pickers
function initializeDatePickers(){
    $(".dateinput").each(function () {
        $(this).datepicker({dateFormat: 'mm/dd/yy'});
        $(this).on('change', function () {
            $(this).closest("form").find("button").show();
        });
    });

    // Set stored dates
    $(".dateinput").each(function () {
        var dateString = null;
        var pickerDate = null;
        if($(this).attr('data-date')){
            // resource temporal date picker
            dateString = $(this).attr("data-date").split("-");
        }
        else{
            // file type temporal date picker
            if($(this).attr('value')){
                dateString = $(this).attr("value").split("-");
            }
        }
        if(dateString != null) {
            pickerDate = new Date(dateString);
        }
        if(pickerDate != null){
            $(this).datepicker("setDate", pickerDate);
        }
    });
}

function updateEditCoverageStateFileType() {
    // Set state for file type/aggregation spatial coverage metadata editing
    var $radioBox = $("#id-coverage-spatial-filetype").find(radioBoxSelector);

    if ($radioBox.prop("checked")) {
        $("#id-coverage-spatial-filetype").attr("data-coordinates-type", "rectangle");
    }
    else {
        $("#id-coverage-spatial-filetype").attr("data-coordinates-type", "point");
    }

    if ($radioBox.prop("checked")) {
        // coverage type is box
        $("#id_north_filetype").parent().closest("#div_id_north").hide();
        $("#id_east_filetype").parent().closest("#div_id_east").hide();
        $("#id_northlimit_filetype").parent().closest("#div_id_northlimit").show();
        $("#id_eastlimit_filetype").parent().closest("#div_id_eastlimit").show();
        $("#id_southlimit_filetype").parent().closest("#div_id_southlimit").show();
        $("#id_westlimit_filetype").parent().closest("#div_id_westlimit").show();
    }
    else {
        // coverage type is point
        $("#id_north_filetype").parent().closest("#div_id_north").show();
        $("#id_east_filetype").parent().closest("#div_id_east").show();
        $("#id_northlimit_filetype").parent().closest("#div_id_northlimit").hide();
        $("#id_eastlimit_filetype").parent().closest("#div_id_eastlimit").hide();
        $("#id_southlimit_filetype").parent().closest("#div_id_southlimit").hide();
        $("#id_westlimit_filetype").parent().closest("#div_id_westlimit").hide();
    }
}

// set form fields for spatial coverage for aggregation/file type
function setFileTypeSpatialCoverageFormFields(logical_type, bindCoordinatesPicker){
    var $id_type_filetype_div = $("#id_type_filetype");

    if (logical_type !== "GenericLogicalFile" && logical_type !== "FileSetLogicalFile"){
        // don't allow changing coverage type if aggregation type is not GenericLogicalFile or FileSetLogicalFile
        $id_type_filetype_div.parent().closest("div").css('pointer-events', 'none');
        $id_type_filetype_div.find(radioBoxSelector).attr('onclick', 'return false');
        $id_type_filetype_div.find(radioPointSelector).attr('onclick', 'return false');

        var selectBoxTypeCoverage = false;
        if ($id_type_filetype_div.find(radioBoxSelector).attr("checked") === "checked" ||
            logical_type === "NetCDFLogicalFile" || logical_type === "GeoRasterLogicalFile"){
            selectBoxTypeCoverage = true;
        }
        if (selectBoxTypeCoverage){
            $id_type_filetype_div.find(radioPointSelector).attr('disabled', true);
            $id_type_filetype_div.find(radioPointSelector).parent().closest("label").addClass("text-muted");
        }
        else {
            $id_type_filetype_div.find(radioBoxSelector).attr('disabled', true);
            $id_type_filetype_div.find(radioBoxSelector).parent().closest("label").addClass("text-muted");
        }

        if (logical_type === "NetCDFLogicalFile" || logical_type === "GeoRasterLogicalFile"){
            // set box type coverage checked
            $id_type_filetype_div.find(radioBoxSelector).attr('checked', 'checked');

            // enable spatial coordinate picker (google map interface)
            $("#id-spatial-coverage-file-type").attr('data-coordinates-type', 'rectangle');
            $("#id-spatial-coverage-file-type").coordinatesPicker();
            $("#id-origcoverage-file-type").attr('data-coordinates-type', 'rectangle');
            $("#id-origcoverage-file-type").coordinatesPicker();
        }
    }
    else {
        // file type is "GenericLogicalFile" or "FileSetLogicalFile"
        // allow changing coverage type
        // provide option to delete spatial coverage at the aggregation level
        $id_type_filetype_div.find("input:radio").change(updateEditCoverageStateFileType);
        var onSpatialCoverageDelete = function () {
            var $btnDeleteSpatialCoverage = $("#id-btn-delete-spatial-filetype");
            $btnDeleteSpatialCoverage.show();
            var formSpatialCoverage = $btnDeleteSpatialCoverage.closest('form');
            var url = formSpatialCoverage.attr('action');
            url = url.replace('update-file-metadata', 'delete-file-coverage');
            $btnDeleteSpatialCoverage.unbind('click');
            $btnDeleteSpatialCoverage.click(function () {
                deleteFileTypeSpatialCoverage(url, $btnDeleteSpatialCoverage);

            })
        };

        var addSpatialCoverageLink = function () {
            var $spatialForm = $("#id-coverage-spatial-filetype");
            var deleteLink = '<a id="id-btn-delete-spatial-filetype" type="button" style="display: block;" class="pull-right"><span class="glyphicon glyphicon-trash icon-button btn-remove"></span>';
            $spatialForm.find('legend').html('Spatial Coverage' + deleteLink);
            $btnDeleteSpatialCoverage = $("#id-btn-delete-spatial-filetype");
            return $btnDeleteSpatialCoverage;
        };
        // set spatial form attribute 'data-coordinates-type' to point or rectangle
        if ($id_type_filetype_div.find(radioBoxSelector).attr("checked") === "checked"){
            $("#id-coverage-spatial-filetype").attr('data-coordinates-type', 'rectangle');
        }
        else {
            $("#id-coverage-spatial-filetype").attr('data-coordinates-type', 'point');
        }
        // check if spatial coverage exists
        var $btnDeleteSpatialCoverage = $("#id-btn-delete-spatial-filetype");
        if(!$btnDeleteSpatialCoverage.length) {
            // delete option doesn't exist
            $btnDeleteSpatialCoverage = addSpatialCoverageLink();
        }
        var formSpatialCoverage = $btnDeleteSpatialCoverage.closest('form');
        var url = formSpatialCoverage.attr('action');
        if(url.indexOf('update-file-metadata') !== -1) {
            onSpatialCoverageDelete();
        }
        else {
            $btnDeleteSpatialCoverage.hide()
        }
        if(bindCoordinatesPicker){
            $("#id-coverage-spatial-filetype").coordinatesPicker();
        }
    }

    // #id_type_1 is the box radio button
    if ($id_type_filetype_div.find(radioBoxSelector).attr("checked") === "checked" ||
        (logical_type !== 'GeoFeatureLogicalFile' && logical_type !== 'RefTimeseriesLogicalFile' &&
            logical_type !== 'GenericLogicalFile' && logical_type !== "FileSetLogicalFile")) {
        // coverage type is box or logical file type is either NetCDF or TimeSeries
        $("#id_north_filetype").parent().closest("#div_id_north").hide();
        $("#id_east_filetype").parent().closest("#div_id_east").hide();
    }
    else {
        // coverage type is point
        $("#id_northlimit_filetype").parent().closest("#div_id_northlimit").hide();
        $("#id_eastlimit_filetype").parent().closest("#div_id_eastlimit").hide();
        $("#id_southlimit_filetype").parent().closest("#div_id_southlimit").hide();
        $("#id_westlimit_filetype").parent().closest("#div_id_westlimit").hide();
    }
}

// updates the UI spatial coverage elements for resource
function updateResourceSpatialCoverage(spatialCoverage) {
    if ($("#id-coverage-spatial").length) {
        spatial_coverage_type = spatialCoverage.type;
        var $form = $("#id-coverage-spatial");
        var form_update_action = $form.attr('action');
        var res_short_id = form_update_action.split('/')[3];
        var update_url;
        if(!$.isEmptyObject(spatialCoverage)){
            update_url = "/hsapi/_internal/" + res_short_id + "/coverage/" + spatialCoverage.element_id + "/update-metadata/";
        }
        else {
            update_url = "/hsapi/_internal/" + res_short_id + "/coverage/add-metadata/";
        }
        $form.attr('action', update_url);
        var $id_type_div = $("#div_id_type");
        var $point_radio = $id_type_div.find("input[value='point']");
        var $box_radio = $id_type_div.find("input[value='box']");
        var resourceType = RES_TYPE;
        $("#id_name").val(spatialCoverage.name);
        if (spatialCoverage.type === 'point') {
            $point_radio.attr('checked', 'checked');
            if(resourceType !== "Composite Resource"){
                $box_radio.attr('disabled', true);
                $box_radio.parent().closest("label").addClass("text-muted");
            }
            $point_radio.parent().closest("label").removeClass("text-muted");
            $point_radio.attr('disabled', false);
            $("#id_north").val(spatialCoverage.north);
            $("#id_east").val(spatialCoverage.east);
            $("#div_id_north").show();
            $("#div_id_east").show();
            $("#div_id_elevation").show();
            $("#div_id_northlimit").hide();
            $("#div_id_eastlimit").hide();
            $("#div_id_southlimit").hide();
            $("#div_id_westlimit").hide();
            $("#div_id_uplimit").hide();
            $("#div_id_downlimit").hide();
        }
        else { //coverage type is 'box'
            $box_radio.attr('checked', 'checked');
            if(resourceType !== "Composite Resource"){
                $point_radio.attr('disabled', true);
                $point_radio.parent().closest("label").addClass("text-muted");
            }
            $box_radio.parent().closest("label").removeClass("text-muted");
            $box_radio.attr('disabled', false);
            $("#id_eastlimit").val(spatialCoverage.eastlimit);
            $("#id_northlimit").val(spatialCoverage.northlimit);
            $("#id_westlimit").val(spatialCoverage.westlimit);
            $("#id_southlimit").val(spatialCoverage.southlimit);
            $("#div_id_north").hide();
            $("#div_id_east").hide();
            $("#div_id_elevation").hide();
            $("#div_id_northlimit").show();
            $("#div_id_eastlimit").show();
            $("#div_id_southlimit").show();
            $("#div_id_westlimit").show();
            $("#div_id_uplimit").show();
            $("#div_id_downlimit").show();
        }
        initMap();
    }
}

function addFileTypeTemporalCoverageDeleteLink() {
    var $temporalForm = $("#id-coverage-temporal-file-type");
    var deleteLink = '<a id="id-btn-delete-temporal-filetype" type="button" style="display: block;" class="pull-right"><span class="glyphicon glyphicon-trash icon-button btn-remove"></span>';
    $temporalForm.find('legend').html('Temporal Coverage' + deleteLink);
    var $btnDeleteTemporalCoverage = $("#id-btn-delete-temporal-filetype");
    return $btnDeleteTemporalCoverage;
}

function setFileTypeTemporalCoverageDeleteOption(logicalFileType) {
    // show/hide delete option for temporal coverage at aggregation level
    var $btnDeleteTemporalCoverage = $("#id-btn-delete-temporal-filetype");
    if(!$btnDeleteTemporalCoverage.length) {
        // delete option doesn't exist - so add it
        $btnDeleteTemporalCoverage = addFileTypeTemporalCoverageDeleteLink();
    }

    var $formTemporalCoverage = $btnDeleteTemporalCoverage.closest('form');
    if (logicalFileType === 'GenericLogicalFile' || logicalFileType === 'FileSetLogicalFile') {
        var url = $formTemporalCoverage.attr('action');
        if(url.indexOf('update-file-metadata') !== -1) {
            url = url.replace('update-file-metadata', 'delete-file-coverage');
            $btnDeleteTemporalCoverage.unbind('click');
            $btnDeleteTemporalCoverage.show();
            $btnDeleteTemporalCoverage.click(function () {
                deleteFileTypeTemporalCoverage(url, $btnDeleteTemporalCoverage);
            })
        }
        else {
            $btnDeleteTemporalCoverage.hide()
        }
    }
    else {
            $btnDeleteTemporalCoverage.hide()
    }
}

// updates the UI temporal coverage elements for the resource
function updateResourceTemporalCoverage(temporalCoverage) {
    var $form = $("#id-coverage-temporal");
    var form_update_action = $form.attr('action');
    var res_short_id = form_update_action.split('/')[3];
    var update_url;
    if($.isEmptyObject(temporalCoverage)) {
        $("#id_start").val("");
        $("#id_start").attr('data-date', "");
        $("#id_end").val("");
        $("#id_end").attr('data-date', "");
        update_url = "/hsapi/_internal/" + res_short_id + "/coverage/add-metadata/";
    }
    else {
        $("#id_start").val(temporalCoverage.start);
        $("#id_start").attr('data-date', temporalCoverage.start);
        $("#id_end").val(temporalCoverage.end);
        $("#id_end").attr('data-date', temporalCoverage.end);
        update_url = "/hsapi/_internal/" + res_short_id + "/coverage/" + temporalCoverage.element_id + "/update-metadata/";
    }
    $form.attr('action', update_url);

    $("#id-coverage-temporal").find("button.btn-primary").hide();
    initializeDatePickers();
}

// updates the UI spatial coverage elements for the aggregation
function updateAggregationSpatialCoverageUI(spatialCoverage, logicalFileID, elementID) {
    var $id_type_div = $("#id_type_filetype");
    var $point_radio = $id_type_div.find(radioPointSelector);
    var $box_radio = $id_type_div.find(radioBoxSelector);
    // show the button to delete spatial coverage
    var $btnDeleteSpatialCoverage = $("#id-btn-delete-spatial-filetype");
    var $formSpatialCoverage = $btnDeleteSpatialCoverage.closest('form');
    $btnDeleteSpatialCoverage.show();
    // set the coverage form action to update metadata url
    var updateAction = "/hsapi/_internal/FileSetLogicalFile/" + logicalFileID + "/coverage/" + elementID + "/update-file-metadata/";
    $formSpatialCoverage.attr('action', updateAction);
    var coverageDeleteURL = updateAction.replace('update-file-metadata', 'delete-file-coverage');
    // set a new click event handler for the spatial coverage delete
    $btnDeleteSpatialCoverage.unbind('click');
    $btnDeleteSpatialCoverage.click(function () {
        deleteFileTypeSpatialCoverage(coverageDeleteURL, $btnDeleteSpatialCoverage);
    });
    if (spatialCoverage.type === 'point') {
        $point_radio.attr('checked', 'checked');
        $("#id_north_filetype").val(spatialCoverage.north);
        $("#id_east_filetype").val(spatialCoverage.east);
        $("#id_north_filetype").parent().closest("#div_id_north").show();
        $("#id_east_filetype").parent().closest("#div_id_east").show();
        $("#id_northlimit_filetype").parent().closest("#div_id_northlimit").hide();
        $("#id_eastlimit_filetype").parent().closest("#div_id_eastlimit").hide();
        $("#id_southlimit_filetype").parent().closest("#div_id_southlimit").hide();
        $("#id_westlimit_filetype").parent().closest("#div_id_westlimit").hide();
    }
    else {
        $box_radio.attr('checked', 'checked');
        $("#id_eastlimit_filetype").val(spatialCoverage.eastlimit);
        $("#id_northlimit_filetype").val(spatialCoverage.northlimit);
        $("#id_westlimit_filetype").val(spatialCoverage.westlimit);
        $("#id_southlimit_filetype").val(spatialCoverage.southlimit);
        $("#id_northlimit_filetype").parent().closest("#div_id_northlimit").show();
        $("#id_eastlimit_filetype").parent().closest("#div_id_eastlimit").show();
        $("#id_southlimit_filetype").parent().closest("#div_id_southlimit").show();
        $("#id_westlimit_filetype").parent().closest("#div_id_westlimit").show();
        $("#id_north_filetype").parent().closest("#div_id_north").hide();
        $("#id_east_filetype").parent().closest("#div_id_east").hide();
    }
    initMapFileType();
}

// updates the UI temporal coverage elements for the aggregation
function updateAggregationTemporalCoverage(temporalCoverage, logicalFileID, coverageElementID) {
    $("#id_start_filetype").val(temporalCoverage.start);
    $("#id_end_filetype").val(temporalCoverage.end);

    $("#id-coverage-temporal").find("button.btn-primary").hide();
    var updateAction = "/hsapi/_internal/FileSetLogicalFile/" + logicalFileID + "/coverage/" + coverageElementID + "/update-file-metadata/";
    var $btnDeleteTemporalCoverage = $("#id-btn-delete-temporal-filetype");
    if(!$btnDeleteTemporalCoverage.length) {
        // delete option doesn't exist - so add it
        $btnDeleteTemporalCoverage = addFileTypeTemporalCoverageDeleteLink();
    }
    var $formTemporalCoverage = $btnDeleteTemporalCoverage.closest('form');
    $formTemporalCoverage.attr('action', updateAction);
    setFileTypeTemporalCoverageDeleteOption('FileSetLogicalFile');

    initializeDatePickers();
}

function setFileTypeMetadataFormsClickHandlers(){
    $("#fileTypeMetaData").find('form').each(function () {
        var formId = $(this).attr('id');
        if (formId !== "update-netcdf-file" && formId !== "update-sqlite-file"&& formId !== "id-keywords-filetype" && formId !== "add-keyvalue-filetype-metadata") {
              $(this).find("button.btn-primary").click(function () {
                metadata_update_ajax_submit(formId);
              });
        }
    });
    BindKeyValueFileTypeClickHandlers();
}

function updateResourceAuthors(authors) {
    leftHeaderApp.$data.authors = authors.map(function(author) {
        return {
            name: author.name,
            address: author.address,
            email: author.email,
            id: author.id.toString(),
            identifiers: author.identifiers,
            order: author.order.toString(),
            organization: author.organization,
            phone: author.phone,
            profileUrl: author.description,
            homepage: author.homepage,
        };
    })
}<|MERGE_RESOLUTION|>--- conflicted
+++ resolved
@@ -760,18 +760,9 @@
 
             onSort();
             bindFileBrowserItemEvents();
-<<<<<<< HEAD
-
-            $("#hs-file-browser").attr("data-current-path", store_path);
-            $("#upload-folder-path").text(store_path); // We don't show the data folder in the UI path
-
-            // strip the 'data' folder from the path
-            setBreadCrumbs(store_path);
-=======
             pathLog[pathLogIndex] = store_path;
             $("#hs-file-browser").attr("data-res-id", res_id);
             setBreadCrumbs(jQuery.extend(true, {}, store_path));
->>>>>>> 2c376bf0
 
             if ($("#hsDropzone").hasClass("dropzone")) {
                 // If no multiple files allowed and a file already exists, disable upload
@@ -995,7 +986,7 @@
     });
 }
 
-// prefixes must be the same on source_path and target_path 
+// prefixes must be the same on source_path and target_path
 function rename_file_or_folder_ajax_submit(res_id, source_path, target_path) {
     $("#fb-files-container, #fb-files-container").css("cursor", "progress");
     return $.ajax({
