--- conflicted
+++ resolved
@@ -1128,7 +1128,6 @@
 
     // Set stored dates
     $(".dateinput").each(function () {
-<<<<<<< HEAD
         var dateString;
         var pickerDate = null;
         if($(this).attr('data-date')){
@@ -1143,12 +1142,6 @@
             }
         }
         if(pickerDate != null){
-=======
-        var dateString = $(this).attr("data-date");
-        if (dateString) {
-            dateString = dateString.split("-");
-            var pickerDate = new Date(dateString[0], dateString[1] - 1, dateString[2]);
->>>>>>> a211ee31
             $(this).datepicker("setDate", pickerDate);
         }
     });
