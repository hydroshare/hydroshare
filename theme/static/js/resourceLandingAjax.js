/**
 * Created by Mauriel on 2/9/2016.
 */

function label_ajax_submit() {
    var el = $(this);
    var dataFormID = el.attr("data-form-id");
    var formID = $("form[data-id='" + dataFormID + "']");
    var form = $(formID);
    var datastring = form.serialize();
    var url = form.attr('action');

    $.ajax({
        type: "POST",
        url: url,
        dataType: 'html',
        data: datastring,
        success: function (result) {
            var json_response = JSON.parse(result);
            if (json_response.status == "success") {

                var action = form.find("input[name='action']");
                if (json_response.action == "CREATE") {
                    action.val("DELETE");
                    $("#btnMyResources").removeClass("btn-resource-add");
                    $("#btnMyResources").addClass("btn-resource-remove");
                    $("#btnMyResources").attr("title", "Remove from my resources");
                }
                else {
                    action.val("CREATE");
                    $("#btnMyResources").addClass("btn-resource-add");
                    $("#btnMyResources").removeClass("btn-resource-remove");
                    $("#btnMyResources").attr("title", "Add to my resources");
                }
            }
        },
        error: function (XMLHttpRequest, textStatus, errorThrown) {

        }
    });
    //don't submit the form
    return false;
}

function shareable_ajax_submit(event) {
    var form = $(this).closest("form");
    var datastring = form.serialize();
    var url = form.attr('action');
    var element = $(this);
    var action = $(this).closest("form").find("input[name='t']").val();
    element.attr("disabled", true);

    $.ajax({
        type: "POST",
        url: url,
        dataType: 'html',
        data: datastring,
        success: function () {
            element.attr("disabled", false);
            if (action == "make_not_shareable") {
                element.closest("form").find("input[name='t']").val("make_shareable");
            }
            else {
                element.closest("form").find("input[name='t']").val("make_not_shareable");
            }
        },
        error: function () {
            element.attr("disabled", false);
        }
    });
    //don't submit the form
    return false;
}

function license_agreement_ajax_submit(event) {
    // this sets if user will be required to agree to resource rights statement prior
    // to any resource file or bag download
    var form = $(this).closest("form");
    var datastring = form.serialize();
    var url = form.attr('action');
    var element = $(this);
    var action = $(this).closest("form").find("input[name='flag']").val();
    element.attr("disabled", true);

    $.ajax({
        type: "POST",
        url: url,
        dataType: 'html',
        data: datastring,
        success: function () {
            element.attr("disabled", false);
            if (action == "make_not_require_lic_agreement") {
                element.closest("form").find("input[name='flag']").val("make_require_lic_agreement");
            }
            else {
                element.closest("form").find("input[name='flag']").val("make_not_require_lic_agreement");
            }
            // page refresh is needed to update if license agreement popup to show or not prior
            // to download of files/bag
            window.location = window.location.href;
        },
        error: function () {
            element.attr("disabled", false);
        }
    });
    //don't submit the form
    return false;
}

function unshare_resource_ajax_submit(form_id, check_for_prompt, remove_permission) {
    if (typeof check_for_prompt === 'undefined'){
        check_for_prompt = true;
    }
    if (typeof  remove_permission === 'undefined'){
        remove_permission = true;
    }
    if (check_for_prompt){
        if (!promptSelfRemovingAccess(form_id)){
            return;
        }
    }
    if (!remove_permission){
        return;
    }

    $form = $('#' + form_id);
    var datastring = $form.serialize();
    var url = $form.attr('action');
    setPointerEvents(false);
    $form.parent().closest("tr").addClass("loading");
    $.ajax({
        type: "POST",
        url: url,
        dataType: 'html',
        data: datastring,
        success: function (result) {
            var json_response = JSON.parse(result);
            if (json_response.status == "success") {
                if (json_response.hasOwnProperty('redirect_to')){
                    window.location.href = json_response.redirect_to;
                }
                $form.parent().closest("tr").remove();
                if ($(".access-table li.active[data-access-type='Is owner']").length == 1) {
                    $(".access-table li.active[data-access-type='Is owner']").closest("tr").addClass("hide-actions");
                }
                setPointerEvents(true);
            }
            else {
                $("#div-invite-people").find(".label-danger").remove(); // Remove previous alerts
                $("#div-invite-people").append("<span class='label label-danger'><strong>Error: </strong>" + json_response.message + "</span>");
                $form.parent().closest("tr").removeClass("loading");
                setPointerEvents(true);
            }
        },
        error: function(XMLHttpRequest, textStatus, errorThrown){
            $("#div-invite-people").find(".label-danger").remove(); // Remove previous alerts
            $("#div-invite-people").append("<span class='label label-danger'><strong>Error: </strong>" + errorThrown + "</span>");
            setPointerEvents(true);
        }
    });
    //don't submit the form
    return false;
}

function undo_share_ajax_submit(form_id) {
    $form = $('#' + form_id);
    var datastring = $form.serialize();
    var url = $form.attr('action');
    setPointerEvents(false);
    $form.parent().closest("tr").addClass("loading");

    $.ajax({
        type: "POST",
        url: url,
        dataType: 'html',
        data: datastring,
        success: function (result) {
            var json_response;
            var divInvite = $("#div-invite-people");

            try {
                json_response = JSON.parse(result);
            }
            catch (err) {
                console.log(err.message);
                // Remove previous alerts
                divInvite.find(".label-danger").remove();

                // Append new error message
                divInvite.append("<span class='label label-danger'>" +
                    "<strong>Error: </strong>Failed to undo action.</span>");

                $form.parent().closest("tr").removeClass("loading");
                setPointerEvents(true);
                return;
            }

            if (json_response.status == "success") {
                // Set the new permission level in the interface
                var userRoles = $form.closest("tr").find(".user-roles");

                userRoles.find("li").removeClass("active");

                if (json_response.undo_user_privilege == "view" || json_response.undo_group_privilege == "view") {
                    userRoles.find(".dropdown-toggle").text("Can view");
                    userRoles.find("li[data-access-type='" + "Can view"
                        + "']").addClass("active");
                }
                else if (json_response.undo_user_privilege == "change" || json_response.undo_group_privilege == "change") {
                    userRoles.find(".dropdown-toggle").text("Can edit");
                    userRoles.find("li[data-access-type='" + "Can edit"
                        + "']").addClass("active");
                }
                else if (json_response.undo_user_privilege == "owner" || json_response.undo_group_privilege == "owner") {
                    userRoles.find(".dropdown-toggle").text("Is owner");
                    userRoles.find("li[data-access-type='" + "Is owner"
                        + "']").addClass("active");
                }
                else {
                    // The item has no other permission. Remove it.
                    $form.parent().closest("tr").remove();
                    setPointerEvents(true);
                    return;
                }

                ownersConstrain();

                userRoles.find(".dropdown-toggle").append(" <span class='caret'></span>");
                $(".role-dropdown").removeClass("open");
                $form.toggleClass("hidden", true);
            }
            else {
                // An error occurred
                divInvite.find(".label-danger").remove(); // Remove previous alerts

                divInvite.append("<span class='label label-danger'><strong>Error: </strong>"
                    + json_response.message + "</span>");

                $form.parent().closest("tr").removeClass("loading");
            }

            $form.parent().closest("tr").removeClass("loading");
            setPointerEvents(true);
        },
        error: function(XMLHttpRequest, textStatus, errorThrown){
            $("#div-invite-people").find(".label-danger").remove(); // Remove previous alerts
            $("#div-invite-people").append("<span class='label label-danger'><strong>Error: </strong>" + errorThrown + "</span>");
            setPointerEvents(true);
        }
    });
    //don't submit the form
    return false;
}

function showWaitDialog(){
    // display wait for the process to complete dialog
    return $("#wait-to-complete").dialog({
        resizable: false,
        draggable: false,
        height: "auto",
        width: 400,
        modal: true,
        dialogClass: 'noclose'
    });
}

function promptSelfRemovingAccess(form_id){
    $form = $('#' + form_id);
    var url = $form.attr('action');
    // check if we are unsharing a user or a group
    var isUserUnsharing = false;
    if(url.indexOf("unshare-resource-with-user") > 0){
        isUserUnsharing = true;
    }
    if(!isUserUnsharing){
        return true;
    }
    var formIDParts = form_id.split('-');
    var userID = parseInt(formIDParts[formIDParts.length -1]);
    var currentUserID = parseInt($("#current-user-id").val());
    if (currentUserID != userID){
        // no need to prompt for confirmation since self is not unsharing
        return true;
    }

    // close the manage access panel (modal)
    $("#manage-access .btn-primary").click();

    // display remove access confirmation dialog
    $("#dialog-confirm-delete-self-access").dialog({
        resizable: false,
        draggable: false,
        height: "auto",
        width: 500,
        modal: true,
        dialogClass: 'noclose',
        buttons: {
            Cancel: function () {
                $(this).dialog("close");
                // show manage access control panel again
                $("#manage-access").modal('show');
                unshare_resource_ajax_submit(form_id, false, false);
            },
            "Remove": function () {
                $(this).dialog("close");
                unshare_resource_ajax_submit(form_id, false, true);
            }
        },
        open: function () {
            $(this).closest(".ui-dialog")
                .find(".ui-dialog-buttonset button:first") // the first button
                .addClass("btn btn-default");

            $(this).closest(".ui-dialog")
                .find(".ui-dialog-buttonset button:nth-child(2)") // the first button
                .addClass("btn btn-danger");
        }
    });
}

function change_share_permission_ajax_submit(form_id) {
    $form = $('#' + form_id);
    var datastring = $form.serialize();
    var url = $form.attr('action');
    $form.parent().closest(".user-roles").find("li[data-access-type='" + $form.attr("data-access-type") + "']").addClass("loading");
    setPointerEvents(false);
    $.ajax({
        type: "POST",
        url: url,
        dataType: 'html',
        data: datastring,
        success: function (result) {
            $("#div-invite-people").find(".label-danger").remove(); // Remove previous alerts
            json_response = JSON.parse(result);

            try {
                json_response = JSON.parse(result);
            }
            catch (err) {
                console.log(err.message);
                // Remove previous alerts
                $("#div-invite-people").find(".label-danger").remove();

                // Append new error message
                $("#div-invite-people").append("<span class='label label-danger'>" +
                    "<strong>Error: </strong>Failed to change permission.</span>");

                $form.parent().closest("tr").removeClass("loading");
                setPointerEvents(true);
                return;
            }

            var userRoles = $form.parent().closest(".user-roles");

            if (json_response.status == "success") {
                userRoles.find(".dropdown-toggle").text($form.attr("data-access-type"));
                userRoles.find(".dropdown-toggle").append(" <span class='caret'></span>");
                userRoles.find("li").removeClass("active");

                userRoles.find("li[data-access-type='" + $form.attr("data-access-type")
                    + "']").addClass("active");
                $(".role-dropdown").removeClass("open");

                $form.closest("tr").find(".undo-share-form").toggleClass("hidden", false);

                updateActionsState(json_response.current_user_privilege);
            }
            else if (json_response.status == "error") {
                $("#div-invite-people").append("<span class='label label-danger'><strong>Error: </strong>" + json_response.error_msg + "</span>");
            }
            userRoles.find("li").removeClass("loading");
            setPointerEvents(true);
        },
        error: function(XMLHttpRequest, textStatus, errorThrown){
            $("#div-invite-people").find(".label-danger").remove(); // Remove previous alerts
            $("#div-invite-people").append("<span class='label label-danger'><strong>Error: </strong>" + errorThrown + "</span>");
            setPointerEvents(true);
        }
    });
}

function share_resource_ajax_submit(form_id) {
    $form = $('#' + form_id);
    var datastring = $form.serialize();
    var share_with;
    var shareType;

    if ($("#div-invite-people button[data-value='users']").hasClass("btn-primary")) {
        if ($("#id_user-deck > .hilight").length > 0) {
            share_with = $("#id_user-deck > .hilight")[0].getAttribute("data-value");
            shareType = "user";
        }
        else {
            return false;
        }
    }
    else {
        if ($("#id_group-deck > .hilight").length > 0) {
            share_with = $("#id_group-deck > .hilight")[0].getAttribute("data-value");
            shareType = "group";
        }
        else {
            return false;
        }
    }

    var access_type = $("#selected_role")[0].getAttribute("data-role");
    var url = $form.attr('action') + access_type + "/" + share_with + "/";
    setPointerEvents(false);
    $.ajax({
        type: "POST",
        url: url,
        dataType: 'html',
        data: datastring,
        success: function (result) {
            $("#div-invite-people").find(".label-danger").remove(); // Remove previous alerts
            json_response = JSON.parse(result);
            if (json_response.status == "success") {
                $(".access-table #row-id-" + share_with).remove(); // Remove previous entry if it exists
                $(".hilight > span").click(); // Clears the search field

                // Get a copy of the user row template
                var rowTemplate = $("#templateRow").clone();

                // Form actions
                var unshareUrl;
                var undoUrl;
                if (shareType == "user") {
                    unshareUrl = $form.attr('action').replace("share-resource-with-user", "unshare-resource-with-user")
                        + share_with + "/";
                    undoUrl = rowTemplate.find(".undo-share-form").attr("action") + share_with + "/";
                }
                else {
                    unshareUrl =
                        $form.attr('action').replace("share-resource-with-group", "unshare-resource-with-group")
                        + share_with + "/";

                    undoUrl = rowTemplate.find(".undo-share-form").attr("action")
                            .replace("undo-share-resource-with-user", "undo-share-resource-with-group")
                        + share_with + "/";
                }

                var viewUrl = $form.attr('action') + "view" + "/" + share_with + "/";
                var changeUrl = $form.attr('action') + "edit" + "/" + share_with + "/";
                var ownerUrl = $form.attr('action') + "owner" + "/" + share_with + "/";

                rowTemplate.find(".remove-user-form").attr('action', unshareUrl);
                rowTemplate.find(".remove-user-form").attr('id', 'form-remove-user-' + share_with);

                rowTemplate.find(".undo-share-form").attr('action', undoUrl);
                rowTemplate.find(".undo-share-form").attr('id', 'form-undo-share-' + share_with);

                // Set form urls, ids
                rowTemplate.find(".share-form-view").attr('action', viewUrl);
                rowTemplate.find(".share-form-view").attr("id", "share-view-" + share_with);
                rowTemplate.find(".share-form-view").attr("data-access-type", "Can view");
                rowTemplate.find(".share-form-view a").attr("data-arg", "share-view-" + share_with);
                rowTemplate.find(".share-form-edit").attr('action', changeUrl);
                rowTemplate.find(".share-form-edit").attr("id", "share-edit-" + share_with);
                rowTemplate.find(".share-form-edit").attr("data-access-type", "Can edit");
                rowTemplate.find(".share-form-edit a").attr("data-arg", "share-edit-" + share_with);
                if (shareType == "user") {
                    rowTemplate.find(".share-form-owner").attr('action', ownerUrl);
                    rowTemplate.find(".share-form-owner").attr("id", "share-owner-" + share_with);
                    rowTemplate.find(".share-form-owner").attr("data-access-type", "Is owner");
                    rowTemplate.find(".share-form-owner a").attr("data-arg", "share-owner-" + share_with);
                }
                else {
                    rowTemplate.find(".share-form-owner").parent().remove();
                }

                if (json_response.name) {
                    rowTemplate.find("span[data-col='name']").text(json_response.name);
                }
                else {
                    rowTemplate.find("span[data-col='name']").text(json_response.username);
                }

                if (!json_response.is_current_user) {
                    rowTemplate.find(".you-flag").hide();
                }

                if (shareType == "user") {
                    rowTemplate.find("span[data-col='user-name']").text(json_response.username);
                }
                else {
                    rowTemplate.find("span[data-col='user-name']").text("(Group)");
                }

                if (shareType == "user") {
                    rowTemplate.find(".group-image-wrapper").remove();
                    if (json_response.profile_pic != "No picture provided") {
                        rowTemplate.find(".profile-pic-thumbnail").attr("style", "background-image: url('" + json_response.profile_pic + "')");
                        rowTemplate.find(".profile-pic-thumbnail").removeClass("user-icon");
                    }
                }
                else {
                    rowTemplate.find(".profile-pic-thumbnail").remove();
                    rowTemplate.find(".group-image-wrapper .group-image-extra-small").attr("style", "background-image: url('" + json_response.group_pic + "')");
                }

                if (access_type == "view") {
                    rowTemplate.find("span[data-col='current-access']").text("Can view");
                    rowTemplate.find("span[data-col='current-access']").append(" <span class='caret'></span>");
                    rowTemplate.find(".share-form-view").parent().addClass("active");
                }
                else if (access_type == "edit") {
                    rowTemplate.find("span[data-col='current-access']").text("Can edit");
                    rowTemplate.find("span[data-col='current-access']").append(" <span class='caret'></span>");
                    rowTemplate.find(".share-form-edit").parent().addClass("active");
                }
                else if (access_type == "owner") {
                    rowTemplate.find("span[data-col='current-access']").text("Is owner");
                    rowTemplate.find("span[data-col='current-access']").append(" <span class='caret'></span>");
                    rowTemplate.find(".share-form-owner").parent().addClass("active");
                }
                $(".access-table tbody").append($("<tr id='row-id-" + share_with + "'>" + rowTemplate.html() + "</tr>"));

                updateActionsState(json_response.current_user_privilege);
            }
            else if (json_response.status == "error") {
                $("#div-invite-people").append("<span class='label label-danger'><strong>Error: </strong>" + json_response.error_msg + "</span>");
            }
            setPointerEvents(true);
        },
        error: function(XMLHttpRequest, textStatus, errorThrown){
            $("#div-invite-people").find(".label-danger").remove(); // Remove previous alerts
            $("#div-invite-people").append("<span class='label label-danger'><strong>Error: </strong>" + errorThrown + "</span>");
            setPointerEvents(true);
        }
    });
    //don't submit the form
    return false;
}

function metadata_update_ajax_submit(form_id){
    $alert_success = '<div class="alert alert-success" id="success-alert"> \
        <button type="button" class="close" data-dismiss="alert">x</button> \
        <strong>Success! </strong> \
        Metadata updated.\
    </div>';
    $alert_error = '<div class="alert alert-danger" id="error-alert"> \
        <button type="button" class="close" data-dismiss="alert">x</button> \
        <strong>Error! </strong> \
        Metadata failed to update.\
    </div>';

    if (typeof metadata_update_ajax_submit.resourceSatusDisplayed == 'undefined'){
        metadata_update_ajax_submit.resourceSatusDisplayed = false;
    }
    var flagAsync = (form_id == "id-subject" ? false : true);   // Run keyword related changes synchronously to prevent integrity error
    var resourceType = $("#resource-type").val();
    $form = $('#' + form_id);
    var datastring = $form.serialize();
    $.ajax({
        type: "POST",
        url: $form.attr('action'),
        dataType: 'html',
        data: datastring,
        async: flagAsync,
        success: function(result) {
            /* The div contains now the updated form */
            //$('#' + form_id).html(result);
            json_response = JSON.parse(result);
            if (json_response.status === 'success')
            {
                // show update netcdf file update option for NetCDFLogicalFile
                if (json_response.logical_file_type === "NetCDFLogicalFile"){
                    $("#div-netcdf-file-update").show();
                }
                // show update sqlite file update option for TimeSeriesLogicalFile
                if (json_response.logical_file_type === "TimeSeriesLogicalFile"  &&
                    json_response.is_dirty && json_response.can_update_sqlite) {
                    $("#div-sqlite-file-update").show();
                }
                // show update netcdf resource
                if (resourceType === 'Multidimensional (NetCDF)' &&
                    json_response.is_dirty) {
                    $("#netcdf-file-update").show();
                }

                // start timeseries resource specific DOM manipulation
                if(resourceType === 'Time Series') {
                    if ($("#can-update-sqlite-file").val() === "True" && ($("#metadata-dirty").val() === "True" || json_response.is_dirty)) {
                        $("#sql-file-update").show();
                    }
                }

                // dynamically update resource coverage when timeseries 'site' element gets updated or
                // file type 'coverage' element gets updated for composite resource
                if ((json_response.element_name.toLowerCase() === 'site' && (resourceType === 'Time Series' ||
                        json_response.logical_file_type === "TimeSeriesLogicalFile" )) ||
                    (json_response.element_name.toLowerCase() === 'coverage' && resourceType === 'Composite Resource')){
                    if (json_response.hasOwnProperty('temporal_coverage') && resourceType === 'Composite Resource'){
                        var temporalCoverage = json_response.temporal_coverage;
                        updateResourceTemporalCoverage(temporalCoverage);
                    }

                    if (json_response.hasOwnProperty('spatial_coverage')) {
                        var spatialCoverage = json_response.spatial_coverage;
                        updateResourceSpatialCoverage(spatialCoverage);
                    }
                }
                if ($form.attr("id") == "id-site" || $form.attr("id") == "id-site-file-type"){
                    makeTimeSeriesMetaDataElementFormReadOnly(form_id, "id_site");
                }
                else if ($form.attr("id") == "id-variable" || $form.attr("id") == "id-variable-file-type"){
                    makeTimeSeriesMetaDataElementFormReadOnly(form_id, "id_variable");
                }
                else if ($form.attr("id") == "id-method" || $form.attr("id") == "id-method-file-type"){
                    makeTimeSeriesMetaDataElementFormReadOnly(form_id, "id_method");
                }
                else if ($form.attr("id") == "id-processinglevel" || $form.attr("id") == "id-processinglevel-file-type"){
                    makeTimeSeriesMetaDataElementFormReadOnly(form_id, "id_processinglevel");
                }
                // end of timeseries specific DOM manipulation

                $(document).trigger("submit-success");
                $form.find("button.btn-primary").hide();
                if (json_response.hasOwnProperty('element_id')){
                    form_update_action = $form.attr('action');
                    if (!json_response.hasOwnProperty('form_action')){
                        res_short_id = form_update_action.split('/')[3];
                        update_url = "/hsapi/_internal/" + res_short_id + "/"
                            + json_response.element_name + "/"
                            + json_response.element_id + "/update-metadata/";
                    }
                    else {
                        update_url = json_response.form_action
                    }

                    $form.attr('action', update_url);
                }
                if (json_response.element_exists == false){
                    form_update_action = $form.attr('action');
                    res_short_id = form_update_action.split('/')[3];
                    update_url = "/hsapi/_internal/" + res_short_id + "/" + json_response.element_name + "/add-metadata/";
                    $form.attr('action', update_url);
                }
                if (json_response.hasOwnProperty('element_name')){
                    if(json_response.element_name === 'title'){
                        $res_title = $(".section-header").find("span").first();
                        field_name_value = $res_title.text();
                        updated_title = $form.find("#id_value").val();
                        $res_title.text(updated_title);
                    }
                }
                if (json_response.hasOwnProperty('metadata_status')) {
                    if (json_response.metadata_status !== $('#metadata-status').text()) {
                        $('#metadata-status').text(json_response.metadata_status);
                        if (json_response.metadata_status.toLowerCase().indexOf("insufficient") == -1) {
                            if(resourceType != 'Web App Resource')
                                promptMessage = "<i class='glyphicon glyphicon-flag custom-alert-icon'></i><strong>Resource Status:</strong> This resource can be published or made public";
                            else
                                promptMessage = "<i class='glyphicon glyphicon-flag custom-alert-icon'></i><strong>Resource Status:</strong> This resource can be made public";
                            if (!metadata_update_ajax_submit.resourceSatusDisplayed){
                                metadata_update_ajax_submit.resourceSatusDisplayed = true;
                                if (json_response.hasOwnProperty('res_public_status')){
                                    if (json_response.res_public_status.toLowerCase() === "not public"){
                                    // if the resource is already public no need to show the following alert message
                                    customAlert(promptMessage, 3000);
                                    }
                                }
                                else {
                                    customAlert(promptMessage, 3000);
                                }
                            }
                            $("#missing-metadata-or-file:not(.persistent)").fadeOut();
                            $("#missing-metadata-file-type:not(.persistent)").fadeOut();
                        }
                    }
                }
                if (json_response.hasOwnProperty('res_public_status') && json_response.hasOwnProperty('res_discoverable_status')) {
                    if (json_response.res_public_status == "public"){
                        if (!$("#btn-public").hasClass('active')){
                            $("#btn-public").prop("disabled", false);
                        }
                    }
                    else {
                        $("#btn-public").removeClass('active');
                        $("#btn-public").prop("disabled", true);
                    }
                    if (json_response.res_discoverable_status == "discoverable"){
                        if (!$("#btn-discoverable").hasClass('active')){
                            $("#btn-discoverable").prop("disabled", false);
                        }
                    }
                    else {
                        $("#btn-discoverable").removeClass('active');
                        $("#btn-discoverable").prop("disabled", true);
                    }
                    if (json_response.res_public_status !== "public" && json_response.res_discoverable_status !== "discoverable"){
                        $("#btn-private").addClass('active');
                        $("#btn-private").prop("disabled", true);
                    }
                    if (json_response.metadata_status.toLowerCase().indexOf("insufficient") == -1) {
                        if (!$("#btn-public").hasClass('active')){
                            $("#btn-public").prop("disabled", false);
                        }
                        if (!$("#btn-discoverable").hasClass('active')){
                            $("#btn-discoverable").prop("disabled", false);
                        }
                    }
                }
                $('body > .container').append($alert_success);
                $('#error-alert').each(function(){
                    this.remove();
                });
                $(".alert-success").fadeTo(2000, 500).fadeOut(1000, function(){
                    $(document).trigger("submit-success");
                    $(".alert-success").alert('close');
                });
            }
            else{
                $alert_error = $alert_error.replace("Metadata failed to update.", json_response.message);
                $('#' + form_id).before($alert_error);
                $(".alert-error").fadeTo(2000, 500).slideUp(1000, function(){
                    $(".alert-error").alert('close');
                });
            }
        },
        error: function(XMLHttpRequest, textStatus, errorThrown)
        {
            $('#' + form_id).before($alert_error);
            $(".alert-error").fadeTo(2000, 500).slideUp(1000, function(){
                $(".alert-error").alert('close');
            });
        }
    });
    //don't submit the form
    return false;
}

function makeTimeSeriesMetaDataElementFormReadOnly(form_id, element_id){
    var $element_selection_dropdown = $('#' + element_id + '_code_choices');
    if ($element_selection_dropdown.length && $element_selection_dropdown.attr('type') !== "hidden"){
        $('#' + form_id + ' :input').attr('readonly', 'readonly');
    }
}

function set_file_type_ajax_submit(url) {
    var $alert_success = '<div class="alert alert-success" id="error-alert"> \
        <button type="button" class="close" data-dismiss="alert">x</button> \
        <strong>Success! </strong> \
        File type was successful.\
    </div>';

    var waitDialog = showWaitDialog();
    return $.ajax({
        type: "POST",
        url: url,
        dataType: 'html',
        async: true,
        success: function (result) {
            waitDialog.dialog("close");
            var json_response = JSON.parse(result);
            var spatialCoverage = json_response.spatial_coverage;
            updateResourceSpatialCoverage(spatialCoverage);
            $alert_success = $alert_success.replace("File type was successful.", json_response.message);
            $("#fb-inner-controls").before($alert_success);
            $(".alert-success").fadeTo(2000, 500).slideUp(1000, function(){
                $(".alert-success").alert('close');
            });
        },
        error: function (xhr, textStatus, errorThrown) {
            waitDialog.dialog("close");
            var jsonResponse = JSON.parse(xhr.responseText);
            display_error_message('Failed to set file type', jsonResponse.message);
            $(".file-browser-container, #fb-files-container").css("cursor", "auto");
        }
    });
}

function get_file_type_metadata_ajax_submit(url) {
    return $.ajax({
        type: "POST",
        url: url,
        dataType: 'html',
        async: false,
        success: function (result) {
        },
        error: function (XMLHttpRequest, textStatus, errorThrown) {
        }
    });
}

function filetype_keywords_update_ajax_submit() {
    $form = $('#id-keywords-filetype');
    var datastring = $form.serialize();
    $.ajax({
        type: "POST",
        url: $form.attr('action'),
        dataType: 'html',
        data: datastring,
        success: function (result) {
            json_response = JSON.parse(result);
            if (json_response.status === 'success') {
                var keywords = json_response.added_keywords;
                // add each of the newly added keywords as new li element for display
                for (var i = 0; i < keywords.length; i++) {
                    var li = $("<li class='tag'><span></span></li>");
                    li.find('span').text(keywords[i]);
                    li.append('&nbsp;<a><span class="glyphicon glyphicon-remove-circle icon-remove"></span></a>');
                    $("#lst-tags-filetype").append(li);
                    $(".icon-remove").click(onRemoveKeywordFileType);
                }
                // Refresh keywords field for the resource
                var resKeywords = json_response.resource_keywords;
                $("#lst-tags").empty();
                for (var i = 0; i < resKeywords.length; i++) {
                    if (resKeywords[i] != "") {
                        var li = $("<li class='tag'><span></span></li>");
                        li.find('span').text(resKeywords[i]);
                        li.append('&nbsp;<a><span class="glyphicon glyphicon-remove-circle icon-remove"></span></a>')
                        $("#lst-tags").append(li);
                    }
                }
                // show update netcdf file update option for NetCDFLogicalFile
                if (json_response.logical_file_type === "NetCDFLogicalFile"){
                    $("#div-netcdf-file-update").show();
                }
            }
        }
    });
}

function filetype_keyword_delete_ajax_submit(keyword, tag) {
    var datastring = 'keyword=' + keyword;
    var url = $('#id-delete-keyword-filetype-action').val();
    $.ajax({
        type: "POST",
        url: url,
        dataType: 'html',
        data: datastring,
        success: function (result) {
            json_response = JSON.parse(result);
            if (json_response.status === 'success') {
                // remove the li element containing the deleted keyword
                tag.remove();
                // show update netcdf file update option for NetCDFLogicalFile
                if (json_response.logical_file_type === "NetCDFLogicalFile"){
                    $("#div-netcdf-file-update").show();
                }
            }
        }
    });
}

function update_netcdf_file_ajax_submit() {
    var $alert_success = '<div class="alert alert-success" id="error-alert"> \
        <button type="button" class="close" data-dismiss="alert">x</button> \
        <strong>Success! </strong> \
        File update was successful.\
    </div>';

    var url = $('#update-netcdf-file').attr("action");
    $.ajax({
        type: "POST",
        url: url,
        dataType: 'html',
        success: function (result) {
            json_response = JSON.parse(result);
            if (json_response.status === 'success') {
                $("#div-netcdf-file-update").hide();
                $alert_success = $alert_success.replace("File update was successful.", json_response.message);
                $("#fb-inner-controls").before($alert_success);
                $(".alert-success").fadeTo(2000, 500).slideUp(1000, function(){
                    $(".alert-success").alert('close');
                });
                // refetch file metadata to show the updated header file info
                showFileTypeMetadata(false, "");
            }
            else {
                display_error_message("File update.", json_response.message);
            }
        }
    });
}

function update_sqlite_file_ajax_submit() {
    var $alert_success = '<div class="alert alert-success" id="error-alert"> \
        <button type="button" class="close" data-dismiss="alert">x</button> \
        <strong>Success! </strong> \
        File update was successful.\
    </div>';

    var url = $('#update-sqlite-file').attr("action");
    $.ajax({
        type: "POST",
        url: url,
        dataType: 'html',
        success: function (result) {
            json_response = JSON.parse(result);
            if (json_response.status === 'success') {
                $("#div-sqlite-file-update").hide();
                $alert_success = $alert_success.replace("File update was successful.", json_response.message);
                $("#fb-inner-controls").before($alert_success);
                $(".alert-success").fadeTo(2000, 500).slideUp(1000, function(){
                    $(".alert-success").alert('close');
                });
                // refetch file metadata to show the updated header file info
                showFileTypeMetadata(false, "");
            }
            else {
                display_error_message("File update.", json_response.message);
            }
        }
    });
}

function get_user_info_ajax_submit(url, obj) {
    var is_group = false;
    var entry = $(obj).closest("div[data-hs-user-type]").find("#id_user-deck > .hilight");
    if (entry.length < 1) {
        entry = $(obj).parent().parent().parent().parent().find("#id_group-deck > .hilight");
        is_group = true;
    }
    if (entry.length < 1) {
        return;
    }

    var userID = entry[0].getAttribute("data-value");
    url = url + userID + "/" + is_group;

    $.ajax({
        type: "POST",
        url: url,
        dataType: 'html',
        success: function (result) {
            var formContainer = $(obj).parent().parent();
            var json_response = JSON.parse(result);
            if (is_group){
                formContainer.find("input[name='description']").val(json_response.url);
                formContainer.find("input[name='organization']").val(json_response.organization);
            }
            else{
                formContainer.find("input[name='name']").val(json_response.name);
                formContainer.find("input[name='description']").val(json_response.url);
                formContainer.find("input[name='organization']").val(json_response.organization);
                formContainer.find("input[name='email']").val(json_response.email);
                formContainer.find("input[name='address']").val(json_response.address);
                formContainer.find("input[name='phone']").val(json_response.phone);
                formContainer.find("input[name='homepage']").val(json_response.website);
            }
            formContainer.submit();
        },
        error: function(XMLHttpRequest, textStatus, errorThrown){

        }
    });
}

function display_error_message(title, err_msg) {
    $("#fb-alerts .upload-failed-alert").remove();
    $("#hsDropzone").toggleClass("glow-blue", false);

    $("#fb-alerts").append(
        '<div class="alert alert-danger alert-dismissible upload-failed-alert" role="alert">' +
        '<button type="button" class="close" data-dismiss="alert" aria-label="Close">' +
        '<span aria-hidden="true">&times;</span></button>' +
        '<div>' +
        '<strong>' + title + '</strong>' +
        '</div>' +
        '<div>' +
        '<span>' + err_msg + '</span>' +
        '</div>' +
        '</div>').fadeIn(200);
}

function delete_folder_ajax_submit(res_id, folder_path) {
    $(".file-browser-container, #fb-files-container").css("cursor", "progress");

    return $.ajax({
        type: "POST",
        url: '/hsapi/_internal/data-store-delete-folder/',
        async: true,
        data: {
            res_id: res_id,
            folder_path: folder_path
        },
        success: function (result) {
        },
        error: function(xhr, errmsg, err){
            display_error_message('Folder Deletion Failed', xhr.responseText);
        }
    });
}

// This method is called to refresh the loader with the most recent structure after every other call
function get_irods_folder_struct_ajax_submit(res_id, store_path) {
    $("#fb-files-container, #fb-files-container").css("cursor", "progress");
    // TODO: 2105: doesn't return enough information for intelligent decision 
    return $.ajax({
        type: "POST",
        url: '/hsapi/_internal/data-store-structure/',
        async: true,
        data: {
            res_id: res_id,
            store_path: store_path
        },
        success: function (result) {
            var files = result.files;
            var folders = result.folders;
            var can_be_public = result.can_be_public;
            $('#fb-files-container').empty();
            if (files.length > 0) {
                $.each(files, function(i, v) {
                    $('#fb-files-container').append(getFileTemplateInstance(v['name'], v['type'], v['logical_type'], v['logical_file_id'], v['size'], v['pk'], v['url']));
                });
            }
            if (folders.length > 0) {
                $.each(folders, function(i, v) {
                    $('#fb-files-container').append(getFolderTemplateInstance(v));
                });
            }
            if (!files.length && !folders.length) {
                $('#fb-files-container').append('<span class="text-muted">This directory is empty</span>');
            }
            if (can_be_public) {
                $("#missing-metadata-or-file:not(.persistent)").fadeOut();
            }
            onSort();

            bindFileBrowserItemEvents();

            $("#hs-file-browser").attr("data-current-path", store_path);
            $("#upload-folder-path").text(store_path);
            $("#hs-file-browser").attr("data-res-id", res_id);

            // strip the 'data' folder from the path
            setBreadCrumbs(store_path.replace("data/", ""));

            if ($("#hsDropzone").hasClass("dropzone")) {
                // If no multiple files allowed and a file already exists, disable upload
                var allowMultiple = $("#hs-file-browser").attr("data-allow-multiple-files") == "True";
                if (!allowMultiple && files.length > 0) {
                    $('.dz-input').hide();
                    $(".fb-upload-caption").toggleClass("hidden", true);
                }
                else {
                    $('.dz-input').show();
                    $(".fb-upload-caption").toggleClass("hidden", false);
                    Dropzone.forElement("#hsDropzone").files = [];
                }
            }

            updateNavigationState();
            $(".selection-menu").hide();
            $("#flag-uploading").remove();
            $("#fb-files-container, #fb-files-container").css("cursor", "default");
            if (result.hasOwnProperty('spatial_coverage')){
                var spatialCoverage = result.spatial_coverage;
                updateResourceSpatialCoverage(spatialCoverage);
            }
            if (result.hasOwnProperty('temporal_coverage')){
                var temporalCoverage = result.temporal_coverage;
                updateResourceTemporalCoverage(temporalCoverage);
            }
        },
        error: function(xhr, errmsg, err){
            $(".selection-menu").hide();
            $("#flag-uploading").remove();
            $("#fb-files-container, #fb-files-container").css("cursor", "default");
            $('#fb-files-container').empty();
            setBreadCrumbs(store_path);
            $("#fb-files-container").prepend("<span>No files to display.</span>")
        }
    });
}

function zip_irods_folder_ajax_submit(res_id, input_coll_path, fileName) {
    $("#fb-files-container, #fb-files-container").css("cursor", "progress");
    return $.ajax({
        type: "POST",
        url: '/hsapi/_internal/data-store-folder-zip/',
        async: true,
        data: {
            res_id: res_id,
            input_coll_path: input_coll_path,
            output_zip_file_name: fileName,
            remove_original_after_zip: "false"
        },
        success: function (result) {
        },
        error: function (xhr, errmsg, err) {
            display_error_message('Folder Zipping Failed', xhr.responseText);
        }
    });
}

function unzip_irods_file_ajax_submit(res_id, zip_with_rel_path) {
    $("#fb-files-container, #fb-files-container").css("cursor", "progress");
    return $.ajax({
        type: "POST",
        url: '/hsapi/_internal/data-store-folder-unzip/',
        async: true,
        data: {
            res_id: res_id,
            zip_with_rel_path: zip_with_rel_path,
            remove_original_zip: "false"
        },
        success: function (result) {
            // TODO: handle "File already exists" errors
        },
        error: function (xhr, errmsg, err) {
            display_error_message('File Unzipping Failed', xhr.responseText);
        }
    });
}

function create_irods_folder_ajax_submit(res_id, folder_path) {
    $("#fb-files-container, #fb-files-container").css("cursor", "progress");
    return $.ajax({
        type: "POST",
        url: '/hsapi/_internal/data-store-create-folder/',
        async: true,
        data: {
            res_id: res_id,
            folder_path: folder_path
        },
        success: function (result) {
            var new_folder_rel_path = result.new_folder_rel_path;
            if (new_folder_rel_path.length > 0) {
                $('#create-folder-dialog').modal('hide');
                $("#txtFolderName").val("");
            }

        },
        error: function(xhr, errmsg, err){
            display_error_message('Folder Creation Failed', xhr.responseText);
        }
    });
}

// TODO: #2105: replace with move-to-folder and rename-file-or-folder: 
// TODO: ambiguous function based upon conflation in REST API
function move_or_rename_irods_file_or_folder_ajax_submit(res_id, source_path, target_path) {
    $("#fb-files-container, #fb-files-container").css("cursor", "progress");
    return $.ajax({
        type: "POST",
        url: '/hsapi/_internal/data-store-move-or-rename/',
        async: true,
        data: {
            res_id: res_id,
            source_path: source_path,
            target_path: target_path
        },
        success: function (result) {
            var target_rel_path = result.target_rel_path;
            if (target_rel_path.length > 0) {
                $("#fb-files-container li").removeClass("fb-cutting");
            }
        },
        error: function(xhr, errmsg, err){
            display_error_message('File Moving/Renaming Failed', xhr.responseText);
        }
    });
}

// target_path must be a folder
function move_to_folder_ajax_submit(res_id, source_paths, target_path) {
    $("#fb-files-container, #fb-files-container").css("cursor", "progress");
    return $.ajax({
        type: "POST",
        url: '/hsapi/_internal/data-store-move-to-folder/',
        async: true,
        data: {
            res_id: res_id,
            source_paths: JSON.stringify(source_paths),
            target_path: target_path
        },
        success: function (result) {
            var target_rel_path = result.target_rel_path;
            if (target_rel_path.length > 0) {
                $("#fb-files-container li").removeClass("fb-cutting");
            }
        },
        error: function(xhr, errmsg, err){
            display_error_message('File/Folder Moving Failed', xhr.responseText);
        }
    });
}

// prefixes must be the same on source_path and target_path 
function rename_file_or_folder_ajax_submit(res_id, source_path, target_path) {
    $("#fb-files-container, #fb-files-container").css("cursor", "progress");
    return $.ajax({
        type: "POST",
        url: '/hsapi/_internal/data-store-rename-file-or-folder/',
        async: true,
        data: {
            res_id: res_id,
            source_path: source_path,
            target_path: target_path
        },
        success: function (result) {
            var target_rel_path = result.target_rel_path;
            if (target_rel_path.length > 0) {
                $("#fb-files-container li").removeClass("fb-cutting");
            }
        },
        error: function(xhr, errmsg, err){
            display_error_message('File/Folder Renaming Failed', xhr.responseText);
        }
    });
}

function addFileTypeExtraMetadata(){
    $form = $('#add-keyvalue-filetype-metadata');
    var url = $form.attr('action');
    var key = $("#file_extra_meta_name").val();
    var value = $("#file_extra_meta_value").val();
    $alert_error = '<div class="alert alert-danger" id="error-alert"> \
        <button type="button" class="close" data-dismiss="alert">x</button> \
        <strong>Error! </strong> \
        Metadata failed to update.\
    </div>';

    $.ajax({
        type: "POST",
        url: url,
        data: {
            key: key,
            value: value
        },
        success: function (result) {
            var json_response = result;
            if (json_response.status === "success"){
                $("#add-keyvalue-filetype-modal").modal('hide');
                $("div").removeClass("modal-backdrop");
                $("body").removeClass("modal-open");
                $("#filetype-extra-metadata").replaceWith(json_response.extra_metadata);
                BindKeyValueFileTypeClickHandlers();

                // show update netcdf file update option for NetCDFLogicalFile
                if (json_response.logical_file_type === "NetCDFLogicalFile"){
                    $("#div-netcdf-file-update").show();
                }
            }
            else {
                $("#add-keyvalue-filetype-modal").modal('hide');
                $("div").removeClass("modal-backdrop");
                $("body").removeClass("modal-open");
                $alert_error = $alert_error.replace("Metadata failed to update.", json_response.message);
                $("#filetype-extra-metadata").before($alert_error);
                $(".alert-error").fadeTo(2000, 500).slideUp(1000, function(){
                    $(".alert-error").alert('close');
                });

            }
        },
        error: function(xhr, errmsg, err){
        }
    });
}

function updateFileTypeExtraMetadata(form_id){
    $form = $('#' + form_id);
    var datastring = $form.serialize();
    var url = $form.attr('action');
    var form_counter = $form.attr('data-counter');
    $alert_error = '<div class="alert alert-danger" id="error-alert"> \
        <button type="button" class="close" data-dismiss="alert">x</button> \
        <strong>Error! </strong> \
        Metadata failed to update.\
    </div>';

    $.ajax({
        type: "POST",
        url: url,
        data: datastring,
        success: function (result) {
            var json_response = result;
            if (json_response.status === "success"){
                $("#edit-keyvalue-filetype-modal-" + form_counter).modal('hide');
                $("div").removeClass("modal-backdrop");
                $("body").removeClass("modal-open");
                $("#filetype-extra-metadata").replaceWith(json_response.extra_metadata);
                // show update netcdf file update option for NetCDFLogicalFile
                if (json_response.logical_file_type === "NetCDFLogicalFile"){
                    $("#div-netcdf-file-update").show();
                }
                BindKeyValueFileTypeClickHandlers();
            }
            else {
                $("#edit-keyvalue-filetype-modal-" + form_counter).modal('hide');
                $("div").removeClass("modal-backdrop");
                $("body").removeClass("modal-open");
                $alert_error = $alert_error.replace("Metadata failed to update.", json_response.message);
                $("#filetype-extra-metadata").before($alert_error);
                $(".alert-error").fadeTo(2000, 500).slideUp(1000, function(){
                    $(".alert-error").alert('close');
                });
            }
        },
        error: function(xhr, errmsg, err){
        }
    });
}

function deleteFileTypeExtraMetadata(form_id){
    $form = $('#' + form_id);
    var datastring = $form.serialize();
    var url = $form.attr('action');
    var form_counter = $form.attr('data-counter');
    $alert_error = '<div class="alert alert-danger" id="error-alert"> \
        <button type="button" class="close" data-dismiss="alert">x</button> \
        <strong>Error! </strong> \
        Metadata failed to update.\
    </div>';

    $.ajax({
        type: "POST",
        url: url,
        data: datastring,
        success: function (result) {
            var json_response = result;
            if (json_response.status === "success"){
                $("#delete-keyvalue-filetype-modal-" + form_counter).modal('hide');
                $("div").removeClass("modal-backdrop");
                $("body").removeClass("modal-open");
                $("#filetype-extra-metadata").replaceWith(json_response.extra_metadata);
                // show update netcdf file update option for NetCDFLogicalFile
                if (json_response.logical_file_type === "NetCDFLogicalFile"){
                    $("#div-netcdf-file-update").show();
                }
                BindKeyValueFileTypeClickHandlers();
            }
            else {
                $("#delete-keyvalue-filetype-modal-" + form_counter).modal('hide');
                $("div").removeClass("modal-backdrop");
                $("body").removeClass("modal-open");
                $alert_error = $alert_error.replace("Metadata failed to update.", json_response.message);
                $("#filetype-extra-metadata").before($alert_error);
                $(".alert-error").fadeTo(2000, 500).slideUp(1000, function(){
                    $(".alert-error").alert('close');
                });
            }
        },
        error: function(xhr, errmsg, err){
        }
    });
}

function BindKeyValueFileTypeClickHandlers(){
    // bind key value add modal form OK button click event
    var keyvalue_add_modal_form = $("#fileTypeMetaDataTab").find('#add-keyvalue-filetype-metadata');
    keyvalue_add_modal_form.find("button.btn-primary").click(function () {
        addFileTypeExtraMetadata();
    });

    // bind all key value edit modal forms OK button click event
    $("#fileTypeMetaDataTab").find('[id^=edit-keyvalue-filetype-metadata]').each(function(){
        var formId = $(this).attr('id');
        $(this).find("button.btn-primary").click(function (){
            updateFileTypeExtraMetadata(formId);
        })
    });

    // bind all key value delete modal forms Delete button click event
    $("#fileTypeMetaDataTab").find('[id^=delete-keyvalue-filetype-metadata]').each(function(){
        var formId = $(this).attr('id');
        $(this).find("button.btn-danger").click(function (){
            deleteFileTypeExtraMetadata(formId);
        })
    });
}
// show "Save changes" button when metadata form editing starts
function showMetadataFormSaveChangesButton(){
    $(".form-control").each(function () {
        $(this).on('input', function (e) {
            $(this).closest("form").find("button").show();
        });
        $(this).on('change', function (e) {
            $(this).closest("form").find("button").show();
        });
    });
}

// Initialize date pickers
function initializeDatePickers(){
    $(".dateinput").each(function () {
        $(this).datepicker({dateFormat: 'mm/dd/yy'});
        $(this).on('change', function () {
            $(this).closest("form").find("button").show();
        });
    });

    // Set stored dates
    $(".dateinput").each(function () {
        var dateString;
        var pickerDate = null;
        if($(this).attr('data-date')){
            // resource temporal date picker
            dateString = $(this).attr("data-date").split("-");
            pickerDate = new Date(dateString);
        }
        else{
            // file type temporal date picker
            if($(this).attr('value')){
                pickerDate = new Date($(this).attr("value"));
            }
        }
        if(pickerDate != null){
            $(this).datepicker("setDate", pickerDate);
        }
    });
}

function updateEditCoverageState() {
    // Set state for composite resource file metadata editing
    chkBox = $("#id-coverage-spatial-filetype #id_type_1");
    chkPoint = $("#id-coverage-spatial-filetype #id_type_2");
    if ($("#id-coverage-spatial-filetype #id_type_1").prop("checked")) {
        $("#id-coverage-spatial-filetype").attr("data-coordinates-type", "rectangle");
    }
    else {
        $("#id-coverage-spatial-filetype").attr("data-coordinates-type", "point");
    }

    if (chkBox.prop("checked")) {
        // coverage type is box
        $("#id_north_filetype").parent().closest("#div_id_north").hide();
        $("#id_east_filetype").parent().closest("#div_id_east").hide();
        $("#id_northlimit_filetype").parent().closest("#div_id_northlimit").show();
        $("#id_eastlimit_filetype").parent().closest("#div_id_eastlimit").show();
        $("#id_southlimit_filetype").parent().closest("#div_id_southlimit").show();
        $("#id_westlimit_filetype").parent().closest("#div_id_westlimit").show();
    }
    else {
        // coverage type is point
        $("#id_north_filetype").parent().closest("#div_id_north").show();
        $("#id_east_filetype").parent().closest("#div_id_east").show();
        $("#id_northlimit_filetype").parent().closest("#div_id_northlimit").hide();
        $("#id_eastlimit_filetype").parent().closest("#div_id_eastlimit").hide();
        $("#id_southlimit_filetype").parent().closest("#div_id_southlimit").hide();
        $("#id_westlimit_filetype").parent().closest("#div_id_westlimit").hide();
    }
}
// act on spatial coverage type change
function setFileTypeSpatialCoverageFormFields(logical_type){
    // Don't allow the user to change the coverage type
    var $id_type_filetype_div = $("#id_type_filetype");
    if (logical_type !== "GenericLogicalFile"){
        // don't allow changing coverage type
        $id_type_filetype_div.parent().closest("div").css('pointer-events', 'none');
        $id_type_filetype_div.find("#id_type_1").attr('onclick', 'return false');
        $id_type_filetype_div.find("#id_type_2").attr('onclick', 'return false');
        if (logical_type !== "RefTimeseriesLogicalFile"){
            $id_type_filetype_div.find("#id_type_1").attr('checked', 'checked');
        }
        $id_type_filetype_div.find("#id_type_2").attr('disabled', true);
        $id_type_filetype_div.find("#id_type_2").parent().closest("label").addClass("text-muted");
    }
    else {
        // file type is "GenericLogicalFile" - allow changing coverage type
<<<<<<< HEAD
        $id_type_filetype_div.find("input:radio").change(updateEditCoverageState);
=======
        $id_type_filetype_div.find("input:radio").change(function () {
            if ($(this).val() == 'box' && $(this).attr("checked") == "checked"){
                // coverage type is box
                $("#id_north_filetype").parent().closest("#div_id_north").hide();
                $("#id_east_filetype").parent().closest("#div_id_east").hide();
                $("#id_northlimit_filetype").parent().closest("#div_id_northlimit").show();
                $("#id_eastlimit_filetype").parent().closest("#div_id_eastlimit").show();
                $("#id_southlimit_filetype").parent().closest("#div_id_southlimit").show();
                $("#id_westlimit_filetype").parent().closest("#div_id_westlimit").show();
            }
            else {
                // coverage type is point
                $("#id_north_filetype").parent().closest("#div_id_north").show();
                $("#id_east_filetype").parent().closest("#div_id_east").show();
                $("#id_northlimit_filetype").parent().closest("#div_id_northlimit").hide();
                $("#id_eastlimit_filetype").parent().closest("#div_id_eastlimit").hide();
                $("#id_southlimit_filetype").parent().closest("#div_id_southlimit").hide();
                $("#id_westlimit_filetype").parent().closest("#div_id_westlimit").hide();
            }
            });
>>>>>>> 9537c210
    }

    // #id_type_1 is the box radio button
    if ($id_type_filetype_div.find("#id_type_1").attr("checked") == "checked" ||
        (logical_type != 'GeoFeatureLogicalFile' && logical_type != 'RefTimeseriesLogicalFile' && logical_type != 'GenericLogicalFile')) {
        // coverage type is box
        $("#id_north_filetype").parent().closest("#div_id_north").hide();
        $("#id_east_filetype").parent().closest("#div_id_east").hide();
    }
    else {
        // coverage type is point
        $("#id_northlimit_filetype").parent().closest("#div_id_northlimit").hide();
        $("#id_eastlimit_filetype").parent().closest("#div_id_eastlimit").hide();
        $("#id_southlimit_filetype").parent().closest("#div_id_southlimit").hide();
        $("#id_westlimit_filetype").parent().closest("#div_id_westlimit").hide();
    }
}

// updates the UI spatial coverage elements
function updateResourceSpatialCoverage(spatialCoverage) {
    if ($("#id-coverage-spatial").length) {
        $("#spatial-coverage-type").val(spatialCoverage.type);
        var $form = $("#id-coverage-spatial");
        var form_update_action = $form.attr('action');
        var res_short_id = form_update_action.split('/')[3];
        var update_url = "/hsapi/_internal/" + res_short_id + "/coverage/" + spatialCoverage.element_id + "/update-metadata/";
        $form.attr('action', update_url);
        var $id_type_div = $("#div_id_type");
        var $point_radio = $id_type_div.find("#id_type_2");
        var $box_radio = $id_type_div.find("#id_type_1");
        if (spatialCoverage.type === 'point') {
            $point_radio.attr('checked', 'checked');
            $box_radio.parent().closest("label").addClass("text-muted");
            $box_radio.attr('disabled', true);
            $point_radio.parent().closest("label").removeClass("text-muted");
            $point_radio.attr('disabled', false);
            $("#id_north").val(spatialCoverage.north);
            $("#id_east").val(spatialCoverage.east);
            $("#div_id_north").show();
            $("#div_id_east").show();
            $("#div_id_elevation").show();
            $("#div_id_northlimit").hide();
            $("#div_id_eastlimit").hide();
            $("#div_id_southlimit").hide();
            $("#div_id_westlimit").hide();
            $("#div_id_uplimit").hide();
            $("#div_id_downlimit").hide();
        }
        else { //coverage type is 'box'
            $box_radio.attr('checked', 'checked');
            $point_radio.parent().closest("label").addClass("text-muted");
            $point_radio.attr('disabled', true);
            $box_radio.parent().closest("label").removeClass("text-muted");
            $box_radio.attr('disabled', false);
            $("#id_eastlimit").val(spatialCoverage.eastlimit);
            $("#id_northlimit").val(spatialCoverage.northlimit);
            $("#id_westlimit").val(spatialCoverage.westlimit);
            $("#id_southlimit").val(spatialCoverage.southlimit);
            $("#div_id_north").hide();
            $("#div_id_east").hide();
            $("#div_id_elevation").hide();
            $("#div_id_northlimit").show();
            $("#div_id_eastlimit").show();
            $("#div_id_southlimit").show();
            $("#div_id_westlimit").show();
            $("#div_id_uplimit").show();
            $("#div_id_downlimit").show();
        }
        initMap();
    }
}

// updates the UI temporal coverage elements
function updateResourceTemporalCoverage(temporalCoverage) {
    $("#id_start").val(temporalCoverage.start);
    $("#id_start").attr('data-date', temporalCoverage.start);
    $("#id_end").val(temporalCoverage.end);
    $("#id_end").attr('data-date', temporalCoverage.end);
    $("#id-coverage-temporal").find("button.btn-primary").hide();
}

function setFileTypeMetadataFormsClickHandlers(){
    $("#fileTypeMetaDataTab").find('form').each(function () {
        var formId = $(this).attr('id');
        if (formId !== "update-netcdf-file" && formId !== "update-sqlite-file"&& formId !== "id-keywords-filetype" && formId !== "add-keyvalue-filetype-metadata") {
              $(this).find("button.btn-primary").click(function () {
                metadata_update_ajax_submit(formId);
              });
        }
    });
    BindKeyValueFileTypeClickHandlers();
}<|MERGE_RESOLUTION|>--- conflicted
+++ resolved
@@ -868,7 +868,7 @@
                     $(".alert-success").alert('close');
                 });
                 // refetch file metadata to show the updated header file info
-                showFileTypeMetadata(false, "");
+                 showFileTypeMetadata(false, "");
             }
             else {
                 display_error_message("File update.", json_response.message);
@@ -1437,10 +1437,12 @@
         $("#id_westlimit_filetype").parent().closest("#div_id_westlimit").hide();
     }
 }
+
 // act on spatial coverage type change
 function setFileTypeSpatialCoverageFormFields(logical_type){
     // Don't allow the user to change the coverage type
     var $id_type_filetype_div = $("#id_type_filetype");
+
     if (logical_type !== "GenericLogicalFile"){
         // don't allow changing coverage type
         $id_type_filetype_div.parent().closest("div").css('pointer-events', 'none');
@@ -1454,30 +1456,7 @@
     }
     else {
         // file type is "GenericLogicalFile" - allow changing coverage type
-<<<<<<< HEAD
         $id_type_filetype_div.find("input:radio").change(updateEditCoverageState);
-=======
-        $id_type_filetype_div.find("input:radio").change(function () {
-            if ($(this).val() == 'box' && $(this).attr("checked") == "checked"){
-                // coverage type is box
-                $("#id_north_filetype").parent().closest("#div_id_north").hide();
-                $("#id_east_filetype").parent().closest("#div_id_east").hide();
-                $("#id_northlimit_filetype").parent().closest("#div_id_northlimit").show();
-                $("#id_eastlimit_filetype").parent().closest("#div_id_eastlimit").show();
-                $("#id_southlimit_filetype").parent().closest("#div_id_southlimit").show();
-                $("#id_westlimit_filetype").parent().closest("#div_id_westlimit").show();
-            }
-            else {
-                // coverage type is point
-                $("#id_north_filetype").parent().closest("#div_id_north").show();
-                $("#id_east_filetype").parent().closest("#div_id_east").show();
-                $("#id_northlimit_filetype").parent().closest("#div_id_northlimit").hide();
-                $("#id_eastlimit_filetype").parent().closest("#div_id_eastlimit").hide();
-                $("#id_southlimit_filetype").parent().closest("#div_id_southlimit").hide();
-                $("#id_westlimit_filetype").parent().closest("#div_id_westlimit").hide();
-            }
-            });
->>>>>>> 9537c210
     }
 
     // #id_type_1 is the box radio button
