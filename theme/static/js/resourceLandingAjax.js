--- conflicted
+++ resolved
@@ -1677,7 +1677,7 @@
 function setFileTypeSpatialCoverageFormFields(logical_type, bindCoordinatesPicker){
     // Don't allow the user to change the coverage type
     var $id_type_filetype_div = $("#id_type_filetype");
-       
+
     if (logical_type !== "GenericLogicalFile" && logical_type !== "FileSetLogicalFile"){
         // don't allow changing coverage type
         $id_type_filetype_div.parent().closest("div").css('pointer-events', 'none');
@@ -1685,7 +1685,6 @@
         $id_type_filetype_div.find(radioPointSelector).attr('onclick', 'return false');
         if (logical_type !== "RefTimeseriesLogicalFile"){
             $id_type_filetype_div.find(radioBoxSelector).attr('checked', 'checked');
-<<<<<<< HEAD
         }
         $id_type_filetype_div.find(radioPointSelector).attr('disabled', true);
         $id_type_filetype_div.find(radioPointSelector).parent().closest("label").addClass("text-muted");
@@ -1695,16 +1694,10 @@
             $("#id-origcoverage-file-type").attr('data-coordinates-type', 'rectangle');
             $("#id-origcoverage-file-type").coordinatesPicker();
         }
-=======
-        }
-        $id_type_filetype_div.find(radioPointSelector).attr('disabled', true);
-        $id_type_filetype_div.find(radioPointSelector).parent().closest("label").addClass("text-muted");
->>>>>>> 0da47020
     }
     else {
         // file type is "GenericLogicalFile" or "FileSetLogicalFile" - allow changing coverage type
         $id_type_filetype_div.find("input:radio").change(updateEditCoverageStateFileType);
-<<<<<<< HEAD
         var onSpatialCoverageDelete = function () {
             var $btnDeleteSpatialCoverage = $("#id-btn-delete-spatial-filetype");
             $btnDeleteSpatialCoverage.show();
@@ -1761,18 +1754,12 @@
         if(bindCoordinatesPicker){
             $("#id-coverage-spatial-filetype").coordinatesPicker();
         }
-=======
->>>>>>> 0da47020
     }
 
     // #id_type_1 is the box radio button
     if ($id_type_filetype_div.find(radioBoxSelector).attr("checked") === "checked" ||
         (logical_type !== 'GeoFeatureLogicalFile' && logical_type !== 'RefTimeseriesLogicalFile' &&
-<<<<<<< HEAD
             logical_type !== 'GenericLogicalFile' && logical_type !== "FileSetLogicalFile")) {
-=======
-            logical_type !== 'GenericLogicalFile')) {
->>>>>>> 0da47020
         // coverage type is box or logical file type is either NetCDF or TimeSeries
         $("#id_north_filetype").parent().closest("#div_id_north").hide();
         $("#id_east_filetype").parent().closest("#div_id_east").hide();
@@ -1852,7 +1839,6 @@
     }
 }
 
-<<<<<<< HEAD
 function addFileTypeTemporalCoverageDeleteLink() {
     var $temporalForm = $("#id-coverage-temporal-file-type");
     var deleteLink = '<a id="id-btn-delete-temporal-filetype" type="button" style="display: block;" class="pull-right"><span class="glyphicon glyphicon-trash icon-button btn-remove"></span>';
@@ -1888,8 +1874,6 @@
             $btnDeleteTemporalCoverage.hide()
     }
 }
-=======
->>>>>>> 0da47020
 // updates the UI temporal coverage elements for the resource
 function updateResourceTemporalCoverage(temporalCoverage) {
     var $form = $("#id-coverage-temporal");
