--- conflicted
+++ resolved
@@ -1137,13 +1137,6 @@
 
     // Set stored dates
     $(".dateinput").each(function () {
-<<<<<<< HEAD
-        var dateString = $(this).attr("data-date");
-        if (dateString) {
-            dateString = dateString.split("-");
-            var pickerDate = new Date(dateString[0], dateString[1] - 1, dateString[2]);
-
-=======
         var dateString;
         var pickerDate = null;
         if($(this).attr('data-date')){
@@ -1158,7 +1151,6 @@
             }
         }
         if(pickerDate != null){
->>>>>>> 846c81f2
             $(this).datepicker("setDate", pickerDate);
         }
     });
