/**
* Created by Mauriel on 5/19/2019.
*/
let subjKeywordsApp = new Vue({
    el: '#app-keyword',
    components: {
        VueBootstrapTypeahead
    },
    data: {
        newKeyword: '',
        resMode: RESOURCE_MODE,
        resKeywords: RES_KEYWORDS, // global constant defined in parent template of subject template
        showIsDuplicate: false,
        error: '',
    },
    mounted() {
        // Until Django / VueJS cleaned up across RLP wait for VueJS state to finalize before trying to display dynamic elements
        document.getElementById('subj-inline-error').style.display = "block";
        document.getElementById('lst-tags').style.display = "block";
    },
    methods: {
        addKeyword: function (resIdShort) {
            // Remove any empty keywords from the list
            let newKeywords = this.newKeyword.split(",");
            newKeywords = newKeywords.filter(function(a) {
               return a.trim() !== "";
            });

            // Update to cleaned up string
            this.newKeyword = newKeywords.join(",").trim();

            if (this.newKeyword.trim() === "") {
                return; // Empty string detected
            }

            let newVal =  (this.resKeywords.join(",").length ? this.resKeywords.join(",") + ",": "") + this.newKeyword;
            this.error = "";
            $.post("/hsapi/_internal/" + resIdShort + "/subject/add-metadata/", {value: newVal}, function (resp) {
                if (resp.status === "success") {
                    // Append new keywords to our data array
                    let newKeywordsArray = this.newKeyword.trim().split(",");

                    this.showIsDuplicate = false;  // Reset
                    for (let i = 0; i < newKeywordsArray.length; i++) {
                        if ($.inArray(newKeywordsArray[i].trim(), this.resKeywords) >= 0) {
                            this.showIsDuplicate = true;
                        }
                        else {
                            this.resKeywords.push(newKeywordsArray[i].trim());
                            this.$refs.newKeyword.inputValue = "";  // open source bug https://github.com/alexurquhart/vue-bootstrap-typeahead/issues/19
                            this.$data.newKeyword = ""
                        }
                    }
                }
                else {
                    this.error = resp.message;
                }
                showCompletedMessage(resp);
            }.bind(this), "json");
        },
        removeKeyword: function (resIdShort, keywordName) {
            let newVal = this.resKeywords.slice(); // Get a copy
            newVal.splice($.inArray(keywordName, this.resKeywords), 1);   // Remove the keyword

            this.error = "";

            $.post("/hsapi/_internal/" + resIdShort + "/subject/add-metadata/",
                {value: newVal.join(",")}, function (resp) {
                    if (resp.status === "success") {
                        this.resKeywords = newVal;
                        if (!newVal.length) {
                            // If no keywords, the metadata is no longer sufficient to make the resource public
                            manageAccessApp.onMetadataInsufficient();
                        }
                    }
                    else {
                        if (this.resKeywords.length){
                            this.error = this.message;
                        }
                    }
                }.bind(this), "json");
<<<<<<< HEAD
=======
        },
        safeJS: function (input) {
            input.replace("\\", "\\\\")
            return encodeURIComponent(input)
>>>>>>> 9514f2ee
        }
    }
});<|MERGE_RESOLUTION|>--- conflicted
+++ resolved
@@ -79,13 +79,10 @@
                         }
                     }
                 }.bind(this), "json");
-<<<<<<< HEAD
-=======
         },
         safeJS: function (input) {
             input.replace("\\", "\\\\")
             return encodeURIComponent(input)
->>>>>>> 9514f2ee
         }
     }
 });