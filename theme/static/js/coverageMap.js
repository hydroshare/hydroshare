/**
 * Created by Mauriel on 2/9/2016.
 */
// Map js
var coverageMap;
var allOverlays = [];
var allShapes = []; // Keeps track of shapes added by text change events
var drawingManager;

$(document).ready(function () {
    // Draw marker on text change
    $("#id_east").bind('input', drawMarkerOnTextChange);
    $("#id_north").bind('input', drawMarkerOnTextChange);

    // Draw rectangle on text change
    $("#id_northlimit").bind('input', drawRectangleOnTextChange);
    $("#id_eastlimit").bind('input', drawRectangleOnTextChange);
    $("#id_southlimit").bind('input', drawRectangleOnTextChange);
    $("#id_westlimit").bind('input', drawRectangleOnTextChange);

<<<<<<< HEAD
=======
    var $radioPoint = $('input[type="radio"][value="point"]'); // id_type_2
    var $radioBox = $('input[type="radio"][value="box"]'); // id_type_1
>>>>>>> ca52770b
    // Set initial coverage fields state
    if ($radioBox.is(':checked')) { //box type coverage
        $("#div_id_north").hide();
        $("#div_id_east").hide();
        $("#div_id_elevation").hide();
    }
    if ($radioPoint.is(':checked')) { // point type coverage
        $("#div_id_northlimit").hide();
        $("#div_id_eastlimit").hide();
        $("#div_id_southlimit").hide();
        $("#div_id_westlimit").hide();
        $("#div_id_uplimit").hide();
        $("#div_id_downlimit").hide();
    }

    if ($("#coverageMap").length) {
        google.maps.event.addDomListener(window, "load", initMap);
    }
});

function drawInitialShape() {
    // This field is populated if the page is in view mode
    var shapeType = $("#coverageMap")[0].getAttribute("data-shape-type");

    var resourceType = $("#resource-type").val();
    var spatialCoverageType = $("#spatial-coverage-type").val();
    // Center the map
    if (shapeType || resourceType === "Time Series") {
        deleteAllShapes();
        if (shapeType == "point" || (resourceType === "Time Series" && spatialCoverageType == "point")) {
            var myLatLng;
            if (shapeType == "point") {
                // resource view mode
                myLatLng = {
                    lat: parseFloat($("#cov_north").text()),
                    lng: parseFloat($("#cov_east").text())
                };
            }
            else {
                // time series resource in edit mode
                myLatLng = {
                    lat: parseFloat($("#id_north").val()),
                    lng: parseFloat($("#id_east").val())
                };
                if ($('#id_north').val()) {
                    $("#id_name").prop('readonly', false);
                }
            }

            if (!myLatLng.lat || !myLatLng.lng) {
                return;
            }
            // Define the rectangle and set its editable property to true.
            var marker = new google.maps.Marker({
                position: myLatLng,
                map: coverageMap
            });
            allShapes.push(marker);
            // Center map at new market
            coverageMap.setCenter(marker.getPosition());
            $("#coverageMap").on("click", "#resetZoomBtn", function () {
                coverageMap.setCenter(marker.getPosition());
            });
        }
        else if (shapeType == "box" || (resourceType === "Time Series" && spatialCoverageType == "box")) {
            var bounds;
            if (shapeType == "box") {
                //resource view mode
                bounds = {
                    north: parseFloat($("#cov_northlimit").text()),
                    south: parseFloat($("#cov_southlimit").text()),
                    east: parseFloat($("#cov_eastlimit").text()),
                    west: parseFloat($("#cov_westlimit").text())
                };
            }
            else {
                // time series resource edit mode
                bounds = {
                    north: parseFloat($("#id_northlimit").val()),
                    south: parseFloat($("#id_southlimit").val()),
                    east: parseFloat($("#id_eastlimit").val()),
                    west: parseFloat($("#id_westlimit").val())
                };
                if ($('#id_northlimit').val()) {
                    $("#id_name").prop('readonly', false);
                }
            }

            if (!bounds.north || !bounds.south || !bounds.east || !bounds.west) {
                return;
            }
            // Define the rectangle and set its editable property to true.
            var rectangle = new google.maps.Rectangle({
                bounds: bounds,
                editable: false,
                draggable: false
            });
            rectangle.setMap(coverageMap);
            allShapes.push(rectangle);
            zoomCoverageMap(bounds);
             $("#coverageMap").on("click", "#resetZoomBtn", function () {
                zoomCoverageMap(bounds);
            });
        }
    }
    else {
        var $radioBox = $('input[type="radio"][value="box"]'); // id_type_1
        if ($radioBox.is(":checked")) {
            drawRectangleOnTextChange();
        }
        else {
            drawMarkerOnTextChange();
        }
    }
    $("#id-coverage-spatial input:radio").change(function () {
        if ($(this).val() == "point") {
            $("#div_id_north").show();
            $("#div_id_east").show();
            $("#div_id_elevation").show();
            $("#div_id_northlimit").hide();
            $("#div_id_eastlimit").hide();
            $("#div_id_southlimit").hide();
            $("#div_id_westlimit").hide();
            $("#div_id_uplimit").hide();
            $("#div_id_downlimit").hide();
            drawMarkerOnTextChange();
            drawingManager.setDrawingMode(google.maps.drawing.OverlayType.MARKER);
        }
        else {
            $("#div_id_north").hide();
            $("#div_id_east").hide();
            $("#div_id_elevation").hide();
            $("#div_id_northlimit").show();
            $("#div_id_eastlimit").show();
            $("#div_id_southlimit").show();
            $("#div_id_westlimit").show();
            $("#div_id_uplimit").show();
            $("#div_id_downlimit").show();
            drawRectangleOnTextChange();
            drawingManager.setDrawingMode(google.maps.drawing.OverlayType.RECTANGLE);
        }
        // Show save changes button
        $("#coverage-spatial").find(".btn-primary").show();
    });
    if (sessionStorage.signininfo) {
        $("#sign-in-info").text(sessionStorage.signininfo);
        $("#btn-select-irods-file").show();
    }
}

function initMap() {
    var shapeType;
    var resourceType;
    if ($("#coverageMap")[0]) {
        // data-shape-type is set to have a value only in resource view mode
        shapeType = $("#coverageMap")[0].getAttribute("data-shape-type");
        resourceType = $("#resource-type").val();
        if (resourceType === "Time Series"){
            // set to view mode
            shapeType = " ";
        }
    }

    coverageMap = new google.maps.Map(document.getElementById('coverageMap'), {
        color:"#DDD",
        zoom: 3,
        streetViewControl: false,
        scrollwheel: false,
        center: {lat: 41.850033, lng: -87.6500523}, // Default center
        mapTypeControl: true,
        mapTypeControlOptions: {
            style: google.maps.MapTypeControlStyle.DROPDOWN_MENU,
            mapTypeIds: [
                google.maps.MapTypeId.ROADMAP,
                google.maps.MapTypeId.SATELLITE
            ],
            position: google.maps.ControlPosition.TOP_RIGHT
        }
    });

    // Set CSS for the control border.
    var btnRecenter = document.createElement('button');
    btnRecenter.setAttribute("dragable", "false");
    btnRecenter.setAttribute("title", "Recenter");
    btnRecenter.setAttribute("aria-label", "Recenter");
    btnRecenter.setAttribute("type", "button");
    btnRecenter.setAttribute("id", "resetZoomBtn");
    btnRecenter.setAttribute("class", "gm-control-active");
    btnRecenter.style.background = 'none rgb(255, 255, 255)';
    btnRecenter.style.border = '0';
    btnRecenter.style.boxShadow = '0 1px 1px rgba(0,0,0,.3)';
    btnRecenter.style.margin = '10px';
    btnRecenter.style.padding = '0px';
    btnRecenter.style.position = 'absolute';
    btnRecenter.style.borderRadius = "2px";
    btnRecenter.style.boxShadow = "rgba(0, 0, 0, 0.3) 0px 1px 4px -1px";
    btnRecenter.style.width = "40px";
    btnRecenter.style.height = "40px";
    btnRecenter.style.color = "#666666";
    btnRecenter.style.fontSize = "24px";
    btnRecenter.innerHTML = '<i class="fa fa-dot-circle-o"></i>';

    coverageMap.controls[google.maps.ControlPosition.RIGHT_BOTTOM].push(btnRecenter);

    drawInitialShape();
    if (!shapeType) {
        drawingManager = new google.maps.drawing.DrawingManager({
            drawingControl: true,
            drawingControlOptions: {
                position: google.maps.ControlPosition.TOP_CENTER,
                drawingModes: [
                    google.maps.drawing.OverlayType.MARKER,
                    google.maps.drawing.OverlayType.RECTANGLE
                ]
            },
            rectangleOptions: {
                editable: true,
                draggable: true
            }
        });
        drawingManager.setMap(coverageMap);
        google.maps.event.addListener(drawingManager, 'rectanglecomplete', function (rectangle) {
            var coordinates = (rectangle.getBounds());
            processDrawing(coordinates, "rectangle");
            rectangle.addListener('bounds_changed', function () {
                var coordinates = (rectangle.getBounds());
                processDrawing(coordinates, "rectangle");
            });
        });
        google.maps.event.addListener(drawingManager, 'markercomplete', function (marker) {
            var coordinates = (marker.getPosition());
            // Set onClick event for recenter button
            processDrawing(coordinates, "marker");
        });
        google.maps.event.addListener(drawingManager, 'overlaycomplete', function (e) {
            allOverlays.push(e);
        });
    }
}

function drawMarkerOnTextChange(){
    var myLatLng = {lat: parseFloat($("#id_north").val()), lng: parseFloat($("#id_east").val())};
    // Delete previous drawings
    deleteAllShapes();
    deleteAllOverlays();
    // Bounds validation
    var badInput = false;
    // Lat
    if (myLatLng.lat > 90 || myLatLng.lat < -90) {
        $("#id_north").addClass("invalid-input");
        badInput = true;
    }
    else {
        $("#id_north").removeClass("invalid-input");
    }
    if (myLatLng.lng > 180 || myLatLng.lng < -180) {
        $("#id_east").addClass("invalid-input");
        badInput = true;
    }
    else {
        $("#id_east").removeClass("invalid-input");
    }
    if (badInput || isNaN(myLatLng.lat) || isNaN(myLatLng.lng)) {
        return;
    }
    // Define the rectangle and set its editable property to true.
    var marker = new google.maps.Marker({
        position: myLatLng,
        map: coverageMap
    });
    // Center map at new market
    coverageMap.setCenter(marker.getPosition());
    // Set onClick event for recenter button
    $("#coverageMap").on("click", "#resetZoomBtn", function () {
        coverageMap.setCenter(marker.getPosition());
    });
    allShapes.push(marker);
}

function drawRectangleOnTextChange(){
    var bounds = {
        north: parseFloat($("#id_northlimit").val()),
        south: parseFloat($("#id_southlimit").val()),
        east: parseFloat($("#id_eastlimit").val()),
        west: parseFloat($("#id_westlimit").val())
    };
    // Delete previous drawings
    deleteAllShapes();
    deleteAllOverlays();
    // Bounds validation
    var badInput = false;
    // North
    if (bounds.north > 90 || bounds.north < -90) {
        $("#id_northlimit").addClass("invalid-input");
        badInput = true;
    }
    else {
        $("#id_northlimit").removeClass("invalid-input");
    }
    // East
    if (bounds.east > 180 || bounds.east < -180) {
        badInput = true;
        $("#id_eastlimit").addClass("invalid-input");
    }
    else {
        $("#id_eastlimit").removeClass("invalid-input");
    }
    // South
    if (bounds.south < -90 || bounds.south > 90) {
        badInput = true;
        $("#id_southlimit").addClass("invalid-input");
    }
    else {
        $("#id_southlimit").removeClass("invalid-input");
    }
    // West
    if (bounds.west < -180 || bounds.west > 180) {
        badInput = true;
        $("#id_westlimit").addClass("invalid-input");
    }
    else {
        $("#id_westlimit").removeClass("invalid-input");
    }
    if (badInput || isNaN(bounds.north) || isNaN(bounds.south) || isNaN(bounds.east) || isNaN(bounds.west)) {
        return;
    }
    // Define the rectangle and set its editable property to true.
    var rectangle = new google.maps.Rectangle({
        bounds: bounds,
        editable: true,
        draggable: true
    });
    rectangle.setMap(coverageMap);
    rectangle.addListener('bounds_changed', function () {
        var coordinates = (rectangle.getBounds());
        processDrawing(coordinates, "rectangle");
    });
    zoomCoverageMap(bounds);
    $("#coverageMap").on("click", "#resetZoomBtn", function () {
        zoomCoverageMap(bounds);
    });
    allShapes.push(rectangle);
}

function processDrawing (coordinates, shape) {
    // Delete previous drawings
    if (allOverlays.length > 1){
        for (var i = 1; i < allOverlays.length; i++){
            allOverlays[i-1].overlay.setMap(null);
        }
        allOverlays.shift();
    }
    if (allOverlays.length > 0) {
        deleteAllShapes();
    }
    // Show save changes button
    $("#coverage-spatial").find(".btn-primary").not('#btn-update-resource-spatial-coverage').show();
    if (shape === "rectangle"){
        var $radioBox = $('input[type="radio"][value="box"]'); // id_type_1
        $radioBox.prop("checked", true);
        $("#div_id_north").hide();
        $("#div_id_east").hide();
        $("#div_id_elevation").hide();
        $("#div_id_northlimit").show();
        $("#div_id_eastlimit").show();
        $("#div_id_southlimit").show();
        $("#div_id_westlimit").show();
        $("#div_id_uplimit").show();
        $("#div_id_downlimit").show();
        var bounds = {
            north: parseFloat(coordinates.getNorthEast().lat()),
            south: parseFloat(coordinates.getSouthWest().lat()),
            east: parseFloat(coordinates.getNorthEast().lng()),
            west: parseFloat(coordinates.getSouthWest().lng())
        };
        // Update fields
        $("#id_northlimit").val(bounds.north.toFixed(4));
        $("#id_eastlimit").val(bounds.east.toFixed(4));
        $("#id_southlimit").val(bounds.south.toFixed(4));
        $("#id_westlimit").val(bounds.west.toFixed(4));
        // Remove red borders
        $("#id_northlimit").removeClass("invalid-input");
        $("#id_eastlimit").removeClass("invalid-input");
        $("#id_southlimit").removeClass("invalid-input");
        $("#id_westlimit").removeClass("invalid-input");
        $("#coverageMap").on("click", "#resetZoomBtn", function () {
            zoomCoverageMap(bounds);
        });
    }
    else {
        var $radioPoint = $('input[type="radio"][value="point"]'); // id_type_2
        $radioPoint.prop("checked", true);
        $("#div_id_north").show();
        $("#div_id_east").show();
        $("#div_id_elevation").show();
        $("#div_id_northlimit").hide();
        $("#div_id_eastlimit").hide();
        $("#div_id_southlimit").hide();
        $("#div_id_westlimit").hide();
        $("#div_id_uplimit").hide();
        $("#div_id_downlimit").hide();
        $("#id_east").val(coordinates.lng().toFixed(4));
        $("#id_north").val(coordinates.lat().toFixed(4));
        // Remove red borders
        $("#id_east").removeClass("invalid-input");
        $("#id_north").removeClass("invalid-input");
        $("#coverageMap").on("click", "#resetZoomBtn", function () {
            coverageMap.setCenter(coordinates);
        });
    }
}

function deleteAllOverlays() {
    for (var i = 0; i < allOverlays.length; i++) {
        allOverlays[i].overlay.setMap(null);
    }
    allOverlays = [];
}

function deleteAllShapes(){
    for (var i = 0; i < allShapes.length; i++) {
        allShapes[i].setMap(null);
    }
    allShapes = [];
}

function zoomCoverageMap(bounds) {
    coverageMap.fitBounds(bounds);
}<|MERGE_RESOLUTION|>--- conflicted
+++ resolved
@@ -18,11 +18,8 @@
     $("#id_southlimit").bind('input', drawRectangleOnTextChange);
     $("#id_westlimit").bind('input', drawRectangleOnTextChange);
 
-<<<<<<< HEAD
-=======
     var $radioPoint = $('input[type="radio"][value="point"]'); // id_type_2
     var $radioBox = $('input[type="radio"][value="box"]'); // id_type_1
->>>>>>> ca52770b
     // Set initial coverage fields state
     if ($radioBox.is(':checked')) { //box type coverage
         $("#div_id_north").hide();
