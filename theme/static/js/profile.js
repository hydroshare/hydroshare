/**
* Created by Mauriel on 3/9/2017.
*/

var CHECK_PROFILE_IMAGE_SIZE = true;
const KILO_BYTE = 1024;
const MEGA_BYTE = KILO_BYTE * KILO_BYTE;
const PROFILE_IMAGE_SIZE_BYTE_LIMIT = KILO_BYTE * KILO_BYTE * 2;
const MEGA_BYTE_STR="MB";
var PROFILE_IMAGE_SIZE_MB_LIMIT_MSG = PROFILE_IMAGE_SIZE_BYTE_LIMIT/MEGA_BYTE
                + " " + MEGA_BYTE_STR;

// avoid tying error, define it as variable
var errorElementID = "errorSizeLoadFile";

function clearSizeErrorMsg() {
    $("#" + errorElementID).remove();
}

function displaySizeErrorMsg() {
     let errorMsg = "Error: Photo size can not exceed " + PROFILE_IMAGE_SIZE_MB_LIMIT_MSG;
     let elementOpen = '<div style="display: block;" id="' + errorElementID + '"> <p ' +
                       'class="label label-danger profile-photo-error">';
     let elementClose = '</p></div>';
     $(elementOpen + errorMsg + elementClose).insertAfter($("#photo-control"));;

}

// Preview profile picture
function readURL(input) {
    if (input.files && input.files[0]) {
        let reader = new FileReader();
        let file = input.files[0];

        clearSizeErrorMsg();

        if (
            file.size > PROFILE_IMAGE_SIZE_BYTE_LIMIT &&
            CHECK_PROFILE_IMAGE_SIZE === true
        ) {
            displaySizeErrorMsg();
            // clear the file
            input.value = "";
            return;
        }

        reader.onload = function (e) {
            let profilePicContainer = $("#profile-pic-container");
            profilePicContainer.empty();
            profilePicContainer.append(
                '<div style="background-image: url(\'' + e.target.result +  '\')"' +
                     'class="profile-pic round-image">' +
                '</div>'
            );
        };

        reader.readAsDataURL(input.files[0]);
    }
}

function validateForm() {
    var flagRequiredElements = validateRequiredElements();
    var flagEmail = validateEmail();

    cleanIdentifiers();

    return  flagRequiredElements && flagEmail;
}

function validateRequiredElements() {
    var requiredElements = $(".form-required");
    for (var i = 0; i < requiredElements.length; i++) {
        if (!$(requiredElements[i]).val() || !$(requiredElements[i]).val().trim()) {
            $(requiredElements[i]).addClass("form-invalid");
            $(requiredElements[i]).parent().find(".error-label").remove();
            $(requiredElements[i]).parent().append(errorLabel("This field is required."));
            return false;
        }
    }

    return true;
}

function validateEmail() {
    var regex = /^([a-zA-Z0-9_.+-])+\@(([a-zA-Z0-9-])+\.)+([a-zA-Z0-9]{2,4})+$/;
    var email = $("#id_email");

    if (!email.val()) {
        return false;
    }

    if (!regex.test(email.val())) {
        email.parent().find(".error-label").remove();
        email.parent().append(errorLabel("Not a valid email address."));
        return false;
    }

    return true;
}

function errorLabel(message) {
    return "<div class='error-label'><div class='label label-danger'>" + message + "</div></div>";
}

function setEditMode() {
    $("[data-page-mode='view']").hide();
    $("[data-page-mode='edit']").fadeIn();
    $("[data-page-mode='on-edit-blur']").fadeTo("fast", 0.5, function () {
        $(this).addClass("blured-out");
    });

    var userTypeValue = $("#db-user-type").text().trim();
    var selectedUserType = $('#selectUserType option[value="' + userTypeValue + '"]');

    if (selectedUserType.length > 0) {
        selectedUserType.attr('selected', 'selected');
        $('#selectUserType').val(userTypeValue).change();
    }
    else if (userTypeValue) {
        $('#selectUserType option[value="' + 'Other' + '"]').attr('selected', 'selected');
        $("#user-type-other").show();
        $("#selectUserType").removeAttr("name");
        var userTypeOther =  $("#user-type-other input");
        userTypeOther.attr("name", "user_type");
        userTypeOther.val(userTypeValue);
        userTypeOther.addClass("form-required");
    }

    $(".form-required").change(onFormRequiredChange);
    $("#id_email").change(validateEmail);

    // Switch to overview tab
    $('.nav-tabs a[href="#overview"]').tab('show'); // Select first tab
}

function setViewMode() {
    $("[data-page-mode='edit']").hide();
    $("[data-page-mode='view']").fadeIn();
    $("[data-page-mode='on-edit-blur']").fadeTo("fast", 1, function () {
        $(this).removeClass("blured-out");
    });
}

$(document).on('change', '#cv-custom-upload :file', function () {
    var input = $(this);
    var numFiles = input.get(0).files ? input.get(0).files.length : 1;
    var label = input.val().replace(/\\/g, '/').replace(/.*\//, '');
    input.trigger('fileselect', [numFiles, label]);
});

function onFormRequiredChange() {
    if ($(this).val().trim()) {
        $(this).removeClass("form-invalid");
        $(this).parent().find(".error-label").remove();
    }
    else {
        $(this).addClass("form-invalid");
        $(this).parent().find(".error-label").remove();
        $(this).parent().append(errorLabel("This field is required."));
    }
}

function irods_account_link(data_target, text) {
    return "<a data-toggle='modal' data-target='" + data_target + "'>" + text + "</a>";
}

function irods_status_info(alert_type, status, title) {
    return "<div class=\"col-sm-12\">" +
            "<div class=\"alert " + alert_type + " alert-dismissible\" role=\"alert\">" +
            "<button type=\"button\" class=\"close\" data-dismiss=\"alert\" aria-label=\"Close\"><span aria-hidden=\"true\">&times;</span></button>" +
            "<strong>" + title + "</strong><div>" + status + "</div></div></div>"
}

function create_irods_account() {
    var url = $("#url-create-irods-account").val();

    $.ajax({
        url: url,
        type: "POST",
        data: {
            password: $('#id_irods_password').val()
        },
        success: function(json) {
            if(json.success) {
                $('#create-irods-account-dialog').modal('hide');
                var irodsContainer = $("#irods-account-container");
                irodsContainer.empty();
                irodsContainer.append(irods_account_link("#delete-irods-account-dialog", "Delete your iRODS user account"));
                irodsContainer.append(irods_status_info('alert-success', json.success, 'Success'));
            }
            if(json.error) {
                $('#create-irods-account-dialog').modal('hide');
                var irodsContainer = $("#irods-account-container");
                irodsContainer.append(irods_status_info('alert-danger', json.error, 'Failure'));
            }
        },
        error: function(xhr, errmsg, err) {
            $('#create-irods-account-dialog').modal('hide');
            var irodsContainer = $("#irods-account-container");
            const errorText = JSON.parse(xhr.responseText).error
            errorText && irodsContainer.append(irods_status_info('alert-danger', errorText , 'Failure'));
        }
    });
    return false;
}

function delete_irods_account() {
    var url = $("#url-delete-irods-account").val();
    $.ajax({
        url: url,
        type: "POST",
        data: {},
        success: function(json) {
            var irodsContainer = $("#irods-account-container");
            if(json.success) {
                irodsContainer.empty();
                irodsContainer.append(irods_account_link("#create-irods-account-dialog", "Create your iRODS user account"));
                irodsContainer.append(irods_status_info('alert-success', json.success, 'Success'));
            }
            if(json.error) {
                irodsContainer.append(irods_status_info('alert-warning', json.error, 'Failure'));
            }
            $('#delete-irods-account-dialog').modal('hide');
        },
        error: function(xhr, errmsg, err) {
            $('#delete-irods-account-dialog').modal('hide');
            var irodsContainer = $("#irods-account-container");
            const errorText = JSON.parse(xhr.responseText).error
            errorText && irodsContainer.append(irods_status_info('alert-warning', errorText, 'Failure'));
        }
    });
    return false;
}

function getUrlVars()
{
    var vars = [], hash;
    var hashes = window.location.href.slice(window.location.href.indexOf('?') + 1).split('&');
    for(var i = 0; i < hashes.length; i++)
    {
        hash = hashes[i].split('=');
        vars.push(hash[0]);
        vars[hash[0]] = hash[1];
    }
    return vars;
}

<<<<<<< HEAD
function isPhoneValidInCountry(phone, country){
    if (!BFHPhoneFormatList.hasOwnProperty(country)) return false;
    let BFHString = BFHPhoneFormatList[country];

    // Turn the string into a regex
    stringFormat = BFHString.replace(/\s/g, String.fromCharCode(92)+"s");
    stringFormat = stringFormat.replace("+", String.fromCharCode(92)+"+");
    stringFormat = stringFormat.replace("(", String.fromCharCode(92)+"(");
    stringFormat = stringFormat.replace(")", String.fromCharCode(92)+")");
    stringFormat = stringFormat.replace(/d/g, String.fromCharCode(92)+"d");
    stringFormat = new RegExp(stringFormat);
    return stringFormat.test(phone) || BFHString;
}

function isPhoneCountryCodeOnly(phone, country){
    if (!BFHPhoneFormatList.hasOwnProperty(country)) return false;
    let BFHString = BFHPhoneFormatList[country];
    let stringFormat = BFHString.replace(/d/g, '');
    stringFormat = stringFormat.replace(/[\(\)-]/g, '');
    return phone.trim().length === stringFormat.trim().length
}

function resetPhoneValues(){
    // Bootstrap-formhelper will erase existing values if they don't conform to the expected country format
    // So we update with the original values where necessary
    $('input[type="tel"]').each(function(){
        const oldPhones = PHONES || null;
        if (!oldPhones || oldPhones === 'None') return;
        const phoneObj = $(this);
        if (oldPhones[phoneObj[0].name] === 'None') return;
        phoneObj.val(oldPhones[phoneObj[0].name]);
    });
}

function checkForInvalidPhones(){
    $('input[type="tel"]').each(function(){
        checkPhone(this, false);
    });
}

function checkPhone(phoneField, isInputEvent=true){
    const country = $("#country").val();
    phoneField = $(phoneField);
    phoneField.siblings('.error-label').remove();
    phoneField.removeClass('form-invalid');
    if (! country ) {
        if (isInputEvent){
            phoneField
            .addClass('form-invalid')
            .parent().append(errorLabel("Please add a country before adding phone to your profile"));
        }
        return;
    }
    const phoneValue = phoneField.val();
    if( !phoneValue ) return;
    const phoneValidation = isPhoneValidInCountry(phoneValue, country);
    const onlyCode = isPhoneCountryCodeOnly(phoneValue, country);
    onlyCode ? phoneField.addClass('only-country-code') : phoneField.removeClass('only-country-code');
    if ( phoneValidation !== true && !onlyCode ){
        phoneField
            .addClass('form-invalid')
            .parent().append(errorLabel(`Please update to format: [${phoneValidation}]`));
=======
function isStateInCountry(stateCode, country){
    if (!BFHStatesList.hasOwnProperty(country)) return false;
    const asArray = Object.entries(BFHStatesList[country]);
    const filtered = asArray.filter(([key, state]) => state.code === stateCode);
    return filtered.length > 0;
}

function checkForInvalidStates(country){
    const oldState = OLD_STATE || null;
    if (!oldState || oldState === 'None') return;
    country = country || $("#country").val()
    const stateField = $('#state');
    if ( !isStateInCountry(oldState, country)){
        stateField.append($('<option>', {
            value: oldState,
            text: oldState,
            class: "old-state-option"
        }));
        stateField.val(oldState)
            .change()
            .addClass('form-invalid')
            .parent().append(errorLabel("No longer valid, please update."));

        // Register one-time listener to clear the message and old option
        stateField.one('change', function(){
            $(this).siblings('.error-label').remove();
            $(this).removeClass('form-invalid');
            $(".old-state-option").remove();
        });
    }

    // Update for view mode
    if (! $('#db-state').text()) {
        $('#db-state').text(OLD_STATE);
>>>>>>> 83ada2ab
    }
}

$(document).ready(function () {
    // Multiple orgs are a string delimited by ";" --wrap them so we can style them
    $("#organization").splitAndWrapWithClass(";", "organization-divider");
    
    $("#btn-create-irods-account").click(create_irods_account);
    $("#btn-delete-irods-account").click(delete_irods_account);

    // Only enable Confirm button when input password is longer than 8 characters
    $("#id_irods_password").keyup(function () {
        var pwdlen = $("input#id_irods_password").val().length;
        if (pwdlen >= 8)
            $('#btn-create-irods-account').removeAttr('disabled');
        else
            $('#btn-create-irods-account').attr('disabled', 'disabled');
    });

    // File name preview for Add CV
    $('.btn-primary.btn-file :file').on('fileselect', function (event, numFiles, label) {
        var input = $(this).parents('.input-group').find(':text');
        input.val(label);
    });

    // Empty password input. Necessary because some browsers (ex:Firefox) now ignore 'autocomplete=off'
    setTimeout(function () {
        $("input[type=password]").val('');
    }, 500);

    $(".upload-picture").change(function(){
        readURL(this);
    });

    $("#selectUserType").change(function () {
         var inputOther = $("#user-type-other input");
        if ($(this).val() == "Other") {
            $("#user-type-other").show();
            $("#selectUserType").removeAttr("name");
            inputOther.attr("name", "user_type");
            inputOther.addClass("form-required");
            inputOther.change(onFormRequiredChange);
        }
        else {
            $("#user-type-other").hide();
            inputOther.removeAttr("name");
            inputOther.removeClass("form-required");
            $("#selectUserType").attr("name", "user_type");
        }
    });

    $("[data-page-mode='edit']").hide();

    $("#btn-edit-profile").click(function () {
        setEditMode();
    });

    $(".btn-cancel-profile-edit").click(function () {
        location.reload(true);
    });

    // Filter list listener
    $(".table-user-contributions tbody > tr").click(function () {
        $(".table-user-contributions tbody > tr").removeClass("active");
        $(this).addClass("active");
        var res_type = $(this).attr("data-type");
        if (res_type == "all") {
            $(".contribution").fadeIn();
        }
        else {
            $(".contribution").hide();
            $(".contribution[data-type='" + res_type + "']").fadeIn();
        }
    });

    // Initialize filters
    var collection = [];
    collection["total"] = 0;

    var rows = $(".contribution");
    for (var i = 0; i < rows.length; i++) {
        if (collection[$(rows[i]).attr("data-type")]) {
            collection[$(rows[i]).attr("data-type")]++;
        }
        else {
            collection[$(rows[i]).attr("data-type")] = 1;
        }
        collection["total"]++;
    }

    for (var item in collection) {
        $("tr[data-type='" + item + "']").find(".badge").text(collection[item]);
    }

    $("tr[data-type='all']").find(".badge").text(collection["total"]);

    // Unspecified goes away as soon as a user clicks.
    $("input[name='state']").click(function () {
            if ($(this).val() == "Unspecified") {
                $(this).val("");
            }
        }
    );

    $('.tagsinput').tagsInput({
      interactive: true,
      placeholder: "Organization(s)",
      delimiter: [";"],
      autocomplete: {
        source: "/hsapi/dictionary/universities/",
        minLength: 3,
        delay: 500,
        classes: {
            "ui-autocomplete": "minHeight"
        }
      }
    });

    $('.ui-autocomplete-input').on('blur', function(e) {
      e.preventDefault();
      $('.ui-autocomplete-input').trigger(jQuery.Event('keypress', { which: 13 }));
    });

    $('.ui-autocomplete-input').on('keydown', function(e) {
      if(e.keyCode === 9 && $(this).val() !== '') {
        e.preventDefault();
        $(this).trigger(jQuery.Event('keypress', { which: 13 }));
      }
    });

    if(getUrlVars()["edit"] == 'true'){
        setEditMode();
        // clear out the edit query params so edit mode isn't reopened on save
        history.pushState('', document.title, window.location.pathname);
    }
<<<<<<< HEAD

    // Event listeners for profile phone changes
    $('input[type="tel"]').on('keyup', (e)=>checkPhone(e.target));
    $('#country').on('change', function(){
        resetPhoneValues();
        checkForInvalidPhones();
    });

    $('.btn-save-profile').click(function(e){
        // clear phones that only have country codes before submit
        $('.only-country-code').val("");
    });

    resetPhoneValues();
    checkForInvalidPhones();
=======
    checkForInvalidStates();
>>>>>>> 83ada2ab
});<|MERGE_RESOLUTION|>--- conflicted
+++ resolved
@@ -245,7 +245,6 @@
     return vars;
 }
 
-<<<<<<< HEAD
 function isPhoneValidInCountry(phone, country){
     if (!BFHPhoneFormatList.hasOwnProperty(country)) return false;
     let BFHString = BFHPhoneFormatList[country];
@@ -308,7 +307,9 @@
         phoneField
             .addClass('form-invalid')
             .parent().append(errorLabel(`Please update to format: [${phoneValidation}]`));
-=======
+    }
+}
+
 function isStateInCountry(stateCode, country){
     if (!BFHStatesList.hasOwnProperty(country)) return false;
     const asArray = Object.entries(BFHStatesList[country]);
@@ -343,7 +344,6 @@
     // Update for view mode
     if (! $('#db-state').text()) {
         $('#db-state').text(OLD_STATE);
->>>>>>> 83ada2ab
     }
 }
 
@@ -479,7 +479,6 @@
         // clear out the edit query params so edit mode isn't reopened on save
         history.pushState('', document.title, window.location.pathname);
     }
-<<<<<<< HEAD
 
     // Event listeners for profile phone changes
     $('input[type="tel"]').on('keyup', (e)=>checkPhone(e.target));
@@ -495,7 +494,5 @@
 
     resetPhoneValues();
     checkForInvalidPhones();
-=======
     checkForInvalidStates();
->>>>>>> 83ada2ab
 });