(function ($) {
    $.fn.urlClickable = function () {
        var item = $(this);

        if (item.find(".isUrlClickable").length) {
            return this;    // Items already initiated
        }

        var originalText = item.text().trim();
        var newText = originalText;

        // Regular expression to find FTP, HTTP(S) and email URLs.
        var regexToken = /(((ftp|https?):\/\/)[\-\w@:%_\+.~#?,&\/\/=]+)|((mailto:)?[_.\w-]+@([\w][\w\-]+\.)+[a-zA-Z]{2,3})/g;

        // Extract all URL occurrences
        var matchArray;
        var urls = [];

        while ((matchArray = regexToken.exec(originalText)) !== null) {
            if (matchArray[0].slice(-1) === "." || matchArray[0].slice(-1) === ",") {
                urls.push(matchArray[0].slice(0, -1))
            }
            else {
                urls.push(matchArray[0]);
            }
        }

        // Get a list of unique URLs
        var uniqueUrls = [];
        $.each(urls, function (i, el) {
            if ($.inArray(el, uniqueUrls) === -1) {
                uniqueUrls.push(el);
            }
        });

        // Replace all URLs for links
        for (var i = 0; i < uniqueUrls.length; i++) {
            var currentUrl = uniqueUrls[i];

            var replacedString = "<span class='isUrlClickable'>" +
                "<a href=\"" + currentUrl + "\" target=\"_blank\">" + currentUrl + "</a></span>";

            var regex = new RegExp(currentUrl, "g");
            newText = newText.replace(regex, replacedString);
        }

<<<<<<< HEAD
	// Profile - Status Update 
	// =======================
	$('#update-status').on('click', function() {
		$(".user-status > p").toggleClass("show hidden");
		$(".user-status > form").toggleClass("hidden show");
		return false;
	});
=======
        $(this).html(newText);

        return item;
    }
})(jQuery);
>>>>>>> 7d5dbe85


<<<<<<< HEAD
	// Lost password form
	//===================
	$('.pwd-lost > .pwd-lost-q > a').on('click', function() {
		$(".pwd-lost > .pwd-lost-q").toggleClass("show hidden");
		$(".pwd-lost > .pwd-lost-f").toggleClass("hidden show");
		return false;
=======
$(document).ready(function () {
    // Search box toggle
    // =================
    $('#search-btn').on('click', function () {
        $("#search-icon").toggleClass('fa-times margin-2');
        $("#search-box").toggleClass('display-block animated fadeInUp');
    });

	// Smooth scrolling for UI elements page
	// =====================================

	$('a[href*=#buttons],a[href*=#panels], a[href*=#info-boards], a[href*=#navs], a[href*=#alerts], a[href*=#thumbnails], a[href*=#social], a[href*=#section-header],a[href*=#page-tip], a[href*=#block-header]').bind("click", function (e) {
		var anchor = $(this);
		$('html, body').stop().animate({
			scrollTop: $(anchor.attr('href')).offset().top
		}, 1000);
		e.preventDefault();
>>>>>>> 7d5dbe85
	});

    // 404 error page
    // ====================
    $('#search-404').on('click', function () {
        $("#smile").removeClass("fa-meh-o");
        $("#smile").addClass("fa-smile-o");
    });

    // Sign up popovers
    // ================
    $(function () {
        $('#exampleInputName1').popover();
    });

    $(function () {
        $('#exampleInputUsername1').popover();
    });

    $(function () {
        $('#exampleInputEmail1').popover();
    });

    $(function () {
        $('#exampleInputPassword1').popover();
    });

    $(function () {
        $('#exampleInputPassword2').popover();
    });

    // Profile - Status Update
    // =======================

    $('#update-status').on('click', function () {
        $(".user-status > p").toggleClass("show hidden");
        $(".user-status > form").toggleClass("hidden show");
        return false;
    });

    $('.user-status > form > button').on('click', function () {
        $(".user-status > p").toggleClass("show hidden");
        $(".user-status > form").toggleClass("hidden show");
        return false;
    });

    // Lost password form
    //===================

    $('.pwd-lost > .pwd-lost-q > a').on('click', function () {
        $(".pwd-lost > .pwd-lost-q").toggleClass("show hidden");
        $(".pwd-lost > .pwd-lost-f").toggleClass("hidden show");
        return false;
    });

    // Restyle keywords field
    //===================
    var keywords = $("#keywords").text().split(",");
    var list = $("#list-keywords");
    for (var i = 0; i < keywords.length; i++) {
        if (keywords[i]) {
            var li = $("<li><a class='tag'></a></li>");
            li.find('a').text(keywords[i]);
            list.append(li);
        }
    }

    $("#keywords").remove();

    // Make URLs inside text clickable
    $(".url-clickable").each(function () {
        $(this).urlClickable();
    });

    // Make apps link open in new tab
    $('a[href^="https://appsdev.hydroshare.org/apps"]').attr('target', '_blank');

<<<<<<< HEAD
	// Initialize tooltips
	$('[data-toggle="tooltip"]').tooltip();
=======
	// Close buttons for notification messages
	$(".btn-close-message").click(function() {
		$(this).parent().parent().parent().parent().hide(400);
	});
>>>>>>> 7d5dbe85
});<|MERGE_RESOLUTION|>--- conflicted
+++ resolved
@@ -44,31 +44,13 @@
             newText = newText.replace(regex, replacedString);
         }
 
-<<<<<<< HEAD
-	// Profile - Status Update 
-	// =======================
-	$('#update-status').on('click', function() {
-		$(".user-status > p").toggleClass("show hidden");
-		$(".user-status > form").toggleClass("hidden show");
-		return false;
-	});
-=======
         $(this).html(newText);
 
         return item;
     }
 })(jQuery);
->>>>>>> 7d5dbe85
 
 
-<<<<<<< HEAD
-	// Lost password form
-	//===================
-	$('.pwd-lost > .pwd-lost-q > a').on('click', function() {
-		$(".pwd-lost > .pwd-lost-q").toggleClass("show hidden");
-		$(".pwd-lost > .pwd-lost-f").toggleClass("hidden show");
-		return false;
-=======
 $(document).ready(function () {
     // Search box toggle
     // =================
@@ -86,7 +68,6 @@
 			scrollTop: $(anchor.attr('href')).offset().top
 		}, 1000);
 		e.preventDefault();
->>>>>>> 7d5dbe85
 	});
 
     // 404 error page
@@ -164,13 +145,11 @@
     // Make apps link open in new tab
     $('a[href^="https://appsdev.hydroshare.org/apps"]').attr('target', '_blank');
 
-<<<<<<< HEAD
-	// Initialize tooltips
-	$('[data-toggle="tooltip"]').tooltip();
-=======
 	// Close buttons for notification messages
 	$(".btn-close-message").click(function() {
 		$(this).parent().parent().parent().parent().hide(400);
 	});
->>>>>>> 7d5dbe85
+
+	// Initialize tooltips
+	$('[data-toggle="tooltip"]').tooltip();
 });