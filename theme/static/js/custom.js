--- conflicted
+++ resolved
@@ -2,92 +2,8 @@
     $.fn.urlClickable = function () {
         var item = $(this);
 
-<<<<<<< HEAD
-$(document).ready(function() {
-	// Search box toggle
-	// =================
-	$('#search-btn').on('click', function() {
-		$("#search-icon").toggleClass('fa-times margin-2');
-		$("#search-box").toggleClass('display-block animated fadeInUp');
-	});
-
-	// Smooth scrolling for UI elements page
-	// =====================================
-
-	$('a[href*=#buttons],a[href*=#panels], a[href*=#info-boards], a[href*=#navs], a[href*=#alerts], a[href*=#thumbnails], a[href*=#social], a[href*=#section-header],a[href*=#page-tip], a[href*=#block-header]').bind("click", function (e) {
-		var anchor = $(this);
-		$('html, body').stop().animate({
-			scrollTop: $(anchor.attr('href')).offset().top
-		}, 1000);
-		e.preventDefault();
-	});
-
-	// 404 error page 
-	// ====================
-	$('#search-404').on('click', function() {
-		$("#smile").removeClass("fa-meh-o");
-		$("#smile").addClass("fa-smile-o");
-	});
-
-	// Sign up popovers
-	// ================
-	$(function(){
-		$('#exampleInputName1').popover();
-	});
-
-	$(function(){
-		$('#exampleInputUsername1').popover();
-	});
-
-	$(function(){
-		$('#exampleInputEmail1').popover();
-	});
-
-	$(function(){
-		$('#exampleInputPassword1').popover();
-	});
-
-	$(function(){
-		$('#exampleInputPassword2').popover();
-	});
-
-	// Profile - Status Update 
-	// =======================
-
-	$('#update-status').on('click', function() {
-		$(".user-status > p").toggleClass("show hidden");
-		$(".user-status > form").toggleClass("hidden show");
-		return false;
-	});
-
-	$('.user-status > form > button').on('click', function() {
-		$(".user-status > p").toggleClass("show hidden");
-		$(".user-status > form").toggleClass("hidden show");
-		return false;
-	});
-
-	// Lost password form
-	//===================
-
-	$('.pwd-lost > .pwd-lost-q > a').on('click', function() {
-		$(".pwd-lost > .pwd-lost-q").toggleClass("show hidden");
-		$(".pwd-lost > .pwd-lost-f").toggleClass("hidden show");
-		return false;
-	});
-
-    // Restyle keywords field
-	//===================
-    var keywords = $("#keywords").text().split(",");
-    var list = $("#list-keywords");
-    for (var i = 0; i < keywords.length; i++){
-        if (keywords[i]){
-           var li = $("<li><a class='tag'></a></li>");
-            li.find('a').text(keywords[i]);
-            list.append(li);
-=======
         if (item.find(".isUrlClickable").length) {
             return this;    // Items already initiated
->>>>>>> 6d81840b
         }
 
         var originalText = item.text().trim();
@@ -143,15 +59,16 @@
         $("#search-box").toggleClass('display-block animated fadeInUp');
     });
 
-    // Smooth scrolling for UI elements page
-    // =====================================
-    $('a[href*=#buttons],a[href*=#panels], a[href*=#info-boards], a[href*=#navs], a[href*=#alerts], a[href*=#thumbnails], a[href*=#social], a[href*=#section-header],a[href*=#page-tip], a[href*=#block-header]').bind("click", function (e) {
-        var anchor = $(this);
-        $('html, body').stop().animate({
-            scrollTop: $(anchor.attr('href')).offset().top
-        }, 1000);
-        e.preventDefault();
-    });
+	// Smooth scrolling for UI elements page
+	// =====================================
+
+	$('a[href*=#buttons],a[href*=#panels], a[href*=#info-boards], a[href*=#navs], a[href*=#alerts], a[href*=#thumbnails], a[href*=#social], a[href*=#section-header],a[href*=#page-tip], a[href*=#block-header]').bind("click", function (e) {
+		var anchor = $(this);
+		$('html, body').stop().animate({
+			scrollTop: $(anchor.attr('href')).offset().top
+		}, 1000);
+		e.preventDefault();
+	});
 
     // 404 error page
     // ====================
@@ -228,7 +145,6 @@
     // Make apps link open in new tab
     $('a[href^="https://appsdev.hydroshare.org/apps"]').attr('target', '_blank');
 
-	// TODO: TESTING
 	// Close buttons for notification messages
 	$(".btn-close-message").click(function() {
 		$(this).parent().parent().parent().parent().hide(400);
