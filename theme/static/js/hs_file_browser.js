--- conflicted
+++ resolved
@@ -40,11 +40,7 @@
 }
 
 // Associates file icons with file extensions. Could be improved with a dictionary.
-<<<<<<< HEAD
-function getFileTemplateInstance(fileName, fileType, aggregation_name, logical_type, logical_file_id, fileSize, pk, url) {
-=======
 function getFileTemplateInstance(fileName, fileType, aggregation_name, logical_type, logical_file_id, fileSize, pk, url, ref_url) {
->>>>>>> b70187bc
     var fileTypeExt = fileName.substr(fileName.lastIndexOf(".") + 1, fileName.length);
 
     var iconTemplate;
@@ -174,17 +170,10 @@
                 if(logicalFileType === "GeoRasterLogicalFile" || logicalFileType === "NetCDFLogicalFile" ||
                     logicalFileType === "GeoFeatureLogicalFile" || logicalFileType === "TimeSeriesLogicalFile"){
                     if($(this).parent().hasClass("fb-file")){
-<<<<<<< HEAD
-                        flagDisableCreateFolder = true;
-                    }
-                }
-            });
-=======
                         flagDisableCreateFolderOrFile = true;
                     }
                 }
             })
->>>>>>> b70187bc
         }
 
         $("#fb-download-help").toggleClass("hidden", true);
@@ -199,11 +188,6 @@
         }
         else {
             var logicalFileType = selected.children('span.fb-logical-file-type').attr("data-logical-file-type");
-<<<<<<< HEAD
-            // if the selected file is part of the RefTimeseriesLogical or GenericLogicalFile file (aggregation) we
-            // want the remove aggregation option not to show up
-            if(logicalFileType !== 'RefTimeseriesLogicalFile' && logicalFileType !== "GenericLogicalFile"){
-=======
             if (selectedFileName.endsWith('.URL')) {
                 // disable remove aggregation option if it is URL file
                 flagDisableRemoveAggregation = true;
@@ -214,7 +198,6 @@
             else if(logicalFileType !== 'RefTimeseriesLogicalFile' && logicalFileType !== "GenericLogicalFile"){
                 // if the selected file is not part of the RefTimeseriesLogical or
                 // GenericLogicalFile file (aggregation) we want the remove aggregation option not to show up
->>>>>>> b70187bc
                 flagDisableRemoveAggregation = true;
             }
         }
@@ -231,12 +214,9 @@
             selected.children('span.fb-logical-file-type').attr("data-logical-file-type-to-set") ){
             flagDisableRemoveAggregation = true;
         }
-<<<<<<< HEAD
-=======
         else{
             flagDisableZip = true;
         }
->>>>>>> b70187bc
         if(selected.children('span.fb-logical-file-type').attr("data-logical-file-type-to-set")){
             var logicalFileTypeToSet = selected.children('span.fb-logical-file-type').attr("data-logical-file-type-to-set");
             if(logicalFileTypeToSet.length){
@@ -305,32 +285,6 @@
                 logicalFileType === "GeoFeatureLogicalFile" || logicalFileType === "TimeSeriesLogicalFile") {
                 flagDisableCut = true;
                 flagDisablePaste = true;
-<<<<<<< HEAD
-                flagDisableCreateFolder = true;
-            }
-        }
-    }
-
-
-    var logicalFileType = $("#fb-files-container li.fb-file.ui-selected").children('span.fb-logical-file-type').attr("data-logical-file-type");
-
-    if (logicalFileType === "GeoRasterLogicalFile" || logicalFileType === "NetCDFLogicalFile" ||
-        logicalFileType === "GeoFeatureLogicalFile" || logicalFileType === "TimeSeriesLogicalFile") {
-            flagDisableCreateFolder = true;
-            flagDisableRename = true;
-            if(isFolderSelected){
-                flagDisableDelete = false;
-            }
-            else {
-                flagDisableDelete = true;
-            }
-
-            flagDisableCut = true;
-            flagDisableSetGenericFileType = true;
-        }
-    // set Create folder toolbar option
-    $("#fb-create-folder").toggleClass("disabled", flagDisableCreateFolder);
-=======
                 flagDisableCreateFolderOrFile = true;
             }
         }
@@ -358,7 +312,6 @@
 
     // set Add reference content toolbar option
     $("#fb-add-reference").toggleClass("disabled", flagDisableCreateFolderOrFile);
->>>>>>> b70187bc
 
     var menu = $("#right-click-menu");
     var menu2 = $("#right-click-container-menu");
@@ -427,14 +380,10 @@
     $("#fb-paste").toggleClass("disabled", flagDisablePaste);
 
     // set create folder right click menu option
-<<<<<<< HEAD
-    menu2.children("li[data-menu-name='new-folder']").toggleClass("disabled", flagDisableCreateFolder);
-=======
     menu2.children("li[data-menu-name='new-folder']").toggleClass("disabled", flagDisableCreateFolderOrFile);
 
     // set add reference content right click menu option
     menu2.children("li[data-menu-name='add-reference']").toggleClass("disabled", flagDisableCreateFolderOrFile);
->>>>>>> b70187bc
 
     // Delete
     $("#fb-delete").toggleClass("disabled", flagDisableDelete);
@@ -998,11 +947,6 @@
         // Workaround for Firefox and IE
         for (var i = 0; i < downloadList.length; i++) {
             var url = $(downloadList[i]).attr("data-url");
-<<<<<<< HEAD
-            if(zipped === true){
-                url += "?zipped=True"
-            }
-=======
             var fileName = $(downloadList[i]).children(".fb-file-name").text();
             if (fileName.toUpperCase().endsWith(".URL")) {
                 url += '?url_download=true';
@@ -1013,7 +957,6 @@
                 url += "?zipped=True"
             }
 
->>>>>>> b70187bc
             var frameID = "download-frame-" + i;
             $("body").append("<iframe class='temp-download-frame' id='"
                 + frameID + "' style='display:none;' src='" + url + "'></iframe>");
@@ -1042,21 +985,12 @@
     $.when.apply($, calls).done(function () {
         updateSelectionMenuContext();
         var logicalFileType = $("#fb-files-container li").children('span.fb-logical-file-type').attr("data-logical-file-type");
-<<<<<<< HEAD
-        if (logicalFileType.length > 0){
-            flagDisableCreateFolder = true;
-        }
-        else {
-            flagDisableCreateFolder = false;
-        }
-=======
         if (typeof logicalFileType != "undefined" && logicalFileType.length > 0) {
             flagDisableCreateFolderOrFile = true;
         }
         else {
             flagDisableCreateFolderOrFile = false;
         }
->>>>>>> b70187bc
 
         // Set Create folder toolbar option
         $("#fb-create-folder").toggleClass("disabled", flagDisableCreateFolderOrFile);
@@ -1876,7 +1810,6 @@
         url = "/hsapi/_internal/" + resID + "/" + fileType + "/set-file-type/";
     }
 
-<<<<<<< HEAD
     $(".file-browser-container, #fb-files-container").css("cursor", "progress");
     var calls = [];
     calls.push(set_file_type_ajax_submit(url, folderPath));
@@ -1892,34 +1825,6 @@
     });
 }
 
-// used for removing aggregation (file type) within composite resource
-function removeAggregation(){
-    var aggregationType = $("#fb-files-container li.ui-selected").children('span.fb-logical-file-type').attr("data-logical-file-type");
-    var aggregationID = $("#fb-files-container li.ui-selected").children('span.fb-logical-file-type').attr("data-logical-file-id");
-    var resID = $("#hs-file-browser").attr("data-res-id");
-    var url = "/hsapi/_internal/" + resID + "/" + aggregationType + "/" + aggregationID + "/remove-aggregation/";
-    $(".file-browser-container, #fb-files-container").css("cursor", "progress");
-    var calls = [];
-    calls.push(remove_aggregation_ajax_submit(url));
-=======
-    $(".file-browser-container, #fb-files-container").css("cursor", "progress");
-    var calls = [];
-    calls.push(set_file_type_ajax_submit(url, folderPath));
->>>>>>> b70187bc
-    // Wait for the asynchronous calls to finish to get new folder structure
-    $.when.apply($, calls).done(function (result) {
-       $(".file-browser-container, #fb-files-container").css("cursor", "auto");
-       var json_response = JSON.parse(result);
-       $("#fileTypeMetaDataTab").html(file_metadata_alert);
-       // page refresh is needed to show any extracted metadata used at the resource level
-       if (json_response.status === 'success'){
-           refreshResourceEditPage();
-       }
-    });
-}
-
-<<<<<<< HEAD
-=======
 // used for removing aggregation (file type) within composite resource
 function removeAggregation(){
     var aggregationType = $("#fb-files-container li.ui-selected").children('span.fb-logical-file-type').attr("data-logical-file-type");
@@ -1941,7 +1846,6 @@
     });
 }
 
->>>>>>> b70187bc
 // Used to set the previous scroll position after refresh
 function setCookie(name, value, expires, path, domain, secure) {
     if (!expires) {
