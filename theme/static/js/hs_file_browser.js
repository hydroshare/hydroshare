/**
 * Created by Mauriel on 8/16/2016.
 */

var sourcePaths = [];
var pathLog = [];
var pathLogIndex = 0;
var isDragging = false;
var file_metadata_alert = '<div class="alert alert-warning alert-dismissible" role="alert"><h4>Select a file to see file type metadata.</h4></div>';

const MAX_FILE_SIZE = 1024; // MB

function getFolderTemplateInstance(folderName) {
    return "<li class='fb-folder droppable draggable' title='" + folderName + "&#13;Type: File Folder'>" +
                "<span class='fb-file-icon fa fa-folder icon-blue'></span>" +
                "<span class='fb-file-name'>" + folderName + "</span>" +
                "<span class='fb-file-type'>File Folder</span>" +
                "<span class='fb-file-size'></span>" +
            "</li>"
}

// Associates file icons with file extensions. Could be improved with a dictionary.
function getFileTemplateInstance(fileName, fileType, logical_type, logical_file_id, fileSize, pk, url) {
    var fileTypeExt = fileName.substr(fileName.lastIndexOf(".") + 1, fileName.length);

    var iconTemplate;

    if (fileName.lastIndexOf(".")) {
        if (fileTypeExt.toUpperCase() == "PDF") {
            iconTemplate = "<span class='fb-file-icon fa " + "fa-file-pdf-o" + "'></span>";
        }
        else if (fileTypeExt.toUpperCase() == "XLS" || fileTypeExt.toUpperCase() == "XLT" || fileTypeExt.toUpperCase() == "XML" || fileTypeExt.toUpperCase() == "CSV") {
            iconTemplate = "<span class='fb-file-icon fa " + "fa-file-excel-o" + "'></span>";
        }
        else if (fileTypeExt.toUpperCase() == "ZIP" || fileTypeExt.toUpperCase() == "RAR" || fileTypeExt.toUpperCase() == "RAR5") {
            iconTemplate = "<span class='fb-file-icon fa " + "fa-file-zip-o" + "'></span>";
        }
        else if (fileTypeExt.toUpperCase() == "DOC" || fileTypeExt.toUpperCase() == "DOCX") {
            iconTemplate = "<span class='fb-file-icon fa " + "fa-file-word-o" + "'></span>";
        }
        else if (fileTypeExt.toUpperCase() == "MP3" || fileTypeExt.toUpperCase() == "WAV" || fileTypeExt.toUpperCase() == "WMA") {
            iconTemplate = "<span class='fb-file-icon fa " + "fa-file-audio-o" + "'></span>";
        }
        else if (fileTypeExt.toUpperCase() == "MP4" || fileTypeExt.toUpperCase() == "MOV" || fileTypeExt.toUpperCase() == "WMV") {
            iconTemplate = "<span class='fb-file-icon fa " + "fa-file-movie-o" + "'></span>";
        }
        else if (fileTypeExt.toUpperCase() == "PNG" || fileTypeExt.toUpperCase() == "JPG" || fileTypeExt.toUpperCase() == "JPEG" || fileTypeExt.toUpperCase() == "GIF" || fileTypeExt.toUpperCase() == "TIF" || fileTypeExt.toUpperCase() == "BMP") {
            iconTemplate = "<span class='fb-file-icon fa " + "fa-file-image-o" + "'></span>";
        }
        else if (fileTypeExt.toUpperCase() == "TXT") {
            iconTemplate = "<span class='fb-file-icon fa " + "fa-file-text-o" + "'></span>";
        }
        else if (fileTypeExt.toUpperCase() == "PPT" || fileTypeExt.toUpperCase() == "PPTX") {
            iconTemplate = "<span class='fb-file-icon fa " + "fa-file-powerpoint-o" + "'></span>";
        }
        else if (fileTypeExt.toUpperCase() == "JS" || fileTypeExt.toUpperCase() == "PY" || fileTypeExt.toUpperCase() == "PHP" || fileTypeExt.toUpperCase() == "JAVA" || fileTypeExt.toUpperCase() == "CS") {
            iconTemplate = "<span class='fb-file-icon fa " + "fa-file-code-o" + "'></span>";
        }
        else if (fileTypeExt.toUpperCase() == "SQLITE") {
            iconTemplate = "<span class='fa-stack fb-stack fb-stack-database'>" +
                "<i class='fa fa-file-o fa-stack-2x '></i>" +
                "<i class='fa fa-database fa-stack-1x'></i>" +
                "</span>";
        }
        else if (fileTypeExt.toUpperCase() == "NC") {
            iconTemplate = "<span class='fa-stack fb-stack fb-stack-netcdf'>" +
                "<i class='fa fa-file-o fa-stack-2x '></i>" +
                "<i class='fa fa-th-large fa-stack-1x'></i>" +
                "</span>";
        }
        else if (fileTypeExt.toUpperCase() == "REFTS") {
            iconTemplate = "<span class='fa-stack fb-stack fb-stack-refts'>" +
                "<i class='fa fa-file-o fa-stack-2x '></i>" +
                "<i class='fa fa-line-chart fa-stack-1x'></i>" +
                "</span>";
        }
        else {
            // Default file icon for other file types
            iconTemplate =  "<span class='fb-file-icon fa fa-file-o'></span>"
        }
    }
    else {
        // Default file icon in case of no file types
        iconTemplate =  "<span class='fb-file-icon fa fa-file-o'></span>"
    }

    if (logical_type.length > 0){
        var title = '' + fileName + "&#13;Type: " + fileType + "&#13;Size: " + formatBytes(parseInt(fileSize)) + "&#13;Logical Type: " + logical_type;
    }
    else {
        var title = '' + fileName + "&#13;Type: " + fileType + "&#13;Size: " + formatBytes(parseInt(fileSize));
    }
    return "<li data-pk='" + pk + "' data-url='" + url + "' data-logical-file-id='" + logical_file_id + "' class='fb-file draggable' title='" + title + "'>" +
        iconTemplate +
        "<span class='fb-file-name'>" + fileName + "</span>" +
        "<span class='fb-file-type'>" + fileType + " File</span>" +
        "<span class='fb-logical-file-type' data-logical-file-type=" + logical_type + ">" + logical_type + "</span>" +
        "<span class='fb-file-size' data-file-size=" + fileSize + ">" + formatBytes(parseInt(fileSize)) + "</span></li>"
}

function formatBytes(bytes) {
    if(bytes < 1024) return bytes + " Bytes";
    else if(bytes < 1048576) return(bytes / 1024).toFixed(1) + " KB";
    else if(bytes < 1073741824) return(bytes / 1048576).toFixed(1) + " MB";
    else return(bytes / 1073741824).toFixed(1) + " GB";
}

// Updates the state of toolbar and menu buttons when a selection is made
function updateSelectionMenuContext() {
    var selected = $("#fb-files-container li.ui-selected");

    var flagDisableOpen = false;
    var flagDisableDownload = false;
    var flagDisableRename = false;
    var flagDisablePaste = false;
    var flagDisableZip = false;
    var flagDisableUnzip = false;
    var flagDisableCut = false;
    var flagDisableDelete = false;
    var flagDisableSetGeoRasterFileType = false;
    var flagDisableSetNetCDFFileType = false;
    var flagDisableSetRefTimeseriesFileType = false;
    var flagDisableGetLink = false;
    var flagDisableCreateFolder = false;

    var maxSize = MAX_FILE_SIZE * 1024 * 1024; // convert MB to Bytes

    if (selected.length > 1) {
        flagDisableRename = true; 
        flagDisableOpen = true;
        flagDisablePaste = true;
        flagDisableZip = true;
        flagDisableSetGeoRasterFileType = true;
        flagDisableSetNetCDFFileType = true;
        flagDisableSetRefTimeseriesFileType = true;
        flagDisableGetLink = true;
        
        for (var i = 0; i < selected.length; i++) {
            var size = parseInt($(selected[i]).find(".fb-file-size").attr("data-file-size"));
            if (size > maxSize) {
                flagDisableDownload = true;
            }
        }
        $("#fb-download-help").toggleClass("hidden", !flagDisableDownload);

    }
    else if (selected.length == 1) {    // Unused for now
        var size = parseInt(selected.find(".fb-file-size").attr("data-file-size"));
        if (size > maxSize) {
            flagDisableDownload = true;
            $("#fb-download-help").toggleClass("hidden", false);
        }
        else {
            $("#fb-download-help").toggleClass("hidden", true);
        }
    }
    else {
        flagDisableCut = true;
        flagDisableRename = true;
        flagDisableUnzip = true;
        flagDisableZip = true;
        flagDisableDelete = true;
        flagDisableDownload = true;
        flagDisableGetLink = true;

        $("#fb-download-help").toggleClass("hidden", true);
    }

    if (selected.hasClass("fb-file")) {
        flagDisableOpen = true;
        flagDisablePaste = true;
        flagDisableZip = true;
    }

    if (selected.hasClass("fb-folder")) {
        flagDisableDownload = true;
        flagDisableUnzip = true;
        flagDisableGetLink = true;
    }

    if (!sourcePaths.length) {
        flagDisablePaste = true;
    }

    for (var i = 0; i < selected.length; i++) {
        var fileName = $(selected[i]).children(".fb-file-name").text();
        var fileExt = fileName.substr(fileName.lastIndexOf(".") + 1, fileName.length);
        var logicalFileType = $(selected[i]).children(".fb-logical-file-type").text();
        if (fileExt.toUpperCase() != "ZIP") {
            flagDisableUnzip = true;
        }
        if ((fileExt.toUpperCase() != "TIF" && fileExt.toUpperCase() != "ZIP") || logicalFileType != "GenericLogicalFile") {
            flagDisableSetGeoRasterFileType = true;
        }

        if (fileExt.toUpperCase() != "NC"  || logicalFileType != "GenericLogicalFile") {
            flagDisableSetNetCDFFileType = true;
        }

        if (fileExt.toUpperCase() != "REFTS"  || logicalFileType != "GenericLogicalFile") {
            flagDisableSetRefTimeseriesFileType = true;
        }

        if(logicalFileType === "GeoRasterLogicalFile" || logicalFileType === "NetCDFLogicalFile") {
            flagDisableDelete = true;
            flagDisableRename = true;
            flagDisableCut = true;
            flagDisablePaste = true;
        }
        else if(logicalFileType === "RefTimeseriesLogicalFile") {
            flagDisableRename = true;
        }
    }

    var logicalFileType = $("#fb-files-container li").children('span.fb-logical-file-type').attr("data-logical-file-type");
    if (logicalFileType === "GeoRasterLogicalFile" || logicalFileType === "NetCDFLogicalFile"){
            flagDisableCreateFolder = true;
        }
    // Show Create folder toolbar option
    $("#fb-create-folder").toggleClass("disabled", flagDisableCreateFolder);

    var menu = $("#right-click-menu");
    var menu2 = $("#right-click-container-menu");

    // Open
    menu.children("li[data-menu-name='open']").toggleClass("hidden", flagDisableOpen);
    $("#open-separator").toggleClass("hidden", flagDisableOpen);
    if (!menu.children("li[data-menu-name='delete']").length) {
        $("#open-separator").toggleClass("hidden", true);
    }

    // Download
    menu.children("li[data-menu-name='download']").toggleClass("disabled", flagDisableDownload);
    $("#fb-download").toggleClass("disabled", flagDisableDownload);

    // Get file URL
    menu.children("li[data-menu-name='get-link']").toggleClass("disabled", flagDisableGetLink);
    $("#fb-get-link").toggleClass("disabled", flagDisableGetLink);

    // set Geo Raster file type
    menu.children("li[data-menu-name='setgeorasterfiletype']").toggleClass("disabled", flagDisableSetGeoRasterFileType);
    $("#fb-geo-file-type").toggleClass("disabled", flagDisableSetGeoRasterFileType);

    // set NetCDF file type
    menu.children("li[data-menu-name='setnetcdffiletype']").toggleClass("disabled", flagDisableSetNetCDFFileType);
    $("#fb-set-netcdf-file-type").toggleClass("disabled", flagDisableSetNetCDFFileType);

    // set RefTimeseries file type
    menu.children("li[data-menu-name='setreftsfiletype']").toggleClass("disabled", flagDisableSetRefTimeseriesFileType);
    $("#fb-set-refts-file-type").toggleClass("disabled", flagDisableSetRefTimeseriesFileType);

    // Rename
    menu.children("li[data-menu-name='rename']").toggleClass("disabled", flagDisableRename);
    $("#fb-rename").toggleClass("disabled", flagDisableRename);

    // Zip
    menu.children("li[data-menu-name='zip']").toggleClass("hidden", flagDisableZip);
    $("#fb-zip").toggleClass("disabled", flagDisableZip);

    // Unzip
    menu.children("li[data-menu-name='unzip']").toggleClass("hidden", flagDisableUnzip);
    $("#fb-unzip").toggleClass("disabled", flagDisableUnzip);

    // Cut
    menu.children("li[data-menu-name='cut']").toggleClass("disabled", flagDisableCut);
    $("#fb-cut").toggleClass("disabled", flagDisableCut);

    // Paste
    menu.children("li[data-menu-name='paste']").toggleClass("disabled", flagDisablePaste);
    menu2.children("li[data-menu-name='paste']").toggleClass("disabled", flagDisablePaste);
    $("#fb-paste").toggleClass("disabled", flagDisablePaste);

    // Delete
    $("#fb-delete").toggleClass("disabled", flagDisableDelete);
    menu.children("li[data-menu-name='delete']").toggleClass("disabled", flagDisableDelete);
    $("#delete-separator").toggleClass("hidden", flagDisableUnzip && flagDisableZip);
}

function bindFileBrowserItemEvents() {
    var mode = $("#hs-file-browser").attr("data-mode");

    // Drop
    if (mode == "edit") {
        $(".droppable").droppable({
            drop: function (event, ui) {
                var resID = $("#hs-file-browser").attr("data-res-id");
                var destination = $(event.target);
                var sources = $("#fb-files-container li.ui-selected").children(".fb-file-name");
                var destName = destination.children(".fb-file-name").text();
                var destFileType = destination.children(".fb-file-type").text();

                if (destFileType != "File Folder") {
                    return;
                }

                var currentPath = $("#hs-file-browser").attr("data-current-path");
                var destFolderPath = currentPath + "/" + destName;

                var calls = [];
                for (var i = 0; i < sources.length; i++) {
                    var sourcePath = currentPath + "/" + $(sources[i]).text();
                    var destPath = destFolderPath + "/" + $(sources[i]).text();
                    if (sourcePath != destPath) {
                        calls.push(move_or_rename_irods_file_or_folder_ajax_submit(resID, sourcePath, destPath));
                    }
                }

                $.when.apply($, calls).done(function () {
                    refreshFileBrowser();
                    destination.removeClass("fb-drag-cutting");
                });

                $.when.apply($, calls).fail(function () {
                    refreshFileBrowser();
                    destination.removeClass("fb-drag-cutting");
                });
                
                $("#fb-files-container li.ui-selected").fadeOut();
            },
            over: function (event, ui) {
                if (!$(event.target).hasClass("ui-selected")) {
                    $("#fb-files-container li.ui-selected").addClass("fb-drag-cutting");
                    $(event.target).addClass("fb-drag-cutting");
                }
            },
            out: function (event, ui) {
                $("#fb-files-container li.ui-selected").removeClass("fb-drag-cutting");
                $(event.target).removeClass("fb-drag-cutting");
            },
            accept: 'li'
        });
    }

    // Handle "select" of clicked elements - Mouse Down
    $("#fb-files-container li").mousedown(function (e) {
        if (e.ctrlKey) {
            $(this).toggleClass("ui-selected");
        }
        else {
            if (!$(this).hasClass("ui-selected")) {
                $("#fb-files-container li").removeClass("ui-selected");
                $(this).addClass("ui-selected");
            }
        }

        if (!e.shiftKey) {
            $("#fb-files-container li").removeClass("ui-last-selected");
            $(this).addClass("ui-last-selected");
        }
    });
    
    $("#fb-files-container li").mouseup(function (e) {
        // Handle "select" of clicked elements - Mouse Up
        if (!e.ctrlKey && !e.metaKey) {
            if ($(this).hasClass("fb-file")) {
                // check if this is a left mouse button click
                if(e.which == 1) {
                    showFileTypeMetadata();
                }
            }
            else{
                $("#fileTypeMetaDataTab").html(file_metadata_alert);
            }

            if (!isDragging && e.which == 1) {
                $("#fb-files-container li").removeClass("ui-selected");
            }
            $(this).addClass("ui-selected");
        }

        // Handle selecting multiple elements with Shift + Click
        if (!e.shiftKey) {
            $("#fb-files-container li").removeClass("ui-last-selected");
            $(this).addClass("ui-last-selected");
        }
        else {
            var lastSelected = $("#fb-files-container").find(".ui-last-selected").index();
            var range = $(this).index();

            var items = $("#fb-files-container li");
            items.removeClass("ui-selected");

            var maxRange =  Math.max(lastSelected, range);
            var minRange = Math.min(lastSelected, range);

            for (var i = 0; i < items.length; i++) {
                if (i >= minRange && i <= maxRange) {
                     $(items[i]).addClass("ui-selected");
                }
            }
        }

        updateSelectionMenuContext();
    });

    // Drag method
    if (mode == "edit") {
        $(".draggable").draggable({
                containment: "#fb-files-container",
                start: function (event, ui) {
                    $(ui.helper).addClass(".ui-selected");
                    isDragging = true;
                },
                stop: function (event, ui) {
                    $("#fb-files-container li.ui-selected").removeClass("fb-drag-cutting");
                    $('#fb-files-container li').animate({top: 0, left: 0}, 200);    // Custom revert to handle multiple selection
                    isDragging = false;
                },
                drag: function (event, ui) {
                    $('.ui-selected').css({
                        top: ui.position.top,
                        left: ui.position.left
                    });
                }
            }
        );
    }

    // Provides selection by drawing a rectangular area
    $("#fb-files-container")
        .selectable({
            filter: "li", cancel: ".ui-selected",
            stop: function (event, ui) {
                $(".selection-menu").hide();
                updateSelectionMenuContext();

                $("#fb-files-container li").removeClass("ui-last-selected");
                $("#fb-files-container li.ui-selected").first().addClass("ui-last-selected");
            }
        });

    // Dismiss right click menu when mouse down outside of it
    $("#fb-files-container, #fb-files-container li, #hsDropzone").mousedown(function () {
        $(".selection-menu").hide();
    });

    $("#hs-file-browser li.fb-folder").dblclick(onOpenFolder);

    // Right click menu for file browser
    $("#hsDropzone").bind("contextmenu", function (event) {
        // Avoid the real one
        event.preventDefault();

        var menu;   // The menu to show
        updateSelectionMenuContext();

        if ($(event.target).closest("li").length) {     // If a file item was clicked
            if (!$(event.target).closest("li").hasClass("ui-selected")) {
                $(".ui-selected").removeClass("ui-selected");
                $(event.target).closest("li").addClass("ui-selected");
                $("#fb-files-container li").removeClass("ui-last-selected");
                $(event.target).closest("li").addClass("ui-last-selected");
            }
            menu = $("#right-click-menu");
        }
        else {
            menu = $("#right-click-container-menu");    // empty space was clicked
        }

        $(".selection-menu").hide();    // Hide other menus

        var top = event.pageY;
        var left = event.pageX;

        menu.css({top: top, left: left});

        if (menu.css("display") == "none") {
            menu.show();
        }
        else {
            menu.hide();
        }
    });
}

function showFileTypeMetadata(){
     var logical_file_id = $("#fb-files-container li.ui-selected").attr("data-logical-file-id");
     if (logical_file_id.length == 0){
         return;
     }
     var logical_type = $("#fb-files-container li.ui-selected").children('span.fb-logical-file-type').attr("data-logical-file-type");
     var resource_mode = $("#resource-mode").val();
     resource_mode = resource_mode.toLowerCase();
     var url = "/hsapi/_internal/" + logical_type + "/" + logical_file_id + "/" + resource_mode + "/get-file-metadata/";
     $(".file-browser-container, #fb-files-container").css("cursor", "progress");

     var calls = [];
     calls.push(get_file_type_metadata_ajax_submit(url));

     // Wait for the asynchronous calls to finish to get new folder structure
     $.when.apply($, calls).done(function (result) {
         var json_response = JSON.parse(result);
         if(json_response.status === 'error') {
             var error_html = '<div class="alert alert-danger alert-dismissible upload-failed-alert" role="alert">' +
                                '<button type="button" class="close" data-dismiss="alert" aria-label="Close">' +
                                    '<span aria-hidden="true">&times;</span></button>' +
                                '<div>' +
                                    '<strong>File Type Metadata Error</strong>'+
                                '</div>'+
                                '<div>'+
                                    '<span>' + json_response.message + '</span>' +
                                '</div>'+
                            '</div>';
             $("#fileTypeMetaDataTab").html(error_html);
             $(".file-browser-container, #fb-files-container").css("cursor", "auto");
             return;
         }

         $("#fileTypeMetaDataTab").html(json_response.metadata);
         $(".file-browser-container, #fb-files-container").css("cursor", "auto");
         $("#btn-add-keyword-filetype").click(onAddKeywordFileType);

         $("#txt-keyword-filetype").keypress(function (e) {
             e.which = e.which || e.keyCode;
             if (e.which == 13) {
                 onAddKeywordFileType();
                 return false;
             }
         });

         $(".icon-remove").click(onRemoveKeywordFileType);
         $("#id-update-netcdf-file").click(update_netcdf_file_ajax_submit);
         showMetadataFormSaveChangesButton();
         initializeDatePickers();
         setFileTypeSpatialCoverageFormFields(logical_type);
         setFileTypeMetadataFormsClickHandlers();
         
         var $spatial_type_radio_button_1 = $("#div_id_type_filetype").find("#id_type_1");
         var $spatial_type_radio_button_2 = $("#div_id_type_filetype").find("#id_type_2");
         if (logical_type === "NetCDFLogicalFile") {
             // don't let the user open the Projection String Type dropdown list
             // when editing Oroginal Coverage element
             $("#id_projection_string_type_filetype").css('pointer-events', 'none');
             // don't let the user open the Variable type dropdown list when editing
             // Variable elements
             $("[id ^=id_Variable-][id $=-type]").css('pointer-events', 'none');
         }
         if (logical_type === "RefTimeseriesLogicalFile"){
             var $startDateElement = $("#id_start_filetype");
             var $endDateElement = $("#id_end_filetype");
             $startDateElement.css('pointer-events', 'none');
             $endDateElement.css('pointer-events', 'none');
         }
         if (logical_type === "GeoRasterLogicalFile"){
             $spatial_type_radio_button_1.prop("checked", true);
             $("#div_id_type_filetype input:radio").trigger("change");
             $spatial_type_radio_button_1.attr('onclick', 'return false');
             $spatial_type_radio_button_2.attr('onclick', 'return false');
         }
         else {
             if ($spatial_type_radio_button_1.attr('checked') == 'checked'){
                 $spatial_type_radio_button_1.prop("checked", true);
             }
             else {
                 $spatial_type_radio_button_2.prop("checked", true);
             }
         }

         $("#div_id_type_filetype input:radio").trigger("change");

         // Bind event handler for submit button
         $("#fileTypeMetaDataTab .btn-form-submit").click(function () {
             var formID = $(this).closest("form").attr("id");
             metadata_update_ajax_submit(formID);
         });

         $("#btn-confirm-add-metadata").click(function () {
             addFileTypeExtraMetadata();
             return true;
         });
    });
}

function setBreadCrumbs(path) {
    var crumbs = $("#fb-bread-crumbs");
    crumbs.empty();

    if(!path) {
        return;
    }

    if (path && path.lastIndexOf("/") == "-1") {
        $("#fb-move-up").toggleClass("disabled", true)
    }
    else {
        $("#fb-move-up").toggleClass("disabled", false)
    }

    var setFirstActive = false;
    while (path){
        var folder = path.substr(path.lastIndexOf("/") + 1, path.length);
        var currentPath = path;
        path = path.substr(0, path.lastIndexOf("/"));
        if (setFirstActive) {
            crumbs.prepend('<li data-path="data/' + currentPath + '"><i class="fa fa-folder-o" aria-hidden="true"></i><span> ' + folder + '</span></li>');
        }
        else {
            crumbs.prepend('<li class="active"><i class="fa fa-folder-open-o" aria-hidden="true"></i><span> ' + folder + '</span></li>');
            setFirstActive = true;
        }
    }

    // Bind click events
    $("#fb-bread-crumbs li:not(.active)").click(function() {
        var resID = $("#hs-file-browser").attr("data-res-id");
        var path = $(this).attr("data-path");

        pathLog.push(path);
        pathLogIndex = pathLog.length - 1;
        get_irods_folder_struct_ajax_submit(resID, path);
        $("#fileTypeMetaDataTab").html(file_metadata_alert);
    });
}

// File sorting sort algorithms
function sort(method, order) {
    var sorted;
    if (method == "name") {
        // Sort by name
        if (order == "asc") {
            sorted = $('#fb-files-container li').sort(function (element1, element2) {
                return $(element2).children('span.fb-file-name').text().localeCompare($(element1).children('span.fb-file-name').text());
            });
        }
        else {
            sorted = $('#fb-files-container li').sort(function (element1, element2) {
                return $(element1).children('span.fb-file-name').text().localeCompare($(element2).children('span.fb-file-name').text());
            });
        }
    }
    else if (method == "size") {
        // Sort by size
        var size1, size2;

        sorted = $('#fb-files-container li').sort(function (element1, element2) {
            if (order == "asc") {
                size1 = parseInt($(element2).children('span.fb-file-size').attr("data-file-size"));
                size2 = parseInt($(element1).children('span.fb-file-size').attr("data-file-size"));
            }
            else {
                size1 = parseInt($(element1).children('span.fb-file-size').attr("data-file-size"));
                size2 = parseInt($(element2).children('span.fb-file-size').attr("data-file-size"));

            }

            if (isNaN(size1)) size1 = 0;
            if (isNaN(size2)) size2 = 0;

            if (size1 < size2) {
                return -1;
            }
            if (size1 > size2) {
                return 1;
            }
            // Both sizes are equal
            return 0;
        });
    }
    else if (method == "type") {
        // Sort by type
        if (order == "asc") {
            sort("name", "desc");    // First sort by name
            sorted = $('#fb-files-container li').sort(function (element1, element2) {
                return $(element2).children('span.fb-file-type').text().localeCompare($(element1).children('span.fb-file-type').text());
            });
        }
        else {
            sort("name", order);    // First sort by name
            sorted = $('#fb-files-container li').sort(function (element1, element2) {
                return $(element1).children('span.fb-file-type').text().localeCompare($(element2).children('span.fb-file-type').text());
            });
        }
    }

    // Move elements to the new order
    for (var i = 0; i < sorted.length; i++) {
        $(sorted[i]).prependTo("#fb-files-container");
    }
}

function onSort() {
    var method = $("#fb-sort li[data-method].active").attr("data-method");
    var order = $("#fb-sort li[data-order].active").attr("data-order");

    sort(method, order);
}

function onOpenFolder() {
    var resID = $("#hs-file-browser").attr("data-res-id");
    var currentPath = $("#hs-file-browser").attr("data-current-path");
    var folderName = $("#fb-files-container li.ui-selected").children(".fb-file-name").text();
    var targetPath = currentPath + "/" + folderName;

    var flagDisableCreateFolder = false;
    // Remove further paths from the log
    var range = pathLog.length - pathLogIndex;
    pathLog.splice(pathLogIndex + 1, range);
    pathLog.push(targetPath);
    pathLogIndex = pathLog.length - 1;

    var calls = [];
    calls.push(get_irods_folder_struct_ajax_submit(resID, targetPath));

    $.when.apply($, calls).done(function () {
        updateSelectionMenuContext();
        var logicalFileType = $("#fb-files-container li").children('span.fb-logical-file-type').attr("data-logical-file-type");
        if (logicalFileType === "GeoRasterLogicalFile"){
            flagDisableCreateFolder = true;
        }
        // Set Create folder toolbar option
        $("#fb-create-folder").toggleClass("disabled", flagDisableCreateFolder);
    });

    $.when.apply($, calls).fail(function () {
        updateSelectionMenuContext();
    });
}

function updateNavigationState() {
    $("#fb-move-back").toggleClass("disabled", pathLogIndex == 0);
    $("#fb-move-forward").toggleClass("disabled", pathLogIndex >= pathLog.length - 1);

    var upPath = $("#hs-file-browser").attr("data-current-path");
    upPath = upPath.substr(0, upPath.lastIndexOf("/"));

    $("#fb-move-up").toggleClass("disabled", upPath == "data");
}

// Reload the current folder structure
function refreshFileBrowser() {
    var resID = $("#hs-file-browser").attr("data-res-id");
    var currentPath = $("#hs-file-browser").attr("data-current-path");
    var calls = [];
    calls.push(get_irods_folder_struct_ajax_submit(resID, currentPath));

    $.when.apply($, calls).done(function () {
        $("#fb-files-container li").removeClass("fb-cutting");
        $(".selection-menu").hide();
        sourcePaths = [];
        updateSelectionMenuContext();
        $("#fileTypeMetaDataTab").html(file_metadata_alert);
    });

    $.when.apply($, calls).fail(function () {
        $("#fb-files-container li").removeClass("fb-cutting");
        $(".selection-menu").hide();
        sourcePaths = [];
        updateSelectionMenuContext();
    });
}

$(document).ready(function () {
    if (!$("#hs-file-browser").length) {
        return;
    }

    if (localStorage.getItem('file-browser-view')) {
        var view = localStorage.getItem('file-browser-view');
        // ------- switch to table view -------
        $("#fb-files-container").removeClass("fb-view-grid fb-view-list");
        $("#fb-files-container").addClass(view);

        $("#btn-group-view button").removeClass("active");

        if (view == "fb-view-list") {
            $("#btn-group-view button[data-view='list']").addClass("active");
        }
        else {
            $("#btn-group-view button[data-view='grid']").addClass("active");
        }
    }

    // Set initial folder structure
    var resID = $("#hs-file-browser").attr("data-res-id");
    if (resID) {
        get_irods_folder_struct_ajax_submit(resID, 'data/contents');
        pathLog.push('data/contents');
    }

    var previewNode = $("#flag-uploading").removeClass("hidden").clone();
    $("#flag-uploading").remove();

    // Show file drop visual feedback
    var mode = $("#hs-file-browser").attr("data-mode");
    var acceptedFiles = $("#hs-file-browser").attr("data-supported-files").replace(/\(/g, '').replace(/\)/g, '').replace(/'/g, ''); // Strip undesired characters

    if (mode == "edit" && acceptedFiles.length > 0) {
        var allowMultiple = null;
        if ($("#hs-file-browser").attr("data-allow-multiple-files") != "True") {
            allowMultiple = 1;
        }
        if (acceptedFiles == ".*") {
            acceptedFiles = null; // Dropzone default to accept all files
        }

        Dropzone.options.hsDropzone = {
            paramName: "files", // The name that will be used to transfer the file
            clickable: "#upload-toggle",
            previewsContainer: "#previews", // Define the container to display the previews
            maxFilesize: MAX_FILE_SIZE, // MB
            acceptedFiles: acceptedFiles,
            maxFiles: allowMultiple,
            autoProcessQueue: true,
            uploadMultiple: true,
            parallelUploads : 10,
            error: function (file, response) {
                // console.log(response);
            },
            success: function (file, response) {
                // console.log(response);
            },
            init: function () {
                // The user dragged a file onto the Dropzone
                this.on("dragenter", function (file) {
                    $(".fb-drag-flag").show();
                    $("#hsDropzone").toggleClass("glow-blue", true);
                });

                this.on("drop", function (event) {
                    var myDropzone = this;
                    myDropzone.options.autoProcessQueue = false;    // Disable autoProcess queue so we can wait for the files to reach the queue before processing.
                    (function () {
                        // Wait for the files to reach the queue from the drop event. Check every 200 milliseconds
                        if (myDropzone.files.length > 0) {
                            myDropzone.processQueue();
                            myDropzone.options.autoProcessQueue = true; // Restore autoprocess
                            return;
                        }
                        setTimeout(arguments.callee, 200);
                    })();
                });

                // The user dragged a file out of the Dropzone
                this.on("dragleave", function (event) {
                    $(".fb-drag-flag").hide();
                    $("#hsDropzone").toggleClass("glow-blue", false);
                });

                // When a file is added to the list
                this.on("addedfile", function (file) {
                    $(".fb-drag-flag").hide();
                    // console.log(file);
                });

                // When a file gets processed
                this.on("processing", function (file) {
                    if (!$("#flag-uploading").length) {
                        var currentPath = $("#hs-file-browser").attr("data-current-path");
                        previewNode.find("#upload-folder-path").text(currentPath);
                        $("#fb-inner-controls").append(previewNode);
                    }
                    $("#hsDropzone").toggleClass("glow-blue", false);
                });

                // Called when all files in the queue finish uploading.
                this.on("queuecomplete", function () {
                    if ($("#hs-file-browser").attr("data-refresh-on-upload") == "true") {
                        // Page refresh is needed to show updated metadata
                        location.reload(true);
                    }
                    else {
                        // Remove further paths from the log
                        var range = pathLog.length - pathLogIndex;
                        pathLog.splice(pathLogIndex + 1, range);
                        pathLog.push("data/contents");
                        pathLogIndex = pathLog.length - 1;

                        refreshFileBrowser();
                        $("#previews").empty();
                    }
                });

                // An error occured. Receives the errorMessage as second parameter and if the error was due to the XMLHttpRequest the xhr object as third.
                this.on("error", function (error, errorMessage, xhr) {
                    $("#fb-alerts .upload-failed-alert").remove();
                    $("#hsDropzone").toggleClass("glow-blue", false);

                    $("#fb-alerts").append(
                            '<div class="alert alert-danger alert-dismissible upload-failed-alert" role="alert">' +
                                '<button type="button" class="close" data-dismiss="alert" aria-label="Close">' +
                                    '<span aria-hidden="true">&times;</span></button>' +
                                '<div>' +
                                    '<strong>File Upload Failed</strong>'+
                                '</div>'+
                                '<div>'+
                                    '<span>' + errorMessage + '</span>' +
                                '</div>'+
                            '</div>').fadeIn(200);
                });

                // Called with the total uploadProgress (0-100), the totalBytes and the totalBytesSent
                this.on("totaluploadprogress", function (uploadProgress, totalBytes , totalBytesSent) {
                    $("#upload-progress").text(formatBytes(totalBytesSent) + " / " +  formatBytes(totalBytes) + " (" + parseInt(uploadProgress) + "%)" );
                });

                this.on('sending', function (file, xhr, formData) {
                    formData.append('file_folder', $("#upload-folder-path").text());
                });

                // Applies allowing upload of multiple files to OS upload dialog
                if (allowMultiple) {
                    this.hiddenFileInput.removeAttribute('multiple');
                    var fileCount = parseInt($("#hs-file-browser").attr("data-initial-file-count"));
                    if (fileCount > 0) {
                        $('.dz-input').hide();
                    }
                }
            }
        };
    }

    // Toggle between grid and list view
    $("#btn-group-view button").click(function () {
        $("#btn-group-view button").toggleClass("active");
        if ($(this).attr("data-view") == "list") {
            // ------- switch to table view -------
            $("#fb-files-container").removeClass("fb-view-grid");
            $("#fb-files-container").addClass("fb-view-list");
            localStorage.setItem('file-browser-view', 'fb-view-list');
        }
        else {
            // ------- Switch to grid view -------
            $("#fb-files-container").removeClass("fb-view-list");
            $("#fb-files-container").addClass("fb-view-grid");
            localStorage.setItem('file-browser-view', 'fb-view-grid');
        }
    });

    // Bind file browser gui events
    bindFileBrowserItemEvents();

    // Bind sort method
    $("#fb-sort li").click(function () {
        if ($(this).attr("data-method")) {
            $("#fb-sort li[data-method]").removeClass("active");
            $(this).addClass("active");
        }

        if ($(this).attr("data-order")) {
            $("#fb-sort li[data-order]").removeClass("active");
            $(this).addClass("active");
        }

        onSort();
    });

    // Filter files on search input text change
    function filter(){
        var items = $('#fb-files-container li').children('span.fb-file-name');
        var search = $("#txtDirSearch").val().toLowerCase();
        for (var i = 0; i < items.length; i++) {
            if ($(items[i]).text().toLowerCase().indexOf(search) >= 0) {
                $(items[i]).parent().removeClass("hidden");
            }
            else {
                $(items[i]).parent().addClass("hidden");
            }
        }
    }
    $("#txtDirSearch").on("input", filter);

    // Clear search input
    $("#btn-clear-search-input").click(function(){
        $("#txtDirSearch").val("");
        filter();
    });

    $('#create-folder-dialog').on('shown.bs.modal', function () {
        $('#txtFolderName').val("");
        $('#txtFolderName').closest(".modal-content").find(".btn-primary").toggleClass("disabled", true);
        $('#txtFolderName').focus();
    });

    $('#zip-folder-dialog').on('shown.bs.modal', function () {
        $('#txtFolderName').focus();

        // Select the file name by default
        var input = document.getElementById("txtZipName");
        var startPos = 0;
        var endPos = $("#txtZipName").val().length;

        if (typeof input.selectionStart != "undefined") {
            input.selectionStart = startPos;
            input.selectionEnd = endPos;
        } else if (document.selection && document.selection.createRange) {
            // IE branch
            input.select();
            var range = document.selection.createRange();
            range.collapse(true);
            range.moveEnd("character", endPos);
            range.moveStart("character", startPos);
            range.select();
        }
    });

    $('#rename-dialog').on('shown.bs.modal', function () {
        $('#txtName').focus();

        // Select the file name by default
        var input = document.getElementById("txtName");
        var startPos = 0;
        var endPos = $("#txtName").val().lastIndexOf(".");

        if (endPos == -1 || $("#file-type-addon").length) {
            endPos = $("#txtName").val().length;
        }

        if (typeof input.selectionStart != "undefined") {
            input.selectionStart = startPos;
            input.selectionEnd = endPos;
        } else if (document.selection && document.selection.createRange) {
            // IE branch
            input.select();
            var range = document.selection.createRange();
            range.collapse(true);
            range.moveEnd("character", endPos);
            range.moveStart("character", startPos);
            range.select();
        }

        $('#txtName').closest(".modal-content").find(".btn-primary").toggleClass("disabled", false);
    });

    $('#get-file-url-dialog').on('shown.bs.modal', function () {
        $('#txtFileURL').focus();

        // Select the file name by default
        var input = document.getElementById("txtFileURL");
        var startPos = 0;
        var endPos = $("#txtFileURL").val().length;

        if (typeof input.selectionStart != "undefined") {
            input.selectionStart = startPos;
            input.selectionEnd = endPos;
        } else if (document.selection && document.selection.createRange) {
            // IE branch
            input.select();
            var range = document.selection.createRange();
            range.collapse(true);
            range.moveEnd("character", endPos);
            range.moveStart("character", startPos);
            range.select();
        }
    });

    $(".click-select-all").click(function () {
        var input = $(this);
        var startPos = 0;
        var endPos = input.val().length;

        if (typeof this.selectionStart != "undefined") {
            this.selectionStart = startPos;
            this.selectionEnd = endPos;
        } else if (document.selection && document.selection.createRange) {
            // IE branch
            this.select();
            var range = document.selection.createRange();
            range.collapse(true);
            range.moveEnd("character", endPos);
            range.moveStart("character", startPos);
            range.select();
        }
    });

    // Create folder at current directory
    $("#btn-create-folder").click(function () {
        var resID = $("#hs-file-browser").attr("data-res-id");
        var currentPath = $("#hs-file-browser").attr("data-current-path");
        var folderName = $("#txtFolderName").val();
        if (folderName) {
            var calls = [];
            calls.push(create_irods_folder_ajax_submit(resID, currentPath + "/" + folderName));

            $.when.apply($, calls).done(function () {
                refreshFileBrowser();
            });

            $.when.apply($, calls).fail(function () {
                refreshFileBrowser();
            });
        }
        return false;
    });

    // Move up one directory
    $("#fb-move-up").click(function () {
        var upPath = $("#hs-file-browser").attr("data-current-path");
        upPath = upPath.substr(0, upPath.lastIndexOf("/"));
        pathLog.push(upPath);
        pathLogIndex = pathLog.length - 1;
        get_irods_folder_struct_ajax_submit(resID, upPath);
    });

    // Move back
    $("#fb-move-back").click(function () {
        if (pathLogIndex > 0) {
            pathLogIndex--;
            if (pathLogIndex == 0) {
                $("#fb-move-back").addClass("disabled");
            }
            get_irods_folder_struct_ajax_submit(resID, pathLog[pathLogIndex]);
        }
    });

    // Move forward
    $("#fb-move-forward").click(function () {
        if (pathLogIndex < pathLog.length) {
            pathLogIndex++;
            if (pathLogIndex == pathLog.length - 1) {
                $("#fb-move-forward").addClass("disabled");
            }
            get_irods_folder_struct_ajax_submit(resID, pathLog[pathLogIndex]);
        }
    });

    $("#btn-open").click(onOpenFolder);

    $("#btn-cut, #fb-cut").click(onCut);

    function onCut() {
        var currentPath = $("#hs-file-browser").attr("data-current-path");
        $("#fb-files-container li").removeClass("fb-cutting");
        sourcePaths = [];

        var selection = $("#fb-files-container li.ui-selected:not(.hidden)");

        for (var i = 0; i < selection.length; i++) {
            var itemName = $(selection[i]).children(".fb-file-name").text();
            sourcePaths.push(currentPath + "/" + itemName);

            $(selection[i]).addClass("fb-cutting");
        }

        if (sourcePaths.length) {
            $(".selection-menu").children("li[data-menu-name='paste']").toggleClass("disabled", false);
            $("#fb-paste").toggleClass("disabled", false);
        }

        $("#fb-cut").toggleClass("disabled", true);
    }

    $(".selection-menu li[data-menu-name='paste'], #fb-paste").click(onPaste);

    function onPaste() {
        var folderName = $("#fb-files-container li.ui-selected").children(".fb-file-name").text();
        var targetPath = $("#hs-file-browser").attr("data-current-path");

        if (folderName && folderName.lastIndexOf(".") == -1) {  // Makes sure the destination is a folder
            targetPath = targetPath + "/" + folderName
        }

        var calls = [];
        for (var i = 0; i < sourcePaths.length; i++) {
            var sourceName = sourcePaths[i].substring(sourcePaths[i].lastIndexOf("/")+1, sourcePaths[i].length);
            calls.push(move_or_rename_irods_file_or_folder_ajax_submit(resID, sourcePaths[i], targetPath+'/'+sourceName));
        }

        // Wait for the asynchronous calls to finish to get new folder structure
        $.when.apply($, calls).done(function () {
            refreshFileBrowser();
            sourcePaths = [];
            $("#fb-files-container li").removeClass("fb-cutting");
            updateSelectionMenuContext();
        });

        $.when.apply($, calls).fail(function () {
            refreshFileBrowser();
            sourcePaths = [];
            $("#fb-files-container li").removeClass("fb-cutting");
            updateSelectionMenuContext();
        });
    }

    // File(s) delete method
    $("#btn-confirm-delete").click(function () {
        var deleteList = $("#fb-files-container li.ui-selected");
        var currentPath = $("#hs-file-browser").attr("data-current-path");
        var filesToDelete = "";
        $(".file-browser-container, #fb-files-container").css("cursor", "progress");
        if (deleteList.length) {
            var calls = [];
            for (var i = 0; i < deleteList.length; i++) {
                var pk = $(deleteList[i]).attr("data-pk");
                if (pk) {
                    if (filesToDelete != "") {
                        filesToDelete += ",";
                    }
                    filesToDelete += pk;
                }
                else {  // item is a folder
                    var folderName = $(deleteList[i]).children(".fb-file-name").text();
                    var folder_path = currentPath + "/" + folderName;
                    calls.push(delete_folder_ajax_submit(resID, folder_path));
                }
            }

            // Wait for the asynchronous calls to finish to get new folder structure
            $.when.apply($, calls).done(function () {
                if (filesToDelete != "") {
                    $("#fb-delete-files-form input[name='file_ids']").val(filesToDelete);
                    $("#fb-delete-files-form").submit();
                }
                else {
                    refreshFileBrowser();
                }
            });

            $.when.apply($, calls).fail(function () {
                if (filesToDelete != "") {
                    $("#fb-delete-files-form input[name='file_ids']").val(filesToDelete);
                    $("#fb-delete-files-form").submit();
                }
                else {
                    refreshFileBrowser();
                }
            });
        }
    });

    // Populate name field when menu item is clicked
    $(".selection-menu li[data-menu-name='rename'], #fb-rename").click(function(){
        $('.selection-menu').hide();
        var name = $("#fb-files-container li.ui-selected").children(".fb-file-name").text();

        if ($("#file-type-addon").length) {
            var ext = name.substr(name.lastIndexOf("."), name.length);
            $("#file-type-addon").text(ext);
            name = name.substr(0, name.lastIndexOf("."));
        }

        $("#txtName").val(name);
    });

    // Rename method
    $("#btn-rename").click(function () {
        var currentPath = $("#hs-file-browser").attr("data-current-path");
        var oldName = $("#fb-files-container li.ui-selected").children(".fb-file-name").text();
        var newName = $("#txtName").val();

        if ($("#file-type-addon").length) {
            newName = newName + $("#file-type-addon").text();
        }

        var calls = [];
        calls.push(move_or_rename_irods_file_or_folder_ajax_submit(resID, currentPath + "/" + oldName, currentPath + "/" + newName));

        // Wait for the asynchronous calls to finish to get new folder structure
        $.when.apply($, calls).done(function () {
            refreshFileBrowser();
        });

        $.when.apply($, calls).fail(function () {
            refreshFileBrowser();
        });
    });

    // Download method
    $("#btn-download, #fb-download").click(function () {
        var downloadList = $("#fb-files-container li.ui-selected");

        // Remove previous temporary download frames
        $(".temp-download-frame").remove();

        if (downloadList.length) {
            // Workaround for Firefox and IE
            if (jQuery.browser.mozilla == true || !!navigator.userAgent.match(/Trident\/7\./)) {
                for (var i = 0; i < downloadList.length; i++) {
                    var url = $(downloadList[i]).attr("data-url");
                    var frameID = "download-frame-" + i;
                    $("body").append("<iframe class='temp-download-frame' id='" + frameID + "' style='display:none;' src='" + url + "'></iframe>");
                }
            }
            else {
                for (var i = 0; i < downloadList.length; i++) {
                    var url = $(downloadList[i]).attr("data-url");
                    var fileName = $(downloadList[i]).children(".fb-file-name").text();
                    downloadURI(url, fileName);
                }
            }
        }
    });

    function downloadURI(uri, name) {
        var link = document.createElement("a");
        link.download = name;
        link.href = uri;
        link.click();
        link.remove();
    }

    // Get file URL method
    $("#btn-get-link, #fb-get-link").click(function () {
        var file = $("#fb-files-container li.ui-selected");
        var URL = file.attr("data-url");
        var basePath = window.location.protocol + "//" + window.location.host;
        // currentURL = currentURL.substring(0, currentURL.length - 1); // Strip last "/"
        $("#txtFileURL").val(basePath + URL);
    });

    // set geo raster file type method
     $("#btn-set-geo-file-type").click(function () {
         setFileType("GeoRaster");
      });

    // set NetCDF file type method
     $("#btn-set-netcdf-file-type").click(function () {
         setFileType("NetCDF");
     });

<<<<<<< HEAD
    // set RefTimeseries file type method
     $("#btn-set-refts-file-type").click(function () {
         setFileType("RefTimeseries");
     });

    // show file type metadata
    $("#btn-show-file-metadata").click(function () {
         var logical_file_id = $("#fb-files-container li.ui-selected").attr("data-logical-file-id");
         var logical_type = $("#fb-files-container li").children('span.fb-logical-file-type').attr("data-logical-file-type");
         var resource_mode = $("#resource-mode").val();
         resource_mode = resource_mode.toLowerCase();
         var url = "/hsapi/_internal/" + logical_type + "/" + logical_file_id + "/" + resource_mode + "/get-file-metadata/";
         $(".file-browser-container, #fb-files-container").css("cursor", "progress");
         var calls = [];
         calls.push(get_file_type_metadata_ajax_submit(url));
         // Wait for the asynchronous calls to finish to get new folder structure
         $.when.apply($, calls).done(function (result) {
             var json_response = JSON.parse(result);
             $("#fileTypeMetaDataTab").html(json_response.metadata);
             $(".file-browser-container, #fb-files-container").css("cursor", "auto");
             $("#btn-add-keyword-filetype").click(onAddKeywordFileType);
             showMetadataFormSaveChangesButton();
             initializeDatePickers();

             $("html, body").animate({
                 scrollTop: $("#fileTypeMetaDataTab").offset().top + 500
             }, 1000);
         });
      });
=======
>>>>>>> bad9349a
    // Zip method
    $("#btn-confirm-zip").click(function () {
        if ($("#txtZipName").val().trim() != "") {
            var currentPath = $("#hs-file-browser").attr("data-current-path");
            var folderName = $("#fb-files-container li.ui-selected").children(".fb-file-name").text();
            var fileName = $("#txtZipName").val() + ".zip";

            var calls = [];
            calls.push(zip_irods_folder_ajax_submit(resID, currentPath + "/" + folderName, fileName));

            // Wait for the asynchronous calls to finish to get new folder structure
            $.when.apply($, calls).done(function () {
                refreshFileBrowser();
            });

            $.when.apply($, calls).fail(function () {
                refreshFileBrowser();
            });
        }
    });

    $("#btn-zip").click(function() {
        var folderName =$("#fb-files-container li.ui-selected").children(".fb-file-name").text();
        $("#txtZipName").val(folderName);
    });

    // Unzip method
    $("#btn-unzip, #fb-unzip").click(function () {
        var currentPath = $("#hs-file-browser").attr("data-current-path");
        var files = $("#fb-files-container li.ui-selected");

        var calls = [];
        for (var i = 0; i < files.length; i++) {
            var fileName = $(files[i]).children(".fb-file-name").text()
            calls.push(unzip_irods_file_ajax_submit(resID, currentPath + "/" + fileName));
        }

        // Wait for the asynchronous calls to finish to get new folder structure
        $.when.apply($, calls).done(function () {
            refreshFileBrowser();
        });

        $.when.apply($, calls).fail(function () {
            refreshFileBrowser();
        });
    });

    $(".selection-menu li").click(function () {
        $(".selection-menu").hide();
    });

    $(".selection-menu li[data-menu-name='refresh'], #fb-refresh").click(function () {
        refreshFileBrowser();
    });

    $(".selection-menu li[data-menu-name='select-all'], #fb-select-all").click(function () {
        $("#fb-files-container > li").removeClass("ui-selected");
        $("#fb-files-container > li:not(.hidden)").addClass("ui-selected");
        updateSelectionMenuContext();
    });

    $(".modal input.modal-only-required").keyup(function(event) {
        var submitBtn = $(this).closest(".modal-content").find(".btn-primary");
        submitBtn.toggleClass("disabled", $(this).val().trim() == "");
        var key = event.which;
        if (key == 13) {    // The enter key
            submitBtn.trigger('click');
        }
    });
});

var cookieName = "page_scroll";
var expdays = 365;

// used for setting various file types within composite resource
function setFileType(fileType){
    var file_id = $("#fb-files-container li.ui-selected").attr("data-pk");
    var resID = $("#hs-file-browser").attr("data-res-id");
    var url = "/hsapi/_internal/" + resID + "/" + file_id + "/" + fileType + "/set-file-type/";
    $(".file-browser-container, #fb-files-container").css("cursor", "progress");
    var calls = [];
    calls.push(set_file_type_ajax_submit(url));
    // Wait for the asynchronous calls to finish to get new folder structure
    $.when.apply($, calls).done(function (result) {
       $(".file-browser-container, #fb-files-container").css("cursor", "auto");
       var json_response = JSON.parse(result);
       $("#fileTypeMetaDataTab").html(file_metadata_alert);
       // page refresh is needed to show any extracted metadata used at the resource level
       if (json_response.status === 'success'){
            window.location = window.location.href;
       }
    });
}
// Used to set the previous scroll position after refresh
function setCookie(name, value, expires, path, domain, secure) {
    if (!expires) {
        expires = new Date()
    }
    document.cookie = name + "=" + escape(value) +
        ((expires == null) ? "" : "; expires=" + expires.toGMTString()) +
        ((path == null) ? "" : "; path=" + path) +
        ((domain == null) ? "" : "; domain=" + domain) +
        ((secure == null) ? "" : "; secure")
}

function getCookie(name) {
    var arg = name + "=";
    var alen = arg.length;
    var clen = document.cookie.length;
    var i = 0;
    while (i < clen) {
        var j = i + alen;
        if (document.cookie.substring(i, j) == arg) {
            return getCookieVal(j)
        }
        i = document.cookie.indexOf(" ", i) + 1;
        if (i == 0) break
    }
    return null;
}

function getCookieVal(offset) {
    var endstr = document.cookie.indexOf(";", offset);
    if (endstr == -1)
        endstr = document.cookie.length;
    return unescape(document.cookie.substring(offset, endstr));
}<|MERGE_RESOLUTION|>--- conflicted
+++ resolved
@@ -1307,38 +1307,11 @@
          setFileType("NetCDF");
      });
 
-<<<<<<< HEAD
     // set RefTimeseries file type method
      $("#btn-set-refts-file-type").click(function () {
          setFileType("RefTimeseries");
      });
 
-    // show file type metadata
-    $("#btn-show-file-metadata").click(function () {
-         var logical_file_id = $("#fb-files-container li.ui-selected").attr("data-logical-file-id");
-         var logical_type = $("#fb-files-container li").children('span.fb-logical-file-type').attr("data-logical-file-type");
-         var resource_mode = $("#resource-mode").val();
-         resource_mode = resource_mode.toLowerCase();
-         var url = "/hsapi/_internal/" + logical_type + "/" + logical_file_id + "/" + resource_mode + "/get-file-metadata/";
-         $(".file-browser-container, #fb-files-container").css("cursor", "progress");
-         var calls = [];
-         calls.push(get_file_type_metadata_ajax_submit(url));
-         // Wait for the asynchronous calls to finish to get new folder structure
-         $.when.apply($, calls).done(function (result) {
-             var json_response = JSON.parse(result);
-             $("#fileTypeMetaDataTab").html(json_response.metadata);
-             $(".file-browser-container, #fb-files-container").css("cursor", "auto");
-             $("#btn-add-keyword-filetype").click(onAddKeywordFileType);
-             showMetadataFormSaveChangesButton();
-             initializeDatePickers();
-
-             $("html, body").animate({
-                 scrollTop: $("#fileTypeMetaDataTab").offset().top + 500
-             }, 1000);
-         });
-      });
-=======
->>>>>>> bad9349a
     // Zip method
     $("#btn-confirm-zip").click(function () {
         if ($("#txtZipName").val().trim() != "") {
