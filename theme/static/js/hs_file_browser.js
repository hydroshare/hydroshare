/**
 * Created by Mauriel on 8/16/2016.
 */

var sourcePaths = [];
var pathLog = [];
var pathLogIndex = 0;
var isDragging = false;
var file_metadata_alert = '<div class="alert alert-warning alert-dismissible" role="alert">' +
    '<h4>Select content in the file browser to see metadata specific to that content. Metadata will only display here when the the content is selected above. Content specific metadata does not display on the Discover page.</h4>' +
    '</div>';

const MAX_FILE_SIZE = 1024; // MB

function getFolderTemplateInstance(folderName, url, folderAgrregationType, folderAggregationName, folderAggregationID, folderAggregationTypeToSet, folderShortPath, mainFile) {
    if(folderAgrregationType.length >0){
        var folderIcons = getFolderIcons();
        iconTemplate = folderIcons.DEFAULT;

        if (folderIcons[folderAgrregationType]) {
            iconTemplate = folderIcons[folderAgrregationType];
        }
<<<<<<< HEAD
        return "<li class='fb-folder droppable draggable' data-url='" + url + "' data-logical-file-id='" + folderAggregationID+ "' main-file='" + mainFile + "' + title='" + folderName + "&#13;Aggregation Type: " + folderAggregationName + "' >" +
=======
        return "<li class='fb-folder droppable draggable' data-url='" + url + "' data-logical-file-id='" + folderAggregationID+ "' title='" + folderName + "&#13;" + folderAggregationName + "' >" +
>>>>>>> cb1f21ce
                iconTemplate +
                "<span class='fb-file-name'>" + folderName + "</span>" +
                "<span class='fb-file-type'>File Folder</span>" +
                "<span class='fb-logical-file-type' data-logical-file-type='" + folderAgrregationType + "' data-logical-file-id='" + folderAggregationID +  "'>" + folderAggregationName + "</span>" +
                "<span class='fb-file-size'></span>" +
            "</li>"
    }
    else {
        return "<li class='fb-folder droppable draggable' data-url='" + url + "' title='" + folderName + "&#13;Type: File Folder'>" +
            "<span class='fb-file-icon fa fa-folder icon-blue'></span>" +
            "<span class='fb-file-name'>" + folderName + "</span>" +
            "<span class='fb-file-type' data-folder-short-path='" + folderShortPath + "'>File Folder</span>" +
            "<span class='fb-logical-file-type' data-logical-file-type-to-set='" + folderAggregationTypeToSet + "'></span>" +
            "<span class='fb-file-size'></span>" +
            "</li>"
    }
}

// Associates file icons with file extensions. Could be improved with a dictionary.
function getFileTemplateInstance(fileName, fileType, aggregation_name, logical_type, logical_file_id, fileSize, pk, url) {
    var fileTypeExt = fileName.substr(fileName.lastIndexOf(".") + 1, fileName.length);

    var iconTemplate;

    var fileIcons = getFileIcons();

    if (fileIcons[fileTypeExt.toUpperCase()]) {
        iconTemplate = fileIcons[fileTypeExt.toUpperCase()];
    }
    else if (fileName.toUpperCase().endsWith(".REFTS.JSON")){
        iconTemplate = fileIcons["JSON"];
    }
    else {
        iconTemplate = fileIcons.DEFAULT;
    }

    if (logical_type.length > 0){
        var title = '' + fileName + "&#13;Type: " + fileType + "&#13;Size: " + formatBytes(parseInt(fileSize)) + "&#13;" + aggregation_name;
    }
    else {
        var title = '' + fileName + "&#13;Type: " + fileType + "&#13;Size: " + formatBytes(parseInt(fileSize));
    }
    return "<li data-pk='" + pk + "' data-url='" + url + "' data-logical-file-id='" + logical_file_id + "' class='fb-file draggable' title='" + title + "'>" +
        iconTemplate +
        "<span class='fb-file-name'>" + fileName + "</span>" +
        "<span class='fb-file-type'>" + fileType + " File</span>" +
        "<span class='fb-logical-file-type' data-logical-file-type='" + logical_type + "' data-logical-file-id='" + logical_file_id +  "'>" + aggregation_name + "</span>" +
        "<span class='fb-file-size' data-file-size=" + fileSize + ">" + formatBytes(parseInt(fileSize)) + "</span></li>"
}

function formatBytes(bytes) {
    if(bytes < 1024) return bytes + " Bytes";
    else if(bytes < 1048576) return(bytes / 1024).toFixed(1) + " KB";
    else if(bytes < 1073741824) return(bytes / 1048576).toFixed(1) + " MB";
    else return(bytes / 1073741824).toFixed(1) + " GB";
}

// Updates the state of toolbar and menu buttons when a selection is made
function updateSelectionMenuContext() {
    var selected = $("#fb-files-container li.ui-selected");
    var resourceType = $("#resource-type").val();

    var flagDisableOpen = false;
    var flagDisableDownload = false;
    var flagDisableRename = false;
    var flagDisablePaste = false;
    var flagDisableZip = false;
    var flagDisableUnzip = false;
    var flagDisableCut = false;
    var flagDisableDelete = false;
    var flagDisableSetGenericFileType = false;
    var flagDisableSetGeoRasterFileType = false;
    var flagDisableSetNetCDFFileType = false;
    var flagDisableSetGeoFeatureFileType = false;
    var flagDisableSetRefTimeseriesFileType = false;
    var flagDisableSetTimeseriesFileType = false;
    var flagDisableRemoveAggregation = false;
    var flagDisableGetLink = false;
    var flagDisableCreateFolder = false;

    var maxSize = MAX_FILE_SIZE * 1024 * 1024; // convert MB to Bytes

    if (selected.length > 1) {          // Multiple files selected
        flagDisableRename = true;
        flagDisableOpen = true;
        flagDisablePaste = true;
        flagDisableZip = true;
        flagDisableSetGenericFileType = true;
        flagDisableSetGeoRasterFileType = true;
        flagDisableSetNetCDFFileType = true;
        flagDisableSetGeoFeatureFileType = true;
        flagDisableSetRefTimeseriesFileType = true;
        flagDisableSetTimeseriesFileType = true;
        flagDisableRemoveAggregation = true;
        flagDisableGetLink = true;

        for (var i = 0; i < selected.length; i++) {
            var size = parseInt($(selected[i]).find(".fb-file-size").attr("data-file-size"));
            if (size > maxSize) {
                flagDisableDownload = true;
            }
        }
        $("#fb-download-help").toggleClass("hidden", !flagDisableDownload);

        var foldersSelected = $("#fb-files-container li.fb-folder.ui-selected");
        if(resourceType === 'Composite Resource' && foldersSelected.length > 1) {
            flagDisableRemoveAggregation = true;
        }
        if(resourceType !== 'Composite Resource') {
            flagDisableRemoveAggregation = true;
        }
    }
    else if (selected.length == 1) {    // Exactly one file selected
        var size = parseInt(selected.find(".fb-file-size").attr("data-file-size"));
        if (size > maxSize) {
            flagDisableDownload = true;
            $("#fb-download-help").toggleClass("hidden", false);
        }
        else {
            $("#fb-download-help").toggleClass("hidden", true);
        }
    }
    else {                              // No files selected
        flagDisableCut = true;
        flagDisableRename = true;
        flagDisableUnzip = true;
        flagDisableZip = true;
        flagDisableDelete = true;
        flagDisableDownload = true;
        flagDisableGetLink = true;
        flagDisableSetGenericFileType = true;
        flagDisableSetNetCDFFileType = true;
        flagDisableSetGeoRasterFileType = true;
        flagDisableSetGeoFeatureFileType = true;
        flagDisableSetTimeseriesFileType = true;

        var foldersSelected = $("#fb-files-container li.fb-folder.ui-selected");
        if(resourceType === 'Composite Resource' && foldersSelected.length > 0) {
            flagDisableDelete = false;
        }
        if(resourceType === 'Composite Resource') {
             var logicalFileType = $("#fb-files-container").find('span.fb-logical-file-type').attr("data-logical-file-type");
             if(logicalFileType === "GeoRasterLogicalFile" || logicalFileType === "NetCDFLogicalFile" ||
                logicalFileType === "GeoFeatureLogicalFile" || logicalFileType === "TimeSeriesLogicalFile") {
                 flagDisableCreateFolder = true;
             }
        }

        $("#fb-download-help").toggleClass("hidden", true);
    }

    if (selected.hasClass("fb-file")) {
        flagDisableOpen = true;
        flagDisablePaste = true;
        flagDisableZip = true;
        if (!selected.children('span').hasClass('fb-logical-file-type')){
            flagDisableRemoveAggregation = true;
        }
        else {
            var logicalFileType = selected.children('span.fb-logical-file-type').attr("data-logical-file-type");
            // if the selected file is part of the RefTimeseriesLogical or GenericLogicalFile file (aggregation) we
            // want the remove aggregation option not to show up
            if(logicalFileType !== 'RefTimeseriesLogicalFile' && logicalFileType !== "GenericLogicalFile"){
                flagDisableRemoveAggregation = true;
            }
        }
    }
    var isFolderSelected = false;
    if (selected.hasClass("fb-folder")) {
        flagDisableDownload = false;
        flagDisableUnzip = true;
        flagDisableGetLink = false;
        isFolderSelected = true;
        flagDisableSetGenericFileType = true;
        flagDisableSetRefTimeseriesFileType = true;
        if(!selected.children('span.fb-logical-file-type').attr("data-logical-file-type") ||
            selected.children('span.fb-logical-file-type').attr("data-logical-file-type-to-set") ){
            flagDisableRemoveAggregation = true;
        }
        if(selected.children('span.fb-logical-file-type').attr("data-logical-file-type-to-set")){
            var logicalFileTypeToSet = selected.children('span.fb-logical-file-type').attr("data-logical-file-type-to-set");
            if(logicalFileTypeToSet.length){
                if(logicalFileTypeToSet !== "NetCDFLogicalFile"){
                    flagDisableSetNetCDFFileType = true;
                }
                if(logicalFileTypeToSet !== "GeoRasterLogicalFile"){
                    flagDisableSetGeoRasterFileType = true;
                }
                if(logicalFileTypeToSet !== "GeoFeatureLogicalFile"){
                    flagDisableSetGeoFeatureFileType = true;
                }
                if(logicalFileTypeToSet !== "TimeSeriesLogicalFile"){
                    flagDisableSetTimeseriesFileType = true;
                }
            }
            else {
                flagDisableSetNetCDFFileType = true;
                flagDisableSetGeoRasterFileType = true;
                flagDisableSetGeoFeatureFileType = true;
                flagDisableSetTimeseriesFileType = true;
            }
        }
        else {
            flagDisableSetNetCDFFileType = true;
            flagDisableSetGeoRasterFileType = true;
            flagDisableSetGeoFeatureFileType = true;
            flagDisableSetTimeseriesFileType = true;
        }
    }

    if (!sourcePaths.length) {
        flagDisablePaste = true;
    }

    if(!isFolderSelected){
        for (var i = 0; i < selected.length; i++) {
            var fileName = $(selected[i]).children(".fb-file-name").text();
            var logicalFileType = $(selected[i]).children(".fb-logical-file-type").text();
            var currentPath = $("#hs-file-browser").attr("data-current-path");

            if(logicalFileType != "") {
                flagDisableSetGenericFileType = true;
            }
            if (!fileName.toUpperCase().endsWith("ZIP")) {
                flagDisableUnzip = true;
            }
            if ((!fileName.toUpperCase().endsWith("TIF") && !fileName.toUpperCase().endsWith("ZIP")) || logicalFileType != "") {
                flagDisableSetGeoRasterFileType = true;
            }

            if (!fileName.toUpperCase().endsWith("NC")  || logicalFileType != "") {
                flagDisableSetNetCDFFileType = true;
            }

            if ((!fileName.toUpperCase().endsWith("SHP") && !fileName.toUpperCase().endsWith("ZIP")) || logicalFileType != "") {
                flagDisableSetGeoFeatureFileType = true;
            }
            if (!fileName.toUpperCase().endsWith("REFTS.JSON")  || logicalFileType != "") {
                flagDisableSetRefTimeseriesFileType = true;
            }
            if ((!fileName.toUpperCase().endsWith("SQLITE") && !fileName.toUpperCase().endsWith("CSV")) || logicalFileType != "") {
                flagDisableSetTimeseriesFileType = true;
            }
            if(logicalFileType === "GeoRasterLogicalFile" || logicalFileType === "NetCDFLogicalFile" ||
                logicalFileType === "GeoFeatureLogicalFile" || logicalFileType === "TimeSeriesLogicalFile") {
                flagDisableCut = true;
                flagDisablePaste = true;
                flagDisableCreateFolder = true;
            }
        }
    }


    var logicalFileType = $("#fb-files-container li.fb-file.ui-selected").children('span.fb-logical-file-type').attr("data-logical-file-type");

    if (logicalFileType === "GeoRasterLogicalFile" || logicalFileType === "NetCDFLogicalFile" ||
        logicalFileType === "GeoFeatureLogicalFile" || logicalFileType === "TimeSeriesLogicalFile") {
            flagDisableCreateFolder = true;
            flagDisableRename = true;
            if(isFolderSelected){
                flagDisableDelete = false;
            }
            else {
                flagDisableDelete = true;
            }

            flagDisableCut = true;
            flagDisableSetGenericFileType = true;
        }
    // set Create folder toolbar option
    $("#fb-create-folder").toggleClass("disabled", flagDisableCreateFolder);

    var menu = $("#right-click-menu");
    var menu2 = $("#right-click-container-menu");

    // Open
    menu.children("li[data-menu-name='open']").toggleClass("hidden", flagDisableOpen);
    $("#open-separator").toggleClass("hidden", flagDisableOpen);
    if (!menu.children("li[data-menu-name='delete']").length) {
        $("#open-separator").toggleClass("hidden", true);
    }

    // Download
    menu.children("li[data-menu-name='download']").toggleClass("disabled", flagDisableDownload);
    $("#fb-download").toggleClass("disabled", flagDisableDownload);

    // Get file URL
    menu.children("li[data-menu-name='get-link']").toggleClass("disabled", flagDisableGetLink);
    $("#fb-get-link").toggleClass("disabled", flagDisableGetLink);

    // set Generic file type
    menu.children("li[data-menu-name='setgenericfiletype']").toggleClass("disabled", flagDisableSetGenericFileType);
    $("#fb-generic-file-type").toggleClass("disabled", flagDisableSetGenericFileType);

    // set Geo Raster file type
    menu.children("li[data-menu-name='setgeorasterfiletype']").toggleClass("disabled", flagDisableSetGeoRasterFileType);
    $("#fb-geo-file-type").toggleClass("disabled", flagDisableSetGeoRasterFileType);

    // set NetCDF file type
    menu.children("li[data-menu-name='setnetcdffiletype']").toggleClass("disabled", flagDisableSetNetCDFFileType);
    $("#fb-set-netcdf-file-type").toggleClass("disabled", flagDisableSetNetCDFFileType);

    // set GeoFeature file type
    menu.children("li[data-menu-name='setgeofeaturefiletype']").toggleClass("disabled", flagDisableSetGeoFeatureFileType);
    $("#fb-set-geofeature-file-type").toggleClass("disabled", flagDisableSetGeoFeatureFileType);

    // set RefTimeseries file type
    menu.children("li[data-menu-name='setreftsfiletype']").toggleClass("disabled", flagDisableSetRefTimeseriesFileType);
    $("#fb-set-refts-file-type").toggleClass("disabled", flagDisableSetRefTimeseriesFileType);

    // set Timeseries file type
    menu.children("li[data-menu-name='settimeseriesfiletype']").toggleClass("disabled", flagDisableSetTimeseriesFileType);
    $("#fb-set-timeseries-file-type").toggleClass("disabled", flagDisableSetTimeseriesFileType);

    // set Remove aggregation (file type)
    menu.children("li[data-menu-name='removeaggregation']").toggleClass("disabled", flagDisableRemoveAggregation);

    // Rename
    menu.children("li[data-menu-name='rename']").toggleClass("disabled", flagDisableRename);
    $("#fb-rename").toggleClass("disabled", flagDisableRename);

    // Zip
    menu.children("li[data-menu-name='zip']").toggleClass("hidden", flagDisableZip);
    $("#fb-zip").toggleClass("disabled", flagDisableZip);

    // Unzip
    menu.children("li[data-menu-name='unzip']").toggleClass("hidden", flagDisableUnzip);
    $("#fb-unzip").toggleClass("disabled", flagDisableUnzip);

    // Cut
    menu.children("li[data-menu-name='cut']").toggleClass("disabled", flagDisableCut);
    $("#fb-cut").toggleClass("disabled", flagDisableCut);

    // Paste
    menu.children("li[data-menu-name='paste']").toggleClass("disabled", flagDisablePaste);
    menu2.children("li[data-menu-name='paste']").toggleClass("disabled", flagDisablePaste);
    $("#fb-paste").toggleClass("disabled", flagDisablePaste);

    // set create folder right click menu option
    menu2.children("li[data-menu-name='new-folder']").toggleClass("disabled", flagDisableCreateFolder);

    // Delete
    $("#fb-delete").toggleClass("disabled", flagDisableDelete);
    menu.children("li[data-menu-name='delete']").toggleClass("disabled", flagDisableDelete);
    $("#delete-separator").toggleClass("hidden", flagDisableUnzip && flagDisableZip);
}

function bindFileBrowserItemEvents() {
    var mode = $("#hs-file-browser").attr("data-mode");

    // Drop
    if (mode == "edit") {
        $(".droppable").droppable({
            drop: function (event, ui) {
                var resID = $("#hs-file-browser").attr("data-res-id");
                var destination = $(event.target);
                var sources = $("#fb-files-container li.ui-selected").children(".fb-file-name");
                var destName = destination.children(".fb-file-name").text();
                var destFileType = destination.children(".fb-file-type").text();

                if (destFileType != "File Folder") {
                    return;
                }

                var currentPath = $("#hs-file-browser").attr("data-current-path");
                var destFolderPath = currentPath + "/" + destName;

                var calls = [];
                var callSources = [];
                for (var i = 0; i < sources.length; i++) {
                    var sourcePath = currentPath + "/" + $(sources[i]).text();
                    var destPath = destFolderPath + "/" + $(sources[i]).text();
                    if (sourcePath != destPath) {
                        callSources.push(sourcePath);
                    }
                }
                // use same entry point as cut/paste
                calls.push(move_to_folder_ajax_submit(resID, callSources, destFolderPath));

                $.when.apply($, calls).done(function () {
                    refreshFileBrowser();
                    destination.removeClass("fb-drag-cutting");
                });

                $.when.apply($, calls).fail(function () {
                    refreshFileBrowser();
                    destination.removeClass("fb-drag-cutting");
                });

                $("#fb-files-container li.ui-selected").fadeOut();
            },
            over: function (event, ui) {
                if (!$(event.target).hasClass("ui-selected")) {
                    $("#fb-files-container li.ui-selected").addClass("fb-drag-cutting");
                    $(event.target).addClass("fb-drag-cutting");
                }
            },
            out: function (event, ui) {
                $("#fb-files-container li.ui-selected").removeClass("fb-drag-cutting");
                $(event.target).removeClass("fb-drag-cutting");
            },
            accept: 'li'
        });
    }

    // Handle "select" of clicked elements - Mouse Down
    $("#fb-files-container li").mousedown(function (e) {
        if (e.ctrlKey) {
            $(this).toggleClass("ui-selected");
        }
        else {
            if (!$(this).hasClass("ui-selected")) {
                $("#fb-files-container li").removeClass("ui-selected");
                $(this).addClass("ui-selected");
            }
        }

        if (!e.shiftKey) {
            $("#fb-files-container li").removeClass("ui-last-selected");
            $(this).addClass("ui-last-selected");
        }
    });

    $("#fb-files-container li").mouseup(function (e) {
        // Handle "select" of clicked elements - Mouse Up
        if (!e.ctrlKey && !e.metaKey) {
            if ($(this).hasClass("fb-folder")) {
                // check if this is a left mouse button click
                if(e.which == 1) {
                    // showFileTypeMetadata(false, "");
                    $("#id_northlimit_filetype").attr("data-map-item", "northlimit");
                    $("#id_eastlimit_filetype").attr("data-map-item", "eastlimit");
                    $("#id_southlimit_filetype").attr("data-map-item", "southlimit");
                    $("#id_westlimit_filetype").attr("data-map-item", "westlimit");
                    $("#id_east_filetype").attr("data-map-item", "longitude");
                    $("#id_north_filetype").attr("data-map-item", "latitude");

                    updateEditCoverageState();

                    $("#id-coverage-spatial-filetype").coordinatesPicker();
                }
            }
            else{
                $("#fileTypeMetaDataTab").html(file_metadata_alert);
            }

            if (!isDragging && e.which == 1) {
                $("#fb-files-container li").removeClass("ui-selected");
            }
            $(this).addClass("ui-selected");
        }

        // Handle selecting multiple elements with Shift + Click
        if (!e.shiftKey) {
            $("#fb-files-container li").removeClass("ui-last-selected");
            $(this).addClass("ui-last-selected");
        }
        else {
            var lastSelected = $("#fb-files-container").find(".ui-last-selected").index();
            var range = $(this).index();

            var items = $("#fb-files-container li");
            items.removeClass("ui-selected");

            var maxRange =  Math.max(lastSelected, range);
            var minRange = Math.min(lastSelected, range);

            for (var i = 0; i < items.length; i++) {
                if (i >= minRange && i <= maxRange) {
                     $(items[i]).addClass("ui-selected");
                }
            }
        }

        updateSelectionMenuContext();
    });

    // Drag method
    if (mode == "edit") {
        $(".draggable").draggable({
                containment: "#fb-files-container",
                start: function (event, ui) {
                    $(ui.helper).addClass(".ui-selected");
                    isDragging = true;
                },
                stop: function (event, ui) {
                    $("#fb-files-container li.ui-selected").removeClass("fb-drag-cutting");
                    $('#fb-files-container li').animate({top: 0, left: 0}, 200);    // Custom revert to handle multiple selection
                    isDragging = false;
                },
                drag: function (event, ui) {
                    $('.ui-selected').css({
                        top: ui.position.top,
                        left: ui.position.left
                    });
                }
            }
        );
    }

    // Provides selection by drawing a rectangular area
    $("#fb-files-container")
        .selectable({
            filter: "li", cancel: ".ui-selected",
            stop: function (event, ui) {
                $(".selection-menu").hide();
                updateSelectionMenuContext();

                $("#fb-files-container li").removeClass("ui-last-selected");
                $("#fb-files-container li.ui-selected").first().addClass("ui-last-selected");
            }
        });

    // Dismiss right click menu when mouse down outside of it
    $("#fb-files-container, #fb-files-container li, #hsDropzone").mousedown(function () {
        $(".selection-menu").hide();
    });
    var timer = 0;
    var delay = 200;
    var prevent = false;
    $("#hs-file-browser li.fb-folder").dblclick(function () {
        clearTimeout(timer);
        prevent = true;
        onOpenFolder();
    });
    $("#hs-file-browser li.fb-folder, #hs-file-browser li.fb-file").click(function () {
         timer = setTimeout(function() {
             if(!prevent){
                 showFileTypeMetadata(false, "");
             }
             prevent = false;
         }, delay)
    });
    $("#hs-file-browser li.fb-file").dblclick(onOpenFile);

    // Right click menu for file browser
    $("#hsDropzone").bind("contextmenu", function (event) {
        // Avoid the real one
        event.preventDefault();

        var menu;   // The menu to show
        updateSelectionMenuContext();

        if ($(event.target).closest("li").length) {     // If a file item was clicked
            if (!$(event.target).closest("li").hasClass("ui-selected")) {
                $(".ui-selected").removeClass("ui-selected");
                $(event.target).closest("li").addClass("ui-selected");
                $("#fb-files-container li").removeClass("ui-last-selected");
                $(event.target).closest("li").addClass("ui-last-selected");
            }
            menu = $("#right-click-menu");

            var fileAggType = $(event.target).closest("li").find("span.fb-logical-file-type").attr("data-logical-file-type");
            var fileName = $(event.target).closest("li").find("span.fb-file-name").text();
            var fileExtension = fileName.substr(fileName.lastIndexOf("."), fileName.length);

            // toggle apps by file extension and aggregations
            menu.find("li.btn-open-with").each(function() {
                var agg_app = false;
                if ($(this).attr("agg-types").trim() !== ""){
                    agg_app = $.inArray(fileAggType, $(this).attr("agg-types").split(",")) !== -1;
                }
                var extension_app = false;
                if ($(this).attr("file-extensions").trim() !== ""){
                    var extensions = $(this).attr("file-extensions").split(",")
                    for (var i = 0; i < extensions.length; ++i) {
                        if (fileExtension.toLowerCase() === extensions[i].trim().toLowerCase()){
                            extension_app = true;
                            break;
                        }
                    }
                }
                $(this).toggle(agg_app || extension_app);
            });
        }
        else {
            menu = $("#right-click-container-menu");    // empty space was clicked
        }

        $(".selection-menu").hide();    // Hide other menus

        var top = event.pageY;
        var left = event.pageX;

        menu.css({top: top, left: left});

        if (menu.css("display") == "none") {
            menu.show();
        }
        else {
            menu.hide();
        }
    });
}

function showFileTypeMetadata(file_type_time_series, url){
    // when viewing timeseries file metadata by series id, *file_type_time_series* parameter must be
    // set to true and the *url* must be set
    // remove anything displayed currently for the aggregation metadata
     $("#fileTypeMetaDataTab").html(file_metadata_alert);

     var selectedItem = $("#fb-files-container li.ui-selected");
     var logical_file_id = selectedItem.attr("data-logical-file-id");
     if (!logical_file_id || (logical_file_id && logical_file_id.length == 0)){
         return;
     }

     var logical_type = selectedItem.children('span.fb-logical-file-type').attr("data-logical-file-type");
     if (!logical_type){
        return; 
     }
     if(selectedItem.hasClass("fb-file")){
         // only in the case Ref TimeSeries file type or generic file type we need to show
         // file type metadata when a file is selected
         if(logical_type !== "RefTimeseriesLogicalFile" && logical_type !== "GenericLogicalFile"){
             return;
         }
     }
     var resource_mode = $("#resource-mode").val();
     if (!resource_mode){ 
        return; 
     } 
     resource_mode = resource_mode.toLowerCase();
     var $url;
     if (file_type_time_series) {
         $url = url;
     }
     else {
         $url = "/hsapi/_internal/" + logical_type + "/" + logical_file_id + "/" + resource_mode + "/get-file-metadata/";
     }

     $(".file-browser-container, #fb-files-container").css("cursor", "progress");

     var calls = [];
     calls.push(get_file_type_metadata_ajax_submit($url));

     // Wait for the asynchronous calls to finish to get new folder structure
     $.when.apply($, calls).done(function (result) {
         var json_response = JSON.parse(result);
         if(json_response.status === 'error') {
             var error_html = '<div class="alert alert-danger alert-dismissible upload-failed-alert" role="alert">' +
                                '<button type="button" class="close" data-dismiss="alert" aria-label="Close">' +
                                    '<span aria-hidden="true">&times;</span></button>' +
                                '<div>' +
                                    '<strong>File Type Metadata Error</strong>'+
                                '</div>'+
                                '<div>'+
                                    '<span>' + json_response.message + '</span>' +
                                '</div>'+
                            '</div>';
             $("#fileTypeMetaDataTab").html(error_html);
             $(".file-browser-container, #fb-files-container").css("cursor", "auto");
             return;
         }

         $("#fileTypeMetaDataTab").html(json_response.metadata);
         $(".file-browser-container, #fb-files-container").css("cursor", "auto");
         $("#btn-add-keyword-filetype").click(onAddKeywordFileType);

         $("#txt-keyword-filetype").keypress(function (e) {
             e.which = e.which || e.keyCode;
             if (e.which == 13) {
                 onAddKeywordFileType();
                 return false;
             }
         });

         $(".icon-remove").click(onRemoveKeywordFileType);
         $("#id-update-netcdf-file").click(update_netcdf_file_ajax_submit);
         $("#id-update-sqlite-file").click(update_sqlite_file_ajax_submit);
         showMetadataFormSaveChangesButton();
         initializeDatePickers();
         setFileTypeSpatialCoverageFormFields(logical_type);
         // Bind event handler for submit button
         setFileTypeMetadataFormsClickHandlers();

         var $spatial_type_radio_button_1 = $("#div_id_type_filetype").find("#id_type_1");
         var $spatial_type_radio_button_2 = $("#div_id_type_filetype").find("#id_type_2");
         if (logical_type === "NetCDFLogicalFile") {
             // don't let the user open the Projection String Type dropdown list
             // when editing Oroginal Coverage element
             $("#id_projection_string_type_filetype").css('pointer-events', 'none');
             // don't let the user open the Variable type dropdown list when editing
             // Variable elements
             $("[id ^=id_Variable-][id $=-type]").css('pointer-events', 'none');
         }
         if (logical_type === "RefTimeseriesLogicalFile"){
             var $startDateElement = $("#id_start_filetype");
             var $endDateElement = $("#id_end_filetype");
             $startDateElement.css('pointer-events', 'none');
             $endDateElement.css('pointer-events', 'none');
         }
         if (logical_type === 'TimeSeriesLogicalFile') {
             $("#series_id_file_type").change(function () {
                 var $url = $(this.form).attr('action');
                 $url = $url.replace('series_id', $(this).val());
                 $url = $url.replace('resource_mode', resource_mode);
                 // make a recursive call to this function
                 showFileTypeMetadata(true, $url);
             });
             if ($("#metadata-dirty").val() !== 'True' || $("#can-update-sqlite-file").val() !== 'True'){
                 $("#div-sqlite-file-update").hide();
             }
             $(".hs-coordinates-picker").each(function() {
                    const instance = $(this);
                    instance.coordinatesPicker();
             });
             InitializeTimeSeriesFileTypeForms();
         }
         if (logical_type === "GeoRasterLogicalFile"){
             $spatial_type_radio_button_1.prop("checked", true);
             $("#div_id_type_filetype input:radio").trigger("change");
             $spatial_type_radio_button_1.attr('onclick', 'return false');
             $spatial_type_radio_button_2.attr('onclick', 'return false');
         }
         else {
             if ($spatial_type_radio_button_1.attr('checked') == 'checked'){
                 $spatial_type_radio_button_1.prop("checked", true);
             }
             else {
                 $spatial_type_radio_button_2.prop("checked", true);
             }
         }

         $("#div_id_type_filetype input:radio").trigger("change");
    });
}

function InitializeTimeSeriesFileTypeForms() {
    var tsSelect = $(".time-series-forms select");

    tsSelect.append('<option value="Other">Other...</option>');

    tsSelect.parent().parent().append('<div class="controls other-field" style="display:none;"> <label class="text-muted control-label">Specify: </label><input class="form-control input-sm textinput textInput" name="" type="text"> </div>')

    tsSelect.change(function(e){
        if (e.target.value == "Other") {
            var name = e.target.name;
            $(e.target).parent().parent().find(".other-field").show();
            $(e.target).parent().parent().find(".other-field input").attr("name", name);
            $(e.target).removeAttr("name");
        }
        else {
            if (!e.target.name.length) {
                var name = $(e.target).parent().parent().find(".other-field input").attr("name");
                $(e.target).attr("name", name);
                $(e.target).parent().parent().find(".other-field input").removeAttr("name");
                $(e.target).parent().parent().find(".other-field").hide();
            }
        }
    });

    processSiteMetadataElement();
    processVariableMetadataElement();
    processMethodMetadataElement();
    processProcessingLevelMetadataElement();
}
function setBreadCrumbs(path) {
    var crumbs = $("#fb-bread-crumbs");
    crumbs.empty();

    if(!path) {
        return;
    }

    if (path && path.lastIndexOf("/") == "-1") {
        $("#fb-move-up").toggleClass("disabled", true)
    }
    else {
        $("#fb-move-up").toggleClass("disabled", false)
    }

    var setFirstActive = false;
    while (path){
        var folder = path.substr(path.lastIndexOf("/") + 1, path.length);
        var currentPath = path;
        path = path.substr(0, path.lastIndexOf("/"));
        if (setFirstActive) {
            crumbs.prepend('<li data-path="data/' + currentPath + '"><i class="fa fa-folder-o" aria-hidden="true"></i><span> ' + folder + '</span></li>');
        }
        else {
            crumbs.prepend('<li class="active"><i class="fa fa-folder-open-o" aria-hidden="true"></i><span> ' + folder + '</span></li>');
            setFirstActive = true;
        }
    }

    // Bind click events
    $("#fb-bread-crumbs li:not(.active)").click(function() {
        var resID = $("#hs-file-browser").attr("data-res-id");
        var path = $(this).attr("data-path");

        pathLog.push(path);
        pathLogIndex = pathLog.length - 1;
        get_irods_folder_struct_ajax_submit(resID, path);
        $("#fileTypeMetaDataTab").html(file_metadata_alert);
    });
}

// File sorting sort algorithms
function sort(method, order) {
    var sorted;
    if (method == "name") {
        // Sort by name
        if (order == "asc") {
            sorted = $('#fb-files-container li').sort(function (element1, element2) {
                return $(element2).children('span.fb-file-name').text().localeCompare($(element1).children('span.fb-file-name').text());
            });
        }
        else {
            sorted = $('#fb-files-container li').sort(function (element1, element2) {
                return $(element1).children('span.fb-file-name').text().localeCompare($(element2).children('span.fb-file-name').text());
            });
        }
    }
    else if (method == "size") {
        // Sort by size
        var size1, size2;

        sorted = $('#fb-files-container li').sort(function (element1, element2) {
            if (order == "asc") {
                size1 = parseInt($(element2).children('span.fb-file-size').attr("data-file-size"));
                size2 = parseInt($(element1).children('span.fb-file-size').attr("data-file-size"));
            }
            else {
                size1 = parseInt($(element1).children('span.fb-file-size').attr("data-file-size"));
                size2 = parseInt($(element2).children('span.fb-file-size').attr("data-file-size"));
            }

            if (isNaN(size1)) size1 = 0;
            if (isNaN(size2)) size2 = 0;

            if (size1 < size2) {
                return -1;
            }
            if (size1 > size2) {
                return 1;
            }
            // Both sizes are equal
            return 0;
        });
    }
    else if (method == "type") {
        // Sort by type
        if (order == "asc") {
            sort("name", "desc");    // First sort by name
            sorted = $('#fb-files-container li').sort(function (element1, element2) {
                return $(element2).children('span.fb-file-type').text().localeCompare($(element1).children('span.fb-file-type').text());
            });
        }
        else {
            sort("name", order);    // First sort by name
            sorted = $('#fb-files-container li').sort(function (element1, element2) {
                return $(element1).children('span.fb-file-type').text().localeCompare($(element2).children('span.fb-file-type').text());
            });
        }
    }

    // Move elements to the new order
    for (var i = 0; i < sorted.length; i++) {
        $(sorted[i]).prependTo("#fb-files-container");
    }
}

function onSort() {
    var method = $("#fb-sort li[data-method].active").attr("data-method");
    var order = $("#fb-sort li[data-order].active").attr("data-order");

    sort(method, order);
}


function onOpenFile() {
    startDownload();
}

function startDownload() {
    var downloadList = $("#fb-files-container li.ui-selected");

    // Remove previous temporary download frames
    $(".temp-download-frame").remove();

    if (downloadList.length) {
        // Workaround for Firefox and IE
        for (var i = 0; i < downloadList.length; i++) {
            var url = $(downloadList[i]).attr("data-url");
            var frameID = "download-frame-" + i;
            $("body").append("<iframe class='temp-download-frame' id='"
                + frameID + "' style='display:none;' src='" + url + "'></iframe>");
        }
    }
}

function onOpenFolder() {
    var resID = $("#hs-file-browser").attr("data-res-id");
    var currentPath = $("#hs-file-browser").attr("data-current-path");
    var folderName = $("#fb-files-container li.ui-selected").children(".fb-file-name").text();
    var targetPath = currentPath + "/" + folderName;

    var flagDisableCreateFolder = false;
    // Remove further paths from the log
    var range = pathLog.length - pathLogIndex;
    pathLog.splice(pathLogIndex + 1, range);
    pathLog.push(targetPath);
    pathLogIndex = pathLog.length - 1;
    // remove any aggregation metadata display
    $("#fileTypeMetaDataTab").html(file_metadata_alert);

    var calls = [];
    calls.push(get_irods_folder_struct_ajax_submit(resID, targetPath));

    $.when.apply($, calls).done(function () {
        updateSelectionMenuContext();
        var logicalFileType = $("#fb-files-container li").children('span.fb-logical-file-type').attr("data-logical-file-type");
        if (logicalFileType.length > 0){
            flagDisableCreateFolder = true;
        }
        else {
            flagDisableCreateFolder = false;
        }

        // Set Create folder toolbar option
        $("#fb-create-folder").toggleClass("disabled", flagDisableCreateFolder);
    });

    $.when.apply($, calls).fail(function () {
        updateSelectionMenuContext();
    });
}

function updateNavigationState() {
    $("#fb-move-back").toggleClass("disabled", pathLogIndex == 0);
    $("#fb-move-forward").toggleClass("disabled", pathLogIndex >= pathLog.length - 1);

    var upPath = $("#hs-file-browser").attr("data-current-path");
    upPath = upPath.substr(0, upPath.lastIndexOf("/"));

    $("#fb-move-up").toggleClass("disabled", upPath == "data");
}

// Reload the current folder structure
function refreshFileBrowser() {
    var resID = $("#hs-file-browser").attr("data-res-id");
    var currentPath = $("#hs-file-browser").attr("data-current-path");
    var calls = [];
    calls.push(get_irods_folder_struct_ajax_submit(resID, currentPath));

    $.when.apply($, calls).done(function () {
        $("#fb-files-container li").removeClass("fb-cutting");
        $(".selection-menu").hide();
        sourcePaths = [];
        updateSelectionMenuContext();
        $("#fileTypeMetaDataTab").html(file_metadata_alert);
    });

    $.when.apply($, calls).fail(function () {
        $("#fb-files-container li").removeClass("fb-cutting");
        $(".selection-menu").hide();
        sourcePaths = [];
        updateSelectionMenuContext();
    });
}

$(document).ready(function () {
    if (!$("#hs-file-browser").length) {
        return;
    }

    if (localStorage.getItem('file-browser-view')) {
        var view = localStorage.getItem('file-browser-view');
        // ------- switch to table view -------
        $("#fb-files-container").removeClass("fb-view-grid fb-view-list");
        $("#fb-files-container").addClass(view);

        $("#btn-group-view button").removeClass("active");

        if (view == "fb-view-list") {
            $("#btn-group-view button[data-view='list']").addClass("active");
        }
        else {
            $("#btn-group-view button[data-view='grid']").addClass("active");
        }
    }

    // Set initial folder structure
    var resID = $("#hs-file-browser").attr("data-res-id");
    if (resID) {
        get_irods_folder_struct_ajax_submit(resID, 'data/contents');
        pathLog.push('data/contents');
    }

    var previewNode = $("#flag-uploading").removeClass("hidden").clone();
    $("#flag-uploading").remove();

    // Show file drop visual feedback
    var mode = $("#hs-file-browser").attr("data-mode");
    var acceptedFiles = $("#hs-file-browser").attr("data-supported-files").replace(/\(/g, '').replace(/\)/g, '').replace(/'/g, ''); // Strip undesired characters

    if (mode == "edit" && acceptedFiles.length > 0) {
        var allowMultiple = null;
        if ($("#hs-file-browser").attr("data-allow-multiple-files") != "True") {
            allowMultiple = 1;
        }
        if (acceptedFiles == ".*") {
            acceptedFiles = null; // Dropzone default to accept all files
        }

        Dropzone.options.hsDropzone = {
            paramName: "files", // The name that will be used to transfer the file
            clickable: "#upload-toggle",
            previewsContainer: "#previews", // Define the container to display the previews
            maxFilesize: MAX_FILE_SIZE, // MB
            acceptedFiles: acceptedFiles,
            maxFiles: allowMultiple,
            autoProcessQueue: true,
            uploadMultiple: true,
            parallelUploads : 10,
            error: function (file, response) {
                // console.log(response);
            },
            success: function (file, response) {
                // console.log(response);
            },
            init: function () {
                // The user dragged a file onto the Dropzone
                this.on("dragenter", function (file) {
                    $(".fb-drag-flag").show();
                    $("#hsDropzone").toggleClass("glow-blue", true);
                });

                this.on("drop", function (event) {
                    var myDropzone = this;
                    myDropzone.options.autoProcessQueue = false;    // Disable autoProcess queue so we can wait for the files to reach the queue before processing.
                    (function () {
                        // Wait for the files to reach the queue from the drop event. Check every 200 milliseconds
                        if (myDropzone.files.length > 0) {
                            myDropzone.processQueue();
                            myDropzone.options.autoProcessQueue = true; // Restore autoprocess
                            return;
                        }
                        setTimeout(arguments.callee, 200);
                    })();
                });

                // The user dragged a file out of the Dropzone
                this.on("dragleave", function (event) {
                    $(".fb-drag-flag").hide();
                    $("#hsDropzone").toggleClass("glow-blue", false);
                });

                // When a file is added to the list
                this.on("addedfile", function (file) {
                    $(".fb-drag-flag").hide();
                });

                // When a file gets processed
                this.on("processing", function (file) {
                    if (!$("#flag-uploading").length) {
                        var currentPath = $("#hs-file-browser").attr("data-current-path");
                        previewNode.find("#upload-folder-path").text(currentPath);
                        $("#fb-inner-controls").append(previewNode);
                    }
                    $("#hsDropzone").toggleClass("glow-blue", false);
                });

                // Called when all files in the queue finish uploading.
                this.on("queuecomplete", function () {
                    if ($("#hs-file-browser").attr("data-refresh-on-upload") == "true") {
                        // Page refresh is needed to show updated metadata
                        location.reload(true);
                    }
                    else {
                        var resourceType = $("#resource-type").val();
                        // Remove further paths from the log
                        var range = pathLog.length - pathLogIndex;
                        pathLog.splice(pathLogIndex + 1, range);
                        pathLog.push("data/contents");
                        pathLogIndex = pathLog.length - 1;

                        refreshFileBrowser();
                        $("#previews").empty();
                        if(resourceType === 'Composite Resource') {
                            refreshResourceEditPage();
                        }
                    }
                });

                // An error occured. Receives the errorMessage as second parameter and if the error was due to the XMLHttpRequest the xhr object as third.
                this.on("error", function (error, errorMessage, xhr) {
                    $("#fb-alerts .upload-failed-alert").remove();
                    $("#hsDropzone").toggleClass("glow-blue", false);

                    $("#fb-alerts").append(
                            '<div class="alert alert-danger alert-dismissible upload-failed-alert" role="alert">' +
                                '<button type="button" class="close" data-dismiss="alert" aria-label="Close">' +
                                    '<span aria-hidden="true">&times;</span></button>' +
                                '<div>' +
                                    '<strong>File Upload Failed</strong>'+
                                '</div>'+
                                '<div>'+
                                    '<span>' + errorMessage + '</span>' +
                                '</div>'+
                            '</div>').fadeIn(200);
                });

                // Called with the total uploadProgress (0-100), the totalBytes and the totalBytesSent
                this.on("totaluploadprogress", function (uploadProgress, totalBytes , totalBytesSent) {
                    $("#upload-progress").text(formatBytes(totalBytesSent) + " / " +  formatBytes(totalBytes) + " (" + parseInt(uploadProgress) + "%)" );
                });

                this.on('sending', function (file, xhr, formData) {
                    formData.append('file_folder', $("#upload-folder-path").text());
                });

                // Applies allowing upload of multiple files to OS upload dialog
                if (allowMultiple) {
                    this.hiddenFileInput.removeAttribute('multiple');
                    var fileCount = parseInt($("#hs-file-browser").attr("data-initial-file-count"));
                    if (fileCount > 0) {
                        $('.dz-input').hide();
                    }
                }
            }
        };
    }

    // Toggle between grid and list view
    $("#btn-group-view button").click(function () {
        $("#btn-group-view button").toggleClass("active");
        if ($(this).attr("data-view") == "list") {
            // ------- switch to table view -------
            $("#fb-files-container").removeClass("fb-view-grid");
            $("#fb-files-container").addClass("fb-view-list");
            localStorage.setItem('file-browser-view', 'fb-view-list');
        }
        else {
            // ------- Switch to grid view -------
            $("#fb-files-container").removeClass("fb-view-list");
            $("#fb-files-container").addClass("fb-view-grid");
            localStorage.setItem('file-browser-view', 'fb-view-grid');
        }
    });

    // Bind file browser gui events
    bindFileBrowserItemEvents();

    // Bind sort method
    $("#fb-sort li").click(function () {
        if ($(this).attr("data-method")) {
            $("#fb-sort li[data-method]").removeClass("active");
            $(this).addClass("active");
        }

        if ($(this).attr("data-order")) {
            $("#fb-sort li[data-order]").removeClass("active");
            $(this).addClass("active");
        }

        onSort();
    });

    // Filter files on search input text change
    function filter(){
        var items = $('#fb-files-container li').children('span.fb-file-name');
        var search = $("#txtDirSearch").val().toLowerCase();
        for (var i = 0; i < items.length; i++) {
            if ($(items[i]).text().toLowerCase().indexOf(search) >= 0) {
                $(items[i]).parent().removeClass("hidden");
            }
            else {
                $(items[i]).parent().addClass("hidden");
            }
        }
    }
    $("#txtDirSearch").on("input", filter);

    // Clear search input
    $("#btn-clear-search-input").click(function(){
        $("#txtDirSearch").val("");
        filter();
    });

    $('#create-folder-dialog').on('shown.bs.modal', function () {
        $('#txtFolderName').val("");
        $('#txtFolderName').closest(".modal-content").find(".btn-primary").toggleClass("disabled", true);
        $('#txtFolderName').focus();
    });

    $('#zip-folder-dialog').on('shown.bs.modal', function () {
        $('#txtFolderName').focus();

        // Select the file name by default
        var input = document.getElementById("txtZipName");
        var startPos = 0;
        var endPos = $("#txtZipName").val().length;

        if (typeof input.selectionStart != "undefined") {
            input.selectionStart = startPos;
            input.selectionEnd = endPos;
        } else if (document.selection && document.selection.createRange) {
            // IE branch
            input.select();
            var range = document.selection.createRange();
            range.collapse(true);
            range.moveEnd("character", endPos);
            range.moveStart("character", startPos);
            range.select();
        }
    });

    $('#rename-dialog').on('shown.bs.modal', function () {
        $('#txtName').focus();

        // Select the file name by default
        var input = document.getElementById("txtName");
        var startPos = 0;
        var endPos = $("#txtName").val().lastIndexOf(".");

        if (endPos == -1 || $("#file-type-addon").length) {
            endPos = $("#txtName").val().length;
        }

        if (typeof input.selectionStart != "undefined") {
            input.selectionStart = startPos;
            input.selectionEnd = endPos;
        } else if (document.selection && document.selection.createRange) {
            // IE branch
            input.select();
            var range = document.selection.createRange();
            range.collapse(true);
            range.moveEnd("character", endPos);
            range.moveStart("character", startPos);
            range.select();
        }

        $('#txtName').closest(".modal-content").find(".btn-primary").toggleClass("disabled", false);
    });

    $('#get-file-url-dialog').on('shown.bs.modal', function () {
        $('#txtFileURL').focus();

        // Select the file name by default
        var input = document.getElementById("txtFileURL");
        var startPos = 0;
        var endPos = $("#txtFileURL").val().length;

        if (typeof input.selectionStart != "undefined") {
            input.selectionStart = startPos;
            input.selectionEnd = endPos;
        } else if (document.selection && document.selection.createRange) {
            // IE branch
            input.select();
            var range = document.selection.createRange();
            range.collapse(true);
            range.moveEnd("character", endPos);
            range.moveStart("character", startPos);
            range.select();
        }
    });

    $(".click-select-all").click(function () {
        var input = $(this);
        var startPos = 0;
        var endPos = input.val().length;

        if (typeof this.selectionStart != "undefined") {
            this.selectionStart = startPos;
            this.selectionEnd = endPos;
        } else if (document.selection && document.selection.createRange) {
            // IE branch
            this.select();
            var range = document.selection.createRange();
            range.collapse(true);
            range.moveEnd("character", endPos);
            range.moveStart("character", startPos);
            range.select();
        }
    });

    // Create folder at current directory
    $("#btn-create-folder").click(function () {
        var resID = $("#hs-file-browser").attr("data-res-id");
        var currentPath = $("#hs-file-browser").attr("data-current-path");
        var folderName = $("#txtFolderName").val();
        if (folderName) {
            var calls = [];
            calls.push(create_irods_folder_ajax_submit(resID, currentPath + "/" + folderName));

            $.when.apply($, calls).done(function () {
                refreshFileBrowser();
            });

            $.when.apply($, calls).fail(function () {
                refreshFileBrowser();
            });
        }
        return false;
    });

    // Move up one directory
    $("#fb-move-up").click(function () {
        var upPath = $("#hs-file-browser").attr("data-current-path");
        upPath = upPath.substr(0, upPath.lastIndexOf("/"));
        pathLog.push(upPath);
        pathLogIndex = pathLog.length - 1;
        get_irods_folder_struct_ajax_submit(resID, upPath);
    });

    // Move back
    $("#fb-move-back").click(function () {
        if (pathLogIndex > 0) {
            pathLogIndex--;
            if (pathLogIndex == 0) {
                $("#fb-move-back").addClass("disabled");
            }
            get_irods_folder_struct_ajax_submit(resID, pathLog[pathLogIndex]);
        }
    });

    // Move forward
    $("#fb-move-forward").click(function () {
        if (pathLogIndex < pathLog.length) {
            pathLogIndex++;
            if (pathLogIndex == pathLog.length - 1) {
                $("#fb-move-forward").addClass("disabled");
            }
            get_irods_folder_struct_ajax_submit(resID, pathLog[pathLogIndex]);
        }
    });

    $("#btn-open").click(onOpenFolder);

    $("#btn-cut, #fb-cut").click(onCut);

    function onCut() {
        var currentPath = $("#hs-file-browser").attr("data-current-path");
        $("#fb-files-container li").removeClass("fb-cutting");
        sourcePaths = [];

        var selection = $("#fb-files-container li.ui-selected:not(.hidden)");

        for (var i = 0; i < selection.length; i++) {
            var itemName = $(selection[i]).children(".fb-file-name").text();
            sourcePaths.push(currentPath + "/" + itemName);

            $(selection[i]).addClass("fb-cutting");
        }

        if (sourcePaths.length) {
            $(".selection-menu").children("li[data-menu-name='paste']").toggleClass("disabled", false);
            $("#fb-paste").toggleClass("disabled", false);
        }

        $("#fb-cut").toggleClass("disabled", true);
    }

    $(".selection-menu li[data-menu-name='paste'], #fb-paste").click(onPaste);

    function onPaste() {
        var folderName = $("#fb-files-container li.ui-selected").children(".fb-file-name").text();
        var currentPath = $("#hs-file-browser").attr("data-current-path");

        targetPath = currentPath + "/" + folderName
        
        var calls = [];
        var localSources = sourcePaths.slice()  // avoid concurrency botch due to call by reference
        calls.push(move_to_folder_ajax_submit(resID, localSources, targetPath));

        // Wait for the asynchronous call to finish to get new folder structure
        $.when.apply($, calls).done(function () {
            refreshFileBrowser();
            sourcePaths = [];
            $("#fb-files-container li").removeClass("fb-cutting");
            updateSelectionMenuContext();
        });

        $.when.apply($, calls).fail(function () {
            refreshFileBrowser();
            sourcePaths = [];
            $("#fb-files-container li").removeClass("fb-cutting");
            updateSelectionMenuContext();
        });
    }

    // File(s) delete method
    $("#btn-confirm-delete").click(function () {
        var deleteList = $("#fb-files-container li.ui-selected");
        var currentPath = $("#hs-file-browser").attr("data-current-path");
        var filesToDelete = "";
        $(".file-browser-container, #fb-files-container").css("cursor", "progress");
        if (deleteList.length) {
            var calls = [];
            for (var i = 0; i < deleteList.length; i++) {
                var pk = $(deleteList[i]).attr("data-pk");
                if (pk) {
                    if (filesToDelete != "") {
                        filesToDelete += ",";
                    }
                    filesToDelete += pk;
                }
                else {  // item is a folder
                    var folderName = $(deleteList[i]).children(".fb-file-name").text();
                    var folder_path = currentPath + "/" + folderName;
                    calls.push(delete_folder_ajax_submit(resID, folder_path));
                }
            }

            // Wait for the asynchronous calls to finish to get new folder structure
            $.when.apply($, calls).done(function () {
                if (filesToDelete != "") {
                    $("#fb-delete-files-form input[name='file_ids']").val(filesToDelete);
                    $("#fb-delete-files-form").submit();
                }
                else {
                    refreshFileBrowser();
                }
            });

            $.when.apply($, calls).fail(function () {
                if (filesToDelete != "") {
                    $("#fb-delete-files-form input[name='file_ids']").val(filesToDelete);
                    $("#fb-delete-files-form").submit();
                }
                else {
                    refreshFileBrowser();
                }
            });
        }
    });

    // Populate name field when menu item is clicked
    $(".selection-menu li[data-menu-name='rename'], #fb-rename").click(function(){
        $('.selection-menu').hide();
        var name = $("#fb-files-container li.ui-selected").children(".fb-file-name").text();

        if ($("#file-type-addon").length) {
            var ext = name.substr(name.lastIndexOf("."), name.length);
            $("#file-type-addon").text(ext);
            name = name.substr(0, name.lastIndexOf("."));
        }

        $("#txtName").val(name);
    });

    // Rename method
    $("#btn-rename").click(function () {
        var currentPath = $("#hs-file-browser").attr("data-current-path");
        var oldName = $("#fb-files-container li.ui-selected").children(".fb-file-name").text();
        var newName = $("#txtName").val();

        if ($("#file-type-addon").length) {
            newName = newName + $("#file-type-addon").text();
        }

        var calls = [];
        calls.push(rename_file_or_folder_ajax_submit(resID, currentPath + "/" + oldName, currentPath + "/" + newName));

        // Wait for the asynchronous calls to finish to get new folder structure
        $.when.apply($, calls).done(function () {
            refreshFileBrowser();
        });

        $.when.apply($, calls).fail(function () {
            refreshFileBrowser();
        });
    });

    // Download method
    $(" #btn-download, #download-file-btn, #fb-download").click(function (e) {
        if(e.currentTarget.id === "download-file-btn"){
            $("#license-agree-dialog-file").modal('hide');
        }

        startDownload();
    });

    // Get file URL method
    $("#btn-get-link, #fb-get-link").click(function () {
        var file = $("#fb-files-container li.ui-selected");
        var URL = file.attr("data-url");
        var basePath = window.location.protocol + "//" + window.location.host;
        // currentURL = currentURL.substring(0, currentURL.length - 1); // Strip last "/"
        $("#txtFileURL").val(basePath + URL);
    });

    // Open with method
    $(".btn-open-with").click(function () {
        var file = $("#fb-files-container li.ui-selected");
        // only need that path after /data/contents/
        var path = file.attr("data-url").split('/data/contents/')[1];
        var fullURL;
        if (~$(this).attr("url_aggregation").indexOf("HS_JS_AGG_KEY")) {
            fullURL = $(this).attr("url_aggregation").replace("HS_JS_AGG_KEY", path);
            if (file.children('span.fb-file-type').text() === 'File Folder') {
                fullURL = fullURL.replace("HS_JS_MAIN_FILE_KEY", file.attr("main-file"));
            }
            else {
                fullURL = fullURL.replace("HS_JS_MAIN_FILE_KEY", file.children('span.fb-file-name').text());
            }
        }
        else {
            // not an aggregation
            fullURL = $(this).attr("url_file").replace("HS_JS_FILE_KEY", path);
        }
        window.open(fullURL);
    });

    // set generic file type method
     $("#btn-set-generic-file-type").click(function () {
         setFileType("Generic");
      });

    // set geo raster file type method
     $("#btn-set-geo-file-type").click(function () {
         setFileType("GeoRaster");
      });

    // set NetCDF file type method
     $("#btn-set-netcdf-file-type").click(function () {
         setFileType("NetCDF");
     });

    // set GeoFeature file type method
     $("#btn-set-geofeature-file-type").click(function () {
         setFileType("GeoFeature");
     });
    // set RefTimeseries file type method
     $("#btn-set-refts-file-type").click(function () {
         setFileType("RefTimeseries");
     });

     // set Timeseries file type method
     $("#btn-set-timeseris-file-type").click(function () {
         setFileType("TimeSeries");
     });

     // set remove aggregation (file type) method
     $("#btn-remove-aggregation").click(function () {
         removeAggregation();
     });

    // Zip method
    $("#btn-confirm-zip").click(function () {
        if ($("#txtZipName").val().trim() != "") {
            var currentPath = $("#hs-file-browser").attr("data-current-path");
            var folderName = $("#fb-files-container li.ui-selected").children(".fb-file-name").text();
            var fileName = $("#txtZipName").val() + ".zip";

            var calls = [];
            calls.push(zip_irods_folder_ajax_submit(resID, currentPath + "/" + folderName, fileName));

            // Wait for the asynchronous calls to finish to get new folder structure
            $.when.apply($, calls).done(function () {
                refreshFileBrowser();
            });

            $.when.apply($, calls).fail(function () {
                refreshFileBrowser();
            });
        }
    });

    $("#btn-zip").click(function() {
        var folderName =$("#fb-files-container li.ui-selected").children(".fb-file-name").text();
        $("#txtZipName").val(folderName);
    });

    // Unzip method
    $("#btn-unzip, #fb-unzip").click(function () {
        var currentPath = $("#hs-file-browser").attr("data-current-path");
        var files = $("#fb-files-container li.ui-selected");

        var calls = [];
        for (var i = 0; i < files.length; i++) {
            var fileName = $(files[i]).children(".fb-file-name").text()
            calls.push(unzip_irods_file_ajax_submit(resID, currentPath + "/" + fileName));
        }

        // Wait for the asynchronous calls to finish to get new folder structure
        $.when.apply($, calls).done(function () {
            refreshFileBrowser();
        });

        $.when.apply($, calls).fail(function () {
            refreshFileBrowser();
        });
    });

    $(".selection-menu li").click(function () {
        $(".selection-menu").hide();
    });

    $(".selection-menu li[data-menu-name='refresh'], #fb-refresh").click(function () {
        refreshFileBrowser();
    });

    $(".selection-menu li[data-menu-name='select-all'], #fb-select-all").click(function () {
        $("#fb-files-container > li").removeClass("ui-selected");
        $("#fb-files-container > li:not(.hidden)").addClass("ui-selected");
        updateSelectionMenuContext();
    });

    $(".modal input.modal-only-required").keyup(function(event) {
        var submitBtn = $(this).closest(".modal-content").find(".btn-primary");
        submitBtn.toggleClass("disabled", $(this).val().trim() == "");
        var key = event.which;
        if (key == 13) {    // The enter key
            submitBtn.trigger('click');
        }
    });

    updateSelectionMenuContext();
});

var cookieName = "page_scroll";
var expdays = 365;

// used for setting various file types within composite resource
function setFileType(fileType){
    var resID = $("#hs-file-browser").attr("data-res-id");
    var url;
    var folderPath = "";
    if($("#fb-files-container li.ui-selected").hasClass('fb-file')){
        var file_id = $("#fb-files-container li.ui-selected").attr("data-pk");
        url = "/hsapi/_internal/" + resID + "/" + file_id + "/" + fileType + "/set-file-type/";
    }
    else {
        // this must be folder selection for aggregation creation
        var folderPath = $("#fb-files-container li.ui-selected").children('span.fb-file-type').attr("data-folder-short-path");
        url = "/hsapi/_internal/" + resID + "/" + fileType + "/set-file-type/";
    }

    $(".file-browser-container, #fb-files-container").css("cursor", "progress");
    var calls = [];
    calls.push(set_file_type_ajax_submit(url, folderPath));
    // Wait for the asynchronous calls to finish to get new folder structure
    $.when.apply($, calls).done(function (result) {
       $(".file-browser-container, #fb-files-container").css("cursor", "auto");
       var json_response = JSON.parse(result);
       $("#fileTypeMetaDataTab").html(file_metadata_alert);
       // page refresh is needed to show any extracted metadata used at the resource level
       if (json_response.status === 'success'){
           refreshResourceEditPage();
       }
    });
}

// used for removing aggregation (file type) within composite resource
function removeAggregation(){
    var aggregationType = $("#fb-files-container li.ui-selected").children('span.fb-logical-file-type').attr("data-logical-file-type");
    var aggregationID = $("#fb-files-container li.ui-selected").children('span.fb-logical-file-type').attr("data-logical-file-id");
    var resID = $("#hs-file-browser").attr("data-res-id");
    var url = "/hsapi/_internal/" + resID + "/" + aggregationType + "/" + aggregationID + "/remove-aggregation/";
    $(".file-browser-container, #fb-files-container").css("cursor", "progress");
    var calls = [];
    calls.push(remove_aggregation_ajax_submit(url));
    // Wait for the asynchronous calls to finish to get new folder structure
    $.when.apply($, calls).done(function (result) {
       $(".file-browser-container, #fb-files-container").css("cursor", "auto");
       var json_response = JSON.parse(result);
       $("#fileTypeMetaDataTab").html(file_metadata_alert);
       // page refresh is needed to show any extracted metadata used at the resource level
       if (json_response.status === 'success'){
           refreshResourceEditPage();
       }
    });
}

// Used to set the previous scroll position after refresh
function setCookie(name, value, expires, path, domain, secure) {
    if (!expires) {
        expires = new Date()
    }
    document.cookie = name + "=" + escape(value) +
        ((expires == null) ? "" : "; expires=" + expires.toGMTString()) +
        ((path == null) ? "" : "; path=" + path) +
        ((domain == null) ? "" : "; domain=" + domain) +
        ((secure == null) ? "" : "; secure")
}

function getCookie(name) {
    var arg = name + "=";
    var alen = arg.length;
    var clen = document.cookie.length;
    var i = 0;
    while (i < clen) {
        var j = i + alen;
        if (document.cookie.substring(i, j) == arg) {
            return getCookieVal(j)
        }
        i = document.cookie.indexOf(" ", i) + 1;
        if (i == 0) break
    }
    return null;
}

function getCookieVal(offset) {
    var endstr = document.cookie.indexOf(";", offset);
    if (endstr == -1)
        endstr = document.cookie.length;
    return unescape(document.cookie.substring(offset, endstr));
}<|MERGE_RESOLUTION|>--- conflicted
+++ resolved
@@ -20,11 +20,7 @@
         if (folderIcons[folderAgrregationType]) {
             iconTemplate = folderIcons[folderAgrregationType];
         }
-<<<<<<< HEAD
-        return "<li class='fb-folder droppable draggable' data-url='" + url + "' data-logical-file-id='" + folderAggregationID+ "' main-file='" + mainFile + "' + title='" + folderName + "&#13;Aggregation Type: " + folderAggregationName + "' >" +
-=======
-        return "<li class='fb-folder droppable draggable' data-url='" + url + "' data-logical-file-id='" + folderAggregationID+ "' title='" + folderName + "&#13;" + folderAggregationName + "' >" +
->>>>>>> cb1f21ce
+        return "<li class='fb-folder droppable draggable' data-url='" + url + "' data-logical-file-id='" + folderAggregationID+ "' main-file='" + mainFile + "' title='" + folderName + "&#13;" + folderAggregationName + "' >" +
                 iconTemplate +
                 "<span class='fb-file-name'>" + folderName + "</span>" +
                 "<span class='fb-file-type'>File Folder</span>" +
