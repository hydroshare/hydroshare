/**
 * Created by Mauriel on 8/16/2016.
 */

var sourcePaths = {path: null, selected:[]};
var pathLog = [];
var pathLogIndex = 0;
var isDragging = false;
var isDownloadZipped = false;
var currentAggregations = [];

var file_metadata_alert =
    '<div id="#fb-metadata-default" class="alert alert-info text-center" role="alert">' +
        '<div>Select a file to see file type metadata.</div>' +
        '<hr>' +
        '<span class="fa-stack fa-lg text-center"><i class="fa fa-file-o fa-stack-2x" aria-hidden="true"></i>' +
            '<i class="fa fa-mouse-pointer fa-stack-1x" aria-hidden="true" style="top: 14px;"></i>' +
        '</span>' +
    '</div>';

var no_metadata_alert =
    '<div class="alert alert-warning text-center" role="alert">' +
        '<div>No file type metadata exists for this file.</div>' +
        '<hr>' +
        '<i class="fa fa-eye-slash fa-3x" aria-hidden="true"></i>' +
    '</div>';

var loading_metadata_alert =
    '<div class="text-center" role="alert">' +
        '<br>' +
        '<i class="fa fa-spinner fa-spin fa-3x fa-fw icon-blue"></i>' +
        '<span class="sr-only">Loading...</span>' +
    '</div>';

const MAX_FILE_SIZE = 1024; // MB

function getCurrentPath() {
    return pathLog[pathLogIndex];
}

function clearSourcePaths() {
    sourcePaths = {path: null, selected: []};
    $("#fb-files-container li").removeClass("fb-cutting");
}

function getFolderTemplateInstance(folder) {
    if (folder['folder_aggregation_type'] === "FileSetLogicalFile") {
        var folderIcons = getFolderIcons();
        let iconTemplate = folderIcons.DEFAULT;

        if (folderIcons[folder['folder_aggregation_type']]) {
            iconTemplate = folderIcons[folder['folder_aggregation_type']];
        }
        return "<li class='fb-folder droppable draggable' data-url='" +
            folder['url'] + "' data-logical-file-id='" + folder['folder_aggregation_id'] +
            "' title='" + folder['name'] + "&#13;" + folder['folder_aggregation_name'] + "' >" +
            iconTemplate +
            "<span class='fb-file-name'>" + folder['name'] + "</span>" +
            "<span class='fb-file-type'>File Folder</span>" +
            "<span class='fb-logical-file-type' data-logical-file-type='" +
            folder['folder_aggregation_type'] + "' data-logical-file-id='" + folder['folder_aggregation_id'] + "'>" +
            folder['folder_aggregation_name'] + "</span>" +
            "<span class='fb-file-size'></span>" +
            "</li>"
    }

    // Default
    return "<li class='fb-folder droppable draggable' data-url='" + folder.url + "' title='" +
        folder.name + "&#13;Type: File Folder'>" +
        "<span class='fb-file-icon fa fa-folder icon-blue'></span>" +
        "<span class='fb-file-name'>" + folder.name + "</span>" +
        "<span class='fb-file-type' data-folder-short-path='" + folder['folder_short_path'] + "'>File Folder</span>" +
        "<span class='fb-logical-file-type' data-logical-file-type-to-set='" +
        folder['folder_aggregation_type_to_set'] + "'></span>" +
        "<span class='fb-file-size'></span>" +
        "</li>";
}

function getVirtualFolderTemplateInstance(agg) {
    var folderIcons = getFolderIcons();
    let iconTemplate = folderIcons.DEFAULT;

    if (folderIcons[agg.logical_type]) {
      iconTemplate = folderIcons[agg.logical_type];
    }

    return "<li class='fb-folder droppable draggable' data-url='" + agg.url +
      "' data-logical-file-id='" + agg.logical_file_id + "' title='" +
      agg.name + "&#13;" + agg.aggregation_name + "' data-main-file='" + agg.main_file + "' >" +
      iconTemplate +
      "<span class='fb-file-name'>" + agg.name + "</span>" +
      "<span class='fb-file-type'>File Folder</span>" +
      "<span class='fb-logical-file-type' data-logical-file-type='" + agg.logical_type +
      "' data-logical-file-id='" + agg.logical_file_id + "'>" + agg.logical_type + "</span>" +
      "<span class='fb-file-size'></span>" +
      "</li>";
}

// Associates file icons with file extensions. Could be improved with a dictionary.
function getFileTemplateInstance(file) {
    var fileTypeExt = file.name.substr(file.name.lastIndexOf(".") + 1, file.name.length);
    var iconTemplate;
    var fileIcons = getFileIcons();

    if (fileIcons[fileTypeExt.toUpperCase()]) {
        iconTemplate = fileIcons[fileTypeExt.toUpperCase()];
    }
    else if (file.name.toUpperCase().endsWith(".REFTS.JSON")){
        iconTemplate = fileIcons["JSON"];
    }
    else {
        iconTemplate = fileIcons.DEFAULT;
    }

    if (file.logical_type.length > 0){
        var title = '' + file.name + "&#13;Type: " + file.type + "&#13;Size: " +
            formatBytes(parseInt(file.size)) + "&#13;" + file.aggregation_name;
    }
    else {
        var title = '' + file.name + "&#13;Type: " + file.type + "&#13;Size: " +
            formatBytes(parseInt(file.size));
    }
    return "<li data-pk='" + file.pk + "' data-url='" + file.url + "' data-ref-url='" +
        file.reference_url + "' data-logical-file-id='" + file.logical_file_id +
        "' class='fb-file draggable' title='" + title + "' is-single-file-aggregation='" +
        file.is_single_file_aggregation + "'>" +
        iconTemplate +
        "<span class='fb-file-name'>" + file.name + "</span>" +
        "<span class='fb-file-type'>" + file.type + " File</span>" +
        "<span class='fb-logical-file-type' data-logical-file-type='" + file.logical_type + "' data-logical-file-id='" +
        file.logical_file_id +  "'>" + file.aggregation_name + "</span>" +
        "<span class='fb-file-size' data-file-size=" + file.size + ">" + formatBytes(parseInt(file.size)) +
        "</span></li>"
}

function formatBytes(bytes) {
    if(bytes < 1024) return bytes + " Bytes";
    else if(bytes < 1048576) return(bytes / 1024).toFixed(1) + " KB";
    else if(bytes < 1073741824) return(bytes / 1048576).toFixed(1) + " MB";
    else return(bytes / 1073741824).toFixed(1) + " GB";
}

// Initial state for actions where they can appear.
var initActionState = {
    disabled: false, // When an item is disabled, it is disabled everywhere
    /*-- Used to control where and when the action is visible --*/
    // The main toolbar in the file browser
    toolbar: {
        hidden: false,
    },
    // The menu that shows up when right clicking on a file or folder
    fileMenu: {
        hidden: false,
    },
    // The menu that shows up when clicking on the main container. Typically contains directory specific actions
    containerMenu: {
        hidden: false,
    }
};

/*
    Updates the state of toolbar and menu buttons when a selection is made.
    All items start as visible and enabled by default. Performs checks and disables as it goes.
*/
function updateSelectionMenuContext() {
    var selected = $("#fb-files-container li.ui-selected");
    var resourceType = RES_TYPE;
    var mode = $("#hs-file-browser").attr("data-mode");
    var selectedFileName = selected.children(".fb-file-name").text().toUpperCase();

    // correspond to 'data-fb-action' attribute values in the file browser controls that you wish to manage
    const uiActions = [
        "createFolder",
        "cut",
        "delete",
        "download",
        "downloadZipped",
        "getLink",
        "getRefUrl",
        "open",
        "paste",
        "removeAggregation",
        "rename",
        "setFileSetFileType",
        "setGenericFileType",
        "setGeoFeatureFileType",
        "setGeoRasterFileType",
        "setNetCDFFileType",
        "setRefTimeseriesFileType",
        "setTimeseriesFileType",
        "subMenuSetContentType",
        "unzip",
        "updateRefUrl",
        "uploadFiles",
        "zip",
    ];
    var uiActionStates = {};

    // Initialize the action states
    $.each(uiActions, function (i, val) {
        uiActionStates[val] = $.extend(true, {}, initActionState);  // Deep copy
    });

    var maxSize = MAX_FILE_SIZE * 1024 * 1024; // convert MB to Bytes

    if (selected.length > 1) {
        //  ------------- Multiple files selected -------------
        uiActionStates.rename.disabled = true;
        uiActionStates.rename.fileMenu.hidden = true;

        uiActionStates.open.disabled = true;
        uiActionStates.open.fileMenu.hidden = true;

        uiActionStates.paste.disabled = true;
        uiActionStates.paste.fileMenu.hidden = true;

        uiActionStates.zip.disabled = true;
        uiActionStates.zip.fileMenu.hidden = true;

        uiActionStates.unzip.disabled = true;
        uiActionStates.unzip.fileMenu.hidden = true;

        uiActionStates.downloadZipped.disabled = true;
        uiActionStates.downloadZipped.fileMenu.hidden = true;

        uiActionStates.getLink.disabled = true;
        uiActionStates.getLink.fileMenu.hidden = true;

        uiActionStates.removeAggregation.disabled = true;
        uiActionStates.removeAggregation.fileMenu.hidden = true;

        uiActionStates.setGenericFileType.disabled = true;
        uiActionStates.setGenericFileType.fileMenu.hidden = true;

        uiActionStates.setFileSetFileType.disabled = true;
        uiActionStates.setFileSetFileType.fileMenu.hidden = true;

        uiActionStates.subMenuSetContentType.disabled = true;
        uiActionStates.subMenuSetContentType.fileMenu.hidden = true;

        uiActionStates.getRefUrl.disabled = true;
        uiActionStates.getRefUrl.fileMenu.hidden = true;

        uiActionStates.updateRefUrl.disabled = true;
        uiActionStates.updateRefUrl.fileMenu.hidden = true;

        uiActionStates.setGeoRasterFileType.disabled = true;
        uiActionStates.setNetCDFFileType.disabled = true;
        uiActionStates.setGeoFeatureFileType.disabled = true;
        uiActionStates.setRefTimeseriesFileType.disabled = true;
        uiActionStates.setTimeseriesFileType.disabled = true;

        for (let i = 0; i < selected.length; i++) {
            const size = parseInt($(selected[i]).find(".fb-file-size").attr("data-file-size"));
            if (size > maxSize) {
                // Some file is too large for direct download
                // Here we just disable, but keep the menu item visible
                uiActionStates.download.disabled = true;
                $("#fb-download-help").toggleClass("hidden", true);
                break;
            }
        }

        const foldersSelected = $("#fb-files-container li.fb-folder.ui-selected");
        if(resourceType === 'Composite Resource' && foldersSelected.length > 1) {
            uiActionStates.removeAggregation.disabled = true;
            uiActionStates.setFileSetFileType.disabled = true;
        }
        if(resourceType !== 'Composite Resource') {
            uiActionStates.removeAggregation.disabled = true;
        }
        $("#fileTypeMetaData").html(file_metadata_alert);
    }
    else if (selected.length == 1) {
        // Exactly one item selected
        var size = parseInt(selected.find(".fb-file-size").attr("data-file-size"));
        if (size > maxSize) {
            uiActionStates.download.disabled = false;
            $("#fb-download-help").toggleClass("hidden", false);
        }
        else {
            $("#fb-download-help").toggleClass("hidden", true);
        }

        var fileName = $(selected).find(".fb-file-name").text();

        //  ------------- The item selected is a folder -------------
        if (selected.hasClass("fb-folder")) {
            uiActionStates.unzip.disabled = true;
            uiActionStates.unzip.fileMenu.hidden = true;

            uiActionStates.getRefUrl.disabled = true;
            uiActionStates.getRefUrl.fileMenu.hidden = true;

            uiActionStates.updateRefUrl.disabled = true;
            uiActionStates.updateRefUrl.fileMenu.hidden = true;

            // Disable add metadata to file
            uiActionStates.setGenericFileType.disabled = true;
            uiActionStates.setGenericFileType.fileMenu.hidden = true;

            // Disable creating aggregations from folders
            uiActionStates.subMenuSetContentType.fileMenu.hidden = true;
            uiActionStates.subMenuSetContentType.disabled = true;

            uiActionStates.setRefTimeseriesFileType.disabled = true;
            if (!selected.children('span.fb-logical-file-type').attr("data-logical-file-type") ||
                !!selected.children('span.fb-logical-file-type').attr("data-logical-file-type-to-set")) {
                uiActionStates.removeAggregation.disabled = true;
                uiActionStates.removeAggregation.fileMenu.hidden = true;
            }
            else {
                //  ------------- Folder is a logical file type -------------
                uiActionStates.zip.disabled = true;
                uiActionStates.paste.disabled = true;
                uiActionStates.subMenuSetContentType.disabled = true;
                uiActionStates.subMenuSetContentType.fileMenu.hidden = true;
            }

            let logicalFileTypeToSet = selected.children('span.fb-logical-file-type').attr("data-logical-file-type-to-set");
            if (!logicalFileTypeToSet || !logicalFileTypeToSet.length) {
                uiActionStates.setFileSetFileType.fileMenu.hidden = true;
            }
        }
        //  ------------- The item selected is a file -------------
        else {
            const logicalFileType = $(selected).find(".fb-logical-file-type").attr("data-logical-file-type").trim();

            // Disable add metadata to folder
            uiActionStates.setFileSetFileType.disabled = true;
            uiActionStates.setFileSetFileType.fileMenu.hidden = true;

            if (!fileName.toUpperCase().endsWith(".ZIP")) {
                uiActionStates.unzip.disabled = true;
                uiActionStates.unzip.fileMenu.hidden = true;
            }

            if (logicalFileType !== "" && logicalFileType !== "FileSetLogicalFile") {
                // The file is already part of an aggregation
                uiActionStates.setGenericFileType.disabled = true;
                uiActionStates.setGenericFileType.fileMenu.hidden = true;

                uiActionStates.subMenuSetContentType.disabled = true;
                uiActionStates.subMenuSetContentType.fileMenu.hidden = true;
            }

            if (!fileName.toUpperCase().endsWith(".TIF") && !fileName.toUpperCase().endsWith(".TIFF") ||
                logicalFileType !== "" && logicalFileType !== "FileSetLogicalFile") {
                uiActionStates.setGeoRasterFileType.disabled = true;
            }

            if (!fileName.toUpperCase().endsWith(".NC") ||
                (logicalFileType !== "" && logicalFileType !== "FileSetLogicalFile")) {
                uiActionStates.setNetCDFFileType.disabled = true;
            }

            if ((!fileName.toUpperCase().endsWith(".SHP")) ||
                (logicalFileType !== "" && logicalFileType !== "FileSetLogicalFile")) {
                uiActionStates.setGeoFeatureFileType.disabled = true;
            }

            if (!fileName.toUpperCase().endsWith(".REFTS.JSON") ||
                (logicalFileType !== "" && logicalFileType !== "FileSetLogicalFile")) {
                uiActionStates.setRefTimeseriesFileType.disabled = true;
            }

            if ((!fileName.toUpperCase().endsWith(".SQLITE") && !fileName.toUpperCase().endsWith(".CSV")) ||
                (logicalFileType !== "" && logicalFileType !== "FileSetLogicalFile")) {
                uiActionStates.setTimeseriesFileType.disabled = true;
            }

            if (logicalFileType === "GeoRasterLogicalFile" || logicalFileType === "NetCDFLogicalFile" ||
                logicalFileType === "GeoFeatureLogicalFile" || logicalFileType === "TimeSeriesLogicalFile") {
                uiActionStates.cut.disabled = true;
                uiActionStates.paste.disabled = true;
                uiActionStates.createFolder.disabled = true;
            }

            if (selectedFileName.endsWith('.URL')) {
                // disable remove aggregation option if it is URL file
                uiActionStates.removeAggregation.disabled = true;

                if (mode != "edit") {
                    uiActionStates.updateRefUrl.disabled = true;
                    uiActionStates.updateRefUrl.fileMenu.hidden = true;
                }
            }
            else {
                uiActionStates.getRefUrl.disabled = true;
                uiActionStates.getRefUrl.fileMenu.hidden = true;

                uiActionStates.updateRefUrl.disabled = true;
                uiActionStates.updateRefUrl.fileMenu.hidden = true;
            }

            if (!logicalFileType) {
                // The selected file is not part of a logical file type
                uiActionStates.removeAggregation.disabled = true;
                uiActionStates.removeAggregation.fileMenu.hidden = true;
            }
            else {
                // The selected file is part of a logical file type
                if (logicalFileType !== 'RefTimeseriesLogicalFile' && logicalFileType !== "GenericLogicalFile") {
                    // if the selected file is not part of the RefTimeseriesLogical or GenericLogicalFile file (aggregation)
                    // dont't show the Remove Aggregation option
                    uiActionStates.removeAggregation.disabled = true;
                    uiActionStates.removeAggregation.fileMenu.hidden = true;
                }
            }
        }
    }
    else {
        // ------------- No files selected -------------
        uiActionStates.cut.disabled = true;
        uiActionStates.rename.disabled = true;
        uiActionStates.unzip.disabled = true;
        uiActionStates.zip.disabled = true;
        uiActionStates.delete.disabled = true;
        uiActionStates.download.disabled = true;
        uiActionStates.downloadZipped.disabled = true;
        uiActionStates.getLink.disabled = true;
        uiActionStates.setGenericFileType.disabled = true;
        uiActionStates.setFileSetFileType.disabled = true;
        uiActionStates.setNetCDFFileType.disabled = true;
        uiActionStates.setGeoRasterFileType.disabled = true;
        uiActionStates.setGeoFeatureFileType.disabled = true;
        uiActionStates.setTimeseriesFileType.disabled = true;

        if (resourceType === 'Composite Resource') {
            $("#fb-files-container").find('span.fb-logical-file-type').each(function () {
                const logicalFileType = $(this).attr("data-logical-file-type");
                //disable folder creation in aggregation folders
                //TODO this needs to be updated when new aggregations are added...
                if (logicalFileType === "GeoRasterLogicalFile" || logicalFileType === "NetCDFLogicalFile" ||
                    logicalFileType === "GeoFeatureLogicalFile" || logicalFileType === "TimeSeriesLogicalFile") {
                    if ($(this).parent().hasClass("fb-file")) {
                        uiActionStates.createFolder.disabled = true;
                        uiActionStates.paste.disabled = true;
                        uiActionStates.uploadFiles.disabled = true;
                    }
                }
            })
        }

        $("#fb-download-help").toggleClass("hidden", true);
        $("#fileTypeMetaData").html(file_metadata_alert);
    }

    // ------------- Any number of items selected ----------------------

    // Check if any aggregation was included in the selection
    selected.each(function () {
        if (isVirtualFolder(selected[0])) {
            uiActionStates.createFolder.disabled = true;
            uiActionStates.delete.disabled = !selected.hasClass("fb-folder");
            // uiActionStates.cut.disabled = true;
            uiActionStates.setGenericFileType.disabled = true;
        }
    });

    //  ------------- A file is included in the selection -------------
    if (selected.hasClass("fb-file")) {
        uiActionStates.open.disabled = true;
        uiActionStates.open.fileMenu.hidden = true;

        uiActionStates.paste.disabled = true;
        uiActionStates.paste.fileMenu.hidden = true;

        uiActionStates.zip.disabled = true;
        uiActionStates.zip.fileMenu.hidden = true;
    }

    if (!sourcePaths.selected.length) {
        uiActionStates.paste.disabled = true;
    }

    if (getCurrentPath().hasOwnProperty("aggregation")) {
        //  ------------- The current path points to an aggregation -------------
        uiActionStates.setGenericFileType.disabled = true;
        uiActionStates.setGenericFileType.fileMenu.hidden = true;

        uiActionStates.setFileSetFileType.disabled = true;
        uiActionStates.setFileSetFileType.fileMenu.hidden = true;

        uiActionStates.uploadFiles.disabled = true;

        let logicalFileType = getCurrentPath().aggregation.logical_type;
        let aggregationTypes = [
            "GeoRasterLogicalFile",
            "NetCDFLogicalFile",
            "GeoFeatureLogicalFile",
            "TimeSeriesLogicalFile"
        ];

        //  ------------- Logic specific to the aggregation types above -------------
        if ($.inArray(logicalFileType, aggregationTypes) >= 0) {
            uiActionStates.rename.disabled = true;
            uiActionStates.delete.disabled = true;
        }
    }

    // Toggle properties based on states
    $.each(uiActionStates, function (uiAction, element) {
        $("[data-fb-action='" + uiAction + "']").toggleClass("disabled", element.disabled);

        let rightClickMenuItems = $("#right-click-menu").find("[data-fb-action='" + uiAction + "']");
        rightClickMenuItems.toggleClass("hidden", element.fileMenu.hidden);

        let containerMenuItems = $("#right-click-container-menu").find("[data-fb-action='" + uiAction + "']");
        containerMenuItems.toggleClass("hidden", element.containerMenu.hidden);
    });

    $("#open-separator").toggleClass("hidden", uiActionStates.open.fileMenu.hidden);
    $("#content-type-separator").toggleClass("hidden", mode !== "edit" || uiActionStates.removeAggregation.fileMenu.hidden && uiActionStates.subMenuSetContentType.fileMenu.hidden);
    $("#zip-separator").toggleClass("hidden", uiActionStates.zip.fileMenu.hidden && uiActionStates.unzip.fileMenu.hidden);
}

// Proxy function when pasting in current directory triggering from menu item or button
function onPaste() {
    let folderName = $("#fb-files-container li.ui-selected").find(".fb-file-name").text();
    paste(getCurrentPath().path.concat(folderName))
}

// Pastes the files currently in the global variable source Paths into a destination path
function paste(destPath) {
    let calls = [];
    let localSources = [];

    // var localSources = sourcePaths.slice();  // avoid concurrency botch due to call by reference
    sourcePaths.selected.each(function () {
        if (isVirtualFolder(this)) {
            let item = $(this);
            const hs_file_type = item.find(".fb-logical-file-type").attr("data-logical-file-type");
            const file_type_id = item.attr("data-logical-file-id");
            calls.push(move_virtual_folder_ajax_submit(hs_file_type, file_type_id, destPath.join('/')));
        }
        else {
            const itemName = $(this).find(".fb-file-name").text();
            localSources.push(sourcePaths.path.concat(itemName).join('/'));
            $(this).addClass("fb-cutting");
        }
    });

    if (localSources.length) {
        calls.push(move_to_folder_ajax_submit(localSources, destPath.join('/')));
    }

    // Wait for the asynchronous call to finish to get new folder structure
    $.when.apply($, calls).done(function () {
        refreshFileBrowser();
        clearSourcePaths();
    });

    $.when.apply($, calls).fail(function () {
        refreshFileBrowser();
        clearSourcePaths();
    });
}

function bindFileBrowserItemEvents() {
    var mode = $("#hs-file-browser").attr("data-mode");

    // Drop
    if (mode === "edit") {
        $(".droppable").droppable({
            drop: function (event, ui) {
<<<<<<< HEAD
=======
                // var resID = $("#hs-file-browser").attr("data-res-id");
>>>>>>> 2c376bf0
                var destination = $(event.target);
                if (isVirtualFolder(destination)) {
                    return; // Moving files into aggregations is not allowed
                }
                var selection = $("#fb-files-container li.ui-selected");
                var destName = destination.find(".fb-file-name").text();
                var destFileType = destination.find(".fb-file-type").text();

                if (destFileType !== "File Folder") {
                    return;
                }

<<<<<<< HEAD
                var currentPath = $("#hs-file-browser").attr("data-current-path");
                var destFolderPath;
                if(currentPath === "") {
                    destFolderPath = destName;
                }
                else {
                    destFolderPath = currentPath + "/" + destName;
                }
                var calls = [];
                var callSources = [];
                for (var i = 0; i < sources.length; i++) {
                    var sourcePath;
                    var destPath;
                    if(currentPath === "") {
                        sourcePath = $(sources[i]).text();
                    }
                    else {
                        sourcePath = currentPath + "/" + $(sources[i]).text();
                    }
                    if(destFolderPath === "") {
                        destPath = $(sources[i]).text();
                    }
                    else {
                        destPath = destFolderPath + "/" + $(sources[i]).text();
                    }
                    if (sourcePath !== destPath) {
                        callSources.push(sourcePath);
                    }
                }
                // use same entry point as cut/paste
                calls.push(move_to_folder_ajax_submit(SHORT_ID, callSources, destFolderPath));

                $.when.apply($, calls).done(function () {
                    refreshFileBrowser();
                    destination.removeClass("fb-drag-cutting");
                });

                $.when.apply($, calls).fail(function () {
                    refreshFileBrowser();
                    destination.removeClass("fb-drag-cutting");
                });

=======
                // Load the files to be moved
                sourcePaths = {path: getCurrentPath().path, selected: selection};
                paste(getCurrentPath().path.concat(destName));
>>>>>>> 2c376bf0
                $("#fb-files-container li.ui-selected").fadeOut();
            },
            over: function (event, ui) {
                if (!$(event.target).hasClass("ui-selected")) {
                    $("#fb-files-container li.ui-selected").addClass("fb-drag-cutting");
                    let target = $(event.target);
                    if (!target.attr("data-logical-file-id")) {
                        target.addClass("fb-drag-cutting");
                    }
                }
            },
            out: function (event, ui) {
                $("#fb-files-container li.ui-selected").removeClass("fb-drag-cutting");
                $(event.target).removeClass("fb-drag-cutting");
            },
            accept: 'li'
        });
    }

    // Handle "select" of clicked elements - Mouse Down
    $("#fb-files-container").on("mousedown", "li", function (e) {
        if (e.ctrlKey) {
            $(this).toggleClass("ui-selected");
        }
        else {
            if (!$(this).hasClass("ui-selected")) {
                $("#fb-files-container li").removeClass("ui-selected");
                $(this).addClass("ui-selected");
            }
        }

        if (!e.shiftKey) {
            $("#fb-files-container li").removeClass("ui-last-selected");
            $(this).addClass("ui-last-selected");
        }
    });

    $("#fb-files-container").on("mouseup", "li", function (e) {
        // Handle "select" of clicked elements - Mouse Up
        if (!e.ctrlKey && !e.metaKey) {
            if (!isDragging && e.which == 1) {
                $("#fb-files-container li").removeClass("ui-selected");
            }
            $(this).addClass("ui-selected");
        }

        // Handle selecting multiple elements with Shift + Click
        if (!e.shiftKey) {
            $("#fb-files-container li").removeClass("ui-last-selected");
            $(this).addClass("ui-last-selected");
        }
        else {
            var lastSelected = $("#fb-files-container").find(".ui-last-selected").index();
            var range = $(this).index();

            var items = $("#fb-files-container li");
            items.removeClass("ui-selected");

            var maxRange =  Math.max(lastSelected, range);
            var minRange = Math.min(lastSelected, range);

            for (var i = 0; i < items.length; i++) {
                if (i >= minRange && i <= maxRange) {
                     $(items[i]).addClass("ui-selected");
                }
            }
        }

        updateSelectionMenuContext();
    });

    // Drag method
    if (mode === "edit") {
        $(".draggable").draggable({
                containment: "#fb-files-container",
                start: function (event, ui) {
                    $(ui.helper).addClass(".ui-selected");
                    isDragging = true;
                },
                stop: function (event, ui) {
                    $("#fb-files-container li.ui-selected").removeClass("fb-drag-cutting");
                    $('#fb-files-container li').animate({top: 0, left: 0}, 200);    // Custom revert to handle multiple selection
                    isDragging = false;
                },
                drag: function (event, ui) {
                    $('.ui-selected').css({
                        top: ui.position.top,
                        left: ui.position.left
                    });
                }
            }
        );
    }

    // Provides selection by drawing a rectangular area
    $("#fb-files-container").selectable({
        filter: "li", cancel: ".ui-selected",
        stop: function (event, ui) {
            $(".selection-menu").hide();
            updateSelectionMenuContext();

            $("#fb-files-container li").removeClass("ui-last-selected");
            $("#fb-files-container li.ui-selected").first().addClass("ui-last-selected");
        }
    });

    // Dismiss right click menu when mouse down outside of it
    $("#fb-files-container, #fb-files-container li, #hsDropzone").mousedown(function () {
        $(".selection-menu").hide();
    });

    var timer = 0;
    var delay = 200;
    var prevent = false;

    $("#hs-file-browser li.fb-folder").dblclick(function () {
        clearTimeout(timer);
        prevent = true;
        onOpenFolder();
    });

    $("#hs-file-browser li.fb-folder, #hs-file-browser li.fb-file").click(function () {
        // Do not load file metadata if the side panel is hidden
        if ($("#fb-metadata").hasClass("hidden")) {
            return;
        }
        $("#fileTypeMetaData").html(loading_metadata_alert);
        timer = setTimeout(function () {
            if (!prevent) {
                showFileTypeMetadata(false, "");
            }
            prevent = false;
        }, delay);
    });

    $("#hs-file-browser li.fb-file").dblclick(onOpenFile);

    // Right click menu for file browser
    $("#hsDropzone").bind("contextmenu", function (event) {
        // Avoid the real one
        event.preventDefault();

        var menu;   // The menu to show
        updateSelectionMenuContext();

        if ($(event.target).closest("li").length) {     // If a file item was clicked
            if (!$(event.target).closest("li").hasClass("ui-selected")) {
                $(".ui-selected").removeClass("ui-selected");
                $(event.target).closest("li").addClass("ui-selected");
                $("#fb-files-container li").removeClass("ui-last-selected");
                $(event.target).closest("li").addClass("ui-last-selected");
            }
            menu = $("#right-click-menu");

            var fileAggType = [];
            let target = $(event.target).closest("li");

            // main-file is available on the aggregation folder and only single file aggregations have a data-pk of 1 on the file
            if (isVirtualFolder(target) || target.attr("main-file") || target.attr("is-single-file-aggregation") === "true"){
                fileAggType = target.find("span.fb-logical-file-type").attr("data-logical-file-type");
            }
            var fileName = target.find("span.fb-file-name").text();
            var fileExtension = fileName.substr(fileName.lastIndexOf("."), fileName.length);

            // toggle apps by file extension and aggregations
            let hasTools = false;
            menu.find("li.btn-open-with").each(function() {
                let agg_app = false;
                if ($(this).attr("data-agg-types")){
                    agg_app = $.inArray(fileAggType, $(this).attr("data-agg-types").split(",")) !== -1;
                }
                var extension_app = false;
                if ($(this).attr("data-file-extensions")){
                    let extensions = $(this).attr("data-file-extensions").split(",");
                    for (let i = 0; i < extensions.length; ++i) {
                        if (fileExtension.toLowerCase() === extensions[i].trim().toLowerCase()){
                            extension_app = true;
                            break;
                        }
                    }
                }
                $(this).toggle(agg_app || extension_app);
                hasTools = hasTools || agg_app || extension_app;
            });
            $("#tools-separator").toggleClass("hidden", !hasTools);
        }
        else {
            menu = $("#right-click-container-menu");    // empty space was clicked
        }

        $(".selection-menu").hide();    // Hide other menus

        var top = event.pageY;
        var left = event.pageX;

        menu.css({top: top, left: left});

        if (menu.css("display") === "none") {
            menu.show();
        }
        else {
            menu.hide();
        }
    });
}

function showFileTypeMetadata(file_type_time_series, url){
    // when viewing timeseries file metadata by series id, *file_type_time_series* parameter must be
    // set to true and the *url* must be set
    // remove anything displayed currently for the aggregation metadata

    var selectedItem = $("#fb-files-container li.ui-selected");
    var logical_file_id = selectedItem.attr("data-logical-file-id");
    if (getCurrentPath().hasOwnProperty("aggregation") ||
      !logical_file_id || (logical_file_id && logical_file_id.length == 0)) {
        $("#fileTypeMetaData").html(no_metadata_alert);
        // Set corresponding action for "Add metadata" button in side bar
        if (selectedItem.hasClass("fb-file")) {
            $("#btnSideAddMetadata").attr("data-fb-action", "setGenericFileType");
        }
        else {
            $("#btnSideAddMetadata").attr("data-fb-action", "setFileSetFileType");
        }

        if (getCurrentPath().hasOwnProperty("aggregation")) {
            // Metadata can't be added to aggregation files
            $("#btnSideAddMetadata").addClass("disabled");
        }
        return;
    }

    var logical_type = selectedItem.children('span.fb-logical-file-type').attr("data-logical-file-type");
    if (!logical_type) {
        return;
    }
    if (selectedItem.hasClass("fb-file")) {
        // we need to show file type metadata when a file is selected if that file is not part
        // of a FileSet aggregation
        if (logical_type === "FileSetLogicalFile") {
            $("#fileTypeMetaData").html(no_metadata_alert);
            $("#btnSideAddMetadata").attr("data-fb-action", "setGenericFileType");
            updateSelectionMenuContext();
            return;
        }
    }
    var resource_mode = RESOURCE_MODE;
    if (!resource_mode) {
        return;
    }
    resource_mode = resource_mode.toLowerCase();
    var $url;
    if (file_type_time_series) {
        $url = url;
    }
    else {
        $url = "/hsapi/_internal/" + logical_type + "/" + logical_file_id + "/" + resource_mode + "/get-file-metadata/";
    }

    $(".file-browser-container, #fb-files-container").css("cursor", "progress");

    var calls = [];
    calls.push(get_file_type_metadata_ajax_submit($url));

    // Wait for the asynchronous calls to finish to get new folder structure
    $.when.apply($, calls).done(function (result) {
         var json_response = JSON.parse(result);
         if(json_response.status === 'error') {
             var error_html = '<div class="alert alert-danger alert-dismissible upload-failed-alert" role="alert">' +
                                '<button type="button" class="close" data-dismiss="alert" aria-label="Close">' +
                                    '<span aria-hidden="true">&times;</span></button>' +
                                '<div>' +
                                    '<strong>File Type Metadata Error</strong>'+
                                '</div>'+
                                '<div>'+
                                    '<span>' + json_response.message + '</span>' +
                                '</div>'+
                            '</div>';
             $("#fileTypeMetaData").html(error_html);
             $(".file-browser-container, #fb-files-container").css("cursor", "auto");
             return;
         }

        $("#fileTypeMetaData").html(json_response.metadata);
        $(".file-browser-container, #fb-files-container").css("cursor", "auto");
        $("#btn-add-keyword-filetype").click(onAddKeywordFileType);

         $("#txt-keyword-filetype").keypress(function (e) {
             e.which = e.which || e.keyCode;
             if (e.which == 13) {
                 onAddKeywordFileType();
                 return false;
             }
         });

        if (RESOURCE_MODE === "Edit") {
             $("#lst-tags-filetype").find(".icon-remove").click(onRemoveKeywordFileType);
             $("#id-update-netcdf-file").click(update_netcdf_file_ajax_submit);
             $("#id-update-sqlite-file").click(update_sqlite_file_ajax_submit);
             showMetadataFormSaveChangesButton();
             initializeDatePickers();
             var bindCoordinatesPicker = true;
             // show/hide spatial delete option for aggregation in addition to other settings for
             // aggregation spatial coverage form
             setFileTypeSpatialCoverageFormFields(logical_type, bindCoordinatesPicker);
             // show/hide temporal data delete option for the aggregation
             setFileTypeTemporalCoverageDeleteOption(logical_type);
             // Bind event handler for submit button
             setFileTypeMetadataFormsClickHandlers();

             var $spatialRadioBox = $("#id_type_filetype").find('input[type="radio"][value="box"]');
             var $spatialRadioPoint = $("#id_type_filetype").find('input[type="radio"][value="point"]');
             if (logical_type === "NetCDFLogicalFile") {
                 // don't let the user open the Projection String Type dropdown list
                 // when editing Original Coverage element
                 $("#id_projection_string_type_filetype").css('pointer-events', 'none');
                 // don't let the user open the Variable type dropdown list when editing
                 // Variable elements
                 $("[id ^=id_Variable-][id $=-type]").css('pointer-events', 'none');
             }
             if (logical_type === "RefTimeseriesLogicalFile"){
                 var $startDateElement = $("#id_start_filetype");
                 var $endDateElement = $("#id_end_filetype");
                 $startDateElement.css('pointer-events', 'none');
                 $endDateElement.css('pointer-events', 'none');
             }
             if (logical_type === 'TimeSeriesLogicalFile') {
                 $("#series_id_file_type").change(function () {
                     var $url = $(this.form).attr('action');
                     $url = $url.replace('series_id', $(this).val());
                     $url = $url.replace('resource_mode', resource_mode);
                     // make a recursive call to this function
                     showFileTypeMetadata(true, $url);
                 });
                 if ($("#metadata-dirty").val() !== 'True' || $("#can-update-sqlite-file").val() !== 'True'){
                     $("#div-sqlite-file-update").hide();
                 }
                 $(".hs-coordinates-picker").each(function() {
                        const instance = $(this);
                        instance.coordinatesPicker();
                 });
                 InitializeTimeSeriesFileTypeForms();
             }
             if (logical_type === "GeoRasterLogicalFile"){
                 $spatialRadioBox.prop("checked", true);
                 $("#id_type_filetype input:radio").trigger("change");
                 $spatialRadioBox.attr('onclick', 'return false');
                 $spatialRadioPoint.attr('onclick', 'return false');
             }
             else {
                 if ($spatialRadioBox.attr('checked') === 'checked'){
                     $spatialRadioBox.prop("checked", true);
                 }
                 else {
                     $spatialRadioPoint.prop("checked", true);
                 }
             }
             if (logical_type === "FileSetLogicalFile") {
                 // Submit for aggregation spatial coverage update
                 $("#btn-update-aggregation-spatial-coverage").click(function () {
                    fileset_coverage_update_ajax_submit(logical_file_id, 'spatial');
                 });
                 // Submit for aggregation temporal coverage update
                 $("#btn-update-aggregation-temporal-coverage").click(function () {
                    fileset_coverage_update_ajax_submit(logical_file_id, 'temporal');
                 });
             }
        }
    });
}

function InitializeTimeSeriesFileTypeForms() {
    var tsSelect = $(".time-series-forms select");

    tsSelect.append('<option value="Other">Other...</option>');

    tsSelect.parent().parent().append('<div class="controls other-field" style="display:none;"> <label class="text-muted control-label">Specify: </label><input class="form-control input-sm textinput textInput" name="" type="text"> </div>')

    tsSelect.change(function(e){
        if (e.target.value === "Other") {
            let name = e.target.name;
            $(e.target).parent().parent().find(".other-field").show();
            $(e.target).parent().parent().find(".other-field input").attr("name", name);
            $(e.target).removeAttr("name");
        }
        else {
            if (!e.target.name.length) {
                let name = $(e.target).parent().parent().find(".other-field input").attr("name");
                $(e.target).attr("name", name);
                $(e.target).parent().parent().find(".other-field input").removeAttr("name");
                $(e.target).parent().parent().find(".other-field").hide();
            }
        }
    });

    processSiteMetadataElement();
    processVariableMetadataElement();
    processMethodMetadataElement();
    processProcessingLevelMetadataElement();
}

function setBreadCrumbs(bcPath) {
    var crumbs = $("#fb-bread-crumbs");
    crumbs.empty();

    if (bcPath.hasOwnProperty("aggregation")) {
        bcPath.path.push(bcPath.aggregation.name);
    }

    if (bcPath.path.length) {
        for (let i = 0; i < bcPath.path.length; i++) {
            let isActive = i === bcPath.path.length - 1;
            if (isActive) {
                if (bcPath.hasOwnProperty("aggregation")) {
                    let logicalType = bcPath.aggregation.logical_type;
                    let icon = getFolderIcons()[logicalType];

                    // Crumb for active aggregaqtion (with its icon)
                    crumbs.append('<li class="active crumb-aggregation">' + icon + '<span class="crumb-aggregation-name"> '
                        + bcPath.path[i] + '</span></li>');
                }
                else {
                    // Crumb for the active folder
                    crumbs.append('<li class="active"><i class="fa fa-folder-open-o" aria-hidden="true"></i><span> '
                        + bcPath.path[i] + '</span></li>');
                }
            }
            else {
                // Crumb for inactive folder
                crumbs.append('<li data-path="' + getCurrentPath().path.slice(0, i + 1).join('/') +
                    '"><i class="fa fa-folder-o" aria-hidden="true"></i><span> ' + bcPath.path[i] + '</span></li>');
            }
        }

        // Prepend root folder
        crumbs.prepend('<li data-path="">' +
            '<i class="fa fa-folder-o" aria-hidden="true"></i>' +
            '<span> contents</span></li>');
<<<<<<< HEAD

        // Bind click events
        $("#fb-bread-crumbs li:not(.active)").click(function () {
            var path = $(this).attr("data-path");
            sessionStorage.currentBrowsepath = path;
            pathLog.push(sessionStorage.currentBrowsepath);
            pathLogIndex = pathLog.length - 1;
            get_irods_folder_struct_ajax_submit(SHORT_ID, sessionStorage.currentBrowsepath);
            $("#fileTypeMetaDataTab").html(file_metadata_alert);
        });
=======
>>>>>>> 2c376bf0
    }
    else {
        $("#fb-move-up").toggleClass("disabled", true);
        crumbs.prepend('<li class="active">' +
            '<i class="fa fa-folder-open-o" aria-hidden="true"></i><span> contents</span>' +
            '</li>');
    }
}

// File sorting sort algorithms
function sort(method, order) {
    var sorted;
    if (method === "name") {
        // Sort by name
        if (order === "asc") {
            sorted = $('#fb-files-container li').sort(function (element1, element2) {
                return $(element2).children('span.fb-file-name').text().localeCompare($(element1).children('span.fb-file-name').text());
            });
        }
        else {
            sorted = $('#fb-files-container li').sort(function (element1, element2) {
                return $(element1).children('span.fb-file-name').text().localeCompare($(element2).children('span.fb-file-name').text());
            });
        }
    }
    else if (method === "size") {
        // Sort by size
        var size1, size2;

        sorted = $('#fb-files-container li').sort(function (element1, element2) {
            if (order === "asc") {
                size1 = parseInt($(element2).children('span.fb-file-size').attr("data-file-size"));
                size2 = parseInt($(element1).children('span.fb-file-size').attr("data-file-size"));
            }
            else {
                size1 = parseInt($(element1).children('span.fb-file-size').attr("data-file-size"));
                size2 = parseInt($(element2).children('span.fb-file-size').attr("data-file-size"));
            }

            if (isNaN(size1)) size1 = 0;
            if (isNaN(size2)) size2 = 0;

            if (size1 < size2) {
                return -1;
            }
            if (size1 > size2) {
                return 1;
            }
            // Both sizes are equal
            return 0;
        });
    }
    else if (method === "type") {
        // Sort by type
        if (order === "asc") {
            sort("name", "desc");    // First sort by name
            sorted = $('#fb-files-container li').sort(function (element1, element2) {
                return $(element2).children('span.fb-file-type').text().localeCompare($(element1).children('span.fb-file-type').text());
            });
        }
        else {
            sort("name", order);    // First sort by name
            sorted = $('#fb-files-container li').sort(function (element1, element2) {
                return $(element1).children('span.fb-file-type').text().localeCompare($(element2).children('span.fb-file-type').text());
            });
        }
    }

    // Move elements to the new order
    for (var i = 0; i < sorted.length; i++) {
        $(sorted[i]).prependTo("#fb-files-container");
    }
}

function onSort() {
    var method = $("#fb-sort li[data-method].active").attr("data-method");
    var order = $("#fb-sort li[data-order].active").attr("data-order");

    sort(method, order);
}


function onOpenFile() {
    // Check to see if it is .url web referenced file, if yes, do redirect rather than download
    var file = $("#fb-files-container li.ui-selected");
    var fileName = file.children(".fb-file-name").text();
    if (fileName.toUpperCase().endsWith('.URL')) {
        // do redirect
        $('#redirect-referenced-url-dialog').modal('show');
    }
    else {
        // Check for download agreement
        if ($("#hs-file-browser").attr("data-agreement") == "true") {
            // Proceed to download through confirmation agreement
            isDownloadZipped = false;
            $("#license-agree-dialog-file").modal('show');
        }
        else {
            // Direct download
            startDownload();
        }
    }
}

// Takes an element and returns true if the element is a virtual folder
function isVirtualFolder(item) {
    item = $(item);
    let isFileSet = item.find(".fb-logical-file-type").attr("data-logical-file-type") === "FileSetLogicalFile";
    return item.hasClass("fb-folder") && item.attr("data-logical-file-id") && !isFileSet;
}

function startDownload(zipped) {
    if (zipped === undefined) {
        zipped = false;
    }

    var downloadList = $("#fb-files-container li.ui-selected");

    // Remove previous temporary download frames
    $(".temp-download-frame").remove();

    if (downloadList.length) {
        // Workaround for Firefox and IE
        for (var i = 0; i < downloadList.length; i++) {
            let item = $(downloadList[i]);
            let url = item.attr("data-url");
            let fileName = item.children(".fb-file-name").text();
            let itemIsVirtualFolder = isVirtualFolder(item.first());
            let parameters = [];

            if (fileName.toUpperCase().endsWith(".URL")) {
                parameters.push('url_download=true');
            }

            if (zipped === true) {
                parameters.push("zipped=true");
            }

            if (itemIsVirtualFolder) {
                parameters.push("aggregation=true");
            }

            if (parameters.length) {
                url += "?" + parameters.join("&");
            }

            let frameID = "download-frame-" + i;
            $("body").append("<iframe class='temp-download-frame' id='"
                + frameID + "' style='display:none;' src='" + url + "'></iframe>");
        }
    }
}

function onOpenFolder() {
<<<<<<< HEAD
    var currentPath = $("#hs-file-browser").attr("data-current-path");
    var folderName = $("#fb-files-container li.ui-selected").children(".fb-file-name").text();
    var targetPath = currentPath.length > 0 ? currentPath + "/" + folderName : folderName;
    sessionStorage.currentBrowsepath = targetPath;
    var allowCreateFolder = true;
=======
    let selectedFolder = $("#fb-files-container li.ui-selected");
    let aggregationId = parseInt(selectedFolder.attr("data-logical-file-id"));
    let logicalFileType = selectedFolder.find(".fb-logical-file-type").attr("data-logical-file-type");

    if (aggregationId && logicalFileType !== "FileSetLogicalFile") {
        // Remove further paths from the log
        let range = pathLog.length - pathLogIndex;
        pathLog.splice(pathLogIndex + 1, range);

        // Aggregations can be loaded from memory
        let selectedAgg = currentAggregations.filter(function(agg){
            return agg.logical_file_id === aggregationId && agg.logical_type === logicalFileType;
        })[0];

        let path = {
            path: getCurrentPath().path.slice(),
            aggregation: selectedAgg,
        };

        pathLog.push(path);
        pathLogIndex = pathLog.length - 1;
        sessionStorage.currentBrowsepath = JSON.stringify(getCurrentPath());

        get_aggregation_folder_struct(selectedAgg);

        return;
    }

    let folderName = selectedFolder.children(".fb-file-name").text();
    var resID = $("#hs-file-browser").attr("data-res-id");
    var targetPath = {path: getCurrentPath().path.concat(folderName)};

    sessionStorage.currentBrowsepath = JSON.stringify(targetPath);

>>>>>>> 2c376bf0
    // Remove further paths from the log
    var range = pathLog.length - pathLogIndex;
    pathLog.splice(pathLogIndex + 1, range);
    pathLog.push(targetPath);
    pathLogIndex = pathLog.length - 1;

    var calls = [];
    calls.push(get_irods_folder_struct_ajax_submit(SHORT_ID, targetPath));

    $.when.apply($, calls).done(function () {
        updateSelectionMenuContext();
    });

    $.when.apply($, calls).fail(function () {
        updateSelectionMenuContext();
    });
}

function updateNavigationState() {
    $("#fb-move-back").toggleClass("disabled", pathLogIndex === 0); // we are at the root folder
    $("#fb-move-forward").toggleClass("disabled", pathLogIndex >= pathLog.length - 1);
    $("#fb-move-up").toggleClass("disabled", !(getCurrentPath().path.length || getCurrentPath().hasOwnProperty("aggregation")));    // The root path is an empty string
}

// Reload the current folder structure
// Optional argument: file name or folder name to select after reload
function refreshFileBrowser(name) {
<<<<<<< HEAD
    var currentPath = $("#hs-file-browser").attr("data-current-path");
    var calls = [];
    calls.push(get_irods_folder_struct_ajax_submit(SHORT_ID, sessionStorage.currentBrowsepath));
=======
    var resID = $("#hs-file-browser").attr("data-res-id");
    var calls = [];
    currentAggregations = [];   // These will be updated
    pathLog[pathLogIndex] = JSON.parse(sessionStorage.currentBrowsepath);

    if (getCurrentPath().hasOwnProperty("aggregation")) {
        calls.push(get_aggregation_folder_struct(getCurrentPath().aggregation));
    }
    else {
        calls.push(get_irods_folder_struct_ajax_submit(resID, getCurrentPath()));
    }
>>>>>>> 2c376bf0

    $.when.apply($, calls).done(function () {
        $(".selection-menu").hide();
        clearSourcePaths();

        $("#fileTypeMetaData").html(file_metadata_alert);

        if (name) {
            // Find the item and trigger its selection
            let items = $("#fb-files-container li");
            for (let i = 0; i < items.length; i++) {
                let text = $(items[i]).find(".fb-file-name").text().trim();
                if (text === name) {
                    // Trigger all relevant events
                    $(items[i]).trigger("mousedown");
                    $(items[i]).trigger("mouseup");
                    $(items[i]).trigger("click");
                    break;
                }
            }
        }

        updateSelectionMenuContext();
    });

    $.when.apply($, calls).fail(function () {
        $(".selection-menu").hide();
        clearSourcePaths();
        sessionStorage.currentBrowsepath = JSON.stringify(getCurrentPath());
        updateSelectionMenuContext();
    });
}

$(document).ready(function () {
    if (!$("#hs-file-browser").length) {
        return;
    }

    if (localStorage.getItem('file-browser-view')) {
        var view = localStorage.getItem('file-browser-view');
        // ------- switch to table view -------
        $("#fb-files-container").removeClass("fb-view-grid fb-view-list");
        $("#fb-files-container").addClass(view);

        $("#btn-group-view button").removeClass("active");

        if (view == "fb-view-list") {
            $("#btn-group-view button[data-view='list']").addClass("active");
        }
        else {
            $("#btn-group-view button[data-view='grid']").addClass("active");
        }
    }

    $('#file_redirect_url').click(function() {
        $('#redirect-referenced-url-dialog').modal('hide');
    });

    // Set initial folder structure
<<<<<<< HEAD

    if (SHORT_ID) {
        if(!sessionStorage.currentBrowsepath || sessionStorage.resID !== SHORT_ID){
            sessionStorage.currentBrowsepath = '';
=======
    var resID = $("#hs-file-browser").attr("data-res-id");
    if (resID) {
        if(!sessionStorage.currentBrowsepath || sessionStorage.resID !== resID){
            sessionStorage.currentBrowsepath = JSON.stringify({path: []});
>>>>>>> 2c376bf0
        }
        if(sessionStorage.resID !== SHORT_ID) {
            sessionStorage.resID = SHORT_ID;
        }
<<<<<<< HEAD
        get_irods_folder_struct_ajax_submit(SHORT_ID, sessionStorage.currentBrowsepath);
        var currentPaths = sessionStorage.currentBrowsepath.split("/");
        var path = currentPaths[0];
        pathLog.push(path);
        for(var i=1; i < currentPaths.length; i++) {
            path += "/" + currentPaths[i];
            pathLog.push(path);
        }
=======
>>>>>>> 2c376bf0

        let currentPath = JSON.parse(sessionStorage.currentBrowsepath);
        pathLog.push(currentPath);
        pathLogIndex = pathLog.length - 1;
<<<<<<< HEAD
=======

        if (currentPath.hasOwnProperty("aggregation")) {
            get_aggregation_folder_struct(currentPath.aggregation);
        }
        else {
            get_irods_folder_struct_ajax_submit(resID, currentPath);
        }

>>>>>>> 2c376bf0
        updateNavigationState();
    }

    var previewNode = $("#flag-uploading").removeClass("hidden").clone();
    $("#flag-uploading").remove();

    // Show file drop visual feedback
    var mode = $("#hs-file-browser").attr("data-mode");
    var acceptedFiles = $("#hs-file-browser").attr("data-supported-files").replace(/\(/g, '').replace(/\)/g, '').replace(/'/g, ''); // Strip undesired characters

    if (mode === "edit") {
        no_metadata_alert +=
        '<div class="text-center">' +
            '<a id="btnSideAddMetadata" type="button" class="btn btn-success" data-fb-action="">' +
                '<i class="fa fa-plus"></i> Add metadata' +
            '</a>' +
        '</div>'
    }

    if (mode === "edit" && acceptedFiles.length > 0) {
        var allowMultiple = null;
        if ($("#hs-file-browser").attr("data-allow-multiple-files") != "True") {
            allowMultiple = 1;
        }
        if (acceptedFiles === ".*") {
            acceptedFiles = null; // Dropzone default to accept all files
        }

        Dropzone.options.hsDropzone = {
            paramName: "files", // The name that will be used to transfer the file
            clickable: ".upload-toggle",
            previewsContainer: "#previews", // Define the container to display the previews
            maxFilesize: MAX_FILE_SIZE, // MB
            acceptedFiles: acceptedFiles,
            maxFiles: allowMultiple,
            autoProcessQueue: true,
            uploadMultiple: true,
            parallelUploads : 10,
            error: function (file, response) {
                // console.log(response);
            },
            success: function (file, response) {
                // console.log(response);
            },
            successmultiple: function (files, response) {
                // uploaded files can affect metadata in composite resource.
                // Use the json data returned from backend to update UI
                const resourceType = $("#resource-type").val();
                if (resourceType === 'Composite Resource') {
                    updateResourceUI();
                }
                showCompletedMessage(response);
            },
            init: function () {
                // The user dragged a file onto the Dropzone
                this.on("dragenter", function (file) {
                    $(".fb-drag-flag").show();
                    $("#hsDropzone").toggleClass("glow-blue", true);
                });

                this.on("drop", function (event) {
                    var myDropzone = this;
                    myDropzone.options.autoProcessQueue = false;    // Disable autoProcess queue so we can wait for the files to reach the queue before processing.

                    (function () {
                        // Wait for the files to reach the queue from the drop event. Check every 200 milliseconds
                        if (myDropzone.files.length > 0) {
                            myDropzone.processQueue();
                            myDropzone.options.autoProcessQueue = true; // Restore autoprocess
                            return;
                        }
                        setTimeout(arguments.callee, 200);
                    })();
                });

                // The user dragged a file out of the Dropzone
                this.on("dragleave", function (event) {
                    $(".fb-drag-flag").hide();
                    $("#hsDropzone").toggleClass("glow-blue", false);
                });

                // When a file is added to the list
                this.on("addedfile", function (file) {
                    var myDropzone = this;
                    if (getCurrentPath().hasOwnProperty("aggregation")) {
                        myDropzone.removeFile(file);
                        // Display an error here
                        $("#fb-alerts .upload-failed-alert").remove();
                        $("#hsDropzone").toggleClass("glow-blue", false);

                        $("#fb-alerts").append(
                            '<div class="alert alert-danger alert-dismissible upload-failed-alert" role="alert">' +
                                '<button type="button" class="close" data-dismiss="alert" aria-label="Close">' +
                                    '<span aria-hidden="true">&times;</span></button>' +
                                '<div>' +
                                    '<strong>File Upload Failed</strong>'+
                                '</div>'+
                                '<div>'+
                                    '<span>File upload is not allowed. Target folder seems to contain aggregation(s).</span>' +
                                '</div>'+
                            '</div>').fadeIn(200);
                        }

                    $(".fb-drag-flag").hide();
                });

                // When a file gets processed
                this.on("processing", function (file) {
                    if (!$("#flag-uploading").length) {
                        $("#root-path").text(getCurrentPath().path.length > 0 ? "contents/" : "contents");
                        $("#fb-inner-controls").append(previewNode);
                    }
                    $("#hsDropzone").toggleClass("glow-blue", false);
                });

                // Called when all files in the queue finish uploading.
                this.on("queuecomplete", function () {
                    let resourceType = $("#resource-type").val();
                    // Remove further paths from the log
                    let range = pathLog.length - pathLogIndex;
                    pathLog.splice(pathLogIndex + 1, range);
                    pathLog.push(JSON.parse(sessionStorage.currentBrowsepath));
                    pathLogIndex = pathLog.length - 1;

                    if (resourceType === 'Composite Resource') {
                        sessionStorage.currentBrowsepath = JSON.stringify(getCurrentPath());
                        refreshFileBrowser();
                    }
                    else {
                        refreshFileBrowser();
                        $("#previews").empty();
                    }
                });

                // An error occured. Receives the errorMessage as second parameter and if the error was due to the XMLHttpRequest the xhr object as third.
                this.on("error", function (error, errorMessage) {
                    $("#fb-alerts .upload-failed-alert").remove();
                    $("#hsDropzone").toggleClass("glow-blue", false);

                    $("#fb-alerts").append(
                            '<div class="alert alert-danger alert-dismissible upload-failed-alert" role="alert">' +
                                '<button type="button" class="close" data-dismiss="alert" aria-label="Close">' +
                                    '<span aria-hidden="true">&times;</span></button>' +
                                '<div>' +
                                    '<strong>File Upload Failed</strong>'+
                                '</div>'+
                                '<div>'+
                                    '<span>' + JSON.stringify(errorMessage) + '</span>' +
                                '</div>'+
                            '</div>').fadeIn(200);
                });

                // Called with the total uploadProgress (0-100), the totalBytes and the totalBytesSent
                this.on("totaluploadprogress", function (uploadProgress, totalBytes , totalBytesSent) {
                    $("#upload-progress").text(formatBytes(totalBytesSent) + " / " +  formatBytes(totalBytes) + " (" + parseInt(uploadProgress) + "%)" );
                });

                this.on('sending', function (file, xhr, formData) {
                    formData.append('file_folder', getCurrentPath().path.join('/'));
                });

                // Applies allowing upload of multiple files to OS upload dialog
                if (allowMultiple) {
                    this.hiddenFileInput.removeAttribute('multiple');
                    var fileCount = parseInt($("#hs-file-browser").attr("data-initial-file-count"));
                    if (fileCount > 0) {
                        $('.dz-input').hide();
                    }
                }
            }
        };
    }

    // Toggle between grid and list view
    $("#btn-group-view button").click(function () {
        $("#btn-group-view button").toggleClass("active");
        if ($(this).attr("data-view") === "list") {
            // ------- switch to table view -------
            $("#fb-files-container").removeClass("fb-view-grid");
            $("#fb-files-container").addClass("fb-view-list");
            localStorage.setItem('file-browser-view', 'fb-view-list');
        }
        else {
            // ------- Switch to grid view -------
            $("#fb-files-container").removeClass("fb-view-list");
            $("#fb-files-container").addClass("fb-view-grid");
            localStorage.setItem('file-browser-view', 'fb-view-grid');
        }
    });

    // Bind click events
    $("#fb-bread-crumbs").on("click", "li:not(.active)", function () {
        var resID = $("#hs-file-browser").attr("data-res-id");

        let path = $(this).attr("data-path").length ? $(this).attr("data-path").split('/') : [];
        path = {path: path};

        sessionStorage.currentBrowsepath = JSON.stringify(path);
        pathLog.push(path);
        pathLogIndex = pathLog.length - 1;
        get_irods_folder_struct_ajax_submit(resID, path);
        $("#fileTypeMetaDataTab").html(file_metadata_alert);
    });

    // Bind file browser gui events
    bindFileBrowserItemEvents();

    // Bind sort method
    $("#fb-sort li").click(function () {
        if ($(this).attr("data-method")) {
            $("#fb-sort li[data-method]").removeClass("active");
            $(this).addClass("active");
        }

        if ($(this).attr("data-order")) {
            $("#fb-sort li[data-order]").removeClass("active");
            $(this).addClass("active");
        }
        onSort();
    });

    // Filter files on search input text change
    function filter(){
        var items = $('#fb-files-container li').children('span.fb-file-name');
        var search = $("#txtDirSearch").val().toLowerCase();
        for (var i = 0; i < items.length; i++) {
            if ($(items[i]).text().toLowerCase().indexOf(search) >= 0) {
                $(items[i]).parent().removeClass("hidden");
            }
            else {
                $(items[i]).parent().addClass("hidden");
            }
        }
    }
    $("#txtDirSearch").on("input", filter);

    // Clear search input
    $("#btn-clear-search-input").click(function(){
        $("#txtDirSearch").val("");
        filter();
    });

    $('#create-folder-dialog').on('shown.bs.modal', function () {
        $('#txtFolderName').val("");
        $('#txtFolderName').closest(".modal-content").find(".btn-primary").toggleClass("disabled", true);
        $('#txtFolderName').focus();
    });

    $('#add-reference-url-dialog').on('shown.bs.modal', function () {
        $('#txtRefName').val("");
        $('#txtRefName').closest(".modal-content").find(".btn-primary").toggleClass("disabled", true);
        $('#txtRefName').focus();
    });

    $('#redirect-referenced-url-dialog').on('shown.bs.modal', function () {
        let file = $("#fb-files-container li.ui-selected");
        // do redirect
        let ref_url = file.attr("data-ref-url");
        $('#file_redirect_url').prop('href', ref_url);
    });

    $("[data-fb-action='zip']").click(function() {
         var folderName =$("#fb-files-container li.ui-selected").children(".fb-file-name").text();
        $("#txtZipName").val(folderName);
    });

    $('#zip-folder-dialog').on('shown.bs.modal', function () {
        $('#txtZipName').focus();

        // Select the file name by default
        var input = document.getElementById("txtZipName");
        var startPos = 0;
        var endPos = $("#txtZipName").val().length;

        if (typeof input.selectionStart !== "undefined") {
            input.selectionStart = startPos;
            input.selectionEnd = endPos;
        } else if (document.selection && document.selection.createRange) {
            // IE branch
            input.select();
            var range = document.selection.createRange();
            range.collapse(true);
            range.moveEnd("character", endPos);
            range.moveStart("character", startPos);
            range.select();
        }
    });

    $('#edit-referenced-url-dialog').on('shown.bs.modal', function () {
        var file = $("#fb-files-container li.ui-selected");
        var ref_url = file.attr("data-ref-url");
        $('#txtNewRefURL').val(ref_url);
        $('#txtNewRefURL').focus();

        // Select the reference url by default
        var input = document.getElementById("txtNewRefURL");
        var startPos = 0;
        var endPos = $("#txtNewRefURL").val().length;

        if (typeof input.selectionStart != "undefined") {
            input.selectionStart = startPos;
            input.selectionEnd = endPos;
        } else if (document.selection && document.selection.createRange) {
            // IE branch
            input.select();
            var range = document.selection.createRange();
            range.collapse(true);
            range.moveEnd("character", endPos);
            range.moveStart("character", startPos);
            range.select();
        }

        $('#txtNewRefURL').closest(".modal-content").find(".btn-primary").toggleClass("disabled", false);
    });

    $('#rename-dialog').on('shown.bs.modal', function () {
        $('#txtName').focus();

        // Select the file name by default
        var input = document.getElementById("txtName");
        var startPos = 0;
        var endPos = $("#txtName").val().lastIndexOf(".");

        if (endPos == -1 || $("#file-type-addon").length) {
            endPos = $("#txtName").val().length;
        }

        if (typeof input.selectionStart !== "undefined") {
            input.selectionStart = startPos;
            input.selectionEnd = endPos;
        } else if (document.selection && document.selection.createRange) {
            // IE branch
            input.select();
            var range = document.selection.createRange();
            range.collapse(true);
            range.moveEnd("character", endPos);
            range.moveStart("character", startPos);
            range.select();
        }

        $('#txtName').closest(".modal-content").find(".btn-primary").toggleClass("disabled", false);
    });

    $('#get-file-url-dialog').on('shown.bs.modal', function () {
        $('#txtFileURL').focus();

        // Select the file name by default
        var input = document.getElementById("txtFileURL");
        var startPos = 0;
        var endPos = $("#txtFileURL").val().length;

        if (typeof input.selectionStart !== "undefined") {
            input.selectionStart = startPos;
            input.selectionEnd = endPos;
        } else if (document.selection && document.selection.createRange) {
            // IE branch
            input.select();
            var range = document.selection.createRange();
            range.collapse(true);
            range.moveEnd("character", endPos);
            range.moveStart("character", startPos);
            range.select();
        }
    });

    $(".click-select-all").click(function () {
        var input = $(this);
        var startPos = 0;
        var endPos = input.val().length;

        if (typeof this.selectionStart !== "undefined") {
            this.selectionStart = startPos;
            this.selectionEnd = endPos;
        } else if (document.selection && document.selection.createRange) {
            // IE branch
            this.select();
            var range = document.selection.createRange();
            range.collapse(true);
            range.moveEnd("character", endPos);
            range.moveStart("character", startPos);
            range.select();
        }
    });

    // Create folder at current directory
    $("#btn-create-folder").click(function () {
<<<<<<< HEAD
        var currentPath = $("#hs-file-browser").attr("data-current-path");
=======
        var resID = $("#hs-file-browser").attr("data-res-id");
>>>>>>> 2c376bf0
        var folderName = $("#txtFolderName").val();
        var newFolderPath;
        if (folderName) {
            var calls = [];
<<<<<<< HEAD
            if(currentPath === ""){
                newFolderPath = folderName;
            }
            else {
                newFolderPath = currentPath + "/" + folderName;
            }
            calls.push(create_irods_folder_ajax_submit(SHORT_ID, newFolderPath));
=======
            newFolderPath = {path: getCurrentPath().path.concat(folderName)};
            calls.push(create_irods_folder_ajax_submit(resID, newFolderPath.path.join('/')));
>>>>>>> 2c376bf0

            $.when.apply($, calls).done(function () {
                refreshFileBrowser();
            });

            $.when.apply($, calls).fail(function () {
                refreshFileBrowser();
            });
        }
        return false;
    });

    // Add web url reference content at current directory
    $("#btn-add-reference-url").click(function () {
<<<<<<< HEAD
        var currentPath = $("#hs-file-browser").attr("data-current-path");
=======
        var resID = $("#hs-file-browser").attr("data-res-id");
>>>>>>> 2c376bf0
        var refName = $("#txtRefName").val();
        var refURL = $("#txtRefURL").val();
        if (refName && refURL) {
            var calls = [];
<<<<<<< HEAD
            calls.push(add_ref_content_ajax_submit(SHORT_ID, currentPath, refName, refURL, true));
=======
            calls.push(add_ref_content_ajax_submit(resID, getCurrentPath().path.join('/'), refName, refURL, true));
>>>>>>> 2c376bf0

            // Disable the Cancel button until request has finished
            $(this).parent().find(".btn[data-dismiss='modal']").addClass("disabled");

            function afterRequest() {
                refreshFileBrowser();
                $("#btn-add-reference-url").removeClass("disabled").text("Add Content");
                $("#btn-add-reference-url").parent().find(".btn[data-dismiss='modal']").removeClass("disabled");
            }

            $.when.apply($, calls).done(afterRequest);
            $.when.apply($, calls).fail(afterRequest);
        }
        return false;
    });

    // User clicked Proceed button on invalid URL warning dialog - need to add url without validation
    $("#btn-reference-url-without-validation").click(function () {
<<<<<<< HEAD
        var currentPath = $("#hs-file-browser").attr("data-current-path");
=======
        var resID = $("#hs-file-browser").attr("data-res-id");
>>>>>>> 2c376bf0
        var refName = $("#ref_name_passover").val();
        var refURL = $("#ref_url_passover").val();
        var newRefURL = $("#new_ref_url_passover").val();
        var calls = [];
        if (refName && refURL) {
<<<<<<< HEAD
            calls.push(add_ref_content_ajax_submit(SHORT_ID, currentPath, refName, refURL, false));
=======
            calls.push(add_ref_content_ajax_submit(resID, getCurrentPath().path.join('/'), refName, refURL, false));
>>>>>>> 2c376bf0

            // Disable the Cancel button until request has finished
            $(this).parent().find(".btn[data-dismiss='modal']").addClass("disabled");

            function afterRequest() {
                refreshFileBrowser();
                $("#btn-reference-url-without-validation").parent().find(".btn[data-dismiss='modal']").removeClass("disabled");
            }

            $.when.apply($, calls).done(afterRequest);
            $.when.apply($, calls).fail(afterRequest);
        }
        else if (refName && newRefURL) {
            var file = $("#fb-files-container li.ui-selected");
            var oldurl = file.attr("data-ref-url");
            if (oldurl != newRefURL) {
<<<<<<< HEAD
                calls.push(update_ref_url_ajax_submit(SHORT_ID, currentPath, refName, newRefURL, false));
=======
                calls.push(update_ref_url_ajax_submit(resID, getCurrentPath().path.join('/'), refName, newRefURL, false));
>>>>>>> 2c376bf0
                $.when.apply($, calls).done(function () {
                    refreshFileBrowser();
                });

                $.when.apply($, calls).fail(function () {
                    refreshFileBrowser();
                });
            }
        }
        return false;
    });

    // Update reference URL method
    $("#btn-edit-url").click(function () {
<<<<<<< HEAD
        var currentPath = $("#hs-file-browser").attr("data-current-path");
=======
        var resID = $("#hs-file-browser").attr("data-res-id");
>>>>>>> 2c376bf0
        var file = $("#fb-files-container li.ui-selected");
        var oldurl = file.attr("data-ref-url");
        var oldName = $("#fb-files-container li.ui-selected").children(".fb-file-name").text();
        var newurl = $("#txtNewRefURL").val().trim();
        if (oldurl != newurl) {
            var calls = [];
<<<<<<< HEAD
            calls.push(update_ref_url_ajax_submit(SHORT_ID, currentPath, oldName, newurl, true));
=======
            calls.push(update_ref_url_ajax_submit(resID, getCurrentPath().path.join('/'), oldName, newurl, true));
>>>>>>> 2c376bf0

            $.when.apply($, calls).done(function () {
                refreshFileBrowser();
            });

            $.when.apply($, calls).fail(function () {
                refreshFileBrowser();
            });
        }
    });

    // Move up one directory
    $("#fb-move-up").click(function () {
        var upPath = {path: getCurrentPath().path.slice()};
        upPath.path.pop();  // Remove last item

        pathLog.push(upPath);
        pathLogIndex = pathLog.length - 1;
<<<<<<< HEAD
        get_irods_folder_struct_ajax_submit(SHORT_ID, upPath);
        sessionStorage.currentBrowsepath = upPath;
=======

        if (getCurrentPath().hasOwnProperty("aggregation")) {
            get_aggregation_folder_struct(getCurrentPath().aggregation);
        }
        else {
            get_irods_folder_struct_ajax_submit(resID, getCurrentPath());
        }
        sessionStorage.currentBrowsepath = JSON.stringify(getCurrentPath());
>>>>>>> 2c376bf0
    });

    // Move back
    $("#fb-move-back").click(function () {
        if (pathLogIndex > 0) {
            pathLogIndex--;
            if (pathLogIndex == 0) {
                // we are at the root folder
                $("#fb-move-back").addClass("disabled");
            }
<<<<<<< HEAD
            get_irods_folder_struct_ajax_submit(SHORT_ID, pathLog[pathLogIndex]);
            sessionStorage.currentBrowsepath = pathLog[pathLogIndex];
=======
            if (pathLog[pathLogIndex].hasOwnProperty("aggregation")) {
                get_aggregation_folder_struct(getCurrentPath().aggregation);
            }
            else {
                get_irods_folder_struct_ajax_submit(resID, getCurrentPath());
            }

            sessionStorage.currentBrowsepath = JSON.stringify(getCurrentPath());
>>>>>>> 2c376bf0
        }
    });

    // Move forward
    $("#fb-move-forward").click(function () {
        if (pathLogIndex < pathLog.length) {
            pathLogIndex++;
            if (pathLogIndex == pathLog.length - 1) {
                $("#fb-move-forward").addClass("disabled");
            }
<<<<<<< HEAD
            get_irods_folder_struct_ajax_submit(SHORT_ID, pathLog[pathLogIndex]);
            sessionStorage.currentBrowsepath = pathLog[pathLogIndex];
=======

            if (getCurrentPath().hasOwnProperty("aggregation")) {
                get_aggregation_folder_struct(getCurrentPath().aggregation);
            }
            else {
                get_irods_folder_struct_ajax_submit(resID, getCurrentPath());
            }
            sessionStorage.currentBrowsepath = JSON.stringify(getCurrentPath());
>>>>>>> 2c376bf0
        }
    });

    $("#btn-open").click(onOpenFolder);
    $("#btn-cut, #fb-cut").click(onCut);
    $(".selection-menu li[data-menu-name='paste'], #fb-paste").click(onPaste);

    function onCut() {
        let selection = $("#fb-files-container li.ui-selected:not(.hidden)");
        clearSourcePaths();

        selection.addClass("fb-cutting");
        sourcePaths = {path: getCurrentPath().path, selected: selection};

        if (selection.length) {
            $(".selection-menu").children("li[data-menu-name='paste']").toggleClass("disabled", false);
            $("#fb-paste").toggleClass("disabled", false);
        }

        $("#fb-cut").toggleClass("disabled", true);
    }

<<<<<<< HEAD
    $(".selection-menu li[data-menu-name='paste'], #fb-paste").click(onPaste);

    function onPaste() {
        var folderName = $("#fb-files-container li.ui-selected").children(".fb-file-name").text();
        var currentPath = $("#hs-file-browser").attr("data-current-path");
        var targetPath;
        if(currentPath === "") {
            targetPath = folderName;
        }
        else {
            targetPath = currentPath + "/" + folderName;
        }

        var calls = [];
        var localSources = sourcePaths.slice();  // avoid concurrency botch due to call by reference
        calls.push(move_to_folder_ajax_submit(SHORT_ID, localSources, targetPath));

        // Wait for the asynchronous call to finish to get new folder structure
        $.when.apply($, calls).done(function () {
            refreshFileBrowser();
            sourcePaths = [];
            $("#fb-files-container li").removeClass("fb-cutting");
            updateSelectionMenuContext();
        });

        $.when.apply($, calls).fail(function () {
            refreshFileBrowser();
            sourcePaths = [];
            $("#fb-files-container li").removeClass("fb-cutting");
            updateSelectionMenuContext();
        });
    }

=======
>>>>>>> 2c376bf0
    // File(s) delete method
    $("#btn-confirm-delete").click(function () {
        var deleteList = $("#fb-files-container li.ui-selected");
        var filesToDelete = "";
        $(".file-browser-container, #fb-files-container").css("cursor", "progress");
        if (deleteList.length) {
            var calls = [];
            for (var i = 0; i < deleteList.length; i++) {
                let item = $(deleteList[i]);
                var pk = item.attr("data-pk");
                if (pk) {
                    if (filesToDelete !== "") {
                        filesToDelete += ",";
                    }
                    filesToDelete += pk;
                }
                else {
                    if (isVirtualFolder(item.first())) {
                        // Item is a virtual folder
                        let hs_file_type = item.find(".fb-logical-file-type").attr("data-logical-file-type");
                        let file_type_id = item.attr("data-logical-file-id");
                        calls.push(delete_virtual_folder_ajax_submit(hs_file_type, file_type_id));
                    }
                    else {
                        // Item is a regular folder
                        let folderName = item.children(".fb-file-name").text();
                        let folder_path = getCurrentPath().path.concat(folderName);
                        calls.push(delete_folder_ajax_submit(resID, folder_path.join('/')));
                    }
<<<<<<< HEAD

                    calls.push(delete_folder_ajax_submit(SHORT_ID, folder_path));
=======
>>>>>>> 2c376bf0
                }
            }

            // Wait for the asynchronous calls to finish to get new folder structure
            $.when.apply($, calls).done(function () {
                if (filesToDelete !== "") {
                    $("#fb-delete-files-form input[name='file_ids']").val(filesToDelete);
                    $("#fb-delete-files-form").submit();
                }
                else {
                    refreshFileBrowser();
                }
            });

            $.when.apply($, calls).fail(function () {
                if (filesToDelete !== "") {
                    $("#fb-delete-files-form input[name='file_ids']").val(filesToDelete);
                    $("#fb-delete-files-form").submit();
                }
                else {
                    refreshFileBrowser();
                }
            });
        }
    });

    // Populate name field when menu item is clicked
    $(".selection-menu li[data-menu-name='rename'], #fb-rename").click(function(){
        $('.selection-menu').hide();
        var name = $("#fb-files-container li.ui-selected").children(".fb-file-name").text();

        if ($("#file-type-addon").length) {
            var ext = name.substr(name.lastIndexOf("."), name.length);
            $("#file-type-addon").text(ext);
            name = name.substr(0, name.lastIndexOf("."));
        }

        $("#txtName").val(name);
    });

    // Rename method
    $("#btn-rename").click(function () {
        let selected = $("#fb-files-container li.ui-selected");
        var oldName = selected.children(".fb-file-name").text().trim();
        var newName = $("#txtName").val();

        let fileTypeAddon = $("#file-type-addon");
        if (fileTypeAddon.length) {
            newName = newName + fileTypeAddon.text();
        }

        // make sure .url file has .url extension after renaming
        if (oldName.endsWith('.url') && !newName.endsWith('.url')) {
            newName = newName + '.url';
        }

        var calls = [];
        var oldNamePath = getCurrentPath().path.concat(oldName);
        var newNamePath = getCurrentPath().path.concat(newName);

        if (isVirtualFolder(selected.first())){
            let fileType = selected.children(".fb-logical-file-type").attr("data-logical-file-type");
            let fileTypeId = selected.attr("data-logical-file-id");
            calls.push(rename_virtual_folder_ajax_submit(fileType, fileTypeId, newName));
        }
        else {
            calls.push(rename_file_or_folder_ajax_submit(resID, oldNamePath.join('/'), newNamePath.join('/')));
        }
<<<<<<< HEAD
        calls.push(rename_file_or_folder_ajax_submit(SHORT_ID, oldNamePath, newNamePath));
=======
>>>>>>> 2c376bf0

        // Wait for the asynchronous calls to finish to get new folder structure
        $.when.apply($, calls).done(function () {
            $("#btn-rename").text("Save Changes");
            $("#rename-dialog").modal('hide');
            refreshFileBrowser();
        });

        $.when.apply($, calls).fail(function () {
            sessionStorage.currentBrowsepath = JSON.stringify(getCurrentPath());
            $("#btn-rename").text("Save Changes");
            $("#rename-dialog").modal('hide');
            refreshFileBrowser();
        });
    });

    // Download method
    $("[data-fb-action='download']").click(function () {
        if ($("#hs-file-browser").attr("data-agreement") === "true") {
            isDownloadZipped = false;
            $("#license-agree-dialog-file").modal('show');
            return;
        }

        startDownload();
    });

    // Download zipped method
    $("[data-fb-action='downloadZipped']").click(function () {
        if ($("#hs-file-browser").attr("data-agreement") === "true") {
            isDownloadZipped = true;
            $("#license-agree-dialog-file").modal('show');
            return;
        }

        startDownload(true);
    });

    $("#download-file-btn").click(function() {
        $("#license-agree-dialog-file").modal('hide');
        startDownload(isDownloadZipped);
    });

    // Get file or folder URL
    $("#btn-get-link, #fb-get-link").click(function () {
        var item = $("#fb-files-container li.ui-selected");
        var url = item.attr("data-url");
        var basePath = window.location.protocol + "//" + window.location.host;

        if (item.hasClass("fb-folder") && item.attr("data-logical-file-id") &&
            item.find(".fb-logical-file-type").attr("data-logical-file-type") !== "FileSetLogicalFile") {
            // The selected item is a virtual folder
            let parameters = ["zipped=true", "aggregation=true"];
            url += "?" + parameters.join("&");
        }

        $("#txtFileURL").val(basePath + url);
    });

    // set generic file type method
    $("#hs-file-browser, #right-click-menu").on("click", "[data-fb-action='setGenericFileType']", function () {
        setFileType("SingleFile");
    });

    // set fileset file type method
    $("#hs-file-browser, #right-click-menu").on("click", "[data-fb-action='setFileSetFileType']", function () {
        setFileType("FileSet");
    });

    // set geo raster file type method
    $("#btn-set-geo-file-type").click(function () {
        setFileType("GeoRaster");
    });

    // set NetCDF file type method
    $("#btn-set-netcdf-file-type").click(function () {
        setFileType("NetCDF");
    });

    // set GeoFeature file type method
    $("#btn-set-geofeature-file-type").click(function () {
        setFileType("GeoFeature");
    });
    // set RefTimeseries file type method
    $("#btn-set-refts-file-type").click(function () {
        setFileType("RefTimeseries");
    });

    // set Timeseries file type method
    $("#btn-set-timeseris-file-type").click(function () {
        setFileType("TimeSeries");
    });

    // set remove aggregation (file type) method
    $("#btnRemoveAggregation").click(function () {
        removeAggregation();
    });

    // Zip method
    $("#btn-confirm-zip").click(function () {
        if ($("#txtZipName").val().trim() !== "") {
            let folderName = $("#fb-files-container li.ui-selected").children(".fb-file-name").text();
            let fileName = $("#txtZipName").val() + ".zip";

            let calls = [];
            let path = getCurrentPath().path.concat(folderName);

<<<<<<< HEAD
            calls.push(zip_irods_folder_ajax_submit(SHORT_ID, path, fileName));
=======
            calls.push(zip_irods_folder_ajax_submit(resID, path.join('/'), fileName));
>>>>>>> 2c376bf0

            // Wait for the asynchronous calls to finish to get new folder structure
            $.when.apply($, calls).done(function () {
                refreshFileBrowser();
            });

            $.when.apply($, calls).fail(function () {
                refreshFileBrowser();
            });
        }
    });

    // Unzip method
    $("#btn-unzip, #fb-unzip").click(function () {
        var files = $("#fb-files-container li.ui-selected");

        var calls = [];
        for (let i = 0; i < files.length; i++) {
            let fileName = $(files[i]).children(".fb-file-name").text();
<<<<<<< HEAD
            calls.push(unzip_irods_file_ajax_submit(SHORT_ID, currentPath ? currentPath + "/" + fileName : fileName));
=======
            calls.push(unzip_irods_file_ajax_submit(resID, getCurrentPath().path.concat(fileName).join('/')));
>>>>>>> 2c376bf0
        }

        // Wait for the asynchronous calls to finish to get new folder structure
        $.when.apply($, calls).done(function () {
            refreshFileBrowser();
        });

        $.when.apply($, calls).fail(function () {
            refreshFileBrowser();
        });
    });

    $(".selection-menu li").click(function () {
        $(".selection-menu").hide();
    });

    $(".selection-menu li[data-menu-name='refresh'], #fb-refresh").click(function () {
        refreshFileBrowser();
    });

    $(".selection-menu li[data-menu-name='select-all'], #fb-select-all").click(function () {
        $("#fb-files-container > li").removeClass("ui-selected");
        $("#fb-files-container > li:not(.hidden)").addClass("ui-selected");
        updateSelectionMenuContext();
    });

    $(".modal input.modal-only-required").keyup(function(event) {
        var submitBtn = $(this).closest(".modal-content").find(".btn-primary");
        submitBtn.toggleClass("disabled", $(this).val().trim() == "");
        var key = event.which;
        if (key == 13) {    // The enter key
            submitBtn.trigger('click');
        }
    });

    updateSelectionMenuContext();

    $(".fb-dropzone-wrapper.ui-resizable").resizable({
        resize: function (event, ui) {
            $("#fb-metadata").height(ui.size.height);
        },
        handles: "e, s, se",
        minHeight: 300,
    });

    $("#fb-metadata").resizable({
        resize: function (event, ui) {
            $(".fb-dropzone-wrapper").height(ui.size.height);
        },
        minHeight: 300,
        handles: "s",
    });

    $(".fb-metadata-collapse").click(function() {
        $(".fb-metadata-collapse").toggleClass("hidden");
        $(".fb-metadata").toggleClass("hidden");
        $(".fb-dropzone-wrapper").toggleClass("fb-collapsed");
        $(".ui-resizable-e").toggleClass("hidden");
        $("#fb-metadata-helper .ui-icon-grip-dotted-vertical").toggleClass("hidden");

        const selected = $("#fb-files-container li.ui-selected");

        if (!($("#fb-metadata").hasClass("hidden"))) {
            if (selected.length == 1) {
                $("#fileTypeMetaData").html(loading_metadata_alert);
                showFileTypeMetadata(false, "");
            }
            else {
                $("#fileTypeMetaData").html(file_metadata_alert);
            }
        }
    });
});

var cookieName = "page_scroll";
var expdays = 365;

// used for setting various file types within composite resource
function setFileType(fileType){
    var url;
    var folderPath = "";
    let selected = $("#fb-files-container li.ui-selected");
    let name = $("#fb-files-container li.ui-selected").find(".fb-file-name").text().trim();

    if(selected.hasClass('fb-file')){
        var file_id = selected.attr("data-pk");
        url = "/hsapi/_internal/" + SHORT_ID + "/" + file_id + "/" + fileType + "/set-file-type/";
    }
    else {
        // this must be folder selection for aggregation creation
        folderPath = selected.children('span.fb-file-type').attr("data-folder-short-path");
        url = "/hsapi/_internal/" + SHORT_ID + "/" + fileType + "/set-file-type/";
    }

    $(".file-browser-container, #fb-files-container").css("cursor", "progress");
    var calls = [];
    calls.push(set_file_type_ajax_submit(url, folderPath));

    // Wait for the asynchronous calls to finish to get new folder structure
    $.when.apply($, calls).done(function (result) {
        $(".file-browser-container, #fb-files-container").css("cursor", "auto");
        var json_response = JSON.parse(result);
        $("#fileTypeMetaData").html(file_metadata_alert);

        if (json_response.status === 'success') {
            // Use resource level metadata in json_response to update resource level UI
            updateResourceUI();

            // Select the clicked element to view metadata entry form after reloading structure
            refreshFileBrowser(name);
        }
    });
}

// Get resource metadata and update UI elements
function updateResourceUI() {
    var calls = [];
    calls.push(getResourceMetadata());
    $.when.apply($, calls).done(function (result) {
        let UIData = JSON.parse(result);
        $("#id_abstract").val(UIData.abstract);
        $("#txt-title").val(UIData.title);
        subjKeywordsApp.$data.resKeywords = UIData.keywords;
        updateResourceAuthors(UIData.creators);
        updateResourceSpatialCoverage(UIData.spatial_coverage);
        updateResourceTemporalCoverage(UIData.temporal_coverage);
    });
}

// used for removing aggregation (file type) within composite resource
function removeAggregation(){
    var aggregationType = $("#fb-files-container li.ui-selected").children('span.fb-logical-file-type').attr("data-logical-file-type");
    var aggregationID = $("#fb-files-container li.ui-selected").children('span.fb-logical-file-type').attr("data-logical-file-id");
    var url = "/hsapi/_internal/" + SHORT_ID + "/" + aggregationType + "/" + aggregationID + "/remove-aggregation/";
    $(".file-browser-container, #fb-files-container").css("cursor", "progress");

    var calls = [];
    calls.push(remove_aggregation_ajax_submit(url));

    // Wait for the asynchronous calls to finish to get new folder structure
    $.when.apply($, calls).done(function (result) {
       $(".file-browser-container, #fb-files-container").css("cursor", "auto");
       var json_response = JSON.parse(result);
       $("#fileTypeMetaData").html(file_metadata_alert);
       if (json_response.status === 'success'){
           updateResourceSpatialCoverage(json_response.spatial_coverage);
           refreshFileBrowser();
       }
    });
}

// Used to set the previous scroll position after refresh
function setCookie(name, value, expires, path, domain, secure) {
    if (!expires) {
        expires = new Date()
    }
    document.cookie = name + "=" + escape(value) +
        ((expires == null) ? "" : "; expires=" + expires.toGMTString()) +
        ((path == null) ? "" : "; path=" + path) +
        ((domain == null) ? "" : "; domain=" + domain) +
        ((secure == null) ? "" : "; secure")
}

function getCookie(name) {
    var arg = name + "=";
    var alen = arg.length;
    var clen = document.cookie.length;
    var i = 0;
    while (i < clen) {
        var j = i + alen;
        if (document.cookie.substring(i, j) === arg) {
            return getCookieVal(j)
        }
        i = document.cookie.indexOf(" ", i) + 1;
        if (i == 0) break
    }
    return null;
}

function getCookieVal(offset) {
    var endstr = document.cookie.indexOf(";", offset);
    if (endstr == -1)
        endstr = document.cookie.length;
    return unescape(document.cookie.substring(offset, endstr));
}<|MERGE_RESOLUTION|>--- conflicted
+++ resolved
@@ -564,10 +564,7 @@
     if (mode === "edit") {
         $(".droppable").droppable({
             drop: function (event, ui) {
-<<<<<<< HEAD
-=======
                 // var resID = $("#hs-file-browser").attr("data-res-id");
->>>>>>> 2c376bf0
                 var destination = $(event.target);
                 if (isVirtualFolder(destination)) {
                     return; // Moving files into aggregations is not allowed
@@ -580,54 +577,9 @@
                     return;
                 }
 
-<<<<<<< HEAD
-                var currentPath = $("#hs-file-browser").attr("data-current-path");
-                var destFolderPath;
-                if(currentPath === "") {
-                    destFolderPath = destName;
-                }
-                else {
-                    destFolderPath = currentPath + "/" + destName;
-                }
-                var calls = [];
-                var callSources = [];
-                for (var i = 0; i < sources.length; i++) {
-                    var sourcePath;
-                    var destPath;
-                    if(currentPath === "") {
-                        sourcePath = $(sources[i]).text();
-                    }
-                    else {
-                        sourcePath = currentPath + "/" + $(sources[i]).text();
-                    }
-                    if(destFolderPath === "") {
-                        destPath = $(sources[i]).text();
-                    }
-                    else {
-                        destPath = destFolderPath + "/" + $(sources[i]).text();
-                    }
-                    if (sourcePath !== destPath) {
-                        callSources.push(sourcePath);
-                    }
-                }
-                // use same entry point as cut/paste
-                calls.push(move_to_folder_ajax_submit(SHORT_ID, callSources, destFolderPath));
-
-                $.when.apply($, calls).done(function () {
-                    refreshFileBrowser();
-                    destination.removeClass("fb-drag-cutting");
-                });
-
-                $.when.apply($, calls).fail(function () {
-                    refreshFileBrowser();
-                    destination.removeClass("fb-drag-cutting");
-                });
-
-=======
                 // Load the files to be moved
                 sourcePaths = {path: getCurrentPath().path, selected: selection};
                 paste(getCurrentPath().path.concat(destName));
->>>>>>> 2c376bf0
                 $("#fb-files-container li.ui-selected").fadeOut();
             },
             over: function (event, ui) {
@@ -1065,19 +1017,6 @@
         crumbs.prepend('<li data-path="">' +
             '<i class="fa fa-folder-o" aria-hidden="true"></i>' +
             '<span> contents</span></li>');
-<<<<<<< HEAD
-
-        // Bind click events
-        $("#fb-bread-crumbs li:not(.active)").click(function () {
-            var path = $(this).attr("data-path");
-            sessionStorage.currentBrowsepath = path;
-            pathLog.push(sessionStorage.currentBrowsepath);
-            pathLogIndex = pathLog.length - 1;
-            get_irods_folder_struct_ajax_submit(SHORT_ID, sessionStorage.currentBrowsepath);
-            $("#fileTypeMetaDataTab").html(file_metadata_alert);
-        });
-=======
->>>>>>> 2c376bf0
     }
     else {
         $("#fb-move-up").toggleClass("disabled", true);
@@ -1232,13 +1171,6 @@
 }
 
 function onOpenFolder() {
-<<<<<<< HEAD
-    var currentPath = $("#hs-file-browser").attr("data-current-path");
-    var folderName = $("#fb-files-container li.ui-selected").children(".fb-file-name").text();
-    var targetPath = currentPath.length > 0 ? currentPath + "/" + folderName : folderName;
-    sessionStorage.currentBrowsepath = targetPath;
-    var allowCreateFolder = true;
-=======
     let selectedFolder = $("#fb-files-container li.ui-selected");
     let aggregationId = parseInt(selectedFolder.attr("data-logical-file-id"));
     let logicalFileType = selectedFolder.find(".fb-logical-file-type").attr("data-logical-file-type");
@@ -1273,7 +1205,6 @@
 
     sessionStorage.currentBrowsepath = JSON.stringify(targetPath);
 
->>>>>>> 2c376bf0
     // Remove further paths from the log
     var range = pathLog.length - pathLogIndex;
     pathLog.splice(pathLogIndex + 1, range);
@@ -1281,7 +1212,7 @@
     pathLogIndex = pathLog.length - 1;
 
     var calls = [];
-    calls.push(get_irods_folder_struct_ajax_submit(SHORT_ID, targetPath));
+    calls.push(get_irods_folder_struct_ajax_submit(resID, targetPath));
 
     $.when.apply($, calls).done(function () {
         updateSelectionMenuContext();
@@ -1301,11 +1232,6 @@
 // Reload the current folder structure
 // Optional argument: file name or folder name to select after reload
 function refreshFileBrowser(name) {
-<<<<<<< HEAD
-    var currentPath = $("#hs-file-browser").attr("data-current-path");
-    var calls = [];
-    calls.push(get_irods_folder_struct_ajax_submit(SHORT_ID, sessionStorage.currentBrowsepath));
-=======
     var resID = $("#hs-file-browser").attr("data-res-id");
     var calls = [];
     currentAggregations = [];   // These will be updated
@@ -1317,7 +1243,6 @@
     else {
         calls.push(get_irods_folder_struct_ajax_submit(resID, getCurrentPath()));
     }
->>>>>>> 2c376bf0
 
     $.when.apply($, calls).done(function () {
         $(".selection-menu").hide();
@@ -1377,38 +1302,18 @@
     });
 
     // Set initial folder structure
-<<<<<<< HEAD
-
-    if (SHORT_ID) {
-        if(!sessionStorage.currentBrowsepath || sessionStorage.resID !== SHORT_ID){
-            sessionStorage.currentBrowsepath = '';
-=======
     var resID = $("#hs-file-browser").attr("data-res-id");
     if (resID) {
         if(!sessionStorage.currentBrowsepath || sessionStorage.resID !== resID){
             sessionStorage.currentBrowsepath = JSON.stringify({path: []});
->>>>>>> 2c376bf0
-        }
-        if(sessionStorage.resID !== SHORT_ID) {
-            sessionStorage.resID = SHORT_ID;
-        }
-<<<<<<< HEAD
-        get_irods_folder_struct_ajax_submit(SHORT_ID, sessionStorage.currentBrowsepath);
-        var currentPaths = sessionStorage.currentBrowsepath.split("/");
-        var path = currentPaths[0];
-        pathLog.push(path);
-        for(var i=1; i < currentPaths.length; i++) {
-            path += "/" + currentPaths[i];
-            pathLog.push(path);
-        }
-=======
->>>>>>> 2c376bf0
+        }
+        if(sessionStorage.resID !== resID) {
+            sessionStorage.resID = resID;
+        }
 
         let currentPath = JSON.parse(sessionStorage.currentBrowsepath);
         pathLog.push(currentPath);
         pathLogIndex = pathLog.length - 1;
-<<<<<<< HEAD
-=======
 
         if (currentPath.hasOwnProperty("aggregation")) {
             get_aggregation_folder_struct(currentPath.aggregation);
@@ -1417,7 +1322,6 @@
             get_irods_folder_struct_ajax_submit(resID, currentPath);
         }
 
->>>>>>> 2c376bf0
         updateNavigationState();
     }
 
@@ -1804,27 +1708,13 @@
 
     // Create folder at current directory
     $("#btn-create-folder").click(function () {
-<<<<<<< HEAD
-        var currentPath = $("#hs-file-browser").attr("data-current-path");
-=======
         var resID = $("#hs-file-browser").attr("data-res-id");
->>>>>>> 2c376bf0
         var folderName = $("#txtFolderName").val();
         var newFolderPath;
         if (folderName) {
             var calls = [];
-<<<<<<< HEAD
-            if(currentPath === ""){
-                newFolderPath = folderName;
-            }
-            else {
-                newFolderPath = currentPath + "/" + folderName;
-            }
-            calls.push(create_irods_folder_ajax_submit(SHORT_ID, newFolderPath));
-=======
             newFolderPath = {path: getCurrentPath().path.concat(folderName)};
             calls.push(create_irods_folder_ajax_submit(resID, newFolderPath.path.join('/')));
->>>>>>> 2c376bf0
 
             $.when.apply($, calls).done(function () {
                 refreshFileBrowser();
@@ -1839,20 +1729,12 @@
 
     // Add web url reference content at current directory
     $("#btn-add-reference-url").click(function () {
-<<<<<<< HEAD
-        var currentPath = $("#hs-file-browser").attr("data-current-path");
-=======
         var resID = $("#hs-file-browser").attr("data-res-id");
->>>>>>> 2c376bf0
         var refName = $("#txtRefName").val();
         var refURL = $("#txtRefURL").val();
         if (refName && refURL) {
             var calls = [];
-<<<<<<< HEAD
-            calls.push(add_ref_content_ajax_submit(SHORT_ID, currentPath, refName, refURL, true));
-=======
             calls.push(add_ref_content_ajax_submit(resID, getCurrentPath().path.join('/'), refName, refURL, true));
->>>>>>> 2c376bf0
 
             // Disable the Cancel button until request has finished
             $(this).parent().find(".btn[data-dismiss='modal']").addClass("disabled");
@@ -1871,21 +1753,13 @@
 
     // User clicked Proceed button on invalid URL warning dialog - need to add url without validation
     $("#btn-reference-url-without-validation").click(function () {
-<<<<<<< HEAD
-        var currentPath = $("#hs-file-browser").attr("data-current-path");
-=======
         var resID = $("#hs-file-browser").attr("data-res-id");
->>>>>>> 2c376bf0
         var refName = $("#ref_name_passover").val();
         var refURL = $("#ref_url_passover").val();
         var newRefURL = $("#new_ref_url_passover").val();
         var calls = [];
         if (refName && refURL) {
-<<<<<<< HEAD
-            calls.push(add_ref_content_ajax_submit(SHORT_ID, currentPath, refName, refURL, false));
-=======
             calls.push(add_ref_content_ajax_submit(resID, getCurrentPath().path.join('/'), refName, refURL, false));
->>>>>>> 2c376bf0
 
             // Disable the Cancel button until request has finished
             $(this).parent().find(".btn[data-dismiss='modal']").addClass("disabled");
@@ -1902,11 +1776,7 @@
             var file = $("#fb-files-container li.ui-selected");
             var oldurl = file.attr("data-ref-url");
             if (oldurl != newRefURL) {
-<<<<<<< HEAD
-                calls.push(update_ref_url_ajax_submit(SHORT_ID, currentPath, refName, newRefURL, false));
-=======
                 calls.push(update_ref_url_ajax_submit(resID, getCurrentPath().path.join('/'), refName, newRefURL, false));
->>>>>>> 2c376bf0
                 $.when.apply($, calls).done(function () {
                     refreshFileBrowser();
                 });
@@ -1921,22 +1791,14 @@
 
     // Update reference URL method
     $("#btn-edit-url").click(function () {
-<<<<<<< HEAD
-        var currentPath = $("#hs-file-browser").attr("data-current-path");
-=======
         var resID = $("#hs-file-browser").attr("data-res-id");
->>>>>>> 2c376bf0
         var file = $("#fb-files-container li.ui-selected");
         var oldurl = file.attr("data-ref-url");
         var oldName = $("#fb-files-container li.ui-selected").children(".fb-file-name").text();
         var newurl = $("#txtNewRefURL").val().trim();
         if (oldurl != newurl) {
             var calls = [];
-<<<<<<< HEAD
-            calls.push(update_ref_url_ajax_submit(SHORT_ID, currentPath, oldName, newurl, true));
-=======
             calls.push(update_ref_url_ajax_submit(resID, getCurrentPath().path.join('/'), oldName, newurl, true));
->>>>>>> 2c376bf0
 
             $.when.apply($, calls).done(function () {
                 refreshFileBrowser();
@@ -1955,10 +1817,6 @@
 
         pathLog.push(upPath);
         pathLogIndex = pathLog.length - 1;
-<<<<<<< HEAD
-        get_irods_folder_struct_ajax_submit(SHORT_ID, upPath);
-        sessionStorage.currentBrowsepath = upPath;
-=======
 
         if (getCurrentPath().hasOwnProperty("aggregation")) {
             get_aggregation_folder_struct(getCurrentPath().aggregation);
@@ -1967,7 +1825,6 @@
             get_irods_folder_struct_ajax_submit(resID, getCurrentPath());
         }
         sessionStorage.currentBrowsepath = JSON.stringify(getCurrentPath());
->>>>>>> 2c376bf0
     });
 
     // Move back
@@ -1978,10 +1835,6 @@
                 // we are at the root folder
                 $("#fb-move-back").addClass("disabled");
             }
-<<<<<<< HEAD
-            get_irods_folder_struct_ajax_submit(SHORT_ID, pathLog[pathLogIndex]);
-            sessionStorage.currentBrowsepath = pathLog[pathLogIndex];
-=======
             if (pathLog[pathLogIndex].hasOwnProperty("aggregation")) {
                 get_aggregation_folder_struct(getCurrentPath().aggregation);
             }
@@ -1990,7 +1843,6 @@
             }
 
             sessionStorage.currentBrowsepath = JSON.stringify(getCurrentPath());
->>>>>>> 2c376bf0
         }
     });
 
@@ -2001,10 +1853,6 @@
             if (pathLogIndex == pathLog.length - 1) {
                 $("#fb-move-forward").addClass("disabled");
             }
-<<<<<<< HEAD
-            get_irods_folder_struct_ajax_submit(SHORT_ID, pathLog[pathLogIndex]);
-            sessionStorage.currentBrowsepath = pathLog[pathLogIndex];
-=======
 
             if (getCurrentPath().hasOwnProperty("aggregation")) {
                 get_aggregation_folder_struct(getCurrentPath().aggregation);
@@ -2013,7 +1861,6 @@
                 get_irods_folder_struct_ajax_submit(resID, getCurrentPath());
             }
             sessionStorage.currentBrowsepath = JSON.stringify(getCurrentPath());
->>>>>>> 2c376bf0
         }
     });
 
@@ -2036,42 +1883,6 @@
         $("#fb-cut").toggleClass("disabled", true);
     }
 
-<<<<<<< HEAD
-    $(".selection-menu li[data-menu-name='paste'], #fb-paste").click(onPaste);
-
-    function onPaste() {
-        var folderName = $("#fb-files-container li.ui-selected").children(".fb-file-name").text();
-        var currentPath = $("#hs-file-browser").attr("data-current-path");
-        var targetPath;
-        if(currentPath === "") {
-            targetPath = folderName;
-        }
-        else {
-            targetPath = currentPath + "/" + folderName;
-        }
-
-        var calls = [];
-        var localSources = sourcePaths.slice();  // avoid concurrency botch due to call by reference
-        calls.push(move_to_folder_ajax_submit(SHORT_ID, localSources, targetPath));
-
-        // Wait for the asynchronous call to finish to get new folder structure
-        $.when.apply($, calls).done(function () {
-            refreshFileBrowser();
-            sourcePaths = [];
-            $("#fb-files-container li").removeClass("fb-cutting");
-            updateSelectionMenuContext();
-        });
-
-        $.when.apply($, calls).fail(function () {
-            refreshFileBrowser();
-            sourcePaths = [];
-            $("#fb-files-container li").removeClass("fb-cutting");
-            updateSelectionMenuContext();
-        });
-    }
-
-=======
->>>>>>> 2c376bf0
     // File(s) delete method
     $("#btn-confirm-delete").click(function () {
         var deleteList = $("#fb-files-container li.ui-selected");
@@ -2101,11 +1912,6 @@
                         let folder_path = getCurrentPath().path.concat(folderName);
                         calls.push(delete_folder_ajax_submit(resID, folder_path.join('/')));
                     }
-<<<<<<< HEAD
-
-                    calls.push(delete_folder_ajax_submit(SHORT_ID, folder_path));
-=======
->>>>>>> 2c376bf0
                 }
             }
 
@@ -2174,10 +1980,6 @@
         else {
             calls.push(rename_file_or_folder_ajax_submit(resID, oldNamePath.join('/'), newNamePath.join('/')));
         }
-<<<<<<< HEAD
-        calls.push(rename_file_or_folder_ajax_submit(SHORT_ID, oldNamePath, newNamePath));
-=======
->>>>>>> 2c376bf0
 
         // Wait for the asynchronous calls to finish to get new folder structure
         $.when.apply($, calls).done(function () {
@@ -2285,11 +2087,7 @@
             let calls = [];
             let path = getCurrentPath().path.concat(folderName);
 
-<<<<<<< HEAD
-            calls.push(zip_irods_folder_ajax_submit(SHORT_ID, path, fileName));
-=======
             calls.push(zip_irods_folder_ajax_submit(resID, path.join('/'), fileName));
->>>>>>> 2c376bf0
 
             // Wait for the asynchronous calls to finish to get new folder structure
             $.when.apply($, calls).done(function () {
@@ -2309,11 +2107,7 @@
         var calls = [];
         for (let i = 0; i < files.length; i++) {
             let fileName = $(files[i]).children(".fb-file-name").text();
-<<<<<<< HEAD
-            calls.push(unzip_irods_file_ajax_submit(SHORT_ID, currentPath ? currentPath + "/" + fileName : fileName));
-=======
             calls.push(unzip_irods_file_ajax_submit(resID, getCurrentPath().path.concat(fileName).join('/')));
->>>>>>> 2c376bf0
         }
 
         // Wait for the asynchronous calls to finish to get new folder structure
@@ -2393,6 +2187,7 @@
 
 // used for setting various file types within composite resource
 function setFileType(fileType){
+    var resID = $("#hs-file-browser").attr("data-res-id");
     var url;
     var folderPath = "";
     let selected = $("#fb-files-container li.ui-selected");
@@ -2400,12 +2195,12 @@
 
     if(selected.hasClass('fb-file')){
         var file_id = selected.attr("data-pk");
-        url = "/hsapi/_internal/" + SHORT_ID + "/" + file_id + "/" + fileType + "/set-file-type/";
+        url = "/hsapi/_internal/" + resID + "/" + file_id + "/" + fileType + "/set-file-type/";
     }
     else {
         // this must be folder selection for aggregation creation
         folderPath = selected.children('span.fb-file-type').attr("data-folder-short-path");
-        url = "/hsapi/_internal/" + SHORT_ID + "/" + fileType + "/set-file-type/";
+        url = "/hsapi/_internal/" + resID + "/" + fileType + "/set-file-type/";
     }
 
     $(".file-browser-container, #fb-files-container").css("cursor", "progress");
@@ -2436,8 +2231,8 @@
         let UIData = JSON.parse(result);
         $("#id_abstract").val(UIData.abstract);
         $("#txt-title").val(UIData.title);
-        subjKeywordsApp.$data.resKeywords = UIData.keywords;
         updateResourceAuthors(UIData.creators);
+        updateResourceKeywords(UIData.keywords.join(","));
         updateResourceSpatialCoverage(UIData.spatial_coverage);
         updateResourceTemporalCoverage(UIData.temporal_coverage);
     });
@@ -2447,7 +2242,8 @@
 function removeAggregation(){
     var aggregationType = $("#fb-files-container li.ui-selected").children('span.fb-logical-file-type').attr("data-logical-file-type");
     var aggregationID = $("#fb-files-container li.ui-selected").children('span.fb-logical-file-type').attr("data-logical-file-id");
-    var url = "/hsapi/_internal/" + SHORT_ID + "/" + aggregationType + "/" + aggregationID + "/remove-aggregation/";
+    var resID = $("#hs-file-browser").attr("data-res-id");
+    var url = "/hsapi/_internal/" + resID + "/" + aggregationType + "/" + aggregationID + "/remove-aggregation/";
     $(".file-browser-container, #fb-files-container").css("cursor", "progress");
 
     var calls = [];
