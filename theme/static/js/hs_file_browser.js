/**
 * Created by Mauriel on 8/16/2016.
 */

var sourcePaths = [];
var pathLog = [];
var pathLogIndex = 0;
var isDragging = false;

function getFolderTemplateInstance(folderName) {
    return "<li class='fb-folder droppable draggable' title='" + folderName + "&#13;Type: File Folder'>" +
        "<span class='fb-file-icon fa fa-folder icon-blue'></span>" +
        "<span class='fb-file-name'>" + folderName + "</span>" +
        "<span class='fb-file-type'>File Folder</span>" +
        "<span class='fb-file-size'></span>" +
        "</li>"
}

// Associates file icons with file extensions. Could be improved with a dictionary.
function getFileTemplateInstance(fileName, fileType, logical_type, logical_file_id, fileSize, pk, url) {
    var fileTypeExt = fileName.substr(fileName.lastIndexOf(".") + 1, fileName.length);
    var extIcon = "fa-file-o";

    if (fileName.lastIndexOf(".")) {
        if (fileTypeExt.toUpperCase() == "PDF") {
            extIcon = "fa-file-pdf-o";
        }
        else if (fileTypeExt.toUpperCase() == "XLS" || fileTypeExt.toUpperCase() == "XLT" || fileTypeExt.toUpperCase() == "XML" || fileTypeExt.toUpperCase() == "CSV") {
            extIcon = "fa-file-excel-o";
        }
        else if (fileTypeExt.toUpperCase() == "ZIP" || fileTypeExt.toUpperCase() == "RAR" || fileTypeExt.toUpperCase() == "RAR5") {
            extIcon = "fa-file-zip-o";
        }
        else if (fileTypeExt.toUpperCase() == "DOC" || fileTypeExt.toUpperCase() == "DOCX") {
            extIcon = "fa-file-word-o";
        }
        else if (fileTypeExt.toUpperCase() == "MP3" || fileTypeExt.toUpperCase() == "WAV" || fileTypeExt.toUpperCase() == "WMA") {
            extIcon = "fa-file-audio-o";
        }
        else if (fileTypeExt.toUpperCase() == "MP4" || fileTypeExt.toUpperCase() == "MOV" || fileTypeExt.toUpperCase() == "WMV") {
            extIcon = "fa-file-movie-o";
        }
        else if (fileTypeExt.toUpperCase() == "PNG" || fileTypeExt.toUpperCase() == "JPG" || fileTypeExt.toUpperCase() == "JPEG" || fileTypeExt.toUpperCase() == "GIF" || fileTypeExt.toUpperCase() == "TIF" || fileTypeExt.toUpperCase() == "BMP") {
            extIcon = "fa-file-image-o";
        }
        else if (fileTypeExt.toUpperCase() == "TXT") {
            extIcon = "fa-file-text-o";
        }
        else if (fileTypeExt.toUpperCase() == "PPT" || fileTypeExt.toUpperCase() == "PPTX") {
            extIcon = "fa-file-powerpoint-o";
        }
        else if (fileTypeExt.toUpperCase() == "JS" || fileTypeExt.toUpperCase() == "PY" || fileTypeExt.toUpperCase() == "PHP" || fileTypeExt.toUpperCase() == "JAVA" || fileTypeExt.toUpperCase() == "CS") {
            extIcon = "fa-file-code-o";
        }
    }

    if (logical_type.length > 0){
        var title = '' + fileName + "&#13;Type: " + fileType + "&#13;Size: " + formatBytes(parseInt(fileSize)) + "&#13;Logical Type: " + logical_type;
    }
    else {
        var title = '' + fileName + "&#13;Type: " + fileType + "&#13;Size: " + formatBytes(parseInt(fileSize));
    }
    return "<li data-pk='" + pk + "' data-url='" + url + "' data-logical-file-id='" + logical_file_id + "' class='fb-file draggable' title='" + title + "'>" +
        "<span class='fb-file-icon fa " + extIcon + "'></span>" +
        "<span class='fb-file-name'>" + fileName + "</span>" +
        "<span class='fb-file-type'>" + fileType + " File</span>" +
        "<span class='fb-logical-file-type' data-logical-file-type=" + logical_type + ">" + logical_type + "</span>" +
        "<span class='fb-file-size' data-file-size=" + fileSize + "'>" + formatBytes(parseInt(fileSize)) + "</span></li>"
}

function formatBytes(bytes) {
    if(bytes < 1024) return bytes + " Bytes";
    else if(bytes < 1048576) return(bytes / 1024).toFixed(1) + " KB";
    else if(bytes < 1073741824) return(bytes / 1048576).toFixed(1) + " MB";
    else return(bytes / 1073741824).toFixed(1) + " GB";
}

// Updates the state of toolbar and menu buttons when a selection is made
function updateSelectionMenuContext() {
    var selected = $("#fb-files-container li.ui-selected");

    var flagDisableOpen = false;
    var flagDisableDownload = false;
    var flagDisableRename = false;
    var flagDisablePaste = false;
    var flagDisableZip = false;
    var flagDisableUnzip = false;
    var flagDisableCut = false;
    var flagDisableDelete = false;
<<<<<<< HEAD
    var flagDisableSetGeoRasterFileType = false;
=======
    var flagDisableGetLink = false;
>>>>>>> 97a54b2f

    if (selected.length > 1) {
        flagDisableRename = true; 
        flagDisableOpen = true;
        flagDisablePaste = true;
        flagDisableZip = true;
<<<<<<< HEAD
        flagDisableSetGeoRasterFileType = true;
=======
        flagDisableGetLink = true;
>>>>>>> 97a54b2f
    }
    else if (selected.length == 1) {    // Unused for now

    }
    else {
        flagDisableCut = true;
        flagDisableRename = true;
        flagDisableUnzip = true;
        flagDisableZip = true;
        flagDisableDelete = true;
        flagDisableDownload = true;
        flagDisableGetLink = true;
    }

    if (selected.hasClass("fb-file")) {
        flagDisableOpen = true;
        flagDisablePaste = true;
        flagDisableZip = true;
    }

    if (selected.hasClass("fb-folder")) {
        flagDisableDownload = true;
        flagDisableUnzip = true;
        flagDisableGetLink = true;
    }

    if (!sourcePaths.length) {
        flagDisablePaste = true;
    }

    for (var i = 0; i < selected.length; i++) {
        var fileName = $(selected[i]).children(".fb-file-name").text();
        var fileExt = fileName.substr(fileName.lastIndexOf(".") + 1, fileName.length);
        var logicalFileType = $(selected[i]).children(".fb-logical-file-type").text();
        console.log(logicalFileType);
        if (fileExt.toUpperCase() != "ZIP") {
            flagDisableUnzip = true;
        }
        if ((fileExt.toUpperCase() != "TIF" && fileExt.toUpperCase() != "ZIP") || logicalFileType != "GenericLogicalFile") {
            flagDisableSetGeoRasterFileType = true;
        }

        if(logicalFileType === "GeoRasterLogicalFile"){
            flagDisableDelete = true;
            flagDisableRename = true;
        }
    }
    
    var menu = $("#right-click-menu");
    var menu2 = $("#right-click-container-menu");

    // Open
    menu.children("li[data-menu-name='open']").toggleClass("hidden", flagDisableOpen);
    $("#open-separator").toggleClass("hidden", flagDisableOpen);
    if (!menu.children("li[data-menu-name='delete']").length) {
        $("#open-separator").toggleClass("hidden", true);
    }

    // Download
    menu.children("li[data-menu-name='download']").toggleClass("disabled", flagDisableDownload);
    $("#fb-download").toggleClass("disabled", flagDisableDownload);

<<<<<<< HEAD
    // set Geo Raster file type
    menu.children("li[data-menu-name='setgeorasterfiletype']").toggleClass("disabled", flagDisableSetGeoRasterFileType);
    $("#fb-geo-file-type").toggleClass("disabled", flagDisableSetGeoRasterFileType);
=======
    // Get file URL
    menu.children("li[data-menu-name='get-link']").toggleClass("disabled", flagDisableGetLink);
    $("#fb-get-link").toggleClass("disabled", flagDisableGetLink);
>>>>>>> 97a54b2f

    // Rename
    menu.children("li[data-menu-name='rename']").toggleClass("disabled", flagDisableRename);
    $("#fb-rename").toggleClass("disabled", flagDisableRename);

    // Zip
    menu.children("li[data-menu-name='zip']").toggleClass("hidden", flagDisableZip);
    $("#fb-zip").toggleClass("disabled", flagDisableZip);

    // Unzip
    menu.children("li[data-menu-name='unzip']").toggleClass("hidden", flagDisableUnzip);
    $("#fb-unzip").toggleClass("disabled", flagDisableUnzip);

    // Cut
    menu.children("li[data-menu-name='cut']").toggleClass("disabled", flagDisableCut);
    $("#fb-cut").toggleClass("disabled", flagDisableCut);

    // Paste
    menu.children("li[data-menu-name='paste']").toggleClass("disabled", flagDisablePaste);
    menu2.children("li[data-menu-name='paste']").toggleClass("disabled", flagDisablePaste);
    $("#fb-paste").toggleClass("disabled", flagDisablePaste);

    // Delete
    $("#fb-delete").toggleClass("disabled", flagDisableDelete);
    menu.children("li[data-menu-name='delete']").toggleClass("disabled", flagDisableDelete);
    $("#delete-separator").toggleClass("hidden", flagDisableUnzip && flagDisableZip);
}

function bindFileBrowserItemEvents() {
    var mode = $("#hs-file-browser").attr("data-mode");

    // Drop
    if (mode == "edit") {
        $(".droppable").droppable({
            drop: function (event, ui) {
                var resID = $("#hs-file-browser").attr("data-res-id");
                var destination = $(event.target);
                var sources = $("#fb-files-container li.ui-selected").children(".fb-file-name");
                var destName = destination.children(".fb-file-name").text();
                var destFileType = destination.children(".fb-file-type").text();

                if (destFileType != "File Folder") {
                    return;
                }

                var currentPath = $("#hs-file-browser").attr("data-current-path");
                var destFolderPath = currentPath + "/" + destName;

                var calls = [];
                for (var i = 0; i < sources.length; i++) {
                    var sourcePath = currentPath + "/" + $(sources[i]).text();
                    var destPath = destFolderPath + "/" + $(sources[i]).text();
                    if (sourcePath != destPath) {
                        calls.push(move_or_rename_irods_file_or_folder_ajax_submit(resID, sourcePath, destPath));
                    }
                }

                $.when.apply($, calls).done(function () {
                    refreshFileBrowser();
                    destination.removeClass("fb-drag-cutting");
                });

                $.when.apply($, calls).fail(function () {
                    refreshFileBrowser();
                    destination.removeClass("fb-drag-cutting");
                });

                $("#fb-files-container li.ui-selected").fadeOut();
            },
            over: function (event, ui) {
                if (!$(event.target).hasClass("ui-selected")) {
                    $("#fb-files-container li.ui-selected").addClass("fb-drag-cutting");
                    $(event.target).addClass("fb-drag-cutting");
                }
            },
            out: function (event, ui) {
                $("#fb-files-container li.ui-selected").removeClass("fb-drag-cutting");
                $(event.target).removeClass("fb-drag-cutting");
            },
            accept: 'li'
        });
    }

    // Handle "select" of clicked elements - Mouse Down
    $("#fb-files-container li").mousedown(function (e) {
        if (e.ctrlKey) {
            $(this).toggleClass("ui-selected");
        }
        else {
            if (!$(this).hasClass("ui-selected")) {
                $("#fb-files-container li").removeClass("ui-selected");
                $(this).addClass("ui-selected");
            }
        }

        if (!e.shiftKey) {
            $("#fb-files-container li").removeClass("ui-last-selected");
            $(this).addClass("ui-last-selected");
        }
    });
    
    $("#fb-files-container li").mouseup(function (e) {
        // Handle "select" of clicked elements - Mouse Up
        if (!e.ctrlKey && !e.metaKey) {
            if ($(this).hasClass("fb-file")){
                showFileTypeMetadata();
            }
            else{
                var file_metadata_alert = '<div class="alert alert-warning alert-dismissible" role="alert"><h4>Select a file to see file type metadata.</h4></div>';
                $("#fileTypeMetaDataTab").html(file_metadata_alert);
            }

            if (!isDragging && e.which == 1) {
                $("#fb-files-container li").removeClass("ui-selected");
            }
            $(this).addClass("ui-selected");
        }

        // Handle selecting multiple elements with Shift + Click
        if (!e.shiftKey) {
            $("#fb-files-container li").removeClass("ui-last-selected");
            $(this).addClass("ui-last-selected");
        }
        else {
            var lastSelected = $("#fb-files-container").find(".ui-last-selected").index();
            var range = $(this).index();

            var items = $("#fb-files-container li");
            items.removeClass("ui-selected");

            var maxRange =  Math.max(lastSelected, range);
            var minRange = Math.min(lastSelected, range);

            for (var i = 0; i < items.length; i++) {
                if (i >= minRange && i <= maxRange) {
                     $(items[i]).addClass("ui-selected");
                }
            }
        }

        updateSelectionMenuContext();
    });

    // Drag method
    if (mode == "edit") {
        $(".draggable").draggable({
                containment: "#fb-files-container",
                start: function (event, ui) {
                    $(ui.helper).addClass(".ui-selected");
                    isDragging = true;
                },
                stop: function (event, ui) {
                    $("#fb-files-container li.ui-selected").removeClass("fb-drag-cutting");
                    $('#fb-files-container li').animate({top: 0, left: 0}, 200);    // Custom revert to handle multiple selection
                    isDragging = false;
                },
                drag: function (event, ui) {
                    $('.ui-selected').css({
                        top: ui.position.top,
                        left: ui.position.left
                    });
                },
            }
        );
    }

    // Provides selection by drawing a rectangular area
    $("#fb-files-container")
        .selectable({
            filter: "li", cancel: ".ui-selected",
            stop: function (event, ui) {
                $(".selection-menu").hide();
                updateSelectionMenuContext();

                $("#fb-files-container li").removeClass("ui-last-selected");
                $("#fb-files-container li.ui-selected").first().addClass("ui-last-selected");
            },
        });

    // Dismiss right click menu when mouse down outside of it
    $("#fb-files-container, #fb-files-container li, #hsDropzone").mousedown(function () {
        $(".selection-menu").hide();
    });

    $("#hs-file-browser li.fb-folder").dblclick(onOpenFolder);

    // Right click menu for file browser
    $("#hsDropzone").bind("contextmenu", function (event) {
        // Avoid the real one
        event.preventDefault();

        var menu;   // The menu to show
        updateSelectionMenuContext();

        if ($(event.target).closest("li").length) {     // If a file item was clicked
            if (!$(event.target).closest("li").hasClass("ui-selected")) {
                $(".ui-selected").removeClass("ui-selected");
                $(event.target).closest("li").addClass("ui-selected");
                $("#fb-files-container li").removeClass("ui-last-selected");
                $(event.target).closest("li").addClass("ui-last-selected");
            }
            menu = $("#right-click-menu");
        }
        else {
            menu = $("#right-click-container-menu");    // empty space was clicked
        }

        $(".selection-menu").hide();    // Hide other menus

        var top = event.pageY;
        var left = event.pageX;

        menu.css({top: top, left: left});

        if (menu.css("display") == "none") {
            menu.show();
        }
        else {
            menu.hide();
        }
    });
}

function showFileTypeMetadata(){
    var logical_file_id = $("#fb-files-container li.ui-selected").attr("data-logical-file-id");
         var logical_type = $("#fb-files-container li").children('span.fb-logical-file-type').attr("data-logical-file-type");
         var resource_mode = $("#resource-mode").val();
         resource_mode = resource_mode.toLowerCase();
         var url = "/hsapi/_internal/" + logical_type + "/" + logical_file_id + "/" + resource_mode + "/get-file-metadata/";
         $(".file-browser-container, #fb-files-container").css("cursor", "progress");
         var calls = [];
         calls.push(get_file_type_metadata_ajax_submit(url));
         // Wait for the asynchronous calls to finish to get new folder structure
         $.when.apply($, calls).done(function (result) {
             var json_response = JSON.parse(result);
             $("#fileTypeMetaDataTab").html(json_response.metadata);
             $(".file-browser-container, #fb-files-container").css("cursor", "auto");
             showMetadataFormSaveChangesButton();
             initializeDatePickers();
             setFileTypeSpatialCoverageFormFields();
             var $spatial_type_radio_button_1 = $("#div_id_type_filetype").find("#id_type_1");
             var $spatial_type_radio_button_2 = $("#div_id_type_filetype").find("#id_type_2");
             if (logical_type === "GeoRasterLogicalFile"){
                 $spatial_type_radio_button_1.prop("checked", true);
                 $("#div_id_type_filetype input:radio").trigger("change");
                 $spatial_type_radio_button_1.attr('onclick', 'return false');
                 $spatial_type_radio_button_2.attr('onclick', 'return false');
             }
             else {
                 if ($spatial_type_radio_button_1.attr('checked') == 'checked'){
                     $spatial_type_radio_button_1.prop("checked", true);
                 }
                 else {
                     $spatial_type_radio_button_2.prop("checked", true);
                 }
             }

             $("#div_id_type_filetype input:radio").trigger("change");

         });
}

function setBreadCrumbs(path) {
    var crumbs = $("#fb-bread-crumbs");
    crumbs.empty();

    if(!path) {
        return;
    }

    if (path && path.lastIndexOf("/") == "-1") {
        $("#fb-move-up").toggleClass("disabled", true)
    }
    else {
        $("#fb-move-up").toggleClass("disabled", false)
    }

    var setFirstActive = false;
    while (path){
        var folder = path.substr(path.lastIndexOf("/") + 1, path.length);
        var currentPath = path;
        path = path.substr(0, path.lastIndexOf("/"));
        if (setFirstActive) {
            crumbs.prepend('<li data-path="data/' + currentPath + '"><i class="fa fa-folder-o" aria-hidden="true"></i><span> ' + folder + '</span></li>');
        }
        else {
            crumbs.prepend('<li class="active"><i class="fa fa-folder-open-o" aria-hidden="true"></i><span> ' + folder + '</span></li>');
            setFirstActive = true;
        }
    }

    // Bind click events
    $("#fb-bread-crumbs li:not(.active)").click(function() {
        var resID = $("#hs-file-browser").attr("data-res-id");
        var path = $(this).attr("data-path");

        pathLog.push(path);
        pathLogIndex = pathLog.length - 1;
        get_irods_folder_struct_ajax_submit(resID, path);
        var file_metadata_alert = '<div class="alert alert-warning alert-dismissible" role="alert"><h4>Select a file to see file type metadata.</h4></div>';
        $("#fileTypeMetaDataTab").html(file_metadata_alert);
    });
}

// File sorting sort algorithms
function sort(method, order) {
    var sorted;
    if (method == "name") {
        // Sort by name
        if (order == "asc") {
            sorted = $('#fb-files-container li').sort(function (element1, element2) {
                return $(element2).children('span.fb-file-name').text().localeCompare($(element1).children('span.fb-file-name').text());
            });
        }
        else {
            sorted = $('#fb-files-container li').sort(function (element1, element2) {
                return $(element1).children('span.fb-file-name').text().localeCompare($(element2).children('span.fb-file-name').text());
            });
        }
    }
    else if (method == "size") {
        // Sort by size
        var size1, size2;

        sorted = $('#fb-files-container li').sort(function (element1, element2) {
            if (order == "asc") {
                size1 = parseInt($(element2).children('span.fb-file-size').attr("data-file-size"));
                size2 = parseInt($(element1).children('span.fb-file-size').attr("data-file-size"));
            }
            else {
                size1 = parseInt($(element1).children('span.fb-file-size').attr("data-file-size"));
                size2 = parseInt($(element2).children('span.fb-file-size').attr("data-file-size"));

            }

            if (isNaN(size1)) size1 = 0;
            if (isNaN(size2)) size2 = 0;

            if (size1 < size2) {
                return -1;
            }
            if (size1 > size2) {
                return 1;
            }
            // Both sizes are equal
            return 0;
        });
    }
    else if (method == "type") {
        // Sort by type
        if (order == "asc") {
            sort("name", "desc");    // First sort by name
            sorted = $('#fb-files-container li').sort(function (element1, element2) {
                return $(element2).children('span.fb-file-type').text().localeCompare($(element1).children('span.fb-file-type').text());
            });
        }
        else {
            sort("name", order);    // First sort by name
            sorted = $('#fb-files-container li').sort(function (element1, element2) {
                return $(element1).children('span.fb-file-type').text().localeCompare($(element2).children('span.fb-file-type').text());
            });
        }
    }

    // Move elements to the new order
    for (var i = 0; i < sorted.length; i++) {
        $(sorted[i]).prependTo("#fb-files-container");
    }
}

function onSort() {
    var method = $("#fb-sort li[data-method].active").attr("data-method");
    var order = $("#fb-sort li[data-order].active").attr("data-order");

    sort(method, order);
}

function onOpenFolder() {
    var resID = $("#hs-file-browser").attr("data-res-id");
    var currentPath = $("#hs-file-browser").attr("data-current-path");
    var folderName = $("#fb-files-container li.ui-selected").children(".fb-file-name").text();
    var targetPath = currentPath + "/" + folderName;

    // Remove further paths from the log
    var range = pathLog.length - pathLogIndex;
    pathLog.splice(pathLogIndex + 1, range);
    pathLog.push(targetPath);
    pathLogIndex = pathLog.length - 1;

    var calls = [];
    calls.push(get_irods_folder_struct_ajax_submit(resID, targetPath));

    $.when.apply($, calls).done(function () {
        updateSelectionMenuContext();
    });

    $.when.apply($, calls).fail(function () {
        updateSelectionMenuContext();
    });
}

function updateNavigationState() {
    $("#fb-move-back").toggleClass("disabled", pathLogIndex == 0);
    $("#fb-move-forward").toggleClass("disabled", pathLogIndex >= pathLog.length - 1);

    var upPath = $("#hs-file-browser").attr("data-current-path");
    upPath = upPath.substr(0, upPath.lastIndexOf("/"));

    $("#fb-move-up").toggleClass("disabled", upPath == "data");
}

// Reload the current folder structure
function refreshFileBrowser() {
    var resID = $("#hs-file-browser").attr("data-res-id");
    var currentPath = $("#hs-file-browser").attr("data-current-path");
    var calls = [];
    calls.push(get_irods_folder_struct_ajax_submit(resID, currentPath));

    $.when.apply($, calls).done(function () {
        $("#fb-files-container li").removeClass("fb-cutting");
        $(".selection-menu").hide();
        sourcePaths = [];
        updateSelectionMenuContext();
    });

    $.when.apply($, calls).fail(function () {
        $("#fb-files-container li").removeClass("fb-cutting");
        $(".selection-menu").hide();
        sourcePaths = [];
        updateSelectionMenuContext();
    });
}

$(document).ready(function () {
    if (!$("#hs-file-browser").length) {
        return;
    }
    // Set initial folder structure
    var resID = $("#hs-file-browser").attr("data-res-id");
    if (resID) {
        get_irods_folder_struct_ajax_submit(resID, 'data/contents');
        pathLog.push('data/contents');
    }

    var previewNode = $("#flag-uploading").removeClass("hidden").clone();
    $("#flag-uploading").remove();

    // Show file drop visual feedback
    var mode = $("#hs-file-browser").attr("data-mode");
    var acceptedFiles = $("#hs-file-browser").attr("data-supported-files").replace(/\(/g, '').replace(/\)/g, '').replace(/'/g, ''); // Strip undesired characters

    if (mode == "edit" && acceptedFiles.length > 0) {
        var allowMultiple = null;
        if ($("#hs-file-browser").attr("data-allow-multiple-files") != "True") {
            allowMultiple = 1;
        }
        if (acceptedFiles == ".*") {
            acceptedFiles = null; // Dropzone default to accept all files
        }

        Dropzone.options.hsDropzone = {
            paramName: "files", // The name that will be used to transfer the file
            clickable: "#upload-toggle",
            previewsContainer: "#previews", // Define the container to display the previews
            maxFilesize: 1024, // MB
            acceptedFiles: acceptedFiles,
            maxFiles: allowMultiple,
            autoProcessQueue: true,
            uploadMultiple: true,
            parallelUploads : 10,
            error: function (file, response) {
                // console.log(response);
            },
            success: function (file, response) {
                // console.log(response);
            },
            init: function () {
                // The user dragged a file onto the Dropzone
                this.on("dragenter", function (file) {
                    $(".fb-drag-flag").show();
                    $("#hsDropzone").toggleClass("glow-blue", true);
                });

                this.on("drop", function (event) {
                    var myDropzone = this;
                    myDropzone.options.autoProcessQueue = false;    // Disable autoProcess queue so we can wait for the files to reach the queue before processing.
                    (function () {
                        // Wait for the files to reach the queue from the drop event. Check every 200 milliseconds
                        if (myDropzone.files.length > 0) {
                            myDropzone.processQueue();
                            myDropzone.options.autoProcessQueue = true; // Restore autoprocess
                            return;
                        }
                        setTimeout(arguments.callee, 200);
                    })();
                });

                // The user dragged a file out of the Dropzone
                this.on("dragleave", function (event) {
                    $(".fb-drag-flag").hide();
                    $("#hsDropzone").toggleClass("glow-blue", false);
                });

                // When a file is added to the list
                this.on("addedfile", function (file) {
                    $(".fb-drag-flag").hide();
                    // console.log(file);
                });

                // When a file gets processed
                this.on("processing", function (file) {
                    if (!$("#flag-uploading").length) {
                        $("#fb-inner-controls").append(previewNode);
                    }
                    $("#hsDropzone").toggleClass("glow-blue", false);
                });

                // Called when all files in the queue finish uploading.
                this.on("queuecomplete", function () {
                    if ($("#hs-file-browser").attr("data-refresh-on-upload") == "true") {
                        // Page refresh is needed to show updated metadata
                        location.reload(true);
                    }
                    else {
                        $("#hs-file-browser").attr("data-current-path", "data/contents");

                        // Remove further paths from the log
                        var range = pathLog.length - pathLogIndex;
                        pathLog.splice(pathLogIndex + 1, range);
                        pathLog.push("data/contents");
                        pathLogIndex = pathLog.length - 1;

                        refreshFileBrowser();
                        $("#previews").empty();
                    }
                });

                // An error occured. Receives the errorMessage as second parameter and if the error was due to the XMLHttpRequest the xhr object as third.
                this.on("error", function (error, errorMessage, xhr) {
                    $("#fb-alerts .upload-failed-alert").remove();
                    $("#hsDropzone").toggleClass("glow-blue", false);

                    $("#fb-alerts").append(
                            '<div class="alert alert-danger alert-dismissible upload-failed-alert" role="alert">' +
                                '<button type="button" class="close" data-dismiss="alert" aria-label="Close">' +
                                    '<span aria-hidden="true">&times;</span></button>' +
                                '<div>' +
                                    '<strong>File Upload Failed</strong>'+
                                '</div>'+
                                '<div>'+
                                    '<span>' + errorMessage + '</span>' +
                                '</div>'+
                            '</div>').fadeIn(200);
                });

                // Called with the total uploadProgress (0-100), the totalBytes and the totalBytesSent
                this.on("totaluploadprogress", function (uploadProgress, totalBytes , totalBytesSent) {
                    $("#upload-progress").text(formatBytes(totalBytesSent) + " / " +  formatBytes(totalBytes) + " (" + parseInt(uploadProgress) + "%)" );
                });

                // Applies allowing upload of multiple files to OS upload dialog
                if (allowMultiple) {
                    this.hiddenFileInput.removeAttribute('multiple');
                    var fileCount = parseInt($("#hs-file-browser").attr("data-initial-file-count"));
                    if (fileCount > 0) {
                        $('.dz-input').hide();
                    }
                }
            }
        };
    }

    // Toggle between grid and list view
    $("#btn-group-view button").click(function () {
        $("#btn-group-view button").toggleClass("active");
        if ($(this).attr("data-view") == "list") {
            // ------- switch to table view -------
            $("#fb-files-container").removeClass("fb-view-grid");
            $("#fb-files-container").addClass("fb-view-list");
        }
        else {
            // ------- Switch to grid view -------
            $("#fb-files-container").removeClass("fb-view-list");
            $("#fb-files-container").addClass("fb-view-grid");
        }
    });

    // Bind file browser gui events
    bindFileBrowserItemEvents();

    // Bind sort method
    $("#fb-sort li").click(function () {
        if ($(this).attr("data-method")) {
            $("#fb-sort li[data-method]").removeClass("active");
            $(this).addClass("active");
        }

        if ($(this).attr("data-order")) {
            $("#fb-sort li[data-order]").removeClass("active");
            $(this).addClass("active");
        }

        onSort();
    });

    // Filter files on search input text change
    function filter(){
        var items = $('#fb-files-container li').children('span.fb-file-name');
        var search = $("#txtDirSearch").val().toLowerCase();
        for (var i = 0; i < items.length; i++) {
            if ($(items[i]).text().toLowerCase().indexOf(search) >= 0) {
                $(items[i]).parent().removeClass("hidden");
            }
            else {
                $(items[i]).parent().addClass("hidden");
            }
        }
    }
    $("#txtDirSearch").on("input", filter);

    // Clear search input
    $("#btn-clear-search-input").click(function(){
        $("#txtDirSearch").val("");
        filter();
    });

    $('#create-folder-dialog').on('shown.bs.modal', function () {
        $('#txtFolderName').val("");
        $('#txtFolderName').closest(".modal-content").find(".btn-primary").toggleClass("disabled", true);
        $('#txtFolderName').focus();
    });

    $('#zip-folder-dialog').on('shown.bs.modal', function () {
        $('#txtFolderName').focus();

        // Select the file name by default
        var input = document.getElementById("txtZipName");
        var startPos = 0;
        var endPos = $("#txtZipName").val().length;

        if (typeof input.selectionStart != "undefined") {
            input.selectionStart = startPos;
            input.selectionEnd = endPos;
        } else if (document.selection && document.selection.createRange) {
            // IE branch
            input.select();
            var range = document.selection.createRange();
            range.collapse(true);
            range.moveEnd("character", endPos);
            range.moveStart("character", startPos);
            range.select();
        }
    });

    $('#rename-dialog').on('shown.bs.modal', function () {
        $('#txtName').focus();

        // Select the file name by default
        var input = document.getElementById("txtName");
        var startPos = 0;
        var endPos = $("#txtName").val().lastIndexOf(".");

        if (endPos == -1 || $("#file-type-addon").length) {
            endPos = $("#txtName").val().length;
        }

        if (typeof input.selectionStart != "undefined") {
            input.selectionStart = startPos;
            input.selectionEnd = endPos;
        } else if (document.selection && document.selection.createRange) {
            // IE branch
            input.select();
            var range = document.selection.createRange();
            range.collapse(true);
            range.moveEnd("character", endPos);
            range.moveStart("character", startPos);
            range.select();
        }

        $('#txtName').closest(".modal-content").find(".btn-primary").toggleClass("disabled", false);
    });

    $('#get-file-url-dialog').on('shown.bs.modal', function () {
        $('#txtFileURL').focus();

        // Select the file name by default
        var input = document.getElementById("txtFileURL");
        var startPos = 0;
        var endPos = $("#txtFileURL").val().length;

        if (typeof input.selectionStart != "undefined") {
            input.selectionStart = startPos;
            input.selectionEnd = endPos;
        } else if (document.selection && document.selection.createRange) {
            // IE branch
            input.select();
            var range = document.selection.createRange();
            range.collapse(true);
            range.moveEnd("character", endPos);
            range.moveStart("character", startPos);
            range.select();
        }
    });

    $(".click-select-all").click(function () {
        var input = $(this);
        var startPos = 0;
        var endPos = input.val().length;

        if (typeof this.selectionStart != "undefined") {
            this.selectionStart = startPos;
            this.selectionEnd = endPos;
        } else if (document.selection && document.selection.createRange) {
            // IE branch
            this.select();
            var range = document.selection.createRange();
            range.collapse(true);
            range.moveEnd("character", endPos);
            range.moveStart("character", startPos);
            range.select();
        }
    });

    // Create folder at current directory
    $("#btn-create-folder").click(function () {
        var resID = $("#hs-file-browser").attr("data-res-id");
        var currentPath = $("#hs-file-browser").attr("data-current-path");
        var folderName = $("#txtFolderName").val();
        if (folderName) {
            var calls = [];
            calls.push(create_irods_folder_ajax_submit(resID, currentPath + "/" + folderName));

            $.when.apply($, calls).done(function () {
                refreshFileBrowser();
            });

            $.when.apply($, calls).fail(function () {
                refreshFileBrowser();
            });
        }
        return false;
    });

    // Move up one directory
    $("#fb-move-up").click(function () {
        var upPath = $("#hs-file-browser").attr("data-current-path");
        upPath = upPath.substr(0, upPath.lastIndexOf("/"));
        pathLog.push(upPath);
        pathLogIndex = pathLog.length - 1;
        get_irods_folder_struct_ajax_submit(resID, upPath);
    });

    // Move back
    $("#fb-move-back").click(function () {
        if (pathLogIndex > 0) {
            pathLogIndex--;
            if (pathLogIndex == 0) {
                $("#fb-move-back").addClass("disabled");
            }
            get_irods_folder_struct_ajax_submit(resID, pathLog[pathLogIndex]);
        }
    });

    // Move forward
    $("#fb-move-forward").click(function () {
        if (pathLogIndex < pathLog.length) {
            pathLogIndex++;
            if (pathLogIndex == pathLog.length - 1) {
                $("#fb-move-forward").addClass("disabled");
            }
            get_irods_folder_struct_ajax_submit(resID, pathLog[pathLogIndex]);
        }
    });

    $("#btn-open").click(onOpenFolder);

    $("#btn-cut, #fb-cut").click(onCut);

    function onCut() {
        var currentPath = $("#hs-file-browser").attr("data-current-path");
        $("#fb-files-container li").removeClass("fb-cutting");
        sourcePaths = [];

        var selection = $("#fb-files-container li.ui-selected:not(.hidden)");

        for (var i = 0; i < selection.length; i++) {
            var itemName = $(selection[i]).children(".fb-file-name").text();
            sourcePaths.push(currentPath + "/" + itemName);

            $(selection[i]).addClass("fb-cutting");
        }

        if (sourcePaths.length) {
            $(".selection-menu").children("li[data-menu-name='paste']").toggleClass("disabled", false);
            $("#fb-paste").toggleClass("disabled", false);
        }

        $("#fb-cut").toggleClass("disabled", true);
    }

    $(".selection-menu li[data-menu-name='paste'], #fb-paste").click(onPaste);

    function onPaste() {
        var folderName = $("#fb-files-container li.ui-selected").children(".fb-file-name").text();
        var targetPath = $("#hs-file-browser").attr("data-current-path");

        if (folderName && folderName.lastIndexOf(".") == -1) {  // Makes sure the destination is a folder
            targetPath = targetPath + "/" + folderName
        }

        var calls = [];
        for (var i = 0; i < sourcePaths.length; i++) {
            var sourceName = sourcePaths[i].substring(sourcePaths[i].lastIndexOf("/")+1, sourcePaths[i].length);
            calls.push(move_or_rename_irods_file_or_folder_ajax_submit(resID, sourcePaths[i], targetPath+'/'+sourceName));
        }

        // Wait for the asynchronous calls to finish to get new folder structure
        $.when.apply($, calls).done(function () {
            refreshFileBrowser();
            sourcePaths = [];
            $("#fb-files-container li").removeClass("fb-cutting");
            updateSelectionMenuContext();
        });

        $.when.apply($, calls).fail(function () {
            refreshFileBrowser();
            sourcePaths = [];
            $("#fb-files-container li").removeClass("fb-cutting");
            updateSelectionMenuContext();
        });
    }

    // File(s) delete method
    $("#btn-confirm-delete").click(function () {
        var deleteList = $("#fb-files-container li.ui-selected");
        var currentPath = $("#hs-file-browser").attr("data-current-path");
        var filesToDelete = "";
        $(".file-browser-container, #fb-files-container").css("cursor", "progress");
        if (deleteList.length) {
            var calls = [];
            for (var i = 0; i < deleteList.length; i++) {
                var pk = $(deleteList[i]).attr("data-pk");
                if (pk) {
                    if (filesToDelete != "") {
                        filesToDelete += ",";
                    }
                    filesToDelete += pk;
                }
                else {  // item is a folder
                    var folderName = $(deleteList[i]).children(".fb-file-name").text();
                    var folder_path = currentPath + "/" + folderName;
                    calls.push(delete_folder_ajax_submit(resID, folder_path));
                }
            }

            // Wait for the asynchronous calls to finish to get new folder structure
            $.when.apply($, calls).done(function () {
                if (filesToDelete != "") {
                    $("#fb-delete-files-form input[name='file_ids']").val(filesToDelete);
                    $("#fb-delete-files-form").submit();
                }
                else {
                    refreshFileBrowser();
                }
            });

            $.when.apply($, calls).fail(function () {
                if (filesToDelete != "") {
                    $("#fb-delete-files-form input[name='file_ids']").val(filesToDelete);
                    $("#fb-delete-files-form").submit();
                }
                else {
                    refreshFileBrowser();
                }
            });
        }
    });

    // Populate name field when menu item is clicked
    $(".selection-menu li[data-menu-name='rename'], #fb-rename").click(function(){
        $('.selection-menu').hide();
        var name = $("#fb-files-container li.ui-selected").children(".fb-file-name").text();

        if ($("#file-type-addon").length) {
            var ext = name.substr(name.lastIndexOf("."), name.length);
            $("#file-type-addon").text(ext);
            name = name.substr(0, name.lastIndexOf("."));
        }

        $("#txtName").val(name);
    });

    // Rename method
    $("#btn-rename").click(function () {
        var currentPath = $("#hs-file-browser").attr("data-current-path");
        var oldName = $("#fb-files-container li.ui-selected").children(".fb-file-name").text();
        var newName = $("#txtName").val();

        if ($("#file-type-addon").length) {
            newName = newName + $("#file-type-addon").text();
        }

        var calls = [];
        calls.push(move_or_rename_irods_file_or_folder_ajax_submit(resID, currentPath + "/" + oldName, currentPath + "/" + newName));

        // Wait for the asynchronous calls to finish to get new folder structure
        $.when.apply($, calls).done(function () {
            refreshFileBrowser();
        });

        $.when.apply($, calls).fail(function () {
            refreshFileBrowser();
        });
    });

    // Download method
    $("#btn-download, #fb-download").click(function () {
        var downloadList = $("#fb-files-container li.ui-selected");

        // Remove previous temporary download frames
        $(".temp-download-frame").remove();

        if (downloadList.length) {
            // Workaround for Firefox and IE
            if (jQuery.browser.mozilla == true || !!navigator.userAgent.match(/Trident\/7\./)) {
                for (var i = 0; i < downloadList.length; i++) {
                    var url = $(downloadList[i]).attr("data-url");
                    var frameID = "download-frame-" + i;
                    $("body").append("<iframe class='temp-download-frame' id='" + frameID + "' style='display:none;' src='" + url + "'></iframe>");
                }
            }
            else {
                for (var i = 0; i < downloadList.length; i++) {
                    var url = $(downloadList[i]).attr("data-url");
                    var fileName = $(downloadList[i]).children(".fb-file-name").text();
                    downloadURI(url, fileName);
                }
            }
        }
    });

    function downloadURI(uri, name) {
        var link = document.createElement("a");
        link.download = name;
        link.href = uri;
        link.click();
        link.remove();
    }

<<<<<<< HEAD
    // set geo raster file type method
     $("#btn-set-geo-file-type").click(function () {
         var file_id = $("#fb-files-container li.ui-selected").attr("data-pk");
         var resID = $("#hs-file-browser").attr("data-res-id");
         var url = "/hsapi/_internal/" + resID + "/" + file_id + "/GeoRaster/set-file-type/";
         $(".file-browser-container, #fb-files-container").css("cursor", "progress");
         var calls = [];
         calls.push(set_file_type_ajax_submit(url));
         // Wait for the asynchronous calls to finish to get new folder structure
         $.when.apply($, calls).done(function () {
            refreshFileBrowser();
         });
      });

    // show file type metadata
    $("#btn-show-file-metadata").click(function () {
         var logical_file_id = $("#fb-files-container li.ui-selected").attr("data-logical-file-id");
         var logical_type = $("#fb-files-container li").children('span.fb-logical-file-type').attr("data-logical-file-type");
         var resource_mode = $("#resource-mode").val();
         resource_mode = resource_mode.toLowerCase();
         var url = "/hsapi/_internal/" + logical_type + "/" + logical_file_id + "/" + resource_mode + "/get-file-metadata/";
         $(".file-browser-container, #fb-files-container").css("cursor", "progress");
         var calls = [];
         calls.push(get_file_type_metadata_ajax_submit(url));
         // Wait for the asynchronous calls to finish to get new folder structure
         $.when.apply($, calls).done(function (result) {
             var json_response = JSON.parse(result);
             $("#fileTypeMetaDataTab").html(json_response.metadata);
             $(".file-browser-container, #fb-files-container").css("cursor", "auto");
             showMetadataFormSaveChangesButton();
             initializeDatePickers();

             $("html, body").animate({
                 scrollTop: $("#fileTypeMetaDataTab").offset().top + 500
             }, 1000);
         });
      });
=======
    // Get file URL method
    $("#btn-get-link, #fb-get-link").click(function () {
        var file = $("#fb-files-container li.ui-selected");
        var URL = file.attr("data-url");
        var basePath = window.location.protocol + "//" + window.location.host;
        // currentURL = currentURL.substring(0, currentURL.length - 1); // Strip last "/"
        $("#txtFileURL").val(basePath + URL);
    });
>>>>>>> 97a54b2f

    // Zip method
    $("#btn-confirm-zip").click(function () {
        if ($("#txtZipName").val().trim() != "") {
            var currentPath = $("#hs-file-browser").attr("data-current-path");
            var folderName = $("#fb-files-container li.ui-selected").children(".fb-file-name").text();
            var fileName = $("#txtZipName").val() + ".zip";

            var calls = [];
            calls.push(zip_irods_folder_ajax_submit(resID, currentPath + "/" + folderName, fileName));

            // Wait for the asynchronous calls to finish to get new folder structure
            $.when.apply($, calls).done(function () {
                refreshFileBrowser();
            });

            $.when.apply($, calls).fail(function () {
                refreshFileBrowser();
            });
        }
    });

    $("#btn-zip").click(function() {
        var folderName =$("#fb-files-container li.ui-selected").children(".fb-file-name").text();
        $("#txtZipName").val(folderName);
    });

    // Unzip method
    $("#btn-unzip, #fb-unzip").click(function () {
        var currentPath = $("#hs-file-browser").attr("data-current-path");
        var files = $("#fb-files-container li.ui-selected");

        var calls = [];
        for (var i = 0; i < files.length; i++) {
            var fileName = $(files[i]).children(".fb-file-name").text()
            calls.push(unzip_irods_file_ajax_submit(resID, currentPath + "/" + fileName));
        }

        // Wait for the asynchronous calls to finish to get new folder structure
        $.when.apply($, calls).done(function () {
            refreshFileBrowser();
        });

        $.when.apply($, calls).fail(function () {
            refreshFileBrowser();
        });
    });

    $(".selection-menu li").click(function () {
        $(".selection-menu").hide();
    });

    $(".selection-menu li[data-menu-name='refresh'], #fb-refresh").click(function () {
        refreshFileBrowser();
    });

    $(".selection-menu li[data-menu-name='select-all'], #fb-select-all").click(function () {
        $("#fb-files-container > li").removeClass("ui-selected");
        $("#fb-files-container > li:not(.hidden)").addClass("ui-selected");
        updateSelectionMenuContext();
    });

    $(".modal input.modal-only-required").keyup(function(event) {
        var submitBtn = $(this).closest(".modal-content").find(".btn-primary");
        submitBtn.toggleClass("disabled", $(this).val().trim() == "");
        var key = event.which;
        if (key == 13) {    // The enter key
            submitBtn.trigger('click');
        }
    });
});

var cookieName = "page_scroll";
var expdays = 365;

// Used to set the previous scroll position after refresh
function setCookie(name, value, expires, path, domain, secure) {
    if (!expires) {
        expires = new Date()
    }
    document.cookie = name + "=" + escape(value) +
        ((expires == null) ? "" : "; expires=" + expires.toGMTString()) +
        ((path == null) ? "" : "; path=" + path) +
        ((domain == null) ? "" : "; domain=" + domain) +
        ((secure == null) ? "" : "; secure")
}

function getCookie(name) {
    var arg = name + "=";
    var alen = arg.length;
    var clen = document.cookie.length;
    var i = 0;
    while (i < clen) {
        var j = i + alen;
        if (document.cookie.substring(i, j) == arg) {
            return getCookieVal(j)
        }
        i = document.cookie.indexOf(" ", i) + 1;
        if (i == 0) break
    }
    return null;
}

function getCookieVal(offset) {
    var endstr = document.cookie.indexOf(";", offset);
    if (endstr == -1)
        endstr = document.cookie.length;
    return unescape(document.cookie.substring(offset, endstr));
}<|MERGE_RESOLUTION|>--- conflicted
+++ resolved
@@ -87,22 +87,16 @@
     var flagDisableUnzip = false;
     var flagDisableCut = false;
     var flagDisableDelete = false;
-<<<<<<< HEAD
     var flagDisableSetGeoRasterFileType = false;
-=======
     var flagDisableGetLink = false;
->>>>>>> 97a54b2f
 
     if (selected.length > 1) {
         flagDisableRename = true; 
         flagDisableOpen = true;
         flagDisablePaste = true;
         flagDisableZip = true;
-<<<<<<< HEAD
         flagDisableSetGeoRasterFileType = true;
-=======
         flagDisableGetLink = true;
->>>>>>> 97a54b2f
     }
     else if (selected.length == 1) {    // Unused for now
 
@@ -165,15 +159,13 @@
     menu.children("li[data-menu-name='download']").toggleClass("disabled", flagDisableDownload);
     $("#fb-download").toggleClass("disabled", flagDisableDownload);
 
-<<<<<<< HEAD
+    // Get file URL
+    menu.children("li[data-menu-name='get-link']").toggleClass("disabled", flagDisableGetLink);
+    $("#fb-get-link").toggleClass("disabled", flagDisableGetLink);
+
     // set Geo Raster file type
     menu.children("li[data-menu-name='setgeorasterfiletype']").toggleClass("disabled", flagDisableSetGeoRasterFileType);
     $("#fb-geo-file-type").toggleClass("disabled", flagDisableSetGeoRasterFileType);
-=======
-    // Get file URL
-    menu.children("li[data-menu-name='get-link']").toggleClass("disabled", flagDisableGetLink);
-    $("#fb-get-link").toggleClass("disabled", flagDisableGetLink);
->>>>>>> 97a54b2f
 
     // Rename
     menu.children("li[data-menu-name='rename']").toggleClass("disabled", flagDisableRename);
@@ -240,7 +232,7 @@
                     refreshFileBrowser();
                     destination.removeClass("fb-drag-cutting");
                 });
-
+                
                 $("#fb-files-container li.ui-selected").fadeOut();
             },
             over: function (event, ui) {
@@ -1123,7 +1115,15 @@
         link.remove();
     }
 
-<<<<<<< HEAD
+    // Get file URL method
+    $("#btn-get-link, #fb-get-link").click(function () {
+        var file = $("#fb-files-container li.ui-selected");
+        var URL = file.attr("data-url");
+        var basePath = window.location.protocol + "//" + window.location.host;
+        // currentURL = currentURL.substring(0, currentURL.length - 1); // Strip last "/"
+        $("#txtFileURL").val(basePath + URL);
+    });
+
     // set geo raster file type method
      $("#btn-set-geo-file-type").click(function () {
          var file_id = $("#fb-files-container li.ui-selected").attr("data-pk");
@@ -1161,17 +1161,6 @@
              }, 1000);
          });
       });
-=======
-    // Get file URL method
-    $("#btn-get-link, #fb-get-link").click(function () {
-        var file = $("#fb-files-container li.ui-selected");
-        var URL = file.attr("data-url");
-        var basePath = window.location.protocol + "//" + window.location.host;
-        // currentURL = currentURL.substring(0, currentURL.length - 1); // Strip last "/"
-        $("#txtFileURL").val(basePath + URL);
-    });
->>>>>>> 97a54b2f
-
     // Zip method
     $("#btn-confirm-zip").click(function () {
         if ($("#txtZipName").val().trim() != "") {
