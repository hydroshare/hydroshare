/**
 * Created by Mauriel on 8/16/2016.
 */

var sourcePaths = [];
var pathLog = [];
var pathLogIndex = 0;
var isDragging = false;

function getFolderTemplateInstance(folderName) {
    return "<li class='fb-folder droppable draggable' title='" + folderName + "&#13;Type: File Folder'>" +
        "<span class='fb-file-icon fa fa-folder icon-blue'></span>" +
        "<span class='fb-file-name'>" + folderName + "</span>" +
        "<span class='fb-file-type'>File Folder</span>" +
        "<span class='fb-file-size'></span>" +
        "</li>"
}

// Associates file icons with file extensions. Could be improved with a dictionary.
function getFileTemplateInstance(fileName, fileType, logical_type, logical_file_id, fileSize, pk, url) {
    var fileTypeExt = fileName.substr(fileName.lastIndexOf(".") + 1, fileName.length);
    var extIcon = "fa-file-o";

    if (fileName.lastIndexOf(".")) {
        if (fileTypeExt.toUpperCase() == "PDF") {
            extIcon = "fa-file-pdf-o";
        }
        else if (fileTypeExt.toUpperCase() == "XLS" || fileTypeExt.toUpperCase() == "XLT" || fileTypeExt.toUpperCase() == "XML" || fileTypeExt.toUpperCase() == "CSV") {
            extIcon = "fa-file-excel-o";
        }
        else if (fileTypeExt.toUpperCase() == "ZIP" || fileTypeExt.toUpperCase() == "RAR" || fileTypeExt.toUpperCase() == "RAR5") {
            extIcon = "fa-file-zip-o";
        }
        else if (fileTypeExt.toUpperCase() == "DOC" || fileTypeExt.toUpperCase() == "DOCX") {
            extIcon = "fa-file-word-o";
        }
        else if (fileTypeExt.toUpperCase() == "MP3" || fileTypeExt.toUpperCase() == "WAV" || fileTypeExt.toUpperCase() == "WMA") {
            extIcon = "fa-file-audio-o";
        }
        else if (fileTypeExt.toUpperCase() == "MP4" || fileTypeExt.toUpperCase() == "MOV" || fileTypeExt.toUpperCase() == "WMV") {
            extIcon = "fa-file-movie-o";
        }
        else if (fileTypeExt.toUpperCase() == "PNG" || fileTypeExt.toUpperCase() == "JPG" || fileTypeExt.toUpperCase() == "JPEG" || fileTypeExt.toUpperCase() == "GIF" || fileTypeExt.toUpperCase() == "TIF" || fileTypeExt.toUpperCase() == "BMP") {
            extIcon = "fa-file-image-o";
        }
        else if (fileTypeExt.toUpperCase() == "TXT") {
            extIcon = "fa-file-text-o";
        }
        else if (fileTypeExt.toUpperCase() == "PPT" || fileTypeExt.toUpperCase() == "PPTX") {
            extIcon = "fa-file-powerpoint-o";
        }
        else if (fileTypeExt.toUpperCase() == "JS" || fileTypeExt.toUpperCase() == "PY" || fileTypeExt.toUpperCase() == "PHP" || fileTypeExt.toUpperCase() == "JAVA" || fileTypeExt.toUpperCase() == "CS") {
            extIcon = "fa-file-code-o";
        }
    }

    if (logical_type.length > 0){
        var title = '' + fileName + "&#13;Type: " + fileType + "&#13;Size: " + formatBytes(parseInt(fileSize)) + "&#13;Logical Type: " + logical_type;
    }
    else {
        var title = '' + fileName + "&#13;Type: " + fileType + "&#13;Size: " + formatBytes(parseInt(fileSize));
    }
    return "<li data-pk='" + pk + "' data-url='" + url + "' data-logical-file-id='" + logical_file_id + "' class='fb-file draggable' title='" + title + "'>" +
        "<span class='fb-file-icon fa " + extIcon + "'></span>" +
        "<span class='fb-file-name'>" + fileName + "</span>" +
        "<span class='fb-file-type'>" + fileType + " File</span>" +
        "<span class='fb-logical-file-type' data-logical-file-type=" + logical_type + ">" + logical_type + "</span>" +
        "<span class='fb-file-size' data-file-size=" + fileSize + "'>" + formatBytes(parseInt(fileSize)) + "</span></li>"
}

function formatBytes(bytes) {
    if(bytes < 1024) return bytes + " Bytes";
    else if(bytes < 1048576) return(bytes / 1024).toFixed(1) + " KB";
    else if(bytes < 1073741824) return(bytes / 1048576).toFixed(1) + " MB";
    else return(bytes / 1073741824).toFixed(1) + " GB";
}

// Updates the state of toolbar and menu buttons when a selection is made
function updateSelectionMenuContext() {
    var selected = $("#fb-files-container li.ui-selected");

    var flagDisableOpen = false;
    var flagDisableDownload = false;
    var flagDisableRename = false;
    var flagDisablePaste = false;
    var flagDisableZip = false;
    var flagDisableUnzip = false;
    var flagDisableCut = false;
    var flagDisableDelete = false;
    var flagDisableSetGeoRasterFileType = false;
    var flagDisableShowFileMetadata = false;

    if (selected.length > 1) {
        flagDisableRename = true; 
        flagDisableOpen = true;
        flagDisablePaste = true;
        flagDisableZip = true;
        flagDisableSetGeoRasterFileType = true;
        flagDisableShowFileMetadata = true;
    }
    else if (selected.length == 1) {    // Unused for now

    }
    else {
        flagDisableCut = true;
        flagDisableRename = true;
        flagDisableUnzip = true;
        flagDisableZip = true;
        flagDisableDelete = true;
        flagDisableDownload = true;
    }

    if (selected.hasClass("fb-file")) {
        flagDisableOpen = true;
        flagDisablePaste = true;
        flagDisableZip = true;
    }

    if (selected.hasClass("fb-folder")) {
        flagDisableDownload = true;
        flagDisableUnzip = true;
        flagDisableShowFileMetadata = true;
    }

    if (!sourcePaths.length) {
        flagDisablePaste = true;
    }

    for (var i = 0; i < selected.length; i++) {
        var fileName = $(selected[i]).children(".fb-file-name").text();
        var fileExt = fileName.substr(fileName.lastIndexOf(".") + 1, fileName.length);
        var logicalFileType = $(selected[i]).children(".fb-logical-file-type").text();
        console.log(logicalFileType);
        if (fileExt.toUpperCase() != "ZIP") {
            flagDisableUnzip = true;
        }
        if ((fileExt.toUpperCase() != "TIF" && fileExt.toUpperCase() != "ZIP") || logicalFileType != "GenericLogicalFile") {
            flagDisableSetGeoRasterFileType = true;
        }

        if (logicalFileType.length == 0){
            flagDisableShowFileMetadata = true;
        }
    }
    
    var menu = $("#right-click-menu");
    var menu2 = $("#right-click-container-menu");

    // Open
    menu.children("li[data-menu-name='open']").toggleClass("hidden", flagDisableOpen);
    $("#open-separator").toggleClass("hidden", flagDisableOpen);
    if (!menu.children("li[data-menu-name='delete']").length) {
        $("#open-separator").toggleClass("hidden", true);
    }

    // Download
    menu.children("li[data-menu-name='download']").toggleClass("disabled", flagDisableDownload);
    $("#fb-download").toggleClass("disabled", flagDisableDownload);

    // set Geo Raster file type
    menu.children("li[data-menu-name='setgeorasterfiletype']").toggleClass("disabled", flagDisableSetGeoRasterFileType);
    $("#fb-geo-file-type").toggleClass("disabled", flagDisableSetGeoRasterFileType);

    // show file type metadata
    menu.children("li[data-menu-name='showfilemetadata']").toggleClass("disabled", flagDisableShowFileMetadata);
    $("#fb-show-file-metadata").toggleClass("disabled", flagDisableShowFileMetadata);

    // Rename
    menu.children("li[data-menu-name='rename']").toggleClass("disabled", flagDisableRename);
    $("#fb-rename").toggleClass("disabled", flagDisableRename);

    // Zip
    menu.children("li[data-menu-name='zip']").toggleClass("hidden", flagDisableZip);
    $("#fb-zip").toggleClass("disabled", flagDisableZip);

    // Unzip
    menu.children("li[data-menu-name='unzip']").toggleClass("hidden", flagDisableUnzip);
    $("#fb-unzip").toggleClass("disabled", flagDisableUnzip);

    // Cut
    menu.children("li[data-menu-name='cut']").toggleClass("disabled", flagDisableCut);
    $("#fb-cut").toggleClass("disabled", flagDisableCut);

    // Paste
    menu.children("li[data-menu-name='paste']").toggleClass("disabled", flagDisablePaste);
    menu2.children("li[data-menu-name='paste']").toggleClass("disabled", flagDisablePaste);
    $("#fb-paste").toggleClass("disabled", flagDisablePaste);

    // Delete
    $("#fb-delete").toggleClass("disabled", flagDisableDelete);
    menu.children("li[data-menu-name='delete']").toggleClass("disabled", flagDisableDelete);
    $("#delete-separator").toggleClass("hidden", flagDisableUnzip && flagDisableZip);
}

function bindFileBrowserItemEvents() {
    var mode = $("#hs-file-browser").attr("data-mode");

    // Drop
    if (mode == "edit") {
        $(".droppable").droppable({
            drop: function (event, ui) {
                var resID = $("#hs-file-browser").attr("data-res-id");
                var destination = $(event.target);
                var sources = $("#fb-files-container li.ui-selected").children(".fb-file-name");
                var destName = destination.children(".fb-file-name").text();
                var destFileType = destination.children(".fb-file-type").text();

                if (destFileType != "File Folder") {
                    return;
                }

                var currentPath = $("#hs-file-browser").attr("data-current-path");
                var destFolderPath = currentPath + "/" + destName;

                var calls = [];
                for (var i = 0; i < sources.length; i++) {
                    var sourcePath = currentPath + "/" + $(sources[i]).text();
                    var destPath = destFolderPath + "/" + $(sources[i]).text();
                    if (sourcePath != destPath) {
                        calls.push(move_or_rename_irods_file_or_folder_ajax_submit(resID, sourcePath, destPath));
                    }
                }

                $.when.apply($, calls).done(function () {
                    refreshFileBrowser();
                    destination.removeClass("fb-drag-cutting");
                });

                $.when.apply($, calls).fail(function () {
                    refreshFileBrowser();
                    destination.removeClass("fb-drag-cutting");
                });
                
                $("#fb-files-container li.ui-selected").fadeOut();
            },
            over: function (event, ui) {
                if (!$(event.target).hasClass("ui-selected")) {
                    $("#fb-files-container li.ui-selected").addClass("fb-drag-cutting");
                    $(event.target).addClass("fb-drag-cutting");
                }
            },
            out: function (event, ui) {
                $("#fb-files-container li.ui-selected").removeClass("fb-drag-cutting");
                $(event.target).removeClass("fb-drag-cutting");
            },
            accept: 'li'
        });
    }

    // Handle "select" of clicked elements - Mouse Down
    $("#fb-files-container li").mousedown(function (e) {
        if (e.ctrlKey) {
            $(this).toggleClass("ui-selected");
        }
        else {
            if (!$(this).hasClass("ui-selected")) {
                $("#fb-files-container li").removeClass("ui-selected");
                $(this).addClass("ui-selected");
            }
        }

        if (!e.shiftKey) {
            $("#fb-files-container li").removeClass("ui-last-selected");
            $(this).addClass("ui-last-selected");
        }
    });
    
    $("#fb-files-container li").mouseup(function (e) {
        // Handle "select" of clicked elements - Mouse Up
        if (!e.ctrlKey && !e.metaKey) {
<<<<<<< HEAD
            if ($(this).hasClass("fb-file")){
                showFileTypeMetadata();
            }
            else{
                var file_metadata_alert = '<div class="alert alert-warning alert-dismissible" role="alert"><h4>Select a file to see file type metadata.</h4></div>';
                $("#fileTypeMetaDataTab").html(file_metadata_alert);
            }

            if (!isDragging && event.which == 1) {
=======
            if (!isDragging && e.which == 1) {
>>>>>>> 0a638ffb
                $("#fb-files-container li").removeClass("ui-selected");
            }
            $(this).addClass("ui-selected");

        }

        // Handle selecting multiple elements with Shift + Click
        if (!e.shiftKey) {
            $("#fb-files-container li").removeClass("ui-last-selected");
            $(this).addClass("ui-last-selected");
        }
        else {
            var lastSelected = $("#fb-files-container").find(".ui-last-selected").index();
            var range = $(this).index();

            var items = $("#fb-files-container li");
            items.removeClass("ui-selected");

            var maxRange =  Math.max(lastSelected, range);
            var minRange = Math.min(lastSelected, range);

            for (var i = 0; i < items.length; i++) {
                if (i >= minRange && i <= maxRange) {
                     $(items[i]).addClass("ui-selected");
                }
            }
        }

        updateSelectionMenuContext();
    });

    // Drag method
    if (mode == "edit") {
        $(".draggable").draggable({
                containment: "#fb-files-container",
                start: function (event, ui) {
                    $(ui.helper).addClass(".ui-selected");
                    isDragging = true;
                },
                stop: function (event, ui) {
                    $("#fb-files-container li.ui-selected").removeClass("fb-drag-cutting");
                    $('#fb-files-container li').animate({top: 0, left: 0}, 200);    // Custom revert to handle multiple selection
                    isDragging = false;
                },
                drag: function (event, ui) {
                    $('.ui-selected').css({
                        top: ui.position.top,
                        left: ui.position.left
                    });
                },
            }
        );
    }

    // Provides selection by drawing a rectangular area
    $("#fb-files-container")
        .selectable({
            filter: "li", cancel: ".ui-selected",
            stop: function (event, ui) {
                $(".selection-menu").hide();
                updateSelectionMenuContext();

                $("#fb-files-container li").removeClass("ui-last-selected");
                $("#fb-files-container li.ui-selected").first().addClass("ui-last-selected");
            },
        });

    // Dismiss right click menu when mouse down outside of it
    $("#fb-files-container, #fb-files-container li, #hsDropzone").mousedown(function () {
        $(".selection-menu").hide();
    });

    $("#hs-file-browser li.fb-folder").dblclick(onOpenFolder);

    // Right click menu for file browser
    $("#hsDropzone").bind("contextmenu", function (event) {
        // Avoid the real one
        event.preventDefault();

        var menu;   // The menu to show
        updateSelectionMenuContext();

        if ($(event.target).closest("li").length) {     // If a file item was clicked
            if (!$(event.target).closest("li").hasClass("ui-selected")) {
                $(".ui-selected").removeClass("ui-selected");
                $(event.target).closest("li").addClass("ui-selected");
                $("#fb-files-container li").removeClass("ui-last-selected");
                $(event.target).closest("li").addClass("ui-last-selected");
            }
            menu = $("#right-click-menu");
        }
        else {
            menu = $("#right-click-container-menu");    // empty space was clicked
        }

        $(".selection-menu").hide();    // Hide other menus

        var top = event.pageY;
        var left = event.pageX;

        menu.css({top: top, left: left});

        if (menu.css("display") == "none") {
            menu.show();
        }
        else {
            menu.hide();
        }
    });
}

function showFileTypeMetadata(){
    var logical_file_id = $("#fb-files-container li.ui-selected").attr("data-logical-file-id");
         var logical_type = $("#fb-files-container li").children('span.fb-logical-file-type').attr("data-logical-file-type");
         var resource_mode = $("#resource-mode").val();
         resource_mode = resource_mode.toLowerCase();
         var url = "/hsapi/_internal/" + logical_type + "/" + logical_file_id + "/" + resource_mode + "/get-file-metadata/";
         $(".file-browser-container, #fb-files-container").css("cursor", "progress");
         var calls = [];
         calls.push(get_file_type_metadata_ajax_submit(url));
         // Wait for the asynchronous calls to finish to get new folder structure
         $.when.apply($, calls).done(function (result) {
             var json_response = JSON.parse(result);
             $("#fileTypeMetaDataTab").html(json_response.metadata);
             $(".file-browser-container, #fb-files-container").css("cursor", "auto");
             showMetadataFormSaveChangesButton();
             initializeDatePickers();
             setFileTypeSpatialCoverageFormFields();
             var $spatial_type_radio_button_1 = $("#div_id_type_filetype").find("#id_type_1");
             var $spatial_type_radio_button_2 = $("#div_id_type_filetype").find("#id_type_2");
             if (logical_type === "GeoRasterLogicalFile"){
                 $spatial_type_radio_button_1.prop("checked", true);
                 $("#div_id_type_filetype input:radio").trigger("change");
                 $spatial_type_radio_button_1.attr('onclick', 'return false');
                 $spatial_type_radio_button_2.attr('onclick', 'return false');
             }
             else {
                 if ($spatial_type_radio_button_1.attr('checked') == 'checked'){
                     $spatial_type_radio_button_1.prop("checked", true);
                 }
                 else {
                     $spatial_type_radio_button_2.prop("checked", true);
                 }
             }

             $("#div_id_type_filetype input:radio").trigger("change");

         });
}

function setBreadCrumbs(path) {
    var crumbs = $("#fb-bread-crumbs");
    crumbs.empty();

    if(!path) {
        return;
    }

    if (path && path.lastIndexOf("/") == "-1") {
        $("#fb-move-up").toggleClass("disabled", true)
    }
    else {
        $("#fb-move-up").toggleClass("disabled", false)
    }

    var setFirstActive = false;
    while (path){
        var folder = path.substr(path.lastIndexOf("/") + 1, path.length);
        var currentPath = path;
        path = path.substr(0, path.lastIndexOf("/"));
        if (setFirstActive) {
            crumbs.prepend('<li data-path="data/' + currentPath + '"><i class="fa fa-folder-o" aria-hidden="true"></i><span> ' + folder + '</span></li>');
        }
        else {
            crumbs.prepend('<li class="active"><i class="fa fa-folder-open-o" aria-hidden="true"></i><span> ' + folder + '</span></li>');
            setFirstActive = true;
        }
    }

    // Bind click events
    $("#fb-bread-crumbs li:not(.active)").click(function() {
        var resID = $("#hs-file-browser").attr("data-res-id");
        var path = $(this).attr("data-path");

        pathLog.push(path);
        pathLogIndex = pathLog.length - 1;
        get_irods_folder_struct_ajax_submit(resID, path);
        var file_metadata_alert = '<div class="alert alert-warning alert-dismissible" role="alert"><h4>Select a file to see file type metadata.</h4></div>';
        $("#fileTypeMetaDataTab").html(file_metadata_alert);
    });
}

// File sorting sort algorithms
function sort(method, order) {
    var sorted;
    if (method == "name") {
        // Sort by name
        if (order == "asc") {
            sorted = $('#fb-files-container li').sort(function (element1, element2) {
                return $(element2).children('span.fb-file-name').text().localeCompare($(element1).children('span.fb-file-name').text());
            });
        }
        else {
            sorted = $('#fb-files-container li').sort(function (element1, element2) {
                return $(element1).children('span.fb-file-name').text().localeCompare($(element2).children('span.fb-file-name').text());
            });
        }
    }
    else if (method == "size") {
        // Sort by size
        var size1, size2;

        sorted = $('#fb-files-container li').sort(function (element1, element2) {
            if (order == "asc") {
                size1 = parseInt($(element2).children('span.fb-file-size').attr("data-file-size"));
                size2 = parseInt($(element1).children('span.fb-file-size').attr("data-file-size"));
            }
            else {
                size1 = parseInt($(element1).children('span.fb-file-size').attr("data-file-size"));
                size2 = parseInt($(element2).children('span.fb-file-size').attr("data-file-size"));

            }

            if (isNaN(size1)) size1 = 0;
            if (isNaN(size2)) size2 = 0;

            if (size1 < size2) {
                return -1;
            }
            if (size1 > size2) {
                return 1;
            }
            // Both sizes are equal
            return 0;
        });
    }
    else if (method == "type") {
        // Sort by type
        if (order == "asc") {
            sort("name", "desc");    // First sort by name
            sorted = $('#fb-files-container li').sort(function (element1, element2) {
                return $(element2).children('span.fb-file-type').text().localeCompare($(element1).children('span.fb-file-type').text());
            });
        }
        else {
            sort("name", order);    // First sort by name
            sorted = $('#fb-files-container li').sort(function (element1, element2) {
                return $(element1).children('span.fb-file-type').text().localeCompare($(element2).children('span.fb-file-type').text());
            });
        }
    }

    // Move elements to the new order
    for (var i = 0; i < sorted.length; i++) {
        $(sorted[i]).prependTo("#fb-files-container");
    }
}

function onSort() {
    var method = $("#fb-sort li[data-method].active").attr("data-method");
    var order = $("#fb-sort li[data-order].active").attr("data-order");

    sort(method, order);
}

function onOpenFolder() {
    var resID = $("#hs-file-browser").attr("data-res-id");
    var currentPath = $("#hs-file-browser").attr("data-current-path");
    var folderName = $("#fb-files-container li.ui-selected").children(".fb-file-name").text();
    var targetPath = currentPath + "/" + folderName;

    // Remove further paths from the log
    var range = pathLog.length - pathLogIndex;
    pathLog.splice(pathLogIndex + 1, range);
    pathLog.push(targetPath);
    pathLogIndex = pathLog.length - 1;

    var calls = [];
    calls.push(get_irods_folder_struct_ajax_submit(resID, targetPath));

    $.when.apply($, calls).done(function () {
        updateSelectionMenuContext();
    });

    $.when.apply($, calls).fail(function () {
        updateSelectionMenuContext();
    });
}

function updateNavigationState() {
    $("#fb-move-back").toggleClass("disabled", pathLogIndex == 0);
    $("#fb-move-forward").toggleClass("disabled", pathLogIndex >= pathLog.length - 1);

    var upPath = $("#hs-file-browser").attr("data-current-path");
    upPath = upPath.substr(0, upPath.lastIndexOf("/"));

    $("#fb-move-up").toggleClass("disabled", upPath == "data");
}

// Reload the current folder structure
function refreshFileBrowser() {
    var resID = $("#hs-file-browser").attr("data-res-id");
    var currentPath = $("#hs-file-browser").attr("data-current-path");
    var calls = [];
    calls.push(get_irods_folder_struct_ajax_submit(resID, currentPath));

    $.when.apply($, calls).done(function () {
        $("#fb-files-container li").removeClass("fb-cutting");
        $(".selection-menu").hide();
        sourcePaths = [];
        updateSelectionMenuContext();
    });

    $.when.apply($, calls).fail(function () {
        $("#fb-files-container li").removeClass("fb-cutting");
        $(".selection-menu").hide();
        sourcePaths = [];
        updateSelectionMenuContext();
    });
}

$(document).ready(function () {
    if (!$("#hs-file-browser").length) {
        return;
    }
    // Set initial folder structure
    var resID = $("#hs-file-browser").attr("data-res-id");
    if (resID) {
        get_irods_folder_struct_ajax_submit(resID, 'data/contents');
        pathLog.push('data/contents');
    }

    var previewNode = $("#flag-uploading").removeClass("hidden").clone();
    $("#flag-uploading").remove();

    // Show file drop visual feedback
    var mode = $("#hs-file-browser").attr("data-mode");
    var acceptedFiles = $("#hs-file-browser").attr("data-supported-files").replace(/\(/g, '').replace(/\)/g, '').replace(/'/g, ''); // Strip undesired characters

    if (mode == "edit" && acceptedFiles.length > 0) {
        var allowMultiple = null;
        if ($("#hs-file-browser").attr("data-allow-multiple-files") != "True") {
            allowMultiple = 1;
        }
        if (acceptedFiles == ".*") {
            acceptedFiles = null; // Dropzone default to accept all files
        }

        Dropzone.options.hsDropzone = {
            paramName: "files", // The name that will be used to transfer the file
            clickable: "#upload-toggle",
            previewsContainer: "#previews", // Define the container to display the previews
            maxFilesize: 1024, // MB
            acceptedFiles: acceptedFiles,
            maxFiles: allowMultiple,
            autoProcessQueue: true,
            uploadMultiple: true,
            parallelUploads : 10,
            error: function (file, response) {
                // console.log(response);
            },
            success: function (file, response) {
                // console.log(response);
            },
            init: function () {
                // The user dragged a file onto the Dropzone
                this.on("dragenter", function (file) {
                    $(".fb-drag-flag").show();
                    $("#hsDropzone").toggleClass("glow-blue", true);
                });

                this.on("drop", function (event) {
                    var myDropzone = this;
                    myDropzone.options.autoProcessQueue = false;    // Disable autoProcess queue so we can wait for the files to reach the queue before processing.
                    (function () {
                        // Wait for the files to reach the queue from the drop event. Check every 200 milliseconds
                        if (myDropzone.files.length > 0) {
                            myDropzone.processQueue();
                            myDropzone.options.autoProcessQueue = true; // Restore autoprocess
                            return;
                        }
                        setTimeout(arguments.callee, 200);
                    })();
                });

                // The user dragged a file out of the Dropzone
                this.on("dragleave", function (event) {
                    $(".fb-drag-flag").hide();
                    $("#hsDropzone").toggleClass("glow-blue", false);
                });

                // When a file is added to the list
                this.on("addedfile", function (file) {
                    $(".fb-drag-flag").hide();
                    // console.log(file);
                });

                // When a file gets processed
                this.on("processing", function (file) {
                    if (!$("#flag-uploading").length) {
                        $("#fb-inner-controls").append(previewNode);
                    }
                    $("#hsDropzone").toggleClass("glow-blue", false);
                });

                // Called when all files in the queue finish uploading.
                this.on("queuecomplete", function () {
                    if ($("#hs-file-browser").attr("data-refresh-on-upload") == "true") {
                        // Page refresh is needed to show updated metadata
                        location.reload(true);
                    }
                    else {
                        $("#hs-file-browser").attr("data-current-path", "data/contents");

                        // Remove further paths from the log
                        var range = pathLog.length - pathLogIndex;
                        pathLog.splice(pathLogIndex + 1, range);
                        pathLog.push("data/contents");
                        pathLogIndex = pathLog.length - 1;

                        refreshFileBrowser();
                        $("#previews").empty();
                    }
                });

                // An error occured. Receives the errorMessage as second parameter and if the error was due to the XMLHttpRequest the xhr object as third.
                this.on("error", function (error, errorMessage, xhr) {
                    $("#fb-alerts .upload-failed-alert").remove();
                    $("#hsDropzone").toggleClass("glow-blue", false);

                    $("#fb-alerts").append(
                            '<div class="alert alert-danger alert-dismissible upload-failed-alert" role="alert">' +
                                '<button type="button" class="close" data-dismiss="alert" aria-label="Close">' +
                                    '<span aria-hidden="true">&times;</span></button>' +
                                '<div>' +
                                    '<strong>File Upload Failed</strong>'+
                                '</div>'+
                                '<div>'+
                                    '<span>' + errorMessage + '</span>' +
                                '</div>'+
                            '</div>').fadeIn(200);
                });

                // Called with the total uploadProgress (0-100), the totalBytes and the totalBytesSent
                this.on("totaluploadprogress", function (uploadProgress, totalBytes , totalBytesSent) {
                    $("#upload-progress").text(formatBytes(totalBytesSent) + " / " +  formatBytes(totalBytes) + " (" + parseInt(uploadProgress) + "%)" );
                });

                // Applies allowing upload of multiple files to OS upload dialog
                if (allowMultiple) {
                    this.hiddenFileInput.removeAttribute('multiple');
                    var fileCount = parseInt($("#hs-file-browser").attr("data-initial-file-count"));
                    if (fileCount > 0) {
                        $('.dz-input').hide();
                    }
                }
            }
        };
    }

    // Toggle between grid and list view
    $("#btn-group-view button").click(function () {
        $("#btn-group-view button").toggleClass("active");
        if ($(this).attr("data-view") == "list") {
            // ------- switch to table view -------
            $("#fb-files-container").removeClass("fb-view-grid");
            $("#fb-files-container").addClass("fb-view-list");
        }
        else {
            // ------- Switch to grid view -------
            $("#fb-files-container").removeClass("fb-view-list");
            $("#fb-files-container").addClass("fb-view-grid");
        }
    });

    // Bind file browser gui events
    bindFileBrowserItemEvents();

    // Bind sort method
    $("#fb-sort li").click(function () {
        if ($(this).attr("data-method")) {
            $("#fb-sort li[data-method]").removeClass("active");
            $(this).addClass("active");
        }

        if ($(this).attr("data-order")) {
            $("#fb-sort li[data-order]").removeClass("active");
            $(this).addClass("active");
        }

        onSort();
    });

    // Filter files on search input text change
    function filter(){
        var items = $('#fb-files-container li').children('span.fb-file-name');
        var search = $("#txtDirSearch").val().toLowerCase();
        for (var i = 0; i < items.length; i++) {
            if ($(items[i]).text().toLowerCase().indexOf(search) >= 0) {
                $(items[i]).parent().removeClass("hidden");
            }
            else {
                $(items[i]).parent().addClass("hidden");
            }
        }
    }
    $("#txtDirSearch").on("input", filter);

    // Clear search input
    $("#btn-clear-search-input").click(function(){
        $("#txtDirSearch").val("");
        filter();
    });

    $('#create-folder-dialog').on('shown.bs.modal', function () {
        $('#txtFolderName').val("");
        $('#txtFolderName').closest(".modal-content").find(".btn-primary").toggleClass("disabled", true);
        $('#txtFolderName').focus();
    });

    $('#zip-folder-dialog').on('shown.bs.modal', function () {
        $('#txtFolderName').focus();

        // Select the file name by default
        var input = document.getElementById("txtZipName");
        var startPos = 0;
        var endPos = $("#txtZipName").val().length;

        if (typeof input.selectionStart != "undefined") {
            input.selectionStart = startPos;
            input.selectionEnd = endPos;
        } else if (document.selection && document.selection.createRange) {
            // IE branch
            input.select();
            var range = document.selection.createRange();
            range.collapse(true);
            range.moveEnd("character", endPos);
            range.moveStart("character", startPos);
            range.select();
        }
    });

    $('#rename-dialog').on('shown.bs.modal', function () {
        $('#txtName').focus();

        // Select the file name by default
        var input = document.getElementById("txtName");
        var startPos = 0;
        var endPos = $("#txtName").val().lastIndexOf(".");

        if (endPos == -1 || $("#file-type-addon").length) {
            endPos = $("#txtName").val().length;
        }

        if (typeof input.selectionStart != "undefined") {
            input.selectionStart = startPos;
            input.selectionEnd = endPos;
        } else if (document.selection && document.selection.createRange) {
            // IE branch
            input.select();
            var range = document.selection.createRange();
            range.collapse(true);
            range.moveEnd("character", endPos);
            range.moveStart("character", startPos);
            range.select();
        }

        $('#txtName').closest(".modal-content").find(".btn-primary").toggleClass("disabled", false);
    });

    // Create folder at current directory
    $("#btn-create-folder").click(function () {
        var resID = $("#hs-file-browser").attr("data-res-id");
        var currentPath = $("#hs-file-browser").attr("data-current-path");
        var folderName = $("#txtFolderName").val();
        if (folderName) {
            var calls = [];
            calls.push(create_irods_folder_ajax_submit(resID, currentPath + "/" + folderName));

            $.when.apply($, calls).done(function () {
                refreshFileBrowser();
            });

            $.when.apply($, calls).fail(function () {
                refreshFileBrowser();
            });
        }
        return false;
    });

    // Move up one directory
    $("#fb-move-up").click(function () {
        var upPath = $("#hs-file-browser").attr("data-current-path");
        upPath = upPath.substr(0, upPath.lastIndexOf("/"));
        pathLog.push(upPath);
        pathLogIndex = pathLog.length - 1;
        get_irods_folder_struct_ajax_submit(resID, upPath);
    });

    // Move back
    $("#fb-move-back").click(function () {
        if (pathLogIndex > 0) {
            pathLogIndex--;
            if (pathLogIndex == 0) {
                $("#fb-move-back").addClass("disabled");
            }
            get_irods_folder_struct_ajax_submit(resID, pathLog[pathLogIndex]);
        }
    });

    // Move forward
    $("#fb-move-forward").click(function () {
        if (pathLogIndex < pathLog.length) {
            pathLogIndex++;
            if (pathLogIndex == pathLog.length - 1) {
                $("#fb-move-forward").addClass("disabled");
            }
            get_irods_folder_struct_ajax_submit(resID, pathLog[pathLogIndex]);
        }
    });

    $("#btn-open").click(onOpenFolder);

    $("#btn-cut, #fb-cut").click(onCut);

    function onCut() {
        var currentPath = $("#hs-file-browser").attr("data-current-path");
        $("#fb-files-container li").removeClass("fb-cutting");
        sourcePaths = [];

        var selection = $("#fb-files-container li.ui-selected:not(.hidden)");

        for (var i = 0; i < selection.length; i++) {
            var itemName = $(selection[i]).children(".fb-file-name").text();
            sourcePaths.push(currentPath + "/" + itemName);

            $(selection[i]).addClass("fb-cutting");
        }

        if (sourcePaths.length) {
            $(".selection-menu").children("li[data-menu-name='paste']").toggleClass("disabled", false);
            $("#fb-paste").toggleClass("disabled", false);
        }

        $("#fb-cut").toggleClass("disabled", true);
    }

    $(".selection-menu li[data-menu-name='paste'], #fb-paste").click(onPaste);

    function onPaste() {
        var folderName = $("#fb-files-container li.ui-selected").children(".fb-file-name").text();
        var targetPath = $("#hs-file-browser").attr("data-current-path");

        if (folderName && folderName.lastIndexOf(".") == -1) {  // Makes sure the destination is a folder
            targetPath = targetPath + "/" + folderName
        }

        var calls = [];
        for (var i = 0; i < sourcePaths.length; i++) {
            var sourceName = sourcePaths[i].substring(sourcePaths[i].lastIndexOf("/")+1, sourcePaths[i].length);
            calls.push(move_or_rename_irods_file_or_folder_ajax_submit(resID, sourcePaths[i], targetPath+'/'+sourceName));
        }

        // Wait for the asynchronous calls to finish to get new folder structure
        $.when.apply($, calls).done(function () {
            refreshFileBrowser();
            sourcePaths = [];
            $("#fb-files-container li").removeClass("fb-cutting");
            updateSelectionMenuContext();
        });

        $.when.apply($, calls).fail(function () {
            refreshFileBrowser();
            sourcePaths = [];
            $("#fb-files-container li").removeClass("fb-cutting");
            updateSelectionMenuContext();
        });
    }

    // File(s) delete method
    $("#btn-confirm-delete").click(function () {
        var deleteList = $("#fb-files-container li.ui-selected");
        var currentPath = $("#hs-file-browser").attr("data-current-path");
        var filesToDelete = "";
        $(".file-browser-container, #fb-files-container").css("cursor", "progress");
        if (deleteList.length) {
            var calls = [];
            for (var i = 0; i < deleteList.length; i++) {
                var pk = $(deleteList[i]).attr("data-pk");
                if (pk) {
                    if (filesToDelete != "") {
                        filesToDelete += ",";
                    }
                    filesToDelete += pk;
                }
                else {  // item is a folder
                    var folderName = $(deleteList[i]).children(".fb-file-name").text();
                    var folder_path = currentPath + "/" + folderName;
                    calls.push(delete_folder_ajax_submit(resID, folder_path));
                }
            }

            // Wait for the asynchronous calls to finish to get new folder structure
            $.when.apply($, calls).done(function () {
                if (filesToDelete != "") {
                    $("#fb-delete-files-form input[name='file_ids']").val(filesToDelete);
                    $("#fb-delete-files-form").submit();
                }
                else {
                    refreshFileBrowser();
                }
            });

            $.when.apply($, calls).fail(function () {
                if (filesToDelete != "") {
                    $("#fb-delete-files-form input[name='file_ids']").val(filesToDelete);
                    $("#fb-delete-files-form").submit();
                }
                else {
                    refreshFileBrowser();
                }
            });
        }
    });

    // Populate name field when menu item is clicked
    $(".selection-menu li[data-menu-name='rename'], #fb-rename").click(function(){
        $('.selection-menu').hide();
        var name = $("#fb-files-container li.ui-selected").children(".fb-file-name").text();

        if ($("#file-type-addon").length) {
            var ext = name.substr(name.lastIndexOf("."), name.length);
            $("#file-type-addon").text(ext);
            name = name.substr(0, name.lastIndexOf("."));
        }

        $("#txtName").val(name);
    });

    // Rename method
    $("#btn-rename").click(function () {
        var currentPath = $("#hs-file-browser").attr("data-current-path");
        var oldName = $("#fb-files-container li.ui-selected").children(".fb-file-name").text();
        var newName = $("#txtName").val();

        if ($("#file-type-addon").length) {
            newName = newName + $("#file-type-addon").text();
        }

        var calls = [];
        calls.push(move_or_rename_irods_file_or_folder_ajax_submit(resID, currentPath + "/" + oldName, currentPath + "/" + newName));

        // Wait for the asynchronous calls to finish to get new folder structure
        $.when.apply($, calls).done(function () {
            refreshFileBrowser();
        });

        $.when.apply($, calls).fail(function () {
            refreshFileBrowser();
        });
    });

    // Download method
    $("#btn-download, #fb-download").click(function () {
        var downloadList = $("#fb-files-container li.ui-selected");

        // Remove previous temporary download frames
        $(".temp-download-frame").remove();

        if (downloadList.length) {
            // Workaround for Firefox and IE
            if (jQuery.browser.mozilla == true || !!navigator.userAgent.match(/Trident\/7\./)) {
                for (var i = 0; i < downloadList.length; i++) {
                    var url = $(downloadList[i]).attr("data-url");
                    var frameID = "download-frame-" + i;
                    $("body").append("<iframe class='temp-download-frame' id='" + frameID + "' style='display:none;' src='" + url + "'></iframe>");
                }
            }
            else {
                for (var i = 0; i < downloadList.length; i++) {
                    var url = $(downloadList[i]).attr("data-url");
                    var fileName = $(downloadList[i]).children(".fb-file-name").text();
                    downloadURI(url, fileName);
                }
            }
        }
    });

    function downloadURI(uri, name) {
        var link = document.createElement("a");
        link.download = name;
        link.href = uri;
        link.click();
        link.remove();
    }

    // set geo raster file type method
     $("#btn-set-geo-file-type").click(function () {
         var file_id = $("#fb-files-container li.ui-selected").attr("data-pk");
         var resID = $("#hs-file-browser").attr("data-res-id");
         var url = "/hsapi/_internal/" + resID + "/" + file_id + "/GeoRaster/set-file-type/";
         $(".file-browser-container, #fb-files-container").css("cursor", "progress");
         var calls = [];
         calls.push(set_file_type_ajax_submit(url));
         // Wait for the asynchronous calls to finish to get new folder structure
         $.when.apply($, calls).done(function () {
            refreshFileBrowser();
         });
      });

    // show file type metadata
    $("#btn-show-file-metadata").click(function () {
         var logical_file_id = $("#fb-files-container li.ui-selected").attr("data-logical-file-id");
         var logical_type = $("#fb-files-container li").children('span.fb-logical-file-type').attr("data-logical-file-type");
         var resource_mode = $("#resource-mode").val();
         resource_mode = resource_mode.toLowerCase();
         var url = "/hsapi/_internal/" + logical_type + "/" + logical_file_id + "/" + resource_mode + "/get-file-metadata/";
         $(".file-browser-container, #fb-files-container").css("cursor", "progress");
         var calls = [];
         calls.push(get_file_type_metadata_ajax_submit(url));
         // Wait for the asynchronous calls to finish to get new folder structure
         $.when.apply($, calls).done(function (result) {
             var json_response = JSON.parse(result);
             $("#fileTypeMetaDataTab").html(json_response.metadata);
             $(".file-browser-container, #fb-files-container").css("cursor", "auto");
             showMetadataFormSaveChangesButton();
             initializeDatePickers();

             $("html, body").animate({
                 scrollTop: $("#fileTypeMetaDataTab").offset().top + 500
             }, 1000);
         });
      });

    // Zip method
    $("#btn-confirm-zip").click(function () {
        if ($("#txtZipName").val().trim() != "") {
            var currentPath = $("#hs-file-browser").attr("data-current-path");
            var folderName = $("#fb-files-container li.ui-selected").children(".fb-file-name").text();
            var fileName = $("#txtZipName").val() + ".zip";

            var calls = [];
            calls.push(zip_irods_folder_ajax_submit(resID, currentPath + "/" + folderName, fileName));

            // Wait for the asynchronous calls to finish to get new folder structure
            $.when.apply($, calls).done(function () {
                refreshFileBrowser();
            });

            $.when.apply($, calls).fail(function () {
                refreshFileBrowser();
            });
        }
    });

    $("#btn-zip").click(function() {
        var folderName =$("#fb-files-container li.ui-selected").children(".fb-file-name").text();
        $("#txtZipName").val(folderName);
    });

    // Unzip method
    $("#btn-unzip, #fb-unzip").click(function () {
        var currentPath = $("#hs-file-browser").attr("data-current-path");
        var files = $("#fb-files-container li.ui-selected");

        var calls = [];
        for (var i = 0; i < files.length; i++) {
            var fileName = $(files[i]).children(".fb-file-name").text()
            calls.push(unzip_irods_file_ajax_submit(resID, currentPath + "/" + fileName));
        }

        // Wait for the asynchronous calls to finish to get new folder structure
        $.when.apply($, calls).done(function () {
            refreshFileBrowser();
        });

        $.when.apply($, calls).fail(function () {
            refreshFileBrowser();
        });
    });

    $(".selection-menu li").click(function () {
        $(".selection-menu").hide();
    });

    $(".selection-menu li[data-menu-name='refresh'], #fb-refresh").click(function () {
        refreshFileBrowser();
    });

    $(".selection-menu li[data-menu-name='select-all'], #fb-select-all").click(function () {
        $("#fb-files-container > li").removeClass("ui-selected");
        $("#fb-files-container > li:not(.hidden)").addClass("ui-selected");
        updateSelectionMenuContext();
    });

    $(".modal input.modal-only-required").keyup(function(event) {
        var submitBtn = $(this).closest(".modal-content").find(".btn-primary");
        submitBtn.toggleClass("disabled", $(this).val().trim() == "");
        var key = event.which;
        if (key == 13) {    // The enter key
            submitBtn.trigger('click');
        }
    });
});

var cookieName = "page_scroll";
var expdays = 365;

// Used to set the previous scroll position after refresh
function setCookie(name, value, expires, path, domain, secure) {
    if (!expires) {
        expires = new Date()
    }
    document.cookie = name + "=" + escape(value) +
        ((expires == null) ? "" : "; expires=" + expires.toGMTString()) +
        ((path == null) ? "" : "; path=" + path) +
        ((domain == null) ? "" : "; domain=" + domain) +
        ((secure == null) ? "" : "; secure")
}

function getCookie(name) {
    var arg = name + "=";
    var alen = arg.length;
    var clen = document.cookie.length;
    var i = 0;
    while (i < clen) {
        var j = i + alen;
        if (document.cookie.substring(i, j) == arg) {
            return getCookieVal(j)
        }
        i = document.cookie.indexOf(" ", i) + 1;
        if (i == 0) break
    }
    return null;
}

function getCookieVal(offset) {
    var endstr = document.cookie.indexOf(";", offset);
    if (endstr == -1)
        endstr = document.cookie.length;
    return unescape(document.cookie.substring(offset, endstr));
}<|MERGE_RESOLUTION|>--- conflicted
+++ resolved
@@ -230,7 +230,7 @@
                     refreshFileBrowser();
                     destination.removeClass("fb-drag-cutting");
                 });
-                
+
                 $("#fb-files-container li.ui-selected").fadeOut();
             },
             over: function (event, ui) {
@@ -268,7 +268,6 @@
     $("#fb-files-container li").mouseup(function (e) {
         // Handle "select" of clicked elements - Mouse Up
         if (!e.ctrlKey && !e.metaKey) {
-<<<<<<< HEAD
             if ($(this).hasClass("fb-file")){
                 showFileTypeMetadata();
             }
@@ -277,14 +276,10 @@
                 $("#fileTypeMetaDataTab").html(file_metadata_alert);
             }
 
-            if (!isDragging && event.which == 1) {
-=======
             if (!isDragging && e.which == 1) {
->>>>>>> 0a638ffb
                 $("#fb-files-container li").removeClass("ui-selected");
             }
             $(this).addClass("ui-selected");
-
         }
 
         // Handle selecting multiple elements with Shift + Click
