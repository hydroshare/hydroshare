/**
 * Created by Mauriel on 8/16/2016.
 */

var sourcePaths = [];
var pathLog = [];
var pathLogIndex = 0;
var isDragging = false;
var file_metadata_alert = '<div id="#fb-metadata-default" class="text-center text-muted" role="alert">' +
    '<div>Select a file to see file type metadata.</div>' +
    '<hr><span class="fa-stack fa-lg text-center"><i class="fa fa-file-o fa-stack-2x" aria-hidden="true"></i>' +
    '<i class="fa fa-mouse-pointer fa-stack-1x" aria-hidden="true"style="top: 14px;"></i></span></div>';

const MAX_FILE_SIZE = 1024; // MB

function getFolderTemplateInstance(folderName, url, folderAgrregationType, folderAggregationName, folderAggregationID, folderAggregationTypeToSet, folderShortPath, mainFile) {
    if(folderAgrregationType.length >0){
        var folderIcons = getFolderIcons();
        let iconTemplate = folderIcons.DEFAULT;

        if (folderIcons[folderAgrregationType]) {
            iconTemplate = folderIcons[folderAgrregationType];
        }
        return "<li class='fb-folder droppable draggable' data-url='" + url + "' data-logical-file-id='" + folderAggregationID+ "' main-file='" + mainFile + "' title='" + folderName + "&#13;" + folderAggregationName + "' >" +
                iconTemplate +
                "<span class='fb-file-name'>" + folderName + "</span>" +
                "<span class='fb-file-type'>File Folder</span>" +
                "<span class='fb-logical-file-type' data-logical-file-type='" + folderAgrregationType + "' data-logical-file-id='" + folderAggregationID +  "'>" + folderAggregationName + "</span>" +
                "<span class='fb-file-size'></span>" +
            "</li>"
    }
    else {
        return "<li class='fb-folder droppable draggable' data-url='" + url + "' title='" + folderName + "&#13;Type: File Folder'>" +
            "<span class='fb-file-icon fa fa-folder icon-blue'></span>" +
            "<span class='fb-file-name'>" + folderName + "</span>" +
            "<span class='fb-file-type' data-folder-short-path='" + folderShortPath + "'>File Folder</span>" +
            "<span class='fb-logical-file-type' data-logical-file-type-to-set='" + folderAggregationTypeToSet + "'></span>" +
            "<span class='fb-file-size'></span>" +
            "</li>"
    }
}

// Associates file icons with file extensions. Could be improved with a dictionary.
function getFileTemplateInstance(fileName, fileType, aggregation_name, logical_type, logical_file_id, fileSize, pk, url, ref_url) {
    var fileTypeExt = fileName.substr(fileName.lastIndexOf(".") + 1, fileName.length);

    var iconTemplate;

    var fileIcons = getFileIcons();

    if (fileIcons[fileTypeExt.toUpperCase()]) {
        iconTemplate = fileIcons[fileTypeExt.toUpperCase()];
    }
    else if (fileName.toUpperCase().endsWith(".REFTS.JSON")){
        iconTemplate = fileIcons["JSON"];
    }
    else {
        iconTemplate = fileIcons.DEFAULT;
    }

    if (logical_type.length > 0){
        var title = '' + fileName + "&#13;Type: " + fileType + "&#13;Size: " + formatBytes(parseInt(fileSize)) + "&#13;" + aggregation_name;
    }
    else {
        var title = '' + fileName + "&#13;Type: " + fileType + "&#13;Size: " + formatBytes(parseInt(fileSize));
    }
    return "<li data-pk='" + pk + "' data-url='" + url + "' data-ref-url='" + ref_url + "' data-logical-file-id='" + logical_file_id + "' class='fb-file draggable' title='" + title + "'>" +
        iconTemplate +
        "<span class='fb-file-name'>" + fileName + "</span>" +
        "<span class='fb-file-type'>" + fileType + " File</span>" +
        "<span class='fb-logical-file-type' data-logical-file-type='" + logical_type + "' data-logical-file-id='" + logical_file_id +  "'>" + aggregation_name + "</span>" +
        "<span class='fb-file-size' data-file-size=" + fileSize + ">" + formatBytes(parseInt(fileSize)) + "</span></li>"
}

function formatBytes(bytes) {
    if(bytes < 1024) return bytes + " Bytes";
    else if(bytes < 1048576) return(bytes / 1024).toFixed(1) + " KB";
    else if(bytes < 1073741824) return(bytes / 1048576).toFixed(1) + " MB";
    else return(bytes / 1073741824).toFixed(1) + " GB";
}

// Updates the state of toolbar and menu buttons when a selection is made
function updateSelectionMenuContext() {
    var selected = $("#fb-files-container li.ui-selected");
    var resourceType = $("#resource-type").val();
<<<<<<< HEAD

    var UIState = {
            open: true,
            download: true,
            rename: true,
            paste: true,
            zip: true,
            unzip: true,
            cut: true,
            delete: true,
            setGenericFileType: true,
            setGeoRasterFileType: true,
            setNetCDFFileType: true,
            setGeoFeatureFileType: true,
            setRefTimeseriesFileType: true,
            setTimeseriesFileType: true,
            removeAggregation: true,
            getLink: true,
            createFolder: true,
        };
=======
    var mode = $("#hs-file-browser").attr("data-mode");
    var selectedFileName = selected.children(".fb-file-name").text().toUpperCase();
    var flagDisableOpen = false;
    var flagDisableDownload = false;
    var flagDisableRename = false;
    var flagDisablePaste = false;
    var flagDisableZip = false;
    var flagDisableUnzip = false;
    var flagDisableCut = false;
    var flagDisableDelete = false;
    var flagDisableSetGenericFileType = false;
    var flagDisableSetGeoRasterFileType = false;
    var flagDisableSetNetCDFFileType = false;
    var flagDisableSetGeoFeatureFileType = false;
    var flagDisableSetRefTimeseriesFileType = false;
    var flagDisableSetTimeseriesFileType = false;
    var flagDisableRemoveAggregation = false;
    var flagDisableGetLink = false;
    var flagDisableCreateFolderOrFile = false;
>>>>>>> a781c91b

    var maxSize = MAX_FILE_SIZE * 1024 * 1024; // convert MB to Bytes

    if (selected.length > 1) {
        // Multiple files selected
        UIState.rename = false;
        UIState.open = false;
        UIState.paste = false;
        UIState.zip = false;
        UIState.setGenericFileType = false;
        UIState.setGeoRasterFileType = false;
        UIState.setNetCDFFileType = false;
        UIState.setGeoFeatureFileType = false;
        UIState.setRefTimeseriesFileType = false;
        UIState.setTimeseriesFileType = false;
        UIState.removeAggregation = false;
        UIState.getLink = false;

        for (let i = 0; i < selected.length; i++) {
            const size = parseInt($(selected[i]).find(".fb-file-size").attr("data-file-size"));
            if (size > maxSize) {
                // Some file is too large for direct download
                UIState.download = false;
                $("#fb-download-help").toggleClass("hidden", true);
                break;
            }
        }

        const foldersSelected = $("#fb-files-container li.fb-folder.ui-selected");
        if(resourceType === 'Composite Resource' && foldersSelected.length > 1) {
            UIState.removeAggregation = false;
        }
        if(resourceType !== 'Composite Resource') {
            UIState.removeAggregation = false;
        }
        $("#fileTypeMetaDataTab").html(file_metadata_alert);
    }
    else if (selected.length == 1) {
        // Exactly one file selected
        var size = parseInt(selected.find(".fb-file-size").attr("data-file-size"));
        if (size > maxSize) {
            UIState.download = false;
            $("#fb-download-help").toggleClass("hidden", false);
        }
        else {
            $("#fb-download-help").toggleClass("hidden", true);
        }
    }
    else {
        // No files selected
        UIState.cut = false;
        UIState.rename = false;
        UIState.unzip = false;
        UIState.zip = false;
        UIState.delete = false;
        UIState.download = false;
        UIState.getLink = false;
        UIState.setGenericFileType = false;
        UIState.setNetCDFFileType = false;
        UIState.setGeoRasterFileType = false;
        UIState.setGeoFeatureFileType = false;
        UIState.setTimeseriesFileType = false;

        if(resourceType === 'Composite Resource') {
            $("#fb-files-container").find('span.fb-logical-file-type').each(function() {
                const logicalFileType = $(this).attr("data-logical-file-type");
                //disable folder creation in aggregation folders
                //TODO this needs to be updated when new aggregations are added...
                if(logicalFileType === "GeoRasterLogicalFile" || logicalFileType === "NetCDFLogicalFile" ||
                    logicalFileType === "GeoFeatureLogicalFile" || logicalFileType === "TimeSeriesLogicalFile"){
                    if($(this).parent().hasClass("fb-file")){
<<<<<<< HEAD
                        UIState.createFolder = false;
=======
                        flagDisableCreateFolderOrFile = true;
>>>>>>> a781c91b
                    }
                }
            })
        }

        $("#fb-download-help").toggleClass("hidden", true);
        $("#fileTypeMetaDataTab").html(file_metadata_alert);
    }

    if (selected.hasClass("fb-file")) {
        UIState.open = false;
        UIState.paste = false;
        UIState.zip = false;
        if (!selected.children('span').hasClass('fb-logical-file-type')){
            UIState.removeAggregation = false;
        }
        else {
<<<<<<< HEAD
            const logicalFileType = selected.children('span.fb-logical-file-type').attr("data-logical-file-type");
            // if the selected file is part of the RefTimeseriesLogical or GenericLogicalFile file (aggregation) we
            // want the remove aggregation option not to show up
            if(logicalFileType !== 'RefTimeseriesLogicalFile' && logicalFileType !== "GenericLogicalFile"){
                UIState.removeAggregation = false;
=======
            var logicalFileType = selected.children('span.fb-logical-file-type').attr("data-logical-file-type");
            if (selectedFileName.endsWith('.URL')) {
                // disable remove aggregation option if it is URL file
                flagDisableRemoveAggregation = true;
                $('#btn-get-referenced-url').show();
                if (mode == "edit")
                    $('#btn-edit-referenced-url').show();
            }
            else if(logicalFileType !== 'RefTimeseriesLogicalFile' && logicalFileType !== "GenericLogicalFile"){
                // if the selected file is not part of the RefTimeseriesLogical or
                // GenericLogicalFile file (aggregation) we want the remove aggregation option not to show up
                flagDisableRemoveAggregation = true;
>>>>>>> a781c91b
            }
        }
    }

    if (selected.hasClass("fb-folder")) {
        UIState.unzip = false;
        UIState.setGenericFileType = false;
        UIState.setRefTimeseriesFileType = false;

        if(!selected.children('span.fb-logical-file-type').attr("data-logical-file-type") ||
            selected.children('span.fb-logical-file-type').attr("data-logical-file-type-to-set") ){
            UIState.removeAggregation = false;
        }
<<<<<<< HEAD

=======
        else{
            flagDisableZip = true;
        }
>>>>>>> a781c91b
        if(selected.children('span.fb-logical-file-type').attr("data-logical-file-type-to-set")){
            var logicalFileTypeToSet = selected.children('span.fb-logical-file-type').attr("data-logical-file-type-to-set");
            if (logicalFileTypeToSet.length) {
                if (logicalFileTypeToSet !== "NetCDFLogicalFile") {
                    UIState.setNetCDFFileType = false;
                }
                if (logicalFileTypeToSet !== "GeoRasterLogicalFile") {
                    UIState.setGeoRasterFileType = false;
                }
                if (logicalFileTypeToSet !== "GeoFeatureLogicalFile") {
                    UIState.setGeoFeatureFileType = false;
                }
                if (logicalFileTypeToSet !== "TimeSeriesLogicalFile") {
                    UIState.setTimeseriesFileType = false;
                }
            }
            else {
                UIState.setNetCDFFileType = false;
                UIState.setGeoRasterFileType = false;
                UIState.setGeoFeatureFileType = false;
                UIState.setTimeseriesFileType = false;
            }
        }
        else {
            UIState.setNetCDFFileType = false;
            UIState.setGeoRasterFileType = false;
            UIState.setGeoFeatureFileType = false;
            UIState.setTimeseriesFileType = false;
        }
    }
    else {
        for (let i = 0; i < selected.length; i++) {
            var fileName = $(selected[i]).children(".fb-file-name").text();
            const logicalFileType = $(selected[i]).children(".fb-logical-file-type").text();

            if (logicalFileType != "") {
                UIState.setGenericFileType = false;
            }
            if (!fileName.toUpperCase().endsWith(".ZIP")) {
                UIState.unzip = false;
            }
            if ((!fileName.toUpperCase().endsWith(".TIF")) || logicalFileType != "") {
                UIState.setGeoRasterFileType = false;
            }
            if (!fileName.toUpperCase().endsWith(".NC") || logicalFileType != "") {
                UIState.setNetCDFFileType = false;
            }
            if ((!fileName.toUpperCase().endsWith(".SHP")) || logicalFileType != "") {
                UIState.setGeoFeatureFileType = false;
            }
            if (!fileName.toUpperCase().endsWith(".REFTS.JSON") || logicalFileType != "") {
                UIState.setRefTimeseriesFileType = false;
            }
            if ((!fileName.toUpperCase().endsWith(".SQLITE") && !fileName.toUpperCase().endsWith(".CSV")) || logicalFileType != "") {
                UIState.setTimeseriesFileType = false;
            }
            if (logicalFileType === "GeoRasterLogicalFile" || logicalFileType === "NetCDFLogicalFile" ||
                logicalFileType === "GeoFeatureLogicalFile" || logicalFileType === "TimeSeriesLogicalFile") {
<<<<<<< HEAD
                UIState.cut = false;
                UIState.paste = false;
                UIState.createFolder = false;
=======
                flagDisableCut = true;
                flagDisablePaste = true;
                flagDisableCreateFolderOrFile = true;
>>>>>>> a781c91b
            }
        }
    }

    if (!sourcePaths.length) {
        UIState.paste = false;
    }

    const logicalFileType = $("#fb-files-container li.fb-file.ui-selected").children('span.fb-logical-file-type').attr("data-logical-file-type");

    if (logicalFileType === "GeoRasterLogicalFile" || logicalFileType === "NetCDFLogicalFile" ||
        logicalFileType === "GeoFeatureLogicalFile" || logicalFileType === "TimeSeriesLogicalFile") {
<<<<<<< HEAD
        UIState.createFolder = false;
        UIState.rename = false;
        UIState.delete = selected.hasClass("fb-folder");
        UIState.cut = false;
        UIState.setGenericFileType = false;
=======
            flagDisableCreateFolderOrFile = true;
            flagDisableRename = true;
            if(isFolderSelected){
                flagDisableDelete = false;
            }
            else {
                flagDisableDelete = true;
            }

            flagDisableCut = true;
            flagDisableSetGenericFileType = true;
        }
    // set Create folder toolbar option
    $("#fb-create-folder").toggleClass("disabled", flagDisableCreateFolderOrFile);

    // set Add reference content toolbar option
    $("#fb-add-reference").toggleClass("disabled", flagDisableCreateFolderOrFile);

    var menu = $("#right-click-menu");
    var menu2 = $("#right-click-container-menu");

    // Open
    menu.children("li[data-menu-name='open']").toggleClass("hidden", flagDisableOpen);
    $("#open-separator").toggleClass("hidden", flagDisableOpen);
    if (!menu.children("li[data-menu-name='delete']").length) {
        $("#open-separator").toggleClass("hidden", true);
>>>>>>> a781c91b
    }

    // Toggle disabled property
    $.each(UIState, function (key, value) {
        $("[data-fb-action='" + key + "']").toggleClass("disabled", !value);
    });

    let menu = $("#right-click-menu");

    // Zip
    menu.children("li[data-menu-name='zip']").toggleClass("hidden", !UIState.zip);

    // Unzip
    menu.children("li[data-menu-name='unzip']").toggleClass("hidden", !UIState.unzip);

<<<<<<< HEAD
    // Open
    menu.children("[data-fb-action='open']").toggleClass("hidden", !UIState.open);
=======
    // Cut
    menu.children("li[data-menu-name='cut']").toggleClass("disabled", flagDisableCut);
    $("#fb-cut").toggleClass("disabled", flagDisableCut);

    // Paste
    menu.children("li[data-menu-name='paste']").toggleClass("disabled", flagDisablePaste);
    menu2.children("li[data-menu-name='paste']").toggleClass("disabled", flagDisablePaste);
    $("#fb-paste").toggleClass("disabled", flagDisablePaste);

    // set create folder right click menu option
    menu2.children("li[data-menu-name='new-folder']").toggleClass("disabled", flagDisableCreateFolderOrFile);

    // set add reference content right click menu option
    menu2.children("li[data-menu-name='add-reference']").toggleClass("disabled", flagDisableCreateFolderOrFile);
>>>>>>> a781c91b

    $("#open-separator").toggleClass("hidden", !UIState.open);
    if (!menu.children("li[data-fb-action='delete']").length) {
        $("#open-separator").toggleClass("hidden", true);
    }
}

function bindFileBrowserItemEvents() {
    var mode = $("#hs-file-browser").attr("data-mode");

    // Drop
    if (mode == "edit") {
        $(".droppable").droppable({
            drop: function (event, ui) {
                var resID = $("#hs-file-browser").attr("data-res-id");
                var destination = $(event.target);
                var sources = $("#fb-files-container li.ui-selected").children(".fb-file-name");
                var destName = destination.children(".fb-file-name").text();
                var destFileType = destination.children(".fb-file-type").text();

                if (destFileType != "File Folder") {
                    return;
                }

                var currentPath = $("#hs-file-browser").attr("data-current-path");
                var destFolderPath = currentPath + "/" + destName;

                var calls = [];
                var callSources = [];
                for (var i = 0; i < sources.length; i++) {
                    var sourcePath = currentPath + "/" + $(sources[i]).text();
                    var destPath = destFolderPath + "/" + $(sources[i]).text();
                    if (sourcePath != destPath) {
                        callSources.push(sourcePath);
                    }
                }
                // use same entry point as cut/paste
                calls.push(move_to_folder_ajax_submit(resID, callSources, destFolderPath));

                $.when.apply($, calls).done(function () {
                    refreshFileBrowser();
                    destination.removeClass("fb-drag-cutting");
                });

                $.when.apply($, calls).fail(function () {
                    refreshFileBrowser();
                    destination.removeClass("fb-drag-cutting");
                });

                $("#fb-files-container li.ui-selected").fadeOut();
            },
            over: function (event, ui) {
                if (!$(event.target).hasClass("ui-selected")) {
                    $("#fb-files-container li.ui-selected").addClass("fb-drag-cutting");
                    $(event.target).addClass("fb-drag-cutting");
                }
            },
            out: function (event, ui) {
                $("#fb-files-container li.ui-selected").removeClass("fb-drag-cutting");
                $(event.target).removeClass("fb-drag-cutting");
            },
            accept: 'li'
        });
    }

    // Handle "select" of clicked elements - Mouse Down
    $("#fb-files-container li").mousedown(function (e) {
        if (e.ctrlKey) {
            $(this).toggleClass("ui-selected");
        }
        else {
            if (!$(this).hasClass("ui-selected")) {
                $("#fb-files-container li").removeClass("ui-selected");
                $(this).addClass("ui-selected");
            }
        }

        if (!e.shiftKey) {
            $("#fb-files-container li").removeClass("ui-last-selected");
            $(this).addClass("ui-last-selected");
        }
    });

    $("#fb-files-container li").mouseup(function (e) {
        // Handle "select" of clicked elements - Mouse Up
        if (!e.ctrlKey && !e.metaKey) {
            if ($(this).hasClass("fb-folder")) {
                // check if this is a left mouse button click
                if(e.which == 1) {
                    // showFileTypeMetadata(false, "");
                    $("#id_northlimit_filetype").attr("data-map-item", "northlimit");
                    $("#id_eastlimit_filetype").attr("data-map-item", "eastlimit");
                    $("#id_southlimit_filetype").attr("data-map-item", "southlimit");
                    $("#id_westlimit_filetype").attr("data-map-item", "westlimit");
                    $("#id_east_filetype").attr("data-map-item", "longitude");
                    $("#id_north_filetype").attr("data-map-item", "latitude");

                    updateEditCoverageState();

                    $("#id-coverage-spatial-filetype").coordinatesPicker();
                }
            }
            else{
                $("#fileTypeMetaDataTab").html(file_metadata_alert);
            }

            if (!isDragging && e.which == 1) {
                $("#fb-files-container li").removeClass("ui-selected");
            }
            $(this).addClass("ui-selected");
        }

        // Handle selecting multiple elements with Shift + Click
        if (!e.shiftKey) {
            $("#fb-files-container li").removeClass("ui-last-selected");
            $(this).addClass("ui-last-selected");
        }
        else {
            var lastSelected = $("#fb-files-container").find(".ui-last-selected").index();
            var range = $(this).index();

            var items = $("#fb-files-container li");
            items.removeClass("ui-selected");

            var maxRange =  Math.max(lastSelected, range);
            var minRange = Math.min(lastSelected, range);

            for (var i = 0; i < items.length; i++) {
                if (i >= minRange && i <= maxRange) {
                     $(items[i]).addClass("ui-selected");
                }
            }
        }

        updateSelectionMenuContext();
    });

    // Drag method
    if (mode == "edit") {
        $(".draggable").draggable({
                containment: "#fb-files-container",
                start: function (event, ui) {
                    $(ui.helper).addClass(".ui-selected");
                    isDragging = true;
                },
                stop: function (event, ui) {
                    $("#fb-files-container li.ui-selected").removeClass("fb-drag-cutting");
                    $('#fb-files-container li').animate({top: 0, left: 0}, 200);    // Custom revert to handle multiple selection
                    isDragging = false;
                },
                drag: function (event, ui) {
                    $('.ui-selected').css({
                        top: ui.position.top,
                        left: ui.position.left
                    });
                }
            }
        );
    }

    // Provides selection by drawing a rectangular area
    $("#fb-files-container")
        .selectable({
            filter: "li", cancel: ".ui-selected",
            stop: function (event, ui) {
                $(".selection-menu").hide();
                updateSelectionMenuContext();

                $("#fb-files-container li").removeClass("ui-last-selected");
                $("#fb-files-container li.ui-selected").first().addClass("ui-last-selected");
            }
        });

    // Dismiss right click menu when mouse down outside of it
    $("#fb-files-container, #fb-files-container li, #hsDropzone").mousedown(function () {
        $(".selection-menu").hide();
    });
    var timer = 0;
    var delay = 200;
    var prevent = false;
    $("#hs-file-browser li.fb-folder").dblclick(function () {
        clearTimeout(timer);
        prevent = true;
        onOpenFolder();
    });
    $("#hs-file-browser li.fb-folder, #hs-file-browser li.fb-file").click(function () {
         timer = setTimeout(function() {
             if(!prevent){
                 showFileTypeMetadata(false, "");
             }
             prevent = false;
         }, delay)
    });
    $("#hs-file-browser li.fb-file").dblclick(onOpenFile);

    // Right click menu for file browser
    $("#hsDropzone").bind("contextmenu", function (event) {
        // Avoid the real one
        event.preventDefault();

        var menu;   // The menu to show
        updateSelectionMenuContext();

        if ($(event.target).closest("li").length) {     // If a file item was clicked
            if (!$(event.target).closest("li").hasClass("ui-selected")) {
                $(".ui-selected").removeClass("ui-selected");
                $(event.target).closest("li").addClass("ui-selected");
                $("#fb-files-container li").removeClass("ui-last-selected");
                $(event.target).closest("li").addClass("ui-last-selected");
            }
            menu = $("#right-click-menu");

            var fileAggType = $(event.target).closest("li").find("span.fb-logical-file-type").attr("data-logical-file-type");
            var fileName = $(event.target).closest("li").find("span.fb-file-name").text();
            var fileExtension = fileName.substr(fileName.lastIndexOf("."), fileName.length);
            var isFolder = $(event.target).closest("li").hasClass("fb-folder");

            // toggle apps by file extension and aggregations
            menu.find("li.btn-open-with").each(function() {
                var agg_app = false;
                if ($(this).attr("agg-types").trim() !== ""){
                    agg_app = $.inArray(fileAggType, $(this).attr("agg-types").split(",")) !== -1;
                }
                var extension_app = false;
                if ($(this).attr("file-extensions").trim() !== ""){
                    var extensions = $(this).attr("file-extensions").split(",")
                    for (var i = 0; i < extensions.length; ++i) {
                        if (fileExtension.toLowerCase() === extensions[i].trim().toLowerCase()){
                            extension_app = true;
                            break;
                        }
                    }
                }
                $(this).toggle(agg_app || extension_app);
            });
            menu.find("li#btn-download").each(function () {
                $(this).toggleClass("disabled", isFolder);
            });
        }
        else {
            menu = $("#right-click-container-menu");    // empty space was clicked
        }

        $(".selection-menu").hide();    // Hide other menus

        var top = event.pageY;
        var left = event.pageX;

        menu.css({top: top, left: left});

        if (menu.css("display") == "none") {
            menu.show();
        }
        else {
            menu.hide();
        }
    });
}

function showFileTypeMetadata(file_type_time_series, url){
    // when viewing timeseries file metadata by series id, *file_type_time_series* parameter must be
    // set to true and the *url* must be set
    // remove anything displayed currently for the aggregation metadata
     $("#fileTypeMetaDataTab").html(file_metadata_alert);

     var selectedItem = $("#fb-files-container li.ui-selected");
     var logical_file_id = selectedItem.attr("data-logical-file-id");
     if (!logical_file_id || (logical_file_id && logical_file_id.length == 0)){
         return;
     }

     var logical_type = selectedItem.children('span.fb-logical-file-type').attr("data-logical-file-type");
     if (!logical_type){
        return; 
     }
     if(selectedItem.hasClass("fb-file")){
         // only in the case Ref TimeSeries file type or generic file type we need to show
         // file type metadata when a file is selected
         if(logical_type !== "RefTimeseriesLogicalFile" && logical_type !== "GenericLogicalFile"){
             return;
         }
     }
     var resource_mode = $("#resource-mode").val();
     if (!resource_mode){ 
        return; 
     } 
     resource_mode = resource_mode.toLowerCase();
     var $url;
     if (file_type_time_series) {
         $url = url;
     }
     else {
         $url = "/hsapi/_internal/" + logical_type + "/" + logical_file_id + "/" + resource_mode + "/get-file-metadata/";
     }

     $(".file-browser-container, #fb-files-container").css("cursor", "progress");

     var calls = [];
     calls.push(get_file_type_metadata_ajax_submit($url));

     // Wait for the asynchronous calls to finish to get new folder structure
     $.when.apply($, calls).done(function (result) {
         var json_response = JSON.parse(result);
         if(json_response.status === 'error') {
             var error_html = '<div class="alert alert-danger alert-dismissible upload-failed-alert" role="alert">' +
                                '<button type="button" class="close" data-dismiss="alert" aria-label="Close">' +
                                    '<span aria-hidden="true">&times;</span></button>' +
                                '<div>' +
                                    '<strong>File Type Metadata Error</strong>'+
                                '</div>'+
                                '<div>'+
                                    '<span>' + json_response.message + '</span>' +
                                '</div>'+
                            '</div>';
             $("#fileTypeMetaDataTab").html(error_html);
             $(".file-browser-container, #fb-files-container").css("cursor", "auto");
             return;
         }

         $("#fileTypeMetaDataTab").html(json_response.metadata);
         $(".file-browser-container, #fb-files-container").css("cursor", "auto");
         $("#btn-add-keyword-filetype").click(onAddKeywordFileType);

         $("#txt-keyword-filetype").keypress(function (e) {
             e.which = e.which || e.keyCode;
             if (e.which == 13) {
                 onAddKeywordFileType();
                 return false;
             }
         });

         $(".icon-remove").click(onRemoveKeywordFileType);
         $("#id-update-netcdf-file").click(update_netcdf_file_ajax_submit);
         $("#id-update-sqlite-file").click(update_sqlite_file_ajax_submit);
         showMetadataFormSaveChangesButton();
         initializeDatePickers();
         setFileTypeSpatialCoverageFormFields(logical_type);
         // Bind event handler for submit button
         setFileTypeMetadataFormsClickHandlers();

         var $spatial_type_radio_button_1 = $("#div_id_type_filetype").find("#id_type_1");
         var $spatial_type_radio_button_2 = $("#div_id_type_filetype").find("#id_type_2");
         if (logical_type === "NetCDFLogicalFile") {
             // don't let the user open the Projection String Type dropdown list
             // when editing Oroginal Coverage element
             $("#id_projection_string_type_filetype").css('pointer-events', 'none');
             // don't let the user open the Variable type dropdown list when editing
             // Variable elements
             $("[id ^=id_Variable-][id $=-type]").css('pointer-events', 'none');
         }
         if (logical_type === "RefTimeseriesLogicalFile"){
             var $startDateElement = $("#id_start_filetype");
             var $endDateElement = $("#id_end_filetype");
             $startDateElement.css('pointer-events', 'none');
             $endDateElement.css('pointer-events', 'none');
         }
         if (logical_type === 'TimeSeriesLogicalFile') {
             $("#series_id_file_type").change(function () {
                 var $url = $(this.form).attr('action');
                 $url = $url.replace('series_id', $(this).val());
                 $url = $url.replace('resource_mode', resource_mode);
                 // make a recursive call to this function
                 showFileTypeMetadata(true, $url);
             });
             if ($("#metadata-dirty").val() !== 'True' || $("#can-update-sqlite-file").val() !== 'True'){
                 $("#div-sqlite-file-update").hide();
             }
             $(".hs-coordinates-picker").each(function() {
                    const instance = $(this);
                    instance.coordinatesPicker();
             });
             InitializeTimeSeriesFileTypeForms();
         }
         if (logical_type === "GeoRasterLogicalFile"){
             $spatial_type_radio_button_1.prop("checked", true);
             $("#div_id_type_filetype input:radio").trigger("change");
             $spatial_type_radio_button_1.attr('onclick', 'return false');
             $spatial_type_radio_button_2.attr('onclick', 'return false');
         }
         else {
             if ($spatial_type_radio_button_1.attr('checked') == 'checked'){
                 $spatial_type_radio_button_1.prop("checked", true);
             }
             else {
                 $spatial_type_radio_button_2.prop("checked", true);
             }
         }

         $("#div_id_type_filetype input:radio").trigger("change");
    });
}

function InitializeTimeSeriesFileTypeForms() {
    var tsSelect = $(".time-series-forms select");

    tsSelect.append('<option value="Other">Other...</option>');

    tsSelect.parent().parent().append('<div class="controls other-field" style="display:none;"> <label class="text-muted control-label">Specify: </label><input class="form-control input-sm textinput textInput" name="" type="text"> </div>')

    tsSelect.change(function(e){
        if (e.target.value == "Other") {
            var name = e.target.name;
            $(e.target).parent().parent().find(".other-field").show();
            $(e.target).parent().parent().find(".other-field input").attr("name", name);
            $(e.target).removeAttr("name");
        }
        else {
            if (!e.target.name.length) {
                var name = $(e.target).parent().parent().find(".other-field input").attr("name");
                $(e.target).attr("name", name);
                $(e.target).parent().parent().find(".other-field input").removeAttr("name");
                $(e.target).parent().parent().find(".other-field").hide();
            }
        }
    });

    processSiteMetadataElement();
    processVariableMetadataElement();
    processMethodMetadataElement();
    processProcessingLevelMetadataElement();
}
function setBreadCrumbs(path) {
    var crumbs = $("#fb-bread-crumbs");
    crumbs.empty();

    if(!path) {
        return;
    }

    if (path && path.lastIndexOf("/") == "-1") {
        $("#fb-move-up").toggleClass("disabled", true)
    }
    else {
        $("#fb-move-up").toggleClass("disabled", false)
    }

    var setFirstActive = false;
    while (path){
        var folder = path.substr(path.lastIndexOf("/") + 1, path.length);
        var currentPath = path;
        path = path.substr(0, path.lastIndexOf("/"));
        if (setFirstActive) {
            crumbs.prepend('<li data-path="data/' + currentPath + '"><i class="fa fa-folder-o" aria-hidden="true"></i><span> ' + folder + '</span></li>');
        }
        else {
            crumbs.prepend('<li class="active"><i class="fa fa-folder-open-o" aria-hidden="true"></i><span> ' + folder + '</span></li>');
            setFirstActive = true;
        }
    }

    // Bind click events
    $("#fb-bread-crumbs li:not(.active)").click(function() {
        var resID = $("#hs-file-browser").attr("data-res-id");
        var path = $(this).attr("data-path");

        pathLog.push(path);
        pathLogIndex = pathLog.length - 1;
        get_irods_folder_struct_ajax_submit(resID, path);
        $("#fileTypeMetaDataTab").html(file_metadata_alert);
    });
}

// File sorting sort algorithms
function sort(method, order) {
    var sorted;
    if (method == "name") {
        // Sort by name
        if (order == "asc") {
            sorted = $('#fb-files-container li').sort(function (element1, element2) {
                return $(element2).children('span.fb-file-name').text().localeCompare($(element1).children('span.fb-file-name').text());
            });
        }
        else {
            sorted = $('#fb-files-container li').sort(function (element1, element2) {
                return $(element1).children('span.fb-file-name').text().localeCompare($(element2).children('span.fb-file-name').text());
            });
        }
    }
    else if (method == "size") {
        // Sort by size
        var size1, size2;

        sorted = $('#fb-files-container li').sort(function (element1, element2) {
            if (order == "asc") {
                size1 = parseInt($(element2).children('span.fb-file-size').attr("data-file-size"));
                size2 = parseInt($(element1).children('span.fb-file-size').attr("data-file-size"));
            }
            else {
                size1 = parseInt($(element1).children('span.fb-file-size').attr("data-file-size"));
                size2 = parseInt($(element2).children('span.fb-file-size').attr("data-file-size"));
            }

            if (isNaN(size1)) size1 = 0;
            if (isNaN(size2)) size2 = 0;

            if (size1 < size2) {
                return -1;
            }
            if (size1 > size2) {
                return 1;
            }
            // Both sizes are equal
            return 0;
        });
    }
    else if (method == "type") {
        // Sort by type
        if (order == "asc") {
            sort("name", "desc");    // First sort by name
            sorted = $('#fb-files-container li').sort(function (element1, element2) {
                return $(element2).children('span.fb-file-type').text().localeCompare($(element1).children('span.fb-file-type').text());
            });
        }
        else {
            sort("name", order);    // First sort by name
            sorted = $('#fb-files-container li').sort(function (element1, element2) {
                return $(element1).children('span.fb-file-type').text().localeCompare($(element2).children('span.fb-file-type').text());
            });
        }
    }

    // Move elements to the new order
    for (var i = 0; i < sorted.length; i++) {
        $(sorted[i]).prependTo("#fb-files-container");
    }
}

function onSort() {
    var method = $("#fb-sort li[data-method].active").attr("data-method");
    var order = $("#fb-sort li[data-order].active").attr("data-order");

    sort(method, order);
}


function onOpenFile() {
    // Check to see if it is .url web referenced file, if yes, do redirect rather than download
    var file = $("#fb-files-container li.ui-selected");
    var fileName = file.children(".fb-file-name").text();
    if (fileName.toUpperCase().endsWith('.URL')) {
        // do redirect
        $('#redirect-referenced-url-dialog').modal('show');
    }
    else {
        startDownload();
    }
}

function startDownload(zipped) {
    var downloadList = $("#fb-files-container li.ui-selected");

    // Remove previous temporary download frames
    $(".temp-download-frame").remove();

    if (downloadList.length) {
        // Workaround for Firefox and IE
        for (var i = 0; i < downloadList.length; i++) {
            var url = $(downloadList[i]).attr("data-url");
            var fileName = $(downloadList[i]).children(".fb-file-name").text();
            if (fileName.toUpperCase().endsWith(".URL")) {
                url += '?url_download=true';
                if(zipped === true)
                    url += "&zipped=true"
            }
            else if(zipped === true) {
                url += "?zipped=True"
            }

            var frameID = "download-frame-" + i;
            $("body").append("<iframe class='temp-download-frame' id='"
                + frameID + "' style='display:none;' src='" + url + "'></iframe>");
        }
    }
}

function onOpenFolder() {
    var resID = $("#hs-file-browser").attr("data-res-id");
    var currentPath = $("#hs-file-browser").attr("data-current-path");
    var folderName = $("#fb-files-container li.ui-selected").children(".fb-file-name").text();
    var targetPath = currentPath + "/" + folderName;

<<<<<<< HEAD
    var allowCreateFolder = true;
=======
    var flagDisableCreateFolderOrFile = false;
>>>>>>> a781c91b
    // Remove further paths from the log
    var range = pathLog.length - pathLogIndex;
    pathLog.splice(pathLogIndex + 1, range);
    pathLog.push(targetPath);
    pathLogIndex = pathLog.length - 1;
    // remove any aggregation metadata display
    $("#fileTypeMetaDataTab").html(file_metadata_alert);

    var calls = [];
    calls.push(get_irods_folder_struct_ajax_submit(resID, targetPath));

    $.when.apply($, calls).done(function () {
        updateSelectionMenuContext();
        var logicalFileType = $("#fb-files-container li").children('span.fb-logical-file-type').attr("data-logical-file-type");
<<<<<<< HEAD
        allowCreateFolder = logicalFileType.length === 0;

        // Set Create folder toolbar option
        $("#fb-create-folder").toggleClass("disabled", !allowCreateFolder);
=======
        if (typeof logicalFileType != "undefined" && logicalFileType.length > 0) {
            flagDisableCreateFolderOrFile = true;
        }
        else {
            flagDisableCreateFolderOrFile = false;
        }

        // Set Create folder toolbar option
        $("#fb-create-folder").toggleClass("disabled", flagDisableCreateFolderOrFile);
        // set Add reference content toolbar option
        $("#fb-add-reference").toggleClass("disabled", flagDisableCreateFolderOrFile);
>>>>>>> a781c91b
    });

    $.when.apply($, calls).fail(function () {
        updateSelectionMenuContext();
    });
}

function updateNavigationState() {
    $("#fb-move-back").toggleClass("disabled", pathLogIndex == 0);
    $("#fb-move-forward").toggleClass("disabled", pathLogIndex >= pathLog.length - 1);

    var upPath = $("#hs-file-browser").attr("data-current-path");
    upPath = upPath.substr(0, upPath.lastIndexOf("/"));

    $("#fb-move-up").toggleClass("disabled", upPath == "data");
}

// Reload the current folder structure
function refreshFileBrowser() {
    var resID = $("#hs-file-browser").attr("data-res-id");
    var currentPath = $("#hs-file-browser").attr("data-current-path");
    var calls = [];
    calls.push(get_irods_folder_struct_ajax_submit(resID, currentPath));

    $.when.apply($, calls).done(function () {
        $("#fb-files-container li").removeClass("fb-cutting");
        $(".selection-menu").hide();
        sourcePaths = [];
        updateSelectionMenuContext();
        $("#fileTypeMetaDataTab").html(file_metadata_alert);
    });

    $.when.apply($, calls).fail(function () {
        $("#fb-files-container li").removeClass("fb-cutting");
        $(".selection-menu").hide();
        sourcePaths = [];
        updateSelectionMenuContext();
    });
}

$(document).ready(function () {
    if (!$("#hs-file-browser").length) {
        return;
    }

    if (localStorage.getItem('file-browser-view')) {
        var view = localStorage.getItem('file-browser-view');
        // ------- switch to table view -------
        $("#fb-files-container").removeClass("fb-view-grid fb-view-list");
        $("#fb-files-container").addClass(view);

        $("#btn-group-view button").removeClass("active");

        if (view == "fb-view-list") {
            $("#btn-group-view button[data-view='list']").addClass("active");
        }
        else {
            $("#btn-group-view button[data-view='grid']").addClass("active");
        }
    }

    $('#file_redirect_url').click(function() {
        $('#redirect-referenced-url-dialog').modal('hide');
    });
    // Set initial folder structure
    var resID = $("#hs-file-browser").attr("data-res-id");
    if (resID) {
        get_irods_folder_struct_ajax_submit(resID, 'data/contents');
        pathLog.push('data/contents');
    }

    var previewNode = $("#flag-uploading").removeClass("hidden").clone();
    $("#flag-uploading").remove();

    // Show file drop visual feedback
    var mode = $("#hs-file-browser").attr("data-mode");
    var acceptedFiles = $("#hs-file-browser").attr("data-supported-files").replace(/\(/g, '').replace(/\)/g, '').replace(/'/g, ''); // Strip undesired characters

    if (mode == "edit" && acceptedFiles.length > 0) {
        var allowMultiple = null;
        if ($("#hs-file-browser").attr("data-allow-multiple-files") != "True") {
            allowMultiple = 1;
        }
        if (acceptedFiles == ".*") {
            acceptedFiles = null; // Dropzone default to accept all files
        }

        Dropzone.options.hsDropzone = {
            paramName: "files", // The name that will be used to transfer the file
            clickable: "#upload-toggle",
            previewsContainer: "#previews", // Define the container to display the previews
            maxFilesize: MAX_FILE_SIZE, // MB
            acceptedFiles: acceptedFiles,
            maxFiles: allowMultiple,
            autoProcessQueue: true,
            uploadMultiple: true,
            parallelUploads : 10,
            error: function (file, response) {
                // console.log(response);
            },
            success: function (file, response) {
                // console.log(response);
            },
            init: function () {
                // The user dragged a file onto the Dropzone
                this.on("dragenter", function (file) {
                    $(".fb-drag-flag").show();
                    $("#hsDropzone").toggleClass("glow-blue", true);
                });

                this.on("drop", function (event) {
                    var myDropzone = this;
                    myDropzone.options.autoProcessQueue = false;    // Disable autoProcess queue so we can wait for the files to reach the queue before processing.
                    (function () {
                        // Wait for the files to reach the queue from the drop event. Check every 200 milliseconds
                        if (myDropzone.files.length > 0) {
                            myDropzone.processQueue();
                            myDropzone.options.autoProcessQueue = true; // Restore autoprocess
                            return;
                        }
                        setTimeout(arguments.callee, 200);
                    })();
                });

                // The user dragged a file out of the Dropzone
                this.on("dragleave", function (event) {
                    $(".fb-drag-flag").hide();
                    $("#hsDropzone").toggleClass("glow-blue", false);
                });

                // When a file is added to the list
                this.on("addedfile", function (file) {
                    $(".fb-drag-flag").hide();
                });

                // When a file gets processed
                this.on("processing", function (file) {
                    if (!$("#flag-uploading").length) {
                        var currentPath = $("#hs-file-browser").attr("data-current-path");
                        previewNode.find("#upload-folder-path").text(currentPath.replace("data/", ""));
                        $("#fb-inner-controls").append(previewNode);
                    }
                    $("#hsDropzone").toggleClass("glow-blue", false);
                });

                // Called when all files in the queue finish uploading.
                this.on("queuecomplete", function () {
                    if ($("#hs-file-browser").attr("data-refresh-on-upload") == "true") {
                        // Page refresh is needed to show updated metadata
                        location.reload(true);
                    }
                    else {
                        var resourceType = $("#resource-type").val();
                        // Remove further paths from the log
                        var range = pathLog.length - pathLogIndex;
                        pathLog.splice(pathLogIndex + 1, range);
                        pathLog.push("data/contents");
                        pathLogIndex = pathLog.length - 1;

                        if(resourceType === 'Composite Resource') {
                            // uploaded files can affect metadata in composite resource.
                            // a full refresh is needed to reflect those changes
                            refreshResourceEditPage();
                        }
                        else {
                            refreshFileBrowser();
                            $("#previews").empty();
                        }
                    }
                });

                // An error occured. Receives the errorMessage as second parameter and if the error was due to the XMLHttpRequest the xhr object as third.
                this.on("error", function (error, errorMessage, xhr) {
                    $("#fb-alerts .upload-failed-alert").remove();
                    $("#hsDropzone").toggleClass("glow-blue", false);

                    $("#fb-alerts").append(
                            '<div class="alert alert-danger alert-dismissible upload-failed-alert" role="alert">' +
                                '<button type="button" class="close" data-dismiss="alert" aria-label="Close">' +
                                    '<span aria-hidden="true">&times;</span></button>' +
                                '<div>' +
                                    '<strong>File Upload Failed</strong>'+
                                '</div>'+
                                '<div>'+
                                    '<span>' + errorMessage + '</span>' +
                                '</div>'+
                            '</div>').fadeIn(200);
                });

                // Called with the total uploadProgress (0-100), the totalBytes and the totalBytesSent
                this.on("totaluploadprogress", function (uploadProgress, totalBytes , totalBytesSent) {
                    $("#upload-progress").text(formatBytes(totalBytesSent) + " / " +  formatBytes(totalBytes) + " (" + parseInt(uploadProgress) + "%)" );
                });

                this.on('sending', function (file, xhr, formData) {
                    formData.append('file_folder', "data/" + $("#upload-folder-path").text());
                });

                // Applies allowing upload of multiple files to OS upload dialog
                if (allowMultiple) {
                    this.hiddenFileInput.removeAttribute('multiple');
                    var fileCount = parseInt($("#hs-file-browser").attr("data-initial-file-count"));
                    if (fileCount > 0) {
                        $('.dz-input').hide();
                    }
                }
            }
        };
    }

    // Toggle between grid and list view
    $("#btn-group-view button").click(function () {
        $("#btn-group-view button").toggleClass("active");
        if ($(this).attr("data-view") == "list") {
            // ------- switch to table view -------
            $("#fb-files-container").removeClass("fb-view-grid");
            $("#fb-files-container").addClass("fb-view-list");
            localStorage.setItem('file-browser-view', 'fb-view-list');
        }
        else {
            // ------- Switch to grid view -------
            $("#fb-files-container").removeClass("fb-view-list");
            $("#fb-files-container").addClass("fb-view-grid");
            localStorage.setItem('file-browser-view', 'fb-view-grid');
        }
    });

    // Bind file browser gui events
    bindFileBrowserItemEvents();

    // Bind sort method
    $("#fb-sort li").click(function () {
        if ($(this).attr("data-method")) {
            $("#fb-sort li[data-method]").removeClass("active");
            $(this).addClass("active");
        }

        if ($(this).attr("data-order")) {
            $("#fb-sort li[data-order]").removeClass("active");
            $(this).addClass("active");
        }

        onSort();
    });

    // Filter files on search input text change
    function filter(){
        var items = $('#fb-files-container li').children('span.fb-file-name');
        var search = $("#txtDirSearch").val().toLowerCase();
        for (var i = 0; i < items.length; i++) {
            if ($(items[i]).text().toLowerCase().indexOf(search) >= 0) {
                $(items[i]).parent().removeClass("hidden");
            }
            else {
                $(items[i]).parent().addClass("hidden");
            }
        }
    }
    $("#txtDirSearch").on("input", filter);

    // Clear search input
    $("#btn-clear-search-input").click(function(){
        $("#txtDirSearch").val("");
        filter();
    });

    $('#create-folder-dialog').on('shown.bs.modal', function () {
        $('#txtFolderName').val("");
        $('#txtFolderName').closest(".modal-content").find(".btn-primary").toggleClass("disabled", true);
        $('#txtFolderName').focus();
    });

    $('#add-reference-url-dialog').on('shown.bs.modal', function () {
        $('#txtRefName').val("");
        $('#txtRefName').closest(".modal-content").find(".btn-primary").toggleClass("disabled", true);
        $('#txtRefName').focus();
    });

    $('#redirect-referenced-url-dialog').on('shown.bs.modal', function () {
        var file = $("#fb-files-container li.ui-selected");
        var fileName = file.children(".fb-file-name").text();
        // do redirect
        var ref_url = file.attr("data-ref-url");
        $('#file_redirect_url').prop('href', ref_url);
    });

    $('#zip-folder-dialog').on('shown.bs.modal', function () {
        $('#txtFolderName').focus();

        // Select the file name by default
        var input = document.getElementById("txtZipName");
        var startPos = 0;
        var endPos = $("#txtZipName").val().length;

        if (typeof input.selectionStart != "undefined") {
            input.selectionStart = startPos;
            input.selectionEnd = endPos;
        } else if (document.selection && document.selection.createRange) {
            // IE branch
            input.select();
            var range = document.selection.createRange();
            range.collapse(true);
            range.moveEnd("character", endPos);
            range.moveStart("character", startPos);
            range.select();
        }
    });

    $('#edit-referenced-url-dialog').on('shown.bs.modal', function () {
        var file = $("#fb-files-container li.ui-selected");
        var fileName = file.children(".fb-file-name").text();
        var ref_url = file.attr("data-ref-url");
        $('#txtNewRefURL').val(ref_url);
        $('#txtNewRefURL').focus();

        // Select the reference url by default
        var input = document.getElementById("txtNewRefURL");
        var startPos = 0;
        var endPos = $("#txtNewRefURL").val().length;

        if (typeof input.selectionStart != "undefined") {
            input.selectionStart = startPos;
            input.selectionEnd = endPos;
        } else if (document.selection && document.selection.createRange) {
            // IE branch
            input.select();
            var range = document.selection.createRange();
            range.collapse(true);
            range.moveEnd("character", endPos);
            range.moveStart("character", startPos);
            range.select();
        }

        $('#txtNewRefURL').closest(".modal-content").find(".btn-primary").toggleClass("disabled", false);
    });

    $('#rename-dialog').on('shown.bs.modal', function () {
        $('#txtName').focus();

        // Select the file name by default
        var input = document.getElementById("txtName");
        var startPos = 0;
        var endPos = $("#txtName").val().lastIndexOf(".");

        if (endPos == -1 || $("#file-type-addon").length) {
            endPos = $("#txtName").val().length;
        }

        if (typeof input.selectionStart != "undefined") {
            input.selectionStart = startPos;
            input.selectionEnd = endPos;
        } else if (document.selection && document.selection.createRange) {
            // IE branch
            input.select();
            var range = document.selection.createRange();
            range.collapse(true);
            range.moveEnd("character", endPos);
            range.moveStart("character", startPos);
            range.select();
        }

        $('#txtName').closest(".modal-content").find(".btn-primary").toggleClass("disabled", false);
    });

    $('#get-file-url-dialog').on('shown.bs.modal', function () {
        $('#txtFileURL').focus();

        // Select the file name by default
        var input = document.getElementById("txtFileURL");
        var startPos = 0;
        var endPos = $("#txtFileURL").val().length;

        if (typeof input.selectionStart != "undefined") {
            input.selectionStart = startPos;
            input.selectionEnd = endPos;
        } else if (document.selection && document.selection.createRange) {
            // IE branch
            input.select();
            var range = document.selection.createRange();
            range.collapse(true);
            range.moveEnd("character", endPos);
            range.moveStart("character", startPos);
            range.select();
        }
    });

    $(".click-select-all").click(function () {
        var input = $(this);
        var startPos = 0;
        var endPos = input.val().length;

        if (typeof this.selectionStart != "undefined") {
            this.selectionStart = startPos;
            this.selectionEnd = endPos;
        } else if (document.selection && document.selection.createRange) {
            // IE branch
            this.select();
            var range = document.selection.createRange();
            range.collapse(true);
            range.moveEnd("character", endPos);
            range.moveStart("character", startPos);
            range.select();
        }
    });

    // Create folder at current directory
    $("#btn-create-folder").click(function () {
        var resID = $("#hs-file-browser").attr("data-res-id");
        var currentPath = $("#hs-file-browser").attr("data-current-path");
        var folderName = $("#txtFolderName").val();
        if (folderName) {
            var calls = [];
            calls.push(create_irods_folder_ajax_submit(resID, currentPath + "/" + folderName));

            $.when.apply($, calls).done(function () {
                refreshFileBrowser();
            });

            $.when.apply($, calls).fail(function () {
                refreshFileBrowser();
            });
        }
        return false;
    });

    // Add web url reference content at current directory
    $("#btn-add-reference-url").click(function () {
        var resID = $("#hs-file-browser").attr("data-res-id");
        var currentPath = $("#hs-file-browser").attr("data-current-path");
        var refName = $("#txtRefName").val();
        var refURL = $("#txtRefURL").val();
        if (refName && refURL) {
            var calls = [];
            calls.push(add_ref_content_ajax_submit(resID, currentPath, refName, refURL));

            $.when.apply($, calls).done(function () {
                refreshFileBrowser();
            });

            $.when.apply($, calls).fail(function () {
                refreshFileBrowser();
            });
        }
        return false;
    });

    // Update reference URL method
    $("#btn-edit-url").click(function () {
        var resID = $("#hs-file-browser").attr("data-res-id");
        var currentPath = $("#hs-file-browser").attr("data-current-path");
        var file = $("#fb-files-container li.ui-selected");
        var oldurl = file.attr("data-ref-url");
        var oldName = $("#fb-files-container li.ui-selected").children(".fb-file-name").text();
        var newurl = $("#txtNewRefURL").val().trim();
        if (oldurl != newurl) {
            var calls = [];
            calls.push(update_ref_url_ajax_submit(resID, currentPath, oldName, newurl));

            $.when.apply($, calls).done(function () {
                refreshFileBrowser();
            });

            $.when.apply($, calls).fail(function () {
                refreshFileBrowser();
            });
        }
    });

    // Move up one directory
    $("#fb-move-up").click(function () {
        var upPath = $("#hs-file-browser").attr("data-current-path");
        upPath = upPath.substr(0, upPath.lastIndexOf("/"));
        pathLog.push(upPath);
        pathLogIndex = pathLog.length - 1;
        get_irods_folder_struct_ajax_submit(resID, upPath);
    });

    // Move back
    $("#fb-move-back").click(function () {
        if (pathLogIndex > 0) {
            pathLogIndex--;
            if (pathLogIndex == 0) {
                $("#fb-move-back").addClass("disabled");
            }
            get_irods_folder_struct_ajax_submit(resID, pathLog[pathLogIndex]);
        }
    });

    // Move forward
    $("#fb-move-forward").click(function () {
        if (pathLogIndex < pathLog.length) {
            pathLogIndex++;
            if (pathLogIndex == pathLog.length - 1) {
                $("#fb-move-forward").addClass("disabled");
            }
            get_irods_folder_struct_ajax_submit(resID, pathLog[pathLogIndex]);
        }
    });

    $("#btn-open").click(onOpenFolder);

    $("#btn-cut, #fb-cut").click(onCut);

    function onCut() {
        var currentPath = $("#hs-file-browser").attr("data-current-path");
        $("#fb-files-container li").removeClass("fb-cutting");
        sourcePaths = [];

        var selection = $("#fb-files-container li.ui-selected:not(.hidden)");

        for (var i = 0; i < selection.length; i++) {
            var itemName = $(selection[i]).children(".fb-file-name").text();
            sourcePaths.push(currentPath + "/" + itemName);

            $(selection[i]).addClass("fb-cutting");
        }

        if (sourcePaths.length) {
            $(".selection-menu").children("li[data-menu-name='paste']").toggleClass("disabled", false);
            $("#fb-paste").toggleClass("disabled", false);
        }

        $("#fb-cut").toggleClass("disabled", true);
    }

    $(".selection-menu li[data-menu-name='paste'], #fb-paste").click(onPaste);

    function onPaste() {
        var folderName = $("#fb-files-container li.ui-selected").children(".fb-file-name").text();
        var currentPath = $("#hs-file-browser").attr("data-current-path");

        targetPath = currentPath + "/" + folderName;
        
        var calls = [];
        var localSources = sourcePaths.slice();  // avoid concurrency botch due to call by reference
        calls.push(move_to_folder_ajax_submit(resID, localSources, targetPath));

        // Wait for the asynchronous call to finish to get new folder structure
        $.when.apply($, calls).done(function () {
            refreshFileBrowser();
            sourcePaths = [];
            $("#fb-files-container li").removeClass("fb-cutting");
            updateSelectionMenuContext();
        });

        $.when.apply($, calls).fail(function () {
            refreshFileBrowser();
            sourcePaths = [];
            $("#fb-files-container li").removeClass("fb-cutting");
            updateSelectionMenuContext();
        });
    }

    // File(s) delete method
    $("#btn-confirm-delete").click(function () {
        var deleteList = $("#fb-files-container li.ui-selected");
        var currentPath = $("#hs-file-browser").attr("data-current-path");
        var filesToDelete = "";
        $(".file-browser-container, #fb-files-container").css("cursor", "progress");
        if (deleteList.length) {
            var calls = [];
            for (var i = 0; i < deleteList.length; i++) {
                var pk = $(deleteList[i]).attr("data-pk");
                if (pk) {
                    if (filesToDelete != "") {
                        filesToDelete += ",";
                    }
                    filesToDelete += pk;
                }
                else {  // item is a folder
                    var folderName = $(deleteList[i]).children(".fb-file-name").text();
                    var folder_path = currentPath + "/" + folderName;
                    calls.push(delete_folder_ajax_submit(resID, folder_path));
                }
            }

            // Wait for the asynchronous calls to finish to get new folder structure
            $.when.apply($, calls).done(function () {
                if (filesToDelete != "") {
                    $("#fb-delete-files-form input[name='file_ids']").val(filesToDelete);
                    $("#fb-delete-files-form").submit();
                }
                else {
                    refreshFileBrowser();
                }
            });

            $.when.apply($, calls).fail(function () {
                if (filesToDelete != "") {
                    $("#fb-delete-files-form input[name='file_ids']").val(filesToDelete);
                    $("#fb-delete-files-form").submit();
                }
                else {
                    refreshFileBrowser();
                }
            });
        }
    });

    // Populate name field when menu item is clicked
    $(".selection-menu li[data-menu-name='rename'], #fb-rename").click(function(){
        $('.selection-menu').hide();
        var name = $("#fb-files-container li.ui-selected").children(".fb-file-name").text();

        if ($("#file-type-addon").length) {
            var ext = name.substr(name.lastIndexOf("."), name.length);
            $("#file-type-addon").text(ext);
            name = name.substr(0, name.lastIndexOf("."));
        }

        $("#txtName").val(name);
    });

    // Rename method
    $("#btn-rename").click(function () {
        var currentPath = $("#hs-file-browser").attr("data-current-path");
        var oldName = $("#fb-files-container li.ui-selected").children(".fb-file-name").text();
        var newName = $("#txtName").val();

        if ($("#file-type-addon").length) {
            newName = newName + $("#file-type-addon").text();
        }

        // make sure .url file has .url extension after renaming
        if (oldName.endsWith('.url') && !newName.endsWith('.url'))
            newName = newName + '.url';

        var calls = [];
        calls.push(rename_file_or_folder_ajax_submit(resID, currentPath + "/" + oldName, currentPath + "/" + newName));

        // Wait for the asynchronous calls to finish to get new folder structure
        $.when.apply($, calls).done(function () {
            refreshFileBrowser();
        });

        $.when.apply($, calls).fail(function () {
            refreshFileBrowser();
        });
    });

    // Download method
    $("[data-fb-action='download']").click(function () {
        let data = $(this).data();
        if (data.target === "#license-agree-dialog-file") {
            return;
        }

        startDownload(!!data.zipped);
    });

    $("#download-file-btn").click(function() {
        $("#license-agree-dialog-file").modal('hide');
        startDownload();
    });

    // Get file URL method
    $("#btn-get-link, #fb-get-link").click(function () {
        var file = $("#fb-files-container li.ui-selected");
        var URL = file.attr("data-url");
        var basePath = window.location.protocol + "//" + window.location.host;
        // currentURL = currentURL.substring(0, currentURL.length - 1); // Strip last "/"
        $("#txtFileURL").val(basePath + URL);
    });

    // Open with method
    $(".btn-open-with").click(function () {
        var file = $("#fb-files-container li.ui-selected");
        // only need that path after /data/contents/
        var path = file.attr("data-url").split('/data/contents/')[1];
        var fullURL;
        if (~$(this).attr("url_aggregation").indexOf("HS_JS_AGG_KEY")) {
            fullURL = $(this).attr("url_aggregation").replace("HS_JS_AGG_KEY", path);
            if (file.children('span.fb-file-type').text() === 'File Folder') {
                fullURL = fullURL.replace("HS_JS_MAIN_FILE_KEY", file.attr("main-file"));
            }
            else {
                fullURL = fullURL.replace("HS_JS_MAIN_FILE_KEY", file.children('span.fb-file-name').text());
            }
        }
        else {
            // not an aggregation
            fullURL = $(this).attr("url_file").replace("HS_JS_FILE_KEY", path);
        }
        window.open(fullURL);
    });

    // set generic file type method
     $("#btn-set-generic-file-type").click(function () {
         setFileType("SingleFile");
      });

    // set geo raster file type method
     $("#btn-set-geo-file-type").click(function () {
         setFileType("GeoRaster");
      });

    // set NetCDF file type method
     $("#btn-set-netcdf-file-type").click(function () {
         setFileType("NetCDF");
     });

    // set GeoFeature file type method
     $("#btn-set-geofeature-file-type").click(function () {
         setFileType("GeoFeature");
     });
    // set RefTimeseries file type method
     $("#btn-set-refts-file-type").click(function () {
         setFileType("RefTimeseries");
     });

     // set Timeseries file type method
     $("#btn-set-timeseris-file-type").click(function () {
         setFileType("TimeSeries");
     });

     // set remove aggregation (file type) method
     $("#btn-remove-aggregation").click(function () {
         removeAggregation();
     });

    // Zip method
    $("#btn-confirm-zip").click(function () {
        if ($("#txtZipName").val().trim() != "") {
            var currentPath = $("#hs-file-browser").attr("data-current-path");
            var folderName = $("#fb-files-container li.ui-selected").children(".fb-file-name").text();
            var fileName = $("#txtZipName").val() + ".zip";

            var calls = [];
            calls.push(zip_irods_folder_ajax_submit(resID, currentPath + "/" + folderName, fileName));

            // Wait for the asynchronous calls to finish to get new folder structure
            $.when.apply($, calls).done(function () {
                refreshFileBrowser();
            });

            $.when.apply($, calls).fail(function () {
                refreshFileBrowser();
            });
        }
    });

    $("#btn-zip").click(function() {
        var folderName =$("#fb-files-container li.ui-selected").children(".fb-file-name").text();
        $("#txtZipName").val(folderName);
    });

    // Unzip method
    $("#btn-unzip, #fb-unzip").click(function () {
        var currentPath = $("#hs-file-browser").attr("data-current-path");
        var files = $("#fb-files-container li.ui-selected");

        var calls = [];
        for (var i = 0; i < files.length; i++) {
            var fileName = $(files[i]).children(".fb-file-name").text();
            calls.push(unzip_irods_file_ajax_submit(resID, currentPath + "/" + fileName));
        }

        // Wait for the asynchronous calls to finish to get new folder structure
        $.when.apply($, calls).done(function () {
            refreshFileBrowser();
        });

        $.when.apply($, calls).fail(function () {
            refreshFileBrowser();
        });
    });

    $(".selection-menu li").click(function () {
        $(".selection-menu").hide();
    });

    $(".selection-menu li[data-menu-name='refresh'], #fb-refresh").click(function () {
        refreshFileBrowser();
    });

    $(".selection-menu li[data-menu-name='select-all'], #fb-select-all").click(function () {
        $("#fb-files-container > li").removeClass("ui-selected");
        $("#fb-files-container > li:not(.hidden)").addClass("ui-selected");
        updateSelectionMenuContext();
    });

    $(".modal input.modal-only-required").keyup(function(event) {
        var submitBtn = $(this).closest(".modal-content").find(".btn-primary");
        submitBtn.toggleClass("disabled", $(this).val().trim() == "");
        var key = event.which;
        if (key == 13) {    // The enter key
            submitBtn.trigger('click');
        }
    });

    updateSelectionMenuContext();

    $(".fb-dropzone-wrapper.ui-resizable").resizable({
        resize: function (event, ui) {
            $("#fb-metadata").height(ui.size.height);
        },
        handles: "e, s, se",
        minHeight: 200,
    });

    $("#fb-metadata").resizable({
        resize: function (event, ui) {
            $(".fb-dropzone-wrapper").height(ui.size.height);
        },
        minHeight: 200,
        handles: "s",
    });

    $(".fb-metadata-collapse").click(function() {
        $(".fb-metadata-collapse").toggleClass("hidden");
        $(".fb-metadata").toggleClass("hidden");
        $(".fb-dropzone-wrapper").toggleClass("fb-collapsed");
        $(".ui-resizable-e").toggleClass("hidden");
        $("#fb-metadata-helper .ui-icon-grip-dotted-vertical").toggleClass("hidden");
    });
});

var cookieName = "page_scroll";
var expdays = 365;

// used for setting various file types within composite resource
function setFileType(fileType){
    var resID = $("#hs-file-browser").attr("data-res-id");
    var url;
    var folderPath = "";
    if($("#fb-files-container li.ui-selected").hasClass('fb-file')){
        var file_id = $("#fb-files-container li.ui-selected").attr("data-pk");
        url = "/hsapi/_internal/" + resID + "/" + file_id + "/" + fileType + "/set-file-type/";
    }
    else {
        // this must be folder selection for aggregation creation
        var folderPath = $("#fb-files-container li.ui-selected").children('span.fb-file-type').attr("data-folder-short-path");
        url = "/hsapi/_internal/" + resID + "/" + fileType + "/set-file-type/";
    }

    $(".file-browser-container, #fb-files-container").css("cursor", "progress");
    var calls = [];
    calls.push(set_file_type_ajax_submit(url, folderPath));
    // Wait for the asynchronous calls to finish to get new folder structure
    $.when.apply($, calls).done(function (result) {
       $(".file-browser-container, #fb-files-container").css("cursor", "auto");
       var json_response = JSON.parse(result);
       $("#fileTypeMetaDataTab").html(file_metadata_alert);
       // page refresh is needed to show any extracted metadata used at the resource level
       if (json_response.status === 'success'){
           refreshResourceEditPage();
       }
    });
}

// used for removing aggregation (file type) within composite resource
function removeAggregation(){
    var aggregationType = $("#fb-files-container li.ui-selected").children('span.fb-logical-file-type').attr("data-logical-file-type");
    var aggregationID = $("#fb-files-container li.ui-selected").children('span.fb-logical-file-type').attr("data-logical-file-id");
    var resID = $("#hs-file-browser").attr("data-res-id");
    var url = "/hsapi/_internal/" + resID + "/" + aggregationType + "/" + aggregationID + "/remove-aggregation/";
    $(".file-browser-container, #fb-files-container").css("cursor", "progress");
    var calls = [];
    calls.push(remove_aggregation_ajax_submit(url));
    // Wait for the asynchronous calls to finish to get new folder structure
    $.when.apply($, calls).done(function (result) {
       $(".file-browser-container, #fb-files-container").css("cursor", "auto");
       var json_response = JSON.parse(result);
       $("#fileTypeMetaDataTab").html(file_metadata_alert);
       // page refresh is needed to show any extracted metadata used at the resource level
       if (json_response.status === 'success'){
           refreshResourceEditPage();
       }
    });
}

// Used to set the previous scroll position after refresh
function setCookie(name, value, expires, path, domain, secure) {
    if (!expires) {
        expires = new Date()
    }
    document.cookie = name + "=" + escape(value) +
        ((expires == null) ? "" : "; expires=" + expires.toGMTString()) +
        ((path == null) ? "" : "; path=" + path) +
        ((domain == null) ? "" : "; domain=" + domain) +
        ((secure == null) ? "" : "; secure")
}

function getCookie(name) {
    var arg = name + "=";
    var alen = arg.length;
    var clen = document.cookie.length;
    var i = 0;
    while (i < clen) {
        var j = i + alen;
        if (document.cookie.substring(i, j) == arg) {
            return getCookieVal(j)
        }
        i = document.cookie.indexOf(" ", i) + 1;
        if (i == 0) break
    }
    return null;
}

function getCookieVal(offset) {
    var endstr = document.cookie.indexOf(";", offset);
    if (endstr == -1)
        endstr = document.cookie.length;
    return unescape(document.cookie.substring(offset, endstr));
}<|MERGE_RESOLUTION|>--- conflicted
+++ resolved
@@ -83,8 +83,8 @@
 function updateSelectionMenuContext() {
     var selected = $("#fb-files-container li.ui-selected");
     var resourceType = $("#resource-type").val();
-<<<<<<< HEAD
-
+    var mode = $("#hs-file-browser").attr("data-mode");
+    var selectedFileName = selected.children(".fb-file-name").text().toUpperCase();
     var UIState = {
             open: true,
             download: true,
@@ -104,27 +104,6 @@
             getLink: true,
             createFolder: true,
         };
-=======
-    var mode = $("#hs-file-browser").attr("data-mode");
-    var selectedFileName = selected.children(".fb-file-name").text().toUpperCase();
-    var flagDisableOpen = false;
-    var flagDisableDownload = false;
-    var flagDisableRename = false;
-    var flagDisablePaste = false;
-    var flagDisableZip = false;
-    var flagDisableUnzip = false;
-    var flagDisableCut = false;
-    var flagDisableDelete = false;
-    var flagDisableSetGenericFileType = false;
-    var flagDisableSetGeoRasterFileType = false;
-    var flagDisableSetNetCDFFileType = false;
-    var flagDisableSetGeoFeatureFileType = false;
-    var flagDisableSetRefTimeseriesFileType = false;
-    var flagDisableSetTimeseriesFileType = false;
-    var flagDisableRemoveAggregation = false;
-    var flagDisableGetLink = false;
-    var flagDisableCreateFolderOrFile = false;
->>>>>>> a781c91b
 
     var maxSize = MAX_FILE_SIZE * 1024 * 1024; // convert MB to Bytes
 
@@ -196,11 +175,7 @@
                 if(logicalFileType === "GeoRasterLogicalFile" || logicalFileType === "NetCDFLogicalFile" ||
                     logicalFileType === "GeoFeatureLogicalFile" || logicalFileType === "TimeSeriesLogicalFile"){
                     if($(this).parent().hasClass("fb-file")){
-<<<<<<< HEAD
                         UIState.createFolder = false;
-=======
-                        flagDisableCreateFolderOrFile = true;
->>>>>>> a781c91b
                     }
                 }
             })
@@ -218,26 +193,19 @@
             UIState.removeAggregation = false;
         }
         else {
-<<<<<<< HEAD
             const logicalFileType = selected.children('span.fb-logical-file-type').attr("data-logical-file-type");
-            // if the selected file is part of the RefTimeseriesLogical or GenericLogicalFile file (aggregation) we
-            // want the remove aggregation option not to show up
-            if(logicalFileType !== 'RefTimeseriesLogicalFile' && logicalFileType !== "GenericLogicalFile"){
-                UIState.removeAggregation = false;
-=======
-            var logicalFileType = selected.children('span.fb-logical-file-type').attr("data-logical-file-type");
             if (selectedFileName.endsWith('.URL')) {
                 // disable remove aggregation option if it is URL file
-                flagDisableRemoveAggregation = true;
+                UIState.removeAggregation = false;
                 $('#btn-get-referenced-url').show();
-                if (mode == "edit")
+                if (mode == "edit") {
                     $('#btn-edit-referenced-url').show();
+                }
             }
             else if(logicalFileType !== 'RefTimeseriesLogicalFile' && logicalFileType !== "GenericLogicalFile"){
-                // if the selected file is not part of the RefTimeseriesLogical or
-                // GenericLogicalFile file (aggregation) we want the remove aggregation option not to show up
-                flagDisableRemoveAggregation = true;
->>>>>>> a781c91b
+                // if the selected file is part of the RefTimeseriesLogical or GenericLogicalFile file (aggregation) we
+                // want the remove aggregation option not to show up
+                UIState.removeAggregation = false;
             }
         }
     }
@@ -251,13 +219,9 @@
             selected.children('span.fb-logical-file-type').attr("data-logical-file-type-to-set") ){
             UIState.removeAggregation = false;
         }
-<<<<<<< HEAD
-
-=======
         else{
-            flagDisableZip = true;
-        }
->>>>>>> a781c91b
+            UIState.zip = false;
+        }
         if(selected.children('span.fb-logical-file-type').attr("data-logical-file-type-to-set")){
             var logicalFileTypeToSet = selected.children('span.fb-logical-file-type').attr("data-logical-file-type-to-set");
             if (logicalFileTypeToSet.length) {
@@ -316,15 +280,9 @@
             }
             if (logicalFileType === "GeoRasterLogicalFile" || logicalFileType === "NetCDFLogicalFile" ||
                 logicalFileType === "GeoFeatureLogicalFile" || logicalFileType === "TimeSeriesLogicalFile") {
-<<<<<<< HEAD
                 UIState.cut = false;
                 UIState.paste = false;
                 UIState.createFolder = false;
-=======
-                flagDisableCut = true;
-                flagDisablePaste = true;
-                flagDisableCreateFolderOrFile = true;
->>>>>>> a781c91b
             }
         }
     }
@@ -337,43 +295,14 @@
 
     if (logicalFileType === "GeoRasterLogicalFile" || logicalFileType === "NetCDFLogicalFile" ||
         logicalFileType === "GeoFeatureLogicalFile" || logicalFileType === "TimeSeriesLogicalFile") {
-<<<<<<< HEAD
         UIState.createFolder = false;
         UIState.rename = false;
         UIState.delete = selected.hasClass("fb-folder");
         UIState.cut = false;
         UIState.setGenericFileType = false;
-=======
-            flagDisableCreateFolderOrFile = true;
-            flagDisableRename = true;
-            if(isFolderSelected){
-                flagDisableDelete = false;
-            }
-            else {
-                flagDisableDelete = true;
-            }
-
-            flagDisableCut = true;
-            flagDisableSetGenericFileType = true;
-        }
-    // set Create folder toolbar option
-    $("#fb-create-folder").toggleClass("disabled", flagDisableCreateFolderOrFile);
-
-    // set Add reference content toolbar option
-    $("#fb-add-reference").toggleClass("disabled", flagDisableCreateFolderOrFile);
-
-    var menu = $("#right-click-menu");
-    var menu2 = $("#right-click-container-menu");
-
-    // Open
-    menu.children("li[data-menu-name='open']").toggleClass("hidden", flagDisableOpen);
-    $("#open-separator").toggleClass("hidden", flagDisableOpen);
-    if (!menu.children("li[data-menu-name='delete']").length) {
-        $("#open-separator").toggleClass("hidden", true);
->>>>>>> a781c91b
-    }
-
-    // Toggle disabled property
+    }
+
+    // Toggle disabled properties
     $.each(UIState, function (key, value) {
         $("[data-fb-action='" + key + "']").toggleClass("disabled", !value);
     });
@@ -386,25 +315,8 @@
     // Unzip
     menu.children("li[data-menu-name='unzip']").toggleClass("hidden", !UIState.unzip);
 
-<<<<<<< HEAD
     // Open
     menu.children("[data-fb-action='open']").toggleClass("hidden", !UIState.open);
-=======
-    // Cut
-    menu.children("li[data-menu-name='cut']").toggleClass("disabled", flagDisableCut);
-    $("#fb-cut").toggleClass("disabled", flagDisableCut);
-
-    // Paste
-    menu.children("li[data-menu-name='paste']").toggleClass("disabled", flagDisablePaste);
-    menu2.children("li[data-menu-name='paste']").toggleClass("disabled", flagDisablePaste);
-    $("#fb-paste").toggleClass("disabled", flagDisablePaste);
-
-    // set create folder right click menu option
-    menu2.children("li[data-menu-name='new-folder']").toggleClass("disabled", flagDisableCreateFolderOrFile);
-
-    // set add reference content right click menu option
-    menu2.children("li[data-menu-name='add-reference']").toggleClass("disabled", flagDisableCreateFolderOrFile);
->>>>>>> a781c91b
 
     $("#open-separator").toggleClass("hidden", !UIState.open);
     if (!menu.children("li[data-fb-action='delete']").length) {
@@ -986,11 +898,7 @@
     var folderName = $("#fb-files-container li.ui-selected").children(".fb-file-name").text();
     var targetPath = currentPath + "/" + folderName;
 
-<<<<<<< HEAD
     var allowCreateFolder = true;
-=======
-    var flagDisableCreateFolderOrFile = false;
->>>>>>> a781c91b
     // Remove further paths from the log
     var range = pathLog.length - pathLogIndex;
     pathLog.splice(pathLogIndex + 1, range);
@@ -1005,24 +913,12 @@
     $.when.apply($, calls).done(function () {
         updateSelectionMenuContext();
         var logicalFileType = $("#fb-files-container li").children('span.fb-logical-file-type').attr("data-logical-file-type");
-<<<<<<< HEAD
         allowCreateFolder = logicalFileType.length === 0;
 
         // Set Create folder toolbar option
         $("#fb-create-folder").toggleClass("disabled", !allowCreateFolder);
-=======
-        if (typeof logicalFileType != "undefined" && logicalFileType.length > 0) {
-            flagDisableCreateFolderOrFile = true;
-        }
-        else {
-            flagDisableCreateFolderOrFile = false;
-        }
-
-        // Set Create folder toolbar option
-        $("#fb-create-folder").toggleClass("disabled", flagDisableCreateFolderOrFile);
         // set Add reference content toolbar option
-        $("#fb-add-reference").toggleClass("disabled", flagDisableCreateFolderOrFile);
->>>>>>> a781c91b
+        $("#fb-add-reference").toggleClass("disabled", !allowCreateFolder);
     });
 
     $.when.apply($, calls).fail(function () {
@@ -1087,6 +983,7 @@
     $('#file_redirect_url').click(function() {
         $('#redirect-referenced-url-dialog').modal('hide');
     });
+
     // Set initial folder structure
     var resID = $("#hs-file-browser").attr("data-res-id");
     if (resID) {
@@ -1647,8 +1544,9 @@
         }
 
         // make sure .url file has .url extension after renaming
-        if (oldName.endsWith('.url') && !newName.endsWith('.url'))
+        if (oldName.endsWith('.url') && !newName.endsWith('.url')) {
             newName = newName + '.url';
+        }
 
         var calls = [];
         calls.push(rename_file_or_folder_ajax_submit(resID, currentPath + "/" + oldName, currentPath + "/" + newName));
@@ -1775,8 +1673,8 @@
         var files = $("#fb-files-container li.ui-selected");
 
         var calls = [];
-        for (var i = 0; i < files.length; i++) {
-            var fileName = $(files[i]).children(".fb-file-name").text();
+        for (let i = 0; i < files.length; i++) {
+            let fileName = $(files[i]).children(".fb-file-name").text();
             calls.push(unzip_irods_file_ajax_submit(resID, currentPath + "/" + fileName));
         }
 
