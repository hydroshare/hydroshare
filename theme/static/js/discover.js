var minFloatingNumber = 0.0001;
var maps = {};
maps["point_map"] = null;
maps["area_map"] = null;
var map_set = false;
var map_default_bounds = null;
var map_default_zoom = 2;
var map_default_center = new google.maps.LatLng(0, 0);
var current_map_bounds = null;
var current_map_zoom = 2;
var current_map_center = new google.maps.LatLng(0, 0);
var markers = [];
var box_centers = [];
var raw_box_results = [];
var raw_point_results = [];
var markers_cluster = null;
var info_window = null;
var shade_rects = [];


var initMap = function(json_results, view_type) {
    var map_view_option = "";
    var geocoder_address_id = "";
    var geocoder_submit_id = "";
    if (view_type == "point_map") {
        map_view_option = "#discover-point-map";
        geocoder_address_id = "point-geocoder-address";
        geocoder_submit_id = "point-geocoder-submit";
    } else {
        map_view_option = "#discover-area-map";
        geocoder_address_id = "area-geocoder-address";
        geocoder_submit_id = "area-geocoder-submit";
    }
    var $mapDiv = $(map_view_option);
    var mapDim = {
        height: $mapDiv.height(),
        width: $mapDiv.width()
    };

    maps[view_type] = new google.maps.Map($mapDiv[0], {
        zoom: map_default_zoom,
        mapTypeId: google.maps.MapTypeId.TERRAIN
    });

    info_window = new google.maps.InfoWindow();
    if (view_type == "point_map") {
        setMarkers(json_results);
    } else {
        setBoxes(json_results);
    }
    if (map_set) {
        maps[view_type].fitBounds(current_map_bounds);
        maps[view_type].setCenter(current_map_center);
        maps[view_type].setZoom(current_map_zoom);
    } else {
        var bounds = null;
        if (view_type == "point_map") {
            bounds = (markers.length > 0) ? createBoundsForMarkers(markers) : maps[view_type].setZoom(2);
        } else {
            bounds = (box_centers.length > 0) ? createBoundsForMarkers(box_centers) : maps[view_type].setZoom(2);
        }

        if (bounds) {
            var ne = bounds.getNorthEast();
            var sw = bounds.getSouthWest();
            document.getElementById("id_NElat").value = ne.lat();
            document.getElementById("id_NElng").value = ne.lng();
            document.getElementById("id_SWlat").value = sw.lat();
            document.getElementById("id_SWlng").value = sw.lng();
            map_default_bounds = bounds;
            current_map_bounds = map_default_bounds;
            maps[view_type].fitBounds(map_default_bounds);
            map_default_zoom = getBoundsZoomLevel(map_default_bounds, mapDim);
            current_map_zoom = map_default_zoom;
            map_default_center = map_default_bounds.getCenter();
            current_map_center = map_default_center;
        }
    }

    var idle_listener = google.maps.event.addListener(maps[view_type], "idle", function () {
        maps[view_type].setCenter(current_map_center);
        maps[view_type].setZoom(current_map_zoom);
        google.maps.event.removeListener(idle_listener);

    });

    var bounds_listener = google.maps.event.addListener(maps[view_type], 'bounds_changed', function(){
        var bnds = maps[view_type].getBounds();
        if (bnds) {
            var ne = bnds.getNorthEast();
            var sw = bnds.getSouthWest();
            document.getElementById("id_NElng").value = ne.lng();
            document.getElementById("id_NElat").value = ne.lat();
            document.getElementById("id_SWlng").value = sw.lng();
            document.getElementById("id_SWlat").value = sw.lat();
            setLatLngLabels();
        }

    });

    maps[view_type].enableKeyDragZoom({
        key: 'shift',
        visualEnabled: true
    });

    var dz = maps[view_type].getDragZoomObject();

    google.maps.event.addListener(dz, 'dragend', function (bnds) {
        maps[view_type].setCenter(bnds.getCenter());
        maps[view_type].setZoom(getBoundsZoomLevel(bnds, mapDim));
        var ne = bnds.getNorthEast();
        var sw = bnds.getSouthWest();
        document.getElementById("id_NElng").value = ne.lng();
        document.getElementById("id_NElat").value = ne.lat();
        document.getElementById("id_SWlng").value = sw.lng();
        document.getElementById("id_SWlat").value = sw.lat();

    });

    var zoom_listener = google.maps.event.addListener(maps[view_type], 'zoom_changed', function(){
        updateMapView(view_type);
    });

    var drag_listener = google.maps.event.addListener(maps[view_type], 'dragend', function(){
        updateMapView(view_type);
    });


    generateLegend(view_type);

    var input_address = document.getElementById(geocoder_address_id);
    var autocomplete = new google.maps.places.Autocomplete(input_address);

    var geocoder = new google.maps.Geocoder();
    document.getElementById(geocoder_submit_id).addEventListener('click', function() {
        geocodeAddress(geocoder, maps[view_type], mapDim, view_type);
    });

    if (view_type == "area_map") {
        google.maps.event.addListener(maps[view_type],'click',function(e){
            shade_rects.forEach(function(box){
                var rect = box.rect;
                if (!box.checked){
                    rect.setOptions({fillOpacity: 0});
                }
            });

            var filtered_results = [];
            clientUpdateMarkers(filtered_results, view_type);
            var map_resources = [];
            setBoxes(filtered_results);
            buildMapItemsTableData(filtered_results, map_resources, null);
            var map_items_table = $('#area-map-items').DataTable();
            map_items_table.clear();
            map_items_table.rows.add(map_resources);
            map_items_table.draw();
        });
    }

};

var setMarkers = function(json_results) {
    var modified_points_data = [];
    var view_type = "point_map";
    for (var i = 0; i < json_results.length; i++ ) {
        if (json_results[i].coverage_type == 'point') {
            checkDuplicatePointResults(modified_points_data, json_results[i]);
        }
    }
    modified_points_data.forEach(function(point){
        createPointResourceMarker(point);
    });
    markers_cluster = new MarkerClusterer(maps[view_type], markers, {
        styles:[{
            height: 55,
            width: 56,
            url: '//cdn.rawgit.com/googlemaps/js-marker-clusterer/gh-pages/images/m2.png'
        }]
    });
};

var setBoxes = function(json_results) {
    var modified_points_data = [];
    var modified_boxes_data = [];
    var boxes_data = [];
    for (var i = 0; i < json_results.length; i++ ) {
        if (json_results[i].coverage_type == 'box') {
            checkDuplicateBoxResults(modified_boxes_data, json_results[i]);
            boxes_data.push(json_results[i]);
        }
    }

    modified_boxes_data.forEach(function(box){
        createBoxResourceMarker (box);
    });
    drawShadeRectangles(boxes_data);

    shade_rects.forEach(function(box){
        var rect = box.rect;
        google.maps.event.addListener(rect,'click',function(e){
            highlightOverlapping(e.latLng);
            var map_resources = [];
            buildMapItemsTableData(boxes_data, map_resources, e.latLng);
            var map_items_table = $('#area-map-items').DataTable();
            map_items_table.clear();
            map_items_table.rows.add(map_resources);
            map_items_table.draw();
        });
    });
};

var highlightOverlapping = function(position) {
    shade_rects.forEach(function(box){
        var rect = box.rect;
        var rect_bound = new google.maps.LatLngBounds();
        calShadeRectBounds(rect, rect_bound);
        if (rect_bound.contains(position)) {
            rect.setOptions({fillOpacity: 0.15});
        } else {
            rect.setOptions({fillOpacity: 0});
        }
    });
};

var drawShadeRectangles = function(boxes) {
    for (var i = 0; i < boxes.length; i++) {
        var box = boxes[i];
        var northlimit = parseFloat(box.northlimit);
        var southlimit = parseFloat(box.southlimit);
        var eastlimit = parseFloat(box.eastlimit);
        var westlimit = parseFloat(box.westlimit);
        var box_ne = new google.maps.LatLng(northlimit, eastlimit);
        var box_sw = new google.maps.LatLng(southlimit, westlimit);

        var rectCoords = [
          {lat: northlimit, lng: westlimit},
          {lat: northlimit, lng: eastlimit},
          {lat: southlimit, lng: eastlimit},
          {lat: southlimit, lng: westlimit}
        ];

        shade_rects[i] = {
            rect: new google.maps.Polygon({
                    paths: [rectCoords],
                    strokeColor: '#FF0000',
                    strokeOpacity: 0.15,
                    strokeWeight: 2,
                    fillColor: '#FF0000',
                    fillOpacity: 0
                    }),
            checked: false
        }

        shade_rects[i].rect.setMap(maps["area_map"]);
    }
};


var buildMapItemsTableData = function(box_resources, map_resources, latLng) {
    box_resources.forEach(function(resource) {
        var northlimit = parseFloat(resource.northlimit);
        var southlimit = parseFloat(resource.southlimit);
        var eastlimit = parseFloat(resource.eastlimit);
        var westlimit = parseFloat(resource.westlimit);
        var ne_latlng = new google.maps.LatLng(northlimit, eastlimit);
        var sw_latlng = new google.maps.LatLng(southlimit, westlimit);
        var resource_bound = new google.maps.LatLngBounds(sw_latlng, ne_latlng);

        if (latLng == null || resource_bound.contains(latLng)) {
            var author_name = "";
            if (resource.first_author_description) {
                author_name = '<a target="_blank" href="' + resource.first_author_description + '">' + resource.first_author + '</a>';
            } else {
                author_name = resource.first_author;
            }
            var resource_title = '<a target="_blank" href="' + resource.get_absolute_url + '">' + resource.title + '</a>';
            var map_resource = [resource, resource, resource.resource_type, resource_title, author_name];
            map_resources.push(map_resource);
        }
    });

};

var buildMapItemsTableDataforMarkers = function (resources_list, map_resources) {
    resources_list.forEach(function(resource) {
        var author_name = "";
        if (resource.first_author_description) {
            author_name = '<a target="_blank" href="' + resource.first_author_description + '">' + resource.first_author + '</a>';
        } else {
            author_name = resource.first_author;
        }
        var resource_title = '<a target="_blank" href="' + resource.get_absolute_url + '">' + resource.title + '</a>';
        var map_resource = [resource, resource, resource.resource_type, resource_title, author_name];
        map_resources.push(map_resource);
    });
};


var setMapItemsList = function(json_results, view_type, latLng) {
    var map_resources = [];
    var map_item_id = "";
    if (view_type == "area_map") {
        map_item_id = "#area-map-items";
        buildMapItemsTableData(json_results, map_resources, latLng);
    } else {
        map_item_id = "#point-map-items";
        buildMapItemsTableDataforMarkers(json_results, map_resources, latLng);
    }
    var mapItems = $(map_item_id).DataTable( {
        data: map_resources,
        "scrollY": "200px",
        "scrollCollapse": true,
        "paging": false,
        "bDestroy": true,
        "language": {
            "emptyTable": "Click on map to explore resource data."
        },
        "columnDefs": [
        {
            'targets': [0],
            'searchable':false,
            'orderable':false,
            'width':"1%",
            'data': null,
            'className': "dt-body-center",
            'render': function (data, type, full, meta){
                return '<input type="checkbox">';
            }
        },
        {
            "targets": [1],
            "width": "90px",
            "data": null,
            "defaultContent": '<a class="btn btn-default" role="button"><span class="glyphicon glyphicon-zoom-in"></span></button>'
        },
        {
           "targets": [2],     // Resource type
            "width": "110px"
        }]
    });
    if (view_type == "area_map") {
        setMapFunctions(mapItems, "area_map");
    } else {
        setMapFunctions(mapItems, "point_map");
    }
};

var setMapFunctions = function (datatable, view_type) {
    if (view_type == "area_map") {
        $('#area-map-items tbody').on('click', '[role="button"]', function () {
            var data = datatable.row($(this).parents('tr')).data();
            showBoxMarker(data[0], true);
        });
        $('#area-map-items tbody').on('hover', 'tr', function () {
            var data = datatable.row(this).data();
            if (data) {
                showBoxMarker(data[0], false);
            }
        });

        $('#area-map-items tbody').on('change', 'input[type="checkbox"]', function(e){
            var $row = $(this).closest('tr');
            var data = datatable.row($row).data();
            if (this.checked) {
                highlightOrHideBox(data[0], 0);
            } else {
                highlightOrHideBox(data[0], 1);
            }
            // Update state of "Select all" control
            updateDataTableSelectAllCtrl(datatable);
        });

        // Handle click on "Select all" control
        $('thead input[name="select_all"]', datatable.table().container()).on('click', function(e){
            if(this.checked){
                $('#area-map-items tbody input[type="checkbox"]:not(:checked)').trigger('click');
            } else {
                $('#area-map-items tbody input[type="checkbox"]:checked').trigger('click');
            }
            updateDataTableSelectAllCtrl(datatable);
        });

    } else {
        $('#point-map-items tbody').on('click', '[role="button"]', function () {
            var data = datatable.row($(this).parents('tr')).data();
            showPointMarker(data[0]);
        });
        // Handle click on checkbox
        $('#point-map-items tbody').on('change', 'input[type="checkbox"]', function(e){
            var $row = $(this).closest('tr');

            var data = datatable.row($row).data();
            if (this.checked) {
                popMarkerWindow(data[0], 0);
            } else {
                popMarkerWindow(data[0], 1);
            }
            // Update state of "Select all" control
            updateDataTableSelectAllCtrl(datatable, view_type);

        });

        // Handle click on table cells with checkboxes


        // Handle click on "Select all" control
        $('thead input[name="select_all"]', datatable.table().container()).on('click', function(e){
            console.log("select all");
            if(this.checked){
                $('#point-map-items tbody input[type="checkbox"]:not(:checked)').trigger('click');
            } else {
                $('#point-map-items tbody input[type="checkbox"]:checked').trigger('click');
            }
            updateDataTableSelectAllCtrl(datatable, view_type);
        });

    }

};

var updateDataTableSelectAllCtrl = function(table, view_type) {
    var $table             = table.table().node();
    var $chkbox_all        = $('tbody input[type="checkbox"]', $table);
    var $chkbox_checked    = $('tbody input[type="checkbox"]:checked', $table);

    var select_all_id = "";
    if (view_type == "point_map") {
        select_all_id = "#point_select_all";
    } else {
        select_all_id = "#area_select_all";
    }

    var chkbox_select_all = $(select_all_id)[0];
    if($chkbox_checked.length === 0){
        chkbox_select_all.checked = false;
        if('indeterminate' in chkbox_select_all){
            chkbox_select_all.indeterminate = false;
        }

    // If all of the checkboxes are checked
    } else if ($chkbox_checked.length === $chkbox_all.length){
        chkbox_select_all.checked = true;
        if('indeterminate' in chkbox_select_all){
            chkbox_select_all.indeterminate = false;
        }

    // If some of the checkboxes are checked
    } else {
        chkbox_select_all.checked = true;
        if('indeterminate' in chkbox_select_all){
            chkbox_select_all.indeterminate = true;
        }
    }
};

var highlightOrHideBox = function(box, option) {
    var northlimit = parseFloat(box.northlimit);
    var southlimit = parseFloat(box.southlimit);
    var eastlimit = parseFloat(box.eastlimit);
    var westlimit = parseFloat(box.westlimit);
    var view_type = "area_map";
    var rectBounds = new google.maps.LatLngBounds(
            new google.maps.LatLng(southlimit, westlimit),
            new google.maps.LatLng(northlimit, eastlimit)
    );

    var found = 0;
    shade_rects.forEach(function(box){
        var rect = box.rect;
        var shade_rect_bound = new google.maps.LatLngBounds();
        calShadeRectBounds(rect, shade_rect_bound);
        if (rectBounds.equals(shade_rect_bound) && found == 0) {
            if (option == 0) {
                rect.setOptions({fillOpacity: 0.15});
                box.checked = true;
            } else {
                rect.setOptions({fillOpacity: 0});
                box.checked = false;
            }
            found = 1;
        }
    });
};

var popMarkerWindow = function(point, option) {
    var lat = parseFloat(point.north);
    var lng = parseFloat(point.east);
    var point_latlng = new google.maps.LatLng(lat, lng);
    for(var i = 0; i < markers.length; i++){
        var marker_latlng = markers[i].getPosition();
        if(point_latlng.equals(marker_latlng)) {
            if (option == 0){
                markers[i].infowindow.open(maps["point_map"], markers[i]);
            } else {
                markers[i].infowindow.close();
            }
            break;
        }
    }
}

var showBoxMarker = function(box, zoom_on_map) {
    var northlimit = parseFloat(box.northlimit);
    var southlimit = parseFloat(box.southlimit);
    var eastlimit = parseFloat(box.eastlimit);
    var westlimit = parseFloat(box.westlimit);
    var view_type = "area_map";
    var rectBounds = new google.maps.LatLngBounds(
            new google.maps.LatLng(southlimit, westlimit),
            new google.maps.LatLng(northlimit, eastlimit)
    );

    if (zoom_on_map) {
        maps["area_map"].fitBounds(rectBounds);
        updateMapView(view_type);
    }
    findShadeRect(rectBounds);
};

var showPointMarker = function(point) {
    var bounds = new google.maps.LatLngBounds();
    var north = parseFloat(point.north);
    var east = parseFloat(point.east);
    var lat_lng = new google.maps.LatLng(north, east);
    bounds.extend(lat_lng);
    maps["point_map"].fitBounds(bounds);
}

var clientUpdateMarkers = function(filtered_results, view_type) {
    var coverage_type = "";
    if (view_type == "point_map") {
        removeMarkers();
        coverage_type = "point";
    } else {
        removeBoxes();
        coverage_type = "box";
    }
    var bnds = maps[view_type].getBounds();
    if (bnds) {
        if (coverage_type == "point") {
            for (var  i = 0; i < raw_point_results.length; i++ ) {
                var data_lat = parseFloat(raw_point_results[i].north);
                var data_lng = parseFloat(raw_point_results[i].east);
                var latlng = new google.maps.LatLng(data_lat, data_lng);
                if (bnds.contains(latlng)) {
                    filtered_results.push(raw_point_results[i]);
                }
            }
        } else {
            for (var  i = 0; i < raw_box_results.length; i++ ) {
                var northlimit = parseFloat(raw_box_results[i].northlimit);
                var southlimit =  parseFloat(raw_box_results[i].southlimit);
                var eastlimit = parseFloat(raw_box_results[i].eastlimit);
                var westlimit = parseFloat(raw_box_results[i].westlimit);
                var ne_latlng = new google.maps.LatLng(northlimit, eastlimit);
                var sw_latlng = new google.maps.LatLng(southlimit, westlimit);
                var box_bound = new google.maps.LatLngBounds(sw_latlng, ne_latlng);
                if (bnds.intersects(box_bound)) {
                    filtered_results.push(raw_box_results[i]);
                }
            }
        }
    }
};


var removeBoxes = function() {
    for (var n = 0; n < shade_rects.length; n++) {
        if (shade_rects[n].rect.getMap() != null) {
            shade_rects[n].rect.setMap(null);
        }
        shade_rects[n].checked = false;
    }
    shade_rects = [];
    box_centers = [];
}

var removeMarkers = function() {

    if (markers_cluster) {
        markers_cluster.clearMarkers(markers);
    }
    for (var i = 0; i < markers.length; i++) {
        if (markers[i].getMap() != null) {
            markers[i].setMap(null);
        }
    }
    markers = [];
};

var checkDuplicatePointResults = function (modified_points_data, test){
    var test_lat = parseFloat(test.north);
    var test_lng = parseFloat(test.east);
    var existed = false;
    modified_points_data.forEach(function(item) {
        var item_lat = parseFloat(item.north);
        var item_lng = parseFloat(item.east);

        var lat_diff = Math.abs(test_lat - item_lat);
        var lng_diff = Math.abs(test_lng - item_lng);
        if (lat_diff < minFloatingNumber && lng_diff < minFloatingNumber) {
            item.info_link = item.info_link + '<br />' + '<a href="' + test.get_absolute_url + '">' + test.title +'</a>';
            item.counter++;
            item.resources_list.push(test);
            existed = true;
        }
    });
    if (!existed) {
        test.resources_list = [];
        test.resources_list.push(test);
        test.info_link = '<a href="' + test.get_absolute_url + '">' + test.title + '</a>';
        test.counter = 1;
        modified_points_data.push(test);
    }
};

var checkDuplicateBoxResults = function (modified_boxes_data, test){
    var test_lat = (parseFloat(test.northlimit) + parseFloat(test.southlimit)) / 2;
    var test_lng = (parseFloat(test.eastlimit) + parseFloat(test.westlimit)) / 2;
    var existed = false;
    modified_boxes_data.forEach(function(item){
        var item_lat = (parseFloat(item.northlimit) + parseFloat(item.southlimit)) / 2;
        var item_lng = (parseFloat(item.eastlimit) + parseFloat(item.westlimit)) / 2;

        var lat_diff = Math.abs(test_lat - item_lat);
        var lng_diff = Math.abs(test_lng - item_lng);

        if (lat_diff < minFloatingNumber && lng_diff < minFloatingNumber) {
            item.info_link = item.info_link + '<br />' + '<a href="' + test.get_absolute_url + '">' + test.title + '</a>';
            item.counter++;
            item.resources_list.push(test);
            existed = true;
        }
    });
    if (!existed) {
        test.resources_list = [];
        test.resources_list.push(test);
        test.info_link = '<a href="' + test.get_absolute_url + '">' + test.title + '</a>';
        test.counter = 1;
        modified_boxes_data.push(test);
    }
};

var createPointResourceMarker = function (point) {
    var info_content = point.info_link;
    var lat = parseFloat(point.north);
    var lng = parseFloat(point.east);
    var counter = point.counter.toString();
    var latlng = new google.maps.LatLng(lat, lng);
    var marker = new google.maps.Marker({
        map: maps["point_map"],
        icon: '//cdn.rawgit.com/Concept211/Google-Maps-Markers/master/images/marker_blue' + counter + '.png',
        position: latlng
    });
    marker.infowindow = new google.maps.InfoWindow({
        content: info_content
    });
    markers.push(marker);
    google.maps.event.addListener(marker, 'click', function() {
        marker.infowindow.open(maps["point_map"], marker);

    });
};

var createBoxResourceMarker = function(box) {
    var info_content = box.info_link;
    var northlimit = parseFloat(box.northlimit);
    var southlimit = parseFloat(box.southlimit);
    var eastlimit = parseFloat(box.eastlimit);
    var westlimit = parseFloat(box.westlimit);
    var counter = box.counter.toString();
    var lat = (parseFloat(northlimit) + parseFloat(southlimit)) / 2;
    var lng = (parseFloat(eastlimit) + parseFloat(westlimit)) / 2;
    var latlng = new google.maps.LatLng(lat, lng);

    var box_center = new google.maps.Marker({
        map: null,
        icon: '//cdn.rawgit.com/Concept211/Google-Maps-Markers/master/images/marker_red' + counter + '.png',
        position: latlng
    });
    box_centers.push(box_center);
};

// var isSmallArea = function(box) {
//     var box_north = parseFloat(box.northlimit);
//     var box_south = parseFloat(box.southlimit);
//     var box_east = parseFloat(box.eastlimit);
//     var box_west = parseFloat(box.westlimit);
//     if (maps["area_map"].getBounds() == null) {
//         return false;
//     } else {
//         var map_view_bound = maps["area_map"].getBounds();
//         var map_north = map_view_bound.getNorthEast().lat();
//         var map_east = map_view_bound.getNorthEast().lng();
//         var map_south = map_view_bound.getSouthWest().lat();
//         var map_west = map_view_bound.getSouthWest().lng();
//         var box_coords = [
//             {lat: box_north, lng: box_west},
//             {lat: box_north, lng: box_east},
//             {lat: box_south, lng: box_east},
//             {lat: box_south, lng: box_west}
//         ];
//         var map_coords = [
//             {lat: map_north, lng: map_west},
//             {lat: map_north, lng: map_east},
//             {lat: map_south, lng: map_east},
//             {lat: map_south, lng: map_west}
//         ];

//         var box_area = google.maps.geometry.spherical.computeArea(box_coords);
//         var map_area = google.maps.geometry.spherical.computeArea(map_coords);
//         var ratio = box_area/map_area;
//         if (ratio < 0.01) {
//             return true;
//         } else {
//             return false;
//         }
//     }
// }

var createBoundsForMarkers = function(markers) {
    var bounds = new google.maps.LatLngBounds();
    $.each(markers, function() {
        bounds.extend(this.getPosition());
    });
    return bounds;
};

var getBoundsZoomLevel = function (bounds, mapDim) {
    var WORLD_DIM = {height: 256, width: 256};
    var ZOOM_MAX = 21;

    function latRad(lat) {
        var sin = Math.sin(lat * Math.PI / 180);
        var radX2 = Math.log((1 + sin) / (1 - sin)) / 2;
        return Math.max(Math.min(radX2, Math.PI), -Math.PI) / 2;
    }

    function zoom(mapPx, worldPx, fraction) {
        return Math.floor(Math.log(mapPx / worldPx / fraction) / Math.LN2);
    }

    var ne = bounds.getNorthEast();
    var sw = bounds.getSouthWest();

    var latFraction = (latRad(ne.lat()) - latRad(sw.lat())) / Math.PI;

    var lngDiff = ne.lng() - sw.lng();
    var lngFraction = ((lngDiff < 0) ? (lngDiff + 360) : lngDiff) / 360;

    var latZoom = zoom(mapDim.height, WORLD_DIM.height, latFraction);
    var lngZoom = zoom(mapDim.width, WORLD_DIM.width, lngFraction);

    return Math.min(latZoom, lngZoom, ZOOM_MAX);
};

var generateLegend = function(view_type) {
    var map_legends = document.getElementsByClassName('discover-map-legend');
    var geo_coder = "";
    var reset_zoom_buttons = document.getElementsByClassName('resetZoom');

    if (view_type == "point_map") {
        maps[view_type].controls[google.maps.ControlPosition.RIGHT_TOP].push(map_legends[0]);
        maps[view_type].controls[google.maps.ControlPosition.RIGHT_BOTTOM].push(reset_zoom_buttons[0]);
        geo_coder = document.getElementById('point-geocoder-panel');

    } else {
        maps[view_type].controls[google.maps.ControlPosition.RIGHT_TOP].push(map_legends[1]);
        maps[view_type].controls[google.maps.ControlPosition.RIGHT_BOTTOM].push(reset_zoom_buttons[1]);
        geo_coder = document.getElementById('area-geocoder-panel');

    }
    maps[view_type].controls[google.maps.ControlPosition.LEFT_BOTTOM].push(geo_coder);
    var point_geocoder_content = [];
    var area_geocoder_content = [];
    var point_resetButton_content = [];
    var area_resetButton_content = [];
    var legend_table = "<table><tbody>";
<<<<<<< HEAD
    legend_table += "<tr><td class='text-center'><img src='{{ STATIC_URL }}img/discover_map_blue_marker.png'></td><td>Point Coverage Locations</td></tr>";
    legend_table += "<tr><td class='text-center'><img src='{{ STATIC_URL }}img/discover_map_red_marker.png'></td><td>Box Coverage Centers</td></tr>";
    legend_table += "<tr><td class='text-center'><img src='{{ STATIC_URL }}img/discover_map_cluster_icon.png'></td><td>Clusters</td></tr></tbody></table>";

    point_geocoder_content.push("<input id='point-geocoder-address' type='textbox' placeholder='Search Locations...'>");
    point_geocoder_content.push("<a id='point-geocoder-submit' style='margin-left:10px' class='btn btn-default' role='button'><span class='glyphicon glyphicon-zoom-in'></span> Go </a>");

    area_geocoder_content.push("<input id='area-geocoder-address' type='textbox' placeholder='Search Locations...'>");
    area_geocoder_content.push("<a id='area-geocoder-submit' style='margin-left:10px' class='btn btn-default' role='button'><span class='glyphicon glyphicon-zoom-in'></span> Go </a>");

    point_resetButton_content.push("<a data-toggle='tooltip' title='Reset Zoom' class='btn btn-default btn-sm' onclick='resetMapZoom(0)'>");
    point_resetButton_content.push("<span class='glyphicon glyphicon-fullscreen'></span></a>");

    area_resetButton_content.push("<a data-toggle='tooltip' title='Reset Zoom' class='btn btn-default btn-sm' onclick='resetMapZoom(1)'>");
    area_resetButton_content.push("<span class='glyphicon glyphicon-fullscreen'></span></a>");

    if (view_type == "point_map") {
        map_legends[0].innerHTML = legend_table;
        reset_zoom_buttons[0].innerHTML = point_resetButton_content.join('');
        geo_coder.innerHTML = point_geocoder_content.join('');
    } else {
        map_legends[1].innerHTML = legend_table;
        reset_zoom_buttons[1].innerHTML = area_resetButton_content.join('');
        geo_coder.innerHTML = area_geocoder_content.join('');
    }
};

var geocodeAddress = function(geocoder, resultsMap, mapDim, view_type) {
    var geocoder_address_input = "";
    if (view_type == "point_map") {
        geocoder_address_input = "point-geocoder-address";
    } else {
        geocoder_address_input = "area-geocoder-address";
    }
    var address = document.getElementById(geocoder_address_input).value;
    //var view_type = "area_map";
=======
    legend_table += "<tr><td class='text-center'><img src='/static/img/discover_map_red_marker.png'></td><td>Point Coverage Locations</td></tr>";
    legend_table += "<tr><td class='text-center'><img src='/static/img/discover_map_blue_marker.png'></td><td>Box Coverage Centers</td></tr>";
    legend_table += "<tr><td class='text-center'><img src='/static/img/discover_map_cluster_icon.png'></td><td>Clusters</td></tr></tbody></table>";
    geocoder_content.push("<input id='geocoder-address' type='textbox' placeholder='Search Locations...'>");
    geocoder_content.push("<a id='geocoder-submit' style='margin-left:10px' class='btn btn-default' role='button'><span class='glyphicon glyphicon-zoom-in'></span> Go </a>");
    resetButton_content.push("<a id='reset-zoom-btn' data-toggle='tooltip' title='Reset Zoom' class='btn btn-default btn-sm' onclick='resetMapZoom()'>");
    resetButton_content.push("<span class='glyphicon glyphicon-fullscreen'></span></a>");
    map_legend.innerHTML = legend_table;
    geo_coder.innerHTML = geocoder_content.join('');
    reset_zoom_button.innerHTML = resetButton_content.join('');
};

var geocodeAddress = function(geocoder, resultsMap, mapDim) {
    var address = document.getElementById('geocoder-address').value;
>>>>>>> 078052dd
    geocoder.geocode({'address': address}, function(results, status) {
        if (status === google.maps.GeocoderStatus.OK) {
            resultsMap.setCenter(results[0].geometry.location);
            resultsMap.setZoom(getBoundsZoomLevel(results[0].geometry.bounds, mapDim));
            updateMapView(view_type);
        } else {
            alert('Geocode was not successful for the following reason: ' + status);
        }
    });
};

var resetMapZoom = function(option) {
    var view_type = "";
    var datatableId = "";
    var map_view_option = "";
    var map_resources = [];
    if (option == 0) {
        view_type = "point_map";
        datatableId = "#point-map-items";
        map_view_option = "#discover-point-map";
        removeMarkers();
        setMarkers(raw_point_results);
        buildMapItemsTableDataforMarkers(raw_point_results, map_resources, null);

    } else {
        view_type = "area_map";
        datatableId = "#area-map-items";
        map_view_option = "#discover-area-map";
        removeBoxes();
        setBoxes(raw_box_results);
        buildMapItemsTableData(raw_box_results, map_resources, null);
    }



    var map_items_table = $(datatableId).DataTable();
    map_items_table.clear();
    map_items_table.rows.add(map_resources);
    map_items_table.draw();

    var $mapDiv = $(map_view_option);
    var mapDim = {
        height: $mapDiv.height(),
        width: $mapDiv.width()
    };

    var bounds = null;
    if (view_type == "point_map") {
        bounds = (markers.length > 0) ? createBoundsForMarkers(markers) : maps[view_type].setZoom(2);
    } else {
        bounds = (box_centers.length > 0) ? createBoundsForMarkers(box_centers) : maps[view_type].setZoom(2);
    }
    maps[view_type].fitBounds(bounds);
    var zoom_level = getBoundsZoomLevel(bounds, mapDim);
    var reset_center = bounds.getCenter();
    if (bounds) {
        maps[view_type].fitBounds(bounds);
        var listener = google.maps.event.addListener(maps[view_type], "idle", function () {
            maps[view_type].setZoom(zoom_level);
            maps[view_type].setCenter(reset_center);
            google.maps.event.removeListener(listener);
        });
    } else {
        maps[view_type].setZoom(map_default_zoom);
    }
};


var updateMapView = function(view_type) {
    var filtered_results = [];
    clientUpdateMarkers(filtered_results, view_type);
    var map_resources = [];
    if (view_type == "point_map") {
        setMarkers(filtered_results);
        buildMapItemsTableDataforMarkers(filtered_results, map_resources, null);
        var map_items_table = $('#point-map-items').DataTable();
        map_items_table.clear();
        map_items_table.rows.add(map_resources);
        map_items_table.draw();
    } else {
        setBoxes(filtered_results);
        buildMapItemsTableData(filtered_results, map_resources, null);
        var map_items_table = $('#area-map-items').DataTable();
        map_items_table.clear();
        map_items_table.rows.add(map_resources);
        map_items_table.draw();
    }
    current_map_bounds = maps[view_type].getBounds();
    current_map_center = maps[view_type].getCenter();
    current_map_zoom = maps[view_type].getZoom();
    map_set = true;
};

var updateListView = function (data) {
    var requestURL = "/search/";

    if (window.location.search.length == 0) {
        requestURL += "?q=";
    } else {
        var textSearch = $("#id_q").val();
        var searchURL = "?q=" + textSearch;
        requestURL += searchURL;
        requestURL += buildURLOnCheckboxes();
    }
    $("#discover-list-loading-spinner").show();
    $.ajax({
        type: "GET",
        url: requestURL,
        data: data,
        dataType: 'html',
        success: function (data) {
            $('#items-discovered_wrapper').empty();
            $("#discover-page-options").empty();
            var tableDiv = $("#items-discovered", data);
            $("#items-discovered_wrapper").html(tableDiv);
            var pageOptionDiv = $("#discover-page-options", data);
            $("#discover-page-options").html(pageOptionDiv);

            initializeTable();
            $("#discover-list-loading-spinner").hide();
        },
        failure: function (data) {
            console.error("Ajax call for updating list-view data failed");
            $("#discover-list-loading-spinner").hide();
        }
    });
};

var updateFacetingItems = function (request_url) {
    $("#discover-list-loading-spinner").show();
    if (maps["area_map"] != null) {
        $("#discover-area-map-loading-spinner").show();
        $.when(updateMapFaceting("area_map")).done(function(){
            $("#discover-area-map-loading-spinner").hide();
        });
    }

    if (maps["point_map"] != null) {
        $("#discover-point-map-loading-spinner").show();
        $.when(updateMapFaceting("point_map")).done(function(){
            $("#discover-point-map-loading-spinner").hide();
        });
    }

    $.when(updateListFaceting(request_url)).done(function(){
        $("#discover-list-loading-spinner").hide();
    });
};

var updateListFaceting = function (request_url) {
    return $.ajax({
        type: "GET",
        url: request_url,
        dataType: 'html',
        success: function (data) {
            $('#items-discovered_wrapper').empty();
            $("#discover-page-options").empty();
            var tableDiv = $("#items-discovered", data);
            $("#items-discovered_wrapper").html(tableDiv);
            var pageOptionDiv = $("#discover-page-options", data);
            $("#discover-page-options").html(pageOptionDiv);
            initializeTable();
        },
        failure: function (data) {
            console.error("Ajax call for updating list-view data failed");
        }
    });
};

var updateMapFaceting = function (view_type){
    var map_update_url = "/searchjson/";
    var textSearch = $("#id_q").val();
    var searchURL = "?q=" + textSearch;
    map_update_url += searchURL;
    map_update_url += buildURLOnCheckboxes();
    var start_date = $("#id_start_date").val();
    var end_date = $("#id_end_date").val();
    var coverage_type = "";
    if (view_type == "point_map") {
        removeMarkers();
        coverage_type = "point";
    } else {
        removeBoxes();
        coverage_type = "box";
    }
    return $.ajax({
        type: "GET",
        url: map_update_url,
        data: {
            NElat: '',
            NElng: '',
            SWlat: '',
            SWlng: '',
            start_date: start_date,
            end_date: end_date,
            coverage_type: coverage_type
        },
        dataType: 'json',
        success: function (data) {
            if (view_type == "point") {
                raw_point_results = [];
                for (var j = 0; j < data.length; j++) {
                    var item = $.parseJSON(data[j]);
                    raw_point_results.push(item);
                }
            } else {
                raw_box_results = [];
                for (var j = 0; j < data.length; j++) {
                    var item = $.parseJSON(data[j]);
                    raw_box_results.push(item);
                }
            }
            updateMapView(view_type);


        },
        failure: function(data) {
            console.error("Ajax call for getting map data failed");
        }
    });
};

var calShadeRectBounds = function (rect, shade_rect_bound) {
    rect.getPaths().getArray().forEach(function(path){
        path.getArray().forEach(function(latlng){
            shade_rect_bound.extend(latlng);
        });
    });
};

var findShadeRect = function(rectBounds) {
    var found = 0;
    shade_rects.forEach(function(box){
        var rect = box.rect;
        var shade_rect_bound = new google.maps.LatLngBounds();
        calShadeRectBounds(rect, shade_rect_bound);
        if (rectBounds.equals(shade_rect_bound) && found == 0) {
            rect.setOptions({fillOpacity: 0.15});
            found = 1;
        } else if (!box.checked) {
            rect.setOptions({fillOpacity: 0});
        }
    });
};

var setLatLngLabels = function() {
    var ne_lat = parseFloat(document.getElementById("id_NElat").value).toFixed(3) + '°';
    var ne_lng = parseFloat(document.getElementById("id_NElng").value).toFixed(3) + '°';
    var sw_lat = parseFloat(document.getElementById("id_SWlat").value).toFixed(3) + '°';
    var sw_lng = parseFloat(document.getElementById("id_SWlng").value).toFixed(3) + '°';
    jQuery("label[for='ne-lat-value']").html(ne_lat);
    jQuery("label[for='ne-lng-value']").html(ne_lng);
    jQuery("label[for='sw-lat-value']").html(sw_lat);
    jQuery("label[for='sw-lng-value']").html(sw_lng);
};

var reorderDivs = function() {
    var faceted_fields = ['creators', 'subjects', 'resource_type', 'owners_names',
        'variable_names', 'sample_mediums', 'units_names', 'availability'];
    var div_ordering = [];
    faceted_fields.forEach(function(field) {
        var faceting_div = "faceting-"+field;
        div_ordering.push(faceting_div);
    });
    var i;
    for (i = 1; i < div_ordering.length; i++) {
        var div0 = "#" + div_ordering[i-1];
        var div1 = "#" + div_ordering[i];
        $(div1).insertAfter(div0);
    }
};

var formGeoParameters = function() {
    var selected_results = $('input[name=results-selection]:checked').val();
    var geoSearchParams = "&NElat=&NElng=&SWlat=&SWlng=";
    return geoSearchParams;
};

var formDateParameters = function() {
    var start_date = $("#id_start_date").val();
    var end_date = $("#id_end_date").val();
    return "&start_date="+start_date+"&end_date="+end_date;
};

var buildURLOnCheckboxes = function () {
    var requestURL = '';
    $(".faceted-selections").each(function () {
        var checkboxId = $(this).attr("id");
        var sessionStorageCheckboxId = 'search-' + checkboxId;
        if(document.getElementById(checkboxId).checked){
            var arr = $(this).val().split(",");
            var key = arr[0];
            var value = arr[1];
            requestURL += "&selected_facets="+key+"_exact:"+value;
        }
    });
    return requestURL;
};

var popCheckboxes = function() {
    $(".faceted-selections").each(function () {
        var checkboxId = $(this).attr("id");
        var sessionStorageCheckboxId = 'search-' + checkboxId;
        var val = sessionStorage[sessionStorageCheckboxId];
        var isChecked = val !== undefined ? val == 'true' : false;
        $(this).prop("checked", isChecked);
    });
};

var clearCheckboxes = function() {
    $(".faceted-selections").each(function () {
        var checkboxId = $(this).attr("id");
        var sessionStorageCheckboxId = 'search-' + checkboxId;
        sessionStorage[sessionStorageCheckboxId] = 'false';
        sessionStorage.removeItem(sessionStorageCheckboxId);
    });
};

var clearAllFaceted = function() {
    clearCheckboxes();
    var clearURL = "/search/";
    window.location = clearURL;
};

var clearDates = function() {
    var textSearch = $("#id_q").val();
    var searchURL = "?q=" + textSearch;
    var geoSearchParams = formGeoParameters();
    var facetingParams = buildURLOnCheckboxes();
    var dateSearchParams = "&start_date=&end_date=";
    var windowPath = window.location.pathname;
    var requestURL =  windowPath + searchURL + facetingParams + geoSearchParams + dateSearchParams;
    if (window.location.hash) {
        requestURL = requestURL + window.location.hash;
    }
    window.location = requestURL;
};

function initializeTable() {
    var RESOURCE_TYPE_COL = 0;
    var TITLE_COL = 1;
    var OWNER_COL = 2;
    var DATE_CREATED_COL = 3;
    var DATE_CREATED_SORT_COL = 4;
    var LAST_MODIFIED_COL = 5;
    var LAST_MODIF_SORT_COL = 6;

    var colDefs = [
        {
            "targets": [RESOURCE_TYPE_COL],     // Resource type
            "width": "110px"
        },
        {
            "targets": [DATE_CREATED_COL],     // Date created
            "iDataSort": DATE_CREATED_SORT_COL
        },
        {
            "targets": [LAST_MODIFIED_COL],     // Last modified
            "iDataSort": LAST_MODIF_SORT_COL
        },
        {
            "targets": [LAST_MODIF_SORT_COL],     // Last modified (for sorting)
            "visible": false
        },
        {
            "targets": [DATE_CREATED_SORT_COL],     // Last modified (for sorting)
            "visible": false
        }
    ];

    $('#items-discovered').DataTable({
        "paging": false,
        "searching": false,
        "info": false,
        "order": [[TITLE_COL, "asc"]],
        "columnDefs": colDefs
    });
}

$(document).ready(function () {
    $("#id_start_date").datepicker({
        dateFormat: 'mm/dd/yy',
        changeMonth: true,
        changeYear: true,
        yearRange: '1950:'
    });
    $("#id_end_date").datepicker({
        dateFormat: 'mm/dd/yy',
        changeMonth: true,
        changeYear: true,
        yearRange: '1950:'
    });

    if (window.location.search.length == 0) {
        clearCheckboxes();
    }
    $(".search-field").keypress(function(event) {
        if (event.which == 13) {
            event.preventDefault();
            clearCheckboxes();
            var textSearch = $("#id_q").val();
            var searchURL = "?q=" + textSearch;
            var geoSearchParams = formGeoParameters();
            var dateSearchParams = formDateParameters();
            var windowPath = window.location.pathname;
            var requestURL =  windowPath + searchURL + geoSearchParams + dateSearchParams;
            window.location = requestURL;
        }
    });

    $("#covereage-search-fields input, #date-search-fields input, #id_q").addClass("form-control");

    $("title").text("Discover | HydroShare");   // Set browser tab title

    initializeTable();
    popCheckboxes();

    $("ul.nav-tabs > li > a").on("shown.bs.tab", function (e) {
        var tabId = $(e.target).attr("href").substr(1);
        window.location.hash = tabId;
        var requestURL = "/searchjson/";
        var textSearch = $("#id_q").val();
        var searchURL = "?q=" + textSearch;
        requestURL += searchURL;
        requestURL += buildURLOnCheckboxes();
        var ne_lat = document.getElementById("id_NElat").value;
        var ne_lng = document.getElementById("id_NElng").value;
        var sw_lat = document.getElementById("id_SWlat").value;
        var sw_lng = document.getElementById("id_SWlng").value;
        var start_date = $("#id_start_date").val();
        var end_date = $("#id_end_date").val();
        if (tabId == "map-area-view") {
            if(maps["area_map"] == null){
                $("#discover-area-map-loading-spinner").show();
                $.ajax({
                    type: "GET",
                    url: requestURL,
                    data: {
                        NElat: "",
                        NElng: "",
                        SWlat: "",
                        SWlng: "",
                        start_date: start_date,
                        end_date: end_date,
                        coverage_type: "box"
                    },
                    dataType: 'json',
                    success: function (data) {
                        var json_box_results = [];
                        for (var j = 0; j < data.length; j++) {
                            var item = $.parseJSON(data[j]);
                            json_box_results.push(item);
                            raw_box_results.push(item);
                        }
                        initMap(json_box_results, "area_map");
                        setMapItemsList(json_box_results, "area_map",null);
                        $("#resource-search").show();
                        $("#discover-area-map-loading-spinner").hide();
                        if (maps["point_map"] == null) {
                            map_set = true;
                        }
                    },
                    failure: function(data) {
                        $("#discover-area-map-loading-spinner").hide();
                        console.error("Ajax call for getting map data failed");
                    }
                });
            } else {
                if (maps["point_map"] != null && map_set) {
                    var current_map_bounds1 = maps["point_map"].getBounds();
                    var current_map_center1 = maps["point_map"].getCenter();
                    var current_map_zoom1 = maps["point_map"].getZoom();
                    maps["area_map"].fitBounds(current_map_bounds1);
                    maps["area_map"].setCenter(current_map_center1);
                    maps["area_map"].setZoom(current_map_zoom1);
                    map_set = false;
                }
            }
        } else if (tabId == "map-point-view") {
            if (maps["point_map"] == null) {
                $("#discover-point-map-loading-spinner").show();
                $.ajax({
                    type: "GET",
                    url: requestURL,
                    data: {
                        NElat: "",
                        NElng: "",
                        SWlat: "",
                        SWlng: "",
                        start_date: start_date,
                        end_date: end_date,
                        coverage_type: "point"
                    },
                    dataType: 'json',
                    success: function (data) {
                        var json_point_results = [];
                        for (var j = 0; j < data.length; j++) {
                            var item = $.parseJSON(data[j]);
                            json_point_results.push(item);
                            raw_point_results.push(item);
                        }
                        initMap(json_point_results, "point_map");
                        setMapItemsList(json_point_results, "point_map", null);
                        $("#discover-point-map-loading-spinner").hide();
                        if (maps["area_map"] == null) {
                            map_set = true;
                        }
                    },
                    failure: function(data) {
                        $("#discover-point-map-loading-spinner").hide();
                        console.error("Ajax call for getting map data failed");
                    }
                });
            } else {
                if (maps["area_map"] != null && map_set) {
                    var current_map_bounds2 = maps["area_map"].getBounds();
                    var current_map_center2 = maps["area_map"].getCenter();
                    var current_map_zoom2 = maps["area_map"].getZoom();
                    maps["point_map"].fitBounds(current_map_bounds2);
                    maps["point_map"].setCenter(current_map_center2);
                    maps["point_map"].setZoom(current_map_zoom2);
                    map_set = false;
                }
            }
        }
    });

    $(".nav-tabs a").click(function() {
        $(this).tab('show');
    });

    // on load of the page: switch to the currently selected tab
    var hash = window.location.hash;
    $('#switch-view a[href="' + hash + '"]').tab('show');

    $("#id_q").attr('placeholder', 'Search...');
    reorderDivs();

    $('.collapse').on('shown.bs.collapse', function() {
        $(this).parent().find(".glyphicon-plus").removeClass("glyphicon-plus").addClass("glyphicon-minus");
    }).on('hidden.bs.collapse', function() {
        $(this).parent().find(".glyphicon-minus").removeClass("glyphicon-minus").addClass("glyphicon-plus");
    });

    function updateResults () {
        var textSearch = $("#id_q").val();
        var searchURL = "?q=" + textSearch;
        searchURL += buildURLOnCheckboxes();
        var geoSearchParams = formGeoParameters();
        var dateSearchParams = formDateParameters();
        var windowPath = window.location.pathname;
        var requestURL = windowPath + searchURL + geoSearchParams + dateSearchParams;
        if (window.location.hash) {
            requestURL = requestURL + window.location.hash;
        }
        window.location = requestURL;
    }

    $("#date-search-fields input").change(function () {
        updateResults();
    });

    $(".faceted-selections").click(function () {
        var textSearch = $("#id_q").val();
        var searchURL = "?q=" + textSearch;
        var geoSearchParams = formGeoParameters();
        var dateSearchParams = formDateParameters();
        var windowPath = window.location.pathname;
        var requestURL =  windowPath + searchURL;
        if($(this).is(":checked")) {
            requestURL += buildURLOnCheckboxes();
            var checkboxId = $(this).attr("id");
            var sessionStorageCheckboxId = 'search-' + checkboxId;
            sessionStorage[sessionStorageCheckboxId] = 'true';
            requestURL = requestURL + geoSearchParams + dateSearchParams;
            updateFacetingItems(requestURL);
        }
        else {
            var checkboxId = $(this).attr("id");
            var sessionStorageCheckboxId = 'search-' + checkboxId;
            sessionStorage.removeItem(sessionStorageCheckboxId);
            var updateURL =  windowPath + searchURL + buildURLOnCheckboxes() + geoSearchParams + dateSearchParams;
            updateFacetingItems(updateURL);
        }
    });


    $("#solr-help-info").popover({
        html: true,
        container: '#body',
        content: '<p>This search box supports <a href="https://cwiki.apache.org/confluence/display/solr/Searching" target="_blank">SOLR Query syntax</a>.</p>',
        trigger: 'click'
    });
});<|MERGE_RESOLUTION|>--- conflicted
+++ resolved
@@ -1,3 +1,7 @@
+/**
+* Created by Mauriel on 3/9/2017.
+*/
+
 var minFloatingNumber = 0.0001;
 var maps = {};
 maps["point_map"] = null;
@@ -776,10 +780,9 @@
     var point_resetButton_content = [];
     var area_resetButton_content = [];
     var legend_table = "<table><tbody>";
-<<<<<<< HEAD
-    legend_table += "<tr><td class='text-center'><img src='{{ STATIC_URL }}img/discover_map_blue_marker.png'></td><td>Point Coverage Locations</td></tr>";
-    legend_table += "<tr><td class='text-center'><img src='{{ STATIC_URL }}img/discover_map_red_marker.png'></td><td>Box Coverage Centers</td></tr>";
-    legend_table += "<tr><td class='text-center'><img src='{{ STATIC_URL }}img/discover_map_cluster_icon.png'></td><td>Clusters</td></tr></tbody></table>";
+    legend_table += "<tr><td class='text-center'><img src='/static/img/discover_map_blue_marker.png'></td><td>Point Coverage Locations</td></tr>";
+    legend_table += "<tr><td class='text-center'><img src='/static/img/discover_map_red_marker.png'></td><td>Box Coverage Centers</td></tr>";
+    legend_table += "<tr><td class='text-center'><img src='/static/img/discover_map_cluster_icon.png'></td><td>Clusters</td></tr></tbody></table>";
 
     point_geocoder_content.push("<input id='point-geocoder-address' type='textbox' placeholder='Search Locations...'>");
     point_geocoder_content.push("<a id='point-geocoder-submit' style='margin-left:10px' class='btn btn-default' role='button'><span class='glyphicon glyphicon-zoom-in'></span> Go </a>");
@@ -813,22 +816,6 @@
     }
     var address = document.getElementById(geocoder_address_input).value;
     //var view_type = "area_map";
-=======
-    legend_table += "<tr><td class='text-center'><img src='/static/img/discover_map_red_marker.png'></td><td>Point Coverage Locations</td></tr>";
-    legend_table += "<tr><td class='text-center'><img src='/static/img/discover_map_blue_marker.png'></td><td>Box Coverage Centers</td></tr>";
-    legend_table += "<tr><td class='text-center'><img src='/static/img/discover_map_cluster_icon.png'></td><td>Clusters</td></tr></tbody></table>";
-    geocoder_content.push("<input id='geocoder-address' type='textbox' placeholder='Search Locations...'>");
-    geocoder_content.push("<a id='geocoder-submit' style='margin-left:10px' class='btn btn-default' role='button'><span class='glyphicon glyphicon-zoom-in'></span> Go </a>");
-    resetButton_content.push("<a id='reset-zoom-btn' data-toggle='tooltip' title='Reset Zoom' class='btn btn-default btn-sm' onclick='resetMapZoom()'>");
-    resetButton_content.push("<span class='glyphicon glyphicon-fullscreen'></span></a>");
-    map_legend.innerHTML = legend_table;
-    geo_coder.innerHTML = geocoder_content.join('');
-    reset_zoom_button.innerHTML = resetButton_content.join('');
-};
-
-var geocodeAddress = function(geocoder, resultsMap, mapDim) {
-    var address = document.getElementById('geocoder-address').value;
->>>>>>> 078052dd
     geocoder.geocode({'address': address}, function(results, status) {
         if (status === google.maps.GeocoderStatus.OK) {
             resultsMap.setCenter(results[0].geometry.location);
@@ -927,13 +914,16 @@
 
     if (window.location.search.length == 0) {
         requestURL += "?q=";
-    } else {
+    }
+    else {
         var textSearch = $("#id_q").val();
         var searchURL = "?q=" + textSearch;
         requestURL += searchURL;
         requestURL += buildURLOnCheckboxes();
     }
+
     $("#discover-list-loading-spinner").show();
+
     $.ajax({
         type: "GET",
         url: requestURL,
@@ -1086,8 +1076,7 @@
 };
 
 var reorderDivs = function() {
-    var faceted_fields = ['creators', 'subjects', 'resource_type', 'owners_names',
-        'variable_names', 'sample_mediums', 'units_names', 'availability'];
+    var faceted_fields = ['creators', 'subjects', 'resource_type', 'owners_names', 'availability'];
     var div_ordering = [];
     faceted_fields.forEach(function(field) {
         var faceting_div = "faceting-"+field;
@@ -1215,6 +1204,7 @@
         changeYear: true,
         yearRange: '1950:'
     });
+
     $("#id_end_date").datepicker({
         dateFormat: 'mm/dd/yy',
         changeMonth: true,
@@ -1225,6 +1215,7 @@
     if (window.location.search.length == 0) {
         clearCheckboxes();
     }
+
     $(".search-field").keypress(function(event) {
         if (event.which == 13) {
             event.preventDefault();
@@ -1422,4 +1413,7 @@
         content: '<p>This search box supports <a href="https://cwiki.apache.org/confluence/display/solr/Searching" target="_blank">SOLR Query syntax</a>.</p>',
         trigger: 'click'
     });
+
+    $("#btn-show-all").click(clearAllFaceted);
+    $("#clear-dates-options").click(clearDates);
 });