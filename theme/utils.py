--- conflicted
+++ resolved
@@ -42,16 +42,6 @@
     :param user: The User instance
     :return: quota message string
     """
-<<<<<<< HEAD
-    from theme.models import QuotaMessage
-    from irods.tasks import send_user_notification_at_quota_grace_start
-    if not QuotaMessage.objects.exists():
-        QuotaMessage.objects.create()
-    qmsg = QuotaMessage.objects.first()
-    soft_limit = qmsg.soft_limit_percent
-    hard_limit = qmsg.hard_limit_percent
-=======
->>>>>>> ba6e402c
     return_msg = ''
     uq = user.quotas.filter(zone='hydroshare').first()
     if not quota_data:
