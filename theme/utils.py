--- conflicted
+++ resolved
@@ -111,13 +111,8 @@
     unit = uq.unit
     uz, dz = uq.get_used_value_by_zone()
     used = uz + dz
-<<<<<<< HEAD
-    uz = uz * 100.0 / allocated
-    dz = dz * 100.0 / allocated
-=======
     uzp = uz * 100.0 / allocated
     dzp = dz * 100.0 / allocated
->>>>>>> 269767fd
     percent = used * 100.0 / allocated
     remaining = allocated - used
 
@@ -140,15 +135,10 @@
     uq_data = {"used": used,
                "allocated": allocated,
                "unit": unit,
-<<<<<<< HEAD
-               "uz_percent": uz if uz < 100 else 100,
-               "dz_percent": dz if dz < 100 else 100,
-=======
                "uz": uz,
                "dz": dz,
                "uz_percent": uzp if uzp < 100 else 100,
                "dz_percent": dzp if dzp < 100 else 100,
->>>>>>> 269767fd
                "percent": percent if percent < 100 else 100,
                "remaining": 0 if remaining < 0 else remaining,
                "percent_over": 0 if percent < 100 else percent - 100,
