import os
from uuid import uuid4
<<<<<<< HEAD

import logging
logger = logging.getLogger(__name__)
=======
from datetime import date, timedelta
from django.db.models import Q
>>>>>>> aad58106


def _get_upload_path(folder_name, name, filename):
    """
    get upload path for pictures uploaded for UserProfile, GroupAccess, and Community models
    to make sure the file name is unique
    :param folder_name: folder name to put file in
    :param name: instance name to uniquely identify a user profile, community, or group
    :param filename: uploaded file name
    :return: the upload path to be used for the ImageField in UserProfile, GroupAccess and Community models
    """
    file_base, file_ext = os.path.splitext(filename)
    unique_id = uuid4().hex
    return f'{folder_name}/{file_base}_{name}_{unique_id}{file_ext}'


def get_upload_path_community(instance, filename):
    return _get_upload_path('community', instance.name, filename)


def get_upload_path_group(instance, filename):
    return _get_upload_path('group', instance.group.name, filename)


def get_upload_path_userprofile(instance, filename):
<<<<<<< HEAD
    return _get_upload_path('profile', instance.user.username, filename)
=======
    return _get_upload_path('profile', instance.user.username, filename)


def get_quota_message(user):
    """
    get quota warning, grace period, or enforcement message to email users and display
    when the user logins in and display on user profile page
    :param user: The User instance
    :return: quota message string
    """
    from theme.models import QuotaMessage
    if not QuotaMessage.objects.exists():
        QuotaMessage.objects.create()
    qmsg = QuotaMessage.objects.first()
    soft_limit = qmsg.soft_limit_percent
    hard_limit = qmsg.hard_limit_percent
    return_msg = ''
    for uq in user.quotas.all():
        percent = uq.used_value * 100.0 / uq.allocated_value
        rounded_percent = round(percent, 2)
        rounded_used_val = round(uq.used_value, 4)

        if percent >= hard_limit or (percent >= 100 and uq.remaining_grace_period == 0):
            # return quota enforcement message
            msg_template_str = '{}{}\n'.format(qmsg.enforce_content_prepend, qmsg.content)
            return_msg += msg_template_str.format(used=rounded_used_val,
                                                  unit=uq.unit,
                                                  allocated=uq.allocated_value,
                                                  zone=uq.zone,
                                                  percent=rounded_percent)
        elif percent >= 100 and uq.remaining_grace_period > 0:
            # return quota grace period message
            cut_off_date = date.today() + timedelta(days=uq.remaining_grace_period)
            msg_template_str = '{}{}\n'.format(qmsg.grace_period_content_prepend, qmsg.content)
            return_msg += msg_template_str.format(used=rounded_used_val,
                                                  unit=uq.unit,
                                                  allocated=uq.allocated_value,
                                                  zone=uq.zone,
                                                  percent=rounded_percent,
                                                  cut_off_date=cut_off_date)
        elif percent >= soft_limit:
            # return quota warning message
            msg_template_str = '{}{}\n'.format(qmsg.warning_content_prepend, qmsg.content)
            return_msg += msg_template_str.format(used=rounded_used_val,
                                                  unit=uq.unit,
                                                  allocated=uq.allocated_value,
                                                  zone=uq.zone,
                                                  percent=rounded_percent)
        else:
            # return quota informational message
            return_msg += qmsg.warning_content_prepend.format(allocated=uq.allocated_value,
                                                              unit=uq.unit,
                                                              used=rounded_used_val,
                                                              zone=uq.zone,
                                                              percent=rounded_percent)
        return return_msg


def get_user_from_username_or_email(username_or_email, **kwargs):
    """
    Get a user object from a username or email address
    :param username_or_email: username or email address
    :return: a user object, or None if no user is found
    """
    from django.contrib.auth import get_user_model
    User = get_user_model()
    try:
        return User.objects.get(
            Q(username__iexact=username_or_email)
            | Q(email__iexact=username_or_email), **kwargs)
    except User.DoesNotExist:
        return None
>>>>>>> aad58106
<|MERGE_RESOLUTION|>--- conflicted
+++ resolved
@@ -1,14 +1,11 @@
 import os
 from uuid import uuid4
-<<<<<<< HEAD
+
+from datetime import date, timedelta
+from django.db.models import Q
 
 import logging
 logger = logging.getLogger(__name__)
-=======
-from datetime import date, timedelta
-from django.db.models import Q
->>>>>>> aad58106
-
 
 def _get_upload_path(folder_name, name, filename):
     """
@@ -33,9 +30,6 @@
 
 
 def get_upload_path_userprofile(instance, filename):
-<<<<<<< HEAD
-    return _get_upload_path('profile', instance.user.username, filename)
-=======
     return _get_upload_path('profile', instance.user.username, filename)
 
 
@@ -107,5 +101,4 @@
             Q(username__iexact=username_or_email)
             | Q(email__iexact=username_or_email), **kwargs)
     except User.DoesNotExist:
-        return None
->>>>>>> aad58106
+        return None