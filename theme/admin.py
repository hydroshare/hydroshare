from django import forms
from django.contrib import admin
from django.contrib.auth.models import User
from mezzanine.core.admin import TabularDynamicInlineAdmin
from mezzanine.utils.admin import SingletonAdmin

<<<<<<< HEAD
from .models import (HomePage, IconBox, QuotaMessage, SiteConfiguration,
                     UserQuota)
=======
from .models import SiteConfiguration, HomePage, IconBox, UserQuota, QuotaMessage, QuotaRequest
>>>>>>> 88f71c21


class IconBoxInline(TabularDynamicInlineAdmin):
    model = IconBox
    extra = 5
    max_num = 5


class UserQuotaForm(forms.ModelForm):
    user = forms.ModelChoiceField(
        queryset=User.objects.exclude(is_superuser=True).exclude(is_active=False))

    class Meta:
        model = UserQuota
        fields = ['allocated_value',]
        readonly_fields = ['zone', 'unit', 'user_zone_value', 'data_zone_value',]

    def save(self, *args, **kwargs):
        instance = super(UserQuotaForm, self).save(commit=False)
        instance.user = self.cleaned_data['user']
        return instance


<<<<<<< HEAD
@admin.register(UserQuota)
=======
class QuotaRequestForm(forms.ModelForm):

    class Meta:
        model = QuotaRequest
        fields = "__all__"


class QuotaRequestAdmin(admin.ModelAdmin):
    model = QuotaRequest
    list_display = ('request_from', 'quota', 'date_requested', 'justification', 'storage', 'status')
    list_filter = ('status',)
    readonly_fields = ('request_from', 'quota', 'date_requested', 'justification')
    search_fields = ('request_from__username', 'justification')

    def get_form(self, request, obj=None, **kwargs):
        if obj is None:
            return QuotaRequestForm
        else:
            return super(QuotaRequestAdmin, self).get_form(request, obj, **kwargs)


>>>>>>> 88f71c21
class QuotaAdmin(admin.ModelAdmin):
    model = UserQuota

    list_display = ('user', 'allocated_value', 'used_value', 'user_zone_value', 'data_zone_value', 'unit', 'zone')
    list_filter = ('zone',)

    readonly_fields = ('user', 'user_zone_value', 'data_zone_value',)
    search_fields = ('user__username',)

    def get_form(self, request, obj=None, **kwargs):
        # use a customized form class when adding a UserQuota object so that
        # the foreign key user field is available for selection.
        if obj is None:
            return UserQuotaForm
        else:
            return super(QuotaAdmin, self).get_form(request, obj, **kwargs)


admin.site.register(HomePage)
admin.site.register(SiteConfiguration, SingletonAdmin)
<<<<<<< HEAD
=======
admin.site.register(UserQuota, QuotaAdmin)
admin.site.register(QuotaRequest, QuotaRequestAdmin)
>>>>>>> 88f71c21
admin.site.register(QuotaMessage, SingletonAdmin)<|MERGE_RESOLUTION|>--- conflicted
+++ resolved
@@ -4,12 +4,8 @@
 from mezzanine.core.admin import TabularDynamicInlineAdmin
 from mezzanine.utils.admin import SingletonAdmin
 
-<<<<<<< HEAD
-from .models import (HomePage, IconBox, QuotaMessage, SiteConfiguration,
-                     UserQuota)
-=======
-from .models import SiteConfiguration, HomePage, IconBox, UserQuota, QuotaMessage, QuotaRequest
->>>>>>> 88f71c21
+from .models import (HomePage, IconBox, QuotaMessage, QuotaRequest,
+                     SiteConfiguration, UserQuota)
 
 
 class IconBoxInline(TabularDynamicInlineAdmin):
@@ -33,9 +29,6 @@
         return instance
 
 
-<<<<<<< HEAD
-@admin.register(UserQuota)
-=======
 class QuotaRequestForm(forms.ModelForm):
 
     class Meta:
@@ -57,7 +50,6 @@
             return super(QuotaRequestAdmin, self).get_form(request, obj, **kwargs)
 
 
->>>>>>> 88f71c21
 class QuotaAdmin(admin.ModelAdmin):
     model = UserQuota
 
@@ -78,9 +70,6 @@
 
 admin.site.register(HomePage)
 admin.site.register(SiteConfiguration, SingletonAdmin)
-<<<<<<< HEAD
-=======
 admin.site.register(UserQuota, QuotaAdmin)
 admin.site.register(QuotaRequest, QuotaRequestAdmin)
->>>>>>> 88f71c21
 admin.site.register(QuotaMessage, SingletonAdmin)