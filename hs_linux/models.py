from django.db import models  

<<<<<<< HEAD
# We need a precise simulation of what iRODS does for HydroShare.
# This includes memorizing AVUs and returning what was memorized.


class LinuxAVU(models.Model):
    """ Simulate iRODS AVU functions in Linux """
    path = models.CharField(max_length=1024)
    name = models.CharField(max_length=255)
    value = models.CharField(max_length=255)
    unit = models.CharField(max_length=255)

    @classmethod
    def set(cls, p, n, v, u):
        record, create = cls.objects.get_or_create(defaults={'value': v, 'unit': u},
                                                   path=p, name=n)
        if not create:
            record.unit = u
            record.value = v
            record.save()

    @classmethod
    def get(cls, p, n):
        try:
            record = cls.object.get(path=p, name=n)
            return record
        except cls.DoesNotExist:
            return None

    @classmethod
    def remove(cls, p, n):
        try:
            record = cls.object.get(path=p, name=n)
            record.delete()
        except cls.DoesNotExist:
            pass

    class Meta:
        unique_together = ('path', 'name')
=======
class Document(models.Model):
    description = models.CharField(max_length=255, blank=True)
    document = models.FileField()
    uploaded_at = models.DateTimeField(auto_now_add=True)
# Create your models here.
>>>>>>> 99e35ce4
<|MERGE_RESOLUTION|>--- conflicted
+++ resolved
@@ -1,6 +1,5 @@
 from django.db import models  
 
-<<<<<<< HEAD
 # We need a precise simulation of what iRODS does for HydroShare.
 # This includes memorizing AVUs and returning what was memorized.
 
@@ -38,11 +37,4 @@
             pass
 
     class Meta:
-        unique_together = ('path', 'name')
-=======
-class Document(models.Model):
-    description = models.CharField(max_length=255, blank=True)
-    document = models.FileField()
-    uploaded_at = models.DateTimeField(auto_now_add=True)
-# Create your models here.
->>>>>>> 99e35ce4
+        unique_together = ('path', 'name')