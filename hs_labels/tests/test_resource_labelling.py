from django.test import TestCase
from django.contrib.auth.models import Group

from hs_core import hydroshare
from hs_core.models import BaseResource
from hs_core.testing import MockIRODSTestCaseMixin
from hs_labels.models import (
    UserLabels,
    ResourceLabels,
    UserResourceLabels,
    UserResourceFlags,
    UserStoredLabels,
    FlagCodes,
)


def global_reset():
    UserResourceLabels.objects.all().delete()
    UserResourceFlags.objects.all().delete()
    UserStoredLabels.objects.all().delete()
    UserLabels.objects.all().delete()
    ResourceLabels.objects.all().delete()
    BaseResource.objects.all().delete()


def match_lists_as_sets(l1, l2):
    """return True if two lists contain the same content as sets

    :param l1: first list
    :param l2: second list
    :return: whether lists match

    Lists are treated as multisets, in the sense that order is unimportant.
    """
    return len(set(l1) & set(l2)) == len(set(l1)) and len(set(l1) | set(l2)) == len(
        set(l1)
    )


def match_nested_dicts(d1, d2):
    """
    Match nested dictionary objects with string keys and arbitrary values against one another.

    :param d1: first dict object
    :param d2: second dict object
    :return: True if d1 and d2 agree exactly in structure, False otherwise.

    It is assumed that when recursively descending, values are either dicts or some other object
    for which == is a valid comparison, including object instances.
    """
    # pprint(d1)
    # pprint(d2)
    if not isinstance(d1, dict):
        return False
    if not isinstance(d2, dict):
        return False
    # print("got two dicts")
    if not match_lists_as_sets(list(d1.keys()), list(d2.keys())):
        return False
    # print("same keys")
    for k in d1:
        # print("key is ", k)
        # print("type of d1[k] is ", type(d1[k]))
        # print("type of d2[k] is ", type(d2[k]))
        if isinstance(d1[k], type(d2[k])):
            return False
        if isinstance(d1[k], dict) and isinstance(d2[k], dict):
            # print("checking dicts against one another")
            if not match_nested_dicts(d1[k], d2[k]):
                return False
        else:
            # print("checking base values")
            return d1[k] == d2[k]
    return True


def match_nested_lists(l1, l2):
    """Match nested lists term for term

    :param l1: first list
    :param l2: second list
    :return: True or False

    This differs from "match_lists_as_sets" in the sense that order is important. The
    lists in question can only contain other lists or objects for which == is a valid
    comparison.
    """
    if not isinstance(l1, list):
        return False
    if not isinstance(l2, list):
        return False
    if len(l1) != len(l2):
        return False
    for i in range(len(l1)):
        if isinstance(l1[i], list) and isinstance(l2[i], list):
            if not match_nested_lists(l1[i], l2[i]):
                return False
        elif not isinstance(l1[i], list) and not isinstance(l2[i], list):
            if l1[i] != l2[i]:
                return False
        else:
            return False
    return True


class T01BasicFunction(MockIRODSTestCaseMixin, TestCase):
    def setUp(self):
        super(T01BasicFunction, self).setUp()
        global_reset()
        self.group, _ = Group.objects.get_or_create(name="Hydroshare Author")

        self.cat = hydroshare.create_account(
            "cat@gmail.com",
            username="cat",
            first_name="f_cat",
            last_name="l_cat",
            superuser=False,
            groups=[],
        )

        self.dog = hydroshare.create_account(
            "dog@gmail.com",
            username="dog",
            first_name="f_dog",
            last_name="l_dog",
            superuser=False,
            groups=[],
        )

        self.scratching = hydroshare.create_resource(
<<<<<<< HEAD
            resource_type="GenericResource",
=======
            resource_type="CompositeResource",
>>>>>>> 08c5ea66
            owner=self.cat,
            title="Test Resource",
            metadata=[],
        )

        self.bones = hydroshare.create_resource(
<<<<<<< HEAD
            resource_type="GenericResource",
=======
            resource_type="CompositeResource",
>>>>>>> 08c5ea66
            owner=self.dog,
            title="all about dog bones",
            metadata=[],
        )

    def test_labels(self):
        cat = self.cat  # user
        scratching = self.scratching  # resource
        cat.ulabels.label_resource(scratching, "penalty clause")
        self.assertTrue(
            match_lists_as_sets(cat.ulabels.labeled_resources, [scratching])
        )
        self.assertTrue(
            match_lists_as_sets(cat.ulabels.resources_of_interest, [scratching])
        )
        self.assertTrue(
            match_lists_as_sets(scratching.rlabels.get_labels(cat), ["penalty clause"])
        )
        self.assertTrue(match_lists_as_sets(scratching.rlabels.get_users(), [cat]))
        self.assertTrue(
            match_lists_as_sets(
                cat.ulabels.get_resources_with_label("penalty clause"), [scratching]
            )
        )
        self.assertTrue(
            match_lists_as_sets(cat.ulabels.user_labels, ["penalty clause"])
        )

    def test_favorite(self):
        cat = self.cat  # user
        scratching = self.scratching  # resource
        cat.ulabels.favorite_resource(scratching)
        self.assertTrue(
            match_lists_as_sets(cat.ulabels.favorited_resources, [scratching])
        )
        self.assertTrue(
            match_lists_as_sets(cat.ulabels.resources_of_interest, [scratching])
        )
        self.assertTrue(scratching.rlabels.is_favorite(cat))
        self.assertTrue(match_lists_as_sets(scratching.rlabels.get_users(), [cat]))

    def test_mine(self):
        cat = self.cat  # user
        scratching = self.scratching  # resource
        cat.ulabels.claim_resource(scratching)
        self.assertTrue(match_lists_as_sets(cat.ulabels.my_resources, [scratching]))
        self.assertTrue(
            match_lists_as_sets(cat.ulabels.resources_of_interest, [scratching])
        )
        self.assertTrue(scratching.rlabels.is_mine(cat))
        self.assertTrue(match_lists_as_sets(scratching.rlabels.get_users(), [cat]))

    def test_flag(self):
        cat = self.cat  # user
        scratching = self.scratching  # resource
        self.assertTrue(
            match_lists_as_sets(cat.ulabels.get_flagged_resources(FlagCodes.MINE), [])
        )
        self.assertTrue(
            match_lists_as_sets(
                cat.ulabels.get_flagged_resources(FlagCodes.FAVORITE), []
            )
        )
        self.assertFalse(scratching.rlabels.is_flagged(cat, FlagCodes.MINE))
        self.assertFalse(scratching.rlabels.is_flagged(cat, FlagCodes.FAVORITE))
        cat.ulabels.flag_resource(scratching, FlagCodes.MINE)
        self.assertTrue(match_lists_as_sets(cat.ulabels.my_resources, [scratching]))
        self.assertTrue(match_lists_as_sets(cat.ulabels.favorited_resources, []))
        self.assertTrue(
            match_lists_as_sets(
                cat.ulabels.get_flagged_resources(FlagCodes.MINE), [scratching]
            )
        )
        self.assertTrue(
            match_lists_as_sets(
                cat.ulabels.get_flagged_resources(FlagCodes.FAVORITE), []
            )
        )
        self.assertTrue(scratching.rlabels.is_flagged(cat, FlagCodes.MINE))
        self.assertTrue(match_lists_as_sets(scratching.rlabels.get_users(), [cat]))

    def test_clear_label(self):
        cat = self.cat  # user
        scratching = self.scratching  # resource
        cat.ulabels.label_resource(scratching, "penalty clause")
        self.assertTrue(
            match_lists_as_sets(cat.ulabels.labeled_resources, [scratching])
        )
        self.assertTrue(
            match_lists_as_sets(cat.ulabels.resources_of_interest, [scratching])
        )
        self.assertTrue(
            match_lists_as_sets(scratching.rlabels.get_labels(cat), ["penalty clause"])
        )
        self.assertTrue(match_lists_as_sets(scratching.rlabels.get_users(), [cat]))
        cat.ulabels.label_resource(scratching, "penalty claws")
        self.assertTrue(
            match_lists_as_sets(cat.ulabels.labeled_resources, [scratching])
        )
        self.assertTrue(
            match_lists_as_sets(cat.ulabels.resources_of_interest, [scratching])
        )
        self.assertTrue(
            match_lists_as_sets(
                scratching.rlabels.get_labels(cat), ["penalty clause", "penalty claws"]
            )
        )
        self.assertTrue(match_lists_as_sets(scratching.rlabels.get_users(), [cat]))
        cat.ulabels.unlabel_resource(scratching, "penalty clause")
        cat.ulabels.unlabel_resource(scratching, "penalty claws")
        self.assertTrue(match_lists_as_sets(cat.ulabels.labeled_resources, []))
        self.assertTrue(match_lists_as_sets(cat.ulabels.resources_of_interest, []))
        self.assertTrue(match_lists_as_sets(scratching.rlabels.get_labels(cat), []))
        self.assertTrue(match_lists_as_sets(scratching.rlabels.get_users(), []))

    def test_clear_favorite(self):
        cat = self.cat  # user
        scratching = self.scratching  # resource
        cat.ulabels.favorite_resource(scratching)
        self.assertTrue(
            match_lists_as_sets(cat.ulabels.favorited_resources, [scratching])
        )
        self.assertTrue(
            match_lists_as_sets(cat.ulabels.resources_of_interest, [scratching])
        )
        self.assertTrue(scratching.rlabels.is_favorite(cat))
        self.assertTrue(match_lists_as_sets(scratching.rlabels.get_users(), [cat]))
        cat.ulabels.unfavorite_resource(scratching)
        self.assertTrue(match_lists_as_sets(cat.ulabels.labeled_resources, []))
        self.assertTrue(match_lists_as_sets(cat.ulabels.resources_of_interest, []))
        self.assertTrue(match_lists_as_sets(scratching.rlabels.get_labels(cat), []))
        self.assertTrue(match_lists_as_sets(scratching.rlabels.get_users(), []))

    def test_clear_mine(self):
        cat = self.cat  # user
        scratching = self.scratching  # resource
        cat.ulabels.claim_resource(scratching)
        self.assertTrue(match_lists_as_sets(cat.ulabels.my_resources, [scratching]))
        self.assertTrue(
            match_lists_as_sets(cat.ulabels.resources_of_interest, [scratching])
        )
        self.assertTrue(scratching.rlabels.is_mine(cat))
        self.assertTrue(match_lists_as_sets(scratching.rlabels.get_users(), [cat]))
        cat.ulabels.unclaim_resource(scratching)
        self.assertTrue(match_lists_as_sets(cat.ulabels.labeled_resources, []))
        self.assertTrue(match_lists_as_sets(cat.ulabels.resources_of_interest, []))
        self.assertTrue(match_lists_as_sets(scratching.rlabels.get_labels(cat), []))
        self.assertTrue(match_lists_as_sets(scratching.rlabels.get_users(), []))

    def test_clear_flag(self):
        cat = self.cat  # user
        scratching = self.scratching  # resource
        cat.ulabels.claim_resource(scratching)
        self.assertTrue(match_lists_as_sets(cat.ulabels.my_resources, [scratching]))
        self.assertTrue(
            match_lists_as_sets(
                cat.ulabels.get_flagged_resources(FlagCodes.MINE), [scratching]
            )
        )
        self.assertTrue(
            match_lists_as_sets(cat.ulabels.resources_of_interest, [scratching])
        )
        self.assertTrue(scratching.rlabels.is_mine(cat))
        self.assertTrue(match_lists_as_sets(scratching.rlabels.get_users(), [cat]))
        cat.ulabels.unflag_resource(scratching, FlagCodes.MINE)
        self.assertTrue(
            match_lists_as_sets(cat.ulabels.get_flagged_resources(FlagCodes.MINE), [])
        )
        self.assertFalse(scratching.rlabels.is_flagged(cat, FlagCodes.MINE))
        self.assertTrue(match_lists_as_sets(cat.ulabels.resources_of_interest, []))
        self.assertTrue(match_lists_as_sets(scratching.rlabels.get_labels(cat), []))
        self.assertTrue(match_lists_as_sets(scratching.rlabels.get_users(), []))

    # argument cleaning
    def test_label_cleaning(self):
        cat = self.cat  # user
        scratching = self.scratching  # resource
        cat.ulabels.label_resource(scratching, r"  A grevious //  label  ")
        self.assertTrue(
            match_lists_as_sets(cat.ulabels.labeled_resources, [scratching])
        )
        self.assertTrue(
            match_lists_as_sets(cat.ulabels.resources_of_interest, [scratching])
        )
        # pprint(scratching.rlabels.get_labels(cat))
        self.assertTrue(
            match_lists_as_sets(
                scratching.rlabels.get_labels(cat), ["A grevious label"]
            )
        )
        self.assertTrue(match_lists_as_sets(scratching.rlabels.get_users(), [cat]))

    def test_not_exist(self):
        cat = self.cat
        scratching = self.scratching
        self.assertTrue(match_lists_as_sets(cat.ulabels.resources_of_interest, []))
        self.assertTrue(match_lists_as_sets(cat.ulabels.labeled_resources, []))
        self.assertTrue(match_lists_as_sets(cat.ulabels.favorited_resources, []))
        self.assertTrue(match_lists_as_sets(cat.ulabels.my_resources, []))
        self.assertFalse(scratching.rlabels.is_favorite(cat))
        self.assertFalse(scratching.rlabels.is_mine(cat))
        self.assertTrue(match_lists_as_sets(scratching.rlabels.get_labels(cat), []))

    def test_crosstalk(self):
        cat = self.cat  # user
        dog = self.dog  # user
        scratching = self.scratching  # resource
        bones = self.bones  # resource
        dog.ulabels.label_resource(bones, r"cool!")
        cat.ulabels.claim_resource(bones)
        dog.ulabels.favorite_resource(scratching)

        self.assertTrue(match_lists_as_sets(cat.ulabels.labeled_resources, []))
        self.assertTrue(match_lists_as_sets(cat.ulabels.resources_of_interest, [bones]))
        self.assertTrue(match_lists_as_sets(scratching.rlabels.get_users(), [dog]))
        self.assertTrue(match_lists_as_sets(bones.rlabels.get_labels(dog), ["cool!"]))
        self.assertTrue(match_lists_as_sets(bones.rlabels.get_users(), [cat, dog]))

    def test_all_clear(self):
        cat = self.cat  # user
        scratching = self.scratching  # resource
        cat.ulabels.label_resource(scratching, r"cool!")
        cat.ulabels.claim_resource(scratching)
        cat.ulabels.favorite_resource(scratching)

        dog = self.dog
        dog.ulabels.label_resource(scratching, r"dumb cats")

        cat.ulabels.clear_resource_all(scratching)
        self.assertTrue(match_lists_as_sets(cat.ulabels.resources_of_interest, []))
        self.assertTrue(match_lists_as_sets(cat.ulabels.labeled_resources, []))
        self.assertTrue(match_lists_as_sets(cat.ulabels.favorited_resources, []))
        self.assertTrue(match_lists_as_sets(cat.ulabels.my_resources, []))

        self.assertTrue(
            match_lists_as_sets(dog.ulabels.resources_of_interest, [scratching])
        )
        self.assertTrue(
            match_lists_as_sets(dog.ulabels.labeled_resources, [scratching])
        )
        self.assertTrue(match_lists_as_sets(dog.ulabels.favorited_resources, []))
        self.assertTrue(match_lists_as_sets(dog.ulabels.my_resources, []))

    def test_saved_labels(self):
        cat = self.cat
        scratching = self.scratching
        cat.ulabels.save_label("silly")
        cat.ulabels.save_label("cranky")
        self.assertTrue(
            match_lists_as_sets(cat.ulabels.saved_labels, ["silly", "cranky"])
        )
        cat.ulabels.unsave_label("silly")
        self.assertTrue(match_lists_as_sets(cat.ulabels.saved_labels, ["cranky"]))
        cat.ulabels.clear_saved_labels()
        self.assertTrue(match_lists_as_sets(cat.ulabels.saved_labels, []))

        # test cascading deletion of labels from assigned resources when a stored label is deleted
        cat.ulabels.save_label("silly")
        cat.ulabels.save_label("cranky")
        cat.ulabels.label_resource(scratching, "silly")
        cat.ulabels.label_resource(scratching, "cranky")
        self.assertTrue(
            match_lists_as_sets(scratching.rlabels.get_labels(cat), ["silly", "cranky"])
        )
        cat.ulabels.unsave_label("silly")
        self.assertTrue(
            match_lists_as_sets(scratching.rlabels.get_labels(cat), ["cranky"])
        )
        cat.ulabels.unsave_label("cranky")
        self.assertTrue(match_lists_as_sets(scratching.rlabels.get_labels(cat), []))

    def test_remove_label(self):
        cat = self.cat
        scratching = self.scratching
        bones = self.bones
        cat.ulabels.label_resource(scratching, "cool")
        cat.ulabels.label_resource(bones, "cool")
        self.assertTrue(
            match_lists_as_sets(
                cat.ulabels.get_resources_with_label("cool"), [scratching, bones]
            )
        )
        cat.ulabels.remove_resource_label("cool")
        self.assertTrue(
            match_lists_as_sets(cat.ulabels.get_resources_with_label("cool"), [])
        )<|MERGE_RESOLUTION|>--- conflicted
+++ resolved
@@ -128,22 +128,14 @@
         )
 
         self.scratching = hydroshare.create_resource(
-<<<<<<< HEAD
-            resource_type="GenericResource",
-=======
             resource_type="CompositeResource",
->>>>>>> 08c5ea66
             owner=self.cat,
             title="Test Resource",
             metadata=[],
         )
 
         self.bones = hydroshare.create_resource(
-<<<<<<< HEAD
-            resource_type="GenericResource",
-=======
             resource_type="CompositeResource",
->>>>>>> 08c5ea66
             owner=self.dog,
             title="all about dog bones",
             metadata=[],
