--- conflicted
+++ resolved
@@ -151,7 +151,6 @@
     resource.delete()
 
 
-<<<<<<< HEAD
 def create_composite_resource(u_name, u_email, u_lastname, u_firstname, res_title):
     group, _ = Group.objects.get_or_create(name='Hydroshare Author')
     user = hydroshare.create_account(
@@ -312,7 +311,8 @@
     # set file to model program aggregation type
     ModelProgramLogicalFile.set_file_type(res, user, res_file.id)
     yield res, user
-=======
+
+
 @pytest.mark.django_db
 @pytest.fixture(scope="function")
 def resource_for_citation(sample_user):
@@ -320,5 +320,4 @@
     resource.raccess.save()
     resource.save()
     yield resource
-    resource.delete()
->>>>>>> 9765fdce
+    resource.delete()