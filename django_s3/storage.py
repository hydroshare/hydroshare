from io import BytesIO
import os
from pathlib import Path
import subprocess
import tempfile
import zipfile
import logging

from django_s3.exceptions import SessionException
from django.urls import reverse
from urllib.parse import urlencode
from django.conf import settings

from smart_open import open

from hs_core.exceptions import QuotaException
from . import models as m
from .utils import (
    bucket_and_name,
    normalized_bucket_name,
    is_metadata_xml_file,
    is_metadata_json_file,
    is_schema_json_file,
    is_schema_json_values_file,
)

from uuid import uuid4

from django.utils.deconstruct import deconstructible
from .s3_backend import S3Storage
from django.core.exceptions import ImproperlyConfigured

try:
    from botocore.exceptions import ClientError
except ImportError as e:
    raise ImproperlyConfigured("Could not load Boto3's S3 bindings. %s" % e)

folder_delimiter = "|||||||"
logger = logging.getLogger(__name__)


@deconstructible
class S3Storage(S3Storage):
    def __init__(self, **settings):
        super().__init__(**settings)

    @property
    def getUniqueTmpPath(self):
        # return a unique temporary path under temporary bucket
        bucket_name = "tmp"
        unique_bucket_path = os.path.join(bucket_name, uuid4().hex)
        return unique_bucket_path

    def download(self, name):
        return self.open(name, mode="rb")

    def listdir(self, path, remove_metadata=False):
        """
        list the contents of the directory
        :param path: the directory path to list
        :param remove_metadata: if True, remove metadata files from the list
        :return: a list of files in the directory
        """
        path = path.strip("/") + "/"  # ensure a folder is matched
        directories, files, file_sizes = super().listdir(path)
        directories = [d for d in directories if d != os.path.basename(path)]

        resource_id = "/".join(path.split("/")[:1])
        additional_directories = self._empty_folders(resource_id, path)
        if not directories and not files and not additional_directories:
            raise SessionException(f"Path {path} does not exist")
        path = path.strip("/")
        additional_directories = [d[len(path):].strip("/").split("/")[0]
                                  for d in additional_directories
                                  if d[len(path):].strip("/")]
        directories = list(set(directories + additional_directories))

        if remove_metadata:
            # remove .xml metadata, json metadata, json schema and json schema values files from the list
            def is_metadata_file(file_path: str) -> bool:
                """
                Check if a file is a metadata or schema file that should be excluded.
                """
                return any([
                    is_metadata_xml_file(file_path),
                    is_metadata_json_file(file_path),
                    is_schema_json_file(file_path),
                    is_schema_json_values_file(file_path)
                ])

            # filter out metadata files from the list and corresponding file sizes
            filtered_files = []
            filtered_file_sizes = []
            for i, f in enumerate(files):
                if not is_metadata_file(f):
                    filtered_files.append(f)
                    # Only add file size if it exists (in case of length mismatch)
                    if i < len(file_sizes):
                        filtered_file_sizes.append(file_sizes[i])
            files = filtered_files
            file_sizes = filtered_file_sizes

        return (directories, files, file_sizes)

    def zipup(self, out_name, *in_names, in_prefix=None):
        """
        run command to generate zip file for the bag
        :param out_name: the output zipped file name
        :param in_names: input parameters to indicate one or more collection paths to generate zip
        :param in_prefix: the prefix of the input files to be zipped
        :return: None
        """
        def chunk_request(zip_archive_file, bucket, key):
            chunk_size = getattr(settings, "S3_STREAM_ZIP_CHUNKING_SIZE", 1024 * 1024 * 256)  # 256MB
            object_attrs = self.connection.meta.client.get_object_attributes(Bucket=bucket, Key=key,
                                                                             ObjectAttributes=["ObjectSize"])
            object_size = object_attrs.get("ObjectSize")
            if object_size is None:
                # could not get object size, read the entire file
                logger.warning(f"Could not get object size for {key}")
                file = self.connection.meta.client.get_object(Bucket=bucket, Key=key)
                zip_archive_file.write(file.get("Body").read())
            else:
                chunk_start = 0
                chunk_end = chunk_start + chunk_size - 1

                while chunk_start < object_size:
                    # Read specific byte range from file as a chunk. We do this because AWS server times out and sends
                    # empty chunks when streaming the entire file.
                    if body := self.connection.meta.client.get_object(
                        Bucket=bucket, Key=key, Range=f"bytes={chunk_start}-{chunk_end}"
                    ).get("Body"):
                        chunk = body.read()
                        zip_archive_file.write(chunk)
                        chunk_start += chunk_size
                        chunk_end += chunk_size
                        chunk_end = min(chunk_end, object_size)

        out_bucket, out_path = bucket_and_name(out_name)

        try:
            with open(f's3://{out_bucket}/{out_path}', 'wb',
                      transport_params={'client': self.connection.meta.client}) as out_file:
                with zipfile.ZipFile(out_file, 'w', zipfile.ZIP_DEFLATED) as zip_archive:
                    for in_name in in_names:
                        in_bucket_name, in_path = bucket_and_name(in_name)
                        in_bucket = self.connection.Bucket(in_bucket_name)
                        filesCollection = in_bucket.objects.filter(Prefix=in_path).all()
                        if not in_prefix:
                            in_prefix = os.path.dirname(in_path) if self.isDir(in_name) else in_path
                        for file_key in filesCollection:
<<<<<<< HEAD
                            if is_metadata_json_file(file_key.key):
                                continue
                            relative_path = file_key.key[len(in_prefix):]
=======
                            relative_path = file_key.key[len(in_prefix):].strip("/")
>>>>>>> f5f1f278
                            with zip_archive.open(relative_path, 'w', force_zip64=True) as zip_archive_file:
                                chunk_request(zip_archive_file, in_bucket_name, file_key.key)
        except ClientError as e:
            if "An error occurred (InvalidRequest) when calling the CompleteMultipartUpload operation:" in str(e):
                raise QuotaException("Bucket quota exceeded. Please contact your system administrator.")
            if "XMinioAdminBucketQuotaExceeded" in str(e):
                raise QuotaException("Bucket quota exceeded. Please contact your system administrator.")
            raise e

    def unzip(self, zip_file_path, unzipped_folder=""):
        """
        run command to unzip files into a new folder
        :param zip_file_path: path of the zipped file to be unzipped
        :param unzipped_folder: Optional defaults to the basename of zip_file_path when not
        provided.  The folder to unzip to.
        :return: the folder files were unzipped to
        """

        zip_bucket, zip_name = bucket_and_name(zip_file_path)
        unzipped_bucket, unzipped_path = bucket_and_name(unzipped_folder)

        bucket = self.connection.Bucket(zip_bucket)
        filebytes = BytesIO()
        bucket.download_fileobj(zip_name, filebytes)
        with tempfile.TemporaryDirectory() as extracted_folder:
            with zipfile.ZipFile(filebytes, "r") as zip_ref:
                zip_ref.extractall(extracted_folder)
            for path in Path(extracted_folder).rglob("*"):
                if path.is_dir():
                    continue

                unzipped_file_path = os.path.relpath(path, extracted_folder)
                file_unzipped_path = os.path.join(unzipped_path, unzipped_file_path)
                try:
                    self.connection.Bucket(unzipped_bucket).upload_file(path, file_unzipped_path)
                except ClientError as e:
                    if "XMinioAdminBucketQuotaExceeded" in str(e):
                        raise QuotaException(
                            "Bucket quota exceeded. Please contact your system administrator."
                        )
                    raise e
        return unzipped_folder

    def setAVU(self, name, attName, attVal):
        """
        set AVU in database - this is used for on-demand bagging by indicating
        whether the resource has been modified via AVU pairs

        Parameters:
        :param
        name: the resource collection name to set AVU.
        attName: the attribute name to set
        attVal: the attribute value to set
        """
        m.AVU.objects.update_or_create(name=name, attName=attName, defaults={'attVal': attVal})

    def getAVU(self, name, attName):
        """
        set AVU in database - this is used for on-demand bagging by indicating
        whether the resource has been modified via AVU pairs

        Parameters:
        :param
        name: the resource collection name to set AVU.
        attName: the attribute name to set
        attVal: the attribute value to set
        """
        try:
            return m.AVU.objects.get(name=name, attName=attName).attVal
        except m.AVU.DoesNotExist:
            return None

    def _empty_folders(self, resource_id, filter=None):
        folders = self.getAVU(resource_id, "empty_folders")
        if not folders:
            return []
        folders = folders.split(folder_delimiter)
        if filter:
            if not filter.endswith("/"):
                filter += "/"
            # folders = [f for f in folders if f.startswith(filter) and filter.split("/")[-1] in f.split("/")]
            folders = [f for f in folders if f"{f}/".startswith(filter)]
        return folders

    def exists(self, name):
        if super().exists(name):
            return True
        bucket_name, key = bucket_and_name(name)
        bucket = self.connection.Bucket(bucket_name)
        for f in bucket.objects.filter(Prefix=key):
            if f.key == key:
                return True
            elif f.key.startswith(key.strip("/") + "/"):
                return True

        resource_id_and_relative_path = key.split("/data/contents/")
        resource_id = resource_id_and_relative_path[0]
        empty_dirs = self._empty_folders(resource_id)
        if name in empty_dirs:
            return True

        return False

    def create_folder(self, coll_path, path):
        folders = self._empty_folders(coll_path)
        folders.append(path.strip("/"))
        # remove duplicates
        folders = list(set(folders))
        self.setAVU(coll_path, "empty_folders", folder_delimiter.join(folders))

    def remove_folder(self, res_id, path, AVU_only=False):
        folders = self._empty_folders(res_id)
        for folder in folders:
            if folder.startswith(path):
                folders.remove(folder)
        self.setAVU(res_id, "empty_folders", folder_delimiter.join(folders))
        if not AVU_only:
            src_bucket, src_name = bucket_and_name(path)
            src_name = src_name.strip("/") + "/"
            for file in self.connection.Bucket(src_bucket).objects.filter(Prefix=src_name):
                self.connection.Object(src_bucket, file.key).delete()

    def copyFiles(self, src_path, dest_path, delete_src=False):
        """
        copies an S3 object (file) or files matching a prefix (directory)
        to another data-object or collection

        Parameters:
        :param
        src_path: the object or prefix name to be copied from.
        dest_path: the object or prefix name to be copied to
        delete_src: delete the source file after copying when set to True. Default is False
        """
        src_bucket, src_name = bucket_and_name(src_path)
        dst_bucket, dest_name = bucket_and_name(dest_path)
        bucket = self.connection.Bucket(src_bucket)

        if self.isFile(src_path):
            try:
                self.connection.meta.client.copy_object(
                    Bucket=dst_bucket,
                    Key=dest_name,
                    CopySource={"Bucket": src_bucket, "Key": src_name},
                )
            except ClientError as e:
                if "XMinioAdminBucketQuotaExceeded" in str(e):
                    raise QuotaException(
                        "Bucket quota exceeded. Please contact your system administrator."
                    )
                raise e
            if delete_src:
                self.connection.Object(src_bucket, src_name).delete()
        else:
            # copy files
            for file in bucket.objects.filter(Prefix=src_name):
                src_file_path = file.key
                dst_file_path = file.key.replace(src_name, dest_name)
                try:
                    self.connection.meta.client.copy_object(
                        Bucket=dst_bucket,
                        Key=dst_file_path,
                        CopySource={"Bucket": src_bucket, "Key": src_file_path},
                    )
                except ClientError as e:
                    if "XMinioAdminBucketQuotaExceeded" in str(e):
                        raise QuotaException(
                            "Bucket quota exceeded. Please contact your system administrator."
                        )
                    raise e
                if delete_src:
                    self.connection.Object(src_bucket, src_file_path).delete()

            # update empty_folders AVU
            res_id = "/".join(dest_name.split("/")[:1])
            for empty_folder in self._empty_folders(res_id, filter=src_name):
                new_folder = empty_folder.replace(src_name, dest_name)
                self.remove_folder(res_id, empty_folder, AVU_only=True)
                self.create_folder(res_id, new_folder)

    def moveFile(self, src_path, dest_path):
        """
        Parameters:
        :param
        src_path: the object or prefix name to be moved from.
        dest_path: the object or prefix name to be moved to
        moveFile() moves/renames an S3 object (file) or prefix (directory) to another object or prefix
        """
        self.copyFiles(src_path, dest_path, delete_src=True)

    def save_md5_manifest(self, resource_id):
        """
        save md5 manifest file for the resource
        :param resource_id: the resource id
        """
        bucket_name, path_name = bucket_and_name(resource_id)
        bucket = self.connection.Bucket(bucket_name)
        checksums = []
        strip_length = len(resource_id + "/")
        for file in bucket.objects.filter(Prefix=os.path.join(path_name, "data")):
            checksums.append({file.key[strip_length:]: file.e_tag.strip('"')})
        with tempfile.NamedTemporaryFile() as f:
            for checksum in checksums:
                f.write(f"{list(checksum.values())[0]}    {list(checksum.keys())[0]}\n".encode())
            f.flush()
            self.saveFile(f.name, f"{resource_id}/manifest-md5.txt")

    def saveFile(self, src_local_file, dest_s3_bucket_path):
        """
        Parameters:
        :param
        src_local_file: the temporary file name in local disk to be uploaded from.
        dest_s3_bucket_path: the data object path in S3 to be uploaded to
        """
        dst_bucket, dst_name = bucket_and_name(dest_s3_bucket_path)
        try:
            self.connection.Bucket(dst_bucket).upload_file(src_local_file, dst_name)
        except ClientError as e:
            if "XMinioAdminBucketQuotaExceeded" in str(e):
                raise QuotaException(
                    "Bucket quota exceeded. Please contact your system administrator."
                )
            raise e

    def checksum(self, s3_bucket_name):
        """
        Compute/Update checksum of file object and return the checksum
        :param s3_bucket_name: the data object name with full collection path in order to locate
        data object from current working directory
        :return: checksum of the file object
        """
        bucket, name = bucket_and_name(s3_bucket_name)
        s3_object = self.connection.Object(bucket, name)
        return s3_object.e_tag.strip('"')

    def download_file(self, s3_bucket_name, local_file_path):
        """
        Download file from S3 bucket to local file path
        :param s3_bucket_name: the data object name with full collection path in order to locate data object from
        current working directory
        :param local_file_path: the local file path to download the file to
        """
        bucket, name = bucket_and_name(s3_bucket_name)
        self.connection.Bucket(bucket).download_file(name, local_file_path)

    def signed_url(self, name, **kwargs):
        super_url = super().url(name.strip("/"), kwargs)
        # check AWS_S3_USE_LOCAL setting to determine if we should return local url
        use_local = getattr(settings, "AWS_S3_USE_LOCAL", False)
        if use_local and not settings.TESTING:
            return super_url.replace("http://minio:9000", "http://localhost:9000")
        return super_url

    def url(self, name, url_download=False, zipped=False, aggregation=False):
        reverse_url = reverse("rest_download", kwargs={"path": name})
        query_params = {
            "url_download": url_download,
            "zipped": zipped,
            "aggregation": aggregation,
        }
        return reverse_url + "?" + urlencode(query_params)

    def isDir(self, path):
        try:
            self.listdir(path)
        except SessionException:
            return False
        return True

    def isFile(self, path):
        src_bucket, src_name = bucket_and_name(path)
        try:
            self.connection.Object(src_bucket, src_name).load()
            return True
        except Exception:
            # TODO check if something went wrong vs not found
            return False

    def create_bucket(self, bucket_name):
        if not self.bucket_exists(bucket_name):
            self.connection.create_bucket(Bucket=bucket_name)
            subprocess.run(["mc", "quota", "set", f"hydroshare/{bucket_name}", "--size", "20GiB"], check=True)
            if settings.MINIO_LIFECYCLE_POLICY:
                subprocess.run(["mc", "ilm", "rule", "add" "--transition-days", "0", "--transition-tier",
                                settings.MINIO_LIFECYCLE_POLICY, f"hydroshare/{bucket_name}"], check=True)

    def delete_bucket(self, bucket_name):
        bucket = self.connection.Bucket(bucket_name)
        bucket.objects.delete()
        self.connection.meta.client.delete_bucket(Bucket=bucket_name)

    def new_quota_holder(self, resource_id, new_quota_holder_id):
        """
        Create a new bucket for the resource
        :param resource_id: the resource id
        """
        src_bucket, src_name = bucket_and_name(resource_id)
        dst_bucket = normalized_bucket_name(new_quota_holder_id)
        dest_name = src_name

        bucket = self.connection.Bucket(src_bucket)
        files_to_delete = []
        for file in bucket.objects.filter(Prefix=src_name):
            src_file_path = file.key
            dst_file_path = file.key.replace(src_name, dest_name)
            try:
                self.connection.Bucket(dst_bucket).copy(
                    {
                        "Bucket": src_bucket,
                        "Key": src_file_path,
                    },
                    dst_file_path,
                )
            except ClientError as e:
                if "XMinioAdminBucketQuotaExceeded" in str(e):
                    raise QuotaException(
                        "Bucket quota exceeded. Please contact your system administrator."
                    )
                raise e
            files_to_delete.append(src_file_path)

        for src_file_path in files_to_delete:
            self.connection.Object(src_bucket, src_file_path).delete()

    def bucket_exists(self, bucket_name):
        try:
            self.connection.meta.client.head_bucket(Bucket=bucket_name)
            return True
        except Exception:
            return False<|MERGE_RESOLUTION|>--- conflicted
+++ resolved
@@ -149,13 +149,9 @@
                         if not in_prefix:
                             in_prefix = os.path.dirname(in_path) if self.isDir(in_name) else in_path
                         for file_key in filesCollection:
-<<<<<<< HEAD
                             if is_metadata_json_file(file_key.key):
                                 continue
-                            relative_path = file_key.key[len(in_prefix):]
-=======
                             relative_path = file_key.key[len(in_prefix):].strip("/")
->>>>>>> f5f1f278
                             with zip_archive.open(relative_path, 'w', force_zip64=True) as zip_archive_file:
                                 chunk_request(zip_archive_file, in_bucket_name, file_key.key)
         except ClientError as e:
