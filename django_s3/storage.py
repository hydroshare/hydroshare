from io import BytesIO
import os
from pathlib import Path
import subprocess
import tempfile
import zipfile
import logging

from django_s3.exceptions import SessionException
from django.urls import reverse
from urllib.parse import urlencode
from django.conf import settings

from smart_open import open

from hs_core.exceptions import QuotaException
from . import models as m
from .utils import (
    bucket_and_name,
    is_metadata_json_file,
    normalized_bucket_name,
    is_metadata_xml_file,
    is_schema_json_file,
    is_schema_json_values_file,
)
from uuid import uuid4

from django.utils.deconstruct import deconstructible
from .s3_backend import S3Storage
from django.core.exceptions import ImproperlyConfigured

try:
    from botocore.exceptions import ClientError
except ImportError as e:
    raise ImproperlyConfigured("Could not load Boto3's S3 bindings. %s" % e)

folder_delimiter = "|||||||"
logger = logging.getLogger(__name__)


@deconstructible
class S3Storage(S3Storage):
    def __init__(self, **settings):
        super().__init__(**settings)

    @property
    def getUniqueTmpPath(self):
        # return a unique temporary path under temporary bucket
        bucket_name = "tmp"
        unique_bucket_path = os.path.join(bucket_name, uuid4().hex)
        return unique_bucket_path

    def download(self, name):
        return self.open(name, mode="rb")

    def listdir(self, path, remove_metadata=False):
        """
        list the contents of the directory
        :param path: the directory path to list
        :param remove_metadata: if True, remove metadata files from the list
        :return: a list of files in the directory
        """
        path = path.strip("/") + "/"  # ensure a folder is matched
        directories, files, file_sizes = super().listdir(path)
        directories = [d for d in directories if d != os.path.basename(path)]

        resource_id = "/".join(path.split("/")[:1])
        additional_directories = self._empty_folders(resource_id, path)
        if not directories and not files and not additional_directories:
            raise SessionException(f"Path {path} does not exist")
        path = path.strip("/")
        additional_directories = [d[len(path):].strip("/").split("/")[0]
                                  for d in additional_directories
                                  if d[len(path):].strip("/")]
        directories = list(set(directories + additional_directories))

        if remove_metadata:
            # remove .xml metadata, json metadata, json schema and json schema values files from the list
            def is_metadata_file(file_path: str) -> bool:
                """
                Check if a file is a metadata or schema file that should be excluded.
                """
                return any([
                    is_metadata_xml_file(file_path),
                    is_metadata_json_file(file_path),
                    is_schema_json_file(file_path),
                    is_schema_json_values_file(file_path)
                ])

            # Filter out metadata files from the list
            files = [f for f in files if not is_metadata_file(f)]

        return (directories, files, file_sizes)

    def zipup(self, out_name, *in_names, in_prefix=None):
        """
        run command to generate zip file for the bag
        :param out_name: the output zipped file name
        :param in_names: input parameters to indicate one or more collection paths to generate zip
        :param in_prefix: the prefix of the input files to be zipped
        :return: None
        """
        def chunk_request(zip_archive_file, bucket, key):
            chunk_size = getattr(settings, "S3_STREAM_ZIP_CHUNKING_SIZE", 1024 * 1024 * 256)  # 256MB
            object_attrs = self.connection.meta.client.get_object_attributes(Bucket=bucket, Key=key,
                                                                             ObjectAttributes=["ObjectSize"])
            object_size = object_attrs.get("ObjectSize")
            if object_size is None:
                # could not get object size, read the entire file
                logger.warning(f"Could not get object size for {key}")
                file = self.connection.meta.client.get_object(Bucket=bucket, Key=key)
                zip_archive_file.write(file.get("Body").read())
            else:
                chunk_start = 0
                chunk_end = chunk_start + chunk_size - 1

                while chunk_start < object_size:
                    # Read specific byte range from file as a chunk. We do this because AWS server times out and sends
                    # empty chunks when streaming the entire file.
                    if body := self.connection.meta.client.get_object(
                        Bucket=bucket, Key=key, Range=f"bytes={chunk_start}-{chunk_end}"
                    ).get("Body"):
                        chunk = body.read()
                        zip_archive_file.write(chunk)
                        chunk_start += chunk_size
                        chunk_end += chunk_size
                        chunk_end = min(chunk_end, object_size)

        out_bucket, out_path = bucket_and_name(out_name)

<<<<<<< HEAD
        in_prefix = os.path.dirname(in_path) if self.isDir(in_name) else in_path
        with open(f's3://{out_bucket}/{out_path}', 'wb', transport_params={'client': self.connection.meta.client}
                  ) as out_file:
            with zipfile.ZipFile(out_file, 'w', zipfile.ZIP_DEFLATED) as zip_archive:
                for file_key in filesCollection:
                    if is_metadata_json_file(file_key.key):
                        continue
                    relative_path = file_key.key[len(in_prefix):]
                    with zip_archive.open(relative_path, 'w', force_zip64=True) as zip_archive_file:
                        chunk_request(zip_archive_file, in_bucket_name, file_key.key)
=======
        try:
            with open(f's3://{out_bucket}/{out_path}', 'wb',
                      transport_params={'client': self.connection.meta.client}) as out_file:
                with zipfile.ZipFile(out_file, 'w', zipfile.ZIP_DEFLATED) as zip_archive:
                    for in_name in in_names:
                        in_bucket_name, in_path = bucket_and_name(in_name)
                        in_bucket = self.connection.Bucket(in_bucket_name)
                        filesCollection = in_bucket.objects.filter(Prefix=in_path).all()
                        if not in_prefix:
                            in_prefix = os.path.dirname(in_path) if self.isDir(in_name) else in_path
                        for file_key in filesCollection:
                            relative_path = file_key.key[len(in_prefix):]
                            with zip_archive.open(relative_path, 'w', force_zip64=True) as zip_archive_file:
                                chunk_request(zip_archive_file, in_bucket_name, file_key.key)
        except ClientError as e:
            if "An error occurred (InvalidRequest) when calling the CompleteMultipartUpload operation:" in str(e):
                raise QuotaException("Bucket quota exceeded. Please contact your system administrator.")
            if "XMinioAdminBucketQuotaExceeded" in str(e):
                raise QuotaException("Bucket quota exceeded. Please contact your system administrator.")
            raise e
>>>>>>> 37099ba1

    def unzip(self, zip_file_path, unzipped_folder=""):
        """
        run command to unzip files into a new folder
        :param zip_file_path: path of the zipped file to be unzipped
        :param unzipped_folder: Optional defaults to the basename of zip_file_path when not
        provided.  The folder to unzip to.
        :return: the folder files were unzipped to
        """

        zip_bucket, zip_name = bucket_and_name(zip_file_path)
        unzipped_bucket, unzipped_path = bucket_and_name(unzipped_folder)

        bucket = self.connection.Bucket(zip_bucket)
        filebytes = BytesIO()
        bucket.download_fileobj(zip_name, filebytes)
        with tempfile.TemporaryDirectory() as extracted_folder:
            with zipfile.ZipFile(filebytes, "r") as zip_ref:
                zip_ref.extractall(extracted_folder)
            for path in Path(extracted_folder).rglob("*"):
                if path.is_dir():
                    continue

                unzipped_file_path = os.path.relpath(path, extracted_folder)
                file_unzipped_path = os.path.join(unzipped_path, unzipped_file_path)
                try:
                    self.connection.Bucket(unzipped_bucket).upload_file(path, file_unzipped_path)
                except ClientError as e:
                    if "XMinioAdminBucketQuotaExceeded" in str(e):
                        raise QuotaException(
                            "Bucket quota exceeded. Please contact your system administrator."
                        )
                    raise e
        return unzipped_folder

    def setAVU(self, name, attName, attVal):
        """
        set AVU in database - this is used for on-demand bagging by indicating
        whether the resource has been modified via AVU pairs

        Parameters:
        :param
        name: the resource collection name to set AVU.
        attName: the attribute name to set
        attVal: the attribute value to set
        """
        m.AVU.objects.update_or_create(name=name, attName=attName, defaults={'attVal': attVal})

    def getAVU(self, name, attName):
        """
        set AVU in database - this is used for on-demand bagging by indicating
        whether the resource has been modified via AVU pairs

        Parameters:
        :param
        name: the resource collection name to set AVU.
        attName: the attribute name to set
        attVal: the attribute value to set
        """
        try:
            return m.AVU.objects.get(name=name, attName=attName).attVal
        except m.AVU.DoesNotExist:
            return None

    def _empty_folders(self, resource_id, filter=None):
        folders = self.getAVU(resource_id, "empty_folders")
        if not folders:
            return []
        folders = folders.split(folder_delimiter)
        if filter:
            if not filter.endswith("/"):
                filter += "/"
            # folders = [f for f in folders if f.startswith(filter) and filter.split("/")[-1] in f.split("/")]
            folders = [f for f in folders if f"{f}/".startswith(filter)]
        return folders

    def exists(self, name):
        if super().exists(name):
            return True
        bucket_name, key = bucket_and_name(name)
        bucket = self.connection.Bucket(bucket_name)
        for f in bucket.objects.filter(Prefix=key):
            if f.key == key:
                return True
            elif f.key.startswith(key.strip("/") + "/"):
                return True

        resource_id_and_relative_path = key.split("/data/contents/")
        resource_id = resource_id_and_relative_path[0]
        empty_dirs = self._empty_folders(resource_id)
        if name in empty_dirs:
            return True

        return False

    def create_folder(self, coll_path, path):
        folders = self._empty_folders(coll_path)
        folders.append(path.strip("/"))
        # remove duplicates
        folders = list(set(folders))
        self.setAVU(coll_path, "empty_folders", folder_delimiter.join(folders))

    def remove_folder(self, res_id, path, AVU_only=False):
        folders = self._empty_folders(res_id)
        for folder in folders:
            if folder.startswith(path):
                folders.remove(folder)
        self.setAVU(res_id, "empty_folders", folder_delimiter.join(folders))
        if not AVU_only:
            src_bucket, src_name = bucket_and_name(path)
            src_name = src_name.strip("/") + "/"
            for file in self.connection.Bucket(src_bucket).objects.filter(Prefix=src_name):
                self.connection.Object(src_bucket, file.key).delete()

    def copyFiles(self, src_path, dest_path, delete_src=False):
        """
        copies an S3 object (file) or files matching a prefix (directory)
        to another data-object or collection

        Parameters:
        :param
        src_path: the object or prefix name to be copied from.
        dest_path: the object or prefix name to be copied to
        delete_src: delete the source file after copying when set to True. Default is False
        """
        src_bucket, src_name = bucket_and_name(src_path)
        dst_bucket, dest_name = bucket_and_name(dest_path)
        bucket = self.connection.Bucket(src_bucket)

        if self.isFile(src_path):
            try:
                self.connection.meta.client.copy_object(
                    Bucket=dst_bucket,
                    Key=dest_name,
                    CopySource={"Bucket": src_bucket, "Key": src_name},
                )
            except ClientError as e:
                if "XMinioAdminBucketQuotaExceeded" in str(e):
                    raise QuotaException(
                        "Bucket quota exceeded. Please contact your system administrator."
                    )
                raise e
            if delete_src:
                self.connection.Object(src_bucket, src_name).delete()
        else:
            # copy files
            for file in bucket.objects.filter(Prefix=src_name):
                src_file_path = file.key
                dst_file_path = file.key.replace(src_name, dest_name)
                try:
                    self.connection.meta.client.copy_object(
                        Bucket=dst_bucket,
                        Key=dst_file_path,
                        CopySource={"Bucket": src_bucket, "Key": src_file_path},
                    )
                except ClientError as e:
                    if "XMinioAdminBucketQuotaExceeded" in str(e):
                        raise QuotaException(
                            "Bucket quota exceeded. Please contact your system administrator."
                        )
                    raise e
                if delete_src:
                    self.connection.Object(src_bucket, src_file_path).delete()

            # update empty_folders AVU
            res_id = "/".join(dest_name.split("/")[:1])
            for empty_folder in self._empty_folders(res_id, filter=src_name):
                new_folder = empty_folder.replace(src_name, dest_name)
                self.remove_folder(res_id, empty_folder, AVU_only=True)
                self.create_folder(res_id, new_folder)

    def moveFile(self, src_path, dest_path):
        """
        Parameters:
        :param
        src_path: the object or prefix name to be moved from.
        dest_path: the object or prefix name to be moved to
        moveFile() moves/renames an S3 object (file) or prefix (directory) to another object or prefix
        """
        self.copyFiles(src_path, dest_path, delete_src=True)

    def save_md5_manifest(self, resource_id):
        """
        save md5 manifest file for the resource
        :param resource_id: the resource id
        """
        bucket_name, path_name = bucket_and_name(resource_id)
        bucket = self.connection.Bucket(bucket_name)
        checksums = []
        strip_length = len(resource_id + "/")
        for file in bucket.objects.filter(Prefix=os.path.join(path_name, "data")):
            checksums.append({file.key[strip_length:]: file.e_tag.strip('"')})
        with tempfile.NamedTemporaryFile() as f:
            for checksum in checksums:
                f.write(f"{list(checksum.values())[0]}    {list(checksum.keys())[0]}\n".encode())
            f.flush()
            self.saveFile(f.name, f"{resource_id}/manifest-md5.txt")

    def saveFile(self, src_local_file, dest_s3_bucket_path):
        """
        Parameters:
        :param
        src_local_file: the temporary file name in local disk to be uploaded from.
        dest_s3_bucket_path: the data object path in S3 to be uploaded to
        """
        dst_bucket, dst_name = bucket_and_name(dest_s3_bucket_path)
        try:
            self.connection.Bucket(dst_bucket).upload_file(src_local_file, dst_name)
        except ClientError as e:
            if "XMinioAdminBucketQuotaExceeded" in str(e):
                raise QuotaException(
                    "Bucket quota exceeded. Please contact your system administrator."
                )
            raise e

    def checksum(self, s3_bucket_name):
        """
        Compute/Update checksum of file object and return the checksum
        :param s3_bucket_name: the data object name with full collection path in order to locate
        data object from current working directory
        :return: checksum of the file object
        """
        bucket, name = bucket_and_name(s3_bucket_name)
        s3_object = self.connection.Object(bucket, name)
        return s3_object.e_tag.strip('"')

    def download_file(self, s3_bucket_name, local_file_path):
        """
        Download file from S3 bucket to local file path
        :param s3_bucket_name: the data object name with full collection path in order to locate data object from
        current working directory
        :param local_file_path: the local file path to download the file to
        """
        bucket, name = bucket_and_name(s3_bucket_name)
        self.connection.Bucket(bucket).download_file(name, local_file_path)

    def signed_url(self, name, **kwargs):
        super_url = super().url(name.strip("/"), kwargs)
        # check AWS_S3_USE_LOCAL setting to determine if we should return local url
        use_local = getattr(settings, "AWS_S3_USE_LOCAL", False)
        if use_local and not settings.TESTING:
            return super_url.replace("http://minio:9000", "http://localhost:9000")
        return super_url

    def url(self, name, url_download=False, zipped=False, aggregation=False):
        reverse_url = reverse("rest_download", kwargs={"path": name})
        query_params = {
            "url_download": url_download,
            "zipped": zipped,
            "aggregation": aggregation,
        }
        return reverse_url + "?" + urlencode(query_params)

    def isDir(self, path):
        try:
            self.listdir(path)
        except SessionException:
            return False
        return True

    def isFile(self, path):
        src_bucket, src_name = bucket_and_name(path)
        try:
            self.connection.Object(src_bucket, src_name).load()
            return True
        except Exception:
            # TODO check if something went wrong vs not found
            return False

    def create_bucket(self, bucket_name):
        if not self.bucket_exists(bucket_name):
            self.connection.create_bucket(Bucket=bucket_name)
            subprocess.run(["mc", "quota", "set", f"hydroshare/{bucket_name}", "--size", "20GiB"], check=True)
            if settings.MINIO_LIFECYCLE_POLICY:
                subprocess.run(["mc", "ilm", "rule", "add" "--transition-days", "0", "--transition-tier",
                                settings.MINIO_LIFECYCLE_POLICY, f"hydroshare/{bucket_name}"], check=True)

    def delete_bucket(self, bucket_name):
        bucket = self.connection.Bucket(bucket_name)
        bucket.objects.delete()
        self.connection.meta.client.delete_bucket(Bucket=bucket_name)

    def new_quota_holder(self, resource_id, new_quota_holder_id):
        """
        Create a new bucket for the resource
        :param resource_id: the resource id
        """
        src_bucket, src_name = bucket_and_name(resource_id)
        dst_bucket = normalized_bucket_name(new_quota_holder_id)
        dest_name = src_name

        bucket = self.connection.Bucket(src_bucket)
        files_to_delete = []
        for file in bucket.objects.filter(Prefix=src_name):
            src_file_path = file.key
            dst_file_path = file.key.replace(src_name, dest_name)
            try:
                self.connection.Bucket(dst_bucket).copy(
                    {
                        "Bucket": src_bucket,
                        "Key": src_file_path,
                    },
                    dst_file_path,
                )
            except ClientError as e:
                if "XMinioAdminBucketQuotaExceeded" in str(e):
                    raise QuotaException(
                        "Bucket quota exceeded. Please contact your system administrator."
                    )
                raise e
            files_to_delete.append(src_file_path)

        for src_file_path in files_to_delete:
            self.connection.Object(src_bucket, src_file_path).delete()

    def bucket_exists(self, bucket_name):
        try:
            self.connection.meta.client.head_bucket(Bucket=bucket_name)
            return True
        except Exception:
            return False<|MERGE_RESOLUTION|>--- conflicted
+++ resolved
@@ -128,18 +128,6 @@
 
         out_bucket, out_path = bucket_and_name(out_name)
 
-<<<<<<< HEAD
-        in_prefix = os.path.dirname(in_path) if self.isDir(in_name) else in_path
-        with open(f's3://{out_bucket}/{out_path}', 'wb', transport_params={'client': self.connection.meta.client}
-                  ) as out_file:
-            with zipfile.ZipFile(out_file, 'w', zipfile.ZIP_DEFLATED) as zip_archive:
-                for file_key in filesCollection:
-                    if is_metadata_json_file(file_key.key):
-                        continue
-                    relative_path = file_key.key[len(in_prefix):]
-                    with zip_archive.open(relative_path, 'w', force_zip64=True) as zip_archive_file:
-                        chunk_request(zip_archive_file, in_bucket_name, file_key.key)
-=======
         try:
             with open(f's3://{out_bucket}/{out_path}', 'wb',
                       transport_params={'client': self.connection.meta.client}) as out_file:
@@ -151,6 +139,8 @@
                         if not in_prefix:
                             in_prefix = os.path.dirname(in_path) if self.isDir(in_name) else in_path
                         for file_key in filesCollection:
+                            if is_metadata_json_file(file_key.key):
+                                continue
                             relative_path = file_key.key[len(in_prefix):]
                             with zip_archive.open(relative_path, 'w', force_zip64=True) as zip_archive_file:
                                 chunk_request(zip_archive_file, in_bucket_name, file_key.key)
@@ -160,7 +150,6 @@
             if "XMinioAdminBucketQuotaExceeded" in str(e):
                 raise QuotaException("Bucket quota exceeded. Please contact your system administrator.")
             raise e
->>>>>>> 37099ba1
 
     def unzip(self, zip_file_path, unzipped_folder=""):
         """
