import base64
import datetime
import json
import logging
import os
import uuid
from uuid import uuid4

from smart_open import open
from django_s3.storage import S3Storage
from django_s3.utils import bucket_and_name
from django_tus.views import TusUpload
from django_tus.tusfile import TusFile, TusChunk
from django_tus.response import TusResponse

from dateutil import tz
from django.conf import settings
from django.contrib.sessions.models import Session
from django.contrib.auth.models import User
from django.core.cache import cache
from django.core.exceptions import ObjectDoesNotExist
from django.http import (HttpResponse, HttpResponseRedirect,
                         JsonResponse, HttpResponseForbidden, HttpResponseNotFound)
from django.views.decorators.csrf import csrf_exempt
from django.utils.decorators import method_decorator
from drf_yasg.utils import swagger_auto_schema
from rest_framework import status
from rest_framework.decorators import api_view

from hs_core.exceptions import QuotaException
from hs_core.hydroshare.resource import check_resource_type
<<<<<<< HEAD
from hs_core.hydroshare.utils import validate_user_quota, get_resource_by_shortkey
=======
from hs_core.hydroshare.utils import get_resource_by_shortkey
>>>>>>> 37810ead
from hs_core.signals import (pre_check_bag_flag, pre_download_file,
                             pre_download_resource)
from hs_core.task_utils import (get_or_create_task_notification,
                                get_resource_bag_task, get_task_notification,
                                get_task_user_id)
from hs_core.tasks import create_bag_by_s3, create_temp_zip
from hs_core.views.utils import ACTION_TO_AUTHORIZE, authorize, is_ajax
from hs_file_types.enums import AggregationMetaFilePath

logger = logging.getLogger(__name__)


def download(request, path, use_async=True,
             *args, **kwargs):
    """ perform a download request, either asynchronously or synchronously

    :param request: the request object.
    :param path: the path of the thing to be downloaded.
    :param use_async: True means to utilize asynchronous creation of objects to download.

    The following variables are computed:

    * `path` is the public path of the thing to be downloaded.
    * `s3_path` is the location of `path` in S3.
    * `output_path` is the output path to be reported in the response object.
    * `s3_output_path` is the location of `output_path` in S3

    and there are six cases:

    Zipped query param signal the download should be zipped
        - folders are always zipped regardless of this paramter
        - single file aggregations are zipped with the aggregation metadata files

    A path may point to:
    1. a single file
    2. a single-file-aggregation object in a composite resource.
    3. a folder
    3. a metadata object that may need updating.
    4. a bag that needs to be updated and then returned.
    6. a previously zipped file that was zipped asynchronously.

    """
    if not settings.DEBUG:
        logger.debug("request path is {}".format(path))

    split_path_strs = path.split('/')
    while split_path_strs[-1] == '':
        split_path_strs.pop()
    path = '/'.join(split_path_strs)  # no trailing slash

    # initialize case variables
    is_bag_download = False
    is_zip_download = False
    is_zip_request = request.GET.get('zipped', "False").lower() == "true"
    is_aggregation_request = request.GET.get('aggregation', "False").lower() == "true"
    api_request = request.META.get('CSRF_COOKIE', None) is None
    aggregation_name = None
    is_sf_request = False

    if split_path_strs[0] == 'bags':
        is_bag_download = True
        # format is bags/{rid}.zip
        res_id = os.path.splitext(split_path_strs[1])[0]
    elif split_path_strs[0] == 'zips':
        is_zip_download = True
        # zips prefix means that we are following up on an asynchronous download request
        # format is zips/{date}/{zip-uuid}/{public-path}.zip where {public-path} contains the rid
        res_id = split_path_strs[3]
    else:  # regular download request
        res_id = split_path_strs[0]

    if not settings.DEBUG:
        logger.debug("resource id is {}".format(res_id))

    # now we have the resource Id and can authorize the request
    # if the resource does not exist in django, authorized will be false
    res, authorized, _ = authorize(request, res_id,
                                   needed_permission=ACTION_TO_AUTHORIZE.VIEW_RESOURCE,
                                   raises_exception=False)
    if not authorized:
        response = HttpResponse(status=401)
        content_msg = "You do not have permission to download this resource!"
        response.content = content_msg
        return response

    istorage = res.get_s3_storage()

    s3_path = res.get_s3_path(path, prepend_short_id=False)

    # in many cases, path and output_path are the same.
    output_path = path
    s3_output_path = s3_path
    # folder requests are automatically zipped
    if not is_bag_download and not is_zip_download:  # path points into resource: should I zip it?
        # check for aggregations
        if is_aggregation_request and res.resource_type == "CompositeResource":
            prefix = res.file_path
            if path.startswith(prefix):
                # +1 to remove trailing slash
                aggregation_name = path[len(prefix) + 1:]
            aggregation = res.get_aggregation_by_aggregation_name(aggregation_name)
            if not is_zip_request:
                download_url = request.GET.get('url_download', 'false').lower()
                if download_url == 'false':
                    # redirect to referenced url in the url file instead
                    if hasattr(aggregation, 'redirect_url'):
                        return HttpResponseRedirect(aggregation.redirect_url)
            # point to the main file path
            path = aggregation.get_main_file.storage_path
            is_zip_request = True
            daily_date = datetime.datetime.today().strftime('%Y-%m-%d')
            output_path = "zips/{}/{}/{}.zip".format(daily_date, uuid4().hex, path)

            s3_path = res.get_s3_path(path, prepend_short_id=False)
            s3_output_path = res.get_s3_path(output_path, prepend_short_id=False)

        store_path = '/'.join(split_path_strs[1:])  # data/contents/{path-to-something}
        if res.is_folder(store_path):  # automatically zip folders
            is_zip_request = True
            daily_date = datetime.datetime.today().strftime('%Y-%m-%d')
            output_path = "zips/{}/{}/{}.zip".format(daily_date, uuid4().hex, path)
            s3_output_path = res.get_s3_path(output_path, prepend_short_id=False)

            if not settings.DEBUG:
                logger.debug("automatically zipping folder {} to {}".format(path, output_path))
        elif istorage.exists(s3_path):
            if not settings.DEBUG:
                logger.debug("request for single file {}".format(path))
            is_sf_request = True

            if is_zip_request:
                daily_date = datetime.datetime.today().strftime('%Y-%m-%d')
                output_path = "tmp/{}/{}/{}.zip".format(daily_date, uuid4().hex, path)
                s3_output_path = res.get_s3_path(output_path, prepend_short_id=False)

    # After this point, we have valid path, s3_path, output_path, and s3_output_path
    # * is_zip_request: signals download should be zipped, folders are always zipped
    # * aggregation: aggregation object if the path matches an aggregation
    # * is_sf_request: path is a single-file
    # flags for download:
    # * is_bag_download: download a bag in format bags/{rid}.zip
    # * is_zip_download: download a zipfile in format zips/{date}/{random guid}/{path}.zip
    # if none of these are set, it's a normal download

    resource_cls = check_resource_type(res.resource_type)

    if is_zip_request:
        download_path = '/django_s3/rest_download/' + output_path
        if use_async:
            user_id = get_task_user_id(request)
            task = create_temp_zip.apply_async((res_id, s3_path, s3_output_path,
                                                aggregation_name, is_sf_request))
            task_id = task.task_id
            if api_request:
                return JsonResponse({
                    'zip_status': 'Not ready',
                    'task_id': task.task_id,
                    'download_path': '/django_s3/rest_download/' + output_path})
            else:
                # return status to the task notification App AJAX call
                task_dict = get_or_create_task_notification(task_id, name='zip download', payload=download_path,
                                                            username=user_id)
                return JsonResponse(task_dict)

        else:  # synchronous creation of download
            ret_status = create_temp_zip(res_id, s3_path, s3_output_path,
                                         aggregation_name=aggregation_name, sf_zip=is_sf_request)
            if not ret_status:
                content_msg = "Zip could not be created."
                response = HttpResponse()
                response.content = content_msg
                return response
            # At this point, output_path presumably exists and contains a zipfile
            # to be streamed below

    elif is_bag_download:
        now = datetime.datetime.now(tz.UTC)
        res.bag_last_downloaded = now
        res.save()
        # Shorten request if it contains extra junk at the end
        bag_file_name = res_id + '.zip'
        output_path = os.path.join('bags', bag_file_name)
        s3_output_path = res.bag_path
        res.update_relation_meta()
        bag_modified = res.getAVU('bag_modified')
        # recreate the bag if it doesn't exist even if bag_modified is "false".
        if not settings.DEBUG:
            logger.debug("s3_output_path is {}".format(s3_output_path))
        if bag_modified is None or not bag_modified:
            if not istorage.exists(s3_output_path):
                bag_modified = True

        # send signal for pre_check_bag_flag
        # this generates metadata other than that generated by create_bag_files.
        pre_check_bag_flag.send(sender=resource_cls, resource=res)
        if bag_modified is None or bag_modified:
            if use_async:
                # task parameter has to be passed in as a tuple or list, hence (res_id,) is needed
                # Note that since we are using JSON for task parameter serialization, no complex
                # object can be passed as parameters to a celery task

                task_id = get_resource_bag_task(res_id)
                user_id = get_task_user_id(request)
                if not task_id:
                    # create the bag
                    task = create_bag_by_s3.apply_async((res_id, ))
                    task_id = task.task_id
                    if api_request:
                        return JsonResponse({
                            'bag_status': 'Not ready',
                            'task_id': task_id,
                            'download_path': "",
                            # status and id are checked by by hs_core.tests.api.rest.test_create_resource.py
                            'status': 'Not ready',
                            'id': task_id})
                    else:
                        task_dict = get_or_create_task_notification(task_id, name='bag download', payload="",
                                                                    username=user_id)
                        return JsonResponse(task_dict)
                else:
                    # bag creation has already started
                    if api_request:
                        return JsonResponse({
                            'bag_status': 'Not ready',
                            'task_id': task_id,
                            'download_path': ""})
                    else:
                        task_dict = get_or_create_task_notification(task_id, name='bag download', payload="",
                                                                    username=user_id)
                        return JsonResponse(task_dict)
            else:
                ret_status = create_bag_by_s3(res_id)
                if not ret_status:
                    content_msg = "Bag cannot be created successfully. Check log for details."
                    response = HttpResponse()
                    response.content = content_msg
                    return response
        elif is_ajax(request):
            task_dict = {
                'id': datetime.datetime.today().isoformat(),
                'name': "bag download",
                'status': "completed",
                'payload': res.bag_url
            }
            return JsonResponse(task_dict)
    else:  # regular file download
        # if fetching main metadata files, then these need to be refreshed.
        if path in [f"{res_id}/data/resourcemap.xml", f"{res_id}/data/resourcemetadata.xml",
                    f"{res_id}/manifest-md5.txt", f"{res_id}/tagmanifest-md5.txt", f"{res_id}/readme.txt",
                    f"{res_id}/bagit.txt"]:
            res.update_relation_meta()
            bag_modified = res.getAVU("bag_modified")
            if bag_modified is None or bag_modified or not istorage.exists(s3_output_path):
                res.setAVU("bag_modified", True)  # ensure bag_modified is set when s3_output_path does not exist
                create_bag_by_s3(res_id, create_zip=False)
        elif any([path.endswith(suffix) for suffix in AggregationMetaFilePath]):
            # download aggregation meta xml/json schema file
            try:
                aggregation = res.get_aggregation_by_meta_file(path)
            except ObjectDoesNotExist:
                aggregation = None

            if aggregation is not None and aggregation.metadata.is_dirty:
                aggregation.create_aggregation_xml_documents()
    # If we get this far,
    # * path and s3_path point to true input
    # * output_path and s3_output_path point to true output.
    # Try to stream the file back to the requester.

    # retrieve file size to set up Content-Length header
    # TODO: standardize this to make it less brittle
    flen = istorage.size(s3_output_path)
    # this logs the download request in the tracking system
    if is_bag_download:
        pre_download_resource.send(sender=resource_cls, resource=res, request=request)
    else:
        download_file_name = split_path_strs[-1]
        # send signal for pre download file
        # TODO: does not contain subdirectory information: duplicate refreshes possible
        pre_download_file.send(sender=resource_cls, resource=res,
                               download_file_name=download_file_name,
                               file_size=flen,
                               request=request)

    # if we get here, none of the above conditions are true
    # if reverse proxy is enabled, then this is because the resource is remote and federated
    # OR the user specifically requested a non-proxied download.
    filename = output_path.split('/')[-1]
    signed_url = istorage.signed_url(s3_output_path, ResponseContentDisposition=f'attachment; filename="{filename}"')
    return HttpResponseRedirect(signed_url)


@swagger_auto_schema(method='get', auto_schema=None)
@api_view(['GET'])
def rest_download(request, path, *args, **kwargs):
    # need to have a separate view function just for REST API call
    return download(request, path, rest_call=True, *args, **kwargs)


@swagger_auto_schema(method='get', auto_schema=None)
@api_view(['GET'])
def rest_check_task_status(request, task_id, *args, **kwargs):
    '''
    A REST view function to tell the client if the asynchronous create_bag_by_s3()
    task is done and the bag file is ready for download.
    Args:
        request: an ajax request to check for download status
    Returns:
        JSON response to return result from asynchronous task create_bag_by_s3
    '''
    if not task_id:
        task_id = request.POST.get('task_id')
    task_notification = get_task_notification(task_id)
    if task_notification:
        n_status = task_notification['status']
        if n_status in ['completed', 'delivered']:
            return JsonResponse({"status": 'true', 'payload': task_notification['payload']})
        if n_status == 'progress':
            return JsonResponse({"status": 'false'})
        if n_status in ['failed', 'aborted']:
            return JsonResponse({"status": 'false'}, status=status.HTTP_500_INTERNAL_SERVER_ERROR)
    else:
        return JsonResponse({"status": None})


def get_path(metadata):
    hs_res_id = metadata.get('hs_res_id')
    eventual_relative_path = ''
    try:
        # see if there is a path within data/contents that the file should be uploaded to
        existing_path_in_resource = metadata.get('existing_path_in_resource', '')
        existing_path_in_resource = json.loads(existing_path_in_resource).get("path")
        if existing_path_in_resource:
            # in this case, we are uploading to an existing folder in the resource
            # existing_path_in_resource is a list of folder names
            # append them into a path
            for folder in existing_path_in_resource:
                eventual_relative_path += folder + '/'
    except Exception as ex:
        logger.info(f"Existing path in resource not found: {str(ex)}")

    # handle the case that a folder was uploaded instead of a single file
    # use the metadata.relativePath to rebuild the folder structure
    path_within_uploaded_folder = metadata.get('relativePath', '')
    # path_within_resource_contents will include the name of the file, so we need to remove it
    path_within_uploaded_folder = os.path.dirname(path_within_uploaded_folder)
    if path_within_uploaded_folder:
        eventual_relative_path += path_within_uploaded_folder + '/'
    path = f'{hs_res_id}/data/contents/{eventual_relative_path}'
    return path


class CustomTusFile(TusFile):
    # extend TusFile to allow it to write to s3 storage instead of local disk
    # https://github.com/alican/django-tus/blob/2aac2e7c0e6bac79a1cb07721947a48d9cc40ec8/django_tus/tusfile.py#L52

    def __init__(self, resource_id):
        self.storage = S3Storage()
        self.resource_id = resource_id
        self.filename = cache.get("tus-uploads/{}/filename".format(resource_id))
        self.path = cache.get("tus-uploads/{}/path".format(resource_id))
        try:
            self.file_size = int(cache.get("tus-uploads/{}/file_size".format(resource_id)))
        except (ValueError, TypeError):
            self.file_size = 0
        self.metadata = cache.get("tus-uploads/{}/metadata".format(resource_id))
        self.offset = cache.get("tus-uploads/{}/offset".format(resource_id))
        self.part_number = cache.get("tus-uploads/{}/part_number".format(resource_id))
        self.parts = cache.get("tus-uploads/{}/parts".format(resource_id)) or []
        self.upload_id = cache.get("tus-uploads/{}/upload_id".format(resource_id))
        bucket, _ = bucket_and_name(self.metadata.get("hs_res_id"))
        self.bucket = bucket

    def get_storage(self):
        return self.storage

    @staticmethod
    def create_initial_file(metadata, file_size):
        resource_id = str(uuid.uuid4())
        cache.add("tus-uploads/{}/filename".format(resource_id),
                  "{}".format(metadata.get("filename")), settings.TUS_TIMEOUT)
        cache.add("tus-uploads/{}/file_size".format(resource_id), file_size, settings.TUS_TIMEOUT)
        cache.add("tus-uploads/{}/offset".format(resource_id), 0, settings.TUS_TIMEOUT)
        cache.add("tus-uploads/{}/metadata".format(resource_id), metadata, settings.TUS_TIMEOUT)

        tus_file = CustomTusFile(resource_id)
        tus_file.path = metadata.get("path")
        cache.add("tus-uploads/{}/path".format(resource_id), tus_file.path, settings.TUS_TIMEOUT)
        tus_file.initiate_multipart_upload()
        cache.add("tus-uploads/{}/part_number".format(resource_id), tus_file.part_number, settings.TUS_TIMEOUT)
        cache.add("tus-uploads/{}/parts".format(resource_id), tus_file.parts, settings.TUS_TIMEOUT)
        cache.add("tus-uploads/{}/upload_id".format(resource_id), tus_file.upload_id, settings.TUS_TIMEOUT)
        return tus_file

    @staticmethod
    def check_existing_file(path):
        return S3Storage().exists(path)

    def is_valid(self):
        return self.filename is not None

    def _write_file(self, path, offset, content):
        s3_url = f's3://{self.bucket}/{path}'
        transport_params = {
            'client': self.storage.connection.meta.client
        }
        with open(s3_url, 'wb', transport_params=transport_params) as out_file:
            if offset:
                try:
                    out_file.seek(offset)
                except OSError as e:
                    # https://github.com/piskvorky/smart_open/issues/580
                    logger.error("Error seeking in file for tus upload", exc_info=e)
                    raise IOError("Error seeking in file for tus upload")
            out_file.write(content)

    def initiate_multipart_upload(self):
        try:
            response = self.storage.connection.meta.client.create_multipart_upload(
                Bucket=self.bucket,
                Key=self.path
            )
            self.upload_id = response['UploadId']
            self.part_number = 1
            self.parts = []
        except Exception as e:
            logger.error("Error writing initial file for tus upload", exc_info=e)
            raise IOError("Error writing initial file for tus upload")

    def upload_part(self, chunk):
        try:
            response = self.storage.connection.meta.client.upload_part(
                Bucket=self.bucket,
                Key=self.path,
                PartNumber=self.part_number,
                UploadId=self.upload_id,
                Body=chunk.content
            )
            self.parts.append({'PartNumber': self.part_number, 'ETag': response['ETag']})
            cache.set("tus-uploads/{}/parts".format(self.resource_id), self.parts, settings.TUS_TIMEOUT)
            self.part_number = cache.incr("tus-uploads/{}/part_number".format(self.resource_id))
            self.offset = cache.incr("tus-uploads/{}/offset".format(self.resource_id), chunk.chunk_size)

        except Exception as e:
            logger.error("patch", extra={'request': chunk.META, 'tus': {
                "resource_id": self.resource_id,
                "filename": self.filename,
                "file_size": self.file_size,
                "metadata": self.metadata,
                "offset": self.offset,
                "upload_file_path": self.path,
            }})
            raise e

    def complete_upload(self):
        self.storage.connection.meta.client.complete_multipart_upload(
            Bucket=self.bucket,
            Key=self.path,
            UploadId=self.upload_id,
            MultipartUpload={
                'Parts': self.parts
            }
        )


class CustomTusUpload(TusUpload):

    @method_decorator(csrf_exempt)
    def dispatch(self, *args, **kwargs):
        # check that the user has permission to upload a file to the resource
        from django.core.exceptions import PermissionDenied as DjangoPermissionDenied
        metadata = self.get_metadata(self.request)
        if not metadata:
            # get the tus resource_id from the request
            tus_resource_id = self.kwargs['resource_id']
            try:
                tus_file = CustomTusFile(str(tus_resource_id))
                # get the resource id from the tus metadata
                metadata = tus_file.metadata
            except Exception as ex:
                err_msg = f"Error in getting metadata for the tus upload: {str(ex)}"
                logger.error(err_msg)
                # https://tus.io/protocols/resumable-upload#head
                # return a 404 not found response
                return HttpResponseNotFound(err_msg)

        # get the hydroshare resource id from the metadata
        hs_res_id = metadata.get('hs_res_id')

        if not self.request.user.is_authenticated:
            sessionid = self.request.headers.get('HS-SID', None)
            authorization_header = self.request.headers.get('Authorization', None)
            # use the cookie to get the django session and user
            if sessionid:
                try:
                    # get the user from the session
                    session = Session.objects.get(session_key=sessionid)
                    user_id = session.get_decoded().get('_auth_user_id')
                    user = User.objects.get(pk=user_id)
                    self.request.user = user
                except Exception as ex:
                    err_msg = f"Error in getting user from session: {str(ex)}"
                    logger.error(err_msg)
                    return HttpResponseForbidden(err_msg)
            elif authorization_header:
                # if the user is not authenticated, but has an authorization header,
                # try to get the user from the token
                try:
                    token = authorization_header.split(' ')[1]
                    username, password = base64.b64decode(token).decode('utf-8').split(':')
                    user = User.objects.get(username=username)
                    if not user.check_password(password):
                        raise DjangoPermissionDenied("Invalid credentials")
                    self.request.user = user
                except Exception as ex:
                    err_msg = f"Error in getting user from token: {str(ex)}"
                    logger.error(err_msg)
                    return HttpResponseForbidden(err_msg)

        # check that the user has permission to upload a file to the resource
        try:
            _, _, user = authorize(self.request, hs_res_id,
                                   needed_permission=ACTION_TO_AUTHORIZE.EDIT_RESOURCE)
            # ensure that the username is the same as the request user
            # username_from_client = metadata.get('username')
            # assert (user.username == username_from_client)
        except (DjangoPermissionDenied, AssertionError):
            return HttpResponseForbidden()

        return super(CustomTusUpload, self).dispatch(*args, **kwargs)

    def patch(self, request, resource_id, *args, **kwargs):
        try:
            tus_file = CustomTusFile(str(resource_id))
        except Exception as ex:
            logger.error(f"Error in getting tus_file during patch request: {str(ex)}")
            return HttpResponseNotFound()

        # when using the google file picker api, the file size is initially set to 0
        http_upload_length = request.META.get('HTTP_UPLOAD_LENGTH', None)
        if tus_file.file_size == 0 and http_upload_length:
            tus_file.file_size = int(http_upload_length)
        chunk = TusChunk(request)

        if not tus_file.is_valid():
            return TusResponse(status=410)

        if chunk.offset != tus_file.offset:
            return TusResponse(status=409)

        if chunk.offset > tus_file.file_size and tus_file.file_size != 0:
            return TusResponse(status=413)
        try:
            tus_file.upload_part(chunk=chunk)
        except Exception as e:
            error_message = f"Unable to write chunk for tus upload: {str(e)}"
            logger.error(error_message, exc_info=True)
            return TusResponse(status=500, reason=error_message)

        # https://github.com/alican/django-tus/blob/2aac2e7c0e6bac79a1cb07721947a48d9cc40ec8/django_tus/tusfile.py#L151-L152
        # here we modify from django_tus to allow for the file to be marked as complete
        if tus_file.is_complete():
            tus_file.complete_upload()

            # complete_upload() handles putting the file together in S3, so no need to rename
            # https://github.com/alican/django-tus/blob/2aac2e7c0e6bac79a1cb07721947a48d9cc40ec8/django_tus/tusfile.py#L93
            # tus_file.rename()

            # clean() handles deleting the cache entries
            # https://github.com/alican/django-tus/blob/2aac2e7c0e6bac79a1cb07721947a48d9cc40ec8/django_tus/tusfile.py#L111
            tus_file.clean()

            # signal is not consumed at this point, but we keep it for future use
            # https://github.com/alican/django-tus/blob/2aac2e7c0e6bac79a1cb07721947a48d9cc40ec8/django_tus/views.py#L112
            self.send_signal(tus_file)

            self.finished()

        return TusResponse(status=204, extra_headers={'Upload-Offset': tus_file.offset})

    def post(self, request, *args, **kwargs):
        # adapted from django_tus TusUpload.post
        # in order to handle missing HTTP_UPLOAD_LENGTH header
        # https://github.com/alican/django-tus/blob/2aac2e7c0e6bac79a1cb07721947a48d9cc40ec8/django_tus/views.py#L56-L75

        metadata = self.get_metadata(request)

        metadata["filename"] = self.validate_filename(metadata)

        message_id = request.META.get("HTTP_MESSAGE_ID")
        if message_id:
            metadata["message_id"] = base64.b64decode(message_id)

        path = f"{get_path(metadata)}{metadata.get('filename', False)}"
        metadata["path"] = path
        existing = CustomTusFile.check_existing_file(path)

        if settings.TUS_EXISTING_FILE == 'error' and settings.TUS_FILE_NAME_FORMAT == 'keep' and existing:
            return TusResponse(status=409, reason="File with same name already exists")

        # set the filesize from HTTP header if it exists, otherwise set it from the metadata
        file_size = int(request.META.get("HTTP_UPLOAD_LENGTH", "0"))
        meta_file_size = metadata.get("file_size", 0)
        if meta_file_size and meta_file_size != 'null':
            file_size = meta_file_size

        res_id = metadata.get("hs_res_id")
        res = get_resource_by_shortkey(res_id)
        if res.raccess.published:
            return TusResponse(status=403, reason="Cannot upload file to a published resource")
        try:
            res_id = metadata.get("hs_res_id")
            res = get_resource_by_shortkey(res_id)
            validate_user_quota(res.quota_holder, int(file_size))
        except QuotaException as e:
            return TusResponse(status=413, reason=str(e))
        try:
            tus_file = CustomTusFile.create_initial_file(metadata, file_size)
        except Exception as e:
            error_message = f"Unable to create file for tus upload {str(e)}"
            logger.error(error_message, exc_info=True)
            return TusResponse(status=500, reason=error_message)

        return TusResponse(
            status=201,
            extra_headers={'Location': '{}{}'.format(request.build_absolute_uri(), tus_file.resource_id)})<|MERGE_RESOLUTION|>--- conflicted
+++ resolved
@@ -29,11 +29,7 @@
 
 from hs_core.exceptions import QuotaException
 from hs_core.hydroshare.resource import check_resource_type
-<<<<<<< HEAD
 from hs_core.hydroshare.utils import validate_user_quota, get_resource_by_shortkey
-=======
-from hs_core.hydroshare.utils import get_resource_by_shortkey
->>>>>>> 37810ead
 from hs_core.signals import (pre_check_bag_flag, pre_download_file,
                              pre_download_resource)
 from hs_core.task_utils import (get_or_create_task_notification,
