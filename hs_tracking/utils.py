--- conflicted
+++ resolved
@@ -64,14 +64,10 @@
     return {
         'user_ip': get_client_ip(request),
         'user_type': user_type,
-<<<<<<< HEAD
-        'user_email_domain': user_email,
+        'user_email_domain': user_email_tld,
+        'user_email_domain_full': full_domain,
         'is_human': human,
         'user_agent': user_agent
-=======
-        'user_email_domain': user_email_tld,
-        'user_email_domain_full': full_domain
->>>>>>> 745bb90d
     }
 
 
