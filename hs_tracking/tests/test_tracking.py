--- conflicted
+++ resolved
@@ -323,19 +323,11 @@
 
         kvp = dict(tuple(pair.split('=')) for pair in var1.value.split('|'))
         self.assertEqual(var1.name, 'begin_session')
-<<<<<<< HEAD
-        self.assertEqual(len(list(kvp.keys())), 5)
+        self.assertEqual(len(list(kvp.keys())), 6)
 
         kvp = dict(tuple(pair.split('=')) for pair in var2.value.split('|'))
         self.assertEqual(var2.name, 'login')
-        self.assertEqual(len(list(kvp.keys())), 5)
-=======
-        self.assertEqual(len(list(kvp.keys())), 4)
-
-        kvp = dict(tuple(pair.split('=')) for pair in var2.value.split('|'))
-        self.assertEqual(var2.name, 'login')
-        self.assertEqual(len(list(kvp.keys())), 4)
->>>>>>> 745bb90d
+        self.assertEqual(len(list(kvp.keys())), 6)
 
         client.logout()
 
@@ -343,11 +335,7 @@
         var = Variable.objects.latest('timestamp')
         kvp = dict(tuple(pair.split('=')) for pair in var.value.split('|'))
         self.assertEqual(var.name, 'logout')
-<<<<<<< HEAD
-        self.assertEqual(len(list(kvp.keys())), 5)
-=======
-        self.assertEqual(len(list(kvp.keys())), 4)
->>>>>>> 745bb90d
+        self.assertEqual(len(list(kvp.keys())), 6)
 
     def test_activity_parsing(self):
 
@@ -359,11 +347,7 @@
 
         kvp = dict(tuple(pair.split('=')) for pair in var1.value.split('|'))
         self.assertEqual(var1.name, 'begin_session')
-<<<<<<< HEAD
-        self.assertEqual(len(list(kvp.keys())), 5)
-=======
-        self.assertEqual(len(list(kvp.keys())), 4)
->>>>>>> 745bb90d
+        self.assertEqual(len(list(kvp.keys())), 6)
 
         client.logout()
 
@@ -393,11 +377,7 @@
     def test_std_log_fields(self):
 
         log_fields = utils.get_std_log_fields(self.request, self.session)
-<<<<<<< HEAD
-        self.assertTrue(len(list(log_fields.keys())) == 5)
-=======
-        self.assertTrue(len(list(log_fields.keys())) == 4)
->>>>>>> 745bb90d
+        self.assertTrue(len(list(log_fields.keys())) == 6)
         self.assertTrue('user_ip' in log_fields)
         self.assertTrue('user_type' in log_fields)
         self.assertTrue('user_email_domain' in log_fields)
