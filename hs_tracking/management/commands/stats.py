import csv
import datetime
import sys
import logging
from calendar import monthrange
from optparse import make_option

from django.contrib.auth.models import User
from django.core.management.base import BaseCommand
from django.db.models import Q
from django.utils import timezone
from hs_core.models import BaseResource
from theme.models import UserProfile

from ... import models as hs_tracking

# Add logger for stderr messages.
err = logging.getLogger('stats-command')
err.setLevel(logging.ERROR)
handler = logging.StreamHandler(stream=sys.stderr)
formatter = logging.Formatter("%(asctime)s - "
                              "%(levelname)s - "
                              "%(funcName)s - "
                              "line %(lineno)s - "
                              "%(message)s")
handler.setFormatter(formatter)
err.addHandler(handler)


def month_year_iter(start, end):
    ym_start = 12 * start.year + start.month - 1
    ym_end = 12 * end.year + end.month - 1
    for ym in range(ym_start, ym_end):
        y, m = divmod(ym, 12)
        m += 1
        d = monthrange(y, m)[1]
        yield timezone.datetime(y, m, d, tzinfo=timezone.pytz.utc)


class Command(BaseCommand):
    help = "Output engagement stats about HydroShare"

    option_list = BaseCommand.option_list + (
        make_option(
            "--monthly-users-counts",
            dest="monthly_users_counts",
            action="store_true",
            help="user stats by month",
        ),
        make_option(
            "--monthly-orgs-counts",
            dest="monthly_orgs_counts",
            action="store_true",
            help="unique organization stats by month",
        ),
        make_option(
            "--users-details",
            dest="users_details",
            action="store_true",
            help="current user list",
        ),
        make_option(
            "--resources-details",
            dest="resources_details",
            action="store_true",
            help="current resource list with sizes",
        ),
        make_option(
            "--monthly-users-by-type",
            dest="monthly_users_by_type",
            action="store_true",
            help="user type stats by month",
        ),
        make_option(
            "--yesterdays-variables",
            dest="yesterdays_variables",
            action="store_true",
            help="dump tracking variables collected today",
        ),
    )

    def print_var(self, var_name, value, period=None):
        timestamp = timezone.now()
        if not period:
            print("{}: {} {}".format(timestamp, var_name, value))
        else:
            start, end = period
            print("{}: ({}/{}--{}/{}) {} {}".format(timestamp,
                                                    start.year, start.month,
                                                    end.year, end.month,
                                                    var_name, value))

    def monthly_users_counts(self, start_date, end_date):
        profiles = User.objects.filter(date_joined__lte=end_date, is_active=True)
        self.print_var("monthly_users_counts", profiles.count(),
                       (start_date, end_date))

    def monthly_orgs_counts(self, start_date, end_date):
        profiles = UserProfile.objects.filter(user__date_joined__lte=end_date)
        org_count = profiles.values('organization').distinct().count()
        self.print_var("monthly_orgs_counts", org_count, (start_date, end_date))

    def monthly_users_by_type(self, start_date, end_date):
        user_types = UserProfile.objects.values('user_type').distinct()
        for ut in [_['user_type'] for _ in user_types]:
            ut_users = User.objects.filter(userprofile__user_type=ut)
            sessions = hs_tracking.Session.objects.filter(
                Q(begin__gte=start_date) &
                Q(begin__lte=end_date) &
                Q(visitor__user__in=ut_users)
            )
            self.print_var("active_{}".format(ut),
                           sessions.count(), (end_date, start_date))

    def users_details(self):
        w = csv.writer(sys.stdout)
        fields = [
            'created date',
            'first name',
            'last name',
            'email',
            'user type',
            'organization',
            'last login',
        ]
        w.writerow(fields)

        for up in UserProfile.objects.filter(user__is_active=True):
            last_login = up.user.last_login.strftime('%m/%d/%Y') if up.user.last_login else ""
            values = [
                up.user.date_joined.strftime('%m/%d/%Y'),
                up.user.first_name,
                up.user.last_name,
                up.user.email,
                up.user_type,
                up.organization,
                last_login,
            ]
            w.writerow([unicode(v).encode("utf-8") for v in values])

    def resources_details(self):
        w = csv.writer(sys.stdout)
        fields = [
            'creation date',
            'title',
            'resource type',
            'size',
            'publication status'
        ]
        w.writerow(fields)

<<<<<<< HEAD
        resources = BaseResource.objects.all()
        for r in resources:
            total_file_size = 0
            try:
                f_sizes = [f.resource_file.size
                           if f.resource_file else 0
                           for f in r.files.all()]
                total_file_size += sum(f_sizes)

                fed_f_sizes = [int(f.fed_resource_file_size)
                               if f.fed_resource_file_size else 0
                               for f in r.files.all()]
                total_file_size += sum(fed_f_sizes)
            except SessionException as e:
                # write the error to stderr
                err.error(e)

=======
        for r in BaseResource.objects.all():
>>>>>>> 20d48dea
            values = [
                r.metadata.dates.get(type="created").start_date.strftime("%m/%d/%Y"),
                r.metadata.title.value,
                r.resource_type,
                r.size,
                r.raccess.sharing_status,
            ]
            w.writerow([unicode(v).encode("utf-8") for v in values])

    def yesterdays_variables(self):

        today_start = timezone.datetime.now().replace(
            hour=0,
            minute=0,
            second=0,
            microsecond=0
        )

        yesterday_start = today_start - datetime.timedelta(days=1)
        variables = hs_tracking.Variable.objects.filter(
            timestamp__gte=yesterday_start,
            timestamp__lt=today_start
        )
        for v in variables:
            uid = v.session.visitor.user.id if v.session.visitor.user else None

            # encode variables as key value pairs (except for timestamp)
            values = [unicode(v.timestamp).encode('utf-8'),
                      'user_id=%s' % unicode(uid).encode(),
                      'session_id=%s' % unicode(v.session.id).encode(),
                      'action=%s' % unicode(v.name).encode(),
                      v.value]
            print(' '.join(values))

    def handle(self, *args, **options):
        START_YEAR = 2016
        start_date = timezone.datetime(START_YEAR, 1, 1).date()
        end_date = timezone.datetime.now().replace(hour=0,
                                                   minute=0,
                                                   second=0,
                                                   microsecond=0)

        if options["monthly_users_counts"]:
            for month_end in month_year_iter(start_date, end_date):
                self.monthly_users_counts(start_date, month_end)
        if options["monthly_orgs_counts"]:
            for month_end in month_year_iter(start_date, end_date):
                self.monthly_orgs_counts(start_date, month_end)
        if options["users_details"]:
            self.users_details()
        if options["monthly_users_by_type"]:
            for month_end in month_year_iter(start_date, end_date):
                month_start = month_end.replace(day=1)
                self.monthly_users_by_type(month_start, month_end)
        if options["resources_details"]:
            self.resources_details()
        if options["yesterdays_variables"]:
            self.yesterdays_variables()<|MERGE_RESOLUTION|>--- conflicted
+++ resolved
@@ -149,27 +149,7 @@
         ]
         w.writerow(fields)
 
-<<<<<<< HEAD
-        resources = BaseResource.objects.all()
-        for r in resources:
-            total_file_size = 0
-            try:
-                f_sizes = [f.resource_file.size
-                           if f.resource_file else 0
-                           for f in r.files.all()]
-                total_file_size += sum(f_sizes)
-
-                fed_f_sizes = [int(f.fed_resource_file_size)
-                               if f.fed_resource_file_size else 0
-                               for f in r.files.all()]
-                total_file_size += sum(fed_f_sizes)
-            except SessionException as e:
-                # write the error to stderr
-                err.error(e)
-
-=======
         for r in BaseResource.objects.all():
->>>>>>> 20d48dea
             values = [
                 r.metadata.dates.get(type="created").start_date.strftime("%m/%d/%Y"),
                 r.metadata.title.value,
