import json

from django.db import models, transaction
from django.core.exceptions import ValidationError
from django.contrib.contenttypes.fields import GenericRelation

from mezzanine.pages.page_processors import processor_for

from dominate.tags import legend, table, tbody, tr, td, th, h4, div, strong, form, button, _input
from rdflib import RDF, BNode, Literal
from rdflib.namespace import DCTERMS

from hs_core.hs_rdf import HSTERMS, rdf_terms
from hs_core.models import BaseResource, ResourceManager
from hs_core.models import resource_processor, CoreMetaData, AbstractMetaDataElement
from hs_core.hydroshare.utils import get_resource_file_name_and_extension, \
    get_resource_files_by_extension


# Define original spatial coverage metadata info
@rdf_terms(HSTERMS.spatialReference)
class OriginalCoverage(AbstractMetaDataElement):
    PRO_STR_TYPES = (
        ('', '---------'),
        ('WKT String', 'WKT String'),
        ('Proj4 String', 'Proj4 String')
    )

    term = 'OriginalCoverage'
    """
    _value field stores a json string. The content of the json as box coverage info
         _value = "{'northlimit':northenmost coordinate value,
                    'eastlimit':easternmost coordinate value,
                    'southlimit':southernmost coordinate value,
                    'westlimit':westernmost coordinate value,
                    'units:units applying to 4 limits (north, east, south & east),
                    'projection': name of the projection (optional)}"
    """
    _value = models.CharField(max_length=1024, null=True)
    projection_string_type = models.CharField(max_length=20, choices=PRO_STR_TYPES, null=True)
    projection_string_text = models.TextField(null=True, blank=True)
    datum = models.CharField(max_length=300, blank=True)

    class Meta:
        # OriginalCoverage element is not repeatable
        unique_together = ("content_type", "object_id")

    @property
    def value(self):
        return json.loads(self._value)

    @classmethod
    def ingest_rdf(cls, graph, subject, content_object):
        for _, _, cov in graph.triples((subject, cls.get_class_term(), None)):
            value = graph.value(subject=cov, predicate=RDF.value)
            value_dict = {}
            datum = ''
            projection_string_text = ''
            for key_value in value.split(";"):
                key_value = key_value.strip()
                k, v = key_value.split("=")
                if k == 'datum':
                    datum = v
                elif k == 'projection_string':
                    projection_string_text = v
                elif k == 'projection_name':
                    value_dict['projection'] = v
                elif k == 'projection_string_type':
                    projection_string_type = v
                else:
                    value_dict[k] = v
            OriginalCoverage.create(projection_string_type=projection_string_type,
                                    projection_string_text=projection_string_text, _value=json.dumps(value_dict),
                                    datum=datum, content_object=content_object)

    def rdf_triples(self, subject, graph):
        coverage = BNode()
        graph.add((subject, self.get_class_term(), coverage))
        graph.add((coverage, RDF.type, DCTERMS.box))
        value_dict = {}
        for k, v in self.value.items():
            if k == 'projection':
                value_dict['projection_name'] = v
            else:
                value_dict[k] = v
        value_dict['datum'] = self.datum
        value_dict['projection_string'] = self.projection_string_text
        value_dict['projection_string_type'] = self.projection_string_type
        value_string = "; ".join(["=".join([key, str(val)]) for key, val in value_dict.items()])
        graph.add((coverage, RDF.value, Literal(value_string)))

    @classmethod
    def create(cls, **kwargs):
        """
        The '_value' subelement needs special processing. (Check if the 'value' includes the
        required information and convert 'value' dict as Json string to be the '_value'
        subelement value.) The base class create() can't do it.

        :param kwargs: the 'value' in kwargs should be a dictionary
                       the '_value' in kwargs is a serialized json string
        """
        value_arg_dict = None
        if 'value' in kwargs:
            value_arg_dict = kwargs['value']
        elif '_value' in kwargs:
            value_arg_dict = json.loads(kwargs['_value'])

        if value_arg_dict:
            # check that all the required sub-elements exist and create new original coverage meta
            for value_item in ['units', 'northlimit', 'eastlimit', 'southlimit', 'westlimit']:
                if value_item not in value_arg_dict:
                    raise ValidationError("For original coverage meta, one or more bounding "
                                          "box limits or 'units' is missing.")

            value_dict = {k: v for k, v in list(value_arg_dict.items())
                          if k in ('units', 'northlimit', 'eastlimit', 'southlimit',
                                   'westlimit', 'projection')}

            cls._validate_bounding_box(value_dict)
            value_json = json.dumps(value_dict)
            if 'value' in kwargs:
                del kwargs['value']
            kwargs['_value'] = value_json
            return super(OriginalCoverage, cls).create(**kwargs)
        else:
            raise ValidationError('Coverage value is missing.')

    @classmethod
    def update(cls, element_id, **kwargs):
        """
        The '_value' subelement needs special processing. (Convert 'value' dict as Json string
        to be the '_value' subelement value) and the base class update() can't do it.

        :param kwargs: the 'value' in kwargs should be a dictionary
        """

        ori_cov = OriginalCoverage.objects.get(id=element_id)
        if 'value' in kwargs:
            value_dict = ori_cov.value

            for item_name in ('units', 'northlimit', 'eastlimit', 'southlimit',
                              'westlimit', 'projection'):
                if item_name in kwargs['value']:
                    value_dict[item_name] = kwargs['value'][item_name]

            cls._validate_bounding_box(value_dict)
            value_json = json.dumps(value_dict)
            del kwargs['value']
            kwargs['_value'] = value_json
            super(OriginalCoverage, cls).update(element_id, **kwargs)

    @classmethod
    def _validate_bounding_box(cls, box_dict):
        for limit in ('northlimit', 'eastlimit', 'southlimit', 'westlimit'):
            try:
                box_dict[limit] = float(box_dict[limit])
            except ValueError:
                raise ValidationError("Bounding box data is not numeric")

    @classmethod
    def get_html_form(cls, resource, element=None, allow_edit=True, file_type=False):
        """Generates html form code for this metadata element so that this element can be edited"""

        from .forms import OriginalCoverageForm

        ori_coverage_data_dict = dict()
        if element is not None:
            ori_coverage_data_dict['projection'] = element.value.get('projection', None)
            ori_coverage_data_dict['datum'] = element.datum
            ori_coverage_data_dict['projection_string_type'] = element.projection_string_type
            ori_coverage_data_dict['projection_string_text'] = element.projection_string_text
            ori_coverage_data_dict['units'] = element.value['units']
            ori_coverage_data_dict['northlimit'] = element.value['northlimit']
            ori_coverage_data_dict['eastlimit'] = element.value['eastlimit']
            ori_coverage_data_dict['southlimit'] = element.value['southlimit']
            ori_coverage_data_dict['westlimit'] = element.value['westlimit']

        originalcov_form = OriginalCoverageForm(
            initial=ori_coverage_data_dict, allow_edit=allow_edit,
            res_short_id=resource.short_id if resource else None,
            element_id=element.id if element else None, file_type=file_type)

        return originalcov_form

    def get_html(self, pretty=True):
        """Generates html code for displaying data for this metadata element"""

        root_div = div(cls='content-block')

        def get_th(heading_name):
            return th(heading_name, cls="text-muted")

        with root_div:
            legend('Spatial Reference')
            if self.value.get('projection', ''):
                div('Coordinate Reference System', cls='text-muted')
                div(self.value.get('projection', ''))
            if self.datum:
                div('Datum', cls='text-muted space-top')
                div(self.datum)
            if self.projection_string_type:
                div('Coordinate String Type', cls='text-muted space-top')
                div(self.projection_string_type)
            if self.projection_string_text:
                div('Coordinate String Text', cls='text-muted space-top')
                div(self.projection_string_text)

            h4('Extent', cls='space-top')
            with table(cls='custom-table'):
                with tbody():
                    with tr():
                        get_th('North')
                        td(self.value['northlimit'])
                    with tr():
                        get_th('West')
                        td(self.value['westlimit'])
                    with tr():
                        get_th('South')
                        td(self.value['southlimit'])
                    with tr():
                        get_th('East')
                        td(self.value['eastlimit'])
                    with tr():
                        get_th('Unit')
                        td(self.value['units'])

        return root_div.render(pretty=pretty)


# Define netCDF variable metadata
class Variable(AbstractMetaDataElement):
    # variable types are defined in OGC enhanced_data_model_extension_standard
    # left is the given value stored in database right is the value for the drop down list
    VARIABLE_TYPES = (
        ('Char', 'Char'),  # 8-bit byte that contains uninterpreted character data
        ('Byte', 'Byte'),  # integer(8bit)
        ('Short', 'Short'),  # signed integer (16bit)
        ('Int', 'Int'),  # signed integer (32bit)
        ('Float', 'Float'),  # floating point (32bit)
        ('Double', 'Double'),  # floating point(64bit)
        ('Int64', 'Int64'),  # integer(64bit)
        ('Unsigned Byte', 'Unsigned Byte'),
        ('Unsigned Short', 'Unsigned Short'),
        ('Unsigned Int', 'Unsigned Int'),
        ('Unsigned Int64', 'Unsigned Int64'),
        ('String', 'String'),  # variable length character string
        ('User Defined Type', 'User Defined Type'),  # compound, vlen, opaque, enum
        ('Unknown', 'Unknown')
    )
    term = 'Variable'
    # required variable attributes
    name = models.CharField(max_length=1000)
    unit = models.CharField(max_length=1000)
    type = models.CharField(max_length=1000, choices=VARIABLE_TYPES)
    shape = models.CharField(max_length=1000)
    # optional variable attributes
    descriptive_name = models.CharField(max_length=1000, null=True, blank=True,
                                        verbose_name='long name')
    method = models.TextField(null=True, blank=True, verbose_name='comment')
    missing_value = models.CharField(max_length=1000, null=True, blank=True)

    def __unicode__(self):
        return self.name

    @classmethod
    def remove(cls, element_id):
        raise ValidationError("The variable of the resource can't be deleted.")

    def get_html(self, pretty=True):
        """Generates html code for displaying data for this metadata element"""

        root_div = div(cls="content-block")

        def get_th(heading_name):
            return th(heading_name, cls="text-muted")

        with root_div:
            with div(cls="custom-well"):
                strong(self.name)
                with table(cls='custom-table'):
                    with tbody():
                        with tr():
                            get_th('Unit')
                            td(self.unit)
                        with tr():
                            get_th('Type')
                            td(self.type)
                        with tr():
                            get_th('Shape')
                            td(self.shape)
                        if self.descriptive_name:
                            with tr():
                                get_th('Long Name')
                                td(self.descriptive_name)
                        if self.missing_value:
                            with tr():
                                get_th('Missing Value')
                                td(self.missing_value)
                        if self.method:
                            with tr():
                                get_th('Comment')
                                td(self.method)

        return root_div.render(pretty=pretty)


# TODO Deprecated
class NetcdfResource(BaseResource):
    objects = ResourceManager("NetcdfResource")

    @classmethod
    def get_metadata_class(cls):
        return NetcdfMetaData

    @classmethod
    def get_supported_upload_file_types(cls):
        # only file with extension .nc is supported for uploading
        return (".nc",)

    @classmethod
    def allow_multiple_file_upload(cls):
        # can upload only 1 file
        return False

    @classmethod
    def can_have_multiple_files(cls):
        # can have only 1 file
        return False

    # add resource-specific HS terms
    def get_hs_term_dict(self):
        # get existing hs_term_dict from base class
        hs_term_dict = super(NetcdfResource, self).get_hs_term_dict()
        # add new terms for NetCDF res
        hs_term_dict["HS_FILE_NAME"] = ""
        for res_file in self.files.all():
            _, f_fullname, f_ext = get_resource_file_name_and_extension(res_file)
            if f_ext.lower() == '.nc':
                hs_term_dict["HS_FILE_NAME"] = f_fullname
                break
        return hs_term_dict

    def update_netcdf_file(self, user):
        self.metadata.refresh_from_db()
        if not self.metadata.is_dirty:
            return

        nc_res_file = get_resource_files_by_extension(self, ".nc")
        txt_res_file = get_resource_files_by_extension(self, ".txt")

        from hs_file_types.models.netcdf import netcdf_file_update  # avoid recursive import
        if nc_res_file and txt_res_file:
            netcdf_file_update(self, nc_res_file[0], txt_res_file[0], user)

    discovery_content_type = 'Multidimensional (NetCDF)'  # used during discovery

    class Meta:
        verbose_name = 'Multidimensional (NetCDF)'
        proxy = True

processor_for(NetcdfResource)(resource_processor)


class NetCDFMetaDataMixin(models.Model):
    """This class must be the first class in the multi-inheritance list of classes"""
    variables = GenericRelation(Variable)
    ori_coverage = GenericRelation(OriginalCoverage)

    class Meta:
        abstract = True

    @property
    def originalCoverage(self):
        return self.ori_coverage.all().first()

    def has_all_required_elements(self):
        # checks if all required metadata elements have been created
        if not super(NetCDFMetaDataMixin, self).has_all_required_elements():
            return False
        if not self.variables.all():
            return False
        if not (self.coverages.all().filter(type='box').first() or
                self.coverages.all().filter(type='point').first()):
            return False
        if not self.originalCoverage:
            return False
        return True

    def get_required_missing_elements(self):
        # get a list of missing required metadata element names
        missing_required_elements = super(NetCDFMetaDataMixin, self).get_required_missing_elements()
        if not (self.coverages.all().filter(type='box').first() or
                self.coverages.all().filter(type='point').first()):
            missing_required_elements.append('Spatial Coverage')
        if not self.variables.all().first():
            missing_required_elements.append('Variable')
        if not self.originalCoverage:
            missing_required_elements.append('Spatial Reference')
        return missing_required_elements

    def delete_all_elements(self):
        super(NetCDFMetaDataMixin, self).delete_all_elements()
        self.ori_coverage.all().delete()
        self.variables.all().delete()

    @classmethod
    def get_supported_element_names(cls):
        # get the class names of all supported metadata elements for this resource type
        # or file type
        elements = super(NetCDFMetaDataMixin, cls).get_supported_element_names()
        # add the name of any additional element to the list
        elements.append('Variable')
        elements.append('OriginalCoverage')
        return elements


# define the netcdf metadata
class NetcdfMetaData(NetCDFMetaDataMixin, CoreMetaData):
    is_dirty = models.BooleanField(default=False)

    @property
    def resource(self):
        return NetcdfResource.objects.filter(object_id=self.id).first()

    @property
    def serializer(self):
        """Return an instance of rest_framework Serializer for self """
        from .serializers import NetCDFMetaDataSerializer
        return NetCDFMetaDataSerializer(self)

    @classmethod
    def parse_for_bulk_update(cls, metadata, parsed_metadata):
        """Overriding the base class method"""

        CoreMetaData.parse_for_bulk_update(metadata, parsed_metadata)
        keys_to_update = list(metadata.keys())
        if 'originalcoverage' in keys_to_update:
            parsed_metadata.append({"originalcoverage": metadata.pop('originalcoverage')})

        if 'variables' in keys_to_update:
            for variable in metadata.pop('variables'):
                parsed_metadata.append({"variable": variable})

    def set_dirty(self, flag):
        """
        Overriding the base class method
        """

        if self.resource.files.all():
            self.is_dirty = flag
            self.save()

    def update(self, metadata, user):
        # overriding the base class update method for bulk update of metadata
        from .forms import VariableValidationForm, OriginalCoverageValidationForm
        super(NetcdfMetaData, self).update(metadata, user)
        missing_file_msg = "Resource specific metadata can't be updated when there is no " \
                           "content files"
        with transaction.atomic():
            # update/create non-repeatable element (originalcoverage)
            for dict_item in metadata:
                if 'originalcoverage' in dict_item:
                    if not self.resource.files.all():
                        raise ValidationError(missing_file_msg)
                    coverage_data = dict_item['originalcoverage']
                    for key in ('datum', 'projection_string_type', 'projection_string_text'):
                        coverage_data.pop(key, None)
                    if 'value' not in coverage_data:
                        raise ValidationError("Coverage value data is missing")
                    if 'projection' in coverage_data['value']:
                        coverage_data['value'].pop('projection')
                    coverage_value_dict = coverage_data.pop('value')
                    validation_form = OriginalCoverageValidationForm(coverage_value_dict)
                    coverage_data['value'] = coverage_value_dict
                    if not validation_form.is_valid():
                        err_string = self.get_form_errors_as_string(validation_form)
                        raise ValidationError(err_string)
                    if self.originalCoverage:
                        self.update_element('originalcoverage', self.originalCoverage.id,
                                            **coverage_data)
                    else:
                        self.create_element('originalcoverage', **coverage_data)
                    break

            # update repeatable element (variable)
            for dict_item in metadata:
                if 'variable' in dict_item:
                    if not self.resource.files.all():
                        raise ValidationError(missing_file_msg)
                    variable_data = dict_item['variable']
                    if 'name' not in variable_data:
                        raise ValidationError("Invalid variable data")
                    # find the matching (lookup by name) variable element to update
                    var_element = self.variables.filter(name=variable_data['name']).first()
                    if var_element is None:
                        raise ValidationError("No matching variable element was found")
                    for key in ('name', 'type', 'shape'):
                        variable_data.pop(key, None)
                    variable_data['name'] = var_element.name
                    variable_data['type'] = var_element.type
                    variable_data['shape'] = var_element.shape
                    if 'unit' not in variable_data:
                        variable_data['unit'] = var_element.unit
                    validation_form = VariableValidationForm(variable_data)
                    if not validation_form.is_valid():
                        err_string = self.get_form_errors_as_string(validation_form)
                        raise ValidationError(err_string)
                    self.update_element('variable', var_element.id, **variable_data)

        # write updated metadata to netcdf file
        self.resource.update_netcdf_file(user)

<<<<<<< HEAD
    def get_xml(self, pretty_print=True, include_format_elements=True):
        from lxml import etree
        # get the xml string representation of the core metadata elements
        xml_string = super(NetcdfMetaData, self).get_xml(pretty_print=False)

        # create an etree xml object
        RDF_ROOT = etree.fromstring(xml_string.encode())

        # get root 'Description' element that contains all other elements
        container = RDF_ROOT.find('rdf:Description', namespaces=self.NAMESPACES)

        # inject netcdf resource specific metadata element 'variable' to container element
        for variable in self.variables.all():
            variable.add_to_xml_container(container)

        ori_cov_obj = self.ori_coverage.all().first()
        if ori_cov_obj is not None:
            ori_cov_obj.add_to_xml_container(container)

        return etree.tostring(RDF_ROOT, encoding='UTF-8', pretty_print=pretty_print).decode()

=======
>>>>>>> 9765fdce
    def update_element(self, element_model_name, element_id, **kwargs):
        super(NetcdfMetaData, self).update_element(element_model_name, element_id, **kwargs)
        if self.resource.files.all() and element_model_name in ['variable', 'title', 'description',
                                                                'rights', 'source', 'coverage',
                                                                'relation', 'creator',
                                                                'contributor']:

            if element_model_name != 'relation':
                self.is_dirty = True
            elif kwargs.get('type', None) == 'cites':
                self.is_dirty = True

            self.save()

    def create_element(self, element_model_name, **kwargs):
        element = super(NetcdfMetaData, self).create_element(element_model_name, **kwargs)
        if self.resource.files.all() and element_model_name in ['description', 'subject', 'source',
                                                                'coverage', 'relation', 'creator',
                                                                'contributor']:

            if element_model_name != 'relation':
                self.is_dirty = True
            elif kwargs.get('type', None) == 'cites':
                self.is_dirty = True

            self.save()

        return element

    def delete_element(self, element_model_name, element_id):
        super(NetcdfMetaData, self).delete_element(element_model_name, element_id)
        if self.resource.files.all() and element_model_name in ['source', 'contributor', 'creator',
                                                                'relation']:
            self.is_dirty = True
            self.save()

    def get_update_netcdf_file_html_form(self):
        form_action = "/hsapi/_internal/netcdf_update/{}/".\
            format(self.resource.short_id)
        style = "display:none;"
        root_div = div(id="netcdf-file-update", cls="space-bottom", style=style)

        with root_div:
            with div(cls="col-sm-12"):
                with div(cls="alert alert-warning alert-dismissible", role="alert"):
                    div("NetCDF file needs to be synced with metadata changes.", cls='space-bottom')

                    _input(id="metadata-dirty", type="hidden", value="{{ cm.metadata.is_dirty }}")
                    with form(action=form_action, method="post", id="update-netcdf-file",):
                        div('{% csrf_token %}')
                        button("Update NetCDF File", type="submit", cls="btn btn-primary",
                               id="id-update-netcdf-file",
                               )

        return root_div<|MERGE_RESOLUTION|>--- conflicted
+++ resolved
@@ -510,30 +510,6 @@
         # write updated metadata to netcdf file
         self.resource.update_netcdf_file(user)
 
-<<<<<<< HEAD
-    def get_xml(self, pretty_print=True, include_format_elements=True):
-        from lxml import etree
-        # get the xml string representation of the core metadata elements
-        xml_string = super(NetcdfMetaData, self).get_xml(pretty_print=False)
-
-        # create an etree xml object
-        RDF_ROOT = etree.fromstring(xml_string.encode())
-
-        # get root 'Description' element that contains all other elements
-        container = RDF_ROOT.find('rdf:Description', namespaces=self.NAMESPACES)
-
-        # inject netcdf resource specific metadata element 'variable' to container element
-        for variable in self.variables.all():
-            variable.add_to_xml_container(container)
-
-        ori_cov_obj = self.ori_coverage.all().first()
-        if ori_cov_obj is not None:
-            ori_cov_obj.add_to_xml_container(container)
-
-        return etree.tostring(RDF_ROOT, encoding='UTF-8', pretty_print=pretty_print).decode()
-
-=======
->>>>>>> 9765fdce
     def update_element(self, element_model_name, element_id, **kwargs):
         super(NetcdfMetaData, self).update_element(element_model_name, element_id, **kwargs)
         if self.resource.files.all() and element_model_name in ['variable', 'title', 'description',
