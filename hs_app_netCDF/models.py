import json
from lxml import etree

from django.db import models, transaction
from django.core.exceptions import ValidationError
from django.contrib.contenttypes.fields import GenericRelation

from mezzanine.pages.page_processors import processor_for

from dominate.tags import legend, table, tbody, tr, td, th, h4, div, strong, form, button, input

from hs_core.models import BaseResource, ResourceManager
from hs_core.models import resource_processor, CoreMetaData, AbstractMetaDataElement
from hs_core.hydroshare.utils import get_resource_file_name_and_extension, \
    add_metadata_element_to_xml, get_resource_files_by_extension


# Define original spatial coverage metadata info
class OriginalCoverage(AbstractMetaDataElement):
    PRO_STR_TYPES = (
        ('', '---------'),
        ('WKT String', 'WKT String'),
        ('Proj4 String', 'Proj4 String')
    )

    term = 'OriginalCoverage'
    """
    _value field stores a json string. The content of the json as box coverage info
         _value = "{'northlimit':northenmost coordinate value,
                    'eastlimit':easternmost coordinate value,
                    'southlimit':southernmost coordinate value,
                    'westlimit':westernmost coordinate value,
                    'units:units applying to 4 limits (north, east, south & east),
                    'projection': name of the projection (optional)}"
    """
    _value = models.CharField(max_length=1024, null=True)
    projection_string_type = models.CharField(max_length=20, choices=PRO_STR_TYPES, null=True)
    projection_string_text = models.TextField(null=True, blank=True)
    datum = models.CharField(max_length=300, blank=True)

    class Meta:
        # OriginalCoverage element is not repeatable
        unique_together = ("content_type", "object_id")

    @property
    def value(self):
        return json.loads(self._value)

    @classmethod
    def create(cls, **kwargs):
        """
        The '_value' subelement needs special processing. (Check if the 'value' includes the
        required information and convert 'value' dict as Json string to be the '_value'
        subelement value.) The base class create() can't do it.

        :param kwargs: the 'value' in kwargs should be a dictionary
                       the '_value' in kwargs is a serialized json string
        """
        value_arg_dict = None
        if 'value' in kwargs:
            value_arg_dict = kwargs['value']
        elif '_value' in kwargs:
            value_arg_dict = json.loads(kwargs['_value'])

        if value_arg_dict:
            # check that all the required sub-elements exist and create new original coverage meta
            for value_item in ['units', 'northlimit', 'eastlimit', 'southlimit', 'westlimit']:
                if value_item not in value_arg_dict:
                    raise ValidationError("For original coverage meta, one or more bounding "
                                          "box limits or 'units' is missing.")

            value_dict = {k: v for k, v in value_arg_dict.iteritems()
                          if k in ('units', 'northlimit', 'eastlimit', 'southlimit',
                                   'westlimit', 'projection')}

            cls._validate_bounding_box(value_dict)
            value_json = json.dumps(value_dict)
            if 'value' in kwargs:
                del kwargs['value']
            kwargs['_value'] = value_json
            return super(OriginalCoverage, cls).create(**kwargs)
        else:
            raise ValidationError('Coverage value is missing.')

    @classmethod
    def update(cls, element_id, **kwargs):
        """
        The '_value' subelement needs special processing. (Convert 'value' dict as Json string
        to be the '_value' subelement value) and the base class update() can't do it.

        :param kwargs: the 'value' in kwargs should be a dictionary
        """

        ori_cov = OriginalCoverage.objects.get(id=element_id)
        if 'value' in kwargs:
            value_dict = ori_cov.value

            for item_name in ('units', 'northlimit', 'eastlimit', 'southlimit',
                              'westlimit', 'projection'):
                if item_name in kwargs['value']:
                    value_dict[item_name] = kwargs['value'][item_name]

            cls._validate_bounding_box(value_dict)
            value_json = json.dumps(value_dict)
            del kwargs['value']
            kwargs['_value'] = value_json
            super(OriginalCoverage, cls).update(element_id, **kwargs)

    @classmethod
    def _validate_bounding_box(cls, box_dict):
        for limit in ('northlimit', 'eastlimit', 'southlimit', 'westlimit'):
            try:
                float(box_dict[limit])
            except ValueError:
                raise ValidationError("Bounding box data is not numeric")

    def add_to_xml_container(self, container):
        """Generates xml+rdf representation of the metadata element"""

        NAMESPACES = CoreMetaData.NAMESPACES
        cov = etree.SubElement(container, '{%s}spatialReference' % NAMESPACES['hsterms'])
        cov_term = '{%s}' + 'box'
        coverage_terms = etree.SubElement(cov, cov_term % NAMESPACES['hsterms'])
        rdf_coverage_value = etree.SubElement(coverage_terms,
                                              '{%s}value' % NAMESPACES['rdf'])
        # netcdf original coverage is of box type
        cov_value = 'northlimit=%s; eastlimit=%s; southlimit=%s; westlimit=%s; units=%s' \
                    % (self.value['northlimit'], self.value['eastlimit'],
                       self.value['southlimit'], self.value['westlimit'],
                       self.value['units'])

        for meta_element in self.value:
            if meta_element == 'projection':
                if self.value[meta_element]:
                    cov_value += '; projection_name={}'.format(self.value[meta_element])

        if self.projection_string_text:
            cov_value += '; projection_string={}'.format(self.projection_string_text)

        if self.datum:
            cov_value += '; datum={}'.format(self.datum)

        rdf_coverage_value.text = cov_value

    @classmethod
    def get_html_form(cls, resource, element=None, allow_edit=True, file_type=False):
        """Generates html form code for this metadata element so that this element can be edited"""

        from .forms import OriginalCoverageForm

        ori_coverage_data_dict = dict()
        if element is not None:
            ori_coverage_data_dict['projection'] = element.value.get('projection', None)
            ori_coverage_data_dict['datum'] = element.datum
            ori_coverage_data_dict['projection_string_type'] = element.projection_string_type
            ori_coverage_data_dict['projection_string_text'] = element.projection_string_text
            ori_coverage_data_dict['units'] = element.value['units']
            ori_coverage_data_dict['northlimit'] = element.value['northlimit']
            ori_coverage_data_dict['eastlimit'] = element.value['eastlimit']
            ori_coverage_data_dict['southlimit'] = element.value['southlimit']
            ori_coverage_data_dict['westlimit'] = element.value['westlimit']

        originalcov_form = OriginalCoverageForm(
            initial=ori_coverage_data_dict, allow_edit=allow_edit,
            res_short_id=resource.short_id if resource else None,
            element_id=element.id if element else None, file_type=file_type)

        return originalcov_form

    def get_html(self, pretty=True):
        """Generates html code for displaying data for this metadata element"""

        root_div = div(cls="col-xs-6 col-sm-6", style="margin-bottom:40px;")

        def get_th(heading_name):
            return th(heading_name, cls="text-muted")

        with root_div:
            legend('Spatial Reference')
            with table(cls='custom-table'):
                with tbody():
                    with tr():
                        get_th('Coordinate Reference System')
                        td(self.value.get('projection', ''))
                    with tr():
                        get_th('Datum')
                        td(self.datum)
                    with tr():
                        get_th('Coordinate String Type')
                        td(self.projection_string_type)
                    with tr():
                        get_th('Coordinate String Text')
                        td(self.projection_string_text)
            h4('Extent')
            with table(cls='custom-table'):
                with tbody():
                    with tr():
                        get_th('North')
                        td(self.value['northlimit'])
                    with tr():
                        get_th('West')
                        td(self.value['westlimit'])
                    with tr():
                        get_th('South')
                        td(self.value['southlimit'])
                    with tr():
                        get_th('East')
                        td(self.value['eastlimit'])
                    with tr():
                        get_th('Unit')
                        td(self.value['units'])

        return root_div.render(pretty=pretty)


# Define netCDF variable metadata
class Variable(AbstractMetaDataElement):
    # variable types are defined in OGC enhanced_data_model_extension_standard
    # left is the given value stored in database right is the value for the drop down list
    VARIABLE_TYPES = (
        ('Char', 'Char'),  # 8-bit byte that contains uninterpreted character data
        ('Byte', 'Byte'),  # integer(8bit)
        ('Short', 'Short'),  # signed integer (16bit)
        ('Int', 'Int'),  # signed integer (32bit)
        ('Float', 'Float'),  # floating point (32bit)
        ('Double', 'Double'),  # floating point(64bit)
        ('Int64', 'Int64'),  # integer(64bit)
        ('Unsigned Byte', 'Unsigned Byte'),
        ('Unsigned Short', 'Unsigned Short'),
        ('Unsigned Int', 'Unsigned Int'),
        ('Unsigned Int64', 'Unsigned Int64'),
        ('String', 'String'),  # variable length character string
        ('User Defined Type', 'User Defined Type'),  # compound, vlen, opaque, enum
        ('Unknown', 'Unknown')
    )
    term = 'Variable'
    # required variable attributes
    name = models.CharField(max_length=1000)
    unit = models.CharField(max_length=1000)
    type = models.CharField(max_length=1000, choices=VARIABLE_TYPES)
    shape = models.CharField(max_length=1000)
    # optional variable attributes
    descriptive_name = models.CharField(max_length=1000, null=True, blank=True,
                                        verbose_name='long name')
    method = models.TextField(null=True, blank=True, verbose_name='comment')
    missing_value = models.CharField(max_length=1000, null=True, blank=True)

    def __unicode__(self):
        return self.name

    @classmethod
    def remove(cls, element_id):
        raise ValidationError("The variable of the resource can't be deleted.")

    def add_to_xml_container(self, container):
        """Generates xml+rdf representation of the metadata element"""

        md_fields = {
            "md_element": "netcdfVariable",
            "name": "name",
            "unit": "unit",
            "type": "type",
            "shape": "shape",
            "descriptive_name": "longName",
            "method": "comment",
            "missing_value": "missingValue"
        }  # element name : name in xml
        add_metadata_element_to_xml(container, self, md_fields)

    def get_html(self, pretty=True):
        """Generates html code for displaying data for this metadata element"""

        root_div = div(cls="col-xs-12 pull-left", style="margin-top:10px;")

        def get_th(heading_name):
            return th(heading_name, cls="text-muted")

        with root_div:
            with div(cls="custom-well"):
                strong(self.name)
                with table(cls='custom-table'):
                    with tbody():
                        with tr():
                            get_th('Unit')
                            td(self.unit)
                        with tr():
                            get_th('Type')
                            td(self.type)
                        with tr():
                            get_th('Shape')
                            td(self.shape)
                        if self.descriptive_name:
                            with tr():
                                get_th('Long Name')
                                td(self.descriptive_name)
                        if self.missing_value:
                            with tr():
                                get_th('Missing Value')
                                td(self.missing_value)
                        if self.method:
                            with tr():
                                get_th('Comment')
                                td(self.method)

        return root_div.render(pretty=pretty)


class NetcdfResource(BaseResource):
    objects = ResourceManager("NetcdfResource")

    @property
    def metadata(self):
        md = NetcdfMetaData()
        return self._get_metadata(md)

    @classmethod
    def get_supported_upload_file_types(cls):
        # only file with extension .nc is supported for uploading
        return (".nc",)

    @classmethod
    def allow_multiple_file_upload(cls):
        # can upload only 1 file
        return False

    @classmethod
    def can_have_multiple_files(cls):
        # can have only 1 file
        return False

    # add resource-specific HS terms
    def get_hs_term_dict(self):
        # get existing hs_term_dict from base class
        hs_term_dict = super(NetcdfResource, self).get_hs_term_dict()
        # add new terms for NetCDF res
        hs_term_dict["HS_NETCDF_FILE_NAME"] = ""
        for res_file in self.files.all():
            _, f_fullname, f_ext = get_resource_file_name_and_extension(res_file)
            if f_ext.lower() == '.nc':
                hs_term_dict["HS_NETCDF_FILE_NAME"] = f_fullname
                break
        return hs_term_dict

    def update_netcdf_file(self, user):
        if not self.metadata.is_dirty:
            return

        nc_res_file = get_resource_files_by_extension(self, ".nc")
        txt_res_file = get_resource_files_by_extension(self, ".txt")

        from hs_file_types.models.netcdf import netcdf_file_update  # avoid recursive import
        if nc_res_file and txt_res_file:
            netcdf_file_update(self, nc_res_file[0], txt_res_file[0], user)

    class Meta:
        verbose_name = 'Multidimensional (NetCDF)'
        proxy = True

processor_for(NetcdfResource)(resource_processor)


class NetCDFMetaDataMixin(models.Model):
    """This class must be the first class in the multi-inheritance list of classes"""
    variables = GenericRelation(Variable)
    ori_coverage = GenericRelation(OriginalCoverage)

    class Meta:
        abstract = True

    @property
    def originalCoverage(self):
        return self.ori_coverage.all().first()

    def has_all_required_elements(self):
        # checks if all required metadata elements have been created
        if not super(NetCDFMetaDataMixin, self).has_all_required_elements():
            return False
        if not self.variables.all():
            return False
        if not (self.coverages.all().filter(type='box').first() or
                self.coverages.all().filter(type='point').first()):
            return False
        if not self.originalCoverage:
            return False
        return True

    def get_required_missing_elements(self):
        # get a list of missing required metadata element names
        missing_required_elements = super(NetCDFMetaDataMixin, self).get_required_missing_elements()
        if not (self.coverages.all().filter(type='box').first() or
                self.coverages.all().filter(type='point').first()):
            missing_required_elements.append('Spatial Coverage')
        if not self.variables.all().first():
            missing_required_elements.append('Variable')
        if not self.originalCoverage:
            missing_required_elements.append('Spatial Reference')
        return missing_required_elements

    def delete_all_elements(self):
        super(NetCDFMetaDataMixin, self).delete_all_elements()
        self.ori_coverage.all().delete()
        self.variables.all().delete()

    @classmethod
    def get_supported_element_names(cls):
        # get the class names of all supported metadata elements for this resource type
        # or file type
        elements = super(NetCDFMetaDataMixin, cls).get_supported_element_names()
        # add the name of any additional element to the list
        elements.append('Variable')
        elements.append('OriginalCoverage')
        return elements


# define the netcdf metadata
class NetcdfMetaData(NetCDFMetaDataMixin, CoreMetaData):
    is_dirty = models.BooleanField(default=False)

    @property
    def resource(self):
        return NetcdfResource.objects.filter(object_id=self.id).first()

    def set_dirty(self, flag):
        """
        Overriding the base class method
        """

        if self.resource.files.all():
            self.is_dirty = flag
            self.save()

<<<<<<< HEAD
    def get_xml(self, pretty_print=True, include_format_elements=True):
=======
    def update(self, metadata):
        # overriding the base class update method for bulk update of metadata
        super(NetcdfMetaData, self).update(metadata)
        missing_file_msg = "Resource specific metadata can't be updated when there is no " \
                           "content files"
        with transaction.atomic():
            # update/create non-repeatable element (originalcoverage)
            for dict_item in metadata:
                if 'originalcoverage' in dict_item:
                    if not self.resource.files.all():
                        raise ValidationError(missing_file_msg)
                    coverage_data = dict_item['originalcoverage']
                    for key in ('datum', 'projection_string_type', 'projection_string_text'):
                        coverage_data.pop(key, None)

                    if 'projection' in coverage_data['value']:
                        coverage_data['value'].pop('projection')
                    if self.originalCoverage:
                        self.update_element('originalcoverage', self.originalCoverage.id,
                                            **coverage_data)
                    else:
                        self.create_element('originalcoverage', **coverage_data)
                    break

            # update repeatable element (variable)
            for dict_item in metadata:
                if 'variable' in dict_item:
                    if not self.resource.files.all():
                        raise ValidationError(missing_file_msg)
                    variable_data = dict_item['variable']
                    if 'name' not in variable_data:
                        raise ValidationError("Invalid variable data")
                    # find the matching (lookup by name) variable element to update
                    var_element = self.variables.filter(name=variable_data['name']).first()
                    if var_element is None:
                        raise ValidationError("No matching variable element was found")
                    for key in ('name', 'type', 'shape'):
                        variable_data.pop(key, None)

                    self.update_element('variable', var_element.id, **variable_data)

    def get_xml(self, pretty_print=True):
>>>>>>> c6b1488a
        from lxml import etree
        # get the xml string representation of the core metadata elements
        xml_string = super(NetcdfMetaData, self).get_xml(pretty_print=False)

        # create an etree xml object
        RDF_ROOT = etree.fromstring(xml_string)

        # get root 'Description' element that contains all other elements
        container = RDF_ROOT.find('rdf:Description', namespaces=self.NAMESPACES)

        # inject netcdf resource specific metadata element 'variable' to container element
        for variable in self.variables.all():
            variable.add_to_xml_container(container)

        ori_cov_obj = self.ori_coverage.all().first()
        if ori_cov_obj is not None:
            ori_cov_obj.add_to_xml_container(container)

        return etree.tostring(RDF_ROOT, pretty_print=pretty_print)

    def update_element(self, element_model_name, element_id, **kwargs):
        super(NetcdfMetaData, self).update_element(element_model_name, element_id, **kwargs)
        if self.resource.files.all() and element_model_name in ['variable', 'title', 'description',
                                                                'rights', 'source', 'coverage',
                                                                'relation', 'creator',
                                                                'contributor']:

            if element_model_name != 'relation':
                self.is_dirty = True
            elif kwargs.get('type', None) == 'cites':
                self.is_dirty = True

            self.save()

    def create_element(self, element_model_name, **kwargs):
        element = super(NetcdfMetaData, self).create_element(element_model_name, **kwargs)
        if self.resource.files.all() and element_model_name in ['description', 'subject', 'source',
                                                                'coverage', 'relation', 'creator',
                                                                'contributor']:

            if element_model_name != 'relation':
                self.is_dirty = True
            elif kwargs.get('type', None) == 'cites':
                self.is_dirty = True

            self.save()

        return element

    def delete_element(self, element_model_name, element_id):
        super(NetcdfMetaData, self).delete_element(element_model_name, element_id)
        if self.resource.files.all() and element_model_name in ['source', 'contributor', 'creator',
                                                                'relation']:
            self.is_dirty = True
            self.save()

    def get_update_netcdf_file_html_form(self):
        form_action = "/hsapi/_internal/netcdf_update/{}/".\
            format(self.resource.short_id)
        style = "display:none;"
        if self.is_dirty:
            style = "margin-bottom:10px"
        root_div = div(id="netcdf-file-update", cls="row", style=style)

        with root_div:
            with div(cls="col-sm-12"):
                with div(cls="alert alert-warning alert-dismissible", role="alert"):
                    strong("NetCDF file needs to be synced with metadata changes.")

                    input(id="metadata-dirty", type="hidden", value="{{ cm.metadata.is_dirty }}")
                    with form(action=form_action, method="post", id="update-netcdf-file",):
                        div('{% csrf_token %}')
                        button("Update NetCDF File", type="submit", cls="btn btn-primary",
                               id="id-update-netcdf-file",
                               )

        return root_div<|MERGE_RESOLUTION|>--- conflicted
+++ resolved
@@ -429,9 +429,6 @@
             self.is_dirty = flag
             self.save()
 
-<<<<<<< HEAD
-    def get_xml(self, pretty_print=True, include_format_elements=True):
-=======
     def update(self, metadata):
         # overriding the base class update method for bulk update of metadata
         super(NetcdfMetaData, self).update(metadata)
@@ -473,8 +470,7 @@
 
                     self.update_element('variable', var_element.id, **variable_data)
 
-    def get_xml(self, pretty_print=True):
->>>>>>> c6b1488a
+    def get_xml(self, pretty_print=True, include_format_elements=True):
         from lxml import etree
         # get the xml string representation of the core metadata elements
         xml_string = super(NetcdfMetaData, self).get_xml(pretty_print=False)
