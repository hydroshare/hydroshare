import json
from lxml import etree

from django.db import models, transaction
from django.core.exceptions import ValidationError
from django.contrib.contenttypes.fields import GenericRelation

from mezzanine.pages.page_processors import processor_for

from dominate.tags import legend, table, tbody, tr, td, th, h4, div, strong, form, button, input

from hs_core.models import BaseResource, ResourceManager
from hs_core.models import resource_processor, CoreMetaData, AbstractMetaDataElement
from hs_core.hydroshare.utils import get_resource_file_name_and_extension, \
    add_metadata_element_to_xml, get_resource_files_by_extension


# Define original spatial coverage metadata info
class OriginalCoverage(AbstractMetaDataElement):
    PRO_STR_TYPES = (
        ('', '---------'),
        ('WKT String', 'WKT String'),
        ('Proj4 String', 'Proj4 String')
    )

    term = 'OriginalCoverage'
    """
    _value field stores a json string. The content of the json as box coverage info
         _value = "{'northlimit':northenmost coordinate value,
                    'eastlimit':easternmost coordinate value,
                    'southlimit':southernmost coordinate value,
                    'westlimit':westernmost coordinate value,
                    'units:units applying to 4 limits (north, east, south & east),
                    'projection': name of the projection (optional)}"
    """
    _value = models.CharField(max_length=1024, null=True)
    projection_string_type = models.CharField(max_length=20, choices=PRO_STR_TYPES, null=True)
    projection_string_text = models.TextField(null=True, blank=True)
    datum = models.CharField(max_length=300, blank=True)

    class Meta:
        # OriginalCoverage element is not repeatable
        unique_together = ("content_type", "object_id")

    @property
    def value(self):
        return json.loads(self._value)

    @classmethod
    def create(cls, **kwargs):
        """
        The '_value' subelement needs special processing. (Check if the 'value' includes the
        required information and convert 'value' dict as Json string to be the '_value'
        subelement value.) The base class create() can't do it.

        :param kwargs: the 'value' in kwargs should be a dictionary
                       the '_value' in kwargs is a serialized json string
        """
        value_arg_dict = None
        if 'value' in kwargs:
            value_arg_dict = kwargs['value']
        elif '_value' in kwargs:
            value_arg_dict = json.loads(kwargs['_value'])

        if value_arg_dict:
            # check that all the required sub-elements exist and create new original coverage meta
            for value_item in ['units', 'northlimit', 'eastlimit', 'southlimit', 'westlimit']:
                if value_item not in value_arg_dict:
                    raise ValidationError("For original coverage meta, one or more bounding "
                                          "box limits or 'units' is missing.")

            value_dict = {k: v for k, v in value_arg_dict.iteritems()
                          if k in ('units', 'northlimit', 'eastlimit', 'southlimit',
                                   'westlimit', 'projection')}

            cls._validate_bounding_box(value_dict)
            value_json = json.dumps(value_dict)
            if 'value' in kwargs:
                del kwargs['value']
            kwargs['_value'] = value_json
            return super(OriginalCoverage, cls).create(**kwargs)
        else:
            raise ValidationError('Coverage value is missing.')

    @classmethod
    def update(cls, element_id, **kwargs):
        """
        The '_value' subelement needs special processing. (Convert 'value' dict as Json string
        to be the '_value' subelement value) and the base class update() can't do it.

        :param kwargs: the 'value' in kwargs should be a dictionary
        """

        ori_cov = OriginalCoverage.objects.get(id=element_id)
        if 'value' in kwargs:
            value_dict = ori_cov.value

            for item_name in ('units', 'northlimit', 'eastlimit', 'southlimit',
                              'westlimit', 'projection'):
                if item_name in kwargs['value']:
                    value_dict[item_name] = kwargs['value'][item_name]

            cls._validate_bounding_box(value_dict)
            value_json = json.dumps(value_dict)
            del kwargs['value']
            kwargs['_value'] = value_json
            super(OriginalCoverage, cls).update(element_id, **kwargs)

    @classmethod
    def _validate_bounding_box(cls, box_dict):
        for limit in ('northlimit', 'eastlimit', 'southlimit', 'westlimit'):
            try:
                float(box_dict[limit])
            except ValueError:
                raise ValidationError("Bounding box data is not numeric")

    def add_to_xml_container(self, container):
        """Generates xml+rdf representation of the metadata element"""

        NAMESPACES = CoreMetaData.NAMESPACES
        cov = etree.SubElement(container, '{%s}spatialReference' % NAMESPACES['hsterms'])
        cov_term = '{%s}' + 'box'
        coverage_terms = etree.SubElement(cov, cov_term % NAMESPACES['hsterms'])
        rdf_coverage_value = etree.SubElement(coverage_terms,
                                              '{%s}value' % NAMESPACES['rdf'])
        # netcdf original coverage is of box type
        cov_value = 'northlimit=%s; eastlimit=%s; southlimit=%s; westlimit=%s; units=%s' \
                    % (self.value['northlimit'], self.value['eastlimit'],
                       self.value['southlimit'], self.value['westlimit'],
                       self.value['units'])

        for meta_element in self.value:
            if meta_element == 'projection':
                if self.value[meta_element]:
                    cov_value += '; projection_name={}'.format(self.value[meta_element])

        if self.projection_string_text:
            cov_value += '; projection_string={}'.format(self.projection_string_text)

        if self.datum:
            cov_value += '; datum={}'.format(self.datum)

        rdf_coverage_value.text = cov_value

    @classmethod
    def get_html_form(cls, resource, element=None, allow_edit=True, file_type=False):
        """Generates html form code for this metadata element so that this element can be edited"""

        from .forms import OriginalCoverageForm

        ori_coverage_data_dict = dict()
        if element is not None:
            ori_coverage_data_dict['projection'] = element.value.get('projection', None)
            ori_coverage_data_dict['datum'] = element.datum
            ori_coverage_data_dict['projection_string_type'] = element.projection_string_type
            ori_coverage_data_dict['projection_string_text'] = element.projection_string_text
            ori_coverage_data_dict['units'] = element.value['units']
            ori_coverage_data_dict['northlimit'] = element.value['northlimit']
            ori_coverage_data_dict['eastlimit'] = element.value['eastlimit']
            ori_coverage_data_dict['southlimit'] = element.value['southlimit']
            ori_coverage_data_dict['westlimit'] = element.value['westlimit']

        originalcov_form = OriginalCoverageForm(
            initial=ori_coverage_data_dict, allow_edit=allow_edit,
            res_short_id=resource.short_id if resource else None,
            element_id=element.id if element else None, file_type=file_type)

        return originalcov_form

    def get_html(self, pretty=True):
        """Generates html code for displaying data for this metadata element"""

        root_div = div(cls="col-xs-6 col-sm-6", style="margin-bottom:40px;")

        def get_th(heading_name):
            return th(heading_name, cls="text-muted")

        with root_div:
            legend('Spatial Reference')
            with table(cls='custom-table'):
                with tbody():
                    with tr():
                        get_th('Coordinate Reference System')
                        td(self.value.get('projection', ''))
                    with tr():
                        get_th('Datum')
                        td(self.datum)
                    with tr():
                        get_th('Coordinate String Type')
                        td(self.projection_string_type)
                    with tr():
                        get_th('Coordinate String Text')
                        td(self.projection_string_text)
            h4('Extent')
            with table(cls='custom-table'):
                with tbody():
                    with tr():
                        get_th('North')
                        td(self.value['northlimit'])
                    with tr():
                        get_th('West')
                        td(self.value['westlimit'])
                    with tr():
                        get_th('South')
                        td(self.value['southlimit'])
                    with tr():
                        get_th('East')
                        td(self.value['eastlimit'])
                    with tr():
                        get_th('Unit')
                        td(self.value['units'])

        return root_div.render(pretty=pretty)


# Define netCDF variable metadata
class Variable(AbstractMetaDataElement):
    # variable types are defined in OGC enhanced_data_model_extension_standard
    # left is the given value stored in database right is the value for the drop down list
    VARIABLE_TYPES = (
        ('Char', 'Char'),  # 8-bit byte that contains uninterpreted character data
        ('Byte', 'Byte'),  # integer(8bit)
        ('Short', 'Short'),  # signed integer (16bit)
        ('Int', 'Int'),  # signed integer (32bit)
        ('Float', 'Float'),  # floating point (32bit)
        ('Double', 'Double'),  # floating point(64bit)
        ('Int64', 'Int64'),  # integer(64bit)
        ('Unsigned Byte', 'Unsigned Byte'),
        ('Unsigned Short', 'Unsigned Short'),
        ('Unsigned Int', 'Unsigned Int'),
        ('Unsigned Int64', 'Unsigned Int64'),
        ('String', 'String'),  # variable length character string
        ('User Defined Type', 'User Defined Type'),  # compound, vlen, opaque, enum
        ('Unknown', 'Unknown')
    )
    term = 'Variable'
    # required variable attributes
    name = models.CharField(max_length=1000)
    unit = models.CharField(max_length=1000)
    type = models.CharField(max_length=1000, choices=VARIABLE_TYPES)
    shape = models.CharField(max_length=1000)
    # optional variable attributes
    descriptive_name = models.CharField(max_length=1000, null=True, blank=True,
                                        verbose_name='long name')
    method = models.TextField(null=True, blank=True, verbose_name='comment')
    missing_value = models.CharField(max_length=1000, null=True, blank=True)

    def __unicode__(self):
        return self.name

    @classmethod
    def remove(cls, element_id):
        raise ValidationError("The variable of the resource can't be deleted.")

    def add_to_xml_container(self, container):
        """Generates xml+rdf representation of the metadata element"""

        md_fields = {
            "md_element": "netcdfVariable",
            "name": "name",
            "unit": "unit",
            "type": "type",
            "shape": "shape",
            "descriptive_name": "longName",
            "method": "comment",
            "missing_value": "missingValue"
        }  # element name : name in xml
        add_metadata_element_to_xml(container, self, md_fields)

    def get_html(self, pretty=True):
        """Generates html code for displaying data for this metadata element"""

        root_div = div(cls="col-xs-12 pull-left", style="margin-top:10px;")

        def get_th(heading_name):
            return th(heading_name, cls="text-muted")

        with root_div:
            with div(cls="custom-well"):
                strong(self.name)
                with table(cls='custom-table'):
                    with tbody():
                        with tr():
                            get_th('Unit')
                            td(self.unit)
                        with tr():
                            get_th('Type')
                            td(self.type)
                        with tr():
                            get_th('Shape')
                            td(self.shape)
                        if self.descriptive_name:
                            with tr():
                                get_th('Long Name')
                                td(self.descriptive_name)
                        if self.missing_value:
                            with tr():
                                get_th('Missing Value')
                                td(self.missing_value)
                        if self.method:
                            with tr():
                                get_th('Comment')
                                td(self.method)

        return root_div.render(pretty=pretty)


class NetcdfResource(BaseResource):
    objects = ResourceManager("NetcdfResource")

    @property
    def metadata(self):
        md = NetcdfMetaData()
        return self._get_metadata(md)

    @classmethod
    def get_supported_upload_file_types(cls):
        # only file with extension .nc is supported for uploading
        return (".nc",)

    @classmethod
    def allow_multiple_file_upload(cls):
        # can upload only 1 file
        return False

    @classmethod
    def can_have_multiple_files(cls):
        # can have only 1 file
        return False

    # add resource-specific HS terms
    def get_hs_term_dict(self):
        # get existing hs_term_dict from base class
        hs_term_dict = super(NetcdfResource, self).get_hs_term_dict()
        # add new terms for NetCDF res
        hs_term_dict["HS_NETCDF_FILE_NAME"] = ""
        for res_file in self.files.all():
            _, f_fullname, f_ext = get_resource_file_name_and_extension(res_file)
            if f_ext.lower() == '.nc':
                hs_term_dict["HS_NETCDF_FILE_NAME"] = f_fullname
                break
        return hs_term_dict

    def update_netcdf_file(self, user):
        if not self.metadata.is_dirty:
            return

        nc_res_file = get_resource_files_by_extension(self, ".nc")
        txt_res_file = get_resource_files_by_extension(self, ".txt")

        from hs_file_types.models.netcdf import netcdf_file_update  # avoid recursive import
        if nc_res_file and txt_res_file:
            netcdf_file_update(self, nc_res_file[0], txt_res_file[0], user)

    class Meta:
        verbose_name = 'Multidimensional (NetCDF)'
        proxy = True

processor_for(NetcdfResource)(resource_processor)


class NetCDFMetaDataMixin(models.Model):
    """This class must be the first class in the multi-inheritance list of classes"""
    variables = GenericRelation(Variable)
    ori_coverage = GenericRelation(OriginalCoverage)

    class Meta:
        abstract = True

    @property
    def originalCoverage(self):
        return self.ori_coverage.all().first()

    def has_all_required_elements(self):
        # checks if all required metadata elements have been created
        if not super(NetCDFMetaDataMixin, self).has_all_required_elements():
            return False
        if not self.variables.all():
            return False
        if not (self.coverages.all().filter(type='box').first() or
                self.coverages.all().filter(type='point').first()):
            return False
        if not self.originalCoverage:
            return False
        return True

    def get_required_missing_elements(self):
        # get a list of missing required metadata element names
        missing_required_elements = super(NetCDFMetaDataMixin, self).get_required_missing_elements()
        if not (self.coverages.all().filter(type='box').first() or
                self.coverages.all().filter(type='point').first()):
            missing_required_elements.append('Spatial Coverage')
        if not self.variables.all().first():
            missing_required_elements.append('Variable')
        if not self.originalCoverage:
            missing_required_elements.append('Spatial Reference')
        return missing_required_elements

    def delete_all_elements(self):
        super(NetCDFMetaDataMixin, self).delete_all_elements()
        self.ori_coverage.all().delete()
        self.variables.all().delete()

    @classmethod
    def get_supported_element_names(cls):
        # get the class names of all supported metadata elements for this resource type
        # or file type
        elements = super(NetCDFMetaDataMixin, cls).get_supported_element_names()
        # add the name of any additional element to the list
        elements.append('Variable')
        elements.append('OriginalCoverage')
        return elements


# define the netcdf metadata
class NetcdfMetaData(NetCDFMetaDataMixin, CoreMetaData):
    is_dirty = models.BooleanField(default=False)

    @property
    def resource(self):
        return NetcdfResource.objects.filter(object_id=self.id).first()

<<<<<<< HEAD
    def update(self, metadata):
        # overriding the base class update method for bulk update of metadata
        super(NetcdfMetaData, self).update(metadata)
        missing_file_msg = "Resource specific metadata can't be updated when there is no " \
                           "content files"
        with transaction.atomic():
            # update/create non-repeatable element (originalcoverage)
            for dict_item in metadata:
                if 'originalcoverage' in dict_item:
                    if not self.resource.files.all():
                        raise ValidationError(missing_file_msg)
                    coverage_data = dict_item['originalcoverage']
                    for key in ('datum', 'projection_string_type', 'projection_string_text'):
                        coverage_data.pop(key, None)

                    if 'projection' in coverage_data['value']:
                        coverage_data['value'].pop('projection')
                    if self.originalCoverage:
                        self.update_element('originalcoverage', self.originalCoverage.id,
                                            **coverage_data)
                    else:
                        self.create_element('originalcoverage', **coverage_data)
                    break

            # update repeatable element (variable)
            for dict_item in metadata:
                if 'variable' in dict_item:
                    if not self.resource.files.all():
                        raise ValidationError(missing_file_msg)
                    variable_data = dict_item['variable']
                    if 'name' not in variable_data:
                        raise ValidationError("Invalid variable data")
                    # find the matching (lookup by name) variable element to update
                    var_element = self.variables.filter(name=variable_data['name']).first()
                    if var_element is None:
                        raise ValidationError("No matching variable element was found")
                    for key in ('name', 'type', 'shape'):
                        variable_data.pop(key, None)

                    self.update_element('variable', var_element.id, **variable_data)
=======
    def set_dirty(self, flag):
        """
        Overriding the base class method
        """

        if self.resource.files.all():
            self.is_dirty = flag
            self.save()
>>>>>>> 53581c1e

    def get_xml(self, pretty_print=True):
        from lxml import etree
        # get the xml string representation of the core metadata elements
        xml_string = super(NetcdfMetaData, self).get_xml(pretty_print=False)

        # create an etree xml object
        RDF_ROOT = etree.fromstring(xml_string)

        # get root 'Description' element that contains all other elements
        container = RDF_ROOT.find('rdf:Description', namespaces=self.NAMESPACES)

        # inject netcdf resource specific metadata element 'variable' to container element
        for variable in self.variables.all():
            variable.add_to_xml_container(container)

        ori_cov_obj = self.ori_coverage.all().first()
        if ori_cov_obj is not None:
            ori_cov_obj.add_to_xml_container(container)

        return etree.tostring(RDF_ROOT, pretty_print=pretty_print)

    def update_element(self, element_model_name, element_id, **kwargs):
        super(NetcdfMetaData, self).update_element(element_model_name, element_id, **kwargs)
        if self.resource.files.all() and element_model_name in ['variable', 'title', 'description',
                                                                'rights', 'source', 'coverage',
                                                                'relation', 'creator',
                                                                'contributor']:

            if element_model_name != 'relation':
                self.is_dirty = True
            elif kwargs.get('type', None) == 'cites':
                self.is_dirty = True

            self.save()

    def create_element(self, element_model_name, **kwargs):
        element = super(NetcdfMetaData, self).create_element(element_model_name, **kwargs)
        if self.resource.files.all() and element_model_name in ['description', 'subject', 'source',
                                                                'coverage', 'relation', 'creator',
                                                                'contributor']:

            if element_model_name != 'relation':
                self.is_dirty = True
            elif kwargs.get('type', None) == 'cites':
                self.is_dirty = True

            self.save()

        return element

    def delete_element(self, element_model_name, element_id):
        super(NetcdfMetaData, self).delete_element(element_model_name, element_id)
        if self.resource.files.all() and element_model_name in ['source', 'contributor', 'creator',
                                                                'relation']:
            self.is_dirty = True
            self.save()

    def get_update_netcdf_file_html_form(self):
        form_action = "/hsapi/_internal/netcdf_update/{}/".\
            format(self.resource.short_id)
        style = "display:none;"
        if self.is_dirty:
            style = "margin-bottom:10px"
        root_div = div(id="netcdf-file-update", cls="row", style=style)

        with root_div:
            with div(cls="col-sm-12"):
                with div(cls="alert alert-warning alert-dismissible", role="alert"):
                    strong("NetCDF file needs to be synced with metadata changes.")

                    input(id="metadata-dirty", type="hidden", value="{{ cm.metadata.is_dirty }}")
                    with form(action=form_action, method="post", id="update-netcdf-file",):
                        div('{% csrf_token %}')
                        button("Update NetCDF File", type="submit", cls="btn btn-primary",
                               id="id-update-netcdf-file",
                               )

        return root_div<|MERGE_RESOLUTION|>--- conflicted
+++ resolved
@@ -420,7 +420,15 @@
     def resource(self):
         return NetcdfResource.objects.filter(object_id=self.id).first()
 
-<<<<<<< HEAD
+    def set_dirty(self, flag):
+        """
+        Overriding the base class method
+        """
+
+        if self.resource.files.all():
+            self.is_dirty = flag
+            self.save()
+
     def update(self, metadata):
         # overriding the base class update method for bulk update of metadata
         super(NetcdfMetaData, self).update(metadata)
@@ -461,16 +469,6 @@
                         variable_data.pop(key, None)
 
                     self.update_element('variable', var_element.id, **variable_data)
-=======
-    def set_dirty(self, flag):
-        """
-        Overriding the base class method
-        """
-
-        if self.resource.files.all():
-            self.is_dirty = flag
-            self.save()
->>>>>>> 53581c1e
 
     def get_xml(self, pretty_print=True):
         from lxml import etree
