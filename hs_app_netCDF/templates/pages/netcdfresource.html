{# This template is used as the landing page for NetCDF Resource #}

{% extends "pages/genericresource.html" %}
{% load pages_tags mezzanine_tags crispy_forms_tags %}

{% block extended_metadata %}
    <div class="col-md-12">
        {# Add the view mode html code below for resource extended meta tab #}

        {% if extended_metadata_exists %}
            {# Add the original coverage meta #}
            <legend>Spatial Reference</legend>
            {% if original_coverage %}
                {% if original_coverage.projection or original_coverage.projection_string_type or original_coverage.projection_string_text %}
                <table class="custom-table">
                    <tbody>
                        {% if original_coverage.projection %}
                            <tr><th class="text-muted">Coordinate Reference System </th><td>{{ original_coverage.projection}}</td></tr>
                        {% endif %}

                        {% if original_coverage.datum %}
                            <tr><th class="text-muted">Datum </th><td>{{ original_coverage.datum}}</td></tr>
                        {% endif %}

                        {% if original_coverage.projection_string_type %}
                            <tr><th class="text-muted">Coordinate String Type </th><td>{{ original_coverage.projection_string_type}}</td></tr>
                        {% endif %}

                        {% if original_coverage.projection_string_text %}
                            <tr><th class="text-muted">Coordinate String </th><td style="word-break:break-all" >{{ original_coverage.projection_string_text}}</td></tr>
                        {% endif %}
                    </tbody>
                </table>
                {% endif %}

                <h4>Extent</h4>

                <table class="custom-table">
                    {% if original_coverage.northlimit %}
                        <tr><th class="text-muted">North </th><td>{{ original_coverage.northlimit }}</td></tr>
                    {% endif %}

                    {% if original_coverage.eastlimit %}
                        <tr><th class="text-muted">East </th><td>{{ original_coverage.eastlimit }}</td></tr>
                    {% endif %}

                    {% if original_coverage.southlimit %}
                        <tr><th class="text-muted">South </th><td>{{ original_coverage.southlimit }}</td></tr>
                    {% endif %}

                    {% if original_coverage.westlimit %}
                        <tr><th class="text-muted">West </th><td>{{ original_coverage.westlimit }}</td></tr>
                    {% endif %}

                    {% if original_coverage.units %}
                        <tr><th class="text-muted">Extent Unit</th><td>{{ original_coverage.units }}</td></tr>
                    {% endif %}

                </table>
            {% else %}
                <p>Metadata information is not provided. </p>
            {% endif %}

            {# Add the Variable meta #}
            <legend style="margin-top:20px;">Variables</legend>
            {% if variables %}
                <div id="variables" class="well clearfix">
                    <div class="row">
                    {% for variable in variables %}
                        <div class="col-xs-12 col-sm-3">
                            <div class="custom-well">
                                <strong>{{ variable.name }}</strong>
                                <table class="custom-table">
                                    <tbody>
                                        <tr><th class="text-muted">Unit </th><td>{{ variable.unit }}</td></tr>
                                        <tr><th class="text-muted">Type </th><td>{{ variable.type }}</td></tr>
                                        <tr><th class="text-muted">Shape </th><td>{{ variable.shape }}</td></tr>
                                        {# Optional extended meta subelement for Variable #}
                                        {% if variable.descriptive_name %}
                                            <tr><th class="text-muted">Long Name </th><td>{{ variable.descriptive_name }}</td></tr>
                                        {% endif %}
                                        {% if variable.missing_value %}
                                            <tr><th class="text-muted">Missing Value </th><td>{{ variable.missing_value }}</td></tr>
                                        {% endif %}
                                        {% if variable.method %}
                                            <tr><th class="text-muted">Comment </th><td>{{ variable.method }}</td></tr>
                                        {% endif %}
                                    </tbody>
                                </table>
                            </div>
                        </div>
                    {% endfor %}
                 </div>
                </div>
            {% else %}
                <p> Metadata information is not provided. </p>
            {% endif %} {# variable section end #}

        {%  endif %}{# extended meta section end #}
        {# Add the view mode html code for resource extended meta tababove #}
    </div>
{%  endblock %}

{#  Add the code of extended section on the landing page below #}
{% block extra_section %}

    {# Add netcdf tool button  #}
{#        {% for f in cm.files.all %}#}
{#            {% if f.short_path|slice:"-3:" == '.nc'%}#}
{#                <td><a style="margin-left:15px" id="btn-netcdf-tools" type="button" class="btn btn-success" href="{% url "nc_tools:index" cm.short_id 'initial' %}">#}
{#                    <span class="button-label"> NetCDF Tools</span>#}
{#                </a></td>#}
{#            {% endif %}#}
{#        {% endfor %}#}

    {# Add ncdump section #}
    {% if cm.files.all %}
        {# tab body for ncdump #}
            {% for f in cm.files.all %}
                {% if f.short_path|slice:"-3:" == 'txt'%}
                    <div class="col-xs-12 space-top">
                        <legend>NetCDF Header Info</legend>
                        <p>{{ f.short_path }}</p>
                        <div class="hs-doc-preview">
                            {% if f.size <= 5000000 %}
                                <pre id="netcdf-header-info">{{ f.read }}</pre>
                            {% else %}
                                <pre id="netcdf-header-info" readonly rows="5">The size of the netCDF header information text file is too large for loading on the page.</pre>
                            {% endif %}
                        </div>
                    </div>
{#                    {% else %}#}
{#                        {% if page.perms.change %}#}
{#                            <div id="createNcdump" style="margin-bottom: 25px">#}
{#                                <h3 style="margin-top:40px"> NetCDF Header Info</h3>#}
{#                                <p>Click the button to create a new header info .txt file for the resource.</p>#}
{#                                <a id="create-ncdump-btn" type="button" class="btn btn-success" href="{% url "nc_tools:create_ncdump" cm.short_id %}">#}
{#                                    <span class="button-label"> Create header info file</span>#}
{#                                </a>#}
{#                            </div>#}
{#                        {% endif %}#}
                {% endif %}
            {% endfor %}
    {% endif %}
<<<<<<< HEAD
=======

    {# Add THREDDS service #}
    {% if nc_file_name %}
        <div id="#thredds">
            <h3>THREDDS Data Service</h3>
            <h4>OPeNDAP: <a href="{{ opendap }}" target="_blank"> {{ nc_file_name }} </a></h4>
            <h4>Visualize using IDV:Requires IDV <a href="https://www.unidata.ucar.edu/software/idv/" target="_blank">installation</a>, then use OPeNDAP service link as "URL" for IDV "Data Choosers"</h4>
        </div>
    {% endif %}

>>>>>>> 540dfa10
{% endblock %} {# extra block ends here #}

{% block extra_js %}

{{ block.super }}

{# put resource specific js below #}
<script type="text/javascript" src="{{ STATIC_URL }}js/netcdf-resource.js"></script>

{% endblock %}<|MERGE_RESOLUTION|>--- conflicted
+++ resolved
@@ -142,19 +142,6 @@
                 {% endif %}
             {% endfor %}
     {% endif %}
-<<<<<<< HEAD
-=======
-
-    {# Add THREDDS service #}
-    {% if nc_file_name %}
-        <div id="#thredds">
-            <h3>THREDDS Data Service</h3>
-            <h4>OPeNDAP: <a href="{{ opendap }}" target="_blank"> {{ nc_file_name }} </a></h4>
-            <h4>Visualize using IDV:Requires IDV <a href="https://www.unidata.ucar.edu/software/idv/" target="_blank">installation</a>, then use OPeNDAP service link as "URL" for IDV "Data Choosers"</h4>
-        </div>
-    {% endif %}
-
->>>>>>> 540dfa10
 {% endblock %} {# extra block ends here #}
 
 {% block extra_js %}
