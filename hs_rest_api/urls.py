--- conflicted
+++ resolved
@@ -9,12 +9,7 @@
     ingest_metadata_files)
 from hs_dictionary import views as dict_views
 from hs_file_types import views as file_type_views
-<<<<<<< HEAD
-from hs_core.views.resource_folder_hierarchy import data_store_add_reference_public, \
-    data_store_edit_reference_url_public, ingest_metadata_files
 from .resources.quota_holder import get_quota_holder_bucket
-=======
->>>>>>> afff5e5f
 
 from .discovery import DiscoverSearchView
 from .resources.file_metadata import FileMetaDataRetrieveUpdateDestroy
@@ -141,24 +136,6 @@
             core_views.resource_folder_rest_api.ResourceFolders.as_view(),
             name='list_manipulate_folders'),
 
-<<<<<<< HEAD
-=======
-    # iRODS tickets
-    # write disabled;change (?P<op>read) to (?P<op>read|write) when ready
-
-    re_path(r'^resource/(?P<pk>[0-9a-f-]+)/ticket/(?P<op>read)/(?P<pathname>.*)/$',
-            core_views.resource_ticket_rest_api.CreateResourceTicket.as_view(),
-            name='create_ticket'),
-
-    re_path(r'^resource/(?P<pk>[0-9a-f-]+)/ticket/bag/$',
-            core_views.resource_ticket_rest_api.CreateBagTicket.as_view(),
-            name='create_bag_ticket'),
-
-    re_path(r'^resource/(?P<pk>[0-9a-f-]+)/ticket/(?P<ticket>.*)/$',
-            core_views.resource_ticket_rest_api.ManageResourceTicket.as_view(),
-            name='manage_ticket'),
-
->>>>>>> afff5e5f
     # public unzip endpoint
     re_path(r'^resource/(?P<pk>[0-9a-f-]+)/functions/unzip/(?P<pathname>.*)/$',
             core_views.resource_folder_hierarchy.data_store_folder_unzip_public),
@@ -216,16 +193,11 @@
     path('userKeycloak/<path:user_identifier>',
          core_views.hsapi_get_user_for_keycloak, name='get_user_for_keycloak'),
 
-<<<<<<< HEAD
     url(r'^userS3Authorization/$',
         core_views.hsapi_user_s3_authorization, name='user_s3_authorization'),
 
     url(r'^dictionary/universities/$',
         dict_views.ListUniversities.as_view(), name="get_dictionary"),
-=======
-    path('dictionary/universities/',
-         dict_views.ListUniversities.as_view(), name="get_dictionary"),
->>>>>>> afff5e5f
 
     path('dictionary/subject_areas/',
          dict_views.ListSubjectAreas.as_view(), name="get_subject_areas"),
@@ -264,15 +236,13 @@
             name='model_program_metadata_in_json'),
 
     # Gets/updates metadata for a given model instance aggregation
-<<<<<<< HEAD
+    re_path(r'^resource/(?P<resource_id>[0-9a-f]+)/modelinstance/meta/(?P<aggregation_path>.*)$',
+            file_type_views.model_instance_metadata_in_json,
+            name='model_instance_metadata_in_json'),
+
     url(r'^resource/(?P<resource_id>[0-9a-f]+)/modelinstance/meta/(?P<aggregation_path>.*)$',
         file_type_views.model_instance_metadata_in_json,
         name='model_instance_metadata_in_json'),
 
     url(r'^resource/(?P<resource_id>[0-9a-f]+)/quota_holder_bucket_name/$', get_quota_holder_bucket),
-=======
-    re_path(r'^resource/(?P<resource_id>[0-9a-f]+)/modelinstance/meta/(?P<aggregation_path>.*)$',
-            file_type_views.model_instance_metadata_in_json,
-            name='model_instance_metadata_in_json'),
->>>>>>> afff5e5f
 ]