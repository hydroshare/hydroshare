import json
import logging

from django.contrib.auth.decorators import login_required
from django.contrib.auth.models import Group, User
from django.db.models import F
from django.shortcuts import redirect, render
from django.utils.decorators import method_decorator
from django.utils.html import escapejs, mark_safe
from django.views.generic import TemplateView

from hs_access_control.models import Community, GroupCommunityRequest, RequestCommunity
from hs_access_control.models.privilege import PrivilegeCodes, UserCommunityPrivilege
from hs_access_control.views import community_json, gcr_json, group_json, user_json, cr_json
from hs_communities.models import Topic
from hs_core.views import add_generic_context

logger = logging.getLogger(__name__)


class CollaborateView(TemplateView):
    template_name = "pages/collaborate.html"


class CommunityView(TemplateView):
    template_name = "hs_communities/community.html"

    def dispatch(self, *args, **kwargs):
        return super(CommunityView, self).dispatch(*args, **kwargs)

    def hydroshare_denied(self, cid):
        try:
            Community.objects.get(id=cid)
        except Community.DoesNotExist:
            message = "community id {} not found".format(cid)
            logger.error(message)
            return message

        return ''

    def get_context_data(self, *args, **kwargs):
        message = ''
        context = {}

        if "community_id" in kwargs:
            cid = int(kwargs["community_id"])
        else:
            cid = None

        if "gid" in kwargs:
            gid = int(kwargs["gid"])
        else:
            gid = None

        if "action" in kwargs:
            action = kwargs["action"]
        else:
            action = None

        logger.debug("cid={} action={} gid={}".format(cid, action, gid))
        denied = self.hydroshare_denied(cid)
        logger.debug("denied is {}".format(denied))
        if denied == "":
            user = self.request.user
            community = Community.objects.get(id=int(cid))
            community_resources = community.public_resources.distinct()
            grpfilter = self.request.GET.get("grp")

            # Only authenticated users can make use of the data below
            if user.is_authenticated:
<<<<<<< HEAD
                is_admin = 1 if UserCommunityPrivilege.objects.filter(user=user, community=community,
                                                                      privilege=PrivilegeCodes.OWNER).exists() else 0
                context["is_admin"] = is_admin
                context["user"] = user_json(user)

                # list of groups that the user has joined
                groups = user.uaccess.my_groups
                active_groups = [group_json(g) for g in groups if g.gaccess.active]
                context['user_groups_joined'] = active_groups

                # groups that can be invited are those that are not already invited or members.
                context["groups"] = []
                for g in Group.objects.filter(gaccess__active=True) \
                        .exclude(invite_g2gcr__community=community) \
                        .exclude(g2gcp__community=community) \
                        .order_by("name"):
                    context["groups"].append(group_json(g))

                # list of all available communities
                context["all_communities"] = []
                for c in Community.objects.order_by("name"):
                    context["all_communities"].append(community_json(c))

                context["pending"] = []
                for r in GroupCommunityRequest.objects.filter(
                        community=community, redeemed=False).order_by("group__name"):
                    context["pending"].append(gcr_json(r))

                # requests that were declined by us
                context["we_declined"] = []
                for r in GroupCommunityRequest.objects.filter(
                        community=community, redeemed=True, approved=False,
                        when_group__lt=F("when_community")).order_by("group__name"):
                    context["we_declined"].append(gcr_json(r))

                # requests that were declined by others
                context["they_declined"] = []
                for r in GroupCommunityRequest.objects.filter(
                        community=community, redeemed=True, approved=False,
                        when_group__gt=F("when_community")).order_by("group__name"):
                    context["they_declined"].append(gcr_json(r))

                # group requests to be approved
                context["approvals"] = []
                for r in GroupCommunityRequest.objects.filter(
                        community=Community.objects.get(id=int(cid)),
                        group__gaccess__active=True,
                        community_owner__isnull=True,
                        redeemed=False).order_by("group__name"):
                    context["approvals"].append(gcr_json(r))

                if is_admin:
                    hs_core_dublin_context = add_generic_context(self.request, None)
                    context.update(hs_core_dublin_context)
=======
              is_admin = 1 if UserCommunityPrivilege.objects.filter(user=user, community=community,
                                                                    privilege=PrivilegeCodes.OWNER).exists() else 0
              context["is_admin"] = is_admin
              context["user"] = user_json(user)

              # list of groups that the user has joined
              # groups = user.uaccess.my_groups
              # active_groups = [group_json(g) for g in groups if g.gaccess.active]
              # context['user_groups_joined'] = active_groups

              # groups that can be invited are those that are not already invited or members.
              context["groups"] = []
              for g in Group.objects.filter(gaccess__active=True)\
                                  .exclude(invite_g2gcr__community=community)\
                                  .exclude(g2gcp__community=community)\
                                  .order_by("name"):
                context["groups"].append(group_json(g))

              # list of all available communities
              context["all_communities"] = []
              for c in Community.objects.order_by("name"):
                context["all_communities"].append(community_json(c))

              context["pending"] = []
              for r in GroupCommunityRequest.objects.filter(
                      community=community, redeemed=False).order_by("group__name"):
                  context["pending"].append(gcr_json(r))

              # requests that were declined by us
              context["we_declined"] = []
              for r in GroupCommunityRequest.objects.filter(
                      community=community, redeemed=True, approved=False,
                      when_group__lt=F("when_community")).order_by("group__name"):
                  context["we_declined"].append(gcr_json(r))

              # requests that were declined by others
              context["they_declined"] = []
              for r in GroupCommunityRequest.objects.filter(
                      community=community, redeemed=True, approved=False,
                      when_group__gt=F("when_community")).order_by("group__name"):
                  context["they_declined"].append(gcr_json(r))

              # group requests to be approved
              context["approvals"] = []
              for r in GroupCommunityRequest.objects.filter(
                      community=Community.objects.get(id=int(cid)),
                      group__gaccess__active=True,
                      community_owner__isnull=True,
                      redeemed=False).order_by("group__name"):
                context["approvals"].append(gcr_json(r))

              if is_admin:
                hs_core_dublin_context = add_generic_context(self.request, None)
                context.update(hs_core_dublin_context)
>>>>>>> 2c089d91

            # Both authenticated and anonymous users can make use of the data below
            context["community_resources"] = community_resources
            context["grpfilter"] = grpfilter
            context["czo_community"] = "CZO National" in community.name
            context["denied"] = denied
            context["message"] = message
            context["community"] = community_json(community)

            # groups that have shared resources with the community
            raw_groups = community.groups_with_public_resources()
            shared_by_groups = []
            for g in raw_groups:
                res_count = len([r for r in community_resources if r.group_name == g.name])
                shared_by_groups.append({"id": str(g.id), "name": str(g.name), "res_count": str(res_count)})
            context["shared_by_groups"] = shared_by_groups

            # group members of community
            context["members"] = []
            for g in Group.objects.filter(g2gcp__community=community).order_by("name"):
                context["members"].append(group_json(g))

            return context

        else:  # non-empty denied means an error.
            context["denied"] = denied
            logger.error(denied)
            return context


class FindCommunitiesView(TemplateView):
    template_name = "hs_communities/find-communities.html"

    def dispatch(self, *args, **kwargs):
        return super(FindCommunitiesView, self).dispatch(*args, **kwargs)

    def get_context_data(self, **kwargs):
        context = {}
        user = self.request.user
        user_is_admin = False
        if user:
            user_is_admin = user.is_authenticated and user.is_superuser

        if user.is_authenticated:
            # get the list of any pending community create requests by this user
            user_pending_requests = user.uaccess.pending_community_requests()
            context["user_pending_requests"] = user_pending_requests

        if user_is_admin:
            admin_all_requests = []
            for request in RequestCommunity.all_requests().order_by("-date_requested"):
                admin_all_requests.append(cr_json(request))
            context["admin_all_requests"] = admin_all_requests
            context["admin_pending_requests"] = RequestCommunity.pending_requests().count()

        context["communities_list"] = Community.objects.filter(active=True)
        context["user_is_admin"] = user_is_admin

        return context


@method_decorator(login_required, name="dispatch")
class MyCommunitiesView(TemplateView):
    template_name = "hs_communities/my-communities.html"

    def dispatch(self, *args, **kwargs):
        return super(MyCommunitiesView, self).dispatch(*args, **kwargs)

    def group_to_community(self, grp, communities):
        """
        return the community membership information of a group; group can belong to only one community
        :param grp: group object
        :param communities: communities
        :return: tuple id, name of community
        """
        for community in communities:
            if grp.id in [g.id for g in community.member_groups]:
                return community

    def get_context_data(self, **kwargs):
        context = {}
        groups_member_of = []
        user = self.request.user
        groups = Group.objects.filter(gaccess__active=True).exclude(name="Hydroshare Author")
        communities = Community.objects.all()
        # for each group set group dynamic attributes
        for group in groups:
            group.is_user_member = user in group.gaccess.members
            if group.is_user_member:
                groups_member_of.append(group)
            group.join_request_waiting_owner_action = group.gaccess.group_membership_requests.filter(
                request_from=user).exists()
            group.join_request_waiting_user_action = group.gaccess.group_membership_requests.filter(
                invitation_to=user).exists()
            group.join_request = None
            if group.join_request_waiting_owner_action or group.join_request_waiting_user_action:
                group.join_request = group.gaccess.group_membership_requests.filter(request_from=user).first() or \
                    group.gaccess.group_membership_requests.filter(invitation_to=user).first()

        communities_member_of = [self.group_to_community(g, Community.objects.all()) for g in groups_member_of]

        # Also list communities that the user owns
        for community in communities:
            is_owner = user in community.owners
            if is_owner and community not in communities_member_of:
                communities_member_of.append(community)

        # get the list of any pending community create requests by this user
        user_pending_requests = [cr_json(c) for c in user.uaccess.pending_community_requests()]

        user_is_admin = False
        if user:
            user_is_admin = user.is_authenticated and user.is_superuser

        if user_is_admin:
            admin_all_requests = []
            for request in RequestCommunity.all_requests().order_by("-date_requested"):
                admin_all_requests.append(cr_json(request))
            context["admin_all_requests"] = admin_all_requests
            context["admin_pending_requests"] = RequestCommunity.pending_requests().count()

        context["communities_list"] = [c for c in communities_member_of if c is not None]
        context["user_pending_requests"] = user_pending_requests
        context["user_is_admin"] = user_is_admin

        return context


class CommunityCreationRequests(TemplateView):
    """A view to serve all pending community creation requests"""

    template_name = 'hs_communities/pending-community-requests.html'

    @method_decorator(login_required)
    def dispatch(self, *args, **kwargs):
        return super(CommunityCreationRequests, self).dispatch(*args, **kwargs)

    def hydroshare_denied(self):
        user = self.request.user
        if not user or not user.is_authenticated:
            message = "You must be logged in to access this function."
            logger.error(message)
            return message

        if not user.is_superuser:
            message = "user with id {} is not a superuser".format(user.id)
            logger.error(message)
            return message

        return ""

    def get_context_data(self, **kwargs):
        denied = self.hydroshare_denied()

        if denied == "":
            admin_all_requests = []
            for request in RequestCommunity.all_requests().order_by('-date_requested'):
                admin_all_requests.append(cr_json(request))

            return {
                "admin_all_requests": admin_all_requests,
                "admin_pending_requests": RequestCommunity.pending_requests().count(),
                "user_is_admin": self.request.user.is_superuser
            }
        else:
            logger.error(denied)
            return {"denied": denied}


class CommunityCreationRequest(TemplateView):
    """A view to serve a pending community creation request"""

    template_name = 'hs_communities/pending-community-request.html'

    @method_decorator(login_required)
    def dispatch(self, *args, **kwargs):
        return super(CommunityCreationRequest, self).dispatch(*args, **kwargs)

    def hydroshare_denied(self, rid=None):
        user = self.request.user
        if not user or not user.is_authenticated:
            message = "You must be logged in to access this function."
            logger.error(message)
            return message

        if rid is not None:
            try:
                req = RequestCommunity.objects.get(id=rid)
            except RequestCommunity.DoesNotExist:
                message = "community request id {} not found".format(rid)
                logger.error(message)
                return message

        if not user.is_superuser and not user == req.requested_by:
            message = "user with id {} is not a superuser or the user who submitted the request".format(user.id)
            logger.error(message)
            return message

        return ""

    def get_context_data(self, **kwargs):
        context = {}
        if "rid" in kwargs:
            rid = int(kwargs["rid"])
        else:
            rid = None

        denied = self.hydroshare_denied(rid)

        if denied == "" and rid is not None:
            req = RequestCommunity.objects.get(id=int(rid))
            context["community_request"] = cr_json(req)

            admin_all_requests = []
            for request in RequestCommunity.all_requests().order_by("-date_requested"):
                admin_all_requests.append(cr_json(request))

            context["admin_all_requests"] = admin_all_requests
            context["admin_pending_requests"] = RequestCommunity.pending_requests().count()
        else:
            context["denied"] = denied
            logger.error(denied)

        context["user_is_admin"] = self.request.user.is_superuser

        return context


@method_decorator(login_required, name="dispatch")
class TopicsView(TemplateView):
    """
    action: CREATE, READ, UPDATE, DELETE
    """

    def get(self, request, *args, **kwargs):
        u = User.objects.get(pk=self.request.user.id)
        if u.username not in [
            "czo_national",
            "czo_sierra",
            "czo_boulder",
            "czo_christina",
            "czo_luquillo",
            "czo_eel",
            "czo_catalina-jemez",
            "czo_reynolds",
            "czo_calhoun",
            "czo_shale-hills",
        ]:
            return redirect("/" % request.path)

        return render(
            request, "pages/topics.html", {"topics_json": self.get_topics_data()}
        )

    def post(self, request, *args, **kwargs):
        u = User.objects.get(pk=self.request.user.id)
        if u.username != "czo_national":
            return redirect("/" % request.path)

        if request.POST.get("action") == "CREATE":
            new_topic = Topic()
            new_topic.name = request.POST.get("name").replace("--", "")
            new_topic.save()
        elif request.POST.get("action") == "UPDATE":
            try:
                update_topic = Topic.objects.get(id=request.POST.get("id"))
                update_topic.name = request.POST.get("name")
                update_topic.save()
            except Exception as e:
                print("TopicsView error updating topic {}".format(e))
        elif request.POST.get("action") == "DELETE":
            try:
                delete_topic = Topic.objects.get(id=request.POST.get("id"))
                delete_topic.delete(keep_parents=False)
            except: # noqa
                print("error")
        else:
            print(
                "TopicsView POST action not recognized should be CREATE UPDATE or DELETE"
            )

        return render(request, "pages/topics.html")

    def get_topics_data(self, **kwargs):
        topics = (
            Topic.objects.all().values_list("id", "name", flat=False).order_by("name")
        )
        topics = list(topics)  # force QuerySet evaluation
        return mark_safe(escapejs(json.dumps(topics)))<|MERGE_RESOLUTION|>--- conflicted
+++ resolved
@@ -68,16 +68,15 @@
 
             # Only authenticated users can make use of the data below
             if user.is_authenticated:
-<<<<<<< HEAD
                 is_admin = 1 if UserCommunityPrivilege.objects.filter(user=user, community=community,
                                                                       privilege=PrivilegeCodes.OWNER).exists() else 0
                 context["is_admin"] = is_admin
                 context["user"] = user_json(user)
 
                 # list of groups that the user has joined
-                groups = user.uaccess.my_groups
-                active_groups = [group_json(g) for g in groups if g.gaccess.active]
-                context['user_groups_joined'] = active_groups
+                # groups = user.uaccess.my_groups
+                # active_groups = [group_json(g) for g in groups if g.gaccess.active]
+                # context['user_groups_joined'] = active_groups
 
                 # groups that can be invited are those that are not already invited or members.
                 context["groups"] = []
@@ -123,62 +122,6 @@
                 if is_admin:
                     hs_core_dublin_context = add_generic_context(self.request, None)
                     context.update(hs_core_dublin_context)
-=======
-              is_admin = 1 if UserCommunityPrivilege.objects.filter(user=user, community=community,
-                                                                    privilege=PrivilegeCodes.OWNER).exists() else 0
-              context["is_admin"] = is_admin
-              context["user"] = user_json(user)
-
-              # list of groups that the user has joined
-              # groups = user.uaccess.my_groups
-              # active_groups = [group_json(g) for g in groups if g.gaccess.active]
-              # context['user_groups_joined'] = active_groups
-
-              # groups that can be invited are those that are not already invited or members.
-              context["groups"] = []
-              for g in Group.objects.filter(gaccess__active=True)\
-                                  .exclude(invite_g2gcr__community=community)\
-                                  .exclude(g2gcp__community=community)\
-                                  .order_by("name"):
-                context["groups"].append(group_json(g))
-
-              # list of all available communities
-              context["all_communities"] = []
-              for c in Community.objects.order_by("name"):
-                context["all_communities"].append(community_json(c))
-
-              context["pending"] = []
-              for r in GroupCommunityRequest.objects.filter(
-                      community=community, redeemed=False).order_by("group__name"):
-                  context["pending"].append(gcr_json(r))
-
-              # requests that were declined by us
-              context["we_declined"] = []
-              for r in GroupCommunityRequest.objects.filter(
-                      community=community, redeemed=True, approved=False,
-                      when_group__lt=F("when_community")).order_by("group__name"):
-                  context["we_declined"].append(gcr_json(r))
-
-              # requests that were declined by others
-              context["they_declined"] = []
-              for r in GroupCommunityRequest.objects.filter(
-                      community=community, redeemed=True, approved=False,
-                      when_group__gt=F("when_community")).order_by("group__name"):
-                  context["they_declined"].append(gcr_json(r))
-
-              # group requests to be approved
-              context["approvals"] = []
-              for r in GroupCommunityRequest.objects.filter(
-                      community=Community.objects.get(id=int(cid)),
-                      group__gaccess__active=True,
-                      community_owner__isnull=True,
-                      redeemed=False).order_by("group__name"):
-                context["approvals"].append(gcr_json(r))
-
-              if is_admin:
-                hs_core_dublin_context = add_generic_context(self.request, None)
-                context.update(hs_core_dublin_context)
->>>>>>> 2c089d91
 
             # Both authenticated and anonymous users can make use of the data below
             context["community_resources"] = community_resources
