import json
import logging

from django.contrib.auth.decorators import login_required
from django.contrib.auth.models import Group, User
from django.db.models import F, Q
from django.shortcuts import redirect, render
from django.utils.decorators import method_decorator
from django.utils.html import escapejs, mark_safe
from django.views.generic import TemplateView

from hs_access_control.models import Community, GroupCommunityRequest, RequestCommunity
from hs_access_control.models.privilege import PrivilegeCodes, UserCommunityPrivilege
from hs_access_control.views import (
    community_json,
    group_community_request_json,
    group_json,
    user_json,
    community_request_json,
)

from hs_communities.models import Topic
from hs_core.views import add_generic_context

logger = logging.getLogger(__name__)


class CollaborateView(TemplateView):
    template_name = "pages/collaborate.html"


class CommunityView(TemplateView):
    template_name = "hs_communities/community.html"

    def dispatch(self, *args, **kwargs):
        return super(CommunityView, self).dispatch(*args, **kwargs)

    def hydroshare_denied(self, cid):
        try:
            Community.objects.get(id=cid)
        except Community.DoesNotExist:
            message = "community id {} not found".format(cid)
            logger.error(message)
            return message

        return ''

    def get_context_data(self, *args, **kwargs):
        message = ''
        context = {}

        if "community_id" in kwargs:
            cid = int(kwargs["community_id"])
        else:
            cid = None

        if "gid" in kwargs:
            gid = int(kwargs["gid"])
        else:
            gid = None

        if "action" in kwargs:
            action = kwargs["action"]
        else:
            action = None

        logger.debug("cid={} action={} gid={}".format(cid, action, gid))
        denied = self.hydroshare_denied(cid)
        logger.debug("denied is {}".format(denied))
        if denied == "":
            user = self.request.user
            community = Community.objects.get(id=int(cid))
            community_resources = community.public_resources.distinct()
            grpfilter = self.request.GET.get("grp")

            # Only authenticated users can make use of the data below
            if user.is_authenticated:
                is_admin = 1 if UserCommunityPrivilege.objects.filter(user=user, community=community,
                                                                      privilege=PrivilegeCodes.OWNER).exists() else 0
                context["is_admin"] = is_admin
                context["user"] = user_json(user)

<<<<<<< HEAD
                # groups that can be invited are those that are not already invited or members.
=======
                # Groups that can be invited
>>>>>>> 81d2a72e
                context["groups"] = []

                if is_admin:
                    # Community owners can invite any group
                    groups = Group.objects

                    # forms needed for admin actions
                    hs_core_dublin_context = add_generic_context(self.request, None)
                    context.update(hs_core_dublin_context)
                else:
                    # Other users can invite groups they own
                    groups = user.uaccess.owned_groups

                # exclude groups that are already invited or members.
                for g in groups.filter(gaccess__active=True) \
                          .exclude(Q(invite_g2gcr__community=community) & Q(invite_g2gcr__redeemed=False)) \
                          .exclude(g2gcp__community=community) \
                          .order_by("name"):
                      context["groups"].append(group_json(g))

                # list of all available communities
                context["all_communities"] = []
                for c in Community.objects.order_by("name"):
                    context["all_communities"].append(community_json(c))

                context["pending"] = []
                for r in GroupCommunityRequest.objects.filter(
                        community=community, redeemed=False).order_by("group__name"):
                    context["pending"].append(group_community_request_json(r))

                # requests that were declined by this commmunity
                context["community_declined"] = []
                for r in GroupCommunityRequest.objects.filter(
                        community=community, redeemed=True, approved=False,
                        when_group__lt=F("when_community")).order_by("group__name"):
                    context["community_declined"].append(group_community_request_json(r))

                # requests that were declined by the groups invited
                context["group_declined"] = []
                for r in GroupCommunityRequest.objects.filter(
                        community=community, redeemed=True, approved=False,
                        when_group__gt=F("when_community")).order_by("group__name"):
                    context["group_declined"].append(group_community_request_json(r))

                # group requests to be approved
                context["approvals"] = []
                for r in GroupCommunityRequest.objects.filter(
                        community=Community.objects.get(id=int(cid)),
                        group__gaccess__active=True,
                        community_owner__isnull=True,
                        redeemed=False).order_by("group__name"):
                    context["approvals"].append(group_community_request_json(r))

            # Both authenticated and anonymous users can make use of the data below
            context["community_resources"] = community_resources
            context["grpfilter"] = grpfilter
            context["czo_community"] = "CZO National" in community.name
            context["denied"] = denied
            context["message"] = message
            context["community"] = community_json(community)

            # groups that have shared resources with the community
            raw_groups = community.groups_with_public_resources()
            shared_by_groups = []
            for g in raw_groups:
                res_count = len([r for r in community_resources if r.group_name == g.name])
                shared_by_groups.append({"id": str(g.id), "name": str(g.name), "res_count": str(res_count)})
            context["shared_by_groups"] = shared_by_groups

            # group members of community
            context["members"] = []
            for g in Group.objects.filter(g2gcp__community=community).order_by("name"):
                context["members"].append(group_json(g))

            return context

        else:  # non-empty denied means an error.
            context["denied"] = denied
            logger.error(denied)
            return context


class FindCommunitiesView(TemplateView):
    template_name = "hs_communities/find-communities.html"

    def dispatch(self, *args, **kwargs):
        return super(FindCommunitiesView, self).dispatch(*args, **kwargs)

    def get_context_data(self, **kwargs):
        context = {}
        user = self.request.user
        user_is_admin = False
        if user:
            user_is_admin = user.is_authenticated and user.is_superuser

        if user.is_authenticated:
            # get the list of any pending community create requests by this user
            user_pending_requests = user.uaccess.pending_community_requests()
            context["user_pending_requests"] = user_pending_requests

        if user_is_admin:
            admin_all_requests = []
            for request in RequestCommunity.all_requests().order_by("-date_requested"):
                admin_all_requests.append(community_request_json(request))
            context["admin_all_requests"] = admin_all_requests
            context["admin_pending_requests"] = RequestCommunity.pending_requests().count()

        context["communities_list"] = Community.objects.filter(active=True)
        context["user_is_admin"] = user_is_admin

        return context


@method_decorator(login_required, name="dispatch")
class MyCommunitiesView(TemplateView):
    template_name = "hs_communities/my-communities.html"

    def dispatch(self, *args, **kwargs):
        return super(MyCommunitiesView, self).dispatch(*args, **kwargs)

    def group_to_community(self, grp, communities):
        """
        return the community membership information of a group; group can belong to only one community
        :param grp: group object
        :param communities: communities
        :return: tuple id, name of community
        """
        for community in communities:
            if grp.id in [g.id for g in community.member_groups]:
                return community

    def get_context_data(self, **kwargs):
        context = {}
        groups_member_of = []
        user = self.request.user
        groups = Group.objects.filter(gaccess__active=True).exclude(name="Hydroshare Author")
        communities = Community.objects.all()
        # for each group set group dynamic attributes
        for group in groups:
            group.is_user_member = user in group.gaccess.members
            if group.is_user_member:
                groups_member_of.append(group)
            group.join_request_waiting_owner_action = group.gaccess.group_membership_requests.filter(
                request_from=user).exists()
            group.join_request_waiting_user_action = group.gaccess.group_membership_requests.filter(
                invitation_to=user).exists()
            group.join_request = None
            if group.join_request_waiting_owner_action or group.join_request_waiting_user_action:
                group.join_request = group.gaccess.group_membership_requests.filter(request_from=user).first() or \
                    group.gaccess.group_membership_requests.filter(invitation_to=user).first()

        communities_member_of = [self.group_to_community(g, Community.objects.all()) for g in groups_member_of]

        # Also list communities that the user owns
        for community in communities:
            is_owner = user in community.owners
            if is_owner and community not in communities_member_of:
                communities_member_of.append(community)

        # get the list of any pending community create requests by this user
        user_pending_requests = [community_request_json(c) for c in user.uaccess.pending_community_requests()]

        user_is_admin = False
        if user:
            user_is_admin = user.is_authenticated and user.is_superuser

        if user_is_admin:
            admin_all_requests = []
            for request in RequestCommunity.all_requests().order_by("-date_requested"):
                admin_all_requests.append(community_request_json(request))
            context["admin_all_requests"] = admin_all_requests
            context["admin_pending_requests"] = RequestCommunity.pending_requests().count()

        context["communities_list"] = [c for c in communities_member_of if c is not None]
        context["user_pending_requests"] = user_pending_requests
        context["user_is_admin"] = user_is_admin

        return context


class CommunityCreationRequests(TemplateView):
    """A view to serve all pending community creation requests"""

    template_name = 'hs_communities/pending-community-requests.html'

    @method_decorator(login_required)
    def dispatch(self, *args, **kwargs):
        return super(CommunityCreationRequests, self).dispatch(*args, **kwargs)

    def hydroshare_denied(self):
        user = self.request.user
        if not user or not user.is_authenticated:
            message = "You must be logged in to access this function."
            logger.error(message)
            return message

        if not user.is_superuser:
            message = "user with id {} is not a superuser".format(user.id)
            logger.error(message)
            return message

        return ""

    def get_context_data(self, **kwargs):
        denied = self.hydroshare_denied()

        if denied == "":
            admin_all_requests = []
            for request in RequestCommunity.all_requests().order_by('-date_requested'):
                admin_all_requests.append(community_request_json(request))

            return {
                "admin_all_requests": admin_all_requests,
                "admin_pending_requests": RequestCommunity.pending_requests().count(),
                "user_is_admin": self.request.user.is_superuser
            }
        else:
            logger.error(denied)
            return {"denied": denied}


class CommunityCreationRequest(TemplateView):
    """A view to serve a pending community creation request"""

    template_name = 'hs_communities/pending-community-request.html'

    @method_decorator(login_required)
    def dispatch(self, *args, **kwargs):
        return super(CommunityCreationRequest, self).dispatch(*args, **kwargs)

    def hydroshare_denied(self, rid=None):
        user = self.request.user
        if not user or not user.is_authenticated:
            message = "You must be logged in to access this function."
            logger.error(message)
            return message

        if rid is not None:
            try:
                req = RequestCommunity.objects.get(id=rid)
            except RequestCommunity.DoesNotExist:
                message = "community request id {} not found".format(rid)
                logger.error(message)
                return message

        if not user.is_superuser and not user == req.requested_by:
            message = "user with id {} is not a superuser or the user who submitted the request".format(user.id)
            logger.error(message)
            return message

        return ""

    def get_context_data(self, **kwargs):
        context = {}
        if "rid" in kwargs:
            rid = int(kwargs["rid"])
        else:
            rid = None

        denied = self.hydroshare_denied(rid)

        if denied == "" and rid is not None:
            req = RequestCommunity.objects.get(id=int(rid))
            context["community_request"] = community_request_json(req)

            admin_all_requests = []
            for request in RequestCommunity.all_requests().order_by("-date_requested"):
                admin_all_requests.append(community_request_json(request))

            context["admin_all_requests"] = admin_all_requests
            context["admin_pending_requests"] = RequestCommunity.pending_requests().count()
        else:
            context["denied"] = denied
            logger.error(denied)

        context["user_is_admin"] = self.request.user.is_superuser

        return context


@method_decorator(login_required, name="dispatch")
class TopicsView(TemplateView):
    """
    action: CREATE, READ, UPDATE, DELETE
    """

    def get(self, request, *args, **kwargs):
        u = User.objects.get(pk=self.request.user.id)
        if u.username not in [
            "czo_national",
            "czo_sierra",
            "czo_boulder",
            "czo_christina",
            "czo_luquillo",
            "czo_eel",
            "czo_catalina-jemez",
            "czo_reynolds",
            "czo_calhoun",
            "czo_shale-hills",
        ]:
            return redirect("/" % request.path)

        return render(
            request, "pages/topics.html", {"topics_json": self.get_topics_data()}
        )

    def post(self, request, *args, **kwargs):
        u = User.objects.get(pk=self.request.user.id)
        if u.username != "czo_national":
            return redirect("/" % request.path)

        if request.POST.get("action") == "CREATE":
            new_topic = Topic()
            new_topic.name = request.POST.get("name").replace("--", "")
            new_topic.save()
        elif request.POST.get("action") == "UPDATE":
            try:
                update_topic = Topic.objects.get(id=request.POST.get("id"))
                update_topic.name = request.POST.get("name")
                update_topic.save()
            except Exception as e:
                print("TopicsView error updating topic {}".format(e))
        elif request.POST.get("action") == "DELETE":
            try:
                delete_topic = Topic.objects.get(id=request.POST.get("id"))
                delete_topic.delete(keep_parents=False)
            except: # noqa
                print("error")
        else:
            print(
                "TopicsView POST action not recognized should be CREATE UPDATE or DELETE"
            )

        return render(request, "pages/topics.html")

    def get_topics_data(self, **kwargs):
        topics = (
            Topic.objects.all().values_list("id", "name", flat=False).order_by("name")
        )
        topics = list(topics)  # force QuerySet evaluation
        return mark_safe(escapejs(json.dumps(topics)))<|MERGE_RESOLUTION|>--- conflicted
+++ resolved
@@ -80,11 +80,7 @@
                 context["is_admin"] = is_admin
                 context["user"] = user_json(user)
 
-<<<<<<< HEAD
-                # groups that can be invited are those that are not already invited or members.
-=======
                 # Groups that can be invited
->>>>>>> 81d2a72e
                 context["groups"] = []
 
                 if is_admin:
