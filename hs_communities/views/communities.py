<<<<<<< HEAD


import json

from django.contrib.auth.decorators import login_required
from django.contrib.auth.models import Group, User
from django.shortcuts import render
from django.utils.decorators import method_decorator
from django.utils.html import mark_safe, escapejs
from django.views.generic import TemplateView

from hs_access_control.management.utilities import community_from_name_or_id
from hs_access_control.models.community import Community
from hs_communities.models import Topic


class CollaborateView(TemplateView):
    template_name = 'pages/collaborate.html'


class CommunityView(TemplateView):
    template_name = 'hs_communities/community.html'

    def dispatch(self, *args, **kwargs):
        return super(CommunityView, self).dispatch(*args, **kwargs)

    def get_context_data(self, **kwargs):
        grpfilter = self.request.GET.get('grp')

        community = community_from_name_or_id(kwargs['community_id'])
        community_resources = community.public_resources
        raw_groups = community.groups_with_public_resources()
        groups = []

        for g in raw_groups:
            res_count = len([r for r in community_resources if r.group_name == g.name])
            groups.append({'id': str(g.id), 'name': str(g.name), 'res_count': str(res_count)})

        groups = sorted(groups, key=lambda key: key['name'])
        return {
            'community_resources': community_resources,
            'groups': groups,
            'grpfilter': grpfilter,
        }


class FindCommunitiesView(TemplateView):
    template_name = 'hs_communities/find-communities.html'

    def dispatch(self, *args, **kwargs):
        return super(FindCommunitiesView, self).dispatch(*args, **kwargs)

    def get_context_data(self, **kwargs):

        return {
            'communities_list': Community.objects.all()
        }


@method_decorator(login_required, name='dispatch')
class MyCommunitiesView(TemplateView):
    template_name = 'hs_communities/my-communities.html'

    def dispatch(self, *args, **kwargs):
        return super(MyCommunitiesView, self).dispatch(*args, **kwargs)

    def group_to_community(self, grp, communities):
        """
        return the community membership information of a group; group can belong to only one community
        :param grp: group object
        :param communities: communities
        :return: tuple id, name of community
        """
        for community in communities:
            if grp.id in [g.id for g in community.member_groups]:
                return community

    def get_context_data(self, **kwargs):
        grps_member_of = []
        u = User.objects.get(pk=self.request.user.id)
        groups = Group.objects.filter(gaccess__active=True).exclude(name="Hydroshare Author")
        # for each group set group dynamic attributes
        for g in groups:
            g.is_user_member = u in g.gaccess.members
            if g.is_user_member:
                grps_member_of.append(g)
            g.join_request_waiting_owner_action = g.gaccess.group_membership_requests.filter(request_from=u).exists()
            g.join_request_waiting_user_action = g.gaccess.group_membership_requests.filter(invitation_to=u).exists()
            g.join_request = None
            if g.join_request_waiting_owner_action or g.join_request_waiting_user_action:
                g.join_request = g.gaccess.group_membership_requests.filter(request_from=u).first() or \
                                 g.gaccess.group_membership_requests.filter(invitation_to=u).first()

        comms_member_of = [self.group_to_community(g, Community.objects.all()) for g in grps_member_of]
        return {
            'communities_list': [c for c in comms_member_of if c is not None]
        }


@method_decorator(login_required, name='dispatch')
class TopicsView(TemplateView):
    """
    action: CREATE, READ, UPDATE, DELETE
    """

    def get(self, request, *args, **kwargs):
        return render(request, 'pages/topics.html', {'topics_json': self.get_topics_data()})

    def post(self, request, *args, **kwargs):
        if request.POST.get('action') == 'CREATE':
            new_topic = Topic()
            new_topic.name = request.POST.get('name').replace("--", "")
            new_topic.save()
        elif request.POST.get('action') == 'UPDATE':
            try:
                update_topic = Topic.objects.get(id=request.POST.get('id'))
                update_topic.name = request.POST.get('name')
                update_topic.save()
            except Exception as e:
                print(("TopicsView error updating topic {}".format(e)))
        elif request.POST.get('action') == 'DELETE':
            try:
                delete_topic = Topic.objects.get(id=request.POST.get('id'))
                delete_topic.delete(keep_parents=False)
            except:
                print("error")
        else:
            print("TopicsView POST action not recognized should be CREATE UPDATE or DELETE")

        return render(request, 'pages/topics.html')

    def get_topics_data(self, **kwargs):
        topics = Topic.objects.all().values_list('id', 'name', flat=False).order_by('name')
        topics = list(topics)  # force QuerySet evaluation
        return mark_safe(escapejs(json.dumps(topics)))
=======
from __future__ import absolute_import

import json

from django.contrib.auth.decorators import login_required
from django.contrib.auth.models import Group, User
from django.shortcuts import render, redirect
from django.utils.decorators import method_decorator
from django.utils.html import mark_safe, escapejs
from django.views.generic import TemplateView

from hs_access_control.management.utilities import community_from_name_or_id
from hs_access_control.models.community import Community
from hs_communities.models import Topic


class CollaborateView(TemplateView):
    template_name = 'pages/collaborate.html'


class CommunityView(TemplateView):
    template_name = 'hs_communities/community.html'

    def dispatch(self, *args, **kwargs):
        return super(CommunityView, self).dispatch(*args, **kwargs)

    def get_context_data(self, **kwargs):
        grpfilter = self.request.GET.get('grp')

        community = community_from_name_or_id(kwargs['community_id'])
        community_resources = community.public_resources
        raw_groups = community.groups_with_public_resources()
        groups = []

        for g in raw_groups:
            res_count = len([r for r in community_resources if r.group_name == g.name])
            groups.append({'id': str(g.id), 'name': str(g.name), 'res_count': str(res_count)})

        groups = sorted(groups, key=lambda key: key['name'])
        return {
            'community_resources': community_resources,
            'groups': groups,
            'grpfilter': grpfilter,
        }


class FindCommunitiesView(TemplateView):
    template_name = 'hs_communities/find-communities.html'

    def dispatch(self, *args, **kwargs):
        return super(FindCommunitiesView, self).dispatch(*args, **kwargs)

    def get_context_data(self, **kwargs):

        return {
            'communities_list': Community.objects.all()
        }


@method_decorator(login_required, name='dispatch')
class MyCommunitiesView(TemplateView):
    template_name = 'hs_communities/my-communities.html'

    def dispatch(self, *args, **kwargs):
        return super(MyCommunitiesView, self).dispatch(*args, **kwargs)

    def group_to_community(self, grp, communities):
        """
        return the community membership information of a group; group can belong to only one community
        :param grp: group object
        :param communities: communities
        :return: tuple id, name of community
        """
        for community in communities:
            if grp.id in [g.id for g in community.member_groups]:
                return community

    def get_context_data(self, **kwargs):
        grps_member_of = []
        u = User.objects.get(pk=self.request.user.id)
        groups = Group.objects.filter(gaccess__active=True).exclude(name="Hydroshare Author")
        # for each group set group dynamic attributes
        for g in groups:
            g.is_user_member = u in g.gaccess.members
            if g.is_user_member:
                grps_member_of.append(g)
            g.join_request_waiting_owner_action = g.gaccess.group_membership_requests.filter(request_from=u).exists()
            g.join_request_waiting_user_action = g.gaccess.group_membership_requests.filter(invitation_to=u).exists()
            g.join_request = None
            if g.join_request_waiting_owner_action or g.join_request_waiting_user_action:
                g.join_request = g.gaccess.group_membership_requests.filter(request_from=u).first() or \
                                 g.gaccess.group_membership_requests.filter(invitation_to=u).first()

        comms_member_of = [self.group_to_community(g, Community.objects.all()) for g in grps_member_of]
        return {
            'communities_list': [c for c in comms_member_of if c is not None]
        }


@method_decorator(login_required, name='dispatch')
class TopicsView(TemplateView):
    """
    action: CREATE, READ, UPDATE, DELETE
    """

    def get(self, request, *args, **kwargs):
        u = User.objects.get(pk=self.request.user.id)
        if u.username not in ['czo_national', 'czo_sierra', 'czo_boulder', 'czo_christina', 'czo_luquillo', 'czo_eel',
                              'czo_catalina-jemez', 'czo_reynolds', 'czo_calhoun', 'czo_shale-hills']:
            return redirect('/' % request.path)

        return render(request, 'pages/topics.html', {'topics_json': self.get_topics_data()})

    def post(self, request, *args, **kwargs):
        u = User.objects.get(pk=self.request.user.id)
        if u.username != 'czo_national':
            return redirect('/' % request.path)

        if request.POST.get('action') == 'CREATE':
            new_topic = Topic()
            new_topic.name = request.POST.get('name').replace("--", "")
            new_topic.save()
        elif request.POST.get('action') == 'UPDATE':
            try:
                update_topic = Topic.objects.get(id=request.POST.get('id'))
                update_topic.name = request.POST.get('name')
                update_topic.save()
            except Exception as e:
                print("TopicsView error updating topic {}".format(e))
        elif request.POST.get('action') == 'DELETE':
            try:
                delete_topic = Topic.objects.get(id=request.POST.get('id'))
                delete_topic.delete(keep_parents=False)
            except:
                print("error")
        else:
            print("TopicsView POST action not recognized should be CREATE UPDATE or DELETE")

        return render(request, 'pages/topics.html')

    def get_topics_data(self, **kwargs):
        topics = Topic.objects.all().values_list('id', 'name', flat=False).order_by('name')
        topics = list(topics)  # force QuerySet evaluation
        return mark_safe(escapejs(json.dumps(topics)))
>>>>>>> 0310a43c
<|MERGE_RESOLUTION|>--- conflicted
+++ resolved
@@ -1,282 +1,144 @@
-<<<<<<< HEAD
-
-
-import json
-
-from django.contrib.auth.decorators import login_required
-from django.contrib.auth.models import Group, User
-from django.shortcuts import render
-from django.utils.decorators import method_decorator
-from django.utils.html import mark_safe, escapejs
-from django.views.generic import TemplateView
-
-from hs_access_control.management.utilities import community_from_name_or_id
-from hs_access_control.models.community import Community
-from hs_communities.models import Topic
-
-
-class CollaborateView(TemplateView):
-    template_name = 'pages/collaborate.html'
-
-
-class CommunityView(TemplateView):
-    template_name = 'hs_communities/community.html'
-
-    def dispatch(self, *args, **kwargs):
-        return super(CommunityView, self).dispatch(*args, **kwargs)
-
-    def get_context_data(self, **kwargs):
-        grpfilter = self.request.GET.get('grp')
-
-        community = community_from_name_or_id(kwargs['community_id'])
-        community_resources = community.public_resources
-        raw_groups = community.groups_with_public_resources()
-        groups = []
-
-        for g in raw_groups:
-            res_count = len([r for r in community_resources if r.group_name == g.name])
-            groups.append({'id': str(g.id), 'name': str(g.name), 'res_count': str(res_count)})
-
-        groups = sorted(groups, key=lambda key: key['name'])
-        return {
-            'community_resources': community_resources,
-            'groups': groups,
-            'grpfilter': grpfilter,
-        }
-
-
-class FindCommunitiesView(TemplateView):
-    template_name = 'hs_communities/find-communities.html'
-
-    def dispatch(self, *args, **kwargs):
-        return super(FindCommunitiesView, self).dispatch(*args, **kwargs)
-
-    def get_context_data(self, **kwargs):
-
-        return {
-            'communities_list': Community.objects.all()
-        }
-
-
-@method_decorator(login_required, name='dispatch')
-class MyCommunitiesView(TemplateView):
-    template_name = 'hs_communities/my-communities.html'
-
-    def dispatch(self, *args, **kwargs):
-        return super(MyCommunitiesView, self).dispatch(*args, **kwargs)
-
-    def group_to_community(self, grp, communities):
-        """
-        return the community membership information of a group; group can belong to only one community
-        :param grp: group object
-        :param communities: communities
-        :return: tuple id, name of community
-        """
-        for community in communities:
-            if grp.id in [g.id for g in community.member_groups]:
-                return community
-
-    def get_context_data(self, **kwargs):
-        grps_member_of = []
-        u = User.objects.get(pk=self.request.user.id)
-        groups = Group.objects.filter(gaccess__active=True).exclude(name="Hydroshare Author")
-        # for each group set group dynamic attributes
-        for g in groups:
-            g.is_user_member = u in g.gaccess.members
-            if g.is_user_member:
-                grps_member_of.append(g)
-            g.join_request_waiting_owner_action = g.gaccess.group_membership_requests.filter(request_from=u).exists()
-            g.join_request_waiting_user_action = g.gaccess.group_membership_requests.filter(invitation_to=u).exists()
-            g.join_request = None
-            if g.join_request_waiting_owner_action or g.join_request_waiting_user_action:
-                g.join_request = g.gaccess.group_membership_requests.filter(request_from=u).first() or \
-                                 g.gaccess.group_membership_requests.filter(invitation_to=u).first()
-
-        comms_member_of = [self.group_to_community(g, Community.objects.all()) for g in grps_member_of]
-        return {
-            'communities_list': [c for c in comms_member_of if c is not None]
-        }
-
-
-@method_decorator(login_required, name='dispatch')
-class TopicsView(TemplateView):
-    """
-    action: CREATE, READ, UPDATE, DELETE
-    """
-
-    def get(self, request, *args, **kwargs):
-        return render(request, 'pages/topics.html', {'topics_json': self.get_topics_data()})
-
-    def post(self, request, *args, **kwargs):
-        if request.POST.get('action') == 'CREATE':
-            new_topic = Topic()
-            new_topic.name = request.POST.get('name').replace("--", "")
-            new_topic.save()
-        elif request.POST.get('action') == 'UPDATE':
-            try:
-                update_topic = Topic.objects.get(id=request.POST.get('id'))
-                update_topic.name = request.POST.get('name')
-                update_topic.save()
-            except Exception as e:
-                print(("TopicsView error updating topic {}".format(e)))
-        elif request.POST.get('action') == 'DELETE':
-            try:
-                delete_topic = Topic.objects.get(id=request.POST.get('id'))
-                delete_topic.delete(keep_parents=False)
-            except:
-                print("error")
-        else:
-            print("TopicsView POST action not recognized should be CREATE UPDATE or DELETE")
-
-        return render(request, 'pages/topics.html')
-
-    def get_topics_data(self, **kwargs):
-        topics = Topic.objects.all().values_list('id', 'name', flat=False).order_by('name')
-        topics = list(topics)  # force QuerySet evaluation
-        return mark_safe(escapejs(json.dumps(topics)))
-=======
-from __future__ import absolute_import
-
-import json
-
-from django.contrib.auth.decorators import login_required
-from django.contrib.auth.models import Group, User
-from django.shortcuts import render, redirect
-from django.utils.decorators import method_decorator
-from django.utils.html import mark_safe, escapejs
-from django.views.generic import TemplateView
-
-from hs_access_control.management.utilities import community_from_name_or_id
-from hs_access_control.models.community import Community
-from hs_communities.models import Topic
-
-
-class CollaborateView(TemplateView):
-    template_name = 'pages/collaborate.html'
-
-
-class CommunityView(TemplateView):
-    template_name = 'hs_communities/community.html'
-
-    def dispatch(self, *args, **kwargs):
-        return super(CommunityView, self).dispatch(*args, **kwargs)
-
-    def get_context_data(self, **kwargs):
-        grpfilter = self.request.GET.get('grp')
-
-        community = community_from_name_or_id(kwargs['community_id'])
-        community_resources = community.public_resources
-        raw_groups = community.groups_with_public_resources()
-        groups = []
-
-        for g in raw_groups:
-            res_count = len([r for r in community_resources if r.group_name == g.name])
-            groups.append({'id': str(g.id), 'name': str(g.name), 'res_count': str(res_count)})
-
-        groups = sorted(groups, key=lambda key: key['name'])
-        return {
-            'community_resources': community_resources,
-            'groups': groups,
-            'grpfilter': grpfilter,
-        }
-
-
-class FindCommunitiesView(TemplateView):
-    template_name = 'hs_communities/find-communities.html'
-
-    def dispatch(self, *args, **kwargs):
-        return super(FindCommunitiesView, self).dispatch(*args, **kwargs)
-
-    def get_context_data(self, **kwargs):
-
-        return {
-            'communities_list': Community.objects.all()
-        }
-
-
-@method_decorator(login_required, name='dispatch')
-class MyCommunitiesView(TemplateView):
-    template_name = 'hs_communities/my-communities.html'
-
-    def dispatch(self, *args, **kwargs):
-        return super(MyCommunitiesView, self).dispatch(*args, **kwargs)
-
-    def group_to_community(self, grp, communities):
-        """
-        return the community membership information of a group; group can belong to only one community
-        :param grp: group object
-        :param communities: communities
-        :return: tuple id, name of community
-        """
-        for community in communities:
-            if grp.id in [g.id for g in community.member_groups]:
-                return community
-
-    def get_context_data(self, **kwargs):
-        grps_member_of = []
-        u = User.objects.get(pk=self.request.user.id)
-        groups = Group.objects.filter(gaccess__active=True).exclude(name="Hydroshare Author")
-        # for each group set group dynamic attributes
-        for g in groups:
-            g.is_user_member = u in g.gaccess.members
-            if g.is_user_member:
-                grps_member_of.append(g)
-            g.join_request_waiting_owner_action = g.gaccess.group_membership_requests.filter(request_from=u).exists()
-            g.join_request_waiting_user_action = g.gaccess.group_membership_requests.filter(invitation_to=u).exists()
-            g.join_request = None
-            if g.join_request_waiting_owner_action or g.join_request_waiting_user_action:
-                g.join_request = g.gaccess.group_membership_requests.filter(request_from=u).first() or \
-                                 g.gaccess.group_membership_requests.filter(invitation_to=u).first()
-
-        comms_member_of = [self.group_to_community(g, Community.objects.all()) for g in grps_member_of]
-        return {
-            'communities_list': [c for c in comms_member_of if c is not None]
-        }
-
-
-@method_decorator(login_required, name='dispatch')
-class TopicsView(TemplateView):
-    """
-    action: CREATE, READ, UPDATE, DELETE
-    """
-
-    def get(self, request, *args, **kwargs):
-        u = User.objects.get(pk=self.request.user.id)
-        if u.username not in ['czo_national', 'czo_sierra', 'czo_boulder', 'czo_christina', 'czo_luquillo', 'czo_eel',
-                              'czo_catalina-jemez', 'czo_reynolds', 'czo_calhoun', 'czo_shale-hills']:
-            return redirect('/' % request.path)
-
-        return render(request, 'pages/topics.html', {'topics_json': self.get_topics_data()})
-
-    def post(self, request, *args, **kwargs):
-        u = User.objects.get(pk=self.request.user.id)
-        if u.username != 'czo_national':
-            return redirect('/' % request.path)
-
-        if request.POST.get('action') == 'CREATE':
-            new_topic = Topic()
-            new_topic.name = request.POST.get('name').replace("--", "")
-            new_topic.save()
-        elif request.POST.get('action') == 'UPDATE':
-            try:
-                update_topic = Topic.objects.get(id=request.POST.get('id'))
-                update_topic.name = request.POST.get('name')
-                update_topic.save()
-            except Exception as e:
-                print("TopicsView error updating topic {}".format(e))
-        elif request.POST.get('action') == 'DELETE':
-            try:
-                delete_topic = Topic.objects.get(id=request.POST.get('id'))
-                delete_topic.delete(keep_parents=False)
-            except:
-                print("error")
-        else:
-            print("TopicsView POST action not recognized should be CREATE UPDATE or DELETE")
-
-        return render(request, 'pages/topics.html')
-
-    def get_topics_data(self, **kwargs):
-        topics = Topic.objects.all().values_list('id', 'name', flat=False).order_by('name')
-        topics = list(topics)  # force QuerySet evaluation
-        return mark_safe(escapejs(json.dumps(topics)))
->>>>>>> 0310a43c
+
+
+import json
+
+from django.contrib.auth.decorators import login_required
+from django.contrib.auth.models import Group, User
+from django.shortcuts import render, redirect
+from django.utils.decorators import method_decorator
+from django.utils.html import mark_safe, escapejs
+from django.views.generic import TemplateView
+
+from hs_access_control.management.utilities import community_from_name_or_id
+from hs_access_control.models.community import Community
+from hs_communities.models import Topic
+
+
+class CollaborateView(TemplateView):
+    template_name = 'pages/collaborate.html'
+
+
+class CommunityView(TemplateView):
+    template_name = 'hs_communities/community.html'
+
+    def dispatch(self, *args, **kwargs):
+        return super(CommunityView, self).dispatch(*args, **kwargs)
+
+    def get_context_data(self, **kwargs):
+        grpfilter = self.request.GET.get('grp')
+
+        community = community_from_name_or_id(kwargs['community_id'])
+        community_resources = community.public_resources
+        raw_groups = community.groups_with_public_resources()
+        groups = []
+
+        for g in raw_groups:
+            res_count = len([r for r in community_resources if r.group_name == g.name])
+            groups.append({'id': str(g.id), 'name': str(g.name), 'res_count': str(res_count)})
+
+        groups = sorted(groups, key=lambda key: key['name'])
+        return {
+            'community_resources': community_resources,
+            'groups': groups,
+            'grpfilter': grpfilter,
+        }
+
+
+class FindCommunitiesView(TemplateView):
+    template_name = 'hs_communities/find-communities.html'
+
+    def dispatch(self, *args, **kwargs):
+        return super(FindCommunitiesView, self).dispatch(*args, **kwargs)
+
+    def get_context_data(self, **kwargs):
+
+        return {
+            'communities_list': Community.objects.all()
+        }
+
+
+@method_decorator(login_required, name='dispatch')
+class MyCommunitiesView(TemplateView):
+    template_name = 'hs_communities/my-communities.html'
+
+    def dispatch(self, *args, **kwargs):
+        return super(MyCommunitiesView, self).dispatch(*args, **kwargs)
+
+    def group_to_community(self, grp, communities):
+        """
+        return the community membership information of a group; group can belong to only one community
+        :param grp: group object
+        :param communities: communities
+        :return: tuple id, name of community
+        """
+        for community in communities:
+            if grp.id in [g.id for g in community.member_groups]:
+                return community
+
+    def get_context_data(self, **kwargs):
+        grps_member_of = []
+        u = User.objects.get(pk=self.request.user.id)
+        groups = Group.objects.filter(gaccess__active=True).exclude(name="Hydroshare Author")
+        # for each group set group dynamic attributes
+        for g in groups:
+            g.is_user_member = u in g.gaccess.members
+            if g.is_user_member:
+                grps_member_of.append(g)
+            g.join_request_waiting_owner_action = g.gaccess.group_membership_requests.filter(request_from=u).exists()
+            g.join_request_waiting_user_action = g.gaccess.group_membership_requests.filter(invitation_to=u).exists()
+            g.join_request = None
+            if g.join_request_waiting_owner_action or g.join_request_waiting_user_action:
+                g.join_request = g.gaccess.group_membership_requests.filter(request_from=u).first() or \
+                                 g.gaccess.group_membership_requests.filter(invitation_to=u).first()
+
+        comms_member_of = [self.group_to_community(g, Community.objects.all()) for g in grps_member_of]
+        return {
+            'communities_list': [c for c in comms_member_of if c is not None]
+        }
+
+
+@method_decorator(login_required, name='dispatch')
+class TopicsView(TemplateView):
+    """
+    action: CREATE, READ, UPDATE, DELETE
+    """
+
+    def get(self, request, *args, **kwargs):
+        u = User.objects.get(pk=self.request.user.id)
+        if u.username not in ['czo_national', 'czo_sierra', 'czo_boulder', 'czo_christina', 'czo_luquillo', 'czo_eel',
+                              'czo_catalina-jemez', 'czo_reynolds', 'czo_calhoun', 'czo_shale-hills']:
+            return redirect('/' % request.path)
+
+        return render(request, 'pages/topics.html', {'topics_json': self.get_topics_data()})
+
+    def post(self, request, *args, **kwargs):
+        u = User.objects.get(pk=self.request.user.id)
+        if u.username != 'czo_national':
+            return redirect('/' % request.path)
+
+        if request.POST.get('action') == 'CREATE':
+            new_topic = Topic()
+            new_topic.name = request.POST.get('name').replace("--", "")
+            new_topic.save()
+        elif request.POST.get('action') == 'UPDATE':
+            try:
+                update_topic = Topic.objects.get(id=request.POST.get('id'))
+                update_topic.name = request.POST.get('name')
+                update_topic.save()
+            except Exception as e:
+                print(("TopicsView error updating topic {}".format(e)))
+        elif request.POST.get('action') == 'DELETE':
+            try:
+                delete_topic = Topic.objects.get(id=request.POST.get('id'))
+                delete_topic.delete(keep_parents=False)
+            except:
+                print("error")
+        else:
+            print("TopicsView POST action not recognized should be CREATE UPDATE or DELETE")
+
+        return render(request, 'pages/topics.html')
+
+    def get_topics_data(self, **kwargs):
+        topics = Topic.objects.all().values_list('id', 'name', flat=False).order_by('name')
+        topics = list(topics)  # force QuerySet evaluation
+        return mark_safe(escapejs(json.dumps(topics)))