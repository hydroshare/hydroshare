import json
import logging

from django.contrib.auth.decorators import login_required
from django.contrib.auth.models import Group, User
from django.db.models import F
from django.shortcuts import redirect, render
from django.utils.decorators import method_decorator
from django.utils.html import escapejs, mark_safe
from django.views.generic import TemplateView

from hs_access_control.models import Community, GroupCommunityRequest, RequestCommunity
from hs_access_control.models.privilege import PrivilegeCodes, UserCommunityPrivilege
from hs_access_control.views import community_json, gcr_json, group_json, user_json, cr_json
from hs_communities.models import Topic

logger = logging.getLogger(__name__)


class CollaborateView(TemplateView):
    template_name = "pages/collaborate.html"


class CommunityView(TemplateView):
    template_name = "hs_communities/community.html"

    def dispatch(self, *args, **kwargs):
        self.template_name = 'hs_communities/community.html'
        return super(CommunityView, self).dispatch(*args, **kwargs)

<<<<<<< HEAD
    def hydroshare_denied(self, cid, gid=None):
        user = self.request.user
        if not user or not user.is_authenticated:
            message = "You must be logged in to access this function."
            logger.error(message)
            return message

        try:
            community = Community.objects.get(id=cid)
        except Community.DoesNotExist:
            message = "community id {} not found".format(cid)
            logger.error(message)
            return message

        if user.uaccess.owns_community(community):
            if gid is None:
                return ""
            else:
                group = Group.objects.filter(id=gid)
                if group.count() < 1:
                    message = "group id {} not found".format(gid)
                    logger.error(message)
                    return message
                else:
                    return ""

        else:
            message = "user {} ({}) does not own community {} ({})"\
                      .format(user.username, user.id, community.name, community.id)
            logger.error(message)
            return message

    def get_context_data(self, *args, **kwargs):
        message = ''
        context = {}

        if 'cid' in kwargs:
            cid = int(kwargs['cid'])
        else:
            cid = None

        if 'gid' in kwargs:
            gid = int(kwargs['gid'])
        else:
            gid = None

        if 'action' in kwargs:
            action = kwargs['action']
        else:
            action = None

        logger.debug("cid={} action={} gid={}".format(cid, action, gid))
        denied = self.hydroshare_denied(cid, gid)
        logger.debug("denied is {}".format(denied))
        if denied == "":
            user = self.request.user
            community = Community.objects.get(id=int(cid))
            community_resources = community.public_resources.distinct()
            grpfilter = self.request.GET.get('grp')
            is_admin = 1 if UserCommunityPrivilege.objects.filter(user=user, community=community,
                                                                  privilege=PrivilegeCodes.OWNER).exists() else 0

            context['community_resources'] = community_resources
            context['grpfilter'] = grpfilter
            context['is_admin'] = is_admin
            context['czo_community'] = "CZO National" in community.name

            if action is not None:
                group = Group.objects.get(id=int(gid))
                if action == 'approve':  # approve a request from a group
                    gcr = GroupCommunityRequest.objects.get(
                        community=community, group=group)
                    if gcr.redeemed:  # make it possible to approve a formerly declined request.
                        gcr.reset(responder=user)
                    message, worked = gcr.approve(responder=user)
                    logger.debug("message = '{}' worked='{}'".format(message, worked))

                elif action == 'decline':  # decline a request from a group
                    gcr = GroupCommunityRequest.objects.get(
                        community__id=int(cid),
                        group__id=int(kwargs['gid']))
                    message, worked = gcr.decline(responder=user)
                    logger.debug("message = '{}' worked='{}'".format(message, worked))

                elif action == 'invite':
                    logger.debug("action is invite")
                    try:
                        message, worked = GroupCommunityRequest.create_or_update(
                            requester=user, group=group, community=community)
                        logger.debug("message = '{}' worked='{}'".format(message, worked))
                    except Exception as e:
                        logger.debug(e)

                elif action == 'remove':  # remove a group from this community
                    message, worked = GroupCommunityRequest.remove(
                        requester=user, group=group, community=community)
                    logger.debug("message = '{}' worked='{}'".format(message, worked))

                elif action == 'retract':  # remove a pending request
                    message, worked = GroupCommunityRequest.retract(
                         requester=user, group=group, community=community)
                    logger.debug("message = '{}' worked='{}'".format(message, worked))

                else:
                    message = "unknown action '{}'".format(action)
                    logger.error(message)

            # build a JSON object that contains the results of the query

            context['denied'] = denied
            context['message'] = message
            context['user'] = user_json(user)
            context['community'] = community_json(community)

            # groups that can be invited are those that are not already invited or members.
            context['groups'] = []
            for g in Group.objects.filter(gaccess__active=True)\
                                  .exclude(invite_g2gcr__community=community)\
                                  .exclude(g2gcp__community=community)\
                                  .order_by('name'):
                context['groups'].append(group_json(g))

            # groups that have shared resources with the community
            raw_groups = community.groups_with_public_resources()
            shared_by_groups = []
            for g in raw_groups:
                res_count = len([r for r in community_resources if r.group_name == g.name])
                shared_by_groups.append({'id': str(g.id), 'name': str(g.name), 'res_count': str(res_count)})
            context['shared_by_groups'] = shared_by_groups

            context['pending'] = []
            for r in GroupCommunityRequest.objects.filter(
                    community=community, redeemed=False, group_owner__isnull=True).order_by('group__name'):
                context['pending'].append(gcr_json(r))

            # requests that were declined by us
            context['we_declined'] = []
            for r in GroupCommunityRequest.objects.filter(
                    community=community, redeemed=True, approved=False,
                    when_group__lt=F('when_community')).order_by('group__name'):
                context['we_declined'].append(gcr_json(r))

            # requests that were declined by others
            context['they_declined'] = []
            for r in GroupCommunityRequest.objects.filter(
                    community=community, redeemed=True, approved=False,
                    when_group__gt=F('when_community')).order_by('group__name'):
                context['they_declined'].append(gcr_json(r))

            # group requests to be approved
            context['approvals'] = []
            for r in GroupCommunityRequest.objects.filter(
                    community=Community.objects.get(id=int(cid)),
                    group__gaccess__active=True,
                    community_owner__isnull=True,
                    redeemed=False).order_by('group__name'):
                context['approvals'].append(gcr_json(r))

            # group members of community
            context['members'] = []
            for g in Group.objects.filter(g2gcp__community=community).order_by('name'):
                context['members'].append(group_json(g))

            return context

        else:  # non-empty denied means an error.
            context['denied'] = denied
            logger.error(denied)
            return context
=======
    def get_context_data(self, **kwargs):
        grpfilter = self.request.GET.get("grp")

        community = community_from_name_or_id(kwargs["community_id"])
        community_resources = community.public_resources.distinct()
        raw_groups = community.groups_with_public_resources()
        groups = []

        for g in raw_groups:
            res_count = len([r for r in community_resources if r.group_name == g.name])
            groups.append(
                {"id": str(g.id), "name": str(g.name), "res_count": str(res_count)}
            )

        groups = sorted(groups, key=lambda key: key["name"])

        try:
            u = User.objects.get(pk=self.request.user.id)
            # user must own the community to get admin privilege
            is_admin = UserCommunityPrivilege.objects.filter(
                user=u, community=community, privilege=PrivilegeCodes.OWNER
            ).exists()
        except: # noqa
            is_admin = False

        return {
            "community": community,
            "community_resources": community_resources,
            "groups": groups,
            "grpfilter": grpfilter,
            "is_admin": is_admin,
            "czo_community": "CZO National" in community.name,
        }
>>>>>>> de4d8309


class FindCommunitiesView(TemplateView):
    template_name = "hs_communities/find-communities.html"

    def dispatch(self, *args, **kwargs):
        return super(FindCommunitiesView, self).dispatch(*args, **kwargs)

    def get_context_data(self, **kwargs):
        context = {}
        user = self.request.user
        user_is_admin = False
        if user:
            user_is_admin = user.is_authenticated() and user.is_superuser

        # get the list of any pending community create requests by this user
        user_pending_requests = user.uaccess.pending_community_requests()

        if user_is_admin:
            admin_all_requests = []
            for request in RequestCommunity.all_requests().order_by('-date_requested'):
                admin_all_requests.append(cr_json(request))
            context['admin_all_requests'] = admin_all_requests
            context['admin_pending_requests'] = RequestCommunity.pending_requests().count()

<<<<<<< HEAD
        context['communities_list'] = Community.objects.filter(active=True)
        context['user_pending_requests'] = user_pending_requests
        context['user_is_admin'] = user_is_admin

        return context
=======
        return {"communities_list": Community.objects.all()}
>>>>>>> de4d8309


@method_decorator(login_required, name="dispatch")
class MyCommunitiesView(TemplateView):
    template_name = "hs_communities/my-communities.html"

    def dispatch(self, *args, **kwargs):
        return super(MyCommunitiesView, self).dispatch(*args, **kwargs)

    def group_to_community(self, grp, communities):
        """
        return the community membership information of a group; group can belong to only one community
        :param grp: group object
        :param communities: communities
        :return: tuple id, name of community
        """
        for community in communities:
            if grp.id in [g.id for g in community.member_groups]:
                return community

    def get_context_data(self, **kwargs):
<<<<<<< HEAD
        context = {}
        groups_member_of = []
        user = self.request.user
        groups = Group.objects.filter(gaccess__active=True).exclude(name="Hydroshare Author")
        communities = Community.objects.all()
        # for each group set group dynamic attributes
        for group in groups:
            group.is_user_member = user in group.gaccess.members
            if group.is_user_member:
                groups_member_of.append(group)
            group.join_request_waiting_owner_action = group.gaccess.group_membership_requests.filter(
                request_from=user).exists()
            group.join_request_waiting_user_action = group.gaccess.group_membership_requests.filter(
                invitation_to=user).exists()
            group.join_request = None
            if group.join_request_waiting_owner_action or group.join_request_waiting_user_action:
                group.join_request = group.gaccess.group_membership_requests.filter(request_from=user).first() or \
                                 group.gaccess.group_membership_requests.filter(invitation_to=user).first()

        communities_member_of = [self.group_to_community(g, Community.objects.all()) for g in groups_member_of]

        # Also list communities that the user owns
        for community in communities:
            is_owner = user in community.owners
            if is_owner and community not in communities_member_of:
                communities_member_of.append(community)

        # get the list of any pending community create requests by this user
        user_pending_requests = user.uaccess.pending_community_requests()

        user_is_admin = False
        if user:
            user_is_admin = user.is_authenticated() and user.is_superuser

        if user_is_admin:
            admin_all_requests = []
            for request in RequestCommunity.all_requests().order_by('-date_requested'):
                admin_all_requests.append(cr_json(request))
            context['admin_all_requests'] = admin_all_requests
            context['admin_pending_requests'] = RequestCommunity.pending_requests().count()

        context['communities_list'] = [c for c in communities_member_of if c is not None]
        context['user_pending_requests'] = user_pending_requests
        context['user_is_admin'] = user_is_admin

        return context


class CommunityCreationRequests(TemplateView):
    """A view to serve all pending community creation requests"""

    template_name = 'hs_communities/pending-community-requests.html'

    @method_decorator(login_required)
    def dispatch(self, *args, **kwargs):
        return super(CommunityCreationRequests, self).dispatch(*args, **kwargs)

    def hydroshare_denied(self):
        user = self.request.user
        if not user or not user.is_authenticated:
            message = "You must be logged in to access this function."
            logger.error(message)
            return message

        if not user.is_superuser:
            message = "user with id {} is not a superuser".format(user.id)
            logger.error(message)
            return message

        return ""

    def get_context_data(self, **kwargs):
        denied = self.hydroshare_denied()

        if denied == "":
            admin_all_requests = []
            for request in RequestCommunity.all_requests().order_by('-date_requested'):
                admin_all_requests.append(cr_json(request))

            return {
                'admin_all_requests': admin_all_requests,
                'admin_pending_requests': RequestCommunity.pending_requests().count(),
                'user_is_admin': self.request.user.is_superuser
            }
        else:
            logger.error(denied)
            return {"denied": denied}


class CommunityCreationRequest(TemplateView):
    """A view to serve a pending community creation request"""

    template_name = 'hs_communities/pending-community-request.html'

    @method_decorator(login_required)
    def dispatch(self, *args, **kwargs):
        return super(CommunityCreationRequest, self).dispatch(*args, **kwargs)

    def hydroshare_denied(self, rid=None):
        user = self.request.user
        if not user or not user.is_authenticated:
            message = "You must be logged in to access this function."
            logger.error(message)
            return message

        if not user.is_superuser:
            message = "user with id {} is not a superuser".format(user.id)
            logger.error(message)
            return message

        if rid is not None:
            try:
                RequestCommunity.objects.get(id=rid)
            except RequestCommunity.DoesNotExist:
                message = "community request id {} not found".format(rid)
                logger.error(message)
                return message

        return ""

    def get_context_data(self, **kwargs):
        context = {}
        if 'rid' in kwargs:
            rid = int(kwargs['rid'])
        else:
            rid = None

        denied = self.hydroshare_denied(rid)

        if denied == "" and rid is not None:
            req = RequestCommunity.objects.get(id=int(rid))
            context['community_request'] = cr_json(req)

            admin_all_requests = []
            for request in RequestCommunity.all_requests().order_by('-date_requested'):
                admin_all_requests.append(cr_json(request))

            context['admin_all_requests'] = admin_all_requests
            context['admin_pending_requests'] = RequestCommunity.pending_requests().count()
        else:
            context['denied'] = denied
            logger.error(denied)

        context['user_is_admin'] = self.request.user.is_superuser

        return context


@method_decorator(login_required, name='dispatch')
=======
        grps_member_of = []
        u = User.objects.get(pk=self.request.user.id)
        groups = Group.objects.filter(gaccess__active=True).exclude(
            name="Hydroshare Author"
        )
        # for each group set group dynamic attributes
        for g in groups:
            g.is_user_member = u in g.gaccess.members
            if g.is_user_member:
                grps_member_of.append(g)
            g.join_request_waiting_owner_action = (
                g.gaccess.group_membership_requests.filter(request_from=u).exists()
            )
            g.join_request_waiting_user_action = (
                g.gaccess.group_membership_requests.filter(invitation_to=u).exists()
            )
            g.join_request = None
            if (
                g.join_request_waiting_owner_action
                or g.join_request_waiting_user_action
            ):
                g.join_request = (
                    g.gaccess.group_membership_requests.filter(request_from=u).first()
                    or g.gaccess.group_membership_requests.filter(
                        invitation_to=u
                    ).first()
                )

        comms_member_of = [
            self.group_to_community(g, Community.objects.all()) for g in grps_member_of
        ]
        return {"communities_list": [c for c in comms_member_of if c is not None]}


@method_decorator(login_required, name="dispatch")
>>>>>>> de4d8309
class TopicsView(TemplateView):
    """
    action: CREATE, READ, UPDATE, DELETE
    """

    def get(self, request, *args, **kwargs):
        u = User.objects.get(pk=self.request.user.id)
        if u.username not in [
            "czo_national",
            "czo_sierra",
            "czo_boulder",
            "czo_christina",
            "czo_luquillo",
            "czo_eel",
            "czo_catalina-jemez",
            "czo_reynolds",
            "czo_calhoun",
            "czo_shale-hills",
        ]:
            return redirect("/" % request.path)

        return render(
            request, "pages/topics.html", {"topics_json": self.get_topics_data()}
        )

    def post(self, request, *args, **kwargs):
        u = User.objects.get(pk=self.request.user.id)
        if u.username != "czo_national":
            return redirect("/" % request.path)

        if request.POST.get("action") == "CREATE":
            new_topic = Topic()
            new_topic.name = request.POST.get("name").replace("--", "")
            new_topic.save()
        elif request.POST.get("action") == "UPDATE":
            try:
                update_topic = Topic.objects.get(id=request.POST.get("id"))
                update_topic.name = request.POST.get("name")
                update_topic.save()
            except Exception as e:
                print("TopicsView error updating topic {}".format(e))
        elif request.POST.get("action") == "DELETE":
            try:
                delete_topic = Topic.objects.get(id=request.POST.get("id"))
                delete_topic.delete(keep_parents=False)
            except: # noqa
                print("error")
        else:
            print(
                "TopicsView POST action not recognized should be CREATE UPDATE or DELETE"
            )

        return render(request, "pages/topics.html")

    def get_topics_data(self, **kwargs):
        topics = (
            Topic.objects.all().values_list("id", "name", flat=False).order_by("name")
        )
        topics = list(topics)  # force QuerySet evaluation
        return mark_safe(escapejs(json.dumps(topics)))<|MERGE_RESOLUTION|>--- conflicted
+++ resolved
@@ -25,10 +25,9 @@
     template_name = "hs_communities/community.html"
 
     def dispatch(self, *args, **kwargs):
-        self.template_name = 'hs_communities/community.html'
+        self.template_name = "hs_communities/community.html"
         return super(CommunityView, self).dispatch(*args, **kwargs)
 
-<<<<<<< HEAD
     def hydroshare_denied(self, cid, gid=None):
         user = self.request.user
         if not user or not user.is_authenticated:
@@ -65,18 +64,18 @@
         message = ''
         context = {}
 
-        if 'cid' in kwargs:
-            cid = int(kwargs['cid'])
+        if "cid" in kwargs:
+            cid = int(kwargs["cid"])
         else:
             cid = None
 
-        if 'gid' in kwargs:
-            gid = int(kwargs['gid'])
+        if "gid" in kwargs:
+            gid = int(kwargs["gid"])
         else:
             gid = None
 
-        if 'action' in kwargs:
-            action = kwargs['action']
+        if "action" in kwargs:
+            action = kwargs["action"]
         else:
             action = None
 
@@ -87,18 +86,18 @@
             user = self.request.user
             community = Community.objects.get(id=int(cid))
             community_resources = community.public_resources.distinct()
-            grpfilter = self.request.GET.get('grp')
+            grpfilter = self.request.GET.get("grp")
             is_admin = 1 if UserCommunityPrivilege.objects.filter(user=user, community=community,
                                                                   privilege=PrivilegeCodes.OWNER).exists() else 0
 
-            context['community_resources'] = community_resources
-            context['grpfilter'] = grpfilter
-            context['is_admin'] = is_admin
-            context['czo_community'] = "CZO National" in community.name
+            context["community_resources"] = community_resources
+            context["grpfilter"] = grpfilter
+            context["is_admin"] = is_admin
+            context["czo_community"] = "CZO National" in community.name
 
             if action is not None:
                 group = Group.objects.get(id=int(gid))
-                if action == 'approve':  # approve a request from a group
+                if action == "approve":  # approve a request from a group
                     gcr = GroupCommunityRequest.objects.get(
                         community=community, group=group)
                     if gcr.redeemed:  # make it possible to approve a formerly declined request.
@@ -106,14 +105,14 @@
                     message, worked = gcr.approve(responder=user)
                     logger.debug("message = '{}' worked='{}'".format(message, worked))
 
-                elif action == 'decline':  # decline a request from a group
+                elif action == "decline":  # decline a request from a group
                     gcr = GroupCommunityRequest.objects.get(
                         community__id=int(cid),
-                        group__id=int(kwargs['gid']))
+                        group__id=int(kwargs["gid"]))
                     message, worked = gcr.decline(responder=user)
                     logger.debug("message = '{}' worked='{}'".format(message, worked))
 
-                elif action == 'invite':
+                elif action == "invite":
                     logger.debug("action is invite")
                     try:
                         message, worked = GroupCommunityRequest.create_or_update(
@@ -127,7 +126,7 @@
                         requester=user, group=group, community=community)
                     logger.debug("message = '{}' worked='{}'".format(message, worked))
 
-                elif action == 'retract':  # remove a pending request
+                elif action == "retract":  # remove a pending request
                     message, worked = GroupCommunityRequest.retract(
                          requester=user, group=group, community=community)
                     logger.debug("message = '{}' worked='{}'".format(message, worked))
@@ -138,101 +137,66 @@
 
             # build a JSON object that contains the results of the query
 
-            context['denied'] = denied
-            context['message'] = message
-            context['user'] = user_json(user)
-            context['community'] = community_json(community)
+            context["denied"] = denied
+            context["message"] = message
+            context["user"] = user_json(user)
+            context["community"] = community_json(community)
 
             # groups that can be invited are those that are not already invited or members.
-            context['groups'] = []
+            context["groups"] = []
             for g in Group.objects.filter(gaccess__active=True)\
                                   .exclude(invite_g2gcr__community=community)\
                                   .exclude(g2gcp__community=community)\
-                                  .order_by('name'):
-                context['groups'].append(group_json(g))
+                                  .order_by("name"):
+                context["groups"].append(group_json(g))
 
             # groups that have shared resources with the community
             raw_groups = community.groups_with_public_resources()
             shared_by_groups = []
             for g in raw_groups:
                 res_count = len([r for r in community_resources if r.group_name == g.name])
-                shared_by_groups.append({'id': str(g.id), 'name': str(g.name), 'res_count': str(res_count)})
-            context['shared_by_groups'] = shared_by_groups
-
-            context['pending'] = []
+                shared_by_groups.append({"id": str(g.id), "name": str(g.name), "res_count": str(res_count)})
+            context["shared_by_groups"] = shared_by_groups
+
+            context["pending"] = []
             for r in GroupCommunityRequest.objects.filter(
-                    community=community, redeemed=False, group_owner__isnull=True).order_by('group__name'):
-                context['pending'].append(gcr_json(r))
+                    community=community, redeemed=False, group_owner__isnull=True).order_by("group__name"):
+                context["pending"].append(gcr_json(r))
 
             # requests that were declined by us
-            context['we_declined'] = []
+            context["we_declined"] = []
             for r in GroupCommunityRequest.objects.filter(
                     community=community, redeemed=True, approved=False,
-                    when_group__lt=F('when_community')).order_by('group__name'):
-                context['we_declined'].append(gcr_json(r))
+                    when_group__lt=F("when_community")).order_by("group__name"):
+                context["we_declined"].append(gcr_json(r))
 
             # requests that were declined by others
-            context['they_declined'] = []
+            context["they_declined"] = []
             for r in GroupCommunityRequest.objects.filter(
                     community=community, redeemed=True, approved=False,
-                    when_group__gt=F('when_community')).order_by('group__name'):
-                context['they_declined'].append(gcr_json(r))
+                    when_group__gt=F("when_community")).order_by("group__name"):
+                context["they_declined"].append(gcr_json(r))
 
             # group requests to be approved
-            context['approvals'] = []
+            context["approvals"] = []
             for r in GroupCommunityRequest.objects.filter(
                     community=Community.objects.get(id=int(cid)),
                     group__gaccess__active=True,
                     community_owner__isnull=True,
-                    redeemed=False).order_by('group__name'):
-                context['approvals'].append(gcr_json(r))
+                    redeemed=False).order_by("group__name"):
+                context["approvals"].append(gcr_json(r))
 
             # group members of community
-            context['members'] = []
-            for g in Group.objects.filter(g2gcp__community=community).order_by('name'):
-                context['members'].append(group_json(g))
+            context["members"] = []
+            for g in Group.objects.filter(g2gcp__community=community).order_by("name"):
+                context["members"].append(group_json(g))
 
             return context
 
         else:  # non-empty denied means an error.
-            context['denied'] = denied
+            context["denied"] = denied
             logger.error(denied)
             return context
-=======
-    def get_context_data(self, **kwargs):
-        grpfilter = self.request.GET.get("grp")
-
-        community = community_from_name_or_id(kwargs["community_id"])
-        community_resources = community.public_resources.distinct()
-        raw_groups = community.groups_with_public_resources()
-        groups = []
-
-        for g in raw_groups:
-            res_count = len([r for r in community_resources if r.group_name == g.name])
-            groups.append(
-                {"id": str(g.id), "name": str(g.name), "res_count": str(res_count)}
-            )
-
-        groups = sorted(groups, key=lambda key: key["name"])
-
-        try:
-            u = User.objects.get(pk=self.request.user.id)
-            # user must own the community to get admin privilege
-            is_admin = UserCommunityPrivilege.objects.filter(
-                user=u, community=community, privilege=PrivilegeCodes.OWNER
-            ).exists()
-        except: # noqa
-            is_admin = False
-
-        return {
-            "community": community,
-            "community_resources": community_resources,
-            "groups": groups,
-            "grpfilter": grpfilter,
-            "is_admin": is_admin,
-            "czo_community": "CZO National" in community.name,
-        }
->>>>>>> de4d8309
 
 
 class FindCommunitiesView(TemplateView):
@@ -253,20 +217,16 @@
 
         if user_is_admin:
             admin_all_requests = []
-            for request in RequestCommunity.all_requests().order_by('-date_requested'):
+            for request in RequestCommunity.all_requests().order_by("-date_requested"):
                 admin_all_requests.append(cr_json(request))
-            context['admin_all_requests'] = admin_all_requests
-            context['admin_pending_requests'] = RequestCommunity.pending_requests().count()
-
-<<<<<<< HEAD
-        context['communities_list'] = Community.objects.filter(active=True)
-        context['user_pending_requests'] = user_pending_requests
-        context['user_is_admin'] = user_is_admin
+            context["admin_all_requests"] = admin_all_requests
+            context["admin_pending_requests"] = RequestCommunity.pending_requests().count()
+
+        context["communities_list"] = Community.objects.filter(active=True)
+        context["user_pending_requests"] = user_pending_requests
+        context["user_is_admin"] = user_is_admin
 
         return context
-=======
-        return {"communities_list": Community.objects.all()}
->>>>>>> de4d8309
 
 
 @method_decorator(login_required, name="dispatch")
@@ -288,7 +248,6 @@
                 return community
 
     def get_context_data(self, **kwargs):
-<<<<<<< HEAD
         context = {}
         groups_member_of = []
         user = self.request.user
@@ -325,14 +284,14 @@
 
         if user_is_admin:
             admin_all_requests = []
-            for request in RequestCommunity.all_requests().order_by('-date_requested'):
+            for request in RequestCommunity.all_requests().order_by("-date_requested"):
                 admin_all_requests.append(cr_json(request))
-            context['admin_all_requests'] = admin_all_requests
-            context['admin_pending_requests'] = RequestCommunity.pending_requests().count()
-
-        context['communities_list'] = [c for c in communities_member_of if c is not None]
-        context['user_pending_requests'] = user_pending_requests
-        context['user_is_admin'] = user_is_admin
+            context["admin_all_requests"] = admin_all_requests
+            context["admin_pending_requests"] = RequestCommunity.pending_requests().count()
+
+        context["communities_list"] = [c for c in communities_member_of if c is not None]
+        context["user_pending_requests"] = user_pending_requests
+        context["user_is_admin"] = user_is_admin
 
         return context
 
@@ -369,9 +328,9 @@
                 admin_all_requests.append(cr_json(request))
 
             return {
-                'admin_all_requests': admin_all_requests,
-                'admin_pending_requests': RequestCommunity.pending_requests().count(),
-                'user_is_admin': self.request.user.is_superuser
+                "admin_all_requests": admin_all_requests,
+                "admin_pending_requests": RequestCommunity.pending_requests().count(),
+                "user_is_admin": self.request.user.is_superuser
             }
         else:
             logger.error(denied)
@@ -411,8 +370,8 @@
 
     def get_context_data(self, **kwargs):
         context = {}
-        if 'rid' in kwargs:
-            rid = int(kwargs['rid'])
+        if "rid" in kwargs:
+            rid = int(kwargs["rid"])
         else:
             rid = None
 
@@ -420,61 +379,24 @@
 
         if denied == "" and rid is not None:
             req = RequestCommunity.objects.get(id=int(rid))
-            context['community_request'] = cr_json(req)
+            context["community_request"] = cr_json(req)
 
             admin_all_requests = []
-            for request in RequestCommunity.all_requests().order_by('-date_requested'):
+            for request in RequestCommunity.all_requests().order_by("-date_requested"):
                 admin_all_requests.append(cr_json(request))
 
-            context['admin_all_requests'] = admin_all_requests
-            context['admin_pending_requests'] = RequestCommunity.pending_requests().count()
-        else:
-            context['denied'] = denied
+            context["admin_all_requests"] = admin_all_requests
+            context["admin_pending_requests"] = RequestCommunity.pending_requests().count()
+        else:
+            context["denied"] = denied
             logger.error(denied)
 
-        context['user_is_admin'] = self.request.user.is_superuser
+        context["user_is_admin"] = self.request.user.is_superuser
 
         return context
 
 
-@method_decorator(login_required, name='dispatch')
-=======
-        grps_member_of = []
-        u = User.objects.get(pk=self.request.user.id)
-        groups = Group.objects.filter(gaccess__active=True).exclude(
-            name="Hydroshare Author"
-        )
-        # for each group set group dynamic attributes
-        for g in groups:
-            g.is_user_member = u in g.gaccess.members
-            if g.is_user_member:
-                grps_member_of.append(g)
-            g.join_request_waiting_owner_action = (
-                g.gaccess.group_membership_requests.filter(request_from=u).exists()
-            )
-            g.join_request_waiting_user_action = (
-                g.gaccess.group_membership_requests.filter(invitation_to=u).exists()
-            )
-            g.join_request = None
-            if (
-                g.join_request_waiting_owner_action
-                or g.join_request_waiting_user_action
-            ):
-                g.join_request = (
-                    g.gaccess.group_membership_requests.filter(request_from=u).first()
-                    or g.gaccess.group_membership_requests.filter(
-                        invitation_to=u
-                    ).first()
-                )
-
-        comms_member_of = [
-            self.group_to_community(g, Community.objects.all()) for g in grps_member_of
-        ]
-        return {"communities_list": [c for c in comms_member_of if c is not None]}
-
-
 @method_decorator(login_required, name="dispatch")
->>>>>>> de4d8309
 class TopicsView(TemplateView):
     """
     action: CREATE, READ, UPDATE, DELETE
