"""
Check that CZO groups are set up properly.
If a resource is owned by a CZO owner, and not part of the CZO group,
  then add it to the group.
If a resource is in a CZO group and not owned by the corresponding group owner,
  then make it owned by that owner.
If a resource owned by a CZO group owner is not owned by CZO national,
  then make it owned by CZO national.
If a resource has an inappropriate prefix for a group,
  then unshare it with that group and share with the appropriate group.
"""

from django.core.management.base import BaseCommand
from django.contrib.auth.models import User, Group
from hs_access_control.models import UserResourcePrivilege, GroupResourcePrivilege, \
    GroupCommunityPrivilege, PrivilegeCodes, Community
from hs_core.models import BaseResource
from django_irods.icommands import SessionException


# Details of CZO setup.
# This should be updated as groups are added.
czo_setup = [
    # group owner    group name      title prefix
    ["czo_national", "CZO National", "Cross-CZO"],
    ["czo_boulder", "CZO Boulder", "BCCZO"],
    ["czo_calhoun", "CZO Calhoun", "CCZO"],
    ["czo_catalina-jemez", "CZO Catalina-Jemez", "CJCZO"],
    ["czo_eel", "CZO Eel", "ERCZO"],
    ["czo_luquillo", "CZO Luquillo", "LCZO"],
    ["czo_reynolds", "CZO Reynolds", "RCCZO"],
    ["czo_shale-hills", "CZO Shale Hills", "SSHCZO"],
    ["czo_sierra", "CZO Southern Sierra", "SSCZO"],
    ["czo_christina", "CZO Christina", "CRBCZO"],
    ["czo_iml", "CZO IML", "IMLCZO"],
]


def set_quota_holder(resource, user):
    """ set quota holder and deal with iRODS failures """
    try:
        if resource.get_quota_holder() != user:
            print("    SET QUOTA HOLDER FOR  {} {} TO {}"
                  .format(resource.short_id,
                          resource.title.encode('ascii', 'ignore'),
                          user.username))
            resource.set_quota_holder(user, user)
    except SessionException as ex:
        # some resources copied from www for testing do not exist in the iRODS backend,
        # hence need to skip these test artifects
        print(resource.short_id + ' raised SessionException when setting quota holder: '
              + ex.stderr)
        return False
    except AttributeError as ex:
        # when federation is not set up correctly, istorage does not have a session
        # attribute, hence raise AttributeError - ignore for testing
        print(resource.short_id + ' raised AttributeError when setting quota holder: '
<<<<<<< HEAD
              + ex.message)
=======
              + str(ex))
>>>>>>> 08c5ea66
        return False
    except ValueError as ex:
        # when federation is not set up correctly, istorage does not have a session
        # attribute, hence raise AttributeError - ignore for testing
        print(resource.short_id + ' raised ValueError when setting quota holder: '
<<<<<<< HEAD
              + ex.message)
=======
              + str(ex))
>>>>>>> 08c5ea66
        return False
    return True


def check_resource_prefix(user, group, resource, prefix, mapper, grantor):
    if not resource.title.startswith(prefix):
        print("    UNSHARING {} {}: prefix not {} (UNSHARING)"
              .format(resource.short_id,
                      resource.title.encode('ascii', 'ignore'),
                      prefix))
        # not in the user's resources
        UserResourcePrivilege.unshare(resource=resource,
                                      user=user,
                                      grantor=grantor)
        # not in the group's resources
        GroupResourcePrivilege.unshare(resource=resource,
                                       group=group,
                                       grantor=grantor)

        # Where does it really go?
        new_prefix = resource.title.split(" ")[0]
        if new_prefix in mapper:
            new_username = mapper[new_prefix][0]
            new_groupname = mapper[new_prefix][1]
            new_user = User.objects.get(username=new_username)
            new_group = Group.objects.get(name=new_groupname)
            print("    SHARING {} {} with user={} group={}"
                  .format(resource.short_id, resource.title.encode('ascii', 'ignore'),
                          new_username, new_groupname))
            UserResourcePrivilege.share(resource=resource,
                                        user=new_user,
                                        privilege=PrivilegeCodes.OWNER,
                                        grantor=grantor)
            GroupResourcePrivilege.share(resource=resource,
                                         group=new_group,
                                         privilege=PrivilegeCodes.VIEW,
                                         grantor=grantor)
        else:
            print("    ERROR {} {} unknown prefix {}"
                  .format(resource.short_id,
                          resource.title.encode('ascii', 'ignore'),
                          new_prefix))


def check_resource_owners(user1, user2, resource, grantor):
    """ check that each resource has the proper number of owners """

    owners = User.objects.filter(u2urp__resource=resource,
                                 u2urp__privilege=PrivilegeCodes.OWNER)
    if user1 not in owners:
        # fix it NOW
        print("    SHARING {} {} with first owner {}"
              .format(resource.short_id,
                      resource.title.encode('ascii', 'ignore'),
                      user1.username))
        UserResourcePrivilege.share(user=user1, resource=resource,
                                    privilege=PrivilegeCodes.OWNER, grantor=grantor)
        # first argument is also quota holder.
        set_quota_holder(resource, user1)

    # for CZO national group, there's only one owner.
    if user1 != user2 and user2 not in owners:

        # fix it NOW
        print("    SHARING {} {} with second owner {}"
              .format(resource.short_id,
                      resource.title.encode('ascii', 'ignore'),
                      user2.username))
        UserResourcePrivilege.share(user=user2, resource=resource,
                                    privilege=PrivilegeCodes.OWNER, grantor=grantor)

    for o in owners:
        if o.username != user1.username and o.username != user2.username:
            # fix it NOW
            print("    UNSHARING {} {} with owner {}"
                  .format(resource.short_id,
                          resource.title.encode('ascii', 'ignore'),
                          o.username))
            UserResourcePrivilege.unshare(user=o, resource=resource, grantor=grantor)


def check_resource_group(group, resource, grantor):
    """ check that a resource is in exactly one group """
    groups = Group.objects.filter(g2grp__resource=resource)
    if group not in groups:
        # fix it NOW
        print("    SHARING {} {} with group {}"
              .format(resource.short_id,
                      resource.title.encode('ascii', 'ignore'),
                      group.name))
        GroupResourcePrivilege.share(resource=resource,
                                     group=group,
                                     grantor=grantor,
                                     privilege=PrivilegeCodes.VIEW)

    for g in groups:
        if g != group:
            # fix it NOW
            print("    UNSHARING {} {} with group {}"
                  .format(resource.short_id,
                          resource.title.encode('ascii', 'ignore'),
                          g.name))
            GroupResourcePrivilege.unshare(resource=resource,
                                           group=group,
                                           grantor=grantor)


class Command(BaseCommand):
    help = "check czo setup for proper group and owners of each resource"

    def handle(self, *args, **options):
        national_user = User.objects.get(username='czo_national')
        czo_community = Community.objects.get(name='CZO National Community')

        czo_mapper = {}
        for czo in czo_setup:  # index by prefix
            czo_mapper[czo[2]] = czo

        # check each group in turn
        for czo in czo_setup:
            czo_username = czo[0]
            czo_groupname = czo[1]
            czo_prefix = czo[2]  # prefix for all titles for this group.

            print("CHECKING user {} against group {}".format(czo_username, czo_groupname))
            czo_user = User.objects.get(username=czo_username)
            czo_group = Group.objects.get(name=czo_groupname)

            user_resources = set(BaseResource.objects.filter(r2urp__user=czo_user))
            print("  There are {} user resources".format(len(user_resources)))
            # for r in user_resources:
            #     print("    {} {}".format(r.short_id, r.title.encode('ascii', 'ignore')))
            group_resources = set(BaseResource.objects.filter(r2grp__group=czo_group))
            print("  There are {} group resources".format(len(group_resources)))
            # for r in group_resources:
            #     print("    {} {}".format(r.short_id, r.title.encode('ascii', 'ignore')))

            # check that group is in the community
            if not Community.objects.filter(c2gcp__community=czo_community,
                                            c2gcp__group=czo_group).exists():
                print("    SHARING group {} with community {}"
                      .format(czo_group.name, czo_community.name))
                # fix it NOW
                GroupCommunityPrivilege.share(group=czo_group, community=czo_community,
                                              privilege=PrivilegeCodes.VIEW,
                                              grantor=national_user)

            # check whether all resources are owned by czo national
            for r in user_resources | group_resources:
                if not UserResourcePrivilege.objects.filter(user=national_user,
                                                            privilege=PrivilegeCodes.OWNER,
                                                            resource=r).exists():
                    print("    SHARING {} {} with czo national user"
                          .format(r.short_id, r.title.encode('ascii', 'ignore')))
                    UserResourcePrivilege.share(user=national_user,
                                                resource=r,
                                                privilege=PrivilegeCodes.OWNER,
                                                grantor=national_user)
                # set quota holder to CZO national
                set_quota_holder(r, national_user)

            # Now everything is owned by CZO national so we can remove other owners safely.

            if czo_user != national_user:
                # Check that all resources have the appropriate prefix
                for r in user_resources | group_resources:  # or r in user_resources for non-czo
                    check_resource_prefix(czo_user, czo_group, r, czo_prefix, czo_mapper, national_user)

                # refresh for user and group changes from above
                user_resources = set(BaseResource.objects.filter(r2urp__user=czo_user))
                group_resources = set(BaseResource.objects.filter(r2grp__group=czo_group))

                # Now every resource is filed in the appropriate group,
                # and non-matching resources are owned by CZO National.

                # group owner should own all group resources and vice versa.
                # This will only pick up changes for resources that had the proper prefix.

                if len(user_resources - group_resources) != 0:
                    print("  The following user resources are not group resources")
                    for r in (user_resources - group_resources):
                        check_resource_group(czo_group, r, national_user)

                    # refresh group membership
                    group_resources = set(BaseResource.objects.filter(r2grp__group=czo_group))

                if len(group_resources - user_resources) != 0:
                    print("  The following group resources are not user resources:")
                    for r in (group_resources - user_resources):
                        check_resource_owners(national_user, czo_user, r, national_user)

                    # refresh ownership
                    user_resources = set(BaseResource.objects.filter(r2urp__user=czo_user))

            else:
                # czo national user and group only runs this clause
                # no assumption that user resources and group resources are the same.
                # * user resources are all resources.
                # * group resources are those that come from multiple sources.

                # Check that all resources have the appropriate prefix
                for r in group_resources:  # no user_resources because that's everything
                    check_resource_prefix(czo_user, czo_group, r, czo_prefix,
                                          czo_mapper, national_user)
                # pick up changes from above
                group_resources = set(BaseResource.objects.filter(r2grp__group=czo_group))

                for r in group_resources:
                    check_resource_group(czo_group, r, national_user)

                # pick up changes from above
                group_resources = set(BaseResource.objects.filter(r2grp__group=czo_group))

                for r in group_resources:
                    check_resource_owners(national_user, czo_user, r, national_user)


def is_equal_to_as_set(l1, l2):
    """ return true if two lists contain the same content
    :param l1: first list
    :param l2: second list
    :return: whether lists match
    """
    # Note specifically that set(l1) == set(l2) does not work as expected.
    return len(set(l1).symmetric_difference(set(l2))) == 0<|MERGE_RESOLUTION|>--- conflicted
+++ resolved
@@ -55,21 +55,13 @@
         # when federation is not set up correctly, istorage does not have a session
         # attribute, hence raise AttributeError - ignore for testing
         print(resource.short_id + ' raised AttributeError when setting quota holder: '
-<<<<<<< HEAD
-              + ex.message)
-=======
               + str(ex))
->>>>>>> 08c5ea66
         return False
     except ValueError as ex:
         # when federation is not set up correctly, istorage does not have a session
         # attribute, hence raise AttributeError - ignore for testing
         print(resource.short_id + ' raised ValueError when setting quota holder: '
-<<<<<<< HEAD
-              + ex.message)
-=======
               + str(ex))
->>>>>>> 08c5ea66
         return False
     return True
 
