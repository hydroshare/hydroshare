{% extends "pages/page.html" %}
{% load comment_tags %}
{% block meta_title %}{{ community.name }}{% endblock %}
{% block extra_css %}
<<<<<<< HEAD
    <link rel="stylesheet" type="text/css" href="{{ STATIC_URL }}css/jquery.dataTables.min.css">
    <link rel="stylesheet" type="text/css" href="{{ STATIC_URL }}css/community.css">
=======
    <link rel="stylesheet" type="text/css" href="{% static 'css/jquery.dataTables.min.css' %}">
>>>>>>> ac3a0d68
{% endblock %}

{% block main %}
    <div id="communities-app" class="container full-width" style="padding: 0;">
        <div class="collaborate-header row">
            <div class="container">
                <div class="row">
                    <div class="col-sm-12">
                        <div class="collaborate-nav">
                            <a href="{% url "communities" %}" class="collaborate-nav-item">Find Communities</a>
                            <a href="{% url "my_communities" %}" class="collaborate-nav-item active">My Communities</a>
                        </div>
                    </div>
                </div>
            </div>
        </div>

        <div class="container">
<<<<<<< HEAD
            <div class="community-header align-flex-start">
                <div>
                    {#  Community Picture #}
                    {% if community.picture and community.picture.url %}
                        <div class="community-image-wrapper community-image-wrapper-medium">
                            <div class="community-image" style="background-image: url(${community.picture.url})"></div>
                        </div>
=======
            <div class="row">
                {% if czo_community %}
                <div class="col-sm-3">
                    <div><a href="http://criticalzone.org">
                         <img src="{% static 'img/czo-logo-wide.png' %}"
                              alt="CZO National"></a></div>
                </div>
                {% else %}
                    <div class="col-sm-12">
                    {% if community.picture.url %}
                    <div><center><img src='{{ community.picture.url }}' height=200></center></div>
>>>>>>> ac3a0d68
                    {% else %}
                        <div class="community-image-wrapper community-image-wrapper-medium">
                            <div class="community-image community-preview-image-default"
                                style="background-image: url({{ STATIC_URL }}img/home-page/step4.png)"></div>
                        </div>
                    {% endif %}
                </div>

                <div class="flex-grow-1">
                    <div class="community-title-container flex justify-space-between align-flex-start">
                        <h2 class="community-title is-marginless">{{ community.name }}</h2>
        
                        <div class="community-actions flex">
                            {% if profile_user.is_group_member %}
                                <div>
                                    <a href="#" id="btn-leave-community" class="btn btn-default" data-toggle="modal" data-target="#leave-community-dialog">
                                        Leave Community
                                    </a>
                                </div>
                            {% endif %}
                        </div>
                    </div>

                    {% if community.purpose %}<h4>{{ community.purpose|linebreaks }}</h4>{% endif %}

                    <!-- Community Info -->
                    {% if community.email or community.url %}
                    <div class="community-info">
                        {% if community.url %}
                            <div class="text-muted">
                                <i class="fa fa-link"></i> <a href="{{ community.url }}" target="_blank">{{ community.url }}</a>
                            </div>
                        {% endif %}

                        {% if community.email %}
                            <div class="text-muted">
                                <i class="fa fa-envelope-o"></i> <a href="mailto:{{ community.email }}">{{ community.email }}</a>
                            </div>
                        {% endif %}
                    </div>
                    {% endif %}
                </div>
            </div>

            {% if community.description %}
                <div class="community-description has-space-top">
                    {{ community.description|linebreaks }}
                </div>
            {% endif %}
        </div>

        <div class="container">
            <div class="full-width-tabs-container" id="user-profile-tabs">
                <!-- Nav tabs -->
                <ul class="nav nav-tabs full-width-tabs" role="tablist">
                    <li role="presentation" class="active">
                        <a href="#resources" aria-controls="public" role="tab" data-toggle="tab">
                            <i class="glyphicon glyphicon-file"></i>&nbsp;RESOURCES</a>
                    </li>
                    <li role="presentation">
                        <a href="#groups" aria-controls="groups" role="tab" data-toggle="tab">
                            <i class="glyphicon glyphicon-file"></i>&nbsp;Groups</a>
                    </li>
                    {% if is_admin %}
                        <li role="presentation">
                            <a href="#settings" aria-controls="settings" role="tab" data-toggle="tab">
                                <i class="glyphicon glyphicon-file"></i>&nbsp;Owner Settings</a>
                        </li>
                    {% endif %}
                </ul>

                <!-- Tab panes -->
                <div class="tab-content" style="size: 800px">
                    <!-- PUBLIC -->
                    <div role="tabpanel" class="tab-pane fade in active" id="resources">
                        <div class="row">
                            <div class="col-lg-2" id="facets">
                                <div class="panel panel-default">
                                    <div class="panel-heading">
                                        <h4 class="panel-title">
                                            <span class="glyphicon glyphicon glyphicon-user"></span>
                                            &nbsp;Shared by</h4>
                                    </div>
                                    <div id="filter-shared-by" class="facet-list">
                                        <div class="panel-body">
                                            <div class="list-group">
                                                <div id="groups-list">
                                                    <!-- this id=groups-list is used to construct the VueJS group name to id map -->
                                                    {% if not groups %}
                                                        <div style="margin: 1rem 0;">
                                                            <i class="list-group-item no-items-found">No resources have been
                                                            shared with this community yet.</i>
                                                        </div>
                                                    {% else %}
                                                        <ul class="list-group inputs-group">
                                                            {% for g in groups %}
                                                                <li class="list-group-item" id="{{ g.id }}">
                                                                    <span data-facet="none"
                                                                          class="badge">{{ g.res_count }}</span>
                                                                    <label class="checkbox noselect"><input
                                                                            id="{{ g.id }}" type="checkbox"
                                                                            data-facet="none" value="Click"
                                                                            @click="updateContribs({{ g.id }})"> {{ g.name }}
                                                                        {% if grpfilter == g.name %}
                                                                            checked
                                                                        {% endif %}
                                                                    </label>
                                                                </li>
                                                            {% endfor %}
                                                        </ul>
                                                    {% endif %}
                                                </div>
                                            </div>
                                        </div>
                                    </div>
                                </div>
                            </div>
                            <div class="col-lg-10" id="items">
                                <div class="row">
                                    <div class="col-sm-12">
                                        <div id="search-container" class="input-group">
                                            <span class="glyphicon glyphicon-search search-icon"></span>
                                            <input id="resource-search-input" type="text" class="form-control"
                                                  placeholder="Search" size="600px"/>
                                            <span id="btn-clear-search-input"
                                                  class="glyphicon glyphicon-remove-sign btn-clear-search"
                                                  style="right: 10px"></span>
                                        </div>
                                    </div>
                                </div>
                                <!-- /input-group -->
                                <table id="item-selectors" class="table-hover table-striped resource-custom-table">
                                    <thead>
                                    <tr>
                                        <th><input class="all-rows-selector" type="checkbox"></th>
                                        <th>Type</th>
                                        <th>Title</th>
                                        <th>First Author</th>
                                        <th>Date Created</th>
                                        <th>Last modified</th>
                                        <th>Subject</th>
                                        {# Needed for datatable to function properly #}
                                        <th>Authors</th>
                                        {# Needed for datatable to function properly #}
                                        <th>Permission Level</th>
                                        {# Needed for datatable to function properly #}
                                        <th>Labels</th>
                                        {# Needed for datatable to function properly #}
                                        <th>Favorite</th>
                                        {# Needed for datatable to function properly #}
                                        <th>Last modified</th>
                                        {# Needed for datatable to function properly #}
                                        <th>Sharing Status</th>
                                        {# Needed for datatable to function properly #}
                                        <th>Date Created</th>
                                        {# Needed for datatable to function properly #}
                                    </tr>
                                    </thead>
                                    <div id="filter-querystring"
                                        style="display: none;">{{ grpfilter|default_if_none:'' }}</div>
                                    <tbody>
                                    {% for res in community_resources %}
                                        <tr class="data-row" v-show="isVisible({{ res.group_id }})">
                                            {# Selection controls #}
                                            <td>
                                                <input class="row-selector" type="checkbox">
                                                <span data-form-id="form-favorite-{{ res.resource_id }}"
                                                      data-form-type="toggle-favorite"
                                                      class="glyphicon glyphicon-star btn-inline-favorite"></span>

                                                <form class="hidden-form" data-id="form-favorite-{{ res.resource_id }}"
                                                      action="/hsapi/_internal/{{ res.resource_id }}/label-resource-action/"
                                                      method="post">
                                                    {% csrf_token %}
                                                    <input type="hidden" name="action" value="CREATE">
                                                    <input type="hidden" name="label_type" value="FAVORITE">
                                                </form>
                                                <span class="glyphicon glyphicon-tag btn-inline-label"
                                                      data-toggle="dropdown" aria-expanded="false"></span>

                                                <div class="dropdown-menu inline-dropdown" role="menu">
                                                    <div class="panel-body" role="form">
                                                        <ul data-resource-id="{{ res.resource_id }}"
                                                            class="list-group list-labels">
                                                        </ul>
                                                    </div>
                                                </div>
                                            </td>
                                            {# Type #}
                                            <td data-col="resource-type">
                                                {% include "includes/res_type_col_community.html" with resource=res %}
                                            </td>
                                            {# Title #}
                                            <td>
                                                <strong>
                                                    <a href="/{{ res.slug }}/">{{ res.title }}</a>
                                                </strong>
                                            </td>
                                            {# First Author #}
                                            {% if res.first_creator.relative_uri and res.first_creator.is_active %}
                                                <td>
                                                    <a href="{{ res.first_creator.relative_uri }}">{{ res.first_creator.name }}</a>
                                                </td>
                                            {% else %}
                                                <td>{{ res.first_creator.name }}</td>
                                            {% endif %}
                                            {# Date Created #}
                                            <td>{{ res.created|date:"d M Y" }} {{ res.created|time }}</td>
                                            {# Last Modified #}
                                            <td>{{ res.updated|date:"d M Y" }} {{ res.updated|time }}</td>
                                            <td><!-- Needed for datatable to function properly --></td>
                                            <td><!-- Needed for datatable to function properly --></td>
                                            <td><!-- Needed for datatable to function properly --></td>
                                            <td><!-- Needed for datatable to function properly --></td>
                                            <td><!-- Needed for datatable to function properly --></td>
                                            <td>{{ res.updated|date:"U" }}</td>
                                            <td><!-- Needed for datatable to function properly --></td>
                                            <td>{{ res.created|date:"U" }}</td>
                                            <td><!-- Needed for datatable to function properly --></td>
                                        </tr>
                                    {% endfor %}
                                    </tbody>
                                </table>
                                {% include "includes/legend.html" %}
                            </div>
                        </div>
                    </div>
                    <div role="tabpanel" class="tab-pane fade in" id="settings">
                        {% include 'hs_communities/community-settings.html' %}
                    </div>
                    <div role="tabpanel" class="tab-pane fade in" id="groups">
                        {% include 'hs_communities/community-groups.html' %}
                    </div>
                </div>
            </div>
        </div>
    </div>
{% endblock main %}

{% block extra_js %}
    {{ block.super }}
<<<<<<< HEAD
    <script type="text/javascript" src="{{ STATIC_URL }}js/vue-2.6.10-dev.js"></script>
    <script type="text/javascript" charset="utf8" src="{{ STATIC_URL }}js/jquery.dataTables.js"></script>
    <script type="text/javascript" src="{{ STATIC_URL }}js/communities.js"></script>
    <script type="text/javascript" src="{{ STATIC_URL }}js/hs_resource_table_community.js"></script>
    <script type="text/javascript">
        // Constants here
        const COMMUNITY = {{ community|safe }}
        const IS_ADMIN = {{ is_admin }}
    </script>
{% endblock %}
=======
    <script type="text/javascript" src="{% static 'js/vue-2.6.10-dev.js' %}"></script>
    <script type="text/javascript" charset="utf8" src="{% static 'js/jquery.dataTables.js' %}"></script>
    <script type="text/javascript" src="{% static 'js/communities.js' %}"></script>
    <script type="text/javascript" src="{% static 'js/hs_resource_table_community.js' %}"></script>
{% endblock %}
>>>>>>> ac3a0d68
<|MERGE_RESOLUTION|>--- conflicted
+++ resolved
@@ -2,12 +2,8 @@
 {% load comment_tags %}
 {% block meta_title %}{{ community.name }}{% endblock %}
 {% block extra_css %}
-<<<<<<< HEAD
-    <link rel="stylesheet" type="text/css" href="{{ STATIC_URL }}css/jquery.dataTables.min.css">
-    <link rel="stylesheet" type="text/css" href="{{ STATIC_URL }}css/community.css">
-=======
+    <link rel="stylesheet" type="text/css" href="{% static 'css/community.css' %}">
     <link rel="stylesheet" type="text/css" href="{% static 'css/jquery.dataTables.min.css' %}">
->>>>>>> ac3a0d68
 {% endblock %}
 
 {% block main %}
@@ -26,34 +22,25 @@
         </div>
 
         <div class="container">
-<<<<<<< HEAD
-            <div class="community-header align-flex-start">
-                <div>
-                    {#  Community Picture #}
-                    {% if community.picture and community.picture.url %}
-                        <div class="community-image-wrapper community-image-wrapper-medium">
-                            <div class="community-image" style="background-image: url(${community.picture.url})"></div>
-                        </div>
-=======
             <div class="row">
                 {% if czo_community %}
-                <div class="col-sm-3">
-                    <div><a href="http://criticalzone.org">
-                         <img src="{% static 'img/czo-logo-wide.png' %}"
-                              alt="CZO National"></a></div>
-                </div>
+                  <div class="col-sm-3">
+                    <div>
+                      <a href="http://criticalzone.org"><img src="{% static 'img/czo-logo-wide.png' %}" alt="CZO National"></a>
+                    </div>
+                  </div>
                 {% else %}
-                    <div class="col-sm-12">
+                  <div class="col-sm-12">
                     {% if community.picture.url %}
                     <div><center><img src='{{ community.picture.url }}' height=200></center></div>
->>>>>>> ac3a0d68
                     {% else %}
                         <div class="community-image-wrapper community-image-wrapper-medium">
                             <div class="community-image community-preview-image-default"
                                 style="background-image: url({{ STATIC_URL }}img/home-page/step4.png)"></div>
                         </div>
                     {% endif %}
-                </div>
+                  </div>
+                {% endif %}
 
                 <div class="flex-grow-1">
                     <div class="community-title-container flex justify-space-between align-flex-start">
@@ -288,21 +275,13 @@
 
 {% block extra_js %}
     {{ block.super }}
-<<<<<<< HEAD
-    <script type="text/javascript" src="{{ STATIC_URL }}js/vue-2.6.10-dev.js"></script>
-    <script type="text/javascript" charset="utf8" src="{{ STATIC_URL }}js/jquery.dataTables.js"></script>
-    <script type="text/javascript" src="{{ STATIC_URL }}js/communities.js"></script>
-    <script type="text/javascript" src="{{ STATIC_URL }}js/hs_resource_table_community.js"></script>
     <script type="text/javascript">
-        // Constants here
-        const COMMUNITY = {{ community|safe }}
-        const IS_ADMIN = {{ is_admin }}
+      // Constants here
+      const COMMUNITY = {{ community|safe }}
+      const IS_ADMIN = {{ is_admin }}
     </script>
-{% endblock %}
-=======
     <script type="text/javascript" src="{% static 'js/vue-2.6.10-dev.js' %}"></script>
     <script type="text/javascript" charset="utf8" src="{% static 'js/jquery.dataTables.js' %}"></script>
     <script type="text/javascript" src="{% static 'js/communities.js' %}"></script>
     <script type="text/javascript" src="{% static 'js/hs_resource_table_community.js' %}"></script>
 {% endblock %}
->>>>>>> ac3a0d68
