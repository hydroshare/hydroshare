{% extends "pages/page.html" %}

{% load hydroshare_tags thumbnail %}

{% block meta_title %}Find Communities {% endblock %}

{% block main %}

    <div class="collaborate-header">
        <div class="container">
            <div class="row">
                <div class="col-sm-12">
                    <div class="collaborate-nav">
                        <a href="{% url "communities" %}" class="collaborate-nav-item active">Find Communities</a>
                        <a href="{% url "my_communities" %}" class="collaborate-nav-item">My Communities</a>
                    </div>
                </div>
            </div>
        </div>
    </div>

    <div class="container">
        <div class="row">
            <div class="col-sm-12">
                <h2 class="page-title">Find Communities</h2>
                <a class="btn btn-success" data-toggle="modal" data-target="#request-new-community-dialog">
                  <i class="fa fa-plus"></i> Request a New Community
                </a>
                {% comment %} <div>
                    <div class="alert alert-info alert-dismissible"
                         role="alert">
                        <button type="button" class="close" data-dismiss="alert" aria-label="Close"><span
                                aria-hidden="true">&times;</span></button>
                        <i class="glyphicon glyphicon-info-sign" style="margin-right: 20px;"></i>
                        Communities are a new feature in HydroShare. For more information about creating one please
                        contact <b><a href="mailto:help@cuahsi.org?subject=Creating New Communities">help@cuahsi.org</a></b>
                    </div>
                </div> {% endcomment %}
                <div class="group-search input-group has-space-top">
                    <span class="glyphicon glyphicon-search search-icon"></span>
                    <input id="txt-search-groups" type="text" class="form-control" placeholder="Search by community name..."/>
                </div>
                <p id="id-Group-Search-Result-Msg"></p>
            </div>
        </div>

        <div class="group-thumbnails">
            {% if not communities_list %}
                <div class="col-sm-12"><i>No communities have been created yet.</i></div>
            {% endif %}
                {% for c in communities_list %}
<<<<<<< HEAD
                    <div class="group-container">
                        <div class="group-thumbnail contribution">
                            {% if group.gaccess.picture and group.gaccess.picture.url %}
                                <div class="group-preview-image"
                                      style="background-image: url({{ group.gaccess.picture.url }})"></div>
                            {% else %}
                                <div class="group-preview-image group-preview-image-default"
                                      style="background-image: url({{ STATIC_URL }}img/home-page/step4.png)"></div>
                            {% endif %}
                            <div class="group-caption">
                                <h3 class="group-name">
                                    <a href="/community/{{ c.id }}">{{ c.name }}</a>
                                </h3>
                                <div class="group-purpose" style="overflow-y: auto">
                                    <p>{{ group.gaccess.purpose|linebreaks }}</p>
                                </div>
                                <div class="group-description"><p>{{ group.gaccess.description|linebreaks }}</p>
                                </div>

                                <div class="text-center group-thumbnail-footer">
                                    {% if group.gaccess.public %}
                                        <div class="users-joined height-fix">
                                            <div class="link-members"><a class="text-muted" href="#"
                                                                          data-toggle="modal"
                                                                          data-target="#modal-members-list-{{ group.id }}">MEMBERS</a>
                                            </div>
                                            {% for member in group.gaccess.members|slice:":5" %}
                                                {% if  member.userprofile.picture and member.userprofile.picture.url %}
                                                    <div style="background-image: url('{{ member.userprofile.picture.url }}');"
                                                          class="round-image profile-pic-thumbnail"
                                                          title="{{ member|best_name }}">
                                                    </div>
                                                {% else %}
                                                    <div class="profile-pic-thumbnail-small round-image"
                                                          title="{{ member|best_name }}">

                                                    </div>
                                                {% endif %}
                                            {% endfor %}
                                        </div>
                                        {% if group.gaccess.members|length > 5 %}
                                            <div>
                                                <small class="text-muted">
                                                    and {{ group.gaccess.members|length|add:"-5" }} others have
                                                    joined
                                                </small>
                                            </div>
=======
                        <div class="group-container">
                            <div class="group-thumbnail contribution">
                                {% if group.gaccess.picture and group.gaccess.picture.url %}
                                    {% thumbnail group.gaccess.picture "x150" crop="center" as im %}
                                        <div class="group-preview-image" style="background-image: url({{ im.url }})"></div>
                                    {% endthumbnail %}
                                {% else %}
                                    <div class="group-preview-image group-preview-image-default"
                                        style="background-image: url({{ STATIC_URL }}img/home-page/step4.png)"></div>
                                {% endif %}
                                <div class="group-caption">
                                    <h3 class="group-name">
                                        <a href="/community/{{ c.id }}">{{ c.name }}</a>
                                    </h3>
                                    <div class="group-purpose">
                                        <p>{{ group.gaccess.purpose|linebreaks }}</p>
                                    </div>
                                    <div class="group-description"><p>{{ group.gaccess.description|linebreaks }}</p>
                                    </div>

                                    <div class="text-center group-thumbnail-footer">
                                        {% if group.gaccess.public %}
                                            {% if group.gaccess.members|length > 0 %}
                                                <div class="users-joined height-fix">
                                                    <div class="link-members"><a class="text-muted" href="#"
                                                                                data-toggle="modal"
                                                                                data-target="#modal-members-list-{{ group.id }}">MEMBERS</a>
                                                    </div>
                                                    {% for member in group.gaccess.members|slice:":5" %}
                                                        {% if  member.userprofile.picture and member.userprofile.picture.url %}
                                                            {% thumbnail member.userprofile.picture "x80" crop="center" as im %}
                                                                <div style="background-image: url('{{ im.url }}');"
                                                                    class="round-image profile-pic-thumbnail"
                                                                    title="{{ member|best_name }}">
                                                                </div>
                                                            {% endthumbnail %}
                                                        {% else %}
                                                            <div class="profile-pic-thumbnail-small round-image"
                                                                title="{{ member|best_name }}">

                                                            </div>
                                                        {% endif %}
                                                    {% endfor %}
                                                </div>
                                                {% if group.gaccess.members|length > 5 %}
                                                    <div>
                                                        <small class="text-muted">
                                                            and {{ group.gaccess.members|length|add:"-5" }} others have
                                                            joined
                                                        </small>
                                                    </div>
                                                {% endif %}

                                                <!-- Members List Modal -->
                                                <div class="modal fade members-modal" id="modal-members-list-{{ group.id }}"
                                                    tabindex="-1" role="dialog"
                                                    aria-labelledby="Invite">
                                                    <div class="modal-dialog" role="document">
                                                        <div class="modal-content">
                                                            <div class="modal-header">
                                                                <button type="button" class="close" data-dismiss="modal"
                                                                        aria-label="Close"><span
                                                                        aria-hidden="true">&times;</span>
                                                                </button>
                                                                <h4 class="modal-title">Members</h4>
                                                            </div>

                                                            <div class="modal-body">
                                                                <table class="table access-table members-table"
                                                                    style="text-align: left;">
                                                                    <tbody>
                                                                    {% for u in group.gaccess.members %}
                                                                        <tr id="row-id-{{ u.pk }}"
                                                                            {% if owners|length == 1 or not self_access_level == 'owner' %}class="hide-actions"{% endif %}>
                                                                            <td>
                                                                                <div class="user-scope">
                                                                                    {% if u.userprofile.picture %}
                                                                                        {% thumbnail u.userprofile.picture "x80" crop="center" as im %}
                                                                                            <div style="background-image: url('{{ im.url }}');"
                                                                                                class="round-image profile-pic-thumbnail">
                                                                                            </div>
                                                                                        {% endthumbnail %}
                                                                                    {% else %}
                                                                                        <div class="profile-pic-thumbnail round-image user-icon"></div>
                                                                                    {% endif %}
                                                                                    <a data-col="name"
                                                                                    class="user-name">{{ u|contact }}</a>
                                                                                    {% if u.pk == current_user.pk %}
                                                                                        <span class="text-muted you-flag">(You)</span>
                                                                                    {% endif %}
                                                                                    <br>
                                                                                    <span data-col="user-name"
                                                                                        class="user-username-content">{{ u.username }}</span>
                                                                                </div>
                                                                            </td>
                                                                        </tr>
                                                                    {% endfor %}
                                                                    </tbody>
                                                                </table>
                                                            </div>

                                                            <div class="modal-footer">
                                                                <button type="button" class="btn btn-default"
                                                                        data-dismiss="modal">Close
                                                                </button>
                                                            </div>

                                                        </div>
                                                    </div>
                                                </div>
                                            {% endif %}
>>>>>>> ac3a0d68
                                        {% endif %}

                                        <!-- Members List Modal -->
                                        <div class="modal fade members-modal" id="modal-members-list-{{ group.id }}"
                                              tabindex="-1" role="dialog"
                                              aria-labelledby="Invite">
                                            <div class="modal-dialog" role="document">
                                                <div class="modal-content">
                                                    <div class="modal-header">
                                                        <button type="button" class="close" data-dismiss="modal"
                                                                aria-label="Close"><span
                                                                aria-hidden="true">&times;</span>
                                                        </button>
                                                        <h4 class="modal-title">Members</h4>
                                                    </div>

                                                    <div class="modal-body">
                                                        <table class="table access-table members-table"
                                                                style="text-align: left;">
                                                            <tbody>
                                                            {% for u in group.gaccess.members %}
                                                                <tr id="row-id-{{ u.pk }}"
                                                                    {% if owners|length == 1 or not self_access_level == 'owner' %}class="hide-actions"{% endif %}>
                                                                    <td>
                                                                        <div class="user-scope">
                                                                            {% if u.userprofile.picture %}
                                                                                <div style="background-image: url('{{ u.userprofile.picture.url }}');"
                                                                                      class="profile-pic-thumbnail round-image"></div>
                                                                            {% else %}
                                                                                <div class="profile-pic-thumbnail round-image user-icon"></div>
                                                                            {% endif %}

                                                                            <a data-col="name"
                                                                                class="user-name">{{ u|contact }}</a>
                                                                            {% if u.pk == current_user.pk %}
                                                                                <span class="text-muted you-flag">(You)</span>
                                                                            {% endif %}
                                                                            <br>
                                                                            <span data-col="user-name"
                                                                                  class="user-username-content">{{ u.username }}</span>
                                                                        </div>
                                                                    </td>
                                                                </tr>
                                                            {% endfor %}
                                                            </tbody>
                                                        </table>
                                                    </div>

                                                    <div class="modal-footer">
                                                        <button type="button" class="btn btn-default"
                                                                data-dismiss="modal">Close
                                                        </button>
                                                    </div>

                                                </div>
                                            </div>
                                        </div>
                                    {% endif %}

                                    <br>

                                        <div class="text-center">
                                            <h4 class="flag-joined"></h4>
                                        </div>
                                </div>
                            </div>
                        </div>
                    </div>
                {% endfor %}
        </div>
    </div>
    {% include 'hs_communities/request-new-community-modal.html' %}

{% endblock %}

{% block extra_js %}
    {{ block.super }}
    <script type="text/javascript" src="{% static 'js/bootstrap-toolkit.min.js' %}"></script>
    <script type="text/javascript" src="{% static 'js/collaborate.js' %}"></script>
{% endblock %}<|MERGE_RESOLUTION|>--- conflicted
+++ resolved
@@ -49,12 +49,12 @@
                 <div class="col-sm-12"><i>No communities have been created yet.</i></div>
             {% endif %}
                 {% for c in communities_list %}
-<<<<<<< HEAD
                     <div class="group-container">
                         <div class="group-thumbnail contribution">
                             {% if group.gaccess.picture and group.gaccess.picture.url %}
-                                <div class="group-preview-image"
-                                      style="background-image: url({{ group.gaccess.picture.url }})"></div>
+                              {% thumbnail group.gaccess.picture "x150" crop="center" as im %}
+                                <div class="group-preview-image" style="background-image: url({{ im.url }})"></div>
+                              {% endthumbnail %}
                             {% else %}
                                 <div class="group-preview-image group-preview-image-default"
                                       style="background-image: url({{ STATIC_URL }}img/home-page/step4.png)"></div>
@@ -77,12 +77,14 @@
                                                                           data-target="#modal-members-list-{{ group.id }}">MEMBERS</a>
                                             </div>
                                             {% for member in group.gaccess.members|slice:":5" %}
-                                                {% if  member.userprofile.picture and member.userprofile.picture.url %}
-                                                    <div style="background-image: url('{{ member.userprofile.picture.url }}');"
+                                              {% if  member.userprofile.picture and member.userprofile.picture.url %}
+                                                  {% thumbnail member.userprofile.picture "x80" crop="center" as im %}
+                                                      <div style="background-image: url('{{ im.url }}');"
                                                           class="round-image profile-pic-thumbnail"
                                                           title="{{ member|best_name }}">
-                                                    </div>
-                                                {% else %}
+                                                      </div>
+                                                  {% endthumbnail %}
+                                              {% else %}
                                                     <div class="profile-pic-thumbnail-small round-image"
                                                           title="{{ member|best_name }}">
 
@@ -97,119 +99,6 @@
                                                     joined
                                                 </small>
                                             </div>
-=======
-                        <div class="group-container">
-                            <div class="group-thumbnail contribution">
-                                {% if group.gaccess.picture and group.gaccess.picture.url %}
-                                    {% thumbnail group.gaccess.picture "x150" crop="center" as im %}
-                                        <div class="group-preview-image" style="background-image: url({{ im.url }})"></div>
-                                    {% endthumbnail %}
-                                {% else %}
-                                    <div class="group-preview-image group-preview-image-default"
-                                        style="background-image: url({{ STATIC_URL }}img/home-page/step4.png)"></div>
-                                {% endif %}
-                                <div class="group-caption">
-                                    <h3 class="group-name">
-                                        <a href="/community/{{ c.id }}">{{ c.name }}</a>
-                                    </h3>
-                                    <div class="group-purpose">
-                                        <p>{{ group.gaccess.purpose|linebreaks }}</p>
-                                    </div>
-                                    <div class="group-description"><p>{{ group.gaccess.description|linebreaks }}</p>
-                                    </div>
-
-                                    <div class="text-center group-thumbnail-footer">
-                                        {% if group.gaccess.public %}
-                                            {% if group.gaccess.members|length > 0 %}
-                                                <div class="users-joined height-fix">
-                                                    <div class="link-members"><a class="text-muted" href="#"
-                                                                                data-toggle="modal"
-                                                                                data-target="#modal-members-list-{{ group.id }}">MEMBERS</a>
-                                                    </div>
-                                                    {% for member in group.gaccess.members|slice:":5" %}
-                                                        {% if  member.userprofile.picture and member.userprofile.picture.url %}
-                                                            {% thumbnail member.userprofile.picture "x80" crop="center" as im %}
-                                                                <div style="background-image: url('{{ im.url }}');"
-                                                                    class="round-image profile-pic-thumbnail"
-                                                                    title="{{ member|best_name }}">
-                                                                </div>
-                                                            {% endthumbnail %}
-                                                        {% else %}
-                                                            <div class="profile-pic-thumbnail-small round-image"
-                                                                title="{{ member|best_name }}">
-
-                                                            </div>
-                                                        {% endif %}
-                                                    {% endfor %}
-                                                </div>
-                                                {% if group.gaccess.members|length > 5 %}
-                                                    <div>
-                                                        <small class="text-muted">
-                                                            and {{ group.gaccess.members|length|add:"-5" }} others have
-                                                            joined
-                                                        </small>
-                                                    </div>
-                                                {% endif %}
-
-                                                <!-- Members List Modal -->
-                                                <div class="modal fade members-modal" id="modal-members-list-{{ group.id }}"
-                                                    tabindex="-1" role="dialog"
-                                                    aria-labelledby="Invite">
-                                                    <div class="modal-dialog" role="document">
-                                                        <div class="modal-content">
-                                                            <div class="modal-header">
-                                                                <button type="button" class="close" data-dismiss="modal"
-                                                                        aria-label="Close"><span
-                                                                        aria-hidden="true">&times;</span>
-                                                                </button>
-                                                                <h4 class="modal-title">Members</h4>
-                                                            </div>
-
-                                                            <div class="modal-body">
-                                                                <table class="table access-table members-table"
-                                                                    style="text-align: left;">
-                                                                    <tbody>
-                                                                    {% for u in group.gaccess.members %}
-                                                                        <tr id="row-id-{{ u.pk }}"
-                                                                            {% if owners|length == 1 or not self_access_level == 'owner' %}class="hide-actions"{% endif %}>
-                                                                            <td>
-                                                                                <div class="user-scope">
-                                                                                    {% if u.userprofile.picture %}
-                                                                                        {% thumbnail u.userprofile.picture "x80" crop="center" as im %}
-                                                                                            <div style="background-image: url('{{ im.url }}');"
-                                                                                                class="round-image profile-pic-thumbnail">
-                                                                                            </div>
-                                                                                        {% endthumbnail %}
-                                                                                    {% else %}
-                                                                                        <div class="profile-pic-thumbnail round-image user-icon"></div>
-                                                                                    {% endif %}
-                                                                                    <a data-col="name"
-                                                                                    class="user-name">{{ u|contact }}</a>
-                                                                                    {% if u.pk == current_user.pk %}
-                                                                                        <span class="text-muted you-flag">(You)</span>
-                                                                                    {% endif %}
-                                                                                    <br>
-                                                                                    <span data-col="user-name"
-                                                                                        class="user-username-content">{{ u.username }}</span>
-                                                                                </div>
-                                                                            </td>
-                                                                        </tr>
-                                                                    {% endfor %}
-                                                                    </tbody>
-                                                                </table>
-                                                            </div>
-
-                                                            <div class="modal-footer">
-                                                                <button type="button" class="btn btn-default"
-                                                                        data-dismiss="modal">Close
-                                                                </button>
-                                                            </div>
-
-                                                        </div>
-                                                    </div>
-                                                </div>
-                                            {% endif %}
->>>>>>> ac3a0d68
                                         {% endif %}
 
                                         <!-- Members List Modal -->
@@ -236,8 +125,11 @@
                                                                     <td>
                                                                         <div class="user-scope">
                                                                             {% if u.userprofile.picture %}
-                                                                                <div style="background-image: url('{{ u.userprofile.picture.url }}');"
-                                                                                      class="profile-pic-thumbnail round-image"></div>
+                                                                              {% thumbnail u.userprofile.picture "x80" crop="center" as im %}
+                                                                                  <div style="background-image: url('{{ im.url }}');"
+                                                                                      class="round-image profile-pic-thumbnail">
+                                                                                  </div>
+                                                                              {% endthumbnail %}
                                                                             {% else %}
                                                                                 <div class="profile-pic-thumbnail round-image user-icon"></div>
                                                                             {% endif %}
