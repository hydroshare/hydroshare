from django.contrib.auth.models import User
from django.db.models import Q

<<<<<<< HEAD
from hs_core.models import BaseResource
from hs_access_control.models.privilege import UserResourcePrivilege, GroupResourcePrivilege, \
    UserGroupPrivilege, GroupCommunityPrivilege, PrivilegeCodes
=======
from hs_access_control.models.privilege import UserResourcePrivilege, GroupResourcePrivilege, \
    UserGroupPrivilege, GroupCommunityPrivilege, PrivilegeCodes
from hs_core.models import BaseResource
>>>>>>> 5d2ba485


def coarse_permissions(u, r):
    """ document the nature of permissions for resource r for user u """

    results = []
    # check raw user-resource privilege
    if UserResourcePrivilege.objects.filter(user=u, resource=r).exists():
        results.append("{} has user-resource privilege over '{}'"
                       .format(u.username, r.title))

    # check raw user-group privilege
    if UserGroupPrivilege.objects.filter(user=u, group__g2grp__resource=r).exists():
        results.append("{} has user-group-resource privilege over '{}'"
                       .format(u.username, r.title))

    # check whether members of peer group can view community
    # we want to exclude cases where the peer group is self.
    if UserGroupPrivilege.objects\
            .filter(user=u, group__g2gcp__community__c2gcp__group__g2grp__resource=r)\
            .exclude(pk__in=UserGroupPrivilege.objects.filter(user=u, group__g2grp__resource=r))\
            .exists():
        results.append("{} has user-group-community-group-resource privilege over '{}'"
                       .format(u.username, r.title))
    return results


def access_permissions(u, r):
    """ explain access for a specific user and resource """
    # verbs = ["undefined", "owns", "can edit", "can view", "cannot access"]
    results = list()

    # check raw user-resource privilege
    for q in UserResourcePrivilege.objects.filter(user=u, resource=r):
        # print("  * {} {} '{}'".format(u.username, verbs[q.privilege], r.title))
        results.append((q,))

    # check raw user-group-resource privilege
    for q in UserGroupPrivilege.objects.filter(user=u, group__g2grp__resource=r):
        for q2 in GroupResourcePrivilege.objects.filter(group=q.group, resource=r):
            results.append((q, q2,))

    # peer communities are given view privilege
    # This logic is complex. We want to prevent returns to the group from which we originated.
    # this will only happen if we start at a group with permission. So we prohibit that subcase
    # Check whether peers grant privilege by being in the same community
    for q in UserGroupPrivilege.objects\
            .filter(user=u,
                    group__gaccess__active=True,
                    group__g2gcp__community__c2gcp__group__gaccess__active=True,
                    group__g2gcp__community__c2gcp__group__g2grp__resource=r)\
            .exclude(pk__in=UserGroupPrivilege.objects.filter(user=u,
                                                              group__g2grp__resource=r)):
        for q2 in GroupCommunityPrivilege.objects.filter(
                group__gaccess__active=True,
                group=q.group,
                community__c2gcp__group__gaccess__active=True,
                community__c2gcp__group__g2grp__resource=r):
            for q3 in GroupCommunityPrivilege.objects.filter(
                    community=q2.community,
                    community__c2gcp__group__g2grp__resource=r):
                for q4 in GroupResourcePrivilege.objects\
                        .filter(group=q3.group, resource=r):
                    results.append((q, q2, q3, q4,))
    return results


def access_provenance(u, r):
    verbs = ["undefined", "owns", "can edit", "can view", "cannot access"]
    e = access_permissions(u, r)
    # pprint(e)
    output = "user {} {} resource '{}'\n"\
        .format(u.username, verbs[r.raccess.get_effective_privilege(u)], r.title)
    if r.raccess.immutable:
        output += "    '{}' is immutable: edit is replaced with view\n".format(r.title)
    for tuple in e:
        elements = list(tuple)
        found = False
        for e in elements:
            if isinstance(e, UserResourcePrivilege):
                output += "  * user {} {} resource.\n".format(e.user.username, verbs[e.privilege])
            elif isinstance(e, UserGroupPrivilege):
                output += "  * user {} {} group {},\n".format(e.user.username,
                                                              verbs[e.privilege],
                                                              e.group.name)
            elif isinstance(e, GroupResourcePrivilege):
                output += "    which {} resource.\n".format(verbs[e.privilege])
            elif isinstance(e, GroupCommunityPrivilege):
                if not found:
                    output += "    which {} community {},\n"\
                              .format(verbs[e.privilege], e.community.name)
                    found = True
                else:
                    output += "    which {} resources of group {},\n"\
                              .format(verbs[e.privilege], e.group.name)

    return output

<<<<<<< HEAD
def get_user_resource_privilege(user_id, short_id):
    # a naive solution with no performance enhancements:
    # These gets throw exceptions if no user or resource found or if duplicates exist.
=======

def get_user_resource_privilege(user_id, short_id):
    """
    Determine the privilege level (permission) of a user for a specific resource.

    Args:
        user_id (int): The ID of the user.
        short_id (str): The unique identifier of the resource.

    Returns:
        int: The privilege code representing the user's access level.
    """

    if user_id is None:
        return PrivilegeCodes.NONE
>>>>>>> 5d2ba485
    try:
        user = User.objects.get(id=user_id)
    except User.DoesNotExist:
        return PrivilegeCodes.NONE
    try:
        resource = BaseResource.objects.get(short_id=short_id)
    except BaseResource.DoesNotExist:
        return PrivilegeCodes.NONE

    # public access
    if resource.raccess.public or resource.raccess.allow_private_sharing:
        public = PrivilegeCodes.VIEW
    else:
        public = PrivilegeCodes.NONE
    # user access
    user_privilege = UserResourcePrivilege.get_privilege(user=user, resource=resource)

    group_privilege = GroupResourcePrivilege.objects.filter(
        Q(resource=resource,
          group__gaccess__active=True,
          group__g2ugp__user__id=user_id)).values_list('privilege', flat=True)
<<<<<<< HEAD
    # print(group_privilege)
=======

>>>>>>> 5d2ba485
    if len(group_privilege) > 0:
        group_privilege = min(group_privilege)
    else:
        group_privilege = PrivilegeCodes.NONE

<<<<<<< HEAD
    # print(group_privilege)
=======
>>>>>>> 5d2ba485
    return min(public, user_privilege, group_privilege)<|MERGE_RESOLUTION|>--- conflicted
+++ resolved
@@ -1,15 +1,9 @@
 from django.contrib.auth.models import User
 from django.db.models import Q
 
-<<<<<<< HEAD
-from hs_core.models import BaseResource
-from hs_access_control.models.privilege import UserResourcePrivilege, GroupResourcePrivilege, \
-    UserGroupPrivilege, GroupCommunityPrivilege, PrivilegeCodes
-=======
 from hs_access_control.models.privilege import UserResourcePrivilege, GroupResourcePrivilege, \
     UserGroupPrivilege, GroupCommunityPrivilege, PrivilegeCodes
 from hs_core.models import BaseResource
->>>>>>> 5d2ba485
 
 
 def coarse_permissions(u, r):
@@ -108,11 +102,6 @@
 
     return output
 
-<<<<<<< HEAD
-def get_user_resource_privilege(user_id, short_id):
-    # a naive solution with no performance enhancements:
-    # These gets throw exceptions if no user or resource found or if duplicates exist.
-=======
 
 def get_user_resource_privilege(user_id, short_id):
     """
@@ -128,7 +117,6 @@
 
     if user_id is None:
         return PrivilegeCodes.NONE
->>>>>>> 5d2ba485
     try:
         user = User.objects.get(id=user_id)
     except User.DoesNotExist:
@@ -150,18 +138,54 @@
         Q(resource=resource,
           group__gaccess__active=True,
           group__g2ugp__user__id=user_id)).values_list('privilege', flat=True)
-<<<<<<< HEAD
-    # print(group_privilege)
-=======
 
->>>>>>> 5d2ba485
     if len(group_privilege) > 0:
         group_privilege = min(group_privilege)
     else:
         group_privilege = PrivilegeCodes.NONE
 
-<<<<<<< HEAD
-    # print(group_privilege)
-=======
->>>>>>> 5d2ba485
+    return min(public, user_privilege, group_privilege)
+
+
+def get_user_resource_privilege(user_id, short_id):
+    """
+    Determine the privilege level (permission) of a user for a specific resource.
+
+    Args:
+        user_id (int): The ID of the user.
+        short_id (str): The unique identifier of the resource.
+
+    Returns:
+        int: The privilege code representing the user's access level.
+    """
+
+    if user_id is None:
+        return PrivilegeCodes.NONE
+    try:
+        user = User.objects.get(id=user_id)
+    except User.DoesNotExist:
+        return PrivilegeCodes.NONE
+    try:
+        resource = BaseResource.objects.get(short_id=short_id)
+    except BaseResource.DoesNotExist:
+        return PrivilegeCodes.NONE
+
+    # public access
+    if resource.raccess.public or resource.raccess.allow_private_sharing:
+        public = PrivilegeCodes.VIEW
+    else:
+        public = PrivilegeCodes.NONE
+    # user access
+    user_privilege = UserResourcePrivilege.get_privilege(user=user, resource=resource)
+
+    group_privilege = GroupResourcePrivilege.objects.filter(
+        Q(resource=resource,
+          group__gaccess__active=True,
+          group__g2ugp__user__id=user_id)).values_list('privilege', flat=True)
+
+    if len(group_privilege) > 0:
+        group_privilege = min(group_privilege)
+    else:
+        group_privilege = PrivilegeCodes.NONE
+
     return min(public, user_privilege, group_privilege)