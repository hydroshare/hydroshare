--- conflicted
+++ resolved
@@ -133,13 +133,8 @@
 
         """
         return User.objects\
-<<<<<<< HEAD
-                   .filter((self.__edit_users_from_individual)
-                           | (self.__edit_users_from_group)).distinct()
-=======
                    .filter(self.__edit_users_from_individual
                            | self.__edit_users_from_group).distinct()
->>>>>>> 08c5ea66
 
     @property
     def __view_groups_from_group(self):
