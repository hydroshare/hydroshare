--- conflicted
+++ resolved
@@ -1591,17 +1591,7 @@
         if not self.can_share_resource(this_resource, this_privilege):
             raise PermissionDenied("User has insufficient sharing privilege over resource")
 
-        # special exception for peer groups: CHANGE grants ability to share with community
-        # without being member
-<<<<<<< HEAD
-        if self.user not in this_group.gaccess.members and\
-=======
-        if not GroupCommunityPrivilege.objects.filter(
-                privilege=PrivilegeCodes.CHANGE,
-                community__c2gcp__group=this_group,
-                group__g2ugp__user=self.user).exists() and\
-           not this_group.gaccess.members.filter(id=self.user.id).exists() and\
->>>>>>> 21287da7
+        if not this_group.gaccess.members.filter(id=self.user).exists() and\
            not self.user.is_superuser:
             raise PermissionDenied("User is not a member of the group and not an admin")
 
