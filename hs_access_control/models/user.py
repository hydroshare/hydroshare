--- conflicted
+++ resolved
@@ -267,14 +267,6 @@
         if not self.user.is_active:
             raise PermissionDenied("Requesting user is not active")
 
-<<<<<<< HEAD
-        return GroupMembershipRequest.objects.filter(Q(request_from=self.user) |
-                                                     Q(invitation_to=self.user)) \
-            .filter(group_to_join__gaccess__active=True).filter(redeemed=False)
-
-    def create_group(self, title, description, auto_approve=False, requires_explanation=False,
-                     purpose=None, email=None, url=None):
-=======
         return (
             GroupMembershipRequest.objects.filter(
                 Q(request_from=self.user) | Q(invitation_to=self.user)
@@ -283,15 +275,8 @@
             .filter(redeemed=False)
         )
 
-    def create_group(
-        self,
-        title,
-        description,
-        auto_approve=False,
-        requires_explanation=False,
-        purpose=None,
-    ):
->>>>>>> de4d8309
+    def create_group(self, title, description, auto_approve=False, requires_explanation=False,
+                     purpose=None, email=None, url=None):
         """
         Create a group.
 
@@ -318,20 +303,15 @@
             raise PermissionDenied("Requesting user is not active")
 
         raw_group = Group.objects.create(name=title)
-<<<<<<< HEAD
-        GroupAccess.objects.create(group=raw_group, description=description,
-                                   email=email, url=url,
-                                   auto_approve=auto_approve, purpose=purpose,
-                                   requires_explanation=requires_explanation)
-=======
         GroupAccess.objects.create(
             group=raw_group,
             description=description,
+            email=email,
+            url=url,
             auto_approve=auto_approve,
             purpose=purpose,
             requires_explanation=requires_explanation,
         )
->>>>>>> de4d8309
         raw_user = self.user
 
         # Must bootstrap access control system initially
@@ -1205,17 +1185,10 @@
 
         return BaseResource.objects.filter(
             # direct access
-<<<<<<< HEAD
-            Q(r2urp__user=self.user) |
+            Q(r2urp__user=self.user)
             # access via a group share
-            Q(r2grp__group__gaccess__active=True,
-              r2grp__group__g2ugp__user=self.user)).distinct()
-=======
-            Q(r2urp__user=self.user)
-            # access via a group
             | Q(r2grp__group__gaccess__active=True, r2grp__group__g2ugp__user=self.user)
         ).distinct()
->>>>>>> de4d8309
 
     @property
     def owned_resources(self):
@@ -1265,16 +1238,6 @@
                 r2urp__privilege__lte=PrivilegeCodes.CHANGE,
             )
             # user has direct access through being a member of a group
-<<<<<<< HEAD
-            Q(raccess__immutable=False,
-              r2grp__group__gaccess__active=True,
-              r2grp__group__g2ugp__user=self.user,
-              r2grp__privilege=PrivilegeCodes.CHANGE)).distinct()
-
-    def get_resources_with_explicit_access(self, this_privilege,
-                                           via_user=True, via_group=False):
-
-=======
             | Q(
                 raccess__immutable=False,
                 r2grp__group__gaccess__active=True,
@@ -1283,10 +1246,9 @@
             )
         ).distinct()
 
-    def get_resources_with_explicit_access(
-        self, this_privilege, via_user=True, via_group=False, via_community=False
-    ):
->>>>>>> de4d8309
+    def get_resources_with_explicit_access(self, this_privilege,
+                                           via_user=True, via_group=False):
+
         """
         Get a list of resources over which the user has the specified privilege
 
@@ -2806,19 +2768,16 @@
         if not self.user.is_active:
             raise PermissionDenied("Requesting user is not active")
 
-<<<<<<< HEAD
-        raw_community = Community.objects.create(name=title, description=description,
-                                                 purpose=purpose, auto_approve_resource=auto_approve_resource,
-                                                 auto_approve_group=auto_approve_group,
-                                                 email=email, url=url, active=False)
-=======
         raw_community = Community.objects.create(
-            name=title,
+                name=title,
             description=description,
             purpose=purpose,
-            auto_approve=auto_approve,
+auto_approve_resource=auto_approve_resource,
+            auto_approve_group=auto_approve_group,
+            email=email,
+            url=url,
+            active=False,
         )
->>>>>>> de4d8309
         raw_user = self.user
 
         # Must bootstrap access control system initially
@@ -2954,18 +2913,12 @@
         if not self.user.is_active:
             raise PermissionDenied("Requesting user is not active")
 
-<<<<<<< HEAD
         if not this_community.active:
             raise PermissionDenied("Community is not active")
 
         return UserCommunityPrivilege.objects.filter(community=this_community,
                                                      privilege=PrivilegeCodes.OWNER,
                                                      user=self.user).exists()
-=======
-        return UserCommunityPrivilege.objects.filter(
-            community=this_community, privilege=PrivilegeCodes.OWNER, user=self.user
-        ).exists()
->>>>>>> de4d8309
 
     def can_change_community(self, this_community):
         """
@@ -3025,15 +2978,10 @@
         if self.user.is_superuser:
             return True
 
-<<<<<<< HEAD
-        return self.user.is_superuser or \
-                self.communities.filter(id=this_community.id).exists()
-=======
         return (
             self.user.is_superuser
-            or self.view_communities.filter(id=this_community.id).exists()
+            or self.communities.filter(id=this_community.id).exists()
         )
->>>>>>> de4d8309
 
     def can_view_community_metadata(self, this_community):
         """
@@ -3781,17 +3729,13 @@
         if not self.user.is_active:
             raise PermissionDenied("Requesting user is not active")
 
-<<<<<<< HEAD
         if not this_community.active:
             raise PermissionDenied("Community is not active")
 
-        candidates = UserCommunityPrivilege.get_undo_users(community=this_community,
-                                                           grantor=self.user)
-=======
         candidates = UserCommunityPrivilege.get_undo_users(
-            community=this_community, grantor=self.user
+            community=this_community,
+            grantor=self.user
         )
->>>>>>> de4d8309
 
         # figure out if group has a single owner
         if this_community.owners.count() == 1:
