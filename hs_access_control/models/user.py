--- conflicted
+++ resolved
@@ -1075,18 +1075,7 @@
             Q(r2urp__user=self.user) |
             # access via a group share
             Q(r2grp__group__gaccess__active=True,
-<<<<<<< HEAD
-              r2grp__group__g2ugp__user=self.user) |
-            # access via an unprivileged peer group in a community
-            Q(r2grp__group__gaccess__active=True,
-              r2grp__group__g2gcp__community__c2gcp__group__gaccess__active=True,
-              r2grp__group__g2gcp__community__c2gcp__group__g2ugp__user=self.user) |
-            # access via direct community share
-            Q(r2crp__community__c2gcp__group__gaccess__active=True,
-              r2crp__community__c2gcp__group__g2ugp__user=self.user)).distinct()
-=======
               r2grp__group__g2ugp__user=self.user)).distinct()
->>>>>>> fb593975
 
     @property
     def owned_resources(self):
