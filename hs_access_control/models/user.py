--- conflicted
+++ resolved
@@ -1073,11 +1073,7 @@
         return BaseResource.objects.filter(
             # direct access
             Q(r2urp__user=self.user) |
-<<<<<<< HEAD
-            # access via a group share
-=======
             # access via a group
->>>>>>> 663f80b3
             Q(r2grp__group__gaccess__active=True,
               r2grp__group__g2ugp__user=self.user)).distinct()
 
