--- conflicted
+++ resolved
@@ -1,4 +1,3 @@
-<<<<<<< HEAD
 from django.contrib.auth.models import User, Group
 from django.db import models
 from django.db.models import Q, Subquery
@@ -196,10 +195,10 @@
         owner.
         """
         if __debug__:
-            assert isinstance(title, str)
-            assert isinstance(description, str)
+            assert isinstance(title, (str, unicode))
+            assert isinstance(description, (str, unicode))
             if purpose:
-                assert isinstance(purpose, str)
+                assert isinstance(purpose, (str, unicode))
 
         if not self.user.is_active:
             raise PermissionDenied("Requesting user is not active")
@@ -268,11 +267,6 @@
                                       gaccess__active=False,
                                       g2ugp__privilege=PrivilegeCodes.OWNER) |
                                     Q(gaccess__active=True,
-                                      g2gcp__allow_view=True,
-                                      g2gcp__community__c2gcp__group__gaccess__active=True,
-                                      g2gcp__community__c2gcp__group__g2ugp__user=self.user) |
-                                    Q(gaccess__active=True,
-                                      g2gcp__community__c2gcp__privilege=PrivilegeCodes.CHANGE,
                                       g2gcp__community__c2gcp__group__gaccess__active=True,
                                       g2gcp__community__c2gcp__group__g2ugp__user=self.user))\
                             .distinct()
@@ -306,12 +300,7 @@
                                       gaccess__active=True) |
                                     Q(g2ugp__user=self.user,
                                       gaccess__active=False,
-                                      g2ugp__privilege=PrivilegeCodes.OWNER) |
-                                    # edit privilege inherited from community
-                                    Q(gaccess__active=True,
-                                      g2gcp__community__c2gcp__group__gaccess__active=True,
-                                      g2gcp__community__c2gcp__privilege=PrivilegeCodes.CHANGE,
-                                      g2gcp__community__c2gcp__group__g2ugp__user=self.user))\
+                                      g2ugp__privilege=PrivilegeCodes.OWNER))\
                             .distinct()
 
     @property
@@ -338,6 +327,26 @@
 
         return Group.objects.filter(g2ugp__user=self.user,
                                     g2ugp__privilege=PrivilegeCodes.OWNER)
+
+    @property
+    def my_groups(self):
+        """
+        Get a list of groups that should appear in "my groups".
+
+        Inactive groups will be included only if self owns those groups.
+
+        :return: QuerySet evaluating to held groups.
+        """
+        if not self.user.is_active:
+            raise PermissionDenied("Requesting user is not active")
+
+        return Group.objects.filter(Q(g2ugp__user=self.user,
+                                      g2ugp__privilege__lte=PrivilegeCodes.VIEW,
+                                      gaccess__active=True) |
+                                    Q(g2ugp__user=self.user,
+                                      gaccess__active=False,
+                                      g2ugp__privilege=PrivilegeCodes.OWNER))\
+                            .distinct()
 
     #################################
     # access checks for groups
@@ -373,12 +382,6 @@
                   g2ugp__user=self.user) |
                 # if user has access to a group in a community, grant access to whole community
                 Q(gaccess__active=True,
-                  g2gcp__community__c2gcp__allow_view=True,
-                  g2gcp__community__c2gcp__group__gaccess__active=True,
-                  g2gcp__community__c2gcp__group__g2ugp__user=self.user) |
-                # if the group's privilege over the community is CHANGE, override allow_view=False
-                Q(gaccess__active=True,
-                  g2gcp__privilege=PrivilegeCodes.CHANGE,
                   g2gcp__community__c2gcp__group__gaccess__active=True,
                   g2gcp__community__c2gcp__group__g2ugp__user=self.user)).distinct()
 
@@ -1040,15 +1043,8 @@
               r2grp__group__g2ugp__user=self.user) |
             # access via an unprivileged peer group in a community
             Q(r2grp__group__gaccess__active=True,
-              r2grp__group__g2gcp__allow_view=True,
               r2grp__group__g2gcp__community__c2gcp__group__gaccess__active=True,
-              r2grp__group__g2gcp__community__c2gcp__group__g2ugp__user=self.user) |
-            # access via a privileged peer group in a community
-            Q(r2grp__group__gaccess__active=True,
-              r2grp__group__g2gcp__community__c2gcp__privilege=PrivilegeCodes.CHANGE,
-              r2grp__group__g2gcp__community__c2gcp__group__gaccess__active=True,
-              r2grp__group__g2gcp__community__c2gcp__group__g2ugp__user=self.user)
-            ).distinct()
+              r2grp__group__g2gcp__community__c2gcp__group__g2ugp__user=self.user)).distinct()
 
     @property
     def owned_resources(self):
@@ -1097,15 +1093,7 @@
             Q(raccess__immutable=False,
               r2grp__group__gaccess__active=True,
               r2grp__group__g2ugp__user=self.user,
-              r2grp__privilege=PrivilegeCodes.CHANGE) |
-            # user has access by being a member of a privileged group in the same community
-            # Note: CHANGE privilege overrides allow_view flag.
-            Q(raccess__immutable=False,
-              r2grp__group__gaccess__active=True,
-              r2grp__privilege=PrivilegeCodes.CHANGE,
-              r2grp__group__g2gcp__community__c2gcp__group__gaccess__active=True,
-              r2grp__group__g2gcp__community__c2gcp__group__g2ugp__user=self.user,
-              r2grp__group__g2gcp__community__c2gcp__privilege=PrivilegeCodes.CHANGE))\
+              r2grp__privilege=PrivilegeCodes.CHANGE))\
             .distinct()
 
     def get_resources_with_explicit_access(self, this_privilege,
@@ -1132,8 +1120,8 @@
         * The default is via_user=True, via_group=False, via_community=False, which is the original
           behavior of the routine before this revision.
         * Immutable resources are listed as VIEW even if the user or group has CHANGE
-        * In the case of multiple privileges, the lowest privilege number
-          (highest privilege) wins.
+        * Via_community privilege only grants VIEW.
+        * In the case of multiple privileges, the lowest privilege number (highest privilege) wins.
 
         However, please note that when via_user=True, via_group=True, via_community are True
         together, this applies to the **total combined privilege** rather than individual
@@ -1191,20 +1179,6 @@
                     incl = incl | gquery
                 else:
                     incl = gquery
-                # CHANGE is highest permission; no need to exclude anything
-
-            # community permission is CHANGE only if both permissions are CHANGE
-            # allow_view does not apply to CHANGE access.
-            if via_community:
-                squery = Q(raccess__immutable=False,
-                           r2grp__privilege=PrivilegeCodes.CHANGE,
-                           r2grp__group__gaccess__active=True,
-                           r2grp__group__g2gcp__community__c2gcp__privilege=PrivilegeCodes.CHANGE,
-                           r2grp__group__g2gcp__community__c2gcp__group__g2ugp__user=self.user)
-                if incl is not None:
-                    incl = incl | squery
-                else:
-                    incl = squery
                 # CHANGE is highest permission; no need to exclude anything
 
             if incl is not None:
@@ -1257,40 +1231,17 @@
                 else:
                     excl = gexcl
 
-            # community permission is VIEW if at least one of the two permissions is VIEW
-            # or if the resource is immutable and there is any path to it.
+            # community permission is VIEW if community link exists at all.
             if via_community:
                 cquery = \
                     Q(r2grp__group__gaccess__active=True,
-                      r2grp__privilege=PrivilegeCodes.VIEW,  # overrides CHANGE in all cases
-                      r2grp__group__g2gcp__community__c2gcp__allow_view=True,
-                      r2grp__group__g2gcp__community__c2gcp__group__gaccess__active=True,
-                      r2grp__group__g2gcp__community__c2gcp__group__g2ugp__user=self.user) | \
-                    Q(r2grp__group__gaccess__active=True,
-                      r2grp__group__g2gcp__privilege=PrivilegeCodes.VIEW,  # not CHANGE
-                      r2grp__group__g2gcp__community__c2gcp__allow_view=True,
-                      r2grp__group__g2gcp__community__c2gcp__group__gaccess__active=True,
-                      r2grp__group__g2gcp__community__c2gcp__group__g2ugp__user=self.user) | \
-                    Q(raccess__immutable=True,  # overrides even supervisor CHANGE
-                      r2grp__group__gaccess__active=True,
                       r2grp__group__g2gcp__community__c2gcp__group__gaccess__active=True,
                       r2grp__group__g2gcp__community__c2gcp__group__g2ugp__user=self.user)
                 if incl is not None:
                     incl = incl | cquery
                 else:
                     incl = cquery
-
-                # exclude groups with true community CHANGE privilege
-                cexcl = Q(raccess__immutable=False,
-                          r2grp__privilege=PrivilegeCodes.CHANGE,
-                          r2grp__group__gaccess__active=True,
-                          r2grp__group__g2gcp__community__c2gcp__privilege=PrivilegeCodes.CHANGE,
-                          r2grp__group__g2gcp__community__c2gcp__group__gaccess__active=True,
-                          r2grp__group__g2gcp__community__c2gcp__group__g2ugp__user=self.user)
-                if excl is not None:
-                    excl = excl | cexcl
-                else:
-                    excl = cexcl
+                # No CHANGE privilege over community resources.
 
             if incl is not None:
                 if excl:
@@ -1660,13 +1611,7 @@
         if not self.can_share_resource(this_resource, this_privilege):
             raise PermissionDenied("User has insufficient sharing privilege over resource")
 
-        # special exception for peer groups: CHANGE grants ability to share with community
-        # without being member
-        if not GroupCommunityPrivilege.objects.filter(
-                privilege=PrivilegeCodes.CHANGE,
-                community__c2gcp__group=this_group,
-                group__g2ugp__user=self.user).exists() and\
-           not this_group.gaccess.members.filter(id=self.user.id).exists() and\
+        if not this_group.gaccess.members.filter(id=self.user.id).exists() and\
            not self.user.is_superuser:
             raise PermissionDenied("User is not a member of the group and not an admin")
 
@@ -2462,10 +2407,10 @@
         owner.
         """
         if __debug__:
-            assert isinstance(title, str)
-            assert isinstance(description, str)
+            assert isinstance(title, (str, unicode))
+            assert isinstance(description, (str, unicode))
             if purpose:
-                assert isinstance(purpose, str)
+                assert isinstance(purpose, (str, unicode))
 
         if not self.user.is_active:
             raise PermissionDenied("Requesting user is not active")
@@ -3014,8 +2959,8 @@
         """
         self.__check_share_group(this_group, this_privilege)
         # only owners of the original groups can share a group with a community
-        if this_privilege == PrivilegeCodes.OWNER:
-            raise PermissionDenied("Groups cannot own communities")
+        if this_privilege != PrivilegeCodes.VIEW:
+            raise PermissionDenied("Groups can only view communities")
         if not self.user.uaccess.owns_community(this_community):
             raise PermissionDenied("User must own the community to be modified")
         if not self.user.uaccess.owns_group(this_group):
@@ -3466,3420 +3411,4 @@
                                         c2gcp__privilege__lt=this_privilege)
                                      .values("pk")))
 
-        return selected
-=======
-from django.contrib.auth.models import User, Group
-from django.db import models
-from django.db.models import Q, Subquery
-from django.core.exceptions import PermissionDenied
-
-from hs_core.models import BaseResource
-from hs_access_control.models.privilege import PrivilegeCodes, \
-        UserGroupPrivilege, UserResourcePrivilege, GroupResourcePrivilege, \
-        UserCommunityPrivilege, GroupCommunityPrivilege
-from hs_access_control.models.group import GroupAccess, GroupMembershipRequest
-from hs_access_control.models.exceptions import PolymorphismError
-from hs_access_control.models.community import Community
-
-#############################################
-# Methods and data for users
-#
-# There is a one-one correspondence between instances of UserAccess and instances of User.
-# UserAccess annotates each user with information and methods necessary for access control.
-#############################################
-
-
-class UserAccess(models.Model):
-
-    """
-    UserAccess is in essence a part of the user profile object.
-    We relate it to the native User model via the following cryptic code.
-    This ensures that if we ever change our user model, this will adapt.
-    This creates a back-relation User.uaccess to access this model.
-
-    Here the methods that require user permission are kept.
-    """
-
-    user = models.OneToOneField(User,
-                                editable=False,
-                                null=False,
-                                related_name='uaccess',
-                                related_query_name='uaccess')
-
-    ##########################################
-    # PUBLIC METHODS: groups
-    ##########################################
-
-    def create_group_membership_request(self, this_group, this_user=None):
-        """
-        User request/invite to join a group
-        :param this_group: group to join
-        :param this_user: User invited to join a group,
-
-        When user is requesting to join a group this_user is None,
-        whereas when a group owner sends an invitation to a user to join,
-        this_user is that user
-
-        :return:
-
-        For sending invitation for users to join a group, user self must be one of:
-
-                * admin
-                * group owner
-
-        For sending a request to join a group, user self must be an active hydroshare user
-        """
-
-        if not self.user.is_active:
-            raise PermissionDenied("Requesting user is not active")
-        if this_user and not this_user.is_active:
-            raise PermissionDenied("Invited user is not active")
-
-        if not this_group.gaccess.active:
-            raise PermissionDenied("Group is not active")
-
-        if this_user is None:
-            if this_group.gaccess.members.filter(id=self.user.id).exists():
-                raise PermissionDenied("You are already a member of this group")
-        elif this_group.gaccess.members.filter(id=this_user.id).exists():
-                raise PermissionDenied("User is already a member of this group")
-
-        # user (self) requesting to join a group
-        if this_user is None:
-            # check if the user already has made a request to join this_group
-            if GroupMembershipRequest.objects.filter(request_from=self.user,
-                                                     group_to_join=this_group).exists():
-                raise PermissionDenied("You already have a pending request to join this group")
-            else:
-                membership_request = GroupMembershipRequest.objects.create(request_from=self.user,
-                                                                           group_to_join=this_group)
-                # if group allows auto approval of membership request then approve the
-                # request immediately
-                if this_group.gaccess.auto_approve:
-                    # let first group owner be the grantor for this membership request
-                    group_owner = this_group.gaccess.owners.order_by('u2ugp__start').first()
-                    group_owner.uaccess.act_on_group_membership_request(membership_request)
-                    membership_request = None
-                return membership_request
-        else:
-            # group owner is inviting this_user to join this_group
-            if not self.owns_group(this_group) and not self.user.is_superuser:
-                raise PermissionDenied(
-                    "You need to be a group owner to send invitation to join a group")
-
-            if GroupMembershipRequest.objects.filter(group_to_join=this_group,
-                                                     invitation_to=this_user).exists():
-                raise PermissionDenied(
-                    "You already have a pending invitation for this user to join this group")
-            else:
-                return GroupMembershipRequest.objects.create(request_from=self.user,
-                                                             invitation_to=this_user,
-                                                             group_to_join=this_group)
-
-    def act_on_group_membership_request(self, this_request, accept_request=True):
-        """
-        group owner or user who received the invitation to act on membership request.
-        Any group owner is allowed to accept/decline membership request made by any user who is not
-        currently a member of the group. A user receiving an invitation from a group owner can
-        either accept or decline to join a group.
-
-        :param this_request: an instance of GroupMembershipRequest class
-        :param accept_request: whether membership request to be accepted or declined/cancelled
-        :return:
-
-        User self must be one of:
-
-                * admin
-                * group owner
-                * user who made the request (this_request)
-        """
-
-        if not self.user.is_active:
-            raise PermissionDenied("Requesting user is not active")
-
-        user_to_join_group = this_request.invitation_to if this_request.invitation_to \
-            else this_request.request_from
-
-        if not user_to_join_group.is_active:
-            raise PermissionDenied("User to be granted group membership is not active")
-
-        if not this_request.group_to_join.gaccess.active:
-            raise PermissionDenied("Group is not active")
-
-        membership_grantor = None
-        # group owner acting on membership request from a user
-        if this_request.invitation_to is None:
-            if self.owns_group(this_request.group_to_join) or self.user.is_superuser:
-                membership_grantor = self
-            elif self.user == this_request.request_from and not accept_request:
-                # allow self to cancel his own request to join a group
-                pass
-            else:
-                raise PermissionDenied(
-                    "You don't have permission to act on the group membership request")
-        # invited user acting on membership invitation from a group owner
-        elif this_request.invitation_to == self.user:
-            membership_grantor = this_request.request_from.uaccess
-            # owner may cancel his own invitation
-        elif self.owns_group(this_request.group_to_join) or self.user.is_superuser:
-                # allow this owner to cancel invitation generated by any group owner
-                pass
-        else:
-            raise PermissionDenied(
-                "You don't have permission to act on the group membership request")
-
-        if accept_request and membership_grantor is not None:
-            # user initially joins a group with 'VIEW' privilege
-            membership_grantor.share_group_with_user(this_group=this_request.group_to_join,
-                                                     this_user=user_to_join_group,
-                                                     this_privilege=PrivilegeCodes.VIEW)
-        this_request.delete()
-
-    @property
-    def group_membership_requests(self):
-        """
-        get a list of pending group membership requests/invitations for self
-        :return: QuerySet
-        """
-
-        if not self.user.is_active:
-            raise PermissionDenied("Requesting user is not active")
-
-        return GroupMembershipRequest.objects.filter(Q(request_from=self.user) |
-                                                     Q(invitation_to=self.user))\
-                                     .filter(group_to_join__gaccess__active=True)
-
-    def create_group(self, title, description, auto_approve=False, purpose=None):
-        """
-        Create a group.
-
-        :param title: Group title/name.
-        :param description: a description of the group
-        :param purpose: what's the purpose of the group (optional)
-        :return: Group object
-
-        Anyone can create a group. The creator is also the first owner.
-
-        An owner can assign ownership to another user via share_group_with_user,
-        but cannot remove self-ownership if that would leave the group with no
-        owner.
-        """
-        if __debug__:
-            assert isinstance(title, (str, unicode))
-            assert isinstance(description, (str, unicode))
-            if purpose:
-                assert isinstance(purpose, (str, unicode))
-
-        if not self.user.is_active:
-            raise PermissionDenied("Requesting user is not active")
-
-        raw_group = Group.objects.create(name=title)
-        GroupAccess.objects.create(group=raw_group, description=description,
-                                   auto_approve=auto_approve, purpose=purpose)
-        raw_user = self.user
-
-        # Must bootstrap access control system initially
-        UserGroupPrivilege.share(group=raw_group,
-                                 user=raw_user,
-                                 grantor=raw_user,
-                                 privilege=PrivilegeCodes.OWNER)
-        return raw_group
-
-    def delete_group(self, this_group):
-        """
-        Delete a group and all membership information.
-
-        :param this_group: Group to delete.
-        :return: None
-
-        To delete a group a user must be owner or administrator.
-        Deleting a group deletes all membership and sharing information.
-        There is no undo.
-        """
-        if __debug__:  # during testing only, check argument types and preconditions
-            assert isinstance(this_group, Group)
-
-        if not self.user.is_active:
-            raise PermissionDenied("Requesting user is not active")
-
-        if self.user.is_superuser or self.owns_group(this_group):
-
-            # THE FOLLOWING ARE UNNECESSARY due to delete cascade.
-            # UserGroupPrivilege.objects.filter(group=this_group).delete()
-            # GroupCommunityPrivilege.objects.filter(group=this_group).delete()
-            # GroupResourcePrivilege.objects.filter(group=this_group).delete()
-            # access_group.delete()
-
-            this_group.delete()
-        else:
-            raise PermissionDenied("User must own group")
-
-    ################################
-    # held and owned groups
-    ################################
-
-    @property
-    def view_groups(self):
-        """
-        Get a list of active groups accessible to self for view.
-
-        Inactive groups will be included only if self owns those groups.
-
-        :return: QuerySet evaluating to held groups.
-        """
-        if not self.user.is_active:
-            raise PermissionDenied("Requesting user is not active")
-
-        return Group.objects.filter(Q(g2ugp__user=self.user,
-                                      g2ugp__privilege__lte=PrivilegeCodes.VIEW,
-                                      gaccess__active=True) |
-                                    Q(g2ugp__user=self.user,
-                                      gaccess__active=False,
-                                      g2ugp__privilege=PrivilegeCodes.OWNER) |
-                                    Q(gaccess__active=True,
-                                      g2gcp__community__c2gcp__group__gaccess__active=True,
-                                      g2gcp__community__c2gcp__group__g2ugp__user=self.user))\
-                            .distinct()
-
-    @property
-    def edit_groups(self):
-        """
-        Return a list of active groups editable by self.
-
-        Inactive groups will be included only if self owns those groups.
-
-        :return: QuerySet of groups editable by self.
-
-        Usage:
-        ------
-
-        Because this returns a QuerySet, and not a set of objects, one can append
-        extra QuerySet attributes to it, e.g. ordering, selection, projection:
-
-            q = user.edit_groups
-            q2 = q.order_by(...)
-            v2 = q2.values('title')
-            # etc
-
-        """
-        if not self.user.is_active:
-            raise PermissionDenied("Requesting user is not active")
-
-        return Group.objects.filter(Q(g2ugp__user=self.user,
-                                      g2ugp__privilege__lte=PrivilegeCodes.CHANGE,
-                                      gaccess__active=True) |
-                                    Q(g2ugp__user=self.user,
-                                      gaccess__active=False,
-                                      g2ugp__privilege=PrivilegeCodes.OWNER))\
-                            .distinct()
-
-    @property
-    def owned_groups(self):
-        """
-        Return a QuerySet of groups (includes inactive groups) owned by self.
-
-        :return: QuerySet of groups owned by self.
-
-        Usage:
-        ------
-
-        Because this returns a QuerySet, and not a set of objects, one can append
-        extra QuerySet attributes to it, e.g. ordering, selection, projection:
-
-            q = user.owned_groups
-            q2 = q.order_by(...)
-            v2 = q2.values('title')
-            # etc
-
-        """
-        if not self.user.is_active:
-            raise PermissionDenied("Requesting user is not active")
-
-        return Group.objects.filter(g2ugp__user=self.user,
-                                    g2ugp__privilege=PrivilegeCodes.OWNER)
-
-    @property
-    def my_groups(self):
-        """
-        Get a list of groups that should appear in "my groups".
-
-        Inactive groups will be included only if self owns those groups.
-
-        :return: QuerySet evaluating to held groups.
-        """
-        if not self.user.is_active:
-            raise PermissionDenied("Requesting user is not active")
-
-        return Group.objects.filter(Q(g2ugp__user=self.user,
-                                      g2ugp__privilege__lte=PrivilegeCodes.VIEW,
-                                      gaccess__active=True) |
-                                    Q(g2ugp__user=self.user,
-                                      gaccess__active=False,
-                                      g2ugp__privilege=PrivilegeCodes.OWNER))\
-                            .distinct()
-
-    #################################
-    # access checks for groups
-    #################################
-
-    # There is a duality disparity between listing and access for groups.
-    # The group interface requires owns_group, views_group, etc to concern
-    # direct privilege. By contrast, the control functions can_*_group_*
-    # must include indirect privilege. Thus the listing functions _all_*_groups
-    # include indirect privilege
-
-    @property
-    def __all_view_groups(self):
-        """
-        Get a list of active groups accessible to self for view.
-
-        Inactive groups will be included only if self owns those groups.
-
-        :return: QuerySet evaluating to held groups.
-
-        This returns all groups that are viewable, including owned groups and groups
-        in communities to which the user has view access.
-        """
-        if not self.user.is_active:
-            raise PermissionDenied("Requesting user is not active")
-
-        return Group.objects.filter(
-                # owners can see inactive groups they own
-                Q(g2ugp__user=self.user,
-                  g2ugp__privilege=PrivilegeCodes.OWNER) |
-                # everyone else can see only active groups they are in
-                Q(gaccess__active=True,
-                  g2ugp__user=self.user) |
-                # if user has access to a group in a community, grant access to whole community
-                Q(gaccess__active=True,
-                  g2gcp__community__c2gcp__group__gaccess__active=True,
-                  g2gcp__community__c2gcp__group__g2ugp__user=self.user)).distinct()
-
-    def owns_group(self, this_group):
-        """
-        Boolean: is the user an owner of this group?
-
-        :param this_group: group to check
-        :return: Boolean: whether user is an owner.
-
-        Usage:
-        ------
-
-            if my_user.owns_group(g):
-                # do something that requires group ownership
-                g.public=True
-                g.discoverable=True
-                g.save()
-                my_user.unshare_user_with_group(g,another_user) # e.g.
-
-        """
-        if __debug__:  # during testing only, check argument types and preconditions
-            assert isinstance(this_group, Group)
-
-        if not self.user.is_active:
-            raise PermissionDenied("Requesting user is not active")
-
-        return UserGroupPrivilege.objects.filter(group=this_group,
-                                                 privilege=PrivilegeCodes.OWNER,
-                                                 user=self.user).exists()
-
-    def can_change_group(self, this_group):
-        """
-        Return whether a user can change this group, including the effect of resource flags.
-
-        :param this_group: group to check
-        :return: Boolean: whether user can change this group.
-
-        For groups, ownership implies change privilege but not vice versa.
-        Note that change privilege does not apply to group flags, including
-        active, shareable, discoverable, and public. Only owners can set these.
-
-        Usage:
-        ------
-
-            if my_user.can_change_group(g):
-                # do something that requires change privilege with g.
-        """
-        if __debug__:  # during testing only, check argument types and preconditions
-            assert isinstance(this_group, Group)
-
-        if not self.user.is_active:
-            raise PermissionDenied("Requesting user is not active")
-        if not this_group.gaccess.active:
-            raise PermissionDenied("Group is not active")
-
-        if self.user.is_superuser:
-            return True
-
-        return this_group.gaccess.edit_users.filter(id=self.user.id).exists()
-
-    def can_view_group(self, this_group):
-        """
-        Whether user can view this group in entirety
-
-        :param this_group: group to check
-        :return: True if user can view this resource.
-
-        Usage:
-        ------
-
-            if my_user.can_view_group(g):
-                # do something that requires viewing g.
-
-        See can_view_metadata below for the special case of discoverable resources.
-
-        Note that inferred viewers -- as determined by communities -- affect view privilege,
-        and these can view groups of which they are a community.
-        """
-        if __debug__:  # during testing only, check argument types and preconditions
-            assert isinstance(this_group, Group)
-
-        if not self.user.is_active:
-            raise PermissionDenied("Requesting user is not active")
-
-        if self.user.is_superuser:
-            return True
-
-        if not this_group.gaccess.active and not self.owns_group(this_group):
-            raise PermissionDenied("Group is not active")
-
-        access_group = this_group.gaccess
-
-        return self.user.is_superuser or access_group.public \
-            or this_group.gaccess.view_users.filter(id=self.user.id).exists()
-
-    def can_view_group_metadata(self, this_group):
-        """
-        Whether user can view metadata (independent of viewing data).
-
-        :param this_group: group to check
-        :return: Boolean: whether user can view metadata
-
-        For a group, metadata includes the group description and abstract, but not the
-        member list. The member list is considered to be data.
-        Being able to view metadata is a matter of being discoverable, public, or held.
-
-        Usage:
-        ------
-
-            if my_user.can_view_metadata(some_group):
-                # show metadata...
-        """
-        # allow access to non-logged in users for public or discoverable metadata.
-
-        if __debug__:  # during testing only, check argument types and preconditions
-            assert isinstance(this_group, Group)
-
-        if not self.user.is_active:
-            raise PermissionDenied("Requesting user is not active")
-        if not this_group.gaccess.active:
-            raise PermissionDenied("Group is not active")
-
-        return this_group.gaccess.discoverable or this_group.gaccess.public or \
-               self.can_view_group(this_group)
-
-    def can_change_group_flags(self, this_group):
-        """
-        Whether the current user can change group flags:
-
-        :param this_group: group to query
-        :return: True if the user can set flags.
-
-        Usage:
-        ------
-
-            if my_user.can_change_group_flags(some_group):
-                some_group.active=False
-                some_group.save()
-
-        In practice:
-        ------------
-
-        This routine is called *both* when building views and when writing responders.
-        It should be called on both sides of the connection.
-
-            * In a view builder, it determines whether buttons are shown for flag changes.
-
-            * In a responder, it determines whether the request is valid.
-
-        At this point, the return value is synonymous with ownership or admin.
-        This may not always be true. So it is best to explicitly call this function
-        rather than assuming implications between functions.
-        """
-        if __debug__:  # during testing only, check argument types and preconditions
-            assert isinstance(this_group, Group)
-
-        if not self.user.is_active:
-            raise PermissionDenied("Requesting user is not active")
-
-        return self.user.is_superuser or self.owns_group(this_group)
-
-    def can_delete_group(self, this_group):
-        """
-        Whether the current user can delete a group.
-
-        :param this_group: group to query
-        :return: True if the user can delete it.
-
-        Usage:
-        ------
-
-            if my_user.can_delete_group(some_group):
-                my_user.delete_group(some_group)
-            else:
-                raise PermissionDenied("Insufficient privilege")
-
-        In practice:
-        --------------
-
-        At this point, this is synonymous with ownership or admin. This may not always be true.
-        So it is best to explicitly call this function rather than assuming implications
-        between functions.
-        """
-        if __debug__:  # during testing only, check argument types and preconditions
-            assert isinstance(this_group, Group)
-
-        if not self.user.is_active:
-            raise PermissionDenied("Requesting user is not active")
-
-        return self.user.is_superuser or self.owns_group(this_group)
-
-    # TODO: this should be split into
-    #   can_share_group without optional arguments
-    #   can_share_group_with_user
-    #   can_share_community_with_group
-    def can_share_group(self, this_group, this_privilege, user=None):
-        """
-        Return True if a given user can share this group with a given privilege.
-
-        :param this_group: group to check
-        :param this_privilege: privilege to assign
-        :param user: user with which to share.
-        :param community: group with which to share.
-        :return: True if sharing is possible, otherwise false.
-
-        This determines whether the current user can share a group, independent of
-        what entity it might be shared with. An optional user parameter determines
-        the target of the sharing.
-
-        Usage:
-        ------
-
-            if my_user.can_share_group(some_group, PrivilegeCodes.VIEW, user=some_user):
-                # ...time passes, forms are created, requests are made...
-                my_user.share_group_with_user(some_group, some_user, PrivilegeCodes.VIEW)
-
-
-        In practice:
-        ------------
-
-        If this returns False, UserAccess.share_group_with_user will raise an exception
-        for the corresponding arguments -- *guaranteed*.
-        """
-        # TODO: simplify this so that can_share_group_with_user calls can_share_group
-        # TODO: and adds logic after that
-
-        if __debug__:  # during testing only, check argument types and preconditions
-            assert isinstance(this_group, Group)
-            assert this_privilege >= PrivilegeCodes.OWNER \
-                and this_privilege <= PrivilegeCodes.VIEW
-            if user is not None:
-                assert isinstance(user, User)
-
-        # TODO: these checks should not be caught by this routine
-        # TODO: as they are caught above this level.
-        if not self.user.is_active:
-            raise PermissionDenied("Requesting user is not active")
-        if not this_group.gaccess.active:
-            raise PermissionDenied("Group is not active")
-        if user is not None:
-            if not user.is_active:
-                raise PermissionDenied("Grantee user is not active")
-
-        try:
-            self.__check_share_group(this_group, this_privilege, user=user)
-            return True
-        except PermissionDenied:
-            return False
-
-    # TODO: this needs to be split into
-    #  __check_share_group without optional arguments
-    #  __check_share_community_with_group
-    #  __check_share_group_with_user
-    def __check_share_group(self, this_group, this_privilege, user=None):
-
-        """
-        Raise exception if a given user cannot share this group with a given privilege.
-
-        :param this_group: group to check
-        :param this_privilege: privilege to assign
-        :param user: (optional) user with which to share.
-        :return: True if sharing is possible, otherwise raise an exception.
-
-        This determines whether the current user can share a group, independent of
-        what entity it might be shared with. An optional user parameter determines
-        the target of the sharing.
-
-        """
-        access_group = this_group.gaccess
-
-        # access control logic:
-        # Can augment privilege if
-        #   Admin
-        #   Owner
-        #   Permission for self
-        #   Non-owner and shareable
-        # Can downgrade privilege if
-        #   Admin
-        #   Owner
-        #   Permission for self
-        # cannot downgrade privilege just by having sharing privilege.
-
-        grantor_priv = access_group.get_effective_privilege(self.user)
-        if user is not None:
-            grantee_priv = access_group.get_effective_privilege(user)
-        else:
-            grantee_priv = PrivilegeCodes.NONE
-
-        # check for user authorization
-        if self.user.is_superuser:
-            pass  # admins can do anything
-
-        elif grantor_priv == PrivilegeCodes.OWNER:
-            pass  # owner can do anything
-
-        elif access_group.shareable:
-            if grantor_priv > PrivilegeCodes.VIEW:
-                raise PermissionDenied("User has no privilege over group")
-
-            if grantor_priv > this_privilege:
-                raise PermissionDenied("User has insufficient privilege over group")
-
-            if user is not None:
-                # enforce non-idempotence for unprivileged users
-                if grantee_priv == this_privilege:
-                    raise PermissionDenied("Non-owners cannot reshare at existing privilege")
-
-                if this_privilege > grantee_priv and user != self.user:
-                    raise PermissionDenied("Non-owners cannot decrease privileges for others")
-
-        else:
-            raise PermissionDenied("User must own group or have sharing privilege")
-
-        # regardless of privilege, cannot remove last owner
-        if user is not None:
-            if grantee_priv == PrivilegeCodes.OWNER \
-                    and this_privilege != PrivilegeCodes.OWNER \
-                    and access_group.owners.count() == 1:
-                raise PermissionDenied("Cannot remove sole owner of group")
-
-        return True
-
-    ####################################
-    # (can_)share_group_with_user: check for and implement share
-    ####################################
-
-    def can_share_group_with_user(self, this_group, this_user, this_privilege):
-        """
-        Return True if a given user can share this group with a specified user
-        with a given privilege.
-
-        :param self: requesting user
-        :param this_group: group to check
-        :param this_user: user to check
-        :param this_privilege: privilege to assign to user
-        :return: True if sharing is possible, otherwise false.
-
-        This determines whether the current user can share a group with a specific user.
-
-        Usage:
-        ------
-
-            if my_user.can_share_group_with_user(some_group, some_user, PrivilegeCodes.VIEW):
-                # ...time passes, forms are created, requests are made...
-                my_user.share_group_with_user(some_group, some_user, PrivilegeCodes.VIEW)
-
-        In practice:
-        ------------
-
-        If this returns False, UserAccess.share_group_with_user will raise an exception
-        for the corresponding arguments -- *guaranteed*.
-        """
-        return self.can_share_group(this_group, this_privilege, user=this_user)
-
-    def __check_share_group_with_user(self, this_group, this_user, this_privilege):
-        """
-
-        Raise exception if a given user cannot share this group with a given privilege
-        to a specific user.
-
-        :param this_group: group to check
-        :param this_privilege: privilege to assign
-        :return: True if sharing is possible, otherwise raise an exception.
-
-        This determines whether the current user can share a group with a specific user.
-        """
-        return self.__check_share_group(this_group, this_privilege, user=this_user)
-
-    def share_group_with_user(self, this_group, this_user, this_privilege):
-        """
-        :param this_group: Group to be affected.
-        :param this_user: User with whom to share group
-        :param this_privilege: privilege to assign: 1-4
-        :return: none
-
-        User self must be one of:
-
-                * admin
-                * group owner
-                * group member with shareable=True
-
-        and have equivalent or greater privilege over group.
-
-        Usage:
-        ------
-
-            if my_user.can_share_group(some_group, PrivilegeCodes.CHANGE):
-                # ...time passes, forms are created, requests are made...
-                share_group_with_user(some_group, some_user, PrivilegeCodes.CHANGE)
-
-        In practice:
-        ------------
-
-        "can_share_group" is used to construct views with appropriate buttons or popups,
-        e.g., "share with...", while "share_group_with_user" is used in the form responder
-        to implement changes.  This is safe to do even if the state changes, because
-        "share_group_with_user" always rechecks permissions before implementing changes.
-        If -- in the interim -- one removes my_user's sharing privileges, "share_group_with_user"
-        will raise an exception.
-        """
-        if __debug__:  # during testing only, check argument types and preconditions
-            assert isinstance(this_group, Group)
-            assert isinstance(this_user, User)
-            assert this_privilege >= PrivilegeCodes.OWNER and this_privilege <= PrivilegeCodes.VIEW
-
-        if not self.user.is_active:
-            raise PermissionDenied("Requesting user is not active")
-        if not this_group.gaccess.active:
-            raise PermissionDenied("Group is not active")
-        if not this_user.is_active:
-            raise PermissionDenied("Grantee user is not active")
-
-        # raise a PermissionDenied exception if user self is not allowed to do this.
-        self.__check_share_group_with_user(this_group, this_user, this_privilege)
-
-        UserGroupPrivilege.share(group=this_group, user=this_user,
-                                 grantor=self.user, privilege=this_privilege)
-
-    ####################################
-    # (can_)unshare_group_with_user: check for and implement unshare
-    ####################################
-
-    def unshare_group_with_user(self, this_group, this_user):
-        """
-        Remove a user from a group by removing privileges.
-
-        :param this_group: Group to be affected.
-        :param this_user: User with whom to unshare group
-        :return: None
-
-        This removes a user "this_user" from a group if "this_user" is not the sole owner and
-        one of the following is true:
-            * self is an administrator.
-            * self owns the group.
-            * this_user is self.
-
-        Usage:
-        ------
-
-            if my_user.can_unshare_group_with_user(some_group, some_user):
-                # ...time passes, forms are created, requests are made...
-                my_user.unshare_group_with_user(some_group, some_user)
-
-        In practice:
-        ------------
-
-        "can_unshare_*" is used to construct views with appropriate forms and
-        change buttons, while "unshare_*" is used to implement the responder to the
-        view's forms. "unshare_*" still checks for permission (again) in case
-        things have changed (e.g., through a stale form).
-        """
-        if __debug__:  # during testing only, check argument types and preconditions
-            assert isinstance(this_group, Group)
-            assert isinstance(this_user, User)
-
-        if not self.user.is_active:
-            raise PermissionDenied("Requesting user is not active")
-        if not this_user.is_active:
-            raise PermissionDenied("Grantee user is not active")
-        if not this_group.gaccess.active:
-            raise PermissionDenied("Group is not active")
-
-        self.__check_unshare_group_with_user(this_group, this_user)
-        UserGroupPrivilege.unshare(group=this_group, user=this_user, grantor=self.user)
-
-    def can_unshare_group_with_user(self, this_group, this_user):
-        """
-        Determines whether a group can be unshared.
-
-        :param this_group: group to be unshared.
-        :param this_user: user to which to deny access.
-        :return: Boolean: whether self can unshare this_group with this_user
-
-        Usage:
-        ------
-
-            if my_user.can_unshare_group_with_user(some_group, some_user):
-                # ...time passes, forms are created, requests are made...
-                my_user.unshare_group_with_user(some_group, some_user)
-
-        In practice:
-        ------------
-
-        If this routine returns False, UserAccess.unshare_group_with_user is *guaranteed*
-        to raise an exception.
-
--       Note that can_unshare_X is parallel to unshare_X and returns False exactly
--       when unshare_X will raise an exception.
-        """
-        if __debug__:  # during testing only, check argument types and preconditions
-            assert isinstance(this_group, Group)
-            assert isinstance(this_user, User)
-
-        # these checks should not be caught by this routine
-        if not self.user.is_active:
-            raise PermissionDenied("Requesting user is not active")
-        if not this_group.gaccess.active:
-            raise PermissionDenied("Group is not active")
-        if not this_user.is_active:
-            raise PermissionDenied("Grantee user is not active")
-
-        try:
-            self.__check_unshare_group_with_user(this_group, this_user)
-            return True
-        except PermissionDenied:
-            return False
-
-    def __check_unshare_group_with_user(self, this_group, this_user):
-        """ Check whether an unshare of a group with a user is permitted. """
-
-        if not this_group.gaccess.members.filter(id=this_user.id).exists():
-            raise PermissionDenied("User is not a member of the group")
-
-        # Check for sufficient privilege
-        if not self.user.is_superuser \
-                and not self.owns_group(this_group) \
-                and not this_user == self.user:
-            raise PermissionDenied("You do not have permission to remove this sharing setting")
-
-        # if this_user is not an OWNER, or there is another OWNER, OK.
-        if not UserGroupPrivilege.objects.filter(group=this_group,
-                                                 privilege=PrivilegeCodes.OWNER,
-                                                 user=this_user).exists()\
-            or UserGroupPrivilege.objects.filter(group=this_group,
-                                                 privilege=PrivilegeCodes.OWNER) \
-                                         .exclude(user=this_user).exists():
-            return True
-        else:
-            raise PermissionDenied("Cannot remove sole owner of group")
-
-    def get_group_unshare_users(self, this_group):
-        """
-        Get a QuerySet of users who could be unshared from this group.
-
-        :param this_group: group to check.
-        :return: QuerySet of users who could be removed by self.
-
-        A user can be unshared with a group if:
-
-            * The user is self
-            * Self is group owner.
-            * Self has admin privilege.
-
-        except that a user in the QuerySet cannot be the last owner of the group.
-
-        Usage:
-        ------
-
-            g = some_group
-            u = some_user
-            unshare_users = request_user.get_group_unshare_users(g)
-            if unshare_users.filter(id=u.id).exists():
-                self.unshare_group_with_user(g, u)
-        """
-        if __debug__:  # during testing only, check argument types and preconditions
-            assert isinstance(this_group, Group)
-
-        if not self.user.is_active:
-            raise PermissionDenied("Requesting user is not active")
-        if not this_group.gaccess.active:
-            raise PermissionDenied("Group is not active")
-
-        access_group = this_group.gaccess
-
-        if self.user.is_superuser or self.owns_group(this_group):
-            # everyone who holds this group, minus potential sole owners
-            if access_group.owners.count() == 1:
-                # get list of owners to exclude from main list
-                # This should be one user but can be two due to race conditions.
-                # Avoid races by excluding action in that case.
-                users_to_exclude = User.objects.filter(is_active=True,
-                                                       u2ugp__group=this_group,
-                                                       u2ugp__privilege=PrivilegeCodes.OWNER)\
-                                               .values('pk')
-                return access_group.members.exclude(pk__in=Subquery(users_to_exclude))
-            else:
-                return access_group.members
-
-        # unprivileged user can only remove grants to self, if any
-        elif access_group.members.filter(id=self.user.id).exists():
-            if access_group.owners.count() == 1:
-                # if self is not an owner,
-                if not UserGroupPrivilege.objects.filter(user=self.user,
-                                                         group=this_group,
-                                                         privilege=PrivilegeCodes.OWNER).exists():
-                    # return a QuerySet containing only self
-                    return User.objects.filter(uaccess=self)
-                else:
-                    # I can't unshare anyone
-                    return User.objects.none()
-            else:
-                # I can unshare self as a non-owner.
-                return User.objects.filter(uaccess=self)
-        else:
-            return User.objects.none()
-
-    ####################################
-    # get groups with specific access for a user
-    ####################################
-
-    # TODO: couch: check usage of this and expand to include community groups if possible
-    def get_groups_with_explicit_access(self, this_privilege):
-        """
-        Get a QuerySet of groups for which the user has the specified privilege
-        Args:
-            this_privilege: one of the PrivilegeCodes
-
-        Returns: QuerySet of group objects (QuerySet)
-        """
-        if __debug__:
-            assert this_privilege >= PrivilegeCodes.OWNER and this_privilege <= PrivilegeCodes.VIEW
-
-        if not self.user.is_active:
-            raise PermissionDenied("Requesting user is not active")
-
-        # this query computes groups with effective privilege X as follows:
-        # a) There is a privilege of X for the object for user.
-        # b) There is no lower privilege for the object.
-        # c) Thus X is the effective privilege of the object.
-        selected = Group.objects\
-            .filter(g2ugp__user=self.user,
-                    g2ugp__privilege=this_privilege)\
-            .exclude(pk__in=Subquery(Group.objects.filter(g2ugp__user=self.user,
-                                                          g2ugp__privilege__lt=this_privilege)
-                                                  .values("pk")))
-
-        # filter out inactive groups for non owner privileges
-        if this_privilege != PrivilegeCodes.OWNER:
-            selected.filter(gaccess__active=True)
-
-        return selected
-
-    ##########################################
-    # PUBLIC METHODS: resources
-    ##########################################
-
-    @property
-    def view_resources(self):
-        """
-        QuerySet of resources held by user.
-
-        :return: QuerySet of resource objects accessible (in any form) to user.
-
-        Held implies viewable. This includes group-community-group relationships,
-        unlike GroupAccess.view_groups and GroupAccess.edit_groups.
-
-        This can be subqueried in returns, because it is lazily evaluated.
-        e.g., self.uaccess.view_resources.filter(id=resource.id).exists()
-        """
-        if not self.user.is_active:
-            raise PermissionDenied("Requesting user is not active")
-
-        return BaseResource.objects.filter(
-            # direct access
-            Q(r2urp__user=self.user) |
-            # access via a group
-            Q(r2grp__group__gaccess__active=True,
-              r2grp__group__g2ugp__user=self.user) |
-            # access via an unprivileged peer group in a community
-            Q(r2grp__group__gaccess__active=True,
-              r2grp__group__g2gcp__community__c2gcp__group__gaccess__active=True,
-              r2grp__group__g2gcp__community__c2gcp__group__g2ugp__user=self.user)).distinct()
-
-    @property
-    def owned_resources(self):
-        """
-        Get a QuerySet of resources owned by user.
-
-        :return: List of resource objects owned by this user.
-
-        This is simpler than view and edit access because groups can't own resources.
-        """
-
-        if not self.user.is_active:
-            raise PermissionDenied("Requesting user is not active")
-        return BaseResource.objects.filter(r2urp__user=self.user,
-                                           r2urp__privilege=PrivilegeCodes.OWNER)
-
-    @property
-    def edit_resources(self):
-        """
-        Get a QuerySet of resources that can be edited by user.
-
-        :return: QuerySet of resource objects that can be edited  by this user.
-
-        This utilizes effective privilege; immutable resources are not returned.
-
-        Note that this return includes all editable resources, whereas
-        get_resources_with_explicit_access only returns those resources that are editable
-        without being owned. Thus, this functions as an access list.
-        """
-        if not self.user.is_active:
-            raise PermissionDenied("Requesting user is not active")
-
-        # This is a mouthful.
-        # a resource is editable if
-        # 1. it's shared with the user and editable.
-        # 2. it's shared with a group that has edit privilege and contains the user,
-        # 3. it's shared with a group that has edit privilege and a community that
-        #    contains the user, and the community share preserves edit
-
-        return BaseResource.objects.filter(
-            # user has direct access
-            Q(raccess__immutable=False,
-              r2urp__user=self.user,
-              r2urp__privilege__lte=PrivilegeCodes.CHANGE) |
-            # user has direct access through being a member of a group
-            Q(raccess__immutable=False,
-              r2grp__group__gaccess__active=True,
-              r2grp__group__g2ugp__user=self.user,
-              r2grp__privilege=PrivilegeCodes.CHANGE))\
-            .distinct()
-
-    def get_resources_with_explicit_access(self, this_privilege,
-                                           via_user=True, via_group=False, via_community=False):
-
-        """
-        Get a list of resources over which the user has the specified privilege
-
-        :param this_privilege: A privilege code 1-3
-        :param via_user: True to incorporate user privilege
-        :param via_group: True to incorporate group privilege
-        :param via_community: True to incorporate member group privileges
-
-        Returns: list of resource objects (QuerySet)
-
-        Note: One must check the immutable flag if privilege < VIEW.
-
-        Note that in this computation,
-
-        * Setting all of via_user, via_group, via_community to False is not an error, and
-          always returns an empty QuerySet.
-        * Via_group and via_community are meaningless for OWNER privilege and are ignored.
-        * Exclusion clauses are meaningless for via_user as a user can have only one privilege.
-        * The default is via_user=True, via_group=False, via_community=False, which is the original
-          behavior of the routine before this revision.
-        * Immutable resources are listed as VIEW even if the user or group has CHANGE
-        * Via_community privilege only grants VIEW.
-        * In the case of multiple privileges, the lowest privilege number (highest privilege) wins.
-
-        However, please note that when via_user=True, via_group=True, via_community are True
-        together, this applies to the **total combined privilege** rather than individual
-        privileges. A detailed example:
-
-        * Garfield shares group Cats with Sylvester as CHANGE
-        * Garfield shares resource CatFood with Cats as CHANGE
-          (Now Sylvester has CHANGE over CatFood)
-        * Garfield shares resource CatFood with Sylvester as OWNER
-
-        Then
-
-            Sylvester.uaccess.get_resources_with_explicit_access(PrivilegeCodes.CHANGE,
-                                                                 via_user=True, via_group=True)
-
-        **does not contain CatFood,** because Sylvester is an OWNER through user privilege,
-        which "squashes" the group privilege, being higher.
-
-        """
-        if __debug__:
-            assert this_privilege >= PrivilegeCodes.OWNER and this_privilege <= PrivilegeCodes.VIEW
-
-        if not self.user.is_active:
-            raise PermissionDenied("Requesting user is not active")
-
-        incl = None  # what to include
-        excl = None  # what to exclude
-
-        if this_privilege == PrivilegeCodes.OWNER:
-            if via_user:
-                return BaseResource.objects\
-                    .filter(r2urp__privilege=this_privilege,
-                            r2urp__user=self.user)
-            else:
-                # groups and communities can't own resources
-                return BaseResource.objects.none()
-
-        # CHANGE does not include immutable resources
-        elif this_privilege == PrivilegeCodes.CHANGE:
-
-            # If something is immutable, CHANGE becomes VIEW
-            if via_user:
-                incl = Q(raccess__immutable=False,
-                         r2urp__privilege=PrivilegeCodes.CHANGE,
-                         r2urp__user=self.user)
-                # exclude owners; immutability doesn't matter for them
-                excl = Q(r2urp__privilege=PrivilegeCodes.OWNER,
-                         r2urp__user=self.user)
-
-            if via_group:
-                gquery = Q(raccess__immutable=False,
-                           r2grp__privilege=PrivilegeCodes.CHANGE,
-                           r2grp__group__g2ugp__user=self.user)
-                if incl is not None:
-                    incl = incl | gquery
-                else:
-                    incl = gquery
-                # CHANGE is highest permission; no need to exclude anything
-
-            if incl is not None:
-                if excl:
-                    # exclude owners; immutability doesn't matter for them
-                    excluded = BaseResource.objects.filter(excl).values('pk')
-                    return BaseResource.objects.filter(incl)\
-                                               .exclude(pk__in=Subquery(excluded))\
-                                               .distinct()
-                else:
-                    return BaseResource.objects.filter(incl).distinct()
-            else:
-                return BaseResource.objects.none()
-
-        else:  # this_privilege == PrivilegeCodes.VIEW
-            # VIEW includes CHANGE+immutable as well as explicit VIEW
-            # CHANGE does not include immutable resources
-
-            # pick up change and owner, use to override VIEW for groups
-            if via_user:
-                incl = \
-                    Q(r2urp__privilege=PrivilegeCodes.VIEW,
-                      r2urp__user=self.user) | \
-                    Q(raccess__immutable=True,
-                      r2urp__privilege=PrivilegeCodes.CHANGE,
-                      r2urp__user=self.user)
-                excl = Q(r2urp__privilege=PrivilegeCodes.OWNER,
-                         r2urp__user=self.user)\
-
-            if via_group:
-                gquery = \
-                    Q(r2grp__privilege=PrivilegeCodes.VIEW,
-                      r2grp__group__g2ugp__user=self.user,
-                      r2grp__group__gaccess__active=True) | \
-                    Q(raccess__immutable=True,
-                      r2grp__privilege=PrivilegeCodes.CHANGE,
-                      r2grp__group__g2ugp__user=self.user,
-                      r2grp__group__gaccess__active=True)
-                if incl is not None:
-                    incl = incl | gquery
-                else:
-                    incl = gquery
-                # exclude groups with true CHANGE privilege
-                gexcl = Q(raccess__immutable=False,
-                          r2grp__privilege=PrivilegeCodes.CHANGE,
-                          r2grp__group__g2ugp__user=self.user,
-                          r2grp__group__gaccess__active=True)
-                if excl is not None:
-                    excl = excl | gexcl
-                else:
-                    excl = gexcl
-
-            # community permission is VIEW if community link exists at all.
-            if via_community:
-                cquery = \
-                    Q(r2grp__group__gaccess__active=True,
-                      r2grp__group__g2gcp__community__c2gcp__group__gaccess__active=True,
-                      r2grp__group__g2gcp__community__c2gcp__group__g2ugp__user=self.user)
-                if incl is not None:
-                    incl = incl | cquery
-                else:
-                    incl = cquery
-                # No CHANGE privilege over community resources.
-
-            if incl is not None:
-                if excl:
-                    # exclude higher privilege
-                    excluded = BaseResource.objects.filter(r2urp__privilege=PrivilegeCodes.OWNER,
-                                                           r2urp__user=self.user)\
-                                                   .values('pk')
-
-                    return BaseResource.objects.filter(incl)\
-                                               .exclude(pk__in=Subquery(excluded))\
-                                               .distinct()
-                else:
-                    return BaseResource.objects.filter(incl).distinct()
-            else:
-                return BaseResource.objects.none()
-
-    #############################################
-    # Check access permissions for self (user)
-    #############################################
-
-    def owns_resource(self, this_resource):
-        """
-        Boolean: is the user an owner of this resource?
-
-        :param self: user on which to report.
-        :return: True if user is an owner otherwise false
-
-        Note that the fact that someone owns a resource is not sufficient proof that
-        one has permission to change it, because resource flags can override the raw
-        privilege. It is thus necessary to check that one can change something
-        explicitly, using UserAccess.can_change_resource() amd/or
-        UserAccess.can_change_resource_flags()
-        """
-        if __debug__:  # during testing only, check argument types and preconditions
-            assert isinstance(this_resource, BaseResource)
-
-        if not self.user.is_active:
-            raise PermissionDenied("Requesting user is not active")
-
-        return UserResourcePrivilege.objects.filter(resource=this_resource,
-                                                    privilege=PrivilegeCodes.OWNER,
-                                                    user=self.user).exists()
-
-    def can_change_resource(self, this_resource):
-        """
-        Return whether a user can change this resource, including the effect of resource flags.
-
-        :param self: User on which to report.
-        :return: Boolean: whether user can change this resource.
-
-        This result is advisory and is not enforced. The Django application must enforce this
-        policy, using this routine for guidance.
-
-        Note that
-
-        * The ability to change a resource is not just contingent upon sharing,
-          but also upon the resource flag "immutable". Thus "owns" does not imply
-          "can change" privilege.
-        * The ability to change a resource applies to its data and metadata, but not to its
-          resource state flags: shareable, public, immutable, published, and discoverable.
-
-        We elected not to return a queryset for this one, because that would mean that it
-        would return two types depending upon conditions -- Boolean for simple queries and
-        QuerySet for complex queries.
-        """
-        if __debug__:  # during testing only, check argument types and preconditions
-            assert isinstance(this_resource, BaseResource)
-
-        if not self.user.is_active:
-            raise PermissionDenied("Requesting user is not active")
-
-        access_resource = this_resource.raccess
-
-        if self.user.is_superuser:
-            return True
-
-        if access_resource.immutable:
-            return False
-
-        if self.edit_resources.filter(id=this_resource.id).exists():
-            return True
-
-        return False
-
-    def can_change_resource_flags(self, this_resource):
-        """
-        Whether self can change resource flags.
-
-        :param this_resource: Resource to check.
-        :return: True if user can set flags otherwise false.
-
-        This is not enforced. It is up to the programmer to obey this restriction.
-
-        This is not subject to immutability. Ar present, owns_resource -> can_change_resource_flags.
-        If we made it subject to immutability, no resources could be made not immutable again.
-        However, it should account for whether a resource is published, and return false if
-        a resource is published.
-
-        This is called from hs_core/views/authorize to authorize actions.
-        """
-        if __debug__:  # during testing only, check argument types and preconditions
-            assert isinstance(this_resource, BaseResource)
-
-        if not self.user.is_active:
-            raise PermissionDenied("Requesting user is not active")
-
-        return self.user.is_superuser or \
-            (not this_resource.raccess.published and self.owns_resource(this_resource))
-
-    def can_view_resource(self, this_resource):
-        """
-        Whether user can view this resource
-
-        :param this_resource: Resource to check
-        :return: True if user can view this resource, otherwise false.
-
-        Note that:
-
-        * One can view resources that are public, that one does not own.
-        * Thus, this returns True for many public resources that are not returned from
-          view_resources.
-        * This is not sensitive to the setting for the "immutable" flag. That only affects editing.
-        * This is called from hs_core/views/authorize to authorize actions.
-        * This includes group-to-community, community-to-group, and community-to-group-to-community
-          permissions
-
-        """
-        if __debug__:  # during testing only, check argument types and preconditions
-            assert isinstance(this_resource, BaseResource)
-
-        if not self.user.is_active:
-            raise PermissionDenied("Requesting user is not active")
-
-        access_resource = this_resource.raccess
-
-        if access_resource.public or self.user.is_superuser:
-            return True
-
-        if self.view_resources.filter(id=this_resource.id).exists():
-            return True
-
-        return False
-
-    def can_delete_resource(self, this_resource):
-        """
-        Whether user can delete a resource
-
-        :param this_resource: Resource to check.
-        :return: True if user can delete the resource, otherwise false.
-
-        Note that
-
-        * *Even immutable resources can be deleted.*
-        * A resource must be published for deletion to be denied.
-        * This is called from hs_core/views/authorize to authorize actions.
-        """
-        if __debug__:  # during testing only, check argument types and preconditions
-            assert isinstance(this_resource, BaseResource)
-
-        if not self.user.is_active:
-            raise PermissionDenied("Requesting user is not active")
-
-        if self.user.is_superuser:
-            return True
-
-        return self.owns_resource(this_resource) and not this_resource.raccess.published
-
-    ##########################################
-    # check sharing rights
-    ##########################################
-
-    def can_share_resource(self, this_resource, this_privilege, user=None):
-        """
-        Can a resource be shared by the current user?
-
-        :param this_resource: resource to check
-        :param this_privilege: privilege to assign
-        :param user: user to which privilege should be assigned (optional)
-        :return: Boolean: whether resource can be shared.
-
-        Several conditions require knowledge of the user with which the
-        resource is to be shared.  These are handled optionally.
-
-        This is called from hs_core/views/authorize to authorize actions.
-        """
-        if __debug__:  # during testing only, check argument types and preconditions
-            assert isinstance(this_resource, BaseResource)
-            assert this_privilege >= PrivilegeCodes.OWNER \
-                and this_privilege <= PrivilegeCodes.VIEW
-            if user is not None:
-                assert isinstance(user, User)
-
-        if not self.user.is_active:
-            raise PermissionDenied("Requesting user is not active")
-        if user is not None and not user.is_active:
-            raise PermissionDenied("Target user is not active")
-
-        try:
-            self.__check_share_resource(this_resource, this_privilege, user=user)
-            return True
-        except PermissionDenied:
-            return False
-
-    def __check_share_resource(self, this_resource, this_privilege, user=None):
-
-        """
-        Raise exception if a given user cannot share this resource with a given privilege.
-
-        :param this_resource: resource to check
-        :param this_privilege: privilege to assign
-        :return: True if sharing is possible, otherwise raise an exception.
-
-        This determines whether the current user can share a resource, independent of
-        what entity it might be shared with. An optional user parameter determines
-        the target of the sharing.
-
-        This routine was changed on 12/13/2016 to avoid a detected anomaly.
-        The "current privilege" of a user was previously that user's combined privilege
-        granted as an individual and by groups. This caused an anomaly in which
-        an individual could be made an OWNER of a group over which that user had CHANGE
-        privilege, but could not be granted individual CHANGE privilege due to interference
-        from the group privilege. This change makes that possible by separating the logic for
-        group and user-level permissions.
-
-        """
-        # translate into ResourceAccess object
-        access_resource = this_resource.raccess
-
-        # access control logic:
-        # Can augment privilege if
-        #   Admin
-        #   Owner
-        #   Permission for self
-        #   Non-owner and shareable
-        # Can downgrade privilege if
-        #   Admin
-        #   Owner
-        #   Permission for self
-        # cannot downgrade privilege just by having sharing privilege.
-        # also note the quota holder cannot be downgraded from owner privilege
-
-        # grantor is assumed to have total privilege
-        grantor_priv = access_resource.get_effective_privilege(self.user)
-        # Target of sharing is considered to have only user privilege for these purposes
-        # This makes user sharing independent of group sharing
-        if user is not None:
-            grantee_priv = access_resource.get_effective_user_privilege(user)
-
-        # check for user authorization
-        if self.user.is_superuser:
-            pass  # admin can do anything
-
-        elif grantor_priv == PrivilegeCodes.OWNER:
-            pass  # owner can do anything
-
-        elif access_resource.shareable:
-            if grantor_priv > PrivilegeCodes.VIEW:
-                raise PermissionDenied("User has no privilege over resource")
-
-            if grantor_priv > this_privilege:
-                raise PermissionDenied("User has insufficient privilege over resource")
-
-            # Cannot check these without extra information that is optional
-            if user is not None:
-                # enforce non-idempotence for unprivileged users
-                if grantee_priv == this_privilege:
-                    raise PermissionDenied("Non-owners cannot reshare at existing privilege")
-                if this_privilege > grantee_priv and user != self.user:
-                    raise PermissionDenied("Non-owners cannot decrease privileges for others")
-
-        else:
-            raise PermissionDenied("User must own resource or have sharing privilege")
-
-        # regardless of privilege, cannot remove last owner or quota holder
-        if user is not None:
-            if grantee_priv == PrivilegeCodes.OWNER and this_privilege != PrivilegeCodes.OWNER:
-                if access_resource.owners.count() == 1:
-                    raise PermissionDenied("Cannot remove sole owner of resource")
-                qholder = this_resource.get_quota_holder()
-                if qholder:
-                    if qholder == user:
-                        raise PermissionDenied("Cannot remove this resource's quota holder from "
-                                               "ownership")
-
-        return True
-
-    def can_share_resource_with_user(self, this_resource, this_user, this_privilege):
-        """
-        Check whether one can share a resource with a user.
-
-        :param this_resource: resource to share.
-        :param this_user: user with which to share it.
-        :param this_privilege: privilege level of sharing.
-        :return: Boolean: whether one can share.
-
-        This function returns False exactly when share_resource_with_group will raise
-        an exception if called.
-        """
-        return self.can_share_resource(this_resource, this_privilege, user=this_user)
-
-    def __check_share_resource_with_user(self, this_resource, this_user, this_privilege):
-        """
-
-        Raise exception if a given user cannot share this resource at a given privilege
-        with a given user.
-
-        :param this_resource: resource to check
-        :param this_user: user to check
-        :param this_privilege: privilege to assign
-        :return: True if sharing is possible, otherwise raise an exception.
-
-        This determines whether the current user can share a resource with
-        a specific user.
-        """
-        return self.__check_share_resource(this_resource, this_privilege, user=this_user)
-
-    def can_share_resource_with_group(self, this_resource, this_group, this_privilege):
-        """
-        Check whether one can share a resource with a group.
-
-        :param this_resource: resource to share.
-        :param this_group: group with which to share it.
-        :param this_privilege: privilege level of sharing.
-        :return: Boolean: whether one can share.
-
-        This function returns False exactly when share_resource_with_group
-        will raise an exception if called.
-        """
-        if __debug__:  # during testing only, check argument types and preconditions
-            assert isinstance(this_resource, BaseResource)
-            assert isinstance(this_group, Group)
-            assert this_privilege >= PrivilegeCodes.OWNER \
-                and this_privilege <= PrivilegeCodes.VIEW
-
-        access_group = this_group.gaccess
-
-        if not self.user.is_active:
-            raise PermissionDenied("Requesting user is not active")
-        if not access_group.active:
-            raise PermissionDenied("Group to share with is not active")
-
-        try:
-            self.__check_share_resource_with_group(this_resource, this_group, this_privilege)
-            return True
-        except PermissionDenied:
-            return False
-
-    def __check_share_resource_with_group(self, this_resource, this_group, this_privilege):
-        """
-        Raise exception if a given user cannot share this resource with a given group
-        at a specific privilege.
-
-        :param this_resource: resource to check
-        :param this_group: group to check
-        :param this_privilege: privilege to assign
-        :return: True if sharing is possible, otherwise raise an exception.
-
-        This determines whether the current user can share a resource with
-        a specific group.
-        """
-        if this_privilege == PrivilegeCodes.OWNER:
-            raise PermissionDenied("Groups cannot own resources")
-        if this_privilege < PrivilegeCodes.OWNER or this_privilege > PrivilegeCodes.VIEW:
-            raise PermissionDenied("Privilege level not valid")
-
-        # check for user authorization
-        if not self.can_share_resource(this_resource, this_privilege):
-            raise PermissionDenied("User has insufficient sharing privilege over resource")
-
-        if not this_group.gaccess.members.filter(id=self.user.id).exists() and\
-           not self.user.is_superuser:
-            raise PermissionDenied("User is not a member of the group and not an admin")
-
-        # At this point, the user is not an admin and an override has potentially been granted.
-        # Treat this case as a regular group member trying to share something with the group.
-
-        # enforce non-idempotence for unprivileged users
-        try:
-            current_priv = GroupResourcePrivilege.objects.get(group=this_group,
-                                                              resource=this_resource).privilege
-            if current_priv == this_privilege:
-                raise PermissionDenied("Non-owners cannot reshare at existing privilege")
-
-        except GroupResourcePrivilege.DoesNotExist:
-            pass  # no problem if record does not exist
-
-        return True
-
-    #################################
-    # share and unshare resources with user
-    #################################
-
-    def share_resource_with_user(self, this_resource, this_user, this_privilege):
-        """
-        Share a resource with a specific (third-party) user
-
-        :param this_resource: Resource to be shared.
-        :param this_user: User with whom to share resource
-        :param this_privilege: privilege to assign: 1-4
-        :return: none
-
-        Assigning user (self) must be admin, owner, grantee, or have superior privilege over
-        resource.
-        """
-        if __debug__:  # during testing only, check argument types and preconditions
-            assert isinstance(this_user, User)
-            assert isinstance(this_resource, BaseResource)
-            assert this_privilege >= PrivilegeCodes.OWNER and this_privilege <= PrivilegeCodes.VIEW
-
-        if not self.user.is_active:
-            raise PermissionDenied("Requesting user is not active")
-        if not this_user.is_active:
-            raise PermissionDenied("Target user is not active")
-
-        # check that this is allowed and raise exception otherwise.
-        self.__check_share_resource_with_user(this_resource, this_user, this_privilege)
-        UserResourcePrivilege.share(resource=this_resource, user=this_user,
-                                    grantor=self.user, privilege=this_privilege)
-
-    def unshare_resource_with_user(self, this_resource, this_user):
-        """
-        Remove a user from a resource by removing privileges.
-
-        :param this_resource: resource to unshare
-        :param this_user: user with which to unshare resource
-
-        This removes a user "this_user" from resource access to "this_resource" if one of
-        the following is true:
-            * self is an administrator.
-            * self owns the group.
-            * requesting user is the grantee of resource access.
-        *and* removing the user will not lead to a resource without an owner.
-        There is no provision for revoking lower-level permissions for an owner.
-        If a user is a sole owner and holds other privileges, this call will not remove them.
-        """
-        if __debug__:  # during testing only, check argument types and preconditions
-            assert isinstance(this_resource, BaseResource)
-            assert isinstance(this_user, User)
-
-        if not self.user.is_active:
-            raise PermissionDenied("Requesting user is not active")
-        if not this_user.is_active:
-            raise PermissionDenied("Target user is not active")
-
-        # check that this is allowed and raise exception otherwise.
-        self.__check_unshare_resource_with_user(this_resource, this_user)
-        UserResourcePrivilege.unshare(resource=this_resource, user=this_user,
-                                      grantor=self.user)
-
-    def can_unshare_resource_with_user(self, this_resource, this_user):
-
-        """
-        Check whether one can dissociate a specific user from a resource
-
-        :param this_resource: resource to protect.
-        :param this_user: user to remove.
-        :return: Boolean: whether one can unshare this resource with this user.
-
-        This checks if both of the following are true:
-            * self is administrator, or owns the resource.
-            * This act does not remove the last owner of the resource.
-        If not, it returns False
-
--       Note that can_unshare_X is parallel to unshare_X and returns False exactly
--       when __check_unshare_X and unshare_X will raise an exception.
-        """
-        if __debug__:  # during testing only, check argument types and preconditions
-            assert isinstance(this_resource, BaseResource)
-            assert isinstance(this_user, User)
-
-        # these checks should not be caught by this routine
-        if not self.user.is_active:
-            raise PermissionDenied("Requesting user is not active")
-        if not this_user.is_active:
-            raise PermissionDenied("Grantee user is not active")
-
-        try:
-            self.__check_unshare_resource_with_user(this_resource, this_user)
-            return True
-        except PermissionDenied:
-            return False
-
-    def __check_unshare_resource_with_user(self, this_resource, this_user):
-        """
-        Check whether one can dissociate a specific user from a resource
-
-        :param this_resource: resource to protect.
-        :param this_user: user to remove.
-        :return: Boolean: whether one can unshare this resource with this user.
-
-        This checks if both of the following are true:
-            * self is administrator, or owns the resource.
-            * This act does not remove the last owner of the resource.
-        If not, it raises a PermissionDenied exception.
-        Otherwise, it returns True.
-
--       Note that can_unshare_X is parallel to unshare_X and returns False exactly
--       when __check_unshare_X and unshare_X will raise an exception.
-        """
-        if not this_resource.raccess.view_users.filter(id=this_user.id).exists():
-            raise PermissionDenied("User does not have access to the group")
-
-        # Check for sufficient privilege
-        if not self.user.is_superuser \
-                and not self.owns_resource(this_resource) \
-                and not this_user == self.user:
-            raise PermissionDenied("You do not have permission to remove this sharing setting")
-
-        qholder = this_resource.get_quota_holder()
-        if qholder:
-            if qholder == this_user:
-                raise PermissionDenied("Cannot remove this resource's quota holder from "
-                                       "ownership")
-
-        # if this_user is not an OWNER, or there is another OWNER, OK.
-        if not UserResourcePrivilege.objects.filter(resource=this_resource,
-                                                    privilege=PrivilegeCodes.OWNER,
-                                                    user=this_user).exists()\
-            or UserResourcePrivilege.objects.filter(resource=this_resource,
-                                                    privilege=PrivilegeCodes.OWNER) \
-                                            .exclude(user=this_user).exists():
-            return True
-        else:
-            raise PermissionDenied("Cannot remove sole owner of group")
-
-    ######################################
-    # share and unshare resource with group
-    ######################################
-
-    def share_resource_with_group(self, this_resource, this_group, this_privilege):
-        """
-        Share a resource with a group
-
-        :param this_resource: Resource to share.
-        :param this_group: User with whom to share resource
-        :param this_privilege: privilege to assign: 1-4
-        :return: None
-
-        Assigning user must be admin, owner, or have equivalent privilege over resource.
-        Assigning user must be a member of the group.
-        """
-        if __debug__:  # during testing only, check argument types and preconditions
-            assert isinstance(this_resource, BaseResource)
-            assert isinstance(this_group, Group)
-            assert this_privilege >= PrivilegeCodes.OWNER \
-                and this_privilege <= PrivilegeCodes.VIEW
-
-        access_group = this_group.gaccess
-        if not self.user.is_active:
-            raise PermissionDenied("Requesting user is not active")
-        if not access_group.active:
-            raise PermissionDenied("Group to share with is not active")
-
-        # validate the request as allowed
-        self.__check_share_resource_with_group(this_resource, this_group, this_privilege)
-
-        # User is authorized and privilege is appropriate;
-        # proceed to change the record if present.
-        GroupResourcePrivilege.share(resource=this_resource, group=this_group,
-                                     grantor=self.user, privilege=this_privilege)
-
-    def unshare_resource_with_group(self, this_resource, this_group):
-        """
-        Remove a group from access to a resource by removing privileges.
-
-        :param this_resource: resource to be affected.
-        :param this_group: user with which to unshare resource
-        :return: None
-
-        This removes a user "this_group" from access to "this_resource" if one of the
-        following is true:
-            * self is an administrator.
-            * self owns the resource.
-            * self owns the group.
-        """
-        if __debug__:  # during testing only, check argument types and preconditions
-            assert isinstance(this_resource, BaseResource)
-            assert isinstance(this_group, Group)
-
-        if not self.user.is_active:
-            raise PermissionDenied("Requesting user is not active")
-        if not this_group.gaccess.active:
-            raise PermissionDenied("Group is not active")
-
-        # check that this is allowed
-        self.__check_unshare_resource_with_group(this_resource, this_group)
-        GroupResourcePrivilege.unshare(resource=this_resource, group=this_group, grantor=self.user)
-
-    def can_unshare_resource_with_group(self, this_resource, this_group):
-        """
-        Check whether one can unshare a resource with a group.
-
-        :param this_resource: resource to be protected.
-        :param this_group: group with which to unshare resource.
-        :return: Boolean
-
-        Unsharing will remove a user "this_group" from access to "this_resource" if one of the
-        following is true:
-            * self is an administrator.
-            * self owns the resource.
-            * self owns the group.
-        This routine returns False exactly when unshare_resource_with_group will raise a
-        PermissionDenied exception.
-
--       Note that can_unshare_X is parallel to unshare_X and returns False exactly
--       when unshare_X will raise an exception.
-        """
-        if __debug__:  # during testing only, check argument types and preconditions
-            assert isinstance(this_resource, BaseResource)
-            assert isinstance(this_group, Group)
-
-        # these checks should not be caught by this routine
-        if not self.user.is_active:
-            raise PermissionDenied("Requesting user is not active")
-        if not this_group.gaccess.active:
-            raise PermissionDenied("Group is not active")
-
-        try:
-            self.__check_unshare_resource_with_group(this_resource, this_group)
-            return True
-        except PermissionDenied:
-            return False
-
-    def __check_unshare_resource_with_group(self, this_resource, this_group):
-        """ check that one can unshare a group with a resource, raise PermissionDenied if not """
-        if not this_resource.raccess.view_groups.filter(id=this_group.id).exists():
-            raise PermissionDenied("Group does not have access to resource")
-
-        # TODO: also authorize owners of the group and members of peer groups in communities
-        # Check for sufficient privilege
-        if not self.user.is_superuser \
-                and not self.owns_resource(this_resource):
-            raise PermissionDenied("Insufficient privilege to unshare resource")
-        return True
-
-    def get_resource_unshare_users(self, this_resource):
-        """
-        Get a list of users who could be unshared from this resource.
-
-        :param this_resource: resource to check.
-        :return: list of users who could be removed by self.
-
-        Users who can be removed fall into three catagories
-
-        a) self is admin: everyone.
-        b) self is resource owner: everyone except resource's quota holder.
-        c) self is beneficiary: self only
-        """
-        if __debug__:  # during testing only, check argument types and preconditions
-            assert isinstance(this_resource, BaseResource)
-
-        if not self.user.is_active:
-            raise PermissionDenied("Requesting user is not active")
-
-        access_resource = this_resource.raccess
-        qholder = this_resource.get_quota_holder()
-        if self.user.is_superuser or self.owns_resource(this_resource):
-            # everyone who holds this resource, minus potential sole owners
-            if access_resource.owners.count() == 1:
-                # get list of owners to exclude from main list
-                # This should be one user but can be two due to race conditions.
-                # Avoid races by excluding whole action in that case.
-                users_to_exclude = User.objects.filter(is_active=True,
-                                                       u2urp__resource=this_resource,
-                                                       u2urp__privilege=PrivilegeCodes.OWNER)\
-                                               .values('pk')
-                return access_resource.view_users.exclude(pk__in=Subquery(users_to_exclude))
-            elif qholder:
-                return access_resource.view_users.exclude(id=qholder.id)
-            else:
-                return access_resource.view_users
-
-        # unprivileged user can only remove grants to self, if any
-        elif access_resource.view_users.filter(id=self.user.id).exists():
-            if access_resource.owners.count() == 1:
-                # if self is not an owner,
-                if not UserResourcePrivilege.objects\
-                        .filter(user=self.user,
-                                resource=this_resource,
-                                privilege=PrivilegeCodes.OWNER)\
-                        .exists():
-                    # return a QuerySet containing only self
-                    return User.objects.filter(uaccess=self)
-                else:
-                    # I can't unshare anyone
-                    return User.objects.none()
-            else:
-                # I can unshare self even as an owner.
-                return User.objects.filter(uaccess=self)
-        else:
-            return User.objects.none()
-
-    def get_resource_unshare_groups(self, this_resource):
-        """
-        Get a list of groups who could be unshared from this resource.
-
-        :param this_resource: resource to check.
-        :return: list of groups who could be removed by self.
-
-        This is a list of groups for which unshare_resource_with_group will work for this user.
-        """
-        if __debug__:  # during testing only, check argument types and preconditions
-            assert isinstance(this_resource, BaseResource)
-
-        if not self.user.is_active:
-            raise PermissionDenied("Requesting user is not active")
-        # Users who can be removed fall into three categories
-        # a) self is admin: everyone with access.
-        # b) self is resource owner: everyone with access.
-        # c) self is group owner: only for owned groups
-
-        if self.user.is_superuser or self.owns_resource(this_resource):
-            # all shared groups
-            return Group.objects.filter(g2grp__resource=this_resource, gaccess__active=True)
-        else:
-            return Group.objects.filter(g2ugp__user=self.user,
-                                        g2ugp__privilege=PrivilegeCodes.OWNER,
-                                        gaccess__active=True)
-
-    #######################
-    # "undo" system based upon provenance
-    #######################
-
-    def __get_group_undo_users(self, this_group):
-        """
-        Get a list of users whose privilege was granted by self and can be undone.
-
-        :param this_group: group to check.
-        :returns: QuerySet of users
-
-        "undo_share" differs from "unshare" in that no special privilege is required to
-        "undo" a share; all that is required is that one granted the privilege initially.
-        Thus, one can undo a share that one no longer has the privilege to grant.
-
-        This excludes single owners from the list of undo users to avoid removing last owner.
-
-        Usage:
-        ------
-
-            g = some_group
-            u = some_user
-            if request_user.can_undo_share_group_with_user(g,u)
-                request_user.undo_share_group_with_user(g,u)
-
-        """
-        if __debug__:
-            assert isinstance(this_group, Group)
-
-        if not self.user.is_active:
-            raise PermissionDenied("Requesting user is not active")
-        if not this_group.gaccess.active:
-            raise PermissionDenied("Group is not active")
-
-        candidates = UserGroupPrivilege.get_undo_users(group=this_group, grantor=self.user)
-        # figure out if group has a single owner
-        if this_group.gaccess.owners.count() == 1:
-            # get list of owners to exclude from main list
-            users_to_exclude = User.objects.filter(is_active=True,
-                                                   u2ugp__group=this_group,
-                                                   u2ugp__privilege=PrivilegeCodes.OWNER)\
-                                           .values('pk')
-            return candidates.exclude(pk__in=Subquery(users_to_exclude))
-        else:
-            return candidates
-
-    def can_undo_share_group_with_user(self, this_group, this_user):
-        """
-        Check that a group share can be undone
-
-        :param this_group: group to check.
-        :param this_user: user to check.
-        :returns: Boolean
-
-        "undo_share" differs from "unshare" in that no special privilege is required to
-        "undo" a share; all that is required is that one granted the privilege initially.
-        Thus -- under freakish circumstances --  one can undo a share that one no
-        longer has the privilege to grant.
-
-        Usage:
-        ------
-
-            g = some_group
-            u = some_user
-            if request_user.can_undo_share_group_with_user(g,u)
-                request_user.undo_share_group_with_user(g,u)
-        """
-        if __debug__:
-            assert isinstance(this_group, Group)
-            assert isinstance(this_user, User)
-
-        if not self.user.is_active:
-            raise PermissionDenied("Requesting user is not active")
-        if not this_group.gaccess.active:
-            raise PermissionDenied("Group is not active")
-        if not this_user.is_active:
-            raise PermissionDenied("User is not active")
-
-        return self.__get_group_undo_users(this_group).filter(id=this_user.id).exists()
-
-    def undo_share_group_with_user(self, this_group, this_user):
-        """
-        Undo a share with a user that was granted by self
-
-        :param this_group: group for which to remove privilege.
-        :param this_user: user to remove from privilege.
-
-        This routine undoes a privilege previously granted by self.  Only the last granted
-        privilege for a group can be undone.  If some other user has granted a new (greater)
-        privilege, then the new privilege cannot be undone by the original user.
-
-        "undo_share" differs from "unshare" in that no special privilege is required to
-        "undo" a share; all that is required is that one granted the privilege initially.
-        Thus, **one can undo a share that one no longer has the privilege to grant.**
-
-        Usage:
-        ------
-
-            g = some_group
-            u = some_user
-            if request_user.can_undo_share_group_with_user(g, u)
-                request_user.undo_share_group_with_user(g, u)
-        """
-
-        if __debug__:
-            assert isinstance(this_group, Group)
-            assert isinstance(this_user, User)
-
-        if not self.user.is_active:
-            raise PermissionDenied("Requesting user is not active")
-        if not this_group.gaccess.active:
-            raise PermissionDenied("Group is not active")
-        if not this_user.is_active:
-            raise PermissionDenied("User is not active")
-
-        qual_undo = self.__get_group_undo_users(this_group)
-        if qual_undo.filter(id=this_user.id).exists():
-            UserGroupPrivilege.undo_share(group=this_group, user=this_user, grantor=self.user)
-        else:
-            # determine which exception to raise.
-            raw_undo = UserGroupPrivilege.get_undo_users(group=this_group, grantor=self.user)
-            if raw_undo.filter(id=this_user.id).exists():
-                raise PermissionDenied("Cannot remove last owner of group")
-            else:
-                raise PermissionDenied("User did not grant last privilege")
-
-    ##################################
-    # undo for resources
-    ##################################
-
-    def __get_resource_undo_users(self, this_resource):
-        """
-        Get a list of users whose privilege was granted by self and can be undone.
-
-        :param this_resource: resource to check.
-        :returns: QuerySet of users
-
-        "undo_share" differs from "unshare" in that no special privilege is required to
-        "undo" a share; all that is required is that one granted the privilege initially.
-        Thus, **one can undo a share that one no longer has the privilege to grant.**
-
-        This excludes single owners from the list of undo users to avoid removing last owner.
-
-        Usage:
-        ------
-
-            g = some_resource
-            u = some_user
-            if request_user.can_undo_share_resource_with_user(g,u)
-                request_user.undo_share_resource_with_user(g,u)
-
-        """
-        if __debug__:
-            assert isinstance(this_resource, BaseResource)
-
-        if not self.user.is_active:
-            raise PermissionDenied("Requesting user is not active")
-
-        candidates = UserResourcePrivilege.get_undo_users(resource=this_resource, grantor=self.user)
-        # figure out if group has a single owner
-        if this_resource.raccess.owners.count() == 1:
-            # get list of owners to exclude from main list
-            users_to_exclude = User.objects.filter(is_active=True,
-                                                   u2urp__resource=this_resource,
-                                                   u2urp__privilege=PrivilegeCodes.OWNER)\
-                                           .values('pk')
-            return candidates.exclude(pk__in=Subquery(users_to_exclude))
-        else:
-            return candidates
-
-    def can_undo_share_resource_with_user(self, this_resource, this_user):
-        """ Check that a resource share can be undone """
-        if __debug__:
-            assert isinstance(this_resource, BaseResource)
-            assert isinstance(this_user, User)
-
-        if not self.user.is_active:
-            raise PermissionDenied("Requesting user is not active")
-        if not this_user.is_active:
-            raise PermissionDenied("User is not active")
-
-        return self.__get_resource_undo_users(this_resource).filter(id=this_user.id).exists()
-
-    def undo_share_resource_with_user(self, this_resource, this_user):
-        """
-        Undo a share with a user that was granted by self.
-
-        :param this_resource: resource for which to remove privilege.
-        :param this_user: user to remove from privilege.
-
-        This routine undoes a privilege previously granted by self.  Only the last granted
-        privilege for a resource can be undone.  If some other user has granted a new (greater)
-        privilege, then the new privilege cannot be undone by the original user.
-
-        "undo_share" differs from "unshare" in that no special privilege is required to
-        "undo" a share; all that is required is that one granted the privilege initially.
-        Thus, **one can undo a share that one no longer has the privilege to grant.**
-
-        Usage:
-        ------
-
-            r = some_resource
-            u = some_user
-            if request_user.can_undo_share_resource_with_user(r, u)
-                request_user.undo_share_resource_with_user(r, u)
-        """
-
-        if __debug__:
-            assert isinstance(this_resource, BaseResource)
-            assert isinstance(this_user, User)
-
-        if not self.user.is_active:
-            raise PermissionDenied("Requesting user is not active")
-        if not this_user.is_active:
-            raise PermissionDenied("User is not active")
-
-        qual_undo = self.__get_resource_undo_users(this_resource)
-        if qual_undo.filter(id=this_user.id).exists():
-            UserResourcePrivilege.undo_share(resource=this_resource,
-                                             user=this_user,
-                                             grantor=self.user)
-        else:
-            # determine which exception to raise.
-            raw_undo = UserResourcePrivilege.get_undo_users(resource=this_resource,
-                                                            grantor=self.user)
-            if raw_undo.filter(id=this_user.id).exists():
-                raise PermissionDenied("Cannot remove last owner of resource")
-            else:
-                raise PermissionDenied("User did not grant last privilege")
-
-    def __get_resource_undo_groups(self, this_resource):
-        """ get a list of groups that can be removed from resource privilege by self """
-        """
-        Get a list of users whose privilege was granted by self and can be undone.
-
-        :param this_resource: resource to check.
-        :returns: QuerySet of users
-
-        "undo_share" differs from "unshare" in that no special privilege is required to
-        "undo" a share; all that is required is that one granted the privilege initially.
-        Thus, **one can undo a share that one no longer has the privilege to grant.**
-
-        This excludes single owners from the list of undo users to avoid removing last owner.
-
-        Usage:
-        ------
-
-            r = some_resource
-            g = some_group
-            undo_groups = request_user.__get_resource_undo_groups(r)
-            if undo_groups.filter(id=u.id).exists():
-                request_user.undo_share_resource_with_group(r,g)
-
-        """
-        if __debug__:
-            assert isinstance(this_resource, BaseResource)
-
-        if not self.user.is_active:
-            raise PermissionDenied("Requesting user is not active")
-
-        return GroupResourcePrivilege.get_undo_groups(resource=this_resource, grantor=self.user)
-
-    def can_undo_share_resource_with_group(self, this_resource, this_group):
-        """ Check that a resource share can be undone """
-        if __debug__:
-            assert isinstance(this_resource, BaseResource)
-            assert isinstance(this_group, Group)
-
-        if not self.user.is_active:
-            raise PermissionDenied("Requesting user is not active")
-        if not this_group.gaccess.active:
-            raise PermissionDenied("Group is not active")
-
-        return self.__get_resource_undo_groups(this_resource).filter(id=this_group.id).exists()
-
-    def undo_share_resource_with_group(self, this_resource, this_group):
-        """
-        Undo a share with a group that was granted by self.
-
-        :param this_resource: resource for which to remove privilege.
-        :param this_group: group to remove from privilege.
-
-        This routine undoes a privilege previously granted by self.  Only the last granted
-        privilege for a resource can be undone.  If some other user has granted a new (greater)
-        privilege, then the new privilege cannot be undone by the original user.
-
-        "undo_share" differs from "unshare" in that no special privilege is required to
-        "undo" a share; all that is required is that one granted the privilege initially.
-        Thus, **one can undo a share that one no longer has the privilege to grant.**
-
-        Usage:
-        ------
-
-            r = some_resource
-            g = some_group
-            if request_user.can_undo_share_resource_with_group(r, g):
-                request_user.undo_share_resource_with_group(r, g)
-        """
-
-        if __debug__:
-            assert isinstance(this_resource, BaseResource)
-            assert isinstance(this_group, Group)
-
-        if not self.user.is_active:
-            raise PermissionDenied("Requesting user is not active")
-        if not this_group.gaccess.active:
-            raise PermissionDenied("Group is not active")
-
-        qual_undo = self.__get_resource_undo_groups(this_resource)
-        if qual_undo.filter(id=this_group.id).exists():
-            GroupResourcePrivilege.undo_share(resource=this_resource,
-                                              group=this_group,
-                                              grantor=self.user)
-        else:
-            raise PermissionDenied("User did not grant last privilege")
-
-    #######################
-    # polymorphic functions understand variable arguments for main functions
-    #######################
-
-    def share(self, **kwargs):
-        if __debug__:
-            assert len(kwargs) == 3
-            assert 'privilege' in kwargs and \
-                kwargs['privilege'] >= PrivilegeCodes.OWNER and \
-                kwargs['privilege'] <= PrivilegeCodes.NONE
-            assert 'resource' not in kwargs or isinstance(kwargs['resource'], BaseResource)
-            assert 'group' not in kwargs or isinstance(kwargs['group'], Group)
-            assert 'user' not in kwargs or isinstance(kwargs['user'], User)
-            assert 'community' not in kwargs or isinstance(kwargs['community'], Community)
-        if 'resource' in kwargs and 'user' in kwargs:
-            return self.share_resource_with_user(kwargs['resource'], kwargs['user'],
-                                                 kwargs['privilege'])
-        elif 'resource' in kwargs and 'group' in kwargs:
-            return self.share_resource_with_group(kwargs['resource'], kwargs['group'],
-                                                  kwargs['privilege'])
-        elif 'group' in kwargs and 'user' in kwargs:
-            return self.share_group_with_user(kwargs['group'], kwargs['user'],
-                                              kwargs['privilege'])
-        elif 'group' in kwargs and 'community' in kwargs:
-            return self.share_community_with_group(kwargs['group'], kwargs['community'],
-                                                   kwargs['privilege'])
-        elif 'user' in kwargs and 'community' in kwargs:
-            return self.share_user_with_community(kwargs['user'], kwargs['community'],
-                                                  kwargs['privilege'])
-        else:
-            raise PolymorphismError(str.format("No action for arguments {}", str(kwargs)))
-
-    def unshare(self, **kwargs):
-        if __debug__:
-            assert len(kwargs) == 2
-            assert 'resource' not in kwargs or isinstance(kwargs['resource'], BaseResource)
-            assert 'group' not in kwargs or isinstance(kwargs['group'], Group)
-            assert 'user' not in kwargs or isinstance(kwargs['user'], User)
-        if 'resource' in kwargs and 'user' in kwargs:
-            return self.unshare_resource_with_user(kwargs['resource'], kwargs['user'])
-        elif 'resource' in kwargs and 'group' in kwargs:
-            return self.unshare_resource_with_group(kwargs['resource'], kwargs['group'])
-        elif 'group' in kwargs and 'user' in kwargs:
-            return self.unshare_group_with_user(kwargs['group'], kwargs['user'])
-        elif 'group' in kwargs and 'community' in kwargs:
-            return self.unshare_community_with_group(kwargs['group'], kwargs['community'])
-        elif 'user' in kwargs and 'community' in kwargs:
-            return self.unshare_user_with_community(kwargs['user'], kwargs['community'])
-        else:
-            raise PolymorphismError(str.format("No action for arguments {}", str(kwargs)))
-
-    def can_unshare(self, **kwargs):
-        if __debug__:
-            assert len(kwargs) == 2
-            assert 'resource' not in kwargs or isinstance(kwargs['resource'], BaseResource)
-            assert 'group' not in kwargs or isinstance(kwargs['group'], Group)
-            assert 'user' not in kwargs or isinstance(kwargs['user'], User)
-        if 'resource' in kwargs and 'user' in kwargs:
-            return self.can_unshare_resource_with_user(kwargs['resource'], kwargs['user'])
-        elif 'resource' in kwargs and 'group' in kwargs:
-            return self.can_unshare_resource_with_group(kwargs['resource'], kwargs['group'])
-        elif 'group' in kwargs and 'user' in kwargs:
-            return self.can_unshare_group_with_user(kwargs['group'], kwargs['user'])
-        elif 'group' in kwargs and 'community' in kwargs:
-            return self.can_unshare_community_with_group(kwargs['group'], kwargs['community'])
-        elif 'user' in kwargs and 'community' in kwargs:
-            return self.can_unshare_user_with_community(kwargs['user'], kwargs['community'])
-        else:
-            raise PolymorphismError(str.format("No action for arguments {}", str(kwargs)))
-
-    def undo_share(self, **kwargs):
-        if __debug__:
-            assert len(kwargs) == 2
-            assert 'resource' not in kwargs or isinstance(kwargs['resource'], BaseResource)
-            assert 'group' not in kwargs or isinstance(kwargs['group'], Group)
-            assert 'user' not in kwargs or isinstance(kwargs['user'], User)
-        if 'resource' in kwargs and 'user' in kwargs:
-            return self.undo_share_resource_with_user(kwargs['resource'], kwargs['user'])
-        elif 'resource' in kwargs and 'group' in kwargs:
-            return self.undo_share_resource_with_group(kwargs['resource'], kwargs['group'])
-        elif 'group' in kwargs and 'user' in kwargs:
-            return self.undo_share_group_with_user(kwargs['group'], kwargs['user'])
-        elif 'group' in kwargs and 'community' in kwargs:
-            return self.undo_share_community_with_group(kwargs['group'], kwargs['community'])
-        elif 'user' in kwargs and 'community' in kwargs:
-            return self.undo_share_user_with_community(kwargs['user'], kwargs['community'])
-        else:
-            raise PolymorphismError(str.format("No action for arguments {}", str(kwargs)))
-
-    def can_undo_share(self, **kwargs):
-        if __debug__:
-            assert len(kwargs) == 2
-            assert 'resource' not in kwargs or isinstance(kwargs['resource'], BaseResource)
-            assert 'group' not in kwargs or isinstance(kwargs['group'], Group)
-            assert 'user' not in kwargs or isinstance(kwargs['user'], User)
-
-        if 'resource' in kwargs and 'user' in kwargs:
-            return self.can_undo_share_resource_with_user(kwargs['resource'], kwargs['user'])
-        elif 'resource' in kwargs and 'group' in kwargs:
-            return self.can_undo_share_resource_with_group(kwargs['resource'], kwargs['group'])
-        elif 'group' in kwargs and 'user' in kwargs:
-            return self.can_undo_share_group_with_user(kwargs['group'], kwargs['user'])
-        elif 'group' in kwargs and 'community' in kwargs:
-            return self.can_undo_share_community_with_group(kwargs['group'], kwargs['community'])
-        elif 'user' in kwargs and 'community' in kwargs:
-            return self.can_undo_share_user_with_community(kwargs['user'], kwargs['community'])
-        else:
-            raise PolymorphismError(str.format("No action for arguments {}", str(kwargs)))
-
-    ##########################################
-    # PUBLIC METHODS: community
-    ##########################################
-
-    def create_community(self, title, description, auto_approve=False, purpose=None):
-        """
-        Create a community.
-
-        :param title: Group title/name.
-        :param description: a description of the community
-        :param purpose: what's the purpose of the community (optional)
-        :param auto_approve: whether to bypass group-like request/approve process for requests
-        :return: Community object
-
-        Anyone can create a community. The creator is also the first owner.
-
-        An owner can assign ownership to another user via share_community_with_user,
-        but cannot remove self-ownership if that would leave the community with no
-        owner.
-        """
-        if __debug__:
-            assert isinstance(title, (str, unicode))
-            assert isinstance(description, (str, unicode))
-            if purpose:
-                assert isinstance(purpose, (str, unicode))
-
-        if not self.user.is_active:
-            raise PermissionDenied("Requesting user is not active")
-
-        raw_community = Community.objects.create(name=title, description=description,
-                                                 purpose=purpose, auto_approve=auto_approve)
-        raw_user = self.user
-
-        # Must bootstrap access control system initially
-        UserCommunityPrivilege.share(community=raw_community,
-                                     user=raw_user,
-                                     grantor=raw_user,
-                                     privilege=PrivilegeCodes.OWNER)
-        return raw_community
-
-    def owns_community(self, this_community):
-        """
-        Boolean: is the user an owner of this community?
-
-        :param this_community: community to check
-        :return: Boolean: whether user is an owner.
-
-        Usage:
-        ------
-
-            if my_user.owns_community(g):
-                # do something that requires community ownership
-                g.description='some description'
-                g.save()
-                my_user.unshare_community_with_group(another_user,g) # e.g.
-
-        """
-        if __debug__:  # during testing only, check argument types and preconditions
-            assert isinstance(this_community, Community)
-
-        if not self.user.is_active:
-            raise PermissionDenied("Requesting user is not active")
-
-        return UserCommunityPrivilege.objects.filter(community=this_community,
-                                                     privilege=PrivilegeCodes.OWNER,
-                                                     user=self.user).exists()
-
-    def can_change_community(self, this_community):
-        """
-        Return whether a user can change this community, including the effect of resource flags.
-
-        :param this_community: community to check
-        :return: Boolean: whether user can change this community.
-
-        For communities, ownership implies change privilege but not vice versa.
-        Note that change privilege does not apply to community flags, including
-        active, shareable, discoverable, and public. Only owners can set these.
-
-        Usage:
-        ------
-
-            if my_user.can_change_community(g):
-                # do something that requires change privilege with g.
-        """
-        if __debug__:  # during testing only, check argument types and preconditions
-            assert isinstance(this_community, Community)
-
-        if not self.user.is_active:
-            raise PermissionDenied("Requesting user is not active")
-
-        if self.user.is_superuser:
-            return True
-
-        return self.edit_communities.filter(id=this_community.id).exists()
-
-    def can_view_community(self, this_community):
-        """
-        Whether user can view this community in entirety
-
-        :param this_community: community to check
-        :return: True if user can view this resource.
-
-        Usage:
-        ------
-
-            if my_user.can_view_community(g):
-                # do something that requires viewing g.
-
-        See can_view_metadata below for the special case of discoverable resources.
-
-        Note that inferred viewers -- as determined by communities -- affect view privilege,
-        and these can view communities of which they are a community.
-        """
-        if __debug__:  # during testing only, check argument types and preconditions
-            assert isinstance(this_community, Community)
-
-        if not self.user.is_active:
-            raise PermissionDenied("Requesting user is not active")
-
-        if self.user.is_superuser:
-            return True
-
-        return self.user.is_superuser or \
-                self.view_communities.filter(id=this_community.id).exists()
-
-    def can_view_community_metadata(self, this_community):
-        """
-        Whether user can view metadata (independent of viewing data).
-
-        :param this_community: community to check
-        :return: Boolean: whether user can view metadata
-
-        For a community, metadata includes the community description and abstract, but not the
-        member list. The member list is considered to be data.
-        Being able to view metadata is a matter of being discoverable, public, or held.
-
-        Usage:
-        ------
-
-            if my_user.can_view_metadata(some_community):
-                # show metadata...
-        """
-        # allow access to non-logged in users for public or discoverable metadata.
-
-        if __debug__:  # during testing only, check argument types and preconditions
-            assert isinstance(this_community, Community)
-
-        if not self.user.is_active:
-            raise PermissionDenied("Requesting user is not active")
-
-        return self.can_view_community(this_community)
-
-    def can_change_community_flags(self, this_community):
-        """
-        Whether the current user can change community flags:
-
-        :param this_community: community to query
-        :return: True if the user can set flags.
-
-        Usage:
-        ------
-
-            if my_user.can_change_community_flags(some_community):
-                some_community.active=False
-                some_community.save()
-
-        In practice:
-        ------------
-
-        This routine is called *both* when building views and when writing responders.
-        It should be called on both sides of the connection.
-
-            * In a view builder, it determines whether buttons are shown for flag changes.
-
-            * In a responder, it determines whether the request is valid.
-
-        At this point, the return value is synonymous with ownership or admin.
-        This may not always be true. So it is best to explicitly call this function
-        rather than assuming implications between functions.
-        """
-        if __debug__:  # during testing only, check argument types and preconditions
-            assert isinstance(this_community, Community)
-
-        if not self.user.is_active:
-            raise PermissionDenied("Requesting user is not active")
-
-        return self.user.is_superuser or self.owns_community(this_community)
-
-    def can_delete_community(self, this_community):
-        """
-        Whether the current user can delete a community.
-
-        :param this_community: community to query
-        :return: True if the user can delete it.
-
-        Usage:
-        ------
-
-            if my_user.can_delete_community(some_community):
-                my_user.delete_community(some_community)
-            else:
-                raise PermissionDenied("Insufficient privilege")
-
-        In practice:
-        --------------
-
-        At this point, this is synonymous with ownership or admin. This may not always be true.
-        So it is best to explicitly call this function rather than assuming implications
-        between functions.
-        """
-        if __debug__:  # during testing only, check argument types and preconditions
-            assert isinstance(this_community, Community)
-
-        if not self.user.is_active:
-            raise PermissionDenied("Requesting user is not active")
-
-        return self.user.is_superuser or self.owns_community(this_community)
-
-    @property
-    def communities(self):
-        """
-        return the communities of which a user is a member.
-
-        A user is a member of a community if the user is a member of one group in the community.
-        """
-        return Community.objects.filter(c2gcp__group__g2ugp__user=self.user)
-
-    ####################################
-    # (can_)share_community_with_user: check for and implement share
-    ####################################
-
-    def can_share_community_with_user(self, this_community, this_user, this_privilege):
-        """
-        Return True if a given user can share this community with a specified user
-        with a given privilege.
-
-        :param self: requesting user
-        :param this_community: community to check
-        :param this_user: user to check
-        :param this_privilege: privilege to assign to user
-        :return: True if sharing is possible, otherwise false.
-
-        This determines whether the current user can share a community with a specific user.
-
-        Usage:
-        ------
-
-            if my_user.can_share_community_with_user(some_community, some_user,
-                                                     PrivilegeCodes.VIEW):
-                # ...time passes, forms are created, requests are made...
-                my_user.share_community_with_user(some_community, some_user, PrivilegeCodes.VIEW)
-
-        In practice:
-        ------------
-
-        If this returns False, UserAccess.share_community_with_user will raise an exception
-        for the corresponding arguments -- *guaranteed*.
-        """
-        if __debug__:
-            assert isinstance(this_community, Community)
-            assert isinstance(this_user, User)
-            assert this_privilege >= PrivilegeCodes.OWNER and this_privilege <= PrivilegeCodes.VIEW
-
-        try:
-            self.__check_share_community_with_user(this_community, this_user, this_privilege)
-            return True
-        except PermissionDenied:
-            return False
-
-    def __check_share_community_with_user(self, this_community, this_user, this_privilege):
-        """
-
-        Raise exception if a given user cannot share this community with a given privilege
-        to a specific user.
-
-        :param this_community: community to check
-        :param this_privilege: privilege to assign
-        :return: True if sharing is possible, otherwise raise an exception.
-
-        This determines whether the current user can share a community with a specific user.
-        """
-        if __debug__:
-            assert isinstance(this_community, Community)
-            assert isinstance(this_user, User)
-            assert this_privilege >= PrivilegeCodes.OWNER and this_privilege <= PrivilegeCodes.VIEW
-
-        if not self.user.is_active:
-            raise PermissionDenied("Requesting user is not active")
-        if not this_user.is_active:
-            raise PermissionDenied("Grantee user is not active")
-        if not self.owns_community(this_community):
-            raise PermissionDenied("User must own community")
-
-    def share_community_with_user(self, this_community, this_user, this_privilege):
-        """
-        :param this_community: Community to be affected.
-        :param this_user: User with whom to share community
-        :param this_privilege: privilege to assign: 1-4
-        :return: none
-
-        User self must be one of:
-
-                * admin
-                * community owner
-                * community member with shareable=True
-
-        and have equivalent or greater privilege over community.
-
-        Usage:
-        ------
-
-            if my_user.can_share_community(some_community, PrivilegeCodes.CHANGE):
-                # ...time passes, forms are created, requests are made...
-                share_community_with_user(some_community, some_user, PrivilegeCodes.CHANGE)
-
-        In practice:
-        ------------
-
-        "can_share_community" is used to construct views with appropriate buttons or popups,
-        e.g., "share with...", while "share_community_with_user" is used in the form responder
-        to implement changes.  This is safe to do even if the state changes, because
-        "share_community_with_user" always rechecks permissions before implementing changes.
-        If -- in the interim -- one removes my_user's sharing privileges,
-        "share_community_with_user" will raise an exception.
-        """
-        if __debug__:  # during testing only, check argument types and preconditions
-            assert isinstance(this_community, Community)
-            assert isinstance(this_user, User)
-            assert this_privilege >= PrivilegeCodes.OWNER and this_privilege <= PrivilegeCodes.VIEW
-
-        # raise a PermissionDenied exception if user self is not allowed to do this.
-        self.__check_share_community_with_user(this_community, this_user, this_privilege)
-
-        UserCommunityPrivilege.share(community=this_community, user=this_user,
-                                     grantor=self.user, privilege=this_privilege)
-
-    ####################################
-    # (can_)unshare_community_with_user: check for and implement unshare
-    ####################################
-
-    def unshare_community_with_user(self, this_community, this_user):
-        """
-        Remove a user from a community by removing privileges.
-
-        :param this_community: Community to be affected.
-        :param this_user: User with whom to unshare community
-        :return: None
-
-        This removes a user "this_user" from a community if "this_user" is not the sole owner and
-        one of the following is true:
-            * self is an administrator.
-            * self owns the community.
-            * this_user is self.
-
-        Usage:
-        ------
-
-            if my_user.can_unshare_community_with_user(some_community, some_user):
-                # ...time passes, forms are created, requests are made...
-                my_user.unshare_community_with_user(some_community, some_user)
-
-        In practice:
-        ------------
-
-        "can_unshare_*" is used to construct views with appropriate forms and
-        change buttons, while "unshare_*" is used to implement the responder to the
-        view's forms. "unshare_*" still checks for permission (again) in case
-        things have changed (e.g., through a stale form).
-        """
-        if __debug__:  # during testing only, check argument types and preconditions
-            assert isinstance(this_community, Community)
-            assert isinstance(this_user, User)
-
-        if not self.user.is_active:
-            raise PermissionDenied("Requesting user is not active")
-        if not this_user.is_active:
-            raise PermissionDenied("Grantee user is not active")
-
-        self.__check_unshare_community_with_user(this_community, this_user)
-        UserCommunityPrivilege.unshare(community=this_community, user=this_user, grantor=self.user)
-
-    ####################################
-    # (can_)unshare_community_with_user: check for and implement unshare
-    ####################################
-
-    def can_unshare_community_with_user(self, this_community, this_user):
-        """
-        Determines whether a community can be unshared.
-
-        :param this_community: community to be unshared.
-        :param this_user: user to which to deny access.
-        :return: Boolean: whether self can unshare this_community with this_user
-
-        Usage:
-        ------
-
-            if my_user.can_unshare_community_with_user(some_community, some_user):
-                # ...time passes, forms are created, requests are made...
-                my_user.unshare_community_with_user(some_community, some_user)
-
-        In practice:
-        ------------
-
-        If this routine returns False, UserAccess.unshare_community_with_user is *guaranteed*
-        to raise an exception.
-
-        Note that can_unshare_X is parallel to unshare_X and returns False exactly
-        when unshare_X will raise an exception.
-        """
-        if __debug__:  # during testing only, check argument types and preconditions
-            assert isinstance(this_community, Community)
-            assert isinstance(this_user, User)
-
-        try:
-            self.__check_unshare_community_with_user(this_community, this_user)
-            return True
-        except PermissionDenied:
-            return False
-
-    def __check_unshare_community_with_user(self, this_community, this_user):
-        """
-        Check whether an unshare of a community with a user is permitted.
-
-        :param this_community: community with which to unshare a user.
-        :param this_user: user to unshare with.
-
-        The purpose of this utility routine is to assure that
-        can_unshare_community_with_user and unshare_community_with_user
-        have consistent behaviors.
-        """
-
-        if __debug__:  # during testing only, check argument types and preconditions
-            assert isinstance(this_community, Community)
-            assert isinstance(this_user, User)
-
-        if not self.user.is_active:
-            raise PermissionDenied("Requesting user is not active")
-        if not this_user.is_active:
-            raise PermissionDenied("Grantee user is not active")
-
-        # Check for sufficient privilege
-        if not self.user.is_superuser \
-                and not self.owns_community(this_community) \
-                and not this_user == self.user:
-            raise PermissionDenied("You do not have permission to remove this sharing setting")
-
-        # if this_user is not an OWNER, or there is another OWNER, OK.
-        if not UserCommunityPrivilege.objects.filter(community=this_community,
-                                                     privilege=PrivilegeCodes.OWNER,
-                                                     user=this_user).exists()\
-            or UserCommunityPrivilege.objects.filter(community=this_community,
-                                                     privilege=PrivilegeCodes.OWNER)\
-                                             .exclude(user=this_user).exists():
-            return True
-        else:
-            raise PermissionDenied("Cannot remove sole owner of community")
-
-    def get_community_unshare_users(self, this_community):
-        """
-        Get a QuerySet of users who could be unshared from this community.
-
-        :param this_community: community to check.
-        :return: QuerySet of users who could be removed by self.
-
-        A user can be unshared with a community if:
-
-            * The user is self
-            * Self is community owner.
-            * Self has admin privilege.
-
-        except that a user in the QuerySet cannot be the last owner of the community.
-
-        Usage:
-        ------
-
-            c = some_community
-            u = some_user
-            unshare_users = request_user.get_community_unshare_users(c)
-            if unshare_users.filter(id=u.id).exists():
-                self.unshare_community_with_user(c, u)
-        """
-        if __debug__:  # during testing only, check argument types and preconditions
-            assert isinstance(this_community, Community)
-
-        if not self.user.is_active:
-            raise PermissionDenied("Requesting user is not active")
-
-        access_community = this_community
-
-        if self.user.is_superuser or self.owns_community(this_community):
-            # everyone who holds this community, minus potential sole owners
-            if access_community.owners.count() == 1:
-                # get list of owners to exclude from main list
-                # This should be one user but can be two due to race conditions.
-                # Avoid races by excluding action in that case.
-                users_to_exclude = User.objects.filter(is_active=True,
-                                                       u2ugp__community=this_community,
-                                                       u2ugp__privilege=PrivilegeCodes.OWNER)\
-                                               .values('pk')
-                return access_community.members.exclude(pk__in=Subquery(users_to_exclude))
-            else:
-                return access_community.members
-
-        # unprivileged user can only remove grants to self, if any
-        elif access_community.members.filter(id=self.user.id).exists():
-            if access_community.owners.count() == 1:
-                # if self is not an owner,
-                if not UserCommunityPrivilege.objects.filter(user=self.user,
-                                                             community=this_community,
-                                                             privilege=PrivilegeCodes.OWNER)\
-                                                     .exists():
-                    # return a QuerySet containing only self
-                    return User.objects.filter(uaccess=self)
-                else:
-                    # I can't unshare anyone
-                    return User.objects.none()
-            else:
-                # I can unshare self as a non-owner.
-                return User.objects.filter(uaccess=self)
-        else:
-            return User.objects.none()
-
-    ####################################
-    # (can_)share_community_with_group: check for and implement share
-    ####################################
-
-    def can_share_community_with_group(self, this_community, this_group,
-                                       this_privilege=PrivilegeCodes.VIEW):
-        """
-        Return True if a given user can share this group with a specified group
-        with a given privilege.
-
-        :param this_group: Group to be shared.
-        :param this_community: Group with which to share.
-        :param this_privilege: privilege to assign to user
-        :return: True if sharing is possible, otherwise false.
-
-        This determines whether the current user can share a group with a specific second group.
-
-        Usage:
-        ------
-
-            if my_user.can_share_community_with_group(some_community, some_group,
-                        PrivilegeCodes.VIEW):
-                # ...time passes, forms are created, requests are made...
-                my_user.share_community_with_group(some_community, some_group, PrivilegeCodes.VIEW)
-
-        In practice:
-        ------------
-
-        If this returns False, UserAccess.share_community_with_group will raise an exception
-        for the corresponding arguments -- *guaranteed*.
-        """
-        try:
-            self.__check_share_community_with_group(this_community, this_group, this_privilege)
-            return True
-        except PermissionDenied:
-            return False
-
-    def __check_share_community_with_group(self, this_community, this_group,
-                                           this_privilege=PrivilegeCodes.VIEW):
-        """
-        Check whether an unshare of a group with a community is permitted.
-
-        :param this_community: Community with which to unshare group
-        :param this_group: Group to unshare
-
-        This utility routine's sole purpose is to ensure that
-        can_share_community_with_group and share_community_with_group
-        are consistent with one another.
-        """
-        self.__check_share_group(this_group, this_privilege)
-        # only owners of the original groups can share a group with a community
-        if this_privilege != PrivilegeCodes.VIEW:
-            raise PermissionDenied("Groups can only view communities")
-        if not self.user.uaccess.owns_community(this_community):
-            raise PermissionDenied("User must own the community to be modified")
-        if not self.user.uaccess.owns_group(this_group):
-            raise PermissionDenied("User must own the group that will join a community")
-
-    def share_community_with_group(self, this_community, this_group,
-                                   this_privilege=PrivilegeCodes.VIEW):
-        """
-        :param this_group: Group to be shared.
-        :param this_community: Group with which to share.
-        :param this_privilege: privilege to assign: 1-4
-        :return: none
-
-        User self must be one of:
-
-                * admin
-                * group owner
-                * group member with shareable=True
-
-        and have equivalent or greater privilege over group.
-
-        Usage:
-        ------
-
-            if my_user.can_share_community_with_group(community, group, PrivilegeCodes.CHANGE):
-                # ...time passes, forms are created, requests are made...
-                my_user.share_community_with_group(community, group, PrivilegeCodes.CHANGE)
-
-        In practice:
-        ------------
-
-        "can_share_group" is used to construct views with appropriate buttons or popups,
-        e.g., "share with...", while "share_group_with_user" is used in the form responder
-        to implement changes.  This is safe to do even if the state changes, because
-        "share_group_with_user" always rechecks permissions before implementing changes.
-        If -- in the interim -- one removes my_user's sharing privileges, "share_group_with_user"
-        will raise an exception.
-        """
-        if __debug__:  # during testing only, check argument types and preconditions
-            assert isinstance(this_group, Group)
-            assert isinstance(this_community, Community)
-            assert this_privilege >= PrivilegeCodes.OWNER and this_privilege <= PrivilegeCodes.VIEW
-
-        if not self.user.is_active:
-            raise PermissionDenied("Requesting user is not active")
-        if not this_group.gaccess.active:
-            raise PermissionDenied("Group to be shared is not active")
-
-        # raise a PermissionDenied exception if user self is not allowed to do this.
-        self.__check_share_community_with_group(this_community, this_group, this_privilege)
-
-        GroupCommunityPrivilege.share(community=this_community, group=this_group,
-                                      grantor=self.user, privilege=this_privilege)
-
-    ####################################
-    # (can_)unshare_community_with_group: check for and implement unshare
-    ####################################
-
-    def can_unshare_community_with_group(self, this_community, this_group):
-        """
-        Determines whether a group can be unshared.
-
-        :param this_group: group to be unshared.
-        :param this_community: group to which to deny access.
-        :return: Boolean: whether self can unshare this_group with this_community
-
-        Usage:
-        ------
-
-            if my_user.can_unshare_community_with_group(some_community, some_group):
-                # ...time passes, forms are created, requests are made...
-                my_user.unshare_community_with_group(some_community, some_group)
-
-        In practice:
-        ------------
-
-        If this routine returns False, UserAccess.unshare_community_with_group is *guaranteed*
-        to raise an exception.
-
-        Note that can_unshare_X is parallel to unshare_X and returns False exactly
-        when unshare_X will raise an exception.
-        """
-        if __debug__:  # during testing only, check argument types and preconditions
-            assert isinstance(this_group, Group)
-            assert isinstance(this_community, Community)
-
-        try:
-            self.__check_unshare_community_with_group(this_community, this_group)
-            return True
-        except PermissionDenied:
-            return False
-
-    def __check_unshare_community_with_group(self, this_community, this_group):
-        """
-        Check whether an unshare of a group with a community is permitted.
-
-        :param this_community: Community with which to unshare group
-        :param this_group: Group to unshare
-
-        This utility routine's sole purpose is to ensure that
-        can_unshare_community_with_group and unshare_community_with_group
-        are consistent with one another.
-        """
-        if __debug__:
-            assert isinstance(this_group, Group)
-            assert isinstance(this_community, Community)
-
-        if not self.user.is_active:
-            raise PermissionDenied("Requesting user is not active")
-        if not this_group.gaccess.active:
-            raise PermissionDenied("Group to be unshared is not active")
-
-        if not self.user.uaccess.owns_community(this_community):
-            raise PermissionDenied("User is not an owner of the target group")
-
-        # Check for sufficient privilege
-        if not self.user.is_superuser \
-                and not self.owns_group(this_group):
-            raise PermissionDenied("You do not have permission to remove this sharing setting")
-
-        return True
-
-    def unshare_community_with_group(self, this_community, this_group):
-        """
-        Remove a user from a group by removing privileges.
-
-        :param this_group: Group to be unshared.
-        :param this_community: Community with which to unshare.
-        :return: None
-
-        This removes a group "this_group" from a community "this_community" if
-        one of the following is true:
-            * self is an administrator.
-            * self owns the group "this_group" and the community "this_community"
-
-        Usage:
-        ------
-
-            if my_user.can_unshare_community_with_group(some_community, some_group):
-                # ...time passes, forms are created, requests are made...
-                my_user.unshare_community_with_group(some_community, some_group)
-
-        In practice:
-        ------------
-
-        "can_unshare_*" is used to construct views with appropriate forms and
-        change buttons, while "unshare_*" is used to implement the responder to the
-        view's forms. "unshare_*" still checks for permission (again) in case
-        things have changed (e.g., through a stale form).
-        """
-        if __debug__:  # during testing only, check argument types and preconditions
-            assert isinstance(this_group, Group)
-            assert isinstance(this_community, Community)
-
-        if not self.user.is_active:
-            raise PermissionDenied("Requesting user is not active")
-        if not this_group.gaccess.active:
-            raise PermissionDenied("Affected Group is not active")
-
-        self.__check_unshare_community_with_group(this_community, this_group)
-        GroupCommunityPrivilege.unshare(community=this_community, group=this_group,
-                                        grantor=self.user)
-
-    def get_community_unshare_groups(self, this_community):
-        """
-        Get a QuerySet of groups who could be unshared from this group.
-
-        :param this_community: group to check.
-        :return: QuerySet of groups who could be removed by self.
-
-        A group can be unshared with a group if:
-            * Self is group owner.
-            * Self has admin privilege.
-
-        Usage:
-        ------
-
-            c = some_community
-            g = some_group
-            unshare_groups = self.get_community_unshare_groups(c)
-            if unshare_groups.filter(id=g.id).exists():
-                self.unshare_community_with_group(c, g)
-        """
-        if __debug__:  # during testing only, check argument types and preconditions
-            assert isinstance(this_community, Community)
-
-        if not self.user.is_active:
-            raise PermissionDenied("Requesting user is not active")
-
-        if self.user.is_superuser or self.owns_community(this_community):
-            return this_community.member_groups
-        else:
-            return Group.objects.none()
-
-    ##################################
-    # undo for communities of groups
-    ##################################
-
-    def __get_community_undo_users(self, this_community):
-        """
-        Get a list of users whose privilege was granted by self and can be undone.
-
-        :param this_user: user to check.
-        :returns: QuerySet of users
-
-        "undo_share" differs from "unshare" in that no special privilege is required to
-        "undo" a share; all that is required is that one granted the privilege initially.
-        Thus, one can undo a share that one no longer has the privilege to grant.
-        This excludes single owners from the list of undo users to avoid removing last owner.
-
-        """
-        if __debug__:
-            assert isinstance(this_community, Community)
-
-        if not self.user.is_active:
-            raise PermissionDenied("Requesting user is not active")
-
-        candidates = UserCommunityPrivilege.get_undo_users(community=this_community,
-                                                           grantor=self.user)
-
-        # figure out if group has a single owner
-        if this_community.owners.count() == 1:
-            # get list of owners to exclude from main list
-            users_to_exclude = User.objects.filter(is_active=True,
-                                                   u2ucp__community=this_community,
-                                                   u2ucp__privilege=PrivilegeCodes.OWNER)\
-                                           .values('pk')
-            return candidates.exclude(pk__in=Subquery(users_to_exclude))
-        else:
-            return candidates
-
-    def can_undo_share_community_with_user(self, this_community, this_user):
-        """
-        Check that a user share can be undone
-
-        :param this_user: shared user to check.
-        :param this_community: with user to check.
-        :returns: Boolean
-
-        "undo_share" differs from "unshare" in that no special privilege is required to
-        "undo" a share; all that is required is that one granted the privilege initially.
-        Thus -- under freakish circumstances --  one can undo a share that one no
-        longer has the privilege to grant.
-
-        Usage:
-        ------
-
-            c = some_community
-            u = some_user
-            if request_user.can_undo_share_community_with_user(c,u)
-                request_user.undo_share_community_with_user(c,u)
-        """
-        if __debug__:
-            assert isinstance(this_user, User)
-            assert isinstance(this_community, Community)
-
-        if not self.user.is_active:
-            raise PermissionDenied("Requesting user is not active")
-        if not this_user.is_active:
-            raise PermissionDenied("Grantee user is not active")
-
-        return self.__get_community_undo_users(this_community).filter(id=this_user.id).exists()
-
-    def undo_share_community_with_user(self, this_community, this_user):
-        """
-        Undo a share with a user that was granted by self
-
-        :param this_user: user for which to remove privilege.
-        :param this_community: community to remove from privilege.
-
-        This routine undoes a privilege previously granted by self.  Only the last granted
-        privilege for a user can be undone.  If some other user has granted a new (greater)
-        privilege, then the new privilege cannot be undone by the original user.
-
-        "undo_share" differs from "unshare" in that no special privilege is required to
-        "undo" a share; all that is required is that one granted the privilege initially.
-        Thus, **one can undo a share that one no longer has the privilege to grant.**
-
-        Usage:
-        ------
-
-            c = some_community
-            g = some_user
-            if request_user.can_undo_share_community_with_user(c, g)
-                request_user.undo_share_community_with_user(c, g)
-        """
-
-        if __debug__:
-            assert isinstance(this_user, User)
-            assert isinstance(this_community, Community)
-
-        if not self.user.is_active:
-            raise PermissionDenied("Requesting user is not active")
-        if not this_user.is_active:
-            raise PermissionDenied("Grantee user is not active")
-
-        qual_undo = self.__get_community_undo_users(this_community)
-        if qual_undo.filter(id=this_user.id).exists():
-            UserCommunityPrivilege.undo_share(user=this_user, community=this_community,
-                                              grantor=self.user)
-        else:
-            raise PermissionDenied("User did not grant last privilege")
-
-    def __get_community_undo_groups(self, this_community):
-        """
-        Get a list of groups whose privilege was granted by self and can be undone.
-
-        :param this_group: group to check.
-        :returns: QuerySet of groups
-
-        "undo_share" differs from "unshare" in that no special privilege is required to
-        "undo" a share; all that is required is that one granted the privilege initially.
-        Thus, one can undo a share that one no longer has the privilege to grant.
-        This excludes single owners from the list of undo groups to avoid removing last owner.
-
-        """
-        if __debug__:
-            assert isinstance(this_community, Community)
-
-        if not self.user.is_active:
-            raise PermissionDenied("Requesting user is not active")
-
-        return GroupCommunityPrivilege.get_undo_groups(community=this_community, grantor=self.user)
-
-    def can_undo_share_community_with_group(self, this_community, this_group):
-        """
-        Check that a group share can be undone
-
-        :param this_group: shared group to check.
-        :param this_community: with group to check.
-        :returns: Boolean
-
-        "undo_share" differs from "unshare" in that no special privilege is required to
-        "undo" a share; all that is required is that one granted the privilege initially.
-        Thus -- under freakish circumstances --  one can undo a share that one no
-        longer has the privilege to grant.
-
-        Usage:
-        ------
-
-            s = some_group
-            w = some_other_group
-            if request_user.can_undo_share_community_with_group(s,w)
-                request_user.undo_share_community_with_group(s,w)
-        """
-        if __debug__:
-            assert isinstance(this_group, Group)
-            assert isinstance(this_community, Community)
-
-        if not self.user.is_active:
-            raise PermissionDenied("Requesting user is not active")
-        if not this_group.gaccess.active:
-            raise PermissionDenied("Group is not active")
-
-        return self.__get_community_undo_groups(this_community).filter(id=this_group.id).exists()
-
-    def undo_share_community_with_group(self, this_community, this_group):
-        """
-        Undo a share with a user that was granted by self
-
-        :param this_group: group for which to remove privilege.
-        :param this_community: user to remove from privilege.
-
-        This routine undoes a privilege previously granted by self.  Only the last granted
-        privilege for a group can be undone.  If some other user has granted a new (greater)
-        privilege, then the new privilege cannot be undone by the original user.
-
-        "undo_share" differs from "unshare" in that no special privilege is required to
-        "undo" a share; all that is required is that one granted the privilege initially.
-        Thus, **one can undo a share that one no longer has the privilege to grant.**
-
-        Usage:
-        ------
-
-            c = some_community
-            g = some_group
-            if request_user.can_undo_share_group_with_user(c, g)
-                request_user.undo_share_group_with_user(c, g)
-        """
-
-        if __debug__:
-            assert isinstance(this_group, Group)
-            assert isinstance(this_community, Community)
-
-        if not self.user.is_active:
-            raise PermissionDenied("Requesting user is not active")
-        if not this_group.gaccess.active:
-            raise PermissionDenied("Group is not active")
-
-        qual_undo = self.__get_community_undo_groups(this_community)
-        if qual_undo.filter(id=this_group.id).exists():
-            GroupCommunityPrivilege.undo_share(group=this_group, community=this_community,
-                                               grantor=self.user)
-        else:
-            raise PermissionDenied("User did not grant last privilege")
-
-    ####################################
-    # get communities with specific access for a user
-    ####################################
-
-    def get_communities_with_explicit_access(self, this_privilege):
-        """
-        Get a QuerySet of communities for which the user has the specified privilege
-        Args:
-            this_privilege: one of the PrivilegeCodes
-
-        Returns: QuerySet of Community objects (QuerySet)
-        """
-        if __debug__:
-            assert this_privilege >= PrivilegeCodes.OWNER and this_privilege <= PrivilegeCodes.VIEW
-
-        if not self.user.is_active:
-            raise PermissionDenied("Requesting user is not active")
-
-        # this query computes communities with effective privilege X as follows:
-        # a) There is a privilege of X for the object for user.
-        # b) There is no lower privilege for the object.
-        # c) Thus X is the effective privilege of the object.
-        selected = Community.objects\
-            .filter(c2ucp__user=self.user,
-                    c2ucp__privilege=this_privilege)\
-            .exclude(pk__in=Subquery(Community.objects.filter(
-                                        c2ucp__user=self.user,
-                                        c2ucp__privilege__lt=this_privilege)
-                                     .values("pk")))
-
-        return selected
-
-    def get_communities_with_explicit_membership(self, this_privilege):
-        """
-        Get a QuerySet of communities in which the user has explicit membership privilege
-        Args:
-            this_privilege: one of the PrivilegeCodes
-
-        Returns: QuerySet of Community objects (QuerySet)
-        """
-        if __debug__:
-            assert this_privilege >= PrivilegeCodes.OWNER and this_privilege <= PrivilegeCodes.VIEW
-
-        if not self.user.is_active:
-            raise PermissionDenied("Requesting user is not active")
-
-        selected = Community.objects\
-            .filter(c2gcp__group__g2ugp__user=self.user,
-                    c2gcp__privilege=this_privilege)\
-            .exclude(pk__in=Subquery(Community.objects.filter(
-                                        c2gcp__group__g2ugp__user=self.user,
-                                        c2gcp__privilege__lt=this_privilege)
-                                     .values("pk")))
-
-        return selected
->>>>>>> c28e7949
+        return selected