--- conflicted
+++ resolved
@@ -17,13 +17,9 @@
     purpose = models.TextField(null=True, blank=True)
     auto_approve = models.BooleanField(null=False, default=False, blank=False, editable=False)
     date_created = models.DateTimeField(editable=False, auto_now_add=True)
-<<<<<<< HEAD
     picture = models.ImageField(upload_to='community', null=True, blank=True)
     # whether community is available to be joined
     closed = models.BooleanField(null=False, default=True, blank=False, editable=False)
-=======
-    picture = models.ImageField(upload_to=get_upload_path_community, null=True, blank=True)
->>>>>>> 93f0a972
 
     def __str__(self):
         return self.name
