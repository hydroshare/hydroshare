<<<<<<< HEAD
from django.contrib.auth.models import User, Group
from django.db import models
from hs_core.models import BaseResource
from django.db.models import Q, F
from django.contrib.contenttypes.models import ContentType

###################################
# Communities of groups
###################################


class Community(models.Model):
    """ a placeholder class for a community of groups """
    name = models.TextField(null=False, blank=False)
    description = models.TextField(null=False, blank=False)
    purpose = models.TextField(null=True, blank=True)
    auto_approve = models.BooleanField(null=False, default=False, blank=False, editable=False)
    date_created = models.DateTimeField(editable=False, auto_now_add=True)
    picture = models.ImageField(upload_to='community', null=True, blank=True)

    @property
    def member_groups(self):
        return Group.objects.filter(gaccess__active=True, g2gcp__community=self)

    @property
    def member_users(self):
        return User.objects.filter(is_active=True, u2ucp__community=self)

    @property
    def owners(self):
        from hs_access_control.models.privilege import PrivilegeCodes
        return User.objects.filter(is_active=True,
                                   u2ucp__community=self,
                                   u2ucp__privilege=PrivilegeCodes.OWNER)

    @property
    def public_resources(self):
        """
        prepare a list of everything that gets displayed about each resource in a community.
        """
        # TODO: consider adding GenericRelation to expose reverse querying of metadata field.
        # TODO: This would enable fast querying of first author.
        # TODO: The side-effect of this is enabling deletion cascade, which shouldn't do anything.
        # import here to avoid import loops
        from hs_access_control.models.privilege import PrivilegeCodes
        res = BaseResource\
            .objects\
            .filter(r2grp__group__g2gcp__community=self,
                    r2grp__group__gaccess__active=True)\
            .filter(Q(raccess__public=True) |
                    Q(raccess__published=True) |
                    Q(raccess__discoverable=True))\
            .filter(Q(r2urp__privilege=PrivilegeCodes.OWNER,
                      r2urp__user__u2ugp__group__g2gcp__community=self))\
            .annotate(group_name=F("r2grp__group__name"),
                      group_id=F("r2grp__group__id"),
                      public=F("raccess__public"),
                      published=F("raccess__published"),
                      discoverable=F("raccess__discoverable"))

        res = res.only('title', 'resource_type', 'created', 'updated')
        # # Can't do the following because the content model is polymorphic.
        # # This is documented as only working for monomorphic content_type
        # res = res.prefetch_related("content_object___title",
        #                            "content_object___description",
        #                            "content_object__creators")
        # We want something that is not O(# resources + # content types).
        # O(# content types) is sufficiently faster.
        # The following strategy is documented here:
        # https://blog.roseman.org.uk/2010/02/22/django-patterns-part-4-forwards-generic-relations/

        # collect generics from resources
        generics = {}
        for item in res:
            generics.setdefault(item.content_type.id, set()).add(item.object_id)

        # fetch all content types in one query
        content_types = ContentType.objects.in_bulk(list(generics.keys()))

        # build a map between content types and the objects that use them.
        relations = {}
        for ct, fk_list in list(generics.items()):
            ct_model = content_types[ct].model_class()
            relations[ct] = ct_model.objects.in_bulk(list(fk_list))

        # force-populate the cache of content type objects.
        for item in res:
            setattr(item, '_content_object_cache',
                    relations[item.content_type.id][item.object_id])

        # Detailed notes:
        # This subverts chained lookup by pre-populating the content object cache
        # that is populated by an object reference. It is very dependent upon the
        # implementation of GenericRelation and its pre-fetching strategy.
        # Thus it is quite brittle and vulnerable to major revisions of Generics.

        return res

    def get_effective_user_privilege(self, this_user):
        from hs_access_control.models.privilege import UserCommunityPrivilege
        return UserCommunityPrivilege.get_privilege(user=this_user, community=self)

    def get_effective_group_privilege(self, this_group):
        from hs_access_control.models.privilege import GroupCommunityPrivilege
        return GroupCommunityPrivilege.get_privilege(group=this_group, community=self)

    def get_groups_with_explicit_access(self, privilege, user=None):
        """
        Groups that contain resources that should be displayed for a community and/or user

        :param privilege: access privilege 1-3
        :param user: (optional) user whose groups should be excluded, because the user is
        already a member of the groups without community access.

        """
        if user is None:
            return Group.objects.filter(g2gcp__community=self, g2gcp__privilege=privilege)
        else:
            return Group.objects.filter(g2gcp__community=self, g2gcp__privilege=privilege)\
                    .exclude(g2ugp__user=user)

    def is_superuser(self, user):
        """
        Return whether a user is a superuser over the community self.
        """
        # prevent import loops
        from hs_access_control.models.privilege import GroupCommunityPrivilege, PrivilegeCodes
        return GroupCommunityPrivilege.objects.filter(community=self, group__g2ugp__user=user,
                                                      privilege=PrivilegeCodes.CHANGE).exists()

    def get_resources_with_explicit_access(self, user, group, privilege):
        """
        Get community resources available at a specific privilege for a given user and group.
        This routine is the root of the routines for rendering a community's holdings.
        The group determines which resources will be listed.
        The user determines the protection level. If any of the user's own groups are declared
        as supergroups, then the user has CHANGE over anything with CHANGE to its local group.
        Otherwise, the user has at most VIEW. If the user is not a member of a supergroup,
        listing may be overridden via the allow_view flag.o

        This listing routine has been separated from the main listing routines to avoid
        corrupting existing group views of resources, which have different protections than this.
        """
        from hs_access_control.models.privilege import PrivilegeCodes

        # if user is a member, member privileges apply regardless of superuser privileges
        # (superusers only obtain member privileges over every group in the community)
        if group.gaccess.members.filter(id=user.id).exists() or self.is_superuser(user):
            if privilege == PrivilegeCodes.CHANGE:
                return BaseResource.objects.filter(raccess__immutable=False,
                                                   r2grp__group=group,
                                                   r2grp__privilege=privilege)
            else:
                return BaseResource.objects.filter(r2grp__group=group,
                                                   r2grp__privilege=privilege)

        # user is not a member of group and not a superuser
        elif privilege == PrivilegeCodes.CHANGE:  # requires superuser
            return BaseResource.objects.none()
        else:  # VIEW is requested for regular user
            return BaseResource.objects.filter(
                # if it's immutable, it just needs to be held by this group
                Q(raccess__immutable=True,
                  r2grp__group=group,
                  r2grp__group__g2gcp__community=self,
                  r2grp__group__g2gcp__allow_view=True,
                  r2grp__group__g2gcp__community__c2gcp__group__g2ugp__user=user) |
                # it's view if the group community privilege is VIEW
                Q(raccess__immutable=False,
                  r2grp__group=group,
                  r2grp__group__g2gcp__community=self,
                  r2grp__group__g2gcp__allow_view=True,
                  r2grp__group__g2gcp__community__c2gcp__privilege=PrivilegeCodes.VIEW,
                  r2grp__group__g2gcp__community__c2gcp__group__g2ugp__user=user) |
                # it's view if the target group's privilege is view
                Q(raccess__immutable=False,
                  r2grp__group=group,
                  r2grp__group__g2gcp__community=self,
                  r2grp__group__g2gcp__allow_view=True,
                  r2grp__privilege=PrivilegeCodes.VIEW,
                  r2grp__group__g2gcp__community__c2gcp__group__g2ugp__user=user)).distinct()
=======
from django.contrib.auth.models import User, Group
from django.db import models
from hs_core.models import BaseResource
from django.db.models import Q, F, Exists, OuterRef
from django.contrib.contenttypes.models import ContentType

###################################
# Communities of groups
###################################


class Community(models.Model):
    """ a placeholder class for a community of groups """
    name = models.TextField(null=False, blank=False)
    description = models.TextField(null=False, blank=False)
    purpose = models.TextField(null=True, blank=True)
    auto_approve = models.BooleanField(null=False, default=False, blank=False, editable=False)
    date_created = models.DateTimeField(editable=False, auto_now_add=True)
    picture = models.ImageField(upload_to='community', null=True, blank=True)

    @property
    def member_groups(self):
        """ This returns all member groups """
        return Group.objects.filter(gaccess__active=True,
                                    g2gcp__community=self)

    @property
    def member_users(self):
        return User.objects.filter(is_active=True, u2ucp__community=self)

    @property
    def owners(self):
        from hs_access_control.models.privilege import PrivilegeCodes
        return User.objects.filter(is_active=True,
                                   u2ucp__community=self,
                                   u2ucp__privilege=PrivilegeCodes.OWNER)

    def groups_with_public_resources(self):
        """ Return the list of groups that have discoverable or public resources
            These must contain at least one resource that is discoverable and
            is owned by a group member.

            This query is subtle. See
                https://medium.com/@hansonkd/\
                the-dramatic-benefits-of-django-subqueries-and-annotations-4195e0dafb16
            for details of how this improves performance.

           As a short summary, all we need to know is that one resource exists.
           This is not possible to notate in the main query except through an annotation.
           However, that annotation is really efficient, and is implemented as a postgres
           subquery. This is a Django 1.11 extension.
        """
        from hs_access_control.models import PrivilegeCodes
        return self.member_groups\
            .annotate(
                has_public_resources=Exists(
                    BaseResource.objects.filter(
                        raccess__discoverable=True,
                        r2grp__group__id=OuterRef('id'),
                        r2urp__user__u2ugp__group__id=OuterRef('id'),
                        r2urp__privilege=PrivilegeCodes.OWNER)))\
            .filter(has_public_resources=True)\
            .order_by('name')

    @property
    def public_resources(self):
        """
        prepare a list of everything that gets displayed about each resource in a community.
        """
        # TODO: consider adding GenericRelation to expose reverse querying of metadata field.
        # TODO: This would enable fast querying of first author.
        # TODO: The side-effect of this is enabling deletion cascade, which shouldn't do anything.

        # import here to avoid import loops
        from hs_access_control.models.privilege import PrivilegeCodes
        res = BaseResource\
            .objects\
            .filter(r2grp__group__g2gcp__community=self,
                    r2grp__group__gaccess__active=True)\
            .filter(Q(raccess__public=True) |
                    Q(raccess__published=True) |
                    Q(raccess__discoverable=True))\
            .filter(Q(r2urp__privilege=PrivilegeCodes.OWNER,
                      r2urp__user__u2ugp__group__g2gcp__community=self))\
            .annotate(group_name=F("r2grp__group__name"),
                      group_id=F("r2grp__group__id"),
                      public=F("raccess__public"),
                      published=F("raccess__published"),
                      discoverable=F("raccess__discoverable"))

        res = res.only('title', 'resource_type', 'created', 'updated')
        # # Can't do the following because the content model is polymorphic.
        # # This is documented as only working for monomorphic content_type
        # res = res.prefetch_related("content_object___title",
        #                            "content_object___description",
        #                            "content_object__creators")
        # We want something that is not O(# resources + # content types).
        # O(# content types) is sufficiently faster.
        # The following strategy is documented here:
        # https://blog.roseman.org.uk/2010/02/22/django-patterns-part-4-forwards-generic-relations/

        # collect generics from resources
        generics = {}
        for item in res:
            generics.setdefault(item.content_type.id, set()).add(item.object_id)

        # fetch all content types in one query
        content_types = ContentType.objects.in_bulk(generics.keys())

        # build a map between content types and the objects that use them.
        relations = {}
        for ct, fk_list in generics.items():
            ct_model = content_types[ct].model_class()
            relations[ct] = ct_model.objects.in_bulk(list(fk_list))

        # force-populate the cache of content type objects.
        for item in res:
            setattr(item, '_content_object_cache',
                    relations[item.content_type.id][item.object_id])

        # Detailed notes:
        # This subverts chained lookup by pre-populating the content object cache
        # that is populated by an object reference. It is very dependent upon the
        # implementation of GenericRelation and its pre-fetching strategy.
        # Thus it is quite brittle and vulnerable to major revisions of Generics.

        return res

    def get_effective_user_privilege(self, this_user):
        from hs_access_control.models.privilege import UserCommunityPrivilege
        return UserCommunityPrivilege.get_privilege(user=this_user, community=self)

    def get_effective_group_privilege(self, this_group):
        from hs_access_control.models.privilege import GroupCommunityPrivilege
        return GroupCommunityPrivilege.get_privilege(group=this_group, community=self)

    def get_groups_with_explicit_access(self, privilege, user=None):
        """
        Groups that contain resources that should be displayed for a community and/or user

        :param privilege: access privilege 1-3
        :param user: (optional) user whose groups should be excluded, because the user is
        already a member of the groups without community access.

        """
        if user is None:
            return Group.objects.filter(g2gcp__community=self, g2gcp__privilege=privilege)
        else:
            return Group.objects.filter(g2gcp__community=self, g2gcp__privilege=privilege)\
                    .exclude(g2ugp__user=user)

    def is_superuser(self, user):
        """
        Return whether a user is a superuser over the community self.
        """
        # prevent import loops
        from hs_access_control.models.privilege import GroupCommunityPrivilege, PrivilegeCodes
        return GroupCommunityPrivilege.objects.filter(community=self, group__g2ugp__user=user,
                                                      privilege=PrivilegeCodes.CHANGE).exists()

    def get_resources_with_explicit_access(self, user, group, privilege):
        """
        Get community resources available at a specific privilege for a given user and group.
        This routine is the root of the routines for rendering a community's holdings.
        The group determines which resources will be listed.

        This listing routine has been separated from the main listing routines to avoid
        corrupting existing group views of resources, which have different protections than this.
        """
        from hs_access_control.models.privilege import PrivilegeCodes

        # if user is a member, member privileges apply regardless of superuser privileges
        # (superusers only obtain member privileges over every group in the community)
        if group.gaccess.members.filter(id=user.id).exists() or self.is_superuser(user):
            if privilege == PrivilegeCodes.CHANGE:
                return BaseResource.objects.filter(raccess__immutable=False,
                                                   r2grp__group=group,
                                                   r2grp__privilege=privilege)
            else:
                return BaseResource.objects.filter(r2grp__group=group,
                                                   r2grp__privilege=privilege)

        # user is not a member of group and not a superuser
        elif privilege == PrivilegeCodes.CHANGE:  # requires superuser
            return BaseResource.objects.none()
        else:  # VIEW is requested for regular user via community
            return BaseResource.objects.filter(
                # The only reasonable protection is VIEW; don't check protection.
                Q(r2grp__group=group,
                  r2grp__group__g2gcp__community=self,
                  r2grp__group__g2gcp__community__c2gcp__group__g2ugp__user=user)).distinct()
>>>>>>> c28e7949
<|MERGE_RESOLUTION|>--- conflicted
+++ resolved
@@ -1,186 +1,3 @@
-<<<<<<< HEAD
-from django.contrib.auth.models import User, Group
-from django.db import models
-from hs_core.models import BaseResource
-from django.db.models import Q, F
-from django.contrib.contenttypes.models import ContentType
-
-###################################
-# Communities of groups
-###################################
-
-
-class Community(models.Model):
-    """ a placeholder class for a community of groups """
-    name = models.TextField(null=False, blank=False)
-    description = models.TextField(null=False, blank=False)
-    purpose = models.TextField(null=True, blank=True)
-    auto_approve = models.BooleanField(null=False, default=False, blank=False, editable=False)
-    date_created = models.DateTimeField(editable=False, auto_now_add=True)
-    picture = models.ImageField(upload_to='community', null=True, blank=True)
-
-    @property
-    def member_groups(self):
-        return Group.objects.filter(gaccess__active=True, g2gcp__community=self)
-
-    @property
-    def member_users(self):
-        return User.objects.filter(is_active=True, u2ucp__community=self)
-
-    @property
-    def owners(self):
-        from hs_access_control.models.privilege import PrivilegeCodes
-        return User.objects.filter(is_active=True,
-                                   u2ucp__community=self,
-                                   u2ucp__privilege=PrivilegeCodes.OWNER)
-
-    @property
-    def public_resources(self):
-        """
-        prepare a list of everything that gets displayed about each resource in a community.
-        """
-        # TODO: consider adding GenericRelation to expose reverse querying of metadata field.
-        # TODO: This would enable fast querying of first author.
-        # TODO: The side-effect of this is enabling deletion cascade, which shouldn't do anything.
-        # import here to avoid import loops
-        from hs_access_control.models.privilege import PrivilegeCodes
-        res = BaseResource\
-            .objects\
-            .filter(r2grp__group__g2gcp__community=self,
-                    r2grp__group__gaccess__active=True)\
-            .filter(Q(raccess__public=True) |
-                    Q(raccess__published=True) |
-                    Q(raccess__discoverable=True))\
-            .filter(Q(r2urp__privilege=PrivilegeCodes.OWNER,
-                      r2urp__user__u2ugp__group__g2gcp__community=self))\
-            .annotate(group_name=F("r2grp__group__name"),
-                      group_id=F("r2grp__group__id"),
-                      public=F("raccess__public"),
-                      published=F("raccess__published"),
-                      discoverable=F("raccess__discoverable"))
-
-        res = res.only('title', 'resource_type', 'created', 'updated')
-        # # Can't do the following because the content model is polymorphic.
-        # # This is documented as only working for monomorphic content_type
-        # res = res.prefetch_related("content_object___title",
-        #                            "content_object___description",
-        #                            "content_object__creators")
-        # We want something that is not O(# resources + # content types).
-        # O(# content types) is sufficiently faster.
-        # The following strategy is documented here:
-        # https://blog.roseman.org.uk/2010/02/22/django-patterns-part-4-forwards-generic-relations/
-
-        # collect generics from resources
-        generics = {}
-        for item in res:
-            generics.setdefault(item.content_type.id, set()).add(item.object_id)
-
-        # fetch all content types in one query
-        content_types = ContentType.objects.in_bulk(list(generics.keys()))
-
-        # build a map between content types and the objects that use them.
-        relations = {}
-        for ct, fk_list in list(generics.items()):
-            ct_model = content_types[ct].model_class()
-            relations[ct] = ct_model.objects.in_bulk(list(fk_list))
-
-        # force-populate the cache of content type objects.
-        for item in res:
-            setattr(item, '_content_object_cache',
-                    relations[item.content_type.id][item.object_id])
-
-        # Detailed notes:
-        # This subverts chained lookup by pre-populating the content object cache
-        # that is populated by an object reference. It is very dependent upon the
-        # implementation of GenericRelation and its pre-fetching strategy.
-        # Thus it is quite brittle and vulnerable to major revisions of Generics.
-
-        return res
-
-    def get_effective_user_privilege(self, this_user):
-        from hs_access_control.models.privilege import UserCommunityPrivilege
-        return UserCommunityPrivilege.get_privilege(user=this_user, community=self)
-
-    def get_effective_group_privilege(self, this_group):
-        from hs_access_control.models.privilege import GroupCommunityPrivilege
-        return GroupCommunityPrivilege.get_privilege(group=this_group, community=self)
-
-    def get_groups_with_explicit_access(self, privilege, user=None):
-        """
-        Groups that contain resources that should be displayed for a community and/or user
-
-        :param privilege: access privilege 1-3
-        :param user: (optional) user whose groups should be excluded, because the user is
-        already a member of the groups without community access.
-
-        """
-        if user is None:
-            return Group.objects.filter(g2gcp__community=self, g2gcp__privilege=privilege)
-        else:
-            return Group.objects.filter(g2gcp__community=self, g2gcp__privilege=privilege)\
-                    .exclude(g2ugp__user=user)
-
-    def is_superuser(self, user):
-        """
-        Return whether a user is a superuser over the community self.
-        """
-        # prevent import loops
-        from hs_access_control.models.privilege import GroupCommunityPrivilege, PrivilegeCodes
-        return GroupCommunityPrivilege.objects.filter(community=self, group__g2ugp__user=user,
-                                                      privilege=PrivilegeCodes.CHANGE).exists()
-
-    def get_resources_with_explicit_access(self, user, group, privilege):
-        """
-        Get community resources available at a specific privilege for a given user and group.
-        This routine is the root of the routines for rendering a community's holdings.
-        The group determines which resources will be listed.
-        The user determines the protection level. If any of the user's own groups are declared
-        as supergroups, then the user has CHANGE over anything with CHANGE to its local group.
-        Otherwise, the user has at most VIEW. If the user is not a member of a supergroup,
-        listing may be overridden via the allow_view flag.o
-
-        This listing routine has been separated from the main listing routines to avoid
-        corrupting existing group views of resources, which have different protections than this.
-        """
-        from hs_access_control.models.privilege import PrivilegeCodes
-
-        # if user is a member, member privileges apply regardless of superuser privileges
-        # (superusers only obtain member privileges over every group in the community)
-        if group.gaccess.members.filter(id=user.id).exists() or self.is_superuser(user):
-            if privilege == PrivilegeCodes.CHANGE:
-                return BaseResource.objects.filter(raccess__immutable=False,
-                                                   r2grp__group=group,
-                                                   r2grp__privilege=privilege)
-            else:
-                return BaseResource.objects.filter(r2grp__group=group,
-                                                   r2grp__privilege=privilege)
-
-        # user is not a member of group and not a superuser
-        elif privilege == PrivilegeCodes.CHANGE:  # requires superuser
-            return BaseResource.objects.none()
-        else:  # VIEW is requested for regular user
-            return BaseResource.objects.filter(
-                # if it's immutable, it just needs to be held by this group
-                Q(raccess__immutable=True,
-                  r2grp__group=group,
-                  r2grp__group__g2gcp__community=self,
-                  r2grp__group__g2gcp__allow_view=True,
-                  r2grp__group__g2gcp__community__c2gcp__group__g2ugp__user=user) |
-                # it's view if the group community privilege is VIEW
-                Q(raccess__immutable=False,
-                  r2grp__group=group,
-                  r2grp__group__g2gcp__community=self,
-                  r2grp__group__g2gcp__allow_view=True,
-                  r2grp__group__g2gcp__community__c2gcp__privilege=PrivilegeCodes.VIEW,
-                  r2grp__group__g2gcp__community__c2gcp__group__g2ugp__user=user) |
-                # it's view if the target group's privilege is view
-                Q(raccess__immutable=False,
-                  r2grp__group=group,
-                  r2grp__group__g2gcp__community=self,
-                  r2grp__group__g2gcp__allow_view=True,
-                  r2grp__privilege=PrivilegeCodes.VIEW,
-                  r2grp__group__g2gcp__community__c2gcp__group__g2ugp__user=user)).distinct()
-=======
 from django.contrib.auth.models import User, Group
 from django.db import models
 from hs_core.models import BaseResource
@@ -371,5 +188,4 @@
                 # The only reasonable protection is VIEW; don't check protection.
                 Q(r2grp__group=group,
                   r2grp__group__g2gcp__community=self,
-                  r2grp__group__g2gcp__community__c2gcp__group__g2ugp__user=user)).distinct()
->>>>>>> c28e7949
+                  r2grp__group__g2gcp__community__c2gcp__group__g2ugp__user=user)).distinct()