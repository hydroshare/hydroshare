from django.contrib.auth.models import User, Group
from django.db import models
from django.db.models import Q, F, Exists, OuterRef

from hs_core.models import BaseResource
from hs_access_control.models.privilege import PrivilegeCodes, UserGroupPrivilege
from hs_access_control.models.community import Community
from django.contrib.contenttypes.models import ContentType

#############################################
# Group access data.
#
# GroupAccess has a one-to-one correspondence with the Group object
# and contains access control flags and methods specific to groups.
#
# To avoid UI difficulties, there has been an explicit decision not to modify
# the display routines for groups to display communities of groups.
# Rather, communities are exposed through a separate module community.py
# Only access-list functions have been modified for communities.
# * GroupAccess.view_resources and GroupAccess.edit_resources do reflect
#   community privileges, because they are used like access lists, while
# * GroupAccess.get_resources_with_explicit_access does *not* reflect
#   community privileges, because it is used to display a group's resources
#   on the group landing page. Including community resources would confuse this
#   depiction.
#############################################


class GroupMembershipRequest(models.Model):
    request_from = models.ForeignKey(User, related_name='ru2gmrequest')

    # when user is requesting to join a group this will be blank
    # when a group owner is sending an invitation, this field will represent the inviting user
    invitation_to = models.ForeignKey(User, null=True, blank=True, related_name='iu2gmrequest')
    group_to_join = models.ForeignKey(Group, related_name='g2gmrequest')
    date_requested = models.DateTimeField(editable=False, auto_now_add=True)


class GroupAccess(models.Model):
    """
    GroupAccess is in essence a group profile object
    Members are actually recorded in a separate model.
    Membership is equivalent with holding some privilege over the group.
    There is a well-defined notion of PrivilegeCodes.NONE for group,
    which to be a member with no privileges over the group, including
    even being able to view the member list. However, this is currently disallowed
    """

    # Django Group object: this has a side effect of creating Group.gaccess back relation.
    group = models.OneToOneField(Group,
                                 editable=False,
                                 null=False,
                                 related_name='gaccess',
                                 related_query_name='gaccess',
                                 help_text='group object that this object protects')

    active = models.BooleanField(default=True,
                                 editable=False,
                                 help_text='whether group is currently active')

    discoverable = models.BooleanField(default=True,
                                       editable=False,
                                       help_text='whether group description is discoverable' +
                                                 ' by everyone')

    public = models.BooleanField(default=True,
                                 editable=False,
                                 help_text='whether group members can be listed by everyone')

    shareable = models.BooleanField(default=True,
                                    editable=False,
                                    help_text='whether group can be shared by non-owners')

    auto_approve = models.BooleanField(default=False,
                                       editable=False,
                                       help_text='whether group membership can be auto approved')

    unlisted = models.BooleanField(default=False, 
                                   editable=False, 
                                   help_text='whether group appears in public group listings') 

    description = models.TextField(null=False, blank=False)
    purpose = models.TextField(null=True, blank=True)
    date_created = models.DateTimeField(editable=False, auto_now_add=True)
    picture = models.ImageField(upload_to='group', null=True, blank=True)

    ####################################
    # group membership: owners, edit_users, view_users are parallel to those in resources
    ####################################

    @property
    def owners(self):
        """
        Return list of owners for a group.

        :return: list of users

        Users can only own groups via direct links. Community-based ownership is not possible.
        """

        return User.objects.filter(is_active=True,
                                   u2ugp__group=self.group,
                                   u2ugp__privilege=PrivilegeCodes.OWNER)

    @property
    def __edit_users_of_group(self):
        """
        Q expression for users who can edit a group according to group privilege
        """
        return Q(is_active=True,
                 u2ugp__group=self.group,
                 u2ugp__privilege__lte=PrivilegeCodes.CHANGE)

    @property
    def __edit_users_of_community(self):
        """
        Q expression for community members who can edit a group according to community privilege

        Only members of a supergroup (with CHANGE privilege) can edit individual groups.
        """
        return Q(is_active=True,
                 u2ugp__group__gaccess__active=True,
                 u2ugp__group__g2gcp__community__c2gcp__group=self.group,
                 u2ugp__group__g2gcp__community__c2gcp__privilege=PrivilegeCodes.CHANGE)

    @property
    def edit_users(self):
        """
        Return list of users who can add members to a group.

        :return: list of users

        This eliminates duplicates due to multiple invitations.
        """

        return User.objects.filter(self.__edit_users_of_group)

    @property
    def __view_users_of_group(self):
        """
        Q expression for users who can view a group according to group privilege
        """
        return Q(is_active=True,
                 u2ugp__group=self.group,
                 u2ugp__privilege__lte=PrivilegeCodes.VIEW)

    @property
    def __view_users_of_community(self):
        """
        Q expression for community members who can view a group according to community privilege
        """
        return Q(is_active=True,
                 u2ugp__group__gaccess__active=True,
                 u2ugp__group__g2gcp__community__c2gcp__group=self.group)

    @property
    def view_users(self):
        """
        Return list of users who can add members to a group

        :return: list of users

        This eliminates duplicates due to multiple memberships, and includes community groups that
        have access, unlike members, which just lists explicit group members.
        """

        return User.objects.filter(self.__view_users_of_group)

    @property
    def members(self):
        """
        Return list of members for a group. This does not include communities.

        :return: list of users

        This eliminates duplicates due to multiple invitations.
        """

        return User.objects.filter(is_active=True,
                                   u2ugp__group=self.group,
                                   u2ugp__privilege__lte=PrivilegeCodes.VIEW)

    @property
    def viewers(self):
        """ a viewer is not necessarily a member, due to community influence """
        return User.objects.filter(
                Q(is_active=True) &
                (Q(u2ugp__group__gaccess__active=True,
                   u2ugp__group=self.group) |
                 Q(u2ugp__group__gaccess__active=True,
                   u2ugp__group__g2gcp__community__c2gcp__group__gaccess__active=True,
                   u2ugp__group__g2gcp__community__c2gcp__group=self.group))).distinct()

    def communities(self):
        """
        Return list of communities of which this group is a member.

        :return: list of communities

        """
        return Community.objects.filter(c2gcp__group=self.group)

    @property
    def __view_resources_of_group(self):
        """
        resources viewable according to group privileges

        Used in queries of BaseResource
        """
        return Q(r2grp__group=self.group)

    @property
    def __edit_resources_of_group(self):
        """
        resources editable according to group privileges

        Used in queries of BaseResource
        """
        return Q(r2grp__group=self.group,
                 raccess__immutable=False,
                 r2grp__privilege__lte=PrivilegeCodes.CHANGE)

    @property
    def __view_resources_of_community(self):
        """
        Subquery Q expression for viewable resources according to community memberships

        Used in BaseResource queries only
        """
        return Q(r2grp__group__gaccess__active=True,
                 r2grp__group__g2gcp__community__c2gcp__group=self.group)

    @property
    def view_resources(self):
        """
        QuerySet of resources held by group.

        :return: QuerySet of resource objects held by group.

        This includes directly accessible objects as well as objects accessible
        by nature of the fact that the current group is a member of a community
        containing another group that can access the object.

        """
        return BaseResource.objects.filter(self.__view_resources_of_group)

    @property
    def edit_resources(self):
        """
        QuerySet of resources that can be edited by group.

        :return: List of resource objects that can be edited by this group.

        These include resources that are directly editable, as well as those editable
        via membership in a group.
        """
        return BaseResource.objects.filter(self.__edit_resources_of_group)

    @property
    def group_membership_requests(self):
        """
        get a list of pending group membership requests for this group (self)
        :return: QuerySet
        """

        return GroupMembershipRequest.objects.filter(group_to_join=self.group,
                                                     group_to_join__gaccess__active=True)

    def get_resources_with_explicit_access(self, this_privilege):
        """
        Get a list of resources for which the group has the specified privilege

        :param this_privilege: one of the PrivilegeCodes
        :return: QuerySet of resource objects (QuerySet)

        This routine is an attempt to organize resources for displayability. It looks at the
        effective privilege rather than declared privilege, and squashes privilege that is in
        conflict with resource flags. If the resource is immutable, it is reported as a "VIEW"
        resource when the permission is "CHANGE", and as the original resource otherwise.
        """
        if __debug__:
            assert this_privilege >= PrivilegeCodes.OWNER and this_privilege <= PrivilegeCodes.VIEW

        # this query computes resources with privilege X as follows:
        # a) There is a privilege of X for the object for group.
        # b) There is no lower privilege in either group privileges for the object.
        # c) Thus X is the effective privilege of the object.
        if this_privilege == PrivilegeCodes.OWNER:
            return BaseResource.objects.none()  # groups cannot own resources

        elif this_privilege == PrivilegeCodes.CHANGE:
            # CHANGE does not include immutable resources
            return BaseResource.objects.filter(raccess__immutable=False,
                                               r2grp__privilege=this_privilege,
                                               r2grp__group=self.group)
            # there are no excluded resources; maximum privilege is CHANGE

        else:  # this_privilege == PrivilegeCodes.VIEW
            # VIEW includes CHANGE & immutable as well as explicit VIEW
            return BaseResource.objects.filter(Q(r2grp__privilege=PrivilegeCodes.VIEW,
                                                 r2grp__group=self.group) |
                                               Q(raccess__immutable=True,
                                                 r2grp__privilege=PrivilegeCodes.CHANGE,
                                                 r2grp__group=self.group)).distinct()

    def get_users_with_explicit_access(self, this_privilege):
        """
        Get a list of users for which the group has the specified privilege

        :param this_privilege: one of the PrivilegeCodes
        :return: QuerySet of user objects (QuerySet)

        This does not account for community privileges. Just group privileges.
        """

        if __debug__:
            assert this_privilege >= PrivilegeCodes.OWNER and this_privilege <= PrivilegeCodes.VIEW

        if this_privilege == PrivilegeCodes.OWNER:
            return self.owners
        elif this_privilege == PrivilegeCodes.CHANGE:
            return User.objects.filter(is_active=True,
                                       u2ugp__group=self.group,
                                       u2ugp__privilege=PrivilegeCodes.CHANGE)
        else:  # this_privilege == PrivilegeCodes.VIEW
            return User.objects.filter(is_active=True,
                                       u2ugp__group=self.group,
                                       u2ugp__privilege=PrivilegeCodes.VIEW)

    def get_effective_privilege(self, this_user):
        """
        Return cumulative privilege for a user over a group

        :param this_user: User to check
        :return: Privilege code 1-4

        This does not account for community privileges. Just group privileges.
        """

        if not this_user.is_active:
            return PrivilegeCodes.NONE
        try:
            p = UserGroupPrivilege.objects.get(group=self.group,
                                               user=this_user)
            return p.privilege
        except UserGroupPrivilege.DoesNotExist:
            return PrivilegeCodes.NONE

    @classmethod
    def groups_with_public_resources(cls):
        """ Return the list of groups that have discoverable or public resources
            These must contain at least one resource that is discoverable and
            is owned by a group member.

<<<<<<< HEAD
            This query is subtle. See 
                https://medium.com/@hansonkd/\
                the-dramatic-benefits-of-django-subqueries-and-annotations-4195e0dafb16 
            for details of how this improves performance. 

           As a short summary, all we need to know is that one resource exists. 
           This is not possible to notate in the main query except through an annotation. 
           However, that annotation is really efficient, and is implemented as a postgres 
           subquery. This is a Django 1.11 extension. 
=======
            This query is subtle. See
                https://medium.com/@hansonkd/\
                the-dramatic-benefits-of-django-subqueries-and-annotations-4195e0dafb16
            for details of how this improves performance.

           As a short summary, all we need to know is that one resource exists.
           This is not possible to notate in the main query except through an annotation.
           However, that annotation is really efficient, and is implemented as a postgres
           subquery. This is a Django 1.11 extension.
>>>>>>> 31666709
        """
        return Group.objects\
            .annotate(
                has_public_resources=Exists(
                    BaseResource.objects.filter(
                        raccess__discoverable=True,
<<<<<<< HEAD
                        r2grp__group__id=OuterRef('id'), 
                        r2urp__user__u2ugp__group__id=OuterRef('id'),
                        r2urp__privilege=PrivilegeCodes.OWNER)))\
            .filter(gaccess__unlisted=False, has_public_resources=True)\
=======
                        r2grp__group__id=OuterRef('id'),
                        r2urp__user__u2ugp__group__id=OuterRef('id'),
                        r2urp__privilege=PrivilegeCodes.OWNER)))\
            .filter(has_public_resources=True)\
>>>>>>> 31666709
            .order_by('name')

    @property
    def public_resources(self):
        """
        prepare a list of everything that gets displayed about each resource in a group.

        Based upon hs_access_control/models/community.py:Community:public_resources
        """
        # if the resource is unlisted, it by definition has no exhibited resources. 
        if self.unlisted: 
            return BaseResource.objects.none()

        res = BaseResource.objects.filter(r2grp__group__gaccess=self,
                                          r2grp__group__gaccess__active=True)\
                                  .filter(Q(raccess__public=True) |
                                          Q(raccess__published=True) |
                                          Q(raccess__discoverable=True))\
                                  .filter(r2urp__privilege=PrivilegeCodes.OWNER,
                                          r2urp__user__u2ugp__group=self.group)\
                                  .annotate(group_name=F("r2grp__group__name"),
                                            group_id=F("r2grp__group__id"),
                                            public=F("raccess__public"),
                                            published=F("raccess__published"),
                                            discoverable=F("raccess__discoverable"))

        res = res.only('title', 'resource_type', 'created', 'updated')

        # # Can't do the following because the content model is polymorphic.
        # # This is documented as only working for monomorphic content_type
        # res = res.prefetch_related("content_object___title",
        #                            "content_object___description",
        #                            "content_object__creators")
        # We want something that is not O(# resources + # content types).
        # O(# content types) is sufficiently faster.
        # The following strategy is documented here:
        # https://blog.roseman.org.uk/2010/02/22/django-patterns-part-4-forwards-generic-relations/

        # collect generics from resources
        generics = {}
        for item in res:
            generics.setdefault(item.content_type.id, set()).add(item.object_id)

        # fetch all content types in one query
        content_types = ContentType.objects.in_bulk(generics.keys())

        # build a map between content types and the objects that use them.
        relations = {}
        for ct, fk_list in generics.items():
            ct_model = content_types[ct].model_class()
            relations[ct] = ct_model.objects.in_bulk(list(fk_list))

        # force-populate the cache of content type objects.
        for item in res:
            setattr(item, '_content_object_cache',
                    relations[item.content_type.id][item.object_id])

        # Detailed notes:
        # This subverts chained lookup by pre-populating the content object cache
        # that is populated by an object reference. It is very dependent upon the
        # implementation of GenericRelation and its pre-fetching strategy.
        # Thus it is quite brittle and vulnerable to major revisions of Generics.

        return res<|MERGE_RESOLUTION|>--- conflicted
+++ resolved
@@ -352,17 +352,6 @@
             These must contain at least one resource that is discoverable and
             is owned by a group member.
 
-<<<<<<< HEAD
-            This query is subtle. See 
-                https://medium.com/@hansonkd/\
-                the-dramatic-benefits-of-django-subqueries-and-annotations-4195e0dafb16 
-            for details of how this improves performance. 
-
-           As a short summary, all we need to know is that one resource exists. 
-           This is not possible to notate in the main query except through an annotation. 
-           However, that annotation is really efficient, and is implemented as a postgres 
-           subquery. This is a Django 1.11 extension. 
-=======
             This query is subtle. See
                 https://medium.com/@hansonkd/\
                 the-dramatic-benefits-of-django-subqueries-and-annotations-4195e0dafb16
@@ -372,24 +361,16 @@
            This is not possible to notate in the main query except through an annotation.
            However, that annotation is really efficient, and is implemented as a postgres
            subquery. This is a Django 1.11 extension.
->>>>>>> 31666709
         """
         return Group.objects\
             .annotate(
                 has_public_resources=Exists(
                     BaseResource.objects.filter(
                         raccess__discoverable=True,
-<<<<<<< HEAD
-                        r2grp__group__id=OuterRef('id'), 
-                        r2urp__user__u2ugp__group__id=OuterRef('id'),
-                        r2urp__privilege=PrivilegeCodes.OWNER)))\
-            .filter(gaccess__unlisted=False, has_public_resources=True)\
-=======
                         r2grp__group__id=OuterRef('id'),
                         r2urp__user__u2ugp__group__id=OuterRef('id'),
                         r2urp__privilege=PrivilegeCodes.OWNER)))\
             .filter(has_public_resources=True)\
->>>>>>> 31666709
             .order_by('name')
 
     @property
