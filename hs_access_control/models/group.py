--- conflicted
+++ resolved
@@ -128,12 +128,7 @@
         This eliminates duplicates due to multiple invitations.
         """
 
-<<<<<<< HEAD
-        return User.objects.filter(self.__edit_users_of_group |
-                                   self.__edit_users_of_community).distinct()
-=======
         return User.objects.filter(self.__edit_users_of_group)
->>>>>>> 7644acc3
 
     @property
     def __view_users_of_group(self):
@@ -164,12 +159,7 @@
         have access, unlike members, which just lists explicit group members.
         """
 
-<<<<<<< HEAD
-        return User.objects.filter(self.__view_users_of_group |
-                                   self.__view_users_of_community).distinct()
-=======
         return User.objects.filter(self.__view_users_of_group)
->>>>>>> 7644acc3
 
     @property
     def members(self):
@@ -266,12 +256,7 @@
         containing another group that can access the object.
 
         """
-<<<<<<< HEAD
-        return BaseResource.objects.filter(self.__view_resources_of_group |
-                                           self.__view_resources_of_community)
-=======
         return BaseResource.objects.filter(self.__view_resources_of_group)
->>>>>>> 7644acc3
 
     @property
     def edit_resources(self):
@@ -283,12 +268,7 @@
         These include resources that are directly editable, as well as those editable
         due to oversight privileges over a community
         """
-<<<<<<< HEAD
-        return BaseResource.objects.filter(self.__edit_resources_of_group |
-                                           self.__edit_resources_of_community)
-=======
         return BaseResource.objects.filter(self.__edit_resources_of_group)
->>>>>>> 7644acc3
 
     @property
     def group_membership_requests(self):
