--- conflicted
+++ resolved
@@ -20,13 +20,8 @@
 
 logger = logging.getLogger(__name__)
 
-<<<<<<< HEAD
 from hs_access_control.models.privilege import PrivilegeCodes, UserResourcePrivilege, \
     GroupResourcePrivilege
-
-from django.db.models.signals import post_save
-=======
->>>>>>> 32cbc422
 
 #############################################
 # Shortcut query for data access
