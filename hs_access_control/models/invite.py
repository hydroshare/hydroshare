--- conflicted
+++ resolved
@@ -32,28 +32,16 @@
     '''
 
     # target
-<<<<<<< HEAD
-    group = models.ForeignKey(Group, on_delete=models.CASCADE,  editable=False, null=False, related_name='invite_g2gcr')
+    group = models.ForeignKey(Group, on_delete=models.CASCADE, editable=False, null=False, related_name='invite_g2gcr')
     # source
-    community = models.ForeignKey(Community, on_delete=models.CASCADE,  editable=False, null=False,
+    community = models.ForeignKey(Community, on_delete=models.CASCADE, editable=False, null=False,
                                   related_name='invite_c2gcr')
     # invitee
-    group_owner = models.ForeignKey(User, on_delete=models.CASCADE,  editable=False, null=True, default=None,
+    group_owner = models.ForeignKey(User, on_delete=models.CASCADE, editable=False, null=True, default=None,
                                     related_name='invite_go2gcr')
     # inviter
-    community_owner = models.ForeignKey(User, on_delete=models.CASCADE,  editable=False, null=True,
+    community_owner = models.ForeignKey(User, on_delete=models.CASCADE, editable=False, null=True,
                                         related_name='invite_co2gcr')
-=======
-    group = models.ForeignKey(Group, on_delete=models.CASCADE, editable=False, null=False)
-    # source
-    community = models.ForeignKey(Community, on_delete=models.CASCADE, editable=False, null=False)
-    # invitee
-    group_owner = models.ForeignKey(User, on_delete=models.CASCADE, editable=False, null=True, default=None,
-                                    related_name='invite_gcg')
-    # inviter
-    community_owner = models.ForeignKey(User, on_delete=models.CASCADE, editable=False, null=True,
-                                        related_name='invite_gcc')
->>>>>>> de4d8309
 
     # when group action was taken
     when_group = models.DateTimeField(editable=False, null=True, default=None)
@@ -450,13 +438,8 @@
             return message, False
 
     def decline(self, responder):
-<<<<<<< HEAD
         """ decline a request, as the owner of the other side of the transaction """
-        assert(isinstance(responder, User))
-=======
-        ''' decline a request, as the owner of the other side of the transaction '''
         assert (isinstance(responder, User))
->>>>>>> de4d8309
         if self.redeemed:
             message = "Request is completed and cannot be declined."
             return message, False
@@ -505,22 +488,11 @@
 
         '''
         if __debug__:
-<<<<<<< HEAD
-            assert('group' in kwargs)
-            assert(isinstance(kwargs['group'], Group))
-            assert(kwargs['group'].gaccess.active)
-            assert('community' in kwargs)
-            assert(isinstance(kwargs['community'], Community))
-=======
             assert ('group' in kwargs)
             assert (isinstance(kwargs['group'], Group))
             assert (kwargs['group'].gaccess.active)
-            assert ('community_owner' in kwargs)
-            assert (isinstance(kwargs['community_owner'], User))
-            assert (kwargs['community_owner'].is_active)
             assert ('community' in kwargs)
             assert (isinstance(kwargs['community'], Community))
->>>>>>> de4d8309
 
         group = kwargs['group']
         community = kwargs['community']
@@ -567,11 +539,11 @@
 
         '''
         if __debug__:
-            assert('group' in kwargs)
-            assert(isinstance(kwargs['group'], Group))
-            assert(kwargs['group'].gaccess.active)
-            assert('community' in kwargs)
-            assert(isinstance(kwargs['community'], Community))
+            assert ('group' in kwargs)
+            assert (isinstance(kwargs['group'], Group))
+            assert (kwargs['group'].gaccess.active)
+            assert ('community' in kwargs)
+            assert (isinstance(kwargs['community'], Community))
 
         group = kwargs['group']
         community = kwargs['community']
