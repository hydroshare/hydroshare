from django.contrib.auth.models import Group, User
from django.core.exceptions import PermissionDenied
from django.db import models, transaction
from django.db.models import Q
from django.utils import timezone

from hs_access_control.models.community import Community
from hs_access_control.models.privilege import PrivilegeCodes


class InitiatorCodes(object):
    NONE = 0
    RESOURCE = 1
    USER = 2
    GROUP = 3
    COMMUNITY = 4
    CHOICES = (
        (RESOURCE, 'Resource'),
        (USER, 'User'),
        (GROUP, 'Group'),
        (COMMUNITY, 'Community')
    )
    # Names of privileges for printing
    NAMES = ('Unspecified', 'Resource', 'User', 'Group', 'Community')


class GroupCommunityRequest(models.Model):
    '''
    A mechanism for handling Invitations from a community owner to a group owner.
    * The community owner creates a GroupCommunityRequest.
    * The group owner uses GroupCommunityRequest.act() to respond.
    '''

    # target
<<<<<<< HEAD
    group = models.ForeignKey(
        Group, editable=False, null=False, related_name='invite_g2gcr')

    # source
    community = models.ForeignKey(
        Community, editable=False, null=False, related_name='invite_c2gcr')

    # invitee
    group_owner = models.ForeignKey(
        User, editable=False, null=True, default=None, related_name='invite_go2gcr')

    # inviter
    community_owner = models.ForeignKey(
        User, editable=False, null=True, related_name='invite_co2gcr')

    # when community action was taken
    when_community = models.DateTimeField(editable=False, null=True, default=None)
=======
    group = models.ForeignKey(Group, on_delete=models.CASCADE,  editable=False, null=False)
    # source
    community = models.ForeignKey(Community, on_delete=models.CASCADE,  editable=False, null=False)
    # invitee
    group_owner = models.ForeignKey(User, on_delete=models.CASCADE,  editable=False, null=True, default=None,
                                    related_name='invite_gcg')
    # inviter
    community_owner = models.ForeignKey(User, on_delete=models.CASCADE,  editable=False, null=True,
                                        related_name='invite_gcc')
>>>>>>> 4b93590c

    # when group action was taken
    when_group = models.DateTimeField(editable=False, null=True, default=None)

    # Privilege with which to share: default is VIEW
    privilege = models.IntegerField(choices=PrivilegeCodes.CHOICES,
                                    editable=False,
                                    null=True)

    # redeemed is True if already acted upon
    redeemed = models.BooleanField(editable=False, null=False, default=False)

    # approved is True if redeemed is True and the request was approved.
    approved = models.BooleanField(editable=False, null=False, default=False)

    # only one request active at a time per pair
    unique_together = ['group', 'community']

    def __str__(self):
        return "GroupCommunityRequest: community='{}' owned by '{}', group='{}' owned by '{}'"\
            .format(str(self.community), str(self.community_owner),
                    str(self.group), str(self.group_owner))

    def save(self, *args, **kwargs):
        '''
        On save, update timestamps.
        See discussion of auto_now and auto_now_add in stack overflow for details
        '''
        if not self.id:  # when created
            if self.group_owner:
                self.when_group = timezone.now()
            else:
                self.when_community = timezone.now()
        return super(GroupCommunityRequest, self).save(*args, **kwargs)

    @property
    def group_absolute_url(self):
        from hs_core.hydroshare import current_site_url
        site_domain = current_site_url()
        url = f"{site_domain}/group/{self.group.id}"
        return url

    @property
    def community_absolute_url(self):
        from hs_core.hydroshare import current_site_url
        site_domain = current_site_url()
        url = f"{site_domain}/community/{self.community.id}"
        return url

    @classmethod
    def create_or_update(cls, **kwargs):

        '''
        Request a group to be included in a community. This can only be done by agreement between
        a community owner and a group owner.

        :param group: target Group.
        :param community: target Community.
        :param requester: a User doing the requesting. Must own the community or the group.

        Usage:
            GroupCommunityRequest.create_or_update(group={X}, community={Y}, requester={Z})

        Return: returns a triple of values
        * message: a status message for the community owner using this routine.
        * request: the request object of type GroupCommunityRequest.
        * approved: whether the request was approved. If False, it was only queued.

        Theory of operation: This routine ensures that there is never more than one
        request per group/community pair, by finding existing records and updating
        them as needed. A record is deemed incomplete until both owners have signed off.

        As well, there are several avenues to automatic approval of an invitation.
        1. If there is already a signoff by the other owner.
        2. If the requester owns both community and group.
        3. If the community owner has checked "auto_accept" in the community configuration.

        The second part, after making the invitation, is that the other owner has to respond, by
        making his/her own request, so that the requests can be combined and implemented.

        This is enabled by several functions:
        * GroupCommunityRequest.active_requests(requester=User):
          active requests awaiting a user's response.
        * GroupCommunityRequest.pending(requester={X}, group={Y}, community={Z}):
          requests that are pending for a user.

        '''
        if __debug__:
            assert('group' in kwargs)
            assert(isinstance(kwargs['group'], Group))
            assert(kwargs['group'].gaccess.active)
            assert('community' in kwargs)
            assert(isinstance(kwargs['community'], Community))
            assert('requester' in kwargs)
            assert(isinstance(kwargs['requester'], User))

        approved = False  # whether auto-approved
        group = kwargs['group']
        community = kwargs['community']
        requester = kwargs['requester']

        # first check whether the group is already in the community (!)
        if group in community.member_groups:
            message = "Group '{}' is already connected to community '{}'."\
                .format(group.name, community.name)
            return message, True

        # requester owns both community and group
        if requester.uaccess.owns_community(community) and requester.uaccess.owns_group(group):
            community_owner = requester
            group_owner = requester

            if 'privilege' in kwargs:  # only set by community owner
                privilege = kwargs['privilege']
                privilege = int(privilege)
                if privilege != PrivilegeCodes.VIEW:
                    raise PermissionDenied("Only view privilege may be requested")
            else:
                privilege = PrivilegeCodes.VIEW

            # Get the transaction record, if any
            with transaction.atomic():
                request, created = cls.objects.get_or_create(
                    defaults={'community_owner': community_owner, 'privilege': privilege},
                    group=group, community=community)

            request.community_owner = community_owner
            request.group_owner = group_owner
            request.redeemed = True
            request.approved = True
            request.privilege = privilege
            request.when_group = timezone.now()
            request.when_community = timezone.now()
            request.save()
            approved = True
            community_owner.uaccess.share_community_with_group(
                request.community, request.group, request.privilege)
            message = "Request approved to connect group '{}' to community '{}'"\
                " because you own both."\
                .format(request.group.name, request.community.name)

            # normal completion
            return message, approved

        elif requester.uaccess.owns_community(community):
            # requester owns community (this must be an invite)
            community_owner = requester

            if 'privilege' in kwargs:  # only set by community owner
                privilege = kwargs['privilege']
                privilege = int(privilege)
                if privilege != PrivilegeCodes.VIEW:
                    raise PermissionDenied("Only view privilege may be requested")
            else:
                privilege = PrivilegeCodes.VIEW

            # default success message
            message = "Request created to connect group '{}' to community '{}'."\
                .format(group.name, community.name)

            with transaction.atomic():
                request, created = cls.objects.get_or_create(
                    defaults={'community_owner': community_owner, 'privilege': privilege},
                    group=group, community=community)

            # auto-approve if there's already a request(!)
            if request.group_owner is not None and request.redeemed is False:
                request.community_owner = community_owner
                request.privilege = privilege
                request.redeemed = True
                request.approved = True
                request.when_community = timezone.now()
                request.save()
                approved = True
                community_owner.uaccess.share_community_with_group(
                    request.community, request.group, request.privilege)
                message = "Request approved to connect group '{}' to community '{}'"\
                    " because there is a matching request."\
                    .format(group.name, community.name)

            # refresh request: this has the side effect of disabling any prior denials
            elif not created:
                request.community_owner = community_owner
                request.privilege = privilege
                request.redeemed = False
                request.approved = False
                request.when_community = timezone.now()
                request.when_group = None
                request.save()
                message = "Request updated: connect group '{}' to community '{}'."\
                    .format(group.name, community.name)

            # normal completion
            return message, approved

        elif requester.uaccess.owns_group(group):
            group_owner = requester

            # default success message
            message = "Request created to connect group '{}' to community '{}'."\
                .format(group.name, community.name)

            with transaction.atomic():
                request, created = cls.objects.get_or_create(
                    defaults={'group_owner': group_owner}, community=community, group=group)

            # auto-approve if there's already an invite(!)
            if request.community_owner is not None and request.privilege is not None:
                request.group_owner = group_owner
                request.redeemed = True
                request.approved = True
                request.when_group = timezone.now()
                request.save()
                approved = True
                request.community_owner.uaccess.share_community_with_group(
                    request.community, request.group, request.privilege)
                message = "Request approved to connect group '{}' to community '{}'"\
                    " because there is a matching request."\
                    .format(group.name, community.name)

            # auto-approve if auto_approve is True
            elif community.auto_approve_group:
                request.group_owner = group_owner
                request.community_owner = community.first_owner
                request.privilege = PrivilegeCodes.VIEW
                request.redeemed = True
                request.approved = True
                request.when_group = timezone.now()
                request.when_community = timezone.now()
                request.save()
                approved = True
                request.community_owner.uaccess.share_community_with_group(
                    request.community, request.group, request.privilege)
                message = "Request auto-approved to connect group '{}' to community '{}'."\
                    .format(group.name, community.name)

            elif not created:  # refresh request: this has the side effect of disabling any denials
                request.group_owner = group_owner
                request.privilege = None
                request.redeemed = False
                request.approved = False
                request.when_group = timezone.now()
                request.when_community = None
                request.save()
                message = "Request updated: connect group '{}' to community '{}'."\
                    .format(group.name, community.name)

            # normal completion
            return message, approved
        else:
            raise PermissionDenied("requester owns neither group nor community.")

    def cancel(self, requester):
        '''
        Cancel a Group/Community request.

        Arguments:
        :param self: request in question
        :param requester: owner of the group or community

        Return value: This returns a triple:
        * message: a message to give to the requester
        * success: whether the action was taken successfully.

        Theory of operation: Either owner can cancel a request.
        '''
        if self.redeemed:
            message = "Connection request between community '{}' and group '{}': "\
                      "already acted upon."\
                      .format(self.community.name, self.group.name)
            return message, False
        if (self.group_owner is not None and requester == self.group_owner) or \
           (self.community_owner is not None and requester == self.community_owner):
            self.delete()
            message = "Connection request between community '{}' and group '{}' cancelled."\
                      .format(self.community.name, self.group.name)
            return message, True
        else:
            message = "Connection request between community '{}' and group '{}': "\
                      "insufficient privilege to cancel request."\
                      .format(self.community.name, self.group.name)
            return message, False

    @classmethod
    def pending(cls, responder=None):
        '''
        Return a list of active requests as class objects. These can be further filtered
        to determine whether the current user has any requests he/she can approve.
        '''
        requests = cls.objects.filter(redeemed=False)
        if responder is not None:
            assert(isinstance(responder, User))
            requests = requests.filter(Q(group_owner__isnull=True,
                                         group__g2ugp__user=responder,
                                         group__g2ugp__privilege=PrivilegeCodes.OWNER) |
                                       Q(community_owner__isnull=True,
                                         community__c2ucp__user=responder,
                                         community__c2ucp__privilege=PrivilegeCodes.OWNER))
        return requests

    @classmethod
    def queued(cls, requester=None):
        '''
        Return a list of active requests as class objects. These can be further filtered
        to determine whether the current user has any requests he/she can cancel.
        '''
        requests = cls.objects.filter(redeemed=False)
        if requester is not None:
            assert(isinstance(requester, User))
            requests = requests.filter(Q(group__g2ugp__user=requester,
                                         group__g2ugp__privilege=PrivilegeCodes.OWNER) |
                                       Q(community__c2ucp__user=requester,
                                         community__c2ucp__privilege=PrivilegeCodes.OWNER))
        return requests

    @classmethod
    def get_request(cls, **kwargs):
        '''
        Returns the unique request, if any, concerning a Group/Community pair.

        Arguments
        :community: the Community object
        :group: the Group object

        This either returns a single object or None if there is none.
        '''
        if __debug__:
            assert('group' in kwargs)
            assert('community' in kwargs)

        group = kwargs['group']
        community = kwargs['community']

        try:
            return GroupCommunityRequest.objects.get(group=group, community=community)
        except GroupCommunityRequest.DoesNotExist:
            return None

    def reset(self, responder):
        ''' make a completed request approvable again '''
        if not self.redeemed:
            message = "One can only reset a redeemed request."
            return message, False
        elif responder.uaccess.owns_community(self.community):
            self.community_owner = None
            self.when_community = None
            self.approved = False
            self.redeemed = False
        elif responder.uaccess.owns_group(self.group):
            self.group_owner = None
            self.when_group = None
            self.approved = False
            self.redeemed = False

        self.save()

    def approve(self, responder, privilege=PrivilegeCodes.VIEW):
        ''' approve a request as the owner of the other side of the transaction '''
        assert(isinstance(responder, User))
        if self.redeemed:
            message = "Request is completed and cannot be approved."
            return message, False
        if self.community_owner is None:
            if responder.uaccess.owns_community(self.community):
                self.community_owner = responder
                self.privilege = privilege
                self.redeemed = True
                self.approved = True
                self.when_community = timezone.now()
                self.save()
                self.community_owner.uaccess.share_community_with_group(
                    self.community, self.group, self.privilege)
                message = "Request to connect group '{}' to community '{}' approved."\
                    .format(self.group.name, self.community.name)
                return message, True
            else:
                message = "You do not own the community and cannot approve this request."
                return message, False
        elif responder.uaccess.owns_group(self.group):
            self.group_owner = responder
            self.redeemed = True
            self.approved = True
            self.when_group = timezone.now()
            self.save()
            message = "Request to connect group '{}' to community '{}' approved."\
                .format(self.group.name, self.community.name)
            self.community_owner.uaccess.share_community_with_group(
                self.community, self.group, self.privilege)
            return message, True
        else:
            message = "You do not own the group and cannot approve this request."
            return message, False

    def decline(self, responder):
        """ decline a request, as the owner of the other side of the transaction """
        assert(isinstance(responder, User))
        if self.redeemed:
            message = "Request is completed and cannot be declined."
            return message, False
        if self.community_owner is None:
            # the request for a group join a community was created by a group owner
            if responder.uaccess.owns_community(self.community):
                self.community_owner = responder
                self.privilege = PrivilegeCodes.VIEW
                self.redeemed = True
                self.approved = False
                self.when_community = timezone.now()
                self.save()
                message = "Request to connect group '{}' to community '{}' declined."\
                    .format(self.group.name, self.community.name)
                return message, True
            else:
                message = "You do not own the community and cannot decline this request."
                return message, False
        elif responder.uaccess.owns_group(self.group):
            # this request (self) is an invitation made by a community owner to a group to join the community
            self.group_owner = responder
            self.redeemed = True
            self.approved = False
            self.when_group = timezone.now()
            self.save()
            message = "Request to connect group '{}' to community '{}' declined."\
                .format(self.group.name, self.community.name)
            return message, True
        else:
            message = "You do not own the group and cannot decline this request."
            return message, False

    @classmethod
    def remove(cls, requester, **kwargs):
        '''
        Remove a group from a community. This can only be done by a community or group owner.
        :param group: target group.
        :param community: target community.

        Usage:
            GroupCommunityPrivilege.remove(group={X}, community={Y}, community_owner={Z})

        Return values: returns a pair of values
        * message: a status message for the user.
        * success: whether the removal succeeded.

        '''
        if __debug__:
            assert('group' in kwargs)
            assert(isinstance(kwargs['group'], Group))
            assert(kwargs['group'].gaccess.active)
            assert('community' in kwargs)
            assert(isinstance(kwargs['community'], Community))

        group = kwargs['group']
        community = kwargs['community']

        # don't allow anything unless the requester is authorized
        if not requester.uaccess.owns_community(community) and\
                not requester.uaccess.owns_group(group):
            message = "User {} does not own community '{}' or group '{}'"\
                .format(requester.username, community.name, group.name)
            return message, False

        # delete request from provenance chain
        try:
            request = GroupCommunityRequest.get_request(community=community, group=group)
            if request is not None:
                request.delete()
        except cls.DoesNotExist:
            pass

        # check whether the group is already not in the community (!)
        if group not in community.member_groups:
            message = "Group '{}' is not in community '{}'."\
                .format(group.name, community.name)
            return message, True

        requester.uaccess.unshare_community_with_group(community, group)
        message = "Group '{}' removed from community '{}'."\
            .format(group.name, community.name)
        return message, True

    @classmethod
    def retract(cls, requester, **kwargs):
        '''
        Retract an unredeemed request. This can only be done by a community or group owner.
        :param group: target group.
        :param community: target community.

        Usage:
            GroupCommunityPrivilege.retract(group={X}, community={Y}, community_owner={Z})

        Return values: returns a pair of values
        * message: a status message for the user.
        * success: whether the removal succeeded.

        '''
        if __debug__:
            assert('group' in kwargs)
            assert(isinstance(kwargs['group'], Group))
            assert(kwargs['group'].gaccess.active)
            assert('community' in kwargs)
            assert(isinstance(kwargs['community'], Community))

        group = kwargs['group']
        community = kwargs['community']

        # don't allow anything unless the requester is authorized
        if not requester.uaccess.owns_community(community) and\
                not requester.uaccess.owns_group(group):
            message = "User {} does not own community '{}' or group '{}'"\
                .format(requester.username, community.name, group.name)
            return message, False

        # delete request from provenance chain
        try:
            request = GroupCommunityRequest.get_request(community=community, group=group)
            if request.redeemed:
                message = "Request to put group '{}' into community '{}' already redeemed."\
                    .format(group.name, community.name)
                return message, False
            else:
                request.delete()
                message = "Removed request to put group '{}' into community '{}'"\
                    .format(group.name, community.name)
                return message, True

        except cls.DoesNotExist:
            message = "Request to put group '{}' into community '{}' does not exist."\
                .format(group.name, community.name)
            return message, True


# TODO: we need some kind of user feedback about what happened when something is denied.
# TODO: it would be nice to know why something's declined.
# TODO: to avoid request storms, the decline should be sticky unless overridden by an invite.<|MERGE_RESOLUTION|>--- conflicted
+++ resolved
@@ -32,25 +32,6 @@
     '''
 
     # target
-<<<<<<< HEAD
-    group = models.ForeignKey(
-        Group, editable=False, null=False, related_name='invite_g2gcr')
-
-    # source
-    community = models.ForeignKey(
-        Community, editable=False, null=False, related_name='invite_c2gcr')
-
-    # invitee
-    group_owner = models.ForeignKey(
-        User, editable=False, null=True, default=None, related_name='invite_go2gcr')
-
-    # inviter
-    community_owner = models.ForeignKey(
-        User, editable=False, null=True, related_name='invite_co2gcr')
-
-    # when community action was taken
-    when_community = models.DateTimeField(editable=False, null=True, default=None)
-=======
     group = models.ForeignKey(Group, on_delete=models.CASCADE,  editable=False, null=False)
     # source
     community = models.ForeignKey(Community, on_delete=models.CASCADE,  editable=False, null=False)
@@ -60,10 +41,12 @@
     # inviter
     community_owner = models.ForeignKey(User, on_delete=models.CASCADE,  editable=False, null=True,
                                         related_name='invite_gcc')
->>>>>>> 4b93590c
 
     # when group action was taken
     when_group = models.DateTimeField(editable=False, null=True, default=None)
+
+    # when community action was taken
+    when_community = models.DateTimeField(editable=False, null=True, default=None)
 
     # Privilege with which to share: default is VIEW
     privilege = models.IntegerField(choices=PrivilegeCodes.CHOICES,
