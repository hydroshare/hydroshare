"""
This allows creation of a community of groups without a graphical user interface.

WARNING: As these routines run in administrative mode, no access control is used.
Care must be taken to generate reasonable metadata, specifically, concerning
who owns what. Non-sensical options are possible to create.
This code is not a design pattern for actually interacting with communities.

WARNING: This command cannot be executed via 'hsctl' because that doesn't honor
the strings one needs to embed community names with embedded spaces.
Please connect to the bash shell for the hydroshare container before running them.
"""

from django.core.management.base import BaseCommand
from django.core.files import File
from hs_access_control.models.community import Community
from hs_access_control.models.privilege import PrivilegeCodes, \
        UserGroupPrivilege, UserCommunityPrivilege, GroupCommunityPrivilege
from hs_access_control.management.utilities import community_from_name_or_id, \
        group_from_name_or_id, user_from_name
<<<<<<< HEAD
from hs_access_control.models.invite import GroupCommunityRequest

from pprint import pprint
=======
import os
>>>>>>> c9f0fa50


def usage():
    print("access_community usage:")
    print("  access_community [{cname} [{request} [{options}]]]")
    print("Where:")
    print("  {cname} is a community name. Use '' to embed spaces.")
    print("  {request} is one of:")
    print("      list: print the configuration of a community.")
    print("      create: create the community.")
    print("      update: update metadata for community.")
    print("      remove: remove community.")
    print("      rename: rename community.")
    print("      Options for create and update include:")
    print("          --owner={username}: set an owner for the community.")
    print("          --description='{description}': set the description to the text provided.")
    print("          --purpose='{purpose}': set the purpose to the text provided.")
    print("      group {gname} {request} {options}: group commands.")
    print("          {gname}: group name.")
    print("          {request} is one of:")
    print("              add: add the group to the community.")
    print("              update: update community metadata for the group.")
    print("              remove: remove the group from the community.")
    print("              invite: invite the group to join the community.")
    print("              request: request from group owner to join the community.")
    print("              approve: approve a request or invitation.")
    print("              decline: decline a request or invitation.")
    print("      owner {oname} {request}: owner commands")
    print("          {oname}: owner name.")
    print("          {request} is one of:")
    print("              [blank]: list community owners")
    print("              add: add an owner for the community.")
    print("              remove: remove an owner from the community.")
    print("      banner {path-to-banner}: upload a banner.")


class Command(BaseCommand):
    help = """Manage communities of groups."""

    def add_arguments(self, parser):

        # a command to execute
        parser.add_argument('command', nargs='*', type=str)

        parser.add_argument(
            '--syntax',
            action='store_true',  # True for presence, False for absence
            dest='syntax',  # value is options['syntax']
            help='print help message',
        )

        parser.add_argument(
            '--owner',
            dest='owner',
            help='owner of community (does not affect quota)'
        )

        parser.add_argument(
            '--description',
            dest='description',
            help='description of community'
        )

        parser.add_argument(
            '--purpose',
            dest='purpose',
            help='purpose of community'
        )

    def handle(self, *args, **options):

        if options['syntax']:
            usage()
            exit(1)

        if len(options['command']) > 0:
            cname = options['command'][0]
        else:
            cname = None

        if len(options['command']) > 1:
            command = options['command'][1]
        else:
            command = None

        # resolve owner: used in several update commands as grantor
        if options['owner'] is not None:
            oname = options['owner']
        else:
            oname = 'admin'

        owner = user_from_name(oname)
        if owner is None:
            usage()
            exit(1)

        privilege = PrivilegeCodes.VIEW

        # not specifing a community lists active communities
        if cname is None:
            print("All communities:")
            for c in Community.objects.all():
                print("  '{}' (id={})".format(c.name, str(c.id)))
            usage()
            exit(0)

        if command is None or command == 'list':
            community = community_from_name_or_id(cname)
            if community is None:
                usage()
                exit(1)

            print("community '{}' (id={}):".format(community.name, community.id))
            print("  description: {}".format(community.description))
            print("  purpose: {}".format(community.purpose))
            print("  owners:")
            for ucp in UserCommunityPrivilege.objects.filter(community=community,
                                                             privilege=PrivilegeCodes.OWNER):
                print("    {} (grantor {})".format(ucp.user.username, ucp.grantor.username))

            print("  member groups:")
            for gcp in GroupCommunityPrivilege.objects.filter(community=community):
                if gcp.privilege == PrivilegeCodes.CHANGE:
                    others = "can edit community resources"
                else:
                    others = "can view community resources"
                print("     '{}' (id={}) (grantor={}):"
                      .format(gcp.group.name, gcp.group.id, gcp.grantor.username))
                print("         {}.".format(others))
                print("         '{}' (id={}) owners are:".format(gcp.group.name, str(gcp.group.id)))
                for ugp in UserGroupPrivilege.objects.filter(group=gcp.group,
                                                             privilege=PrivilegeCodes.OWNER):
                    print("             {}".format(ugp.user.username))
            print("  invitations and requests:")
            for gcr in GroupCommunityRequest.objects.filter(community=community, redeemed=False):
                if (gcr.group_owner is None):
                    print("     '{}' (id={}) invited (by community owner={}):"
                          .format(gcr.group.name, gcr.group.id, gcr.community_owner.username))
                else:
                    print("     '{}' (id={}) requested membership (by group owner={}):"
                          .format(gcr.group.name, gcr.group.id, gcr.group_owner.username))
            exit(0)

        # These are idempotent actions. Creating a community twice does nothing.
        if command == 'update' or command == 'create':
            community = community_from_name_or_id(cname)
            if community is not None:
                community = Community.objects.get(name=cname)
                if options['description'] is not None:
                    community.description = options['description']
                    community.save()
                if options['purpose'] is not None:
                    community.purpose = options['purpose']
                    community.save()

                UserCommunityPrivilege.update(user=owner,
                                              community=community,
                                              privilege=PrivilegeCodes.OWNER,
                                              grantor=owner)

            else:  # if it does not exist, create it
                if options['description'] is not None:
                    description = options['description']
                else:
                    description = "No description"
                purpose = options['purpose']

                print("creating community '{}' with owner '{}' and description '{}'"
                      .format(cname, owner, description))

                owner.uaccess.create_community(cname, description, purpose=purpose)

        elif command == 'remove':
            # at this point, community must exist
            community = community_from_name_or_id(cname)
            if community is None:
                print("community '{}' does not exist".format(cname))
                exit(1)
            print("removing community '{}' (id={})".format(community.name, community.id))
            community.delete()

        elif command == 'rename':
            # at this point, community must exist
            community = community_from_name_or_id(cname)
            if community is None:
                print("community '{}' does not exist".format(cname))
                exit(1)

            nname = options['command'][2]
            print("renaming community '{}' (id={}) to '{}'".format(community.name, community.id, nname))
            community.name = nname
            community.save()

        elif command == 'owner':
            # at this point, community must exist
            community = community_from_name_or_id(cname)
            if community is None:
                usage()
                exit(1)

            if len(options['command']) < 3:
                # list owners
                print("owners of community '{}' (id={})".format(community.name, str(community.id)))
                for ucp in UserCommunityPrivilege.objects.filter(community=community,
                                                                 privilege=PrivilegeCodes.OWNER):
                    print("    {}".format(ucp.user.username))
                exit(0)

            oname = options['command'][2]
            owner = user_from_name(oname)
            if owner is None:
                usage()
                exit(1)

            if len(options['command']) < 4:
                print("user {} owns community '{}' (id={})"
                      .format(owner.username, community.name, str(community.id)))
            action = options['command'][3]

            if action == 'add':
                print("adding {} as owner of {} (id={})"
                      .format(owner.username, community.name, str(community.id)))
                UserCommunityPrivilege.share(user=owner, community=community,
                                             privilege=PrivilegeCodes.OWNER, grantor=owner)

            elif action == 'remove':
                print("removing {} as owner of {} (id={})"
                      .format(owner.username, community.name, str(community.id)))
                UserCommunityPrivilege.unshare(user=owner, community=community, grantor=owner)

            else:
                print("unknown owner action '{}'".format(action))
                usage()
                exit(1)

        elif command == 'group':

            # at this point, community must exist
            community = community_from_name_or_id(cname)
            if community is None:
                usage()
                exit(1)

            # not specifying a group should list groups
            if len(options['command']) < 3:
                print("Community '{}' groups:")
                for gcp in GroupCommunityPrivilege.objects.filter(community=community):
                    if gcp.privilege == PrivilegeCodes.CHANGE:
                        others = "can edit community resources"
                    else:
                        others = "can view community resources"
                    print("    '{}' (grantor {}):".format(gcp.group.name, gcp.grantor.username))
                    print("         {}.".format(others))
                exit(0)

            gname = options['command'][2]
            group = group_from_name_or_id(gname)
            if group is None:
                usage()
                exit(1)

            if len(options['command']) < 4:
                print("community groups: no action specified.")
                usage()
                exit(1)

            action = options['command'][3]

            if action == 'update' or action == 'add':
                # resolve privilege of group
                privilege = PrivilegeCodes.VIEW

                try:
                    print("Updating group '{}' (id={}) status in community '{}' (id={})."
                          .format(gname, str(group.id), cname, str(community.id)))
                    gcp = GroupCommunityPrivilege.objects.get(group=group, community=community)
                    # pass privilege changes through the privilege system to record provenance.
                    if gcp.privilege != privilege or owner != gcp.grantor:
                        GroupCommunityPrivilege.share(group=group, community=community,
                                                      privilege=privilege, grantor=owner)
                    else:
                        print("Group '{}' is already a member of community '{}'"
                              .format(gname, cname))

                except GroupCommunityPrivilege.DoesNotExist:
                    print("Adding group '{}' (id={}) to community '{}' (id={})"
                          .format(gname, str(group.id), cname, str(community.id)))

                    # create the privilege record
                    GroupCommunityPrivilege.share(group=group, community=community,
                                                  privilege=privilege, grantor=owner)

                    # update view status if different than default
                    gcp = GroupCommunityPrivilege.objects.get(group=group, community=community)

            elif action == 'invite':
                # resolve privilege of group
                privilege = PrivilegeCodes.VIEW

                try:
                    print("Inviting group '{}' (id={}) to community '{}' (id={})."
                          .format(gname, str(group.id), cname, str(community.id)))
                    gcp = GroupCommunityPrivilege.objects.get(group=group, community=community)
                    # pass privilege changes through the privilege system to record provenance.
                    if gcp.privilege != privilege or owner != gcp.grantor:
                        community_owner = community.first_owner
                        message, _ = GroupCommunityRequest.create_or_update(
                            community=community, requester=community_owner, group=group)
                        print(message)
                    else:
                        print("Group '{}' is already a member of community '{}'"
                              .format(group.name, community.name))

                except GroupCommunityPrivilege.DoesNotExist:
                    print("Adding group '{}' (id={}) to community '{}' (id={})"
                          .format(gname, str(group.id), cname, str(community.id)))

                    community_owner = community.first_owner
                    message, _ = GroupCommunityRequest.create_or_update(
                        community=community, requester=community_owner, group=group)
                    print(message)

                # update gcp for result of situation
                try:
                    gcp = GroupCommunityPrivilege.objects.get(group=group, community=community)
                except GroupCommunityPrivilege.DoesNotExist:
                    gcp = None

            elif action == 'request':
                # resolve privilege of group
                privilege = PrivilegeCodes.VIEW

                print("Requesting that group '{}' (id={}) join community '{}' (id={})."
                      .format(gname, str(group.id), cname, str(community.id)))
                try:
                    gcp = GroupCommunityPrivilege.objects.get(group=group, community=community)
                    # pass privilege changes through the privilege system to record provenance.
                    if gcp.privilege != privilege or owner != gcp.grantor:
                        group_owner = group.gaccess.first_owner
                        message, _ = GroupCommunityRequest.create_or_update(
                            community=community, requester=group_owner, group=group)
                        print(message)
                    else:
                        print("Group '{}' is already a member of community '{}'"
                              .format(group.name, community.name))

                except GroupCommunityPrivilege.DoesNotExist:
                    group_owner = group.gaccess.first_owner
                    message, _ = GroupCommunityRequest.create_or_update(
                        community=community, requester=group_owner, group=group)

                # update gcp for result of situation
                try:
                    gcp = GroupCommunityPrivilege.objects.get(group=group, community=community)
                except GroupCommunityPrivilege.DoesNotExist:
                    gcp = None

            elif action == 'approve':

                try:
                    gcr = GroupCommunityRequest.objects.get(community=community, group=group)
                except GroupCommunityRequest.DoesNotExist:
                    print("GroupCommunityRequest for community '{}' and group '{}' does not exist."
                          .format(cname, gname))

                if (gcr.redeemed):
                    print("request connecting '{}' and '{}' is already redeemed."
                          .format(community.name, group.name))
                    exit(1)
                elif (gcr.community_owner is None):
                    community_owner = community.first_owner
                    print("owner '{}' of community '{}' approves request from group '{}'"
                          .format(community_owner.username, cname, gname))
                    message, _ = gcr.approve(responder=community_owner)
                else:
                    group_owner = group.gaccess.first_owner
                    print("owner '{}' of group '{}' approves invitation from community '{}'"
                          .format(group_owner.username, gname, cname))
                    message, _ = gcr.approve(responder=group_owner)

                # update gcp for result of situation
                try:
                    gcp = GroupCommunityPrivilege.objects.get(group=group, community=community)
                except GroupCommunityPrivilege.DoesNotExist:
                    gcp = None

            elif action == 'decline':

                try:
                    gcr = GroupCommunityRequest.objects.get(community=community, group=group)
                except GroupCommunityRequest.DoesNotExist:
                    print("GroupCommunityRequest for community '{}' and group '{}' does not exist."
                          .format(cname, gname))

                if (gcr.redeemed):
                    print("request connecting '{}' and '{}' is already redeemed."
                          .format(community.name, group.name))
                    exit(1)
                elif (gcr.community_owner is None):
                    community_owner = community.first_owner
                    print("owner '{}' of community '{}' declines request from group '{}'"
                          .format(community_owner.username, cname, gname))
                    message, _ = gcr.decline(responder=community_owner)
                else:
                    pprint(group)
                    pprint(group.gaccess)
                    group_owner = group.gaccess.first_owner
                    print("owner '{}' of group '{}' declines invitation from community '{}'"
                          .format(group_owner.username, gname, cname))
                    message, _ = gcr.decline(responder=group_owner)

                # update gcp for result of situation
                try:
                    gcp = GroupCommunityPrivilege.objects.get(group=group, community=community)
                except GroupCommunityPrivilege.DoesNotExist:
                    gcp = None

            elif action == 'remove':

                print("removing group '{}' (id={}) from community '{}' (id={})"
                      .format(group.name, str(group.id), community.name, str(community.id)))
                GroupCommunityPrivilege.unshare(group=group, community=community, grantor=owner)

            else:
                print("unknown group command '{}'.".format(action))
                usage()
                exit(1)

        elif command == 'banner':
            # upload a banner
            community = community_from_name_or_id(cname)
            if community is None:
                usage()
                exit(1)
            if len(options['command']) > 2:
                pname = options['command'][2]
                nname = os.path.basename(pname)
                community.picture.save(nname, File(open(pname, 'rb')))
            else:
                print("no file name given for banner image")
                usage()
                exit(1)

        elif command == 'remove':
            community = community_from_name_or_id(cname)
            if community is None:
                usage()
                exit(1)

            print("removing community '{}' (id={}).".format(community.name, community.id))
            community.delete()

        else:
            print("unknown command '{}'.".format(command))
            usage()
            exit(1)<|MERGE_RESOLUTION|>--- conflicted
+++ resolved
@@ -18,13 +18,8 @@
         UserGroupPrivilege, UserCommunityPrivilege, GroupCommunityPrivilege
 from hs_access_control.management.utilities import community_from_name_or_id, \
         group_from_name_or_id, user_from_name
-<<<<<<< HEAD
 from hs_access_control.models.invite import GroupCommunityRequest
-
-from pprint import pprint
-=======
 import os
->>>>>>> c9f0fa50
 
 
 def usage():
@@ -429,8 +424,6 @@
                           .format(community_owner.username, cname, gname))
                     message, _ = gcr.decline(responder=community_owner)
                 else:
-                    pprint(group)
-                    pprint(group.gaccess)
                     group_owner = group.gaccess.first_owner
                     print("owner '{}' of group '{}' declines invitation from community '{}'"
                           .format(group_owner.username, gname, cname))
