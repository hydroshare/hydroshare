--- conflicted
+++ resolved
@@ -18,13 +18,9 @@
         UserGroupPrivilege, UserCommunityPrivilege, GroupCommunityPrivilege
 from hs_access_control.management.utilities import community_from_name_or_id, \
         group_from_name_or_id, user_from_name
-<<<<<<< HEAD
 from hs_access_control.models.invite import GroupCommunityRequest
-
+import os
 from pprint import pprint
-=======
-import os
->>>>>>> 663f80b3
 
 
 def usage():
@@ -453,8 +449,6 @@
                 usage()
                 exit(1)
 
-<<<<<<< HEAD
-=======
         elif command == 'banner':
             # upload a banner
             community = community_from_name_or_id(cname)
@@ -479,7 +473,6 @@
             print("removing community '{}' (id={}).".format(community.name, community.id))
             community.delete()
 
->>>>>>> 663f80b3
         else:
             print("unknown command '{}'.".format(command))
             usage()
