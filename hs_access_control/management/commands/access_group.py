"""
This allows creation of a group without a graphical user interface.

WARNING: As these routines run in administrative mode, no access control is used.
Care must be taken to generate reasonable metadata, specifically, concerning
who owns what. Non-sensical options are possible to create.
This code is not a design pattern for actually interacting with communities.

WARNING: This command cannot be executed via 'hsctl' because that doesn't honor
the strings one needs to embed group names with embedded spaces.
Please connect to the bash shell for the hydroshare container before running them.
"""

from django.core.management.base import BaseCommand
from hs_access_control.models.privilege import PrivilegeCodes, UserGroupPrivilege
from hs_access_control.management.utilities import group_from_name_or_id, \
        user_from_name
from django.contrib.auth.models import User, Group


def usage():
    print("access_group usage:")
    print("  access_group [{gname} [{request} [{options}]]]")
    print("Where:")
    print("  {gname} is a group name. Use '' to embed spaces.")
    print("  {request} is one of:")
    print("      list: print the configuration of a group.")
<<<<<<< HEAD
    print("      create: create the group.")
    print("      update: update metadata for group.")
    print("      Options for create and update include:")
    print("          --owner={username}: set an owner for the group.")
    print("          --description='{description}': set the description to the text provided.")
    print("          --purpose='{purpose}': set the purpose to the text provided.")
    print("      user {uname} {request} {options}: user commands.")
    print("          {uname}: user name.")
    print("          {request} is one of:")
    print("              add: add the user to the group.")
    print("              remove: remove the user from the group.")
    print("      owner {oname} {request}: owner commands")
    print("          {oname}: owner name.")
    print("          {request} is one of:")
    print("              [blank]: list group owners")
    print("              add: add an owner for the group.")
    print("              remove: remove an owner from the group.")
=======
    print("      resource: resource to add or remove.")
    print("          where options include {guid} {add|remove}.")
    print("      owner: owner to add or remove.")
    print("And options include:")
    print("  --grantor={username} -- grantor of privilege")
>>>>>>> fb593975


class Command(BaseCommand):
    help = """Manage groups of users."""

    def add_arguments(self, parser):

        # a command to execute
        parser.add_argument('command', nargs='*', type=str)

        parser.add_argument(
            '--owner',
            dest='owner',
            help='owner of group (does not affect quota)'
        )

        parser.add_argument(
            '--description',
            dest='description',
            help='description of group'
        )

        parser.add_argument(
            '--purpose',
            dest='purpose',
            help='purpose of group'
        )

    def handle(self, *args, **options):

        if len(options['command']) > 0:
            gname = options['command'][0]
        else:
            gname = None

        if len(options['command']) > 1:
            command = options['command'][1]
        else:
            command = None

        if options['owner'] is not None:
            oname = options['owner']
        else:
            oname = 'admin'

        owner = user_from_name(oname)
        if owner is None:
            usage()
            exit(1)

        privilege = PrivilegeCodes.VIEW

        # not specifing a group lists active groups
        if gname is None:
            print("All groups:")
            for g in Group.objects.all():
                print("  '{}' (id={})".format(g.name, str(g.id)))
            exit(0)

        elif command is None or command == 'list':
            group = group_from_name_or_id(gname)
            if group is None:
                usage()
                exit(1)

            print("group '{}' (id={}):".format(group.name, group.id))
            print("  description: {}".format(group.gaccess.description))
            print("  purpose: {}".format(group.gaccess.purpose))
            print("  owners:")
            for ucp in UserGroupPrivilege.objects.filter(group=group,
                                                         privilege=PrivilegeCodes.OWNER):
                print("    {} (grantor {})".format(ucp.user.username, ucp.grantor.username))

            exit(0)

        # These are idempotent actions. Creating a group twice does nothing.
        elif command == 'update' or command == 'create':
            try:
                group = Group.objects.get(name=gname)
                # if it exists, update it
                if options['description'] is not None:
                    group.description = options['description']
                    group.save()
                if options['purpose'] is not None:
                    group.purpose = options['purpose']
                    group.save()
                UserGroupPrivilege.update(user=owner,
                                          group=group,
                                          privilege=PrivilegeCodes.OWNER,
                                          grantor=owner)

            except Group.DoesNotExist:  # create it

                if options['description'] is not None:
                    description = options['description']
                else:
                    description = "No description"

                if options['purpose'] is not None: 
                    purpose = options['purpose']
                else: 
                    purpose = "No purpose"

                print("creating group '{}' with owner '{}' and description '{}'"
                      .format(gname, owner, description))

                owner.uaccess.create_group(gname, description, purpose=purpose)

        elif command == 'owner':
            # at this point, group must exist
            group = group_from_name_or_id(gname)
            if group is None:
                usage()
                exit(1)

            if len(options['command']) < 3:
                # list owners
                print("owners of group '{}' (id={})".format(group.name, str(group.id)))
                for ucp in UserGroupPrivilege.objects.filter(group=group,
                                                             privilege=PrivilegeCodes.OWNER):
                    print("    {}".format(ucp.user.username))
                exit(0)

            oname = options['command'][2]
            owner = user_from_name(oname)
            if owner is None:
                usage()
                exit(1)

            if len(options['command']) < 4:
                print("user {} owns group '{}' (id={})"
                      .format(owner.username, group.name, str(group.id)))
            action = options['command'][3]

            if action == 'add':
                print("adding {} as owner of {} (id={})"
                      .format(owner.username, group.name, str(group.id)))
                UserGroupPrivilege.share(user=owner, group=group,
                                         privilege=PrivilegeCodes.OWNER, grantor=owner)

            elif action == 'remove':
                print("removing {} as owner of {} (id={})"
                      .format(owner.username, group.name, str(group.id)))
                UserGroupPrivilege.unshare(user=owner, group=group, grantor=owner)

            else:
                print("unknown owner action '{}'".format(action))
                usage()
                exit(1)

        elif command == 'user':
            # at this point, group must exist
            print("DEBUG: user subcommand") 
            group = group_from_name_or_id(gname)
            if group is None:
                usage()
                exit(1)

            if len(options['command']) < 3:
                print("members of group '{}' (id={})".format(group.name, str(group.id)))
                for ucp in UserGroupPrivilege.objects.filter(group=group):
                    print("    {}".format(ucp.user.username))
                exit(0)

            uname = options['command'][2]
            user = user_from_name(uname)
            if user is None:
                usage()
                exit(1)

            if len(options['command']) < 4 or options['command'][3] == 'list':
                # list whether the user is a member of the group 
                if UserGroupPrivilege.objects.filter(group=group, user=user).exists(): 
                
                    print("group '{}' (id={}) has member {}"
                          .format(group.name, str(group.id),user.username))
                else: 
                    print("group '{}' (id={}) does not have member {}"
                          .format(group.name, str(group.id),user.username))
                exit(1)

            action = options['command'][3]

            if action == 'add':
                print("adding {} to {} (id={})"
                      .format(user.username, group.name, str(group.id)))
                UserGroupPrivilege.share(user=user, group=group,
                                         privilege=PrivilegeCodes.VIEW, grantor=owner)

            elif action == 'remove':
                print("removing {} from {} (id={})"
                      .format(user.username, group.name, str(group.id)))
                UserGroupPrivilege.unshare(user=user, group=group, grantor=owner)

            else:
                print("unknown user action '{}'".format(action))
                usage()
                exit(1)

        elif command == 'remove':
            group = group_from_name_or_id(gname)
            if group is None:
                usage()
                exit(1)

            print("removing group '{}' (id={}).".format(group.name, group.id))
            group.delete()

        else:
            print("unknown command '{}'.".format(command))
            usage()
            exit(1)<|MERGE_RESOLUTION|>--- conflicted
+++ resolved
@@ -15,7 +15,7 @@
 from hs_access_control.models.privilege import PrivilegeCodes, UserGroupPrivilege
 from hs_access_control.management.utilities import group_from_name_or_id, \
         user_from_name
-from django.contrib.auth.models import User, Group
+from django.contrib.auth.models import Group
 
 
 def usage():
@@ -25,7 +25,6 @@
     print("  {gname} is a group name. Use '' to embed spaces.")
     print("  {request} is one of:")
     print("      list: print the configuration of a group.")
-<<<<<<< HEAD
     print("      create: create the group.")
     print("      update: update metadata for group.")
     print("      Options for create and update include:")
@@ -43,13 +42,6 @@
     print("              [blank]: list group owners")
     print("              add: add an owner for the group.")
     print("              remove: remove an owner from the group.")
-=======
-    print("      resource: resource to add or remove.")
-    print("          where options include {guid} {add|remove}.")
-    print("      owner: owner to add or remove.")
-    print("And options include:")
-    print("  --grantor={username} -- grantor of privilege")
->>>>>>> fb593975
 
 
 class Command(BaseCommand):
@@ -99,8 +91,6 @@
         if owner is None:
             usage()
             exit(1)
-
-        privilege = PrivilegeCodes.VIEW
 
         # not specifing a group lists active groups
         if gname is None:
@@ -148,9 +138,9 @@
                 else:
                     description = "No description"
 
-                if options['purpose'] is not None: 
+                if options['purpose'] is not None:
                     purpose = options['purpose']
-                else: 
+                else:
                     purpose = "No purpose"
 
                 print("creating group '{}' with owner '{}' and description '{}'"
@@ -202,7 +192,7 @@
 
         elif command == 'user':
             # at this point, group must exist
-            print("DEBUG: user subcommand") 
+            print("DEBUG: user subcommand")
             group = group_from_name_or_id(gname)
             if group is None:
                 usage()
@@ -221,14 +211,14 @@
                 exit(1)
 
             if len(options['command']) < 4 or options['command'][3] == 'list':
-                # list whether the user is a member of the group 
-                if UserGroupPrivilege.objects.filter(group=group, user=user).exists(): 
-                
+                # list whether the user is a member of the group
+                if UserGroupPrivilege.objects.filter(group=group, user=user).exists():
+
                     print("group '{}' (id={}) has member {}"
-                          .format(group.name, str(group.id),user.username))
-                else: 
+                          .format(group.name, str(group.id), user.username))
+                else:
                     print("group '{}' (id={}) does not have member {}"
-                          .format(group.name, str(group.id),user.username))
+                          .format(group.name, str(group.id), user.username))
                 exit(1)
 
             action = options['command'][3]
