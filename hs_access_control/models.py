"""
Access control classes for hydroshare. 

This module implements access control for hydroshare.  Privilege models act on users, groups, and resources, and determine what objects are accessible to which users.  These models:

* determine three kinds of privilege

   1) user membership in and privilege over groups.
   2) user privilege over resources.
   3) group privilege over resources.

* track the provenance of privilege granting to:

   1) allow accounting for what happened.
   2) allow "undo" operations.
   3) limit each grantor to granting one privilege

Notes and quandaries
--------------------

* A resource or group can become unowned as a result of a user becoming inactive. In this case, logic must not break.
* users of ResourceAccess.edit_resources, ResourceAccess.edit_users, ResourceAccess.view_users should be aware that

    * Listed resources include all accessible resources (via user or group sharing)
    * privileges are cumulative over all flags
    * Thus, these are not lists for display; they are access lists. 

* In general, use get_resources_with_explicit_access to create display lists. 

* In general, the system reports "effective" privilege.

    * effective privilege: that after accounting for resource flags (particularly, 'published' and 'immutable'.
    * declared privilege: that before accounting for resource flags.

  Thus, it is possible that sharing something immutable with CHANGE privilege will result in effective VIEW privilege.
"""
__author__ = 'Alva'

from django.contrib.auth.models import User, Group
from django.db import models
from django.db.models import Q
from django.db import transaction
from django.core.exceptions import PermissionDenied
# from pprint import pprint

from hs_core.models import BaseResource

######################################
# Access control subsystem
######################################

# TODO: setting published flag prohibits user from changing resource flags???
# TODO: setting published flag allows administrator to change resource flags???

class PrivilegeCodes(object):
    """
    Privilege codes describe what capabilities a user has for a thing
    Privilege is a numeric code 1-4:

        * 1 or PrivilegeCodes.OWNER:
            the user owns the object.

        * 2 or PrivilegeCodes.CHANGE:
            the user can change the content of the object but not its state.

        * 3 or PrivilegeCodes.VIEW:
            the user can view but not change the object.

        * 4 or PrivilegeCodes.NONE:
            the user has no privilege over the object.
    """
    OWNER = 1
    CHANGE = 2
    VIEW = 3
    NONE = 4
    PRIVILEGE_CHOICES = (
        (OWNER, 'Owner'),
        (CHANGE, 'Change'),
        (VIEW, 'View')
        # (NONE, 'None') : disallow "no privilege" lines
    )


class CommandCodes(object):
    """
    Command codes describe nature of a request.
    """
    CHECK = 1
    DO = 2


class UserGroupPrivilege(models.Model):
    """ Privileges of a user over a group

    Having any privilege over a group is synonymous with membership.

    There is a reasonable meaning to PrivilegeCodes.NONE, which is to be
    a group member without the ability to discover the identities of other 
    group members.  However, this is currently disallowed.
    """

    privilege = models.IntegerField(choices=PrivilegeCodes.PRIVILEGE_CHOICES,
                                    editable=False,
                                    default=PrivilegeCodes.VIEW)
    start = models.DateTimeField(editable=False, auto_now=True)

    user = models.ForeignKey(User,
                             null=False,
                             editable=False,
                             related_name='u2ugp',
                             help_text='user to be granted privilege')

    group = models.ForeignKey(Group,
                              null=False,
                              editable=False,
                              related_name='g2ugp',
                              help_text='group to which privilege applies')

    grantor = models.ForeignKey(User,
                                null=False,
                                editable=False,
                                related_name='x2ugp',
                                help_text='grantor of privilege')

    class Meta:
        unique_together = ('user', 'group', 'grantor')


class UserResourcePrivilege(models.Model):
    """ Privileges of a user over a resource

    This model encodes privileges of individual users, like an access
    control list; see GroupResourcePrivilege and UserGroupPrivilege
    for other kinds of privilege.
    """

    privilege = models.IntegerField(choices=PrivilegeCodes.PRIVILEGE_CHOICES,
                                    editable=False,
                                    default=PrivilegeCodes.VIEW)
    start = models.DateTimeField(editable=False, auto_now=True)

    user = models.ForeignKey(User, 
                             null=False, 
                             editable=False,
                             related_name='u2urp',
                             help_text='user to be granted privilege')

    resource = models.ForeignKey(BaseResource, 
                                 null=False, 
                                 editable=False,
                                 related_name='r2urp',
                                 help_text='resource to which privilege applies')

    grantor = models.ForeignKey(User, 
                                null=False, 
                                editable=False,
                                related_name='x2urp',
                                help_text='grantor of privilege')

    class Meta:
        unique_together = ('user', 'resource', 'grantor')


class GroupResourcePrivilege(models.Model):
    """ Privileges of a group over a resource.

    The group privilege over a resource is never meaningful;
    it is resolved instead into user privilege for each member of
    the group, as listed in UserGroupPrivilege above.
    """

    privilege = models.IntegerField(choices=PrivilegeCodes.PRIVILEGE_CHOICES,
                                    editable=False,
                                    default=PrivilegeCodes.VIEW)
    start = models.DateTimeField(editable=False, auto_now=True)

    group = models.ForeignKey(Group, 
                              null=False, 
                              editable=False,
                              related_name='g2grp',
                              help_text='group to be granted privilege')

    resource = models.ForeignKey(BaseResource,
                                 null=False,
                                 editable=False,
                                 related_name='r2grp',
                                 help_text='resource to which privilege applies')

    grantor = models.ForeignKey(User,
                                null=False,
                                editable=False,
                                related_name='x2grp',
                                help_text='grantor of privilege')

    class Meta:
        unique_together = ('group', 'resource', 'grantor')


class UserAccess(models.Model):

    """
    UserAccess is in essence a part of the user profile object.
    We relate it to the native User model via the following cryptic code.
    This ensures that if we ever change our user model, this will adapt.
    This creates a back-relation User.uaccess to access this model.

    Here the methods that require user permission are kept.
    """

    user = models.OneToOneField(User, 
                                editable=False,
                                null=False,
                                related_name='uaccess',
                                related_query_name='uaccess')

    ##########################################
    # PUBLIC METHODS: groups
    ##########################################

    def create_group(self, title):
        """
        Create a group.

        :param title: Group title.
        :return: Group object

        Anyone can create a group. The creator is also the first owner.

        An owner can assign ownership to another user via share_group_with_user,
        but cannot remove self-ownership if that would leave the group with no
        owner.
        """
        if __debug__: 
            assert isinstance(title, basestring) 

        if not self.user.is_active: raise PermissionDenied("Requesting user is not active")

        raw_group = Group.objects.create(name=title)
        GroupAccess.objects.create(group=raw_group)
        raw_user = self.user

        # Must bootstrap access control system initially
        UserGroupPrivilege.objects.create(group=raw_group,
                                          user=raw_user,
                                          grantor=raw_user,
                                          privilege=PrivilegeCodes.OWNER)
        return raw_group

    def delete_group(self, this_group):
        """
        Delete a group and all membership information.

        :param this_group: Group to delete.
        :return: None

        To delete a group a user must be owner or administrator.
        Deleting a group deletes all membership and sharing information.
        There is no undo.
        """
        if __debug__:  # during testing only, check argument types and preconditions
            assert isinstance(this_group, Group)

        if not self.user.is_active: raise PermissionDenied("Requesting user is not active")

        if self.user.is_superuser or self.owns_group(this_group):

            # THE FOLLOWING ARE UNNECESSARY due to delete cascade. 
            # UserGroupPrivilege.objects.filter(group=this_group).delete()
            # GroupResourcePrivilege.objects.filter(group=this_group).delete()
            # access_group.delete()

            this_group.delete()
        else:
            raise PermissionDenied("User must own group")

    ################################
    # held and owned groups
    ################################

    @property
    def view_groups(self):
        """ 
        Get number of groups accessible to self. 

        :return: QuerySet evaluating to held groups.
        """
        if not self.user.is_active: raise PermissionDenied("Requesting user is not active")

        return Group.objects.filter(g2ugp__user=self.user)

    @property
    def edit_groups(self):
        """
        Return a list of groups editable by self.

        :return: QuerySet of groups editable by self.

        Usage:
        ------

        Because this returns a QuerySet, and not a set of objects, one can append
        extra QuerySet attributes to it, e.g. ordering, selection, projection:

            q = user.edit_groups
            q2 = q.order_by(...)
            v2 = q2.values('title')
            # etc

        """
        if not self.user.is_active: raise PermissionDenied("Requesting user is not active")

        return Group.objects.filter(g2ugp__user=self.user,
                                    g2ugp__privilege__lte=PrivilegeCodes.CHANGE)

    @property
    def owned_groups(self):
        """
        Return a QuerySet of groups owned by self.

        :return: QuerySet of groups owned by self.

        Usage:
        ------

        Because this returns a QuerySet, and not a set of objects, one can append
        extra QuerySet attributes to it, e.g. ordering, selection, projection:

            q = user.owned_groups
            q2 = q.order_by(...)
            v2 = q2.values('title')
            # etc

        """
        if not self.user.is_active: raise PermissionDenied("Requesting user is not active")

        return Group.objects.filter(g2ugp__user=self.user,
                                    g2ugp__privilege=PrivilegeCodes.OWNER)

    #################################
    # access checks for groups
    #################################

    def owns_group(self, this_group):
        """
        Boolean: is the user an owner of this group?

        :param this_group: group to check
        :return: Boolean: whether user is an owner.

        Usage:
        ------

            if my_user.owns_group(g):
                # do something that requires group ownership
                g.public=True
                g.discoverable=True
                g.save()
                my_user.unshare_user_with_group(g,another_user) # e.g.

        """
        if __debug__:  # during testing only, check argument types and preconditions
            assert isinstance(this_group, Group)

        if not self.user.is_active: raise PermissionDenied("Requesting user is not active")

        return UserGroupPrivilege.objects.filter(group=this_group,
                                                 privilege=PrivilegeCodes.OWNER,
                                                 user=self.user).exists()

    def can_change_group(self, this_group):
        """
        Return whether a user can change this group, including the effect of resource flags.

        :param this_group: group to check
        :return: Boolean: whether user can change this group.

        For groups, ownership implies change privilege but not vice versa.
        Note that change privilege does not apply to group flags, including
        active, shareable, discoverable, and public. Only owners can set these.

        Usage:
        ------

            if my_user.can_change_group(g):
                # do something that requires change privilege with g.
        """
        if __debug__:  # during testing only, check argument types and preconditions
            assert isinstance(this_group, Group)

        if not self.user.is_active: raise PermissionDenied("Requesting user is not active")

        if self.user.is_superuser:
            return True

        return UserGroupPrivilege.objects.filter(group=this_group,
                                                 privilege__lte=PrivilegeCodes.CHANGE,
                                                 user=self.user).exists()

    def can_view_group(self, this_group):
        """
        Whether user can view this group in entirety

        :param this_group: group to check
        :return: True if user can view this resource.

        Usage:
        ------

            if my_user.can_view_group(g):
                # do something that requires viewing g.

        See can_view_metadata below for the special case of discoverable resources.
        """
        if __debug__:  # during testing only, check argument types and preconditions
            assert isinstance(this_group, Group)

        if not self.user.is_active: raise PermissionDenied("Requesting user is not active")

        access_group = this_group.gaccess

        return self.user.is_superuser or access_group.public or self.user in this_group.gaccess.members

    def can_view_group_metadata(self, this_group):
        """
        Whether user can view metadata (independent of viewing data).

        :param this_group: group to check
        :return: Boolean: whether user can view metadata

        For a group, metadata includes the group description and abstract, but not the
        member list. The member list is considered to be data.
        Being able to view metadata is a matter of being discoverable, public, or held.

        Usage:
        ------

            if my_user.can_view_metadata(some_group):
                # show metadata...
        """
        # allow access to non-logged in users for public or discoverable metadata.

        if __debug__:  # during testing only, check argument types and preconditions
            assert isinstance(this_group, Group)

        if not self.user.is_active: raise PermissionDenied("Requesting user is not active")

        access_group = this_group.gaccess

        return access_group.discoverable or access_group.public or self.can_view_group(this_group)

    def can_change_group_flags(self, this_group):
        """
        Whether the current user can change group flags:

        :param this_group: group to query
        :return: True if the user can set flags.

        Usage:
        ------

            if my_user.can_change_group_flags(some_group):
                some_group.active=False
                some_group.save()

        In practice:
        ------------

        This routine is called *both* when building views and when writing responders.
        It should be called on both sides of the connection.

            * In a view builder, it determines whether buttons are shown for flag changes.

            * In a responder, it determines whether the request is valid.

        At this point, the return value is synonymous with ownership or admin.
        This may not always be true. So it is best to explicitly call this function
        rather than assuming implications between functions.
        """
        if __debug__:  # during testing only, check argument types and preconditions
            assert isinstance(this_group, Group)

        if not self.user.is_active: raise PermissionDenied("Requesting user is not active")

        return self.user.is_superuser or self.owns_group(this_group)

    def can_delete_group(self, this_group):
        """
        Whether the current user can delete a group.

        :param this_group: group to query
        :return: True if the user can delete it.

        Usage:
        ------

            if my_user.can_delete_group(some_group):
                my_user.delete_group(some_group)
            else:
                raise PermissionDenied("Insufficient privilege")

        In practice:
        --------------

        At this point, this is synonymous with ownership or admin. This may not always be true.
        So it is best to explicitly call this function rather than assuming implications
        between functions.
        """
        if __debug__:  # during testing only, check argument types and preconditions
            assert isinstance(this_group, Group)

        if not self.user.is_active: raise PermissionDenied("Requesting user is not active")

        return self.user.is_superuser or self.owns_group(this_group)

    def can_share_group(self, this_group, this_privilege):
        """
        Return True if a given user can share this group with a given privilege.

        :param this_group: group to check
        :param this_privilege: privilege to assign
        :return: True if sharing is possible, otherwise false.

        This determines whether the current user can share a group, independent of
        what entity it might be shared with.

        Usage:
        ------

            if my_user.can_share_group(some_group, PrivilegeCodes.VIEW):
                # ...time passes, forms are created, requests are made...
                my_user.share_group_with_user(some_group, some_user, PrivilegeCodes.VIEW)

        In practice:
        ------------

        If this returns False, UserAccess.share_group_with_user will raise an exception
        for the corresponding arguments -- *guaranteed*.
        """
        if __debug__:  # during testing only, check argument types and preconditions
            assert isinstance(this_group, Group)
            assert this_privilege >= PrivilegeCodes.OWNER and this_privilege <= PrivilegeCodes.VIEW

        if not self.user.is_active: raise PermissionDenied("Requesting user is not active")

        access_group = this_group.gaccess

        if self.user.is_superuser:
            return True

        if not self.owns_group(this_group) and not access_group.shareable:
            return False   # share raises PermissionDenied("User is not group owner and group is not shareable")

        # must have a this_privilege greater than or equal to what we want to assign
        return UserGroupPrivilege.objects.filter(group=this_group,
                                                 user=self.user,
                                                 privilege__lte=this_privilege).exists()

    def share_group_with_user(self, this_group, this_user, this_privilege):
        """
        :param this_group: Group to be affected.
        :param this_user: User with whom to share group
        :param this_privilege: privilege to assign: 1-4
        :return: none

        User self must be one of:

                * admin

                * group owner

                * group member with shareable=True

        and have equivalent or greater privilege over group.

        Usage:
        ------

            if my_user.can_share_group(some_group, PrivilegeCodes.CHANGE):
                # ...time passes, forms are created, requests are made...
                share_group_with_user(some_group, some_user, PrivilegeCodes.CHANGE)

        In practice:
        ------------

        "can_share_group" is used to construct views with appropriate buttons or popups, e.g., "share with...",
        while "share_group_with_user" is used in the form responder to implement changes.
        This is safe to do even if the state changes, because "share_group_with_user" always
        rechecks permissions before implementing changes. If -- in the interim -- one removes
        my_user's sharing privileges, "share_group_with_user" will raise an exception.
        """
        if __debug__:  # during testing only, check argument types and preconditions
            assert isinstance(this_group, Group)
            assert isinstance(this_user, User)
            assert this_privilege >= PrivilegeCodes.OWNER and this_privilege <= PrivilegeCodes.VIEW

        if not self.user.is_active: raise PermissionDenied("Requesting user is not active")
        if not this_user.is_active: raise PermissionDenied("Grantee user is not active")

        access_group = this_group.gaccess

        # check for user authorization
        if not self.owns_group(this_group) and not access_group.shareable and not self.user.is_superuser:
            raise PermissionDenied("User is not group owner and group is not shareable")

        # must have a privilege greater than or equal to what we want to assign
        if not self.user.is_superuser and not UserGroupPrivilege.objects.filter(group=this_group,
                                                                                user=self.user,
                                                                                privilege__lte=this_privilege):
            raise PermissionDenied("User has insufficient privilege over group")

        # user is authorized and privilege is appropriate
        # proceed to change the record if present

        # This logic implicitly limits one to one record per resource and requester.
        with transaction.atomic(): 
            record, created = UserGroupPrivilege.objects.get_or_create(group=this_group,
                                                                       user=this_user,
                                                                       grantor=self.user,
                                                                       defaults = { 'privilege' : this_privilege })
            if not created:
                if record.privilege == PrivilegeCodes.OWNER \
                        and this_privilege!=PrivilegeCodes.OWNER \
                        and access_group.owners.count()==1:
                    raise PermissionDenied("Cannot remove sole owner of group")
                record.privilege=this_privilege
                record.save()

        # owner overrides all lesser privilege
        if self.owns_group(this_group) or self.user.is_superuser:
            owners = this_group.gaccess.owners
            if this_user not in owners or owners.count() > 1:
                UserGroupPrivilege.objects\
                                  .filter(group=this_group,
                                          user=this_user,
                                          privilege__lt=this_privilege)\
                                  .delete()
            else:
                raise PermissionDenied("Cannot remove sole owner of group")

    ####################################
    # (can_)unshare_group_with_user: check for and implement unshare
    ####################################

    def unshare_group_with_user(self, this_group, this_user):
        """
        Remove a user from a group by removing privileges.

        :param this_group: Group to be affected.
        :param this_user: User with whom to unshare group
        :return: None

        This removes a user "this_user" from a group if "this_user" is not the sole owner and
        one of the following is true:
            * self is an administrator.
            * self owns the group.
            * this_user is self.

        Usage:
        ------

            if my_user.can_unshare_group_with_user(some_group, some_user):
                # ...time passes, forms are created, requests are made...
                my_user.unshare_group_with_user(some_group, some_user)

        In practice:
        ------------

        "can_unshare_*" is used to construct views with appropriate forms and
        change buttons, while "unshare_*" is used to implement the responder to the
        view's forms. "unshare_*" still checks for permission (again) in case
        things have changed (e.g., through a stale form).
        """
        if __debug__:  # during testing only, check argument types and preconditions
            assert isinstance(this_group, Group)
            assert isinstance(this_user, User)

        if not self.user.is_active: raise PermissionDenied("Requesting user is not active")
        if not this_user.is_active: raise PermissionDenied("Grantee user is not active")

        if this_user not in this_group.gaccess.members:
            raise PermissionDenied("User is not a member of the group")

        # Check for sufficient privilege
        if not self.user.is_superuser \
                and not self.owns_group(this_group) \
                and not this_user == self.user:
            raise PermissionDenied("User has insufficient privilege to unshare")

        # if this_user is not an OWNER, or there is another OWNER, OK.
        if not UserGroupPrivilege.objects.filter(group=this_group,
                                                 privilege=PrivilegeCodes.OWNER,
                                                 user=this_user).exists()\
            or UserGroupPrivilege.objects.filter(group=this_group,
                                                 privilege=PrivilegeCodes.OWNER) \
                                         .exclude(user=this_user).exists():
            with transaction.atomic():
                # if there is a different owner,
                if UserGroupPrivilege.objects.filter(group=this_group,
                                                     privilege=PrivilegeCodes.OWNER) \
                                             .exclude(user=this_user).exists():
                    # then remove the record.
                    # this does not raise an exception if the object is not shared with the user
                    UserGroupPrivilege.objects.filter(group=this_group,
                                                      user=this_user) \
                                              .delete()
        else:
            raise PermissionDenied("Cannot remove sole owner of group")


    def can_unshare_group_with_user(self, this_group, this_user):
        """
        Determines whether a group can be unshared.

        :param this_group: group to be unshared.
        :param this_user: user to which to deny access.
        :return: Boolean: whether self can unshare this_group with this_user

        Usage:
        ------

            if my_user.can_unshare_group_with_user(some_group, some_user):
                # ...time passes, forms are created, requests are made...
                my_user.unshare_group_with_user(some_group, some_user)

        In practice:
        ------------

        If this routine returns False, UserAccess.unshare_group_with_user is *guaranteed*
        to raise an exception.

-       Note that can_unshare_X is parallel to unshare_X and returns False exactly
-       when unshare_X will raise an exception.
        """
        if __debug__:  # during testing only, check argument types and preconditions
            assert isinstance(this_group, Group)
            assert isinstance(this_user, User)

        if not self.user.is_active: raise PermissionDenied("Requesting user is not active")
        if not this_user.is_active: raise PermissionDenied("Grantee user is not active")

        if this_user not in this_group.gaccess.members:
            return False  # unshare raises PermissionDenied("User is not a member of the group")

        # Check for sufficient privilege
        if not self.user.is_superuser \
                and not self.owns_group(this_group) \
                and not this_user == self.user:
            return False  # unshare raises PermissionDenied("User has insufficient privilege to unshare")

        # if this_user is an OWNER, or there is another OWNER, OK.
        return not UserGroupPrivilege.objects.filter(group=this_group,
                                                     privilege=PrivilegeCodes.OWNER,
                                                     user=this_user).exists()\
            or UserGroupPrivilege.objects.filter(group=this_group,
                                                 privilege=PrivilegeCodes.OWNER) \
                                         .exclude(user=this_user).exists()

    ####################################
    # (can_)undo_share_group_with_user: check for and implement unprivileged undo
    ####################################

    def undo_share_group_with_user(self, this_group, this_user, this_grantor=None):
        """
        DEPRECATED: Remove a user from a group who was assigned by self.

        :param this_group: group to affect.
        :param this_user: user with whom to unshare group.
        :return: None

        *This will be removed in the next version.* 

        This removes one share for a user in the case where that share was
        assigned by self, and the removal does not leave the group without
        an owner.

        Usage:
        ------

            if my_user.can_undo_share_group_with_user(some_group, some_user):
                # ...time passes, forms are created, requests are made...
                my_user.undo_share_group_with_user(some_group, some_user)

        In practice:
        ------------

        "can_undo_share_*" is used to construct views with appropriate forms and
        change buttons, while "undo_share_*" is used to implement the responder to the
        view's forms. "undo_share_*" still checks for permission (again) in case
        things have changes (e.g., through a stale form).
        """
        if __debug__:  # during testing only, check argument types and preconditions
            assert isinstance(this_group, Group)
            assert isinstance(this_user, User)
            assert this_grantor is None or isinstance(this_grantor, User)

        if not self.user.is_active: raise PermissionDenied("Requesting user is not active")
        if not this_user.is_active: raise PermissionDenied("Grantee user is not active")

        access_group = this_group.gaccess

        if this_user == self.user:
            raise PermissionDenied("Cannot undo grants to self")

        # handle optional grantor parameter that scopes owner-based unshare to one share.
        if this_grantor is not None:
            if not self.owns_group(this_group) and not self.user.is_superuser:
                raise PermissionDenied("Self must be owner or admin")
        else:
            this_grantor = self.user

        if not UserGroupPrivilege.objects.filter(group=this_group,
                                                 user=this_user,
                                                 grantor=this_grantor).exists():
            raise PermissionDenied("Grantor did not grant privilege")

        if this_user not in access_group.members:
            raise PermissionDenied("User is not a member of the group")

        try:
            with transaction.atomic():
                existing = UserGroupPrivilege.objects.get(group=this_group,
                                                          user=this_user,
                                                          grantor=this_grantor)
                # if this grant is not an OWNER, or there is another OWNER, OK.
                if existing.privilege != PrivilegeCodes.OWNER \
                        or UserGroupPrivilege.objects \
                                .filter(group=this_group,
                                        privilege=PrivilegeCodes.OWNER) \
                                .exclude(user=this_user, grantor=this_grantor).exists():
                    # then remove the record.
                    # this does not raise an exception if the object is not shared with the user
                    UserGroupPrivilege.objects.filter(group=this_group,
                                                      user=this_user,
                                                      grantor=this_grantor) \
                                              .delete()
                else:
                    raise PermissionDenied("Cannot remove sole owner of group")

        except UserGroupPrivilege.DoesNotExist:
            raise PermissionDenied("No share to undo")

    def can_undo_share_group_with_user(self, this_group, this_user, this_grantor=None):
        """
        DEPRECATED: Check whether we can remove a user from a group who was assigned by self.

        :param this_group: group to affect.
        :param this_user: user with whom to unshare group.
        :return: Boolean

        *This will be removed in the next version.* 

        This removes one share for a user in the case where that share was
        assigned by self, and the removal does not leave the group without
        an owner. Limitations:

        * cannot undo a share with self.
        * cannot undo a share that removes the last owner.

        Usage:
        ------

            if my_user.can_undo_share_group_with_user(some_group, some_user):
                # ...time passes, forms are created, requests are made...
                my_user.undo_share_group_with_user(some_group, some_user)

        In practice:
        ------------

        This returns True exactly when "undo_share_group_with_user" does not
        raise an exception.
        Thus, this can be used to condition views by only providing options that
        will work.

            * In a group view, use "can_undo" to create "undo share" buttons only when
              user has privilege.

            * In the responder, use the corresponding "undo_share" to accomplish the undo.

        Note that this is safe to do even if the state changes, because "undo_share"
        in the responder will always recheck that its actions are permissible before
        doing them.
        """
        if __debug__:  # during testing only, check argument types and preconditions
            assert isinstance(this_group, Group)
            assert isinstance(this_user, User)
            assert this_grantor is None or isinstance(this_grantor, User)

        if not self.user.is_active: raise PermissionDenied("Requesting user is not active")
        if not this_user.is_active: raise PermissionDenied("Grantee user is not active")

        access_group = this_group.gaccess

        if this_user == self.user:
            return False  # undo_share raises PermissionDenied("Cannot undo grants to self")

        # handle optional grantor parameter that scopes owner-based unshare to one share.
        if this_grantor is not None:
            if not self.owns_group(this_group) and not self.user.is_superuser:
                return False # undo_share raises PermissionDenied("Self must be owner or admin")
            if not UserGroupPrivilege.objects.filter(group=this_group,
                                                     user=this_user,
                                                     grantor=this_grantor).exists():
                return False # undo_share raises PermissionDenied("Grantor did not grant privilege")
        else:
            this_grantor = self.user

        if this_user not in access_group.members:
            return False # undo_share raises PermissionDenied("User is not a member of the group")

        try:
            with transaction.atomic():
                existing = UserGroupPrivilege.objects.get(group=this_group,
                                                          user=this_user,
                                                          grantor=this_grantor)
                # if this grant is not an OWNER, or there is another OWNER, OK.
                if existing.privilege != PrivilegeCodes.OWNER \
                        or UserGroupPrivilege.objects \
                                .filter(group=this_group,
                                        privilege=PrivilegeCodes.OWNER) \
                                .exclude(user=this_user, grantor=this_grantor).exists():
                    # then remove the record.
                    return True
                else:
                    return False # undo_share raises PermissionDenied("Cannot remove sole owner of group")

        except UserGroupPrivilege.DoesNotExist:
            return False # undo_share raises PermissionDenied("No share to undo")

    ####################################
    # lists of users appropriate for unsharing and undoing shares
    ####################################

    def get_group_undo_users(self, this_group):
        """
        DEPRECATED: Get a QuerySet of users to whom self granted access

        :param this_group: group to check.
        :return: QuerySet of users granted access by self.

        *This will be replaced in the next version* 

        These are the users for which an unprivileged user can call
        undo_share_group_with_users

        Usage:
        ------

            # g is a target group
            # u is a target user
            undo_users = self.get_group_undo_users(g)
            if u in undo_users:
                self.undo_share_group_with_user(g, u)
        """
        if __debug__:  # during testing only, check argument types and preconditions
            assert isinstance(this_group, Group)

        if not self.user.is_active: raise PermissionDenied("Requesting user is not active")

        access_group = this_group.gaccess

        if self.user.is_superuser or self.owns_group(this_group):

            if access_group.owners.count() > 1:
                # every possible undo is permitted, including self-undo
                return User.objects.filter(is_active=True, 
                                           u2ugp__group=this_group)\
                                   .exclude(uaccess=self)
            else:  
                # exclude sole owner from undo
                return User.objects.filter(is_active=True, 
                                           u2ugp__group=this_group)\
                                   .exclude(uaccess=self)\
                                   .exclude(pk__in=User.objects.filter(is_active=True,
                                                                       u2ugp__group=this_group,
                                                                       u2ugp__privilege=PrivilegeCodes.OWNER))
        else:
            if access_group.owners.count() > 1:
                return User.objects.filter(is_active=True, 
                                           u2ugp__grantor=self.user,
                                           u2ugp__group=this_group)\
                                   .exclude(uaccess=self)

            else:  # exclude sole owner from undo
                # The exclude subquery avoids possible many-to-many anomalies in exclude (in which the
                # phrases for u2ugp are treated as separate rather than combined).
                return User.objects.filter(is_active=True, 
                                           u2ugp__group=this_group,
                                           u2ugp__grantor=self.user)\
                                   .exclude(uaccess=self)\
                                   .exclude(pk__in=User.objects.filter(is_active=True,
                                                                       u2ugp__group=this_group,
                                                                       u2ugp__grantor=self.user,
                                                                       u2ugp__privilege=PrivilegeCodes.OWNER))


    def get_group_unshare_users(self, this_group):
        """
        Get a QuerySet of users who could be unshared from this group.

        :param this_group: group to check.
        :return: QuerySet of users who could be removed by self.

        A user can be unshared with a group if:

            * The user is self

            * Self is group owner.

            * Self has admin privilege.

        except that a user in the QuerySet cannot be the last owner of the group.

        Usage:
        ------

            g = some_group
            u = some_user
            unshare_users = request_user.get_group_unshare_users(g)
            if u in unshare_users:
                self.unshare_group_with_user(g, u)
        """
        if __debug__:  # during testing only, check argument types and preconditions
            assert isinstance(this_group, Group)

        if not self.user.is_active: raise PermissionDenied("Requesting user is not active")

        access_group = this_group.gaccess

        if self.user.is_superuser or self.owns_group(this_group):
            # everyone who holds this resource, minus potential sole owners
            if access_group.owners.count() == 1:
                # get list of owners to exclude from main list
                # This should be one user but can be two due to race conditions.
                # Avoid races by excluding action in that case.
                users_to_exclude = User.objects.filter(is_active=True,
                                                       u2ugp__group=this_group,
                                                       u2ugp__privilege=PrivilegeCodes.OWNER)
                return access_group.members.exclude(pk__in=users_to_exclude)
            else:
                return access_group.members

        # unprivileged user can only remove grants to self, if any
        elif self in access_group.members:
            if access_group.owners.count() == 1:
                # if self is not an owner,
                if not UserGroupPrivilege.objects\
                        .filter(user=self.user, group=this_group, privilege=PrivilegeCodes.OWNER).exists():
                    # return a QuerySet containing only self
                    return User.objects.filter(uaccess=self)
                else:
                    # I can't unshare anyone
                    return User.objects.none()
            else:
                # I can unshare self as a non-owner.
                return User.objects.filter(uaccess=self)
        else:
            return User.objects.none()

    def get_groups_with_explicit_access(self, this_privilege):
        """
        Get a QuerySet of groups for which the user has the specified privilege
        Args:
            this_privilege: one of the PrivilegeCodes

        Returns: QuerySet of group objects (QuerySet)
        """
        if __debug__:
            assert this_privilege >= PrivilegeCodes.OWNER and this_privilege <= PrivilegeCodes.VIEW

        if not self.user.is_active: raise PermissionDenied("Requesting user is not active")

        # this query computes groups with effective privilege X as follows:
        # a) There is a privilege of X for the object for user.
        # b) There is no lower privilege for the object.
        # c) Thus X is the effective privilege of the object.
        selected = Group.objects \
            .filter(g2ugp__user=self.user,
                    g2ugp__privilege=this_privilege) \
            .exclude(pk__in=Group.objects \
                     .filter(g2ugp__user=self.user,
                             g2ugp__privilege__lt=this_privilege))
        return selected

    ##########################################
    # PUBLIC FUNCTIONS: resources
    ##########################################

    @property 
    def view_resources(self):
        """
        QuerySet of resources held by user.

        :return: QuerySet of resource objects accessible (in any form) to user.

        Held implies viewable.
        """
        if not self.user.is_active: raise PermissionDenied("Requesting user is not active")

        # need distinct due to duplicates invoked via Q expressions 
        return BaseResource.objects.filter(Q(r2urp__user=self.user) | Q(r2grp__group__g2ugp__user=self.user)).distinct()

    @property 
    def owned_resources(self):
        """
        Get a QuerySet of resources owned by user.

        :return: List of resource objects owned by this user.
        """

        if not self.user.is_active: raise PermissionDenied("Requesting user is not active")
        return BaseResource.objects.filter(r2urp__user=self.user,
                                           r2urp__privilege=PrivilegeCodes.OWNER)

    @property 
    def edit_resources(self):
        """
        Get a QuerySet of resources that can be edited by user.

        :return: QuerySet of resource objects that can be edited  by this user.

        This utilizes effective privilege; immutable resources are not returned.

        Note that this return includes all editable resources, whereas get_resources_with_explicit_access only returns
        those resources that are editable without being owned. Thus, this functions as an access list.
        """
        if not self.user.is_active: raise PermissionDenied("Requesting user is not active")

        return BaseResource.objects.filter(Q(raccess__immutable=False)
                                           & (Q(r2urp__user=self.user,
                                                r2urp__privilege__lte=PrivilegeCodes.CHANGE) \
                                              | Q(r2grp__group__g2ugp__user=self.user,
                                                  r2grp__privilege__lte=PrivilegeCodes.CHANGE))).distinct()

    # TODO: make this conformant to Sphinx conventions. 
    def get_resources_with_explicit_access(self, this_privilege):
        """
        Get a list of resources that the user has the specified privilege
        Args:
            this_privilege: one of the PrivilegeCodes

        Returns: list of resource objects (QuerySet)

<<<<<<< HEAD
        """
        return BaseResource.objects.filter(raccess__r2urp__user=self, raccess__r2urp__privilege=privilege)\
                .exclude(id__in=BaseResource.objects.filter(raccess__r2urp__user=self,
                                                            raccess__r2urp__privilege__lt=privilege)).distinct()

=======
        Note: One must check the immutable flag if privilege < VIEW.
        """
        if __debug__:
            assert this_privilege >= PrivilegeCodes.OWNER and this_privilege <= PrivilegeCodes.VIEW

        if not self.user.is_active: raise PermissionDenied("Requesting user is not active")

        if this_privilege == PrivilegeCodes.OWNER:
            return BaseResource.objects \
                .filter(r2urp__privilege=this_privilege,
                        r2urp__user=self.user) \
                .exclude(pk__in=BaseResource.objects \
                         .filter(r2urp__user=self.user,
                                 r2urp__privilege__lt=this_privilege))

        elif this_privilege == PrivilegeCodes.CHANGE:
            # CHANGE does not include immutable resources
            return BaseResource.objects \
                .filter(raccess__immutable=False,
                        r2urp__privilege=this_privilege,
                        r2urp__user=self.user) \
                .exclude(pk__in=BaseResource.objects \
                         .filter(r2urp__user=self.user,
                                 r2urp__privilege__lt=this_privilege))

        else:  # this_privilege == PrivilegeCodes.ViEW
            # VIEW includes CHANGE+immutable as well as explicit VIEW
            # TODO: make this query more efficient, if possible! 
            view =  BaseResource.objects \
                .filter(r2urp__privilege=PrivilegeCodes.VIEW,
                        r2urp__user=self.user) \
                .exclude(pk__in=BaseResource.objects \
                         .filter(r2urp__user=self.user,
                                 r2urp__privilege__lt=PrivilegeCodes.VIEW))

            immutable = BaseResource.objects \
                .filter(raccess__immutable=True,
                        r2urp__privilege=PrivilegeCodes.CHANGE,
                        r2urp__user=self.user) \
                .exclude(pk__in=BaseResource.objects \
                         .filter(raccess__immutable=True,
                                 r2urp__user=self.user,
                                 r2urp__privilege__lt=PrivilegeCodes.CHANGE))

            return BaseResource.objects.filter(Q(pk__in=view) | Q(pk__in=immutable)).distinct()
>>>>>>> ab30afb7

    #############################################
    # Check access permissions for self (user)
    #############################################

    def owns_resource(self, this_resource):
        """
        Boolean: is the user an owner of this resource?

        :param self: user on which to report.
        :return: True if user is an owner otherwise false

        Note that the fact that someone owns a resource is not sufficient proof that
        one has permission to change it, because resource flags can override the raw
        privilege. It is thus necessary to check that one can change something
        explicitly, using UserAccess.can_change_resource() amd/or
        UserAccess.can_change_resource_flags()
        """
        if __debug__:  # during testing only, check argument types and preconditions
            assert isinstance(this_resource, BaseResource)

        if not self.user.is_active: raise PermissionDenied("Requesting user is not active")

        return UserResourcePrivilege.objects.filter(resource=this_resource,
                                                    privilege=PrivilegeCodes.OWNER,
                                                    user=self.user).exists()

    def can_change_resource(self, this_resource):
        """
        Return whether a user can change this resource, including the effect of resource flags.

        :param self: User on which to report.
        :return: Boolean: whether user can change this resource.

        This result is advisory and is not enforced. The Django application must enforce this
        policy, using this routine for guidance.

        Note that

        * The ability to change a resource is not just contingent upon sharing,
           but also upon the resource flag "immutable". Thus "owns" does not imply "can change" privilege.
        * The ability to change a resource applies to its data and metadata, but not to its
          resource state flags: shareable, public, immutable, published, and discoverable.

        We elected not to return a queryset for this one, because that would mean that it
        would return two types depending upon conditions -- Boolean for simple queries and
        QuerySet for complex queries.
        """
        if __debug__:  # during testing only, check argument types and preconditions
            assert isinstance(this_resource, BaseResource)

        if not self.user.is_active: raise PermissionDenied("Requesting user is not active")

        access_resource = this_resource.raccess

        if access_resource.immutable:
            return False

        if self.user.is_superuser:
            return True

        if UserResourcePrivilege.objects.filter(resource=this_resource,
                                                privilege__lte=PrivilegeCodes.CHANGE,
                                                user=self.user).exists():
            return True

        if GroupResourcePrivilege.objects.filter(resource=this_resource,
                                                 privilege__lte=PrivilegeCodes.CHANGE,
                                                 group__g2ugp__user=self.user).exists():
            return True

        return False

    def can_change_resource_flags(self, this_resource):
        """
        Whether self can change resource flags.

        :param this_resource: Resource to check.
        :return: True if user can set flags otherwise false.

        This is not enforced. It is up to the programmer to obey this restriction.

        This is not subject to immutability. Ar present, owns_resource -> can_change_resource_flags. If we made it subject to immutability, no resources could be made not immutable again. 
        """
        if __debug__:  # during testing only, check argument types and preconditions
            assert isinstance(this_resource, BaseResource)

        if not self.user.is_active: raise PermissionDenied("Requesting user is not active")

<<<<<<< HEAD
        return self.user.is_active and (self.user.is_superuser or (not this_resource.raccess.immutable and self.owns_resource(this_resource)))
=======
        return self.user.is_superuser or self.owns_resource(this_resource)
>>>>>>> ab30afb7

    def can_view_resource(self, this_resource):
        """
        Whether user can view this resource

        :param this_resource: Resource to check
        :return: True if user can view this resource, otherwise false.

        Note that:

        * One can view resources that are public, that one does not own.
        * Thus, this returns True for many public resources that are not returned from view_resources.
        * This is not sensitive to the setting for the "immutable" flag. That only affects editing.

        """
        if __debug__:  # during testing only, check argument types and preconditions
            assert isinstance(this_resource, BaseResource)

        if not self.user.is_active: raise PermissionDenied("Requesting user is not active")

        access_resource = this_resource.raccess

        if access_resource.public or access_resource.published:
            return True

        if self.user.is_superuser:
            return True

        if UserResourcePrivilege.objects.filter(resource=this_resource,
                                                privilege__lte=PrivilegeCodes.VIEW,
                                                user=self.user).exists():
            return True

        if GroupResourcePrivilege.objects.filter(resource=this_resource,
                                                 privilege__lte=PrivilegeCodes.VIEW,
                                                 group__g2ugp__user=self.user).exists():
            return True

        return False

    def can_delete_resource(self, this_resource):
        """
        Whether user can delete a resource

        :param this_resource: Resource to check.
        :return: True if user can delete the resource, otherwise false.

        Note that

        * *Even immutable resources can be deleted.*
        * A resource must be published for deletion to be denied.
        """
        if __debug__:  # during testing only, check argument types and preconditions
            assert isinstance(this_resource, BaseResource)

<<<<<<< HEAD
        return self.user.is_active and (self.user.is_superuser or (not this_resource.raccess.immutable and self.owns_resource(this_resource)))
=======
        if not self.user.is_active: raise PermissionDenied("Requesting user is not active")

        return (self.user.is_superuser or self.owns_resource(this_resource)) and not this_resource.raccess.published
>>>>>>> ab30afb7

    ##########################################
    # check sharing rights
    ##########################################

    def can_share_resource(self, this_resource, this_privilege):
        """
        Can a resource be shared by the current user?

        :param this_resource: resource to check
        :param this_privilege: privilege to assign
        :return: Boolean: whether resource can be shared.

        In this computation, user target of sharing is not relevant.
        One can share with self, which can only downgrade privilege.

        Note that several nonsensical things remain possible, including sharing a resource
        to which the user already has access. Also, several extremal conditions require knowledge of the
        user or group with which the resource is to be shared. These are not handled here.

        """
        if __debug__:  # during testing only, check argument types and preconditions
            assert isinstance(this_resource, BaseResource)
            assert this_privilege >= PrivilegeCodes.OWNER and this_privilege <= PrivilegeCodes.VIEW

        if not self.user.is_active: raise PermissionDenied("Requesting user is not active")

        # translate into ResourceAccess object
        access_resource = this_resource.raccess

        # access control logic: Can change privilege if
        #   Admin
        #   Owner
        #   Privilege for self
        whom_priv = access_resource.get_effective_privilege(self.user)

        # check for user authorization
        if self.user.is_superuser:
            pass  # admin can do anything

        elif whom_priv == PrivilegeCodes.OWNER:
            pass  # owner can do anything

        elif access_resource.shareable:
            pass  # non-owners can share

        else:
            return False

        # no privilege over resource
        if whom_priv > PrivilegeCodes.VIEW:
            return False

        # insufficient privilege over resource
        if whom_priv > this_privilege:
            return False

        return True

    def can_share_resource_with_group(self, this_resource, this_group, this_privilege):
        """
        Check whether one can share a resource with a group.

        :param this_resource: resource to share.
        :param this_group: group with which to share it.
        :param this_privilege: privilege level of sharing.
        :return: Boolean: whether one can share.

        This function returns False exactly when share_resource_with_group will raise
        an exception if called.
        """
        if __debug__:  # during testing only, check argument types and preconditions
            assert isinstance(this_resource, BaseResource)
            assert isinstance(this_group, Group)
            assert this_privilege >= PrivilegeCodes.OWNER and this_privilege <= PrivilegeCodes.VIEW

        if not self.user.is_active: raise PermissionDenied("Requesting user is not active")

        if this_privilege == PrivilegeCodes.OWNER:
            return False

        # check for user authorization
        # a) user must have privilege over resource
        # b) user must be in the group
        if not self.can_share_resource(this_resource, this_privilege):
            return False

        if self.user not in this_group.gaccess.members and not self.user.is_superuser:
            return False

        return True

    def undo_share_resource_with_group(self, this_resource, this_group, this_grantor=None):
        """
        Remove resource privileges self-granted to a group.

        :param this_resource: resource for which to undo share.
        :param this_group: group with which to unshare resource
        :return: None

        This tries to remove one user access record for "this_group" and "this_resource"
        if grantor is self. If this_grantor is specified, that is utilized as grantor as long as
        self is owner or admin.
        """
        if __debug__:  # during testing only, check argument types and preconditions
            assert isinstance(this_resource, BaseResource)
            assert isinstance(this_group, Group)
            assert this_grantor is None or isinstance(this_grantor, User)

        if not self.user.is_active: raise PermissionDenied("Requesting user is not active")

        access_resource = this_resource.raccess
        access_group = this_group.gaccess

        # handle optional grantor parameter that scopes owner-based unshare to one share.
        if this_grantor is not None:
            if not self.owns_resource(this_resource) and not self.owns_group(this_group) and not self.user.is_superuser:
                raise PermissionDenied("Self must be owner of group or resource, or admin")
        else:
            this_grantor = self.user

        if not GroupResourcePrivilege.objects.filter(resource=this_resource,
                                                     group=this_group,
                                                     grantor=this_grantor).exists():
            raise PermissionDenied("Grantor did not grant privilege")

        if this_group not in access_resource.view_groups:
            raise PermissionDenied("Group has no access to resource")

        # then remove the record.
        # this does not raise an exception if the object is not shared with the user
        GroupResourcePrivilege.objects.filter(resource=this_resource,
                                              group=this_group,
                                              grantor=this_grantor) \
                                      .delete()

    def can_undo_share_resource_with_group(self, this_resource, this_group, this_grantor=None):
        """
        DEPRECATED: Check whether one can remove resource privileges self-granted to a group.

        :param this_resource: resource for which to undo share.
        :param this_group: group with which to unshare resource
        :return: Boolean

        *This will be removed in the next version.* 

        This checks whether one can remove one user access record for "this_group" and "this_resource"
        if grantor is self. If this_grantor is specified, that is utilized as the grantor as long as
        self is owner or admin.
        """
        if __debug__:  # during testing only, check argument types and preconditions
            assert isinstance(this_resource, BaseResource)
            assert isinstance(this_group, Group)
            assert this_grantor is None or isinstance(this_grantor, User)

        if not self.user.is_active: raise PermissionDenied("Requesting user is not active")

        access_resource = this_resource.raccess

        # handle optional grantor parameter that scopes owner-based unshare to one share.
        if this_grantor is not None:
            if not self.owns_resource(this_resource) and not self.owns_group(this_group) and not self.user.is_superuser:
                return False  # undo_share raises PermissionDenied("Self must be owner of group or resource, or admin")
        else:
            this_grantor = self.user

        if not GroupResourcePrivilege.objects.filter(resource=this_resource,
                                                     group=this_group,
                                                     grantor=this_grantor).exists():
            return False  # undo_share raises PermissionDenied("Grantor did not grant privilege")

        if this_group not in access_resource.view_groups:
            return False  # undo_share raises PermissionDenied("Group has no access to resource")

        # then remove the record.
        return True

    #################################
    # share and unshare resources with user
    #################################

    def share_resource_with_user(self, this_resource, this_user, this_privilege):
        """
        Share a resource with a specific (third-party) user

        :param this_resource: Resource to be shared.
        :param this_user: User with whom to share resource
        :param this_privilege: privilege to assign: 1-4
        :return: none

        Assigning user (self) must be admin, owner, or have equivalent privilege over resource.
        """
        if __debug__:  # during testing only, check argument types and preconditions
            assert isinstance(this_user, User)
            assert isinstance(this_resource, BaseResource)
            assert this_privilege >= PrivilegeCodes.OWNER and this_privilege <= PrivilegeCodes.VIEW

        if not self.user.is_active: raise PermissionDenied("Requesting user is not active")
        if not this_user.is_active: raise PermissionDenied("Grantee user is not active")

        access_resource = this_resource.raccess

        # access control logic: Can change privilege if
        #   Admin
        #   Self-set permission
        #   Owner
        #   Non-owner and shareable
        whom_priv = access_resource.get_effective_privilege(self.user)
        grantee_priv = access_resource.get_effective_privilege(this_user)

        # check for user authorization
        if self.user.is_superuser:
            pass  # admin can do anything

        elif whom_priv == PrivilegeCodes.OWNER:
            pass  # owner can do anything

        elif access_resource.shareable:
            pass  # non-owners can share

        else:
            raise PermissionDenied("User must own resource or have sharing privilege")

        # privilege checking

        if whom_priv > PrivilegeCodes.VIEW:
            raise PermissionDenied("User has no privilege over resource")

        if whom_priv > this_privilege:
            raise PermissionDenied("User has insufficient privilege over resource")

        # non owner can't downgrade privilege granted by someone else
        # grantee_priv: current privilege of the grantee (this_user)
        # this_privilege: proposed privilege for the grantee (this_user)
        if whom_priv != PrivilegeCodes.OWNER and grantee_priv < this_privilege:
            record = UserResourcePrivilege.objects.get(resource=this_resource,
                                                       user=this_user,
                                                       privilege=grantee_priv)

            # current grantor (self) is not the same as the original grantor
            if record.grantor != self.user:
                raise PermissionDenied("User has insufficient privilege over resource")

        # This logic implicitly limits one to one record per resource and requester.
        with transaction.atomic():
            record, create = UserResourcePrivilege.objects.get_or_create(resource=this_resource,
                                                                         user=this_user,
                                                                         grantor=self.user,
                                                                         defaults = {'privilege': this_privilege})
            if record.privilege == PrivilegeCodes.OWNER \
                    and this_privilege != PrivilegeCodes.OWNER \
                    and access_resource.owners.count() == 1:
                raise PermissionDenied("Cannot remove sole owner of resource")

            if not create:
                record.privilege = this_privilege
                record.save()

        # if there exist higher privileges than what was granted now 
        # (this_privilege) then those needs to be deleted
        if self.user.is_superuser or self.owns_resource(this_resource):
            owners = this_resource.raccess.owners
            if  this_user not in owners or owners.count() > 1:
                UserResourcePrivilege.objects.filter(resource=this_resource,
                                                     user=this_user,
                                                     privilege__lt=this_privilege) \
                                             .delete()
            else:
                raise PermissionDenied("Cannot remove sole owner of resource")

    def unshare_resource_with_user(self, this_resource, this_user):
        """
        Remove a user from a resource by removing privileges.

        :param this_resource: resource to unshare
        :param this_user: user with which to unshare resource
        :return: Boolean if command is CommandCodes.CHECK, otherwise none

        This removes a user "this_user" from resource access to "this_resource" if one of the following is true:
            * self is an administrator.
            * self owns the group.
            * requesting user is the grantee of resource access.
        *and* removing the user will not lead to a resource without an owner.
        There is no provision for revoking lower-level permissions for an owner.
        If a user is a sole owner and holds other privileges, this call will not remove them.
        """
        if __debug__:  # during testing only, check argument types and preconditions
            assert isinstance(this_resource, BaseResource)
            assert isinstance(this_user, User)

        if not self.user.is_active: raise PermissionDenied("Requesting user is not active")
        if not this_user.is_active: raise PermissionDenied("Grantee user is not active")

        if this_user not in this_resource.raccess.view_users:
            raise PermissionDenied("User does not have access to resource")

        # Check for sufficient privilege
        if not self.user.is_superuser \
                and not self.owns_resource(this_resource) \
                and not this_user == self.user:
            raise PermissionDenied("Insufficient privilege to unshare resource")

        # if this_user is not an OWNER, or there is another OWNER, OK.
        if not UserResourcePrivilege.objects.filter(resource=this_resource,
                                                    privilege=PrivilegeCodes.OWNER,
                                                    user=this_user).exists()\
            or UserResourcePrivilege.objects.filter(resource=this_resource,
                                                    privilege=PrivilegeCodes.OWNER) \
                                            .exclude(user=this_user).exists():
            with transaction.atomic():
                # if there is a different owner,
                if UserResourcePrivilege.objects.filter(resource=this_resource,
                                                        privilege=PrivilegeCodes.OWNER) \
                                                .exclude(user=this_user).exists():
                    # then remove the record.
                    # this does not raise an exception if the object is not shared with the user
                    UserResourcePrivilege.objects.filter(resource=this_resource,
                                                         user=this_user) \
                                                 .delete()
        else:
            raise PermissionDenied("Cannot remove sole owner of resource")

    def can_unshare_resource_with_user(self, this_resource, this_user):
        """
        Check whether one can dissociate a specific user from a resource

        :param this_resource: resource to protect.
        :param this_user: user to remove.
        :return: Boolean: whether one can unshare this resource with this user.

        This checks if both of the following are true:
            * self is administrator, or owns the resource.
            * This act does not remove the last owner of the resource.
        If so, it removes all privilege over this_resource for this_user.
        To remove a single privilege, rather than all privilege,
        see can_undo_share_resource_with_user

-       Note that can_unshare_X is parallel to unshare_X and returns False exactly
-       when unshare_X will raise an exception.
        """
        if __debug__:  # during testing only, check argument types and preconditions
            assert isinstance(this_resource, BaseResource)
            assert isinstance(this_user, User)

        if not self.user.is_active: raise PermissionDenied("Requesting user is not active")
        if not this_user.is_active: raise PermissionDenied("Grantee user is not active")

        if this_user not in this_resource.raccess.view_users:
            return False  # unshare raises PermissionDenied("User is not a member of the group")

        # Check for sufficient privilege
        if not self.user.is_superuser \
                and not self.owns_resource(this_resource) \
                and not this_user == self.user:
            return False  # unshare raises PermissionDenied("User has insufficient privilege to unshare")

        # if this_user is not an OWNER, or there is another OWNER, OK.
        if not UserResourcePrivilege.objects.filter(resource=this_resource,
                                                    privilege=PrivilegeCodes.OWNER,
                                                    user=this_user).exists()\
            or UserResourcePrivilege.objects.filter(resource=this_resource,
                                                    privilege=PrivilegeCodes.OWNER) \
                                            .exclude(user=this_user).exists():
            return True
        else:
            return False  # unshare raises PermissionDenied("Cannot remove sole owner of group")


    ###########################
    # undo is a mechanism mainly for unprivileged users
    #######dd##################

    def undo_share_resource_with_user(self, this_resource, this_user, this_grantor=None):
        """
        DEPRECATED: Remove a self-granted privilege from a user.

        :param this_resource: resource to unshare
        :param this_user: user with which to unshare resource
        :param this_grantor: optional grantor for owner or superuser use.
        :return: True if succeeds

        *This will be replaced in the next version.*

        This removes a user "this_user" from resource access to "this_resource" if self granted the privilege,
        *and* removing the user will not lead to a resource without an owner.
        """
        if __debug__:  # during testing only, check argument types and preconditions
            assert isinstance(this_resource, BaseResource)
            assert isinstance(this_user, User)
            assert this_grantor is None or isinstance(this_grantor, User)

        if not self.user.is_active: raise PermissionDenied("Requesting user is not active")
        if not this_user.is_active: raise PermissionDenied("Grantee user is not active")

        access_resource = this_resource.raccess

        if this_user == self.user:
            raise PermissionDenied("Cannot undo grants to self")

        # handle optional grantor parameter that scopes owner-based unshare to one share.
        if this_grantor is not None:
            if not self.owns_resource(this_resource) and not self.user.is_superuser:
                raise PermissionDenied("Self must be owner or admin")
        else:
            this_grantor = self.user

        if not UserResourcePrivilege.objects.filter(resource=this_resource,
                                                    user=this_user,
                                                    grantor=this_grantor).exists():
            raise PermissionDenied("Grantor did not grant privilege")

        if this_user not in access_resource.view_users:
            raise PermissionDenied("User has no privilege over resource")

        try:
            with transaction.atomic():
                existing = UserResourcePrivilege.objects.get(resource=this_resource,
                                                             user=this_user,
                                                             grantor=this_grantor)
                # if this grant is not an OWNER, or there is another OWNER, OK.
                if existing.privilege != PrivilegeCodes.OWNER \
                        or UserResourcePrivilege.objects \
                                .filter(resource=this_resource,
                                        privilege=PrivilegeCodes.OWNER) \
                                .exclude(user=this_user, grantor=this_grantor).exists():
                    # then remove the record.
                    # this does not raise an exception if the object is not shared with the user
                    UserResourcePrivilege.objects.filter(resource=this_resource,
                                                         user=this_user,
                                                         grantor=this_grantor) \
                                                 .delete()
                else:
                    raise PermissionDenied("Cannot remove sole owner of resource")

        except UserResourcePrivilege.DoesNotExist:
            raise PermissionDenied("No share to undo")

    def can_undo_share_resource_with_user(self, this_resource, this_user, this_grantor=None):
        """
        DEPRECATED: Check whether one can dissociate a specific user from a resource

        :param this_resource: resource to protect.
        :param this_user: user to remove.
        :return: Boolean: whether one can unshare this resource with this user.

        *This will be replaced in the next version.*

        This checks if both of the following are true:

            * self is administrator, or owns the resource.

            * This act does not remove the last owner of the resource.

        If so, it removes all privilege over this_resource for this_user.
        To remove a single privilege, rather than all privilege,
        see can_undo_share_resource_with_user
        """
        if __debug__:  # during testing only, check argument types and preconditions
            assert isinstance(this_resource, BaseResource)
            assert isinstance(this_user, User)
            assert this_grantor is None or isinstance(this_grantor, User)

        if not self.user.is_active: raise PermissionDenied("Requesting user is not active")
        if not this_user.is_active: raise PermissionDenied("Grantee user is not active")

        access_resource = this_resource.raccess

        if this_user == self.user:
            return False  # undo_share raises PermissionDenied("Cannot undo grants to self")

        # handle optional grantor parameter that scopes owner-based unshare to one share.
        if this_grantor is not None:
            if not self.owns_resource(this_resource) and not self.user.is_superuser:
                return False # undo_share raises PermissionDenied("Self must be owner or admin")
        else:
            this_grantor = self.user

        if not UserResourcePrivilege.objects.filter(resource=this_resource,
                                                    user=this_user,
                                                    grantor=this_grantor).exists():
            return False # undo_share raises PermissionDenied("Grantor did not grant privilege")

        if this_user not in access_resource.view_users:
            return False # undo_share raises PermissionDenied("User has no privilege over resource")

        try:
            with transaction.atomic():
                existing = UserResourcePrivilege.objects.get(resource=this_resource,
                                                             user=this_user,
                                                             grantor=self.user)
                # if this grant is not an OWNER, or there is another OWNER, OK.
                if existing.privilege != PrivilegeCodes.OWNER \
                        or UserResourcePrivilege.objects \
                                .filter(resource=this_resource,
                                        privilege=PrivilegeCodes.OWNER) \
                                .exclude(user=this_user, grantor=this_grantor).exists():
                    # then remove the record.
                    return True
                else:
                    return False # undo_share raises PermissionDenied("Cannot remove sole owner of resource")

        except UserResourcePrivilege.DoesNotExist:
            return False # undo_share raises PermissionDenied("No share to undo")


    ######################################
    # share and unshare resource with group
    ######################################

    def share_resource_with_group(self, this_resource, this_group, this_privilege):
        """
        Share a resource with a group

        :param this_resource: Resource to share.
        :param this_group: User with whom to share resource
        :param this_privilege: privilege to assign: 1-4
        :return: None

        Assigning user must be admin, owner, or have equivalent privilege over resource.
        Assigning user must be a member of the group.
        """
        if __debug__:  # during testing only, check argument types and preconditions
            assert isinstance(this_resource, BaseResource)
            assert isinstance(this_group, Group)
            assert this_privilege >= PrivilegeCodes.OWNER and this_privilege <= PrivilegeCodes.VIEW

        if not self.user.is_active: raise PermissionDenied("Requesting user is not active")

        access_group = this_group.gaccess

        if this_privilege == PrivilegeCodes.OWNER:
            raise PermissionDenied("Groups cannot own resources")
        if this_privilege < PrivilegeCodes.OWNER or this_privilege > PrivilegeCodes.VIEW:
            raise PermissionDenied("Privilege level not valid")

        # check for user authorization
        if not self.can_share_resource(this_resource, this_privilege):
            raise PermissionDenied("User has insufficient sharing privilege over resource")

        if self.user not in access_group.members and not self.user.is_superuser:
            raise PermissionDenied("User is not a member of the group and not an admin")

        # user is authorized and privilege is appropriate
        # proceed to change the record if present

        # This logic implicitly limits one to one record per resource and requester.
        with transaction.atomic():  # get_or_create observed to be non-atomic in testing..
            record, created = GroupResourcePrivilege.objects.get_or_create(resource=this_resource,
                                                                           group=this_group,
                                                                           grantor=self.user,
                                                                           defaults = { 'privilege': this_privilege })

            # record.start=timezone.now() # now automatically set
            if not created:
                # no need to check for owner privilege; impossible
                record.privilege=this_privilege
                record.save()

        # owner overrides all lesser privilege
        if self.owns_group(this_group) or self.user.is_superuser:
            GroupResourcePrivilege.objects\
                              .filter(group=this_group,
                                      resource=this_resource,
                                      privilege__lt=this_privilege)\
                              .delete()

    def unshare_resource_with_group(self, this_resource, this_group):
        """
        Remove a group from access to a resource by removing privileges.

        :param this_resource: resource to be affected.
        :param this_group: user with which to unshare resource
        :return: None

        This removes a user "this_group" from access to "this_resource" if one of the following is true:
            * self is an administrator.
            * self owns the resource.
            * self owns the group.
        """
        if __debug__:  # during testing only, check argument types and preconditions
            assert isinstance(this_resource, BaseResource)
            assert isinstance(this_group, Group)

        if not self.user.is_active: raise PermissionDenied("Requesting user is not active")

        access_resource = this_resource.raccess

        if this_group not in this_resource.raccess.view_groups:
            raise PermissionDenied("Group does not have access to resource")

        # Check for sufficient privilege
        if not self.user.is_superuser \
                and not self.owns_resource(this_resource):
            raise PermissionDenied("Insufficient privilege to unshare resource")

        # remove the sharing record.
        # this does not raise an exception if the object is not shared with the group due to a race condition
        GroupResourcePrivilege.objects.filter(resource=this_resource,
                                              group=this_group) \
                                      .delete()

    def can_unshare_resource_with_group(self, this_resource, this_group):
        """
        Check whether one can unshare a resource with a group.

        :param this_resource: resource to be protected.
        :param this_group: group with which to unshare resource.
        :return: Boolean

        Unsharing will remove a user "this_group" from access to "this_resource" if one of the following is true:
            * self is an administrator.
            * self owns the resource.
            * self owns the group.
        This routine returns False exactly when unshare_resource_with_group will raise a PermissionDenied exception.

-       Note that can_unshare_X is parallel to unshare_X and returns False exactly
-       when unshare_X will raise an exception.
        """
        if __debug__:  # during testing only, check argument types and preconditions
            assert isinstance(this_resource, BaseResource)
            assert isinstance(this_group, Group)

        if not self.user.is_active: raise PermissionDenied("Requesting user is not active")

        access_resource = this_resource.raccess

        if this_group not in this_resource.raccess.view_groups:
            return False  # unshare raises PermissionDenied("Group does not have access to resource")

        # Check for sufficient privilege
        if not self.user.is_superuser \
                and not self.owns_resource(this_resource):
            return False  # unshare raises PermissionDenied("Insufficient privilege to unshare resource")
        return True

    ##########################
    # entities with which resources can be unshared 
    ##########################

    def get_resource_undo_users(self, this_resource):
        """
        DEPRECATED: Get a list of users to whom self granted access

        :param this_resource: resource to check.
        :return: list of users granted access by self.

        *This will be replaced in the next version>* 
        """
        if __debug__:  # during testing only, check argument types and preconditions
            assert isinstance(this_resource, BaseResource)

        if not self.user.is_active: raise PermissionDenied("Requesting user is not active")

        access_resource = this_resource.raccess

        if self.user.is_superuser or self.owns_resource(this_resource):

            if access_resource.owners.count() > 1:
                # every possible undo is permitted, including self-undo
                return User.objects.filter(is_active=True,
                                           u2urp__resource=this_resource)\
                                   .exclude(uaccess=self)
            else:
                # exclude sole owner from undo
                return User.objects.filter(is_active=True,
                                           u2urp__resource=this_resource)\
                                   .exclude(uaccess=self)\
                                   .exclude(pk__in=User.objects.filter(is_active=True,
                                                                       u2urp__resource=this_resource,
                                                                       u2urp__privilege=PrivilegeCodes.OWNER))
        else:
            if access_resource.owners.count() > 1:
                return User.objects.filter(is_active=True,
                                           u2urp__grantor=self.user,
                                           u2urp__resource=this_resource)\
                                   .exclude(uaccess=self)

            else:  # exclude sole owner from undo
                # The exclude subquery avoids possible many-to-many anomalies in exclude (in which the
                # phrases for u2ugp are treated as separate rather than combined).
                return User.objects.filter(is_active=True,
                                           u2urp__resource=this_resource,
                                           u2urp__grantor=self.user)\
                                   .exclude(uaccess=self)\
                                   .exclude(pk__in=User.objects.filter(is_active=True,
                                                                       u2urp__resource=this_resource,
                                                                       u2urp__grantor=self.user,
                                                                       u2urp__privilege=PrivilegeCodes.OWNER))

    def get_resource_unshare_users(self, this_resource):
        """
        Get a list of users who could be unshared from this resource.

        :param this_resource: resource to check.
        :return: list of users who could be removed by self.
   
        Users who can be removed fall into three catagories
        
        a) self is admin: everyone.
        b) self is resource owner: everyone.
        c) self is beneficiary: self only
        """
        if __debug__:  # during testing only, check argument types and preconditions
            assert isinstance(this_resource, BaseResource)

        if not self.user.is_active: raise PermissionDenied("Requesting user is not active")

        access_resource = this_resource.raccess

        if self.user.is_superuser or self.owns_resource(this_resource):
            # everyone who holds this resource, minus potential sole owners
            if access_resource.owners.count() == 1:
                # get list of owners to exclude from main list
                # This should be one user but can be two due to race conditions.
                # Avoid races by excluding action in that case.
                users_to_exclude = User.objects.filter(is_active=True,
                                                       u2urp__resource=this_resource,
                                                       u2urp__privilege=PrivilegeCodes.OWNER)
                return access_resource.view_users.exclude(pk__in=users_to_exclude)
            else:
                return access_resource.view_users

        # unprivileged user can only remove grants to self, if any
        elif self in access_resource.view_users:
            if access_resource.owners.count() == 1:
                users_to_exclude = User.objects.filter(is_active=True,
                                                       u2urp__resource=this_resource,
                                                       u2urp__privilege=PrivilegeCodes.OWNER)
                # if self is not an owner,
                if not UserResourcePrivilege.objects\
                        .filter(user=self.user, resource=this_resource, privilege=PrivilegeCodes.OWNER).exists():
                    # return a QuerySet containing only self
                    return User.objects.filter(uaccess=self)
                else:
                    # I can't unshare anyone
                    return User.objects.none()
            else:
                # I can unshare self as a non-owner.
                return User.objects.filter(uaccess=self)
        else:
            return User.objects.none()

    def get_resource_undo_groups(self, this_resource):
        """
        DEPRECATED: Get a list of groups to whom self granted access

        :param this_resource: resource to check.
        :return: list of groups granted access by self.
        
        *This will be replaced in the next version.*

        A user can undo a privilege if
            1. That privilege was assigned by this user.
            2. User owns the resource
            3. User owns the group -- *not implemented*
            4. User is an administrator
        """
        if __debug__:  # during testing only, check argument types and preconditions
            assert isinstance(this_resource, BaseResource)

        if not self.user.is_active: raise PermissionDenied("Requesting user is not active")

        if self.user.is_superuser or self.owns_resource(this_resource):
            return Group.objects.filter(g2grp__resource=this_resource)
        else:  #  privilege only for grantor
            return Group.objects.filter(g2grp__resource=this_resource,
                                        g2grp__grantor=self.user)
           
    def get_resource_unshare_groups(self, this_resource):
        """
        Get a list of groups who could be unshared from this group.

        :param this_resource: resource to check.
        :return: list of groups who could be removed by self.

        This is a list of groups for which unshare_resource_with_group will work for this user.
        """
        if __debug__:  # during testing only, check argument types and preconditions
            assert isinstance(this_resource, BaseResource)

        if not self.user.is_active: raise PermissionDenied("Requesting user is not active")
        # Users who can be removed fall into three categories
        # a) self is admin: everyone with access.
        # b) self is resource owner: everyone with access.
        # c) self is group owner: only for owned groups

        if self.user.is_superuser or self.owns_resource(this_resource):
            # all shared groups
            return Group.objects.filter(g2grp__resource=this_resource)
        else:
            return Group.objects.filter(g2ugp__user=self.user,
                                        g2ugp__privilege=PrivilegeCodes.OWNER)


class GroupAccess(models.Model):
    """ 
    GroupAccess is in essence a group profile object
    Members are actually recorded in a separate model.
    Membership is equivalent with holding some privilege over the group.
    There is a well-defined notion of PrivilegeCodes.NONE for group,
    which to be a member with no privileges over the group, including
    even being able to view the member list. However, this is currently disallowed
    """

    # Django Group object: this has a side effect of creating Group.gaccess back relation.
    group = models.OneToOneField(Group, 
                                 editable=False, 
                                 null=False,
                                 related_name='gaccess',
                                 related_query_name='gaccess',
                                 help_text='group object that this object protects')

    active = models.BooleanField(default=True, 
                                 editable=False,
                                 help_text='whether group is currently active')

    discoverable = models.BooleanField(default=True, 
                                       editable=False,
                                       help_text='whether group description is discoverable by everyone')

    public = models.BooleanField(default=True, 
                                 editable=False,
                                 help_text='whether group members can be listed by everyone')

    shareable = models.BooleanField(default=True, 
                                    editable=False,
                                    help_text='whether group can be shared by non-owners')

    ####################################
    # group membership: owners, edit_users, view_users are parallel to those in resources
    ####################################

    @property
    def owners(self):
        """
        Return list of owners for a group.

        :return: list of users

        This eliminates duplicates due to multiple invitations.
        """

        return User.objects.filter(is_active=True,
                                   u2ugp__group=self.group,
                                   u2ugp__privilege=PrivilegeCodes.OWNER)
    @property
    def edit_users(self):
        """
        Return list of users who can add members to a group.

        :return: list of users

        This eliminates duplicates due to multiple invitations.
        """

        return User.objects.filter(is_active=True,
                                   u2ugp__group=self.group,
                                   u2ugp__privilege__lte=PrivilegeCodes.CHANGE)

    @property
    def members(self):
        """
        Return list of members for a group.

        :return: list of users

        This eliminates duplicates due to multiple invitations.
        """

        return User.objects.filter(is_active=True,
                                   u2ugp__group=self.group,
                                   u2ugp__privilege__lte=PrivilegeCodes.VIEW)

    @property
    def view_resources(self):
        """ 
        QuerySet of resources held by group. 

        :return: QuerySet of resource objects held by group.
        """
        return BaseResource.objects.filter(r2grp__group=self.group)

    @property
    def edit_resources(self):
        """ 
        QuerySet of resources that can be edited by group.

        :return: List of resource objects that can be edited  by this group.
        """
        return BaseResource.objects.filter(r2grp__group=self.group, raccess__immutable=False,
                                           r2grp__privilege__lte=PrivilegeCodes.CHANGE)

    def get_resources_with_explicit_access(self, this_privilege):
        """
        Get a list of resources for which the group has the specified privilege

        :param this_privilege: one of the PrivilegeCodes
        :return: QuerySet of resource objects (QuerySet)

        This routine is an attempt to organize resources for displayability. It looks at the effective
        privilege rather than declared privilege, and squashes privilege that is in conflict with resource
        flags. If the resource is immutable, it is reported as a "VIEW" resource when the permission is "CHANGE",
        and as the original resource otherwise.
        """
        if __debug__:
            assert this_privilege >= PrivilegeCodes.OWNER and this_privilege <= PrivilegeCodes.VIEW

        # this query computes resources with privilege X as follows:
        # a) There is a privilege of X for the object for group.
        # b) There is no lower privilege in either group privileges for the object.
        # c) Thus X is the effective privilege of the object.
        if this_privilege == PrivilegeCodes.OWNER:
            return BaseResource.objects \
                .filter(r2grp__privilege=this_privilege,
                        r2grp__group=self.group) \
                .exclude(pk__in=BaseResource.objects \
                         .filter(r2grp__group=self.group,
                                 r2grp__privilege__lt=this_privilege))

        elif this_privilege == PrivilegeCodes.CHANGE:
            # CHANGE does not include immutable resources
            return BaseResource.objects \
                .filter(raccess__immutable=False,
                        r2grp__privilege=this_privilege,
                        r2grp__group=self.group) \
                .exclude(pk__in=BaseResource.objects \
                         .filter(r2grp__group=self.group,
                                 r2grp__privilege__lt=this_privilege))

        else:  # this_privilege == PrivilegeCodes.ViEW
            # VIEW includes CHANGE & immutable as well as explicit VIEW
            view = BaseResource.objects \
                .filter(r2grp__privilege=this_privilege,
                        r2grp__group=self.group) \
                .exclude(pk__in=BaseResource.objects \
                         .filter(r2grp__group=self.group,
                                 r2grp__privilege__lt=this_privilege))

            immutable = BaseResource.objects \
                .filter(raccess__immutable=True,
                        r2grp__privilege=PrivilegeCodes.CHANGE,
                        r2grp__group=self.group) \
                .exclude(pk__in=BaseResource.objects \
                         .filter(raccess__immutable=True,
                                 r2grp__group=self.group,
                                 r2grp__privilege__lt=PrivilegeCodes.CHANGE))

            return BaseResource.objects.filter(Q(pk__in=view) | Q(pk__in=immutable)).distinct()

    def get_effective_privilege(self, this_user):
        """
        Return cumulative privilege for a user over a group

        :param this_user: User to check
        :return: Privilege code 1-4
        """
        p = UserGroupPrivilege.objects.filter(group=self.group,
                                              user=this_user,
                                              user__is_active=True)\
            .aggregate(models.Min('privilege'))
        val = p['privilege__min']
        if val is None:
            val = PrivilegeCodes.NONE
        return val


class ResourceAccess(models.Model):
    """ Resource model for access control
    """
    #############################################
    # model variables
    #############################################

    resource = models.OneToOneField(BaseResource,
                                    editable=False,
                                    null=False,
                                    related_name='raccess',
                                    related_query_name='raccess')

    # only for resources 
    active = models.BooleanField(default=True, help_text='whether resource is currently active')
    # both resources and groups
    discoverable = models.BooleanField(default=False, help_text='whether resource is discoverable by everyone')
    public = models.BooleanField(default=False, help_text='whether resource data can be viewed by everyone')
    shareable = models.BooleanField(default=True, help_text='whether resource can be shared by non-owners')
    # these are for resources only
    published = models.BooleanField(default=False, help_text='whether resource has been published')
    immutable = models.BooleanField(default=False, help_text='whether to prevent all changes to the resource')

    #############################################
    # workalike queries adapt to old access control system
    #############################################

    @property
    def view_users(self):
        """ 
        QuerySet of users with view privileges over a resource. 
        
        This is a property so that it is a workalike for a prior explicit list.

        For VIEW, effective privilege = declared privilege, in the sense that all editors have VIEW, even if the
        resource is immutable.
        """
        return User.objects.filter(Q(is_active=True) \
                                   & (Q(u2urp__resource=self.resource,
                                        u2urp__privilege__lte=PrivilegeCodes.VIEW) \
                                    | Q(u2ugp__group__g2grp__resource=self.resource,
                                        u2ugp__group__g2grp__privilege__lte=PrivilegeCodes.VIEW))).distinct()

    @property
    def edit_users(self):
        """ 
        QuerySet of users with change privileges
        
        This is a property so that it is a workalike for a prior explicit list.

        If the resource is immutable, an empty QuerySet is returned.
        """
        if self.immutable:
            return User.objects.none()
        else:
            return User.objects.filter(Q(is_active=True) \
                                       & (Q(u2urp__resource=self.resource,
                                            u2urp__privilege__lte=PrivilegeCodes.CHANGE) \
                                        | Q(u2ugp__group__g2grp__resource=self.resource,
                                            u2ugp__group__g2grp__privilege__lte=PrivilegeCodes.CHANGE))).distinct()

    @property
    def view_groups(self):
        """ 
        QuerySet of groups with view privileges
        
        This is a property so that it is a workalike for a prior explicit list 
        """
        return Group.objects.filter(g2grp__resource=self.resource,
                                    g2grp__privilege__lte=PrivilegeCodes.VIEW)

    @property
    def edit_groups(self):
        """ 
        QuerySet of groups with edit privileges
        
        This is a property so that it is a workalike for a prior explicit list.

        If the resource is immutable, an empty QuerySet is returned.
        """
        if self.immutable:
            return Group.objects.none()
        else:
            return Group.objects.filter(g2grp__resource=self.resource,
                                        g2grp__privilege__lte=PrivilegeCodes.CHANGE)

    @property
    def owners(self):
        """ 
        QuerySet of users with owner privileges
        
        This is a property so that it is a workalike for a prior explicit list.

        For immutable resources, owners are not modified, but do not have CHANGE privilege.
        """
        return User.objects.filter(is_active=True,
                                   u2urp__privilege=PrivilegeCodes.OWNER,
                                   u2urp__resource=self.resource)

    def __get_combined_privilege(self, this_user):
        """
        Return the total privilege of a specific user over this resource

        :param this_user: the user upon which to report
        :return: integer privilege 1-4 (PrivilegeCodes)

        This reports combined privilege of a user due to user permissions and group permissions, but does
        not account for resource flags.

        Note that this privilege is the privilege that the user holds, not the privilege
        in effect due to flags.  See "get_effective_privilege" to account for flags.
        """
        if __debug__:  # during testing only, check argument types and preconditions
            assert isinstance(this_user, User)

        if not this_user.is_active: raise PermissionDenied("Grantee user is not active")

        if this_user.is_superuser:
            return PrivilegeCodes.OWNER

        # compute simple user privilege over resource
        user_priv = UserResourcePrivilege.objects\
            .filter(user=this_user,
                    user__is_active=True,
                    resource=self.resource)\
            .aggregate(models.Min('privilege'))

        # this realizes the query early, but can't be helped, because otherwise,
        # I would be stuck with a possibility of a None return from the two unrealized queries.
        response1 = user_priv['privilege__min']
        if response1 is None:
            response1 = PrivilegeCodes.NONE

        # include group active flag
        group_priv = GroupResourcePrivilege.objects\
            .filter(resource=self.resource,
                    group__g2ugp__user=this_user,
                    group__g2ugp__user__is_active=True)\
            .aggregate(models.Min('privilege'))

        # this realizes the query early, but can't be helped, because otherwise,
        # I would be stuck with a possibility of a None return from the two unrealized queries.
        response2 = group_priv['privilege__min']
        if response2 is None:
            response2 = PrivilegeCodes.NONE

        return min(response1, response2)

    def get_effective_privilege(self, this_user):
        """
        Compute effective privilege of user over a resource, accounting for resource flags.

        :param this_user: user to check.
        :return: integer privilege 1-4

        This returns the effective privilege of a user over a resource, including both user
        and group privilege as well as resource flags. Return one of the PrivilegeCodes:

        This overrides stored privileges based upon two resource flags:

            * immutable:
                privilege is at most VIEW.

            * public:
                privilege is at least VIEW.

        Recall that *lower* privilege numbers indicate *higher* privilege.

        Usage
        -----

        This is not normally used in application code.
        """
        if __debug__:  # during testing only, check argument types and preconditions
            assert isinstance(this_user, User)

        if not this_user.is_active: raise PermissionDenied("Grantee user is not active")

        user_priv = self.__get_combined_privilege(this_user)
        if self.immutable and user_priv == PrivilegeCodes.CHANGE:
            return PrivilegeCodes.VIEW
        else:
            return user_priv<|MERGE_RESOLUTION|>--- conflicted
+++ resolved
@@ -1140,13 +1140,6 @@
 
         Returns: list of resource objects (QuerySet)
 
-<<<<<<< HEAD
-        """
-        return BaseResource.objects.filter(raccess__r2urp__user=self, raccess__r2urp__privilege=privilege)\
-                .exclude(id__in=BaseResource.objects.filter(raccess__r2urp__user=self,
-                                                            raccess__r2urp__privilege__lt=privilege)).distinct()
-
-=======
         Note: One must check the immutable flag if privilege < VIEW.
         """
         if __debug__:
@@ -1192,7 +1185,6 @@
                                  r2urp__privilege__lt=PrivilegeCodes.CHANGE))
 
             return BaseResource.objects.filter(Q(pk__in=view) | Q(pk__in=immutable)).distinct()
->>>>>>> ab30afb7
 
     #############################################
     # Check access permissions for self (user)
@@ -1275,18 +1267,15 @@
 
         This is not enforced. It is up to the programmer to obey this restriction.
 
-        This is not subject to immutability. Ar present, owns_resource -> can_change_resource_flags. If we made it subject to immutability, no resources could be made not immutable again. 
+        This is not subject to immutability. Ar present, owns_resource -> can_change_resource_flags. If we made it subject to immutability, no resources could be made not immutable again.
+        However, it should account for whether a resource is published, and return false if a resource is published
         """
         if __debug__:  # during testing only, check argument types and preconditions
             assert isinstance(this_resource, BaseResource)
 
         if not self.user.is_active: raise PermissionDenied("Requesting user is not active")
 
-<<<<<<< HEAD
-        return self.user.is_active and (self.user.is_superuser or (not this_resource.raccess.immutable and self.owns_resource(this_resource)))
-=======
-        return self.user.is_superuser or self.owns_resource(this_resource)
->>>>>>> ab30afb7
+        return self.user.is_superuser or (not this_resource.raccess.published and self.owns_resource(this_resource))
 
     def can_view_resource(self, this_resource):
         """
@@ -1342,13 +1331,9 @@
         if __debug__:  # during testing only, check argument types and preconditions
             assert isinstance(this_resource, BaseResource)
 
-<<<<<<< HEAD
-        return self.user.is_active and (self.user.is_superuser or (not this_resource.raccess.immutable and self.owns_resource(this_resource)))
-=======
         if not self.user.is_active: raise PermissionDenied("Requesting user is not active")
 
         return (self.user.is_superuser or self.owns_resource(this_resource)) and not this_resource.raccess.published
->>>>>>> ab30afb7
 
     ##########################################
     # check sharing rights
