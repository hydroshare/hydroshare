--- conflicted
+++ resolved
@@ -737,44 +737,6 @@
                     CommunityRequestEmailNotification(request=self.request, community_request=cr,
                                                       on_event=CommunityRequestEvents.APPROVED).send()
 
-<<<<<<< HEAD
-            if not denied:
-                try:
-                    cr = RequestCommunity.objects.get(id=crid)
-                    if cr.approved is not None:
-                        denied = "Request already acted upon!"
-                except RequestCommunity.DoesNotExist:
-                    denied = "No request matching that id found"
-
-            if not denied:
-                if action == CommunityRequestActions.UPDATE:
-                    # update the community fields from POST data.
-                    cr_by_user = cr.requested_by
-                    if cr_by_user != user and not user.is_superuser:
-                        denied = "You are not allowed to update this community request"
-                    if not denied:
-                        try:
-                            cr.update_request(user, self.request)
-                        except ValidationError as err:
-                            denied = err.message
-                elif action == CommunityRequestActions.APPROVE:
-                    if user.is_superuser:
-                        cr.approve()
-                        message = "Request approved"
-                    else:
-                        denied = "You are not allowed to approve community requests."
-                elif action == CommunityRequestActions.DECLINE:  # decline a request to create a community
-                    decline_reason = self.request.POST.get('reason', '')
-                    decline_reason = decline_reason.strip()
-                    if not decline_reason:
-                        denied = "Reason for declining community request must be provided"
-                    elif user.is_superuser:
-                        cr.decline(reason=decline_reason)
-                        message = "Request declined"
-                    else:
-                        denied = "You are not allowed to decline community requests"
-=======
->>>>>>> acde48f2
                 else:
                     denied = "You are not allowed to approve community requests."
             elif action == CommunityRequestActions.DECLINE:  # decline a request to create a community
