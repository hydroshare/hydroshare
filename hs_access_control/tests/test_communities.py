from django.test import TestCase
from django.contrib.auth.models import Group
from django.core.exceptions import PermissionDenied

from hs_access_control.models import PrivilegeCodes, GroupCommunityPrivilege,\
        GroupCommunityProvenance, UserCommunityPrivilege, UserCommunityProvenance, \
        GroupResourcePrivilege, CommunityResourcePrivilege, CommunityResourceProvenance
from hs_access_control.tests.utilities import global_reset, is_equal_to_as_set
from hs_core import hydroshare
from hs_core.testing import MockIRODSTestCaseMixin


class TestCommunities(MockIRODSTestCaseMixin, TestCase):

    def setUp(self):
        super(TestCommunities, self).setUp()
        global_reset()
        self.group, _ = Group.objects.get_or_create(name='Hydroshare Author')
        self.admin = hydroshare.create_account(
            'admin@gmail.com',
            username='admin',
            first_name='administrator',
            last_name='couch',
            superuser=True,
            groups=[]
        )

        self.cat = hydroshare.create_account(
            'cat@gmail.com',
            username='cat',
            first_name='not a dog',
            last_name='last_name_cat',
            superuser=False,
            groups=[]
        )

        self.cat2 = hydroshare.create_account(
            'cat2@gmail.com',
            username='cat2',
            first_name='not a dog',
            last_name='last_name_cat2',
            superuser=False,
            groups=[]
        )

        self.dog = hydroshare.create_account(
            'dog@gmail.com',
            username='dog',
            first_name='a little arfer',
            last_name='last_name_dog',
            superuser=False,
            groups=[]
        )

        self.dog2 = hydroshare.create_account(
            'dog2@gmail.com',
            username='dog2',
            first_name='a little arfer',
            last_name='last_name_dog2',
            superuser=False,
            groups=[]
        )

        self.bat = hydroshare.create_account(
            'bat@gmail.com',
            username='bat',
            first_name='a little batty',
            last_name='last_name_bat',
            superuser=False,
            groups=[]
        )

        self.bat2 = hydroshare.create_account(
            'bat2@gmail.com',
            username='bat2',
            first_name='the ultimate bat',
            last_name='last_name_bat2',
            superuser=False,
            groups=[]
        )

        # user 'dog' create a new group called 'dogs'
        self.dogs = self.dog.uaccess.create_group(
            title='dogs',
            description="This is the dogs group",
            purpose="Our purpose to collaborate on barking."
        )
        self.dog.uaccess.share_group_with_user(self.dogs, self.dog2, PrivilegeCodes.VIEW)

        # user 'cat' creates a new group called 'cats'
        self.cats = self.cat.uaccess.create_group(
            title='cats',
            description="This is the cats group",
            purpose="Our purpose to collaborate on begging.")
        self.cat.uaccess.share_group_with_user(self.cats, self.cat2, PrivilegeCodes.VIEW)

        # user 'bat' creates a new group called 'bats'
        self.bats = self.bat.uaccess.create_group(
            title='bats',
            description="This is the bats group",
            purpose="Our purpose is to collaborate on guano.")
        self.bat.uaccess.share_group_with_user(self.bats, self.bat2, PrivilegeCodes.VIEW)

        # create a cross-over share that allows dog to share with cats.
        self.cat.uaccess.share_group_with_user(self.cats, self.dog, PrivilegeCodes.OWNER)
        # create a cross-over share that allows dog to share with bats.
        self.bat.uaccess.share_group_with_user(self.bats, self.dog, PrivilegeCodes.OWNER)

        self.holes = hydroshare.create_resource(
            resource_type='GenericResource',
            owner=self.dog,
            title='all about dog holes',
            metadata=[],
        )
        self.dog.uaccess.share_resource_with_group(self.holes, self.dogs, PrivilegeCodes.VIEW)

        self.squirrels = hydroshare.create_resource(
            resource_type='GenericResource',
            owner=self.dog,
            title='a list of squirrels to pester',
            metadata=[],
        )

        self.dog.uaccess.share_resource_with_group(self.squirrels, self.dogs,
                                                   PrivilegeCodes.CHANGE)

        self.posts = hydroshare.create_resource(
            resource_type='GenericResource',
            owner=self.cat,
            title='all about scratching posts',
            metadata=[],
        )

        self.cat.uaccess.share_resource_with_group(self.posts, self.cats, PrivilegeCodes.VIEW)

        self.claus = hydroshare.create_resource(
            resource_type='GenericResource',
            owner=self.cat,
            title='bad jokes about claws',
            metadata=[],
        )
        self.cat.uaccess.share_resource_with_group(self.claus, self.cats, PrivilegeCodes.CHANGE)

        self.wings = hydroshare.create_resource(
            resource_type='GenericResource',
            owner=self.bat,
            title='things with wings',
            metadata=[],
        )
        self.bat.uaccess.share_resource_with_group(self.wings, self.bats, PrivilegeCodes.VIEW)

        self.perches = hydroshare.create_resource(
            resource_type='GenericResource',
            owner=self.bat,
            title='where to perch',
            metadata=[],
        )
        self.bat.uaccess.share_resource_with_group(self.perches, self.bats, PrivilegeCodes.CHANGE)

        # two communities to use
        self.pets = self.dog.uaccess.create_community(
                'all kinds of pets',
                'collaboration on how to be a better pet.')
        self.pests = self.bat.uaccess.create_community(
                'all kinds of pests',
                'collaboration on how to be a more effective pest.')

    def test_share_community_with_group(self):
        " share and unshare community with group "

        # first check permissions
        self.assertTrue(self.dog.uaccess.can_share_community_with_group(self.pets, self.dogs,
                                                                        PrivilegeCodes.VIEW))
        self.assertFalse(self.dog.uaccess.can_share_community_with_group(self.pets, self.dogs,
                                                                         PrivilegeCodes.CHANGE))
        self.assertTrue(self.dog.uaccess.can_share_community_with_group(self.pets, self.cats,
                                                                        PrivilegeCodes.VIEW))
        self.assertFalse(self.dog.uaccess.can_share_community_with_group(self.pets, self.cats,
                                                                         PrivilegeCodes.CHANGE))

        self.dog.uaccess.share_community_with_group(self.pets, self.dogs, PrivilegeCodes.VIEW)
        self.dog.uaccess.share_community_with_group(self.pets, self.cats, PrivilegeCodes.VIEW)

        # privilege object created
        ggp = UserCommunityPrivilege.objects.get(user=self.dog, community=self.pets)
        self.assertEqual(ggp.privilege, PrivilegeCodes.OWNER)
        ggp = GroupCommunityPrivilege.objects.get(group=self.dogs, community=self.pets)
        self.assertEqual(ggp.privilege, PrivilegeCodes.VIEW)
        ggp = GroupCommunityPrivilege.objects.get(group=self.cats, community=self.pets)
        self.assertEqual(ggp.privilege, PrivilegeCodes.VIEW)

        # provenance object created
        ggp = UserCommunityProvenance.objects.get(user=self.dog, community=self.pets)
        self.assertEqual(ggp.privilege, PrivilegeCodes.OWNER)
        ggp = GroupCommunityProvenance.objects.get(group=self.dogs, community=self.pets)
        self.assertEqual(ggp.privilege, PrivilegeCodes.VIEW)
        ggp = GroupCommunityProvenance.objects.get(group=self.cats, community=self.pets)
        self.assertEqual(ggp.privilege, PrivilegeCodes.VIEW)

        self.assertEqual(self.pets.get_effective_group_privilege(self.dogs), PrivilegeCodes.VIEW)
        self.assertEqual(self.pets.get_effective_group_privilege(self.cats), PrivilegeCodes.VIEW)

        self.assertTrue(self.holes not in self.cat.uaccess.view_resources)
        self.assertTrue(self.holes not in self.cat.uaccess.edit_resources)

        self.assertTrue(self.cats in self.pets.member_groups)
        self.assertTrue(self.dogs in self.pets.member_groups)

        # group resources are unchanged.
        self.assertTrue(self.holes in self.dogs.gaccess.view_resources)
        self.assertFalse(self.holes in self.dogs.gaccess.edit_resources)
        self.assertTrue(self.posts in self.cats.gaccess.view_resources)
        self.assertFalse(self.posts in self.cats.gaccess.edit_resources)

        # group view resources do not reflect community privileges
        self.assertFalse(self.holes in self.cats.gaccess.view_resources)
        self.assertFalse(self.holes in self.cats.gaccess.edit_resources)
        self.assertFalse(self.posts in self.dogs.gaccess.view_resources)
        self.assertFalse(self.posts in self.dogs.gaccess.edit_resources)

        # reject ownership of community by a group
        self.assertFalse(self.dog.uaccess.can_share_community_with_group(self.pets, self.dogs,
                                                                         PrivilegeCodes.OWNER))
        with self.assertRaises(PermissionDenied):
            self.dog.uaccess.share_community_with_group(self.pets, self.dogs,
                                                        PrivilegeCodes.OWNER)

        # Privileges are unchanged by the previous act
        self.assertEqual(self.pets.get_effective_group_privilege(self.dogs),
                         PrivilegeCodes.VIEW)
        self.assertEqual(self.pets.get_effective_group_privilege(self.cats),
                         PrivilegeCodes.VIEW)

        # user privileges reflect community privileges

        self.assertTrue(self.holes in self.dog.uaccess.view_resources)
        self.assertTrue(self.holes in self.dog.uaccess.edit_resources)
        self.assertTrue(self.holes not in self.cat.uaccess.view_resources)
        self.assertTrue(self.holes not in self.cat.uaccess.edit_resources)

        # unshare community with group
        self.assertTrue(self.dog.uaccess.can_unshare_community_with_group(self.pets, self.dogs))
        self.dog.uaccess.unshare_community_with_group(self.pets, self.dogs)

        self.assertEqual(self.pets.get_effective_group_privilege(self.dogs), PrivilegeCodes.NONE)
        self.assertEqual(self.pets.get_effective_group_privilege(self.cats), PrivilegeCodes.VIEW)

        self.assertTrue(self.holes not in self.cat.uaccess.view_resources)
        self.assertTrue(self.holes not in self.cat.uaccess.edit_resources)

    def test_undo_share_community_with_group(self):
        " undo share of community with group "
        self.assertTrue(self.dog.uaccess.can_share_community_with_group(self.pets, self.dogs,
                                                                        PrivilegeCodes.VIEW))
        self.assertFalse(self.dog.uaccess.can_share_community_with_group(self.pets, self.dogs,
                                                                         PrivilegeCodes.CHANGE))
        self.dog.uaccess.share_community_with_group(self.pets, self.dogs, PrivilegeCodes.VIEW)
        self.dog.uaccess.share_community_with_group(self.pets, self.cats, PrivilegeCodes.VIEW)

        self.assertEqual(self.pets.get_effective_group_privilege(self.dogs), PrivilegeCodes.VIEW)
        self.assertEqual(self.pets.get_effective_group_privilege(self.cats), PrivilegeCodes.VIEW)

        self.assertTrue(self.dog.uaccess.can_undo_share_community_with_group(self.pets,
                                                                             self.dogs))

        self.dog.uaccess.undo_share_community_with_group(self.pets, self.dogs)

        self.assertEqual(self.pets.get_effective_group_privilege(self.dogs), PrivilegeCodes.NONE)
        self.assertEqual(self.pets.get_effective_group_privilege(self.cats), PrivilegeCodes.VIEW)

    def test_share_community_with_user(self):
        " share and unshare community with user "

        # first check permissions
        self.assertTrue(self.dog.uaccess.can_share_community_with_user(self.pets, self.dog2,
                                                                       PrivilegeCodes.VIEW))
        self.assertTrue(self.dog.uaccess.can_share_community_with_user(self.pets, self.dog2,
                                                                       PrivilegeCodes.CHANGE))
        self.assertTrue(self.dog.uaccess.can_share_community_with_user(self.pets, self.cat2,
                                                                       PrivilegeCodes.VIEW))
        self.assertTrue(self.dog.uaccess.can_share_community_with_user(self.pets, self.cat2,
                                                                       PrivilegeCodes.CHANGE))

        self.dog.uaccess.share_community_with_user(self.pets, self.dog2, PrivilegeCodes.VIEW)
        self.dog.uaccess.share_community_with_user(self.pets, self.cat2, PrivilegeCodes.VIEW)

        # privilege object created
        ggp = UserCommunityPrivilege.objects.get(user=self.dog, community=self.pets)
        self.assertEqual(ggp.privilege, PrivilegeCodes.OWNER)
        ggp = UserCommunityPrivilege.objects.get(user=self.dog2, community=self.pets)
        self.assertEqual(ggp.privilege, PrivilegeCodes.VIEW)
        ggp = UserCommunityPrivilege.objects.get(user=self.cat2, community=self.pets)
        self.assertEqual(ggp.privilege, PrivilegeCodes.VIEW)

        # provenance object created
        ggp = UserCommunityProvenance.objects.get(user=self.dog, community=self.pets)
        self.assertEqual(ggp.privilege, PrivilegeCodes.OWNER)
        ggp = UserCommunityProvenance.objects.get(user=self.dog2, community=self.pets)
        self.assertEqual(ggp.privilege, PrivilegeCodes.VIEW)
        ggp = UserCommunityProvenance.objects.get(user=self.cat2, community=self.pets)
        self.assertEqual(ggp.privilege, PrivilegeCodes.VIEW)

        self.assertEqual(self.pets.get_effective_user_privilege(self.dog2),
                         PrivilegeCodes.VIEW)
        self.assertEqual(self.pets.get_effective_user_privilege(self.cat2),
                         PrivilegeCodes.VIEW)

        self.assertTrue(self.cat2 in self.pets.member_users)
        self.assertTrue(self.dog2 in self.pets.member_users)

        # accept ownership of community by a user
        self.assertTrue(self.dog.uaccess.can_share_community_with_user(self.pets, self.dog2,
                                                                       PrivilegeCodes.OWNER))
        self.dog.uaccess.share_community_with_user(self.pets, self.dog2,
                                                   PrivilegeCodes.OWNER)
        # privilege object created
        ggp = UserCommunityPrivilege.objects.get(user=self.dog2, community=self.pets)
        self.assertEqual(ggp.privilege, PrivilegeCodes.OWNER)

        # provenance object created
        ggp = UserCommunityProvenance.objects.filter(user=self.dog2, community=self.pets)
        self.assertEqual(ggp.count(), 2)

        # Privileges are changed by the previous act
        self.assertEqual(self.pets.get_effective_user_privilege(self.dog2),
                         PrivilegeCodes.OWNER)
        self.assertEqual(self.pets.get_effective_user_privilege(self.cat2),
                         PrivilegeCodes.VIEW)

        # downgrade share privilege
        self.dog.uaccess.share_community_with_user(self.pets, self.dog2, PrivilegeCodes.CHANGE)

        # privilege object created
        ggp = UserCommunityPrivilege.objects.get(user=self.dog2, community=self.pets)
        self.assertEqual(ggp.privilege, PrivilegeCodes.CHANGE)

        # provenance object created
        ggp = UserCommunityProvenance.objects.filter(user=self.dog2, community=self.pets)
        self.assertEqual(ggp.count(), 3)

        self.assertEqual(self.pets.get_effective_user_privilege(self.dog2),
                         PrivilegeCodes.CHANGE)
        self.assertEqual(self.pets.get_effective_user_privilege(self.cat2),
                         PrivilegeCodes.VIEW)

        # unshare community with user
        self.assertTrue(self.dog.uaccess.can_unshare_community_with_user(self.pets, self.dog2))
        self.dog.uaccess.unshare_community_with_user(self.pets, self.dog2)

        self.assertEqual(self.pets.get_effective_user_privilege(self.dog2),
                         PrivilegeCodes.NONE)
        self.assertEqual(self.pets.get_effective_user_privilege(self.cat2),
                         PrivilegeCodes.VIEW)

    def test_undo_share_community_with_user(self):
        " undo share of community with group "
        self.assertTrue(self.dog.uaccess.can_share_community_with_user(self.pets, self.dog2,
                                                                       PrivilegeCodes.CHANGE))
        self.dog.uaccess.share_community_with_user(self.pets, self.dog2,
                                                    PrivilegeCodes.CHANGE)
        self.dog.uaccess.share_community_with_user(self.pets, self.cat2,
                                                    PrivilegeCodes.VIEW)

        self.assertEqual(self.pets.get_effective_user_privilege(self.dog2),
                         PrivilegeCodes.CHANGE)
        self.assertEqual(self.pets.get_effective_user_privilege(self.cat2),
                         PrivilegeCodes.VIEW)

        self.assertTrue(self.dog.uaccess.can_undo_share_community_with_user(self.pets,
                                                                             self.dog2))

        self.dog.uaccess.undo_share_community_with_user(self.pets, self.dog2)

        self.assertEqual(self.pets.get_effective_user_privilege(self.dog2),
                         PrivilegeCodes.NONE)
        self.assertEqual(self.pets.get_effective_user_privilege(self.cat2),
                         PrivilegeCodes.VIEW)

    def test_explanations(self):
        " explanations indicate why privileges are granted "
        self.dog.uaccess.share_community_with_group(self.pets, self.dogs, PrivilegeCodes.VIEW)
        self.dog.uaccess.share_community_with_group(self.pets, self.bats, PrivilegeCodes.VIEW)
        self.dog.uaccess.share_community_with_group(self.pets, self.cats, PrivilegeCodes.VIEW)

        self.assertTrue(self.dog2.uaccess.can_view_resource(self.holes))
        self.assertTrue(self.dog2.uaccess.can_view_resource(self.squirrels))
        self.assertFalse(self.dog2.uaccess.can_view_resource(self.posts))
        self.assertFalse(self.dog2.uaccess.can_view_resource(self.claus))
        self.assertFalse(self.dog2.uaccess.can_view_resource(self.wings))
        self.assertFalse(self.dog2.uaccess.can_view_resource(self.perches))

        self.assertFalse(self.cat2.uaccess.can_view_resource(self.holes))
        self.assertFalse(self.cat2.uaccess.can_view_resource(self.squirrels))
        self.assertTrue(self.cat2.uaccess.can_view_resource(self.posts))
        self.assertTrue(self.cat2.uaccess.can_view_resource(self.claus))
        self.assertFalse(self.cat2.uaccess.can_view_resource(self.wings))
        self.assertFalse(self.cat2.uaccess.can_view_resource(self.perches))

        self.assertFalse(self.bat2.uaccess.can_view_resource(self.holes))
        self.assertFalse(self.bat2.uaccess.can_view_resource(self.squirrels))
        self.assertFalse(self.bat2.uaccess.can_view_resource(self.posts))
        self.assertFalse(self.bat2.uaccess.can_view_resource(self.claus))
        self.assertTrue(self.bat2.uaccess.can_view_resource(self.wings))
        self.assertTrue(self.bat2.uaccess.can_view_resource(self.perches))

        self.assertFalse(self.dog2.uaccess.can_change_resource(self.holes))
        self.assertTrue(self.dog2.uaccess.can_change_resource(self.squirrels))
        self.assertFalse(self.dog2.uaccess.can_change_resource(self.posts))
        self.assertFalse(self.dog2.uaccess.can_change_resource(self.claus))
        self.assertFalse(self.dog2.uaccess.can_change_resource(self.wings))
        self.assertFalse(self.dog2.uaccess.can_change_resource(self.perches))

        self.assertFalse(self.cat2.uaccess.can_change_resource(self.holes))
        self.assertFalse(self.cat2.uaccess.can_change_resource(self.squirrels))
        self.assertFalse(self.cat2.uaccess.can_change_resource(self.posts))
        self.assertTrue(self.cat2.uaccess.can_change_resource(self.claus))
        self.assertFalse(self.cat2.uaccess.can_change_resource(self.wings))
        self.assertFalse(self.cat2.uaccess.can_change_resource(self.perches))

        self.assertFalse(self.bat2.uaccess.can_change_resource(self.holes))
        self.assertFalse(self.bat2.uaccess.can_change_resource(self.squirrels))
        self.assertFalse(self.bat2.uaccess.can_change_resource(self.posts))
        self.assertFalse(self.bat2.uaccess.can_change_resource(self.claus))
        self.assertFalse(self.bat2.uaccess.can_change_resource(self.wings))
        self.assertTrue(self.bat2.uaccess.can_change_resource(self.perches))

        self.assertTrue(is_equal_to_as_set(self.dog2.uaccess.view_groups,
                                           [self.dogs]))
        self.assertTrue(is_equal_to_as_set(self.cat2.uaccess.view_groups,
                                           [self.cats]))
        self.assertTrue(is_equal_to_as_set(self.bat2.uaccess.view_groups,
                                           [self.bats]))

<<<<<<< HEAD
        # public groups are viewable.
=======
        # all groups are public --> can view all of them.
>>>>>>> 3c65f630
        self.assertTrue(self.dog2.uaccess.can_view_group(self.dogs))
        self.assertTrue(self.dog2.uaccess.can_view_group(self.cats))
        self.assertTrue(self.dog2.uaccess.can_view_group(self.bats))

        self.assertTrue(self.cat2.uaccess.can_view_group(self.dogs))
        self.assertTrue(self.cat2.uaccess.can_view_group(self.cats))
        self.assertTrue(self.cat2.uaccess.can_view_group(self.bats))

        self.assertTrue(self.bat2.uaccess.can_view_group(self.dogs))
        self.assertTrue(self.bat2.uaccess.can_view_group(self.cats))
        self.assertTrue(self.bat2.uaccess.can_view_group(self.bats))

        self.assertTrue(is_equal_to_as_set(self.dog2.uaccess.edit_groups, []))
        self.assertTrue(is_equal_to_as_set(self.cat2.uaccess.edit_groups, []))
        self.assertTrue(is_equal_to_as_set(self.bat2.uaccess.edit_groups, []))
        self.assertTrue(is_equal_to_as_set(self.dog2.uaccess.view_groups, [self.dogs]))
        self.assertTrue(is_equal_to_as_set(self.cat2.uaccess.view_groups, [self.cats]))
        self.assertTrue(is_equal_to_as_set(self.bat2.uaccess.view_groups, [self.bats]))

        self.assertFalse(self.dog2.uaccess.can_change_group(self.dogs))
        self.assertFalse(self.dog2.uaccess.can_change_group(self.cats))
        self.assertFalse(self.dog2.uaccess.can_change_group(self.bats))

        self.assertFalse(self.cat2.uaccess.can_change_group(self.dogs))
        self.assertFalse(self.cat2.uaccess.can_change_group(self.cats))
        self.assertFalse(self.bat2.uaccess.can_change_group(self.bats))

        self.assertFalse(self.bat2.uaccess.can_change_group(self.dogs))
        self.assertFalse(self.bat2.uaccess.can_change_group(self.cats))
        self.assertFalse(self.bat2.uaccess.can_change_group(self.bats))

        self.assertTrue(self.dogs.gaccess.viewers, [self.dog, self.dog2])
        self.assertTrue(self.cats.gaccess.viewers, [self.cat, self.cat2])
        self.assertTrue(self.bats.gaccess.viewers, [self.bat, self.bat2])

        self.assertTrue(self.cat2.uaccess.view_resources, [self.posts, self.claus])
        self.assertTrue(self.dog2.uaccess.view_resources, [self.holes, self.squirrels])
        self.assertTrue(self.bat2.uaccess.view_resources, [self.wings, self.perches])

    def test_iteration(self):
        " iterate over resources in a community "

        # This tests the mechanism by which we will display a community view
        self.dog.uaccess.share_community_with_group(self.pets, self.dogs, PrivilegeCodes.VIEW)
        self.dog.uaccess.share_community_with_group(self.pets, self.bats, PrivilegeCodes.VIEW)
        self.dog.uaccess.share_community_with_group(self.pets, self.cats, PrivilegeCodes.VIEW)

        comms = self.dog.uaccess.communities
        self.assertTrue(is_equal_to_as_set(comms, [self.pets]))
        comm = comms[0]

        groupc = comm.get_groups_with_explicit_access(PrivilegeCodes.CHANGE)
        self.assertTrue(is_equal_to_as_set(groupc, []))

        groupv = comm.get_groups_with_explicit_access(PrivilegeCodes.VIEW)
        self.assertTrue(is_equal_to_as_set(groupv, [self.cats, self.bats, self.dogs]))

        for group in groupv:
            view_resources = comm.get_resources_with_explicit_access(self.dog, group,
                                                                     PrivilegeCodes.VIEW)
            for r in view_resources:
                # if a resource can be changed by some other group, it can be changed.
                # if self has administrative privilege over a group, and that group
                # has CHANGE, it can be changed.
                if not self.dog.uaccess.owns_resource(r) and\
                   not GroupResourcePrivilege.objects.filter(
                        resource=r,
                        privilege=PrivilegeCodes.CHANGE,
                        group__g2ugp__user=self.dog).exists():
                    self.assertFalse(self.dog.uaccess.can_change_resource(r))
                self.assertTrue(self.dog.uaccess.can_view_resource(r))

    def test_public_resources(self):
        """ public resources contain those resources that are public and discoverable """
        self.dog.uaccess.share_community_with_group(self.pets, self.dogs, PrivilegeCodes.VIEW)
        self.dog.uaccess.share_community_with_group(self.pets, self.cats, PrivilegeCodes.VIEW)
        res = self.pets.public_resources
        self.assertTrue(is_equal_to_as_set(res, []))
        self.holes.raccess.public = True
        self.holes.raccess.discoverable = True
        self.holes.raccess.save()  # this avoids regular requirements for "public"
        res = self.pets.public_resources
        self.assertTrue(is_equal_to_as_set(res, [self.holes]))
        for r in res:
            self.assertEqual(r.public, r.raccess.public)
            self.assertEqual(r.discoverable, r.raccess.discoverable)
            self.assertEqual(r.published, r.raccess.published)
            self.assertEqual(r.group_name, self.dogs.name)
            self.assertEqual(r.group_id, self.dogs.id)
        self.posts.raccess.discoverable = True
        self.posts.raccess.save()
        res = self.pets.public_resources
        self.assertTrue(is_equal_to_as_set(res, [self.holes, self.posts]))
        for r in res:
            self.assertEqual(r.public, r.raccess.public)
            self.assertEqual(r.discoverable, r.raccess.discoverable)
            self.assertEqual(r.published, r.raccess.published)
            if r.id == self.posts.id:
                self.assertEqual(r.group_name, self.cats.name)
                self.assertEqual(r.group_id, self.cats.id)
            else:
                self.assertEqual(r.group_name, self.dogs.name)
                self.assertEqual(r.group_id, self.dogs.id)

    def test_share_resource_with_community(self):
        " share and unshare resource with community "

        # first check permissions (one must be an owner of the resource and a member of the community)
        self.assertTrue(self.dog.uaccess.can_share_resource_with_community(self.pets, self.holes,
                                                                           PrivilegeCodes.VIEW))
        self.assertFalse(self.dog.uaccess.can_share_resource_with_community(self.pets, self.holes,
                                                                            PrivilegeCodes.CHANGE))

        self.dog.uaccess.share_resource_with_community(self.pets, self.holes, PrivilegeCodes.VIEW)
        # This should not work for resources not owned by dog (e.g., posts)
        # self.dog.uaccess.share_resource_with_community(self.pets, self.posts, PrivilegeCodes.VIEW)

        # privilege object created
        ggp = UserCommunityPrivilege.objects.get(user=self.dog, community=self.pets)
        self.assertEqual(ggp.privilege, PrivilegeCodes.OWNER)
        ggp = CommunityResourcePrivilege.objects.get(resource=self.holes, community=self.pets)
        self.assertEqual(ggp.privilege, PrivilegeCodes.VIEW)

        # provenance object created
        ggp = UserCommunityProvenance.objects.get(user=self.dog, community=self.pets)
        self.assertEqual(ggp.privilege, PrivilegeCodes.OWNER)
        ggp = CommunityResourceProvenance.objects.get(resource=self.holes, community=self.pets)
        self.assertEqual(ggp.privilege, PrivilegeCodes.VIEW)

        self.assertEqual(self.pets.get_effective_resource_privilege(self.holes), PrivilegeCodes.VIEW)

        # resource resources are unchanged.
        self.assertTrue(self.holes in self.dogs.gaccess.view_resources)
        self.assertFalse(self.holes in self.dogs.gaccess.edit_resources)

        # reject ownership of community by a resource
        self.assertFalse(self.dog.uaccess.can_share_resource_with_community(self.pets, self.holes,
                                                                            PrivilegeCodes.OWNER))
        with self.assertRaises(PermissionDenied):
            self.dog.uaccess.share_resource_with_community(self.pets, self.holes,
                                                           PrivilegeCodes.OWNER)

        # Privileges are unchanged by the previous act
        self.assertEqual(self.pets.get_effective_resource_privilege(self.holes),
                         PrivilegeCodes.VIEW)

        # user privileges reflect community privileges
        self.assertTrue(self.holes in self.dog.uaccess.view_resources)
        self.assertTrue(self.holes in self.dog.uaccess.edit_resources)
        self.assertTrue(self.holes not in self.cat.uaccess.view_resources)
        self.assertTrue(self.holes not in self.cat.uaccess.edit_resources)

        # unshare resource with community
        self.assertTrue(self.dog.uaccess.can_unshare_resource_with_community(self.pets, self.holes))
        self.dog.uaccess.unshare_resource_with_community(self.pets, self.holes)

        self.assertEqual(self.pets.get_effective_resource_privilege(self.holes),
                         PrivilegeCodes.NONE)

        self.assertTrue(self.holes not in self.cat.uaccess.view_resources)
        self.assertTrue(self.holes not in self.cat.uaccess.edit_resources)

    def test_undo_share_resource_with_community(self):
        " undo share of resource with community "
        self.assertEqual(self.pets.get_effective_resource_privilege(self.holes), PrivilegeCodes.NONE)

        self.assertTrue(self.dog.uaccess.can_share_resource_with_community(self.pets, self.holes,
                                                                           PrivilegeCodes.VIEW))
        self.dog.uaccess.share_resource_with_community(self.pets, self.holes, PrivilegeCodes.VIEW)

        self.assertEqual(self.pets.get_effective_resource_privilege(self.holes), PrivilegeCodes.VIEW)

        self.assertTrue(self.dog.uaccess.can_undo_share_resource_with_community(self.pets,
                                                                                self.holes))

        self.dog.uaccess.undo_share_resource_with_community(self.pets, self.holes)

        self.assertEqual(self.pets.get_effective_resource_privilege(self.holes), PrivilegeCodes.NONE)<|MERGE_RESOLUTION|>--- conflicted
+++ resolved
@@ -431,11 +431,7 @@
         self.assertTrue(is_equal_to_as_set(self.bat2.uaccess.view_groups,
                                            [self.bats]))
 
-<<<<<<< HEAD
-        # public groups are viewable.
-=======
         # all groups are public --> can view all of them.
->>>>>>> 3c65f630
         self.assertTrue(self.dog2.uaccess.can_view_group(self.dogs))
         self.assertTrue(self.dog2.uaccess.can_view_group(self.cats))
         self.assertTrue(self.dog2.uaccess.can_view_group(self.bats))
