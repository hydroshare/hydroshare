--- conflicted
+++ resolved
@@ -7,11 +7,7 @@
     GroupResourcePrivilege, CommunityResourcePrivilege, CommunityResourceProvenance, Community
 from hs_access_control.tests.utilities import global_reset, is_equal_to_as_set
 from hs_core import hydroshare
-<<<<<<< HEAD
-=======
 from hs_core.models import BaseResource
-from hs_core.testing import MockIRODSTestCaseMixin
->>>>>>> 2735328d
 
 
 class TestCommunities(TestCase):
@@ -169,13 +165,12 @@
             'all kinds of pests',
             'collaboration on how to be a more effective pest.')
 
-<<<<<<< HEAD
         # make the communities active
         self.pets.active = True
         self.pets.save()
         self.pests.active = True
         self.pests.save()
-=======
+
     def tearDown(self):
         super(TestCommunities, self).tearDown()
         User.objects.all().delete()
@@ -188,7 +183,6 @@
         self.squirrels.delete()
         BaseResource.objects.all().delete()
         Community.objects.all().delete()
->>>>>>> 2735328d
 
     def test_share_community_with_group(self):
         """ share and unshare community with group """
