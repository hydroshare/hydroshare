# -*- coding: utf-8 -*-

"""
Check synchronization between iRODS and Django

This checks that every file in IRODS corresponds to a ResourceFile in Django.
If a file in iRODS is not present in Django, it attempts to register that file in Django.

* By default, prints errors on stdout.
* Optional argument --log instead logs output to system log.
"""

import json
import logging
import os

from django.conf import settings
from django.contrib.sites.models import Site
from django.core.exceptions import ValidationError
from requests import post

from django_irods.icommands import SessionException
from django_irods.storage import IrodsStorage
from hs_core.hydroshare import get_resource_by_shortkey
from hs_core.models import BaseResource, ResourceFile
from hs_core.views.utils import link_irods_file_to_django
from hs_file_types.utils import set_logical_file_type, get_logical_file_type


def _get_model_aggregation_folder_name(comp_res, default_folder_name):
    # generate a folder name if the default folder name already exists
    # used for migrating model resources
    folder_name = default_folder_name
    istorage = comp_res.get_irods_storage()
    folder_path = os.path.join(comp_res.file_path, default_folder_name)
    post_fix = 1
    while istorage.exists(folder_path):
        folder_name = "{}-{}".format(default_folder_name, post_fix)
        folder_path = os.path.join(comp_res.file_path, folder_name)
        post_fix += 1
    return folder_name


def move_files_and_folders_to_model_aggregation(command, model_aggr, comp_res, logger, aggr_name):
    """Helper function used in migrating model resources to create new aggregation folder and move
    files and folders into that folder"""

    # create a new folder for model aggregation to which all files and folders will be moved
    new_folder = _get_model_aggregation_folder_name(comp_res, aggr_name)
    ResourceFile.create_folder(comp_res, new_folder, migrating_resource=True)
    model_aggr.folder = new_folder
    model_aggr.dataset_name = new_folder
    model_aggr.save()
    msg = "Added a new folder '{}' to the resource:{}".format(new_folder, comp_res.short_id)
    logger.info(msg)
    command.stdout.write(command.style.SUCCESS(msg))

    # move files and folders to the new aggregation folder
    istorage = comp_res.get_irods_storage()
    moved_folders = []
    aggr_name = aggr_name.replace("-", " ")
    for res_file in comp_res.files.all().iterator():
        if res_file != comp_res.readme_file:
            moving_folder = False
            if res_file.file_folder:
                if "/" in res_file.file_folder:
                    folder_to_move = res_file.file_folder.split("/")[0]
                else:
                    folder_to_move = res_file.file_folder
                if folder_to_move not in moved_folders:
                    moved_folders.append(folder_to_move)
                    moving_folder = True
                else:
                    continue
                src_short_path = folder_to_move
            else:
                src_short_path = res_file.file_name

            src_full_path = os.path.join(comp_res.root_path, 'data', 'contents', src_short_path)
            if istorage.exists(src_full_path):
                tgt_full_path = os.path.join(comp_res.root_path, 'data', 'contents', new_folder, src_short_path)
                if moving_folder:
                    msg = "Moving folder ({}) to the new aggregation folder:{}".format(src_short_path, new_folder)
                else:
                    msg = "Moving file ({}) to the new aggregation folder:{}".format(src_short_path, new_folder)
                command.stdout.write(msg)

                istorage.moveFile(src_full_path, tgt_full_path)
                if moving_folder:
                    msg = "Moved folder ({}) to the new aggregation folder:{}".format(src_short_path, new_folder)
                    logger.info(msg)
                    command.stdout.write(command.style.SUCCESS(msg))
                    command.stdout.flush()

                    # Note: some of the files returned by list_folder() may not exist in iRODS
                    res_file_objs = ResourceFile.list_folder(comp_res, folder_to_move)
                    tgt_short_path = os.path.join('data', 'contents', new_folder, folder_to_move)
                    src_short_path = os.path.join('data', 'contents', folder_to_move)
                    for fobj in res_file_objs:
                        src_path = fobj.storage_path
                        new_path = src_path.replace(src_short_path, tgt_short_path, 1)
                        if istorage.exists(new_path):
                            fobj.set_storage_path(new_path)
                            model_aggr.add_resource_file(fobj)
                            msg = "Added file ({}) to {} aggregation".format(fobj.short_path, aggr_name)
                            logger.info(msg)
                            command.stdout.write(command.style.SUCCESS(msg))
                        else:
                            err_msg = "File ({}) is missing in iRODS. File not added to the aggregation"
                            err_msg = err_msg.format(new_path)
                            logger.warn(err_msg)
                            command.stdout.write(command.style.WARNING(err_msg))
                else:
                    msg = "Moved file ({}) to the new aggregation folder:{}".format(src_short_path, new_folder)
                    logger.info(msg)
                    command.stdout.write(command.style.SUCCESS(msg))
                    res_file.set_storage_path(tgt_full_path)
                    model_aggr.add_resource_file(res_file)
                    msg = "Added file ({}) to {} aggregation".format(res_file.short_path, aggr_name)
                    logger.info(msg)
                    command.stdout.write(command.style.SUCCESS(msg))
            else:
                err_msg = "File path ({}) not found in iRODS. Couldn't make this file part of " \
                          "the {} aggregation.".format(src_full_path, aggr_name)
                logger.warn(err_msg)
                command.stdout.write(command.style.WARNING(err_msg))
            command.stdout.flush()


def set_executed_by(command, mi_aggr, comp_res, logger):
    """Helper function used in migrating model instance resources to set the
    executed_by attribute of the model instance aggregation in the migrated resource"""

    linked_res_id = comp_res.extra_data[command._EXECUTED_BY_EXTRA_META_KEY]
    try:
        linked_res = get_resource_by_shortkey(linked_res_id)
    except Exception as err:
        msg = "{}Resource (ID:{}) for executed_by was not found. Error:{}"
        msg = msg.format(command._MIGRATION_ISSUE, linked_res_id, str(err))
        logger.warning(msg)
        command.stdout.write(command.style.WARNING(msg))
        command.stdout.flush()
        return False

    # check the linked resource is a composite resource
    if linked_res.resource_type == 'CompositeResource':
        # get the mp aggregation
        mp_aggr = linked_res.modelprogramlogicalfile_set.first()
        if mp_aggr:
            # use the external mp aggregation for executed_by
            mi_aggr.metadata.executed_by = mp_aggr
            mi_aggr.metadata.save()
            msg = 'Setting executed_by to external model program aggregation of resource (ID:{})'
            msg = msg.format(linked_res.short_id)
            logger.info(msg)
            command.stdout.write(command.style.SUCCESS(msg))
            command.stdout.flush()
            return True
        else:
            msg = "{}No model program aggregation was found in composite resource ID:{} to set executed_by"
            msg = msg.format(command._MIGRATION_ISSUE, linked_res.short_id)
            logger.warning(msg)
            command.stdout.write(command.style.WARNING(msg))
            command.stdout.flush()
            return False
    else:
        msg = "{}Resource ID:{} to be used for executed_by is not a composite resource"
        msg = msg.format(command._MIGRATION_ISSUE, linked_res.short_id)
        logger.warning(msg)
        command.stdout.write(command.style.WARNING(msg))
        command.stdout.flush()
        return False


def migrate_core_meta_elements(orig_meta_obj, comp_res):
    """
    Helper to migrate core metadata elements from the resource that is converted to
    composite resource
    :param orig_meta_obj: metadata object of the resource that is getting converted to
    composite resource
    :param comp_res: converted composite resource
    :return:
    """
    single_meta_elements = ['title', 'type', 'language', 'rights', 'description',
                            'publisher']
    multiple_meta_elements = ['creators', 'contributors', 'coverages', 'subjects',
                              'dates', 'formats', 'identifiers', 'relations',
                              'funding_agencies']
    for meta_element_name in single_meta_elements:
        meta_element = getattr(orig_meta_obj, meta_element_name)
        if meta_element is not None:
            meta_element.content_object = comp_res.metadata
            meta_element.save()
    for meta_element_name in multiple_meta_elements:
        meta_elements = getattr(orig_meta_obj, meta_element_name)
        for meta_element in meta_elements.all():
            meta_element.content_object = comp_res.metadata
            meta_element.save()


def check_relations(resource):
    """Check for dangling relations due to deleted resource files.

    :param resource: resource to check
    """
    for r in resource.metadata.relations.all():
        if r.value.startswith('http://www.hydroshare.org/resource/'):
            target = r.value[len('http://www.hydroshare.org/resource/'):].rstrip('/')
            try:
                get_resource_by_shortkey(target, or_404=False)
            except BaseResource.DoesNotExist:
                print("relation {} {} {} (this does not exist)"
                      .format(resource.short_id, r.type, target))


def check_irods_files(resource, stop_on_error=False, log_errors=True,
                      echo_errors=False, return_errors=False,
                      sync_ispublic=False, clean_irods=False, clean_django=False):
    """Check whether files in resource.files and on iRODS agree.

    :param resource: resource to check
    :param stop_on_error: whether to raise a ValidationError exception on first error
    :param log_errors: whether to log errors to Django log
    :param echo_errors: whether to print errors on stdout
    :param return_errors: whether to collect errors in an array and return them.
    :param sync_ispublic: whether to repair deviations between ResourceAccess.public
           and AVU isPublic
    :param clean_irods: whether to delete files in iRODs that are not in Django
    :param clean_django: whether to delete files in Django that are not in iRODs
    """
    from hs_core.hydroshare.resource import delete_resource_file

    logger = logging.getLogger(__name__)
    istorage = resource.get_irods_storage()
    errors = []
    ecount = 0

    # skip federated resources if not configured to handle these
    if resource.is_federated and not settings.REMOTE_USE_IRODS:
        msg = "check_irods_files: skipping check of federated resource {} in unfederated mode"\
            .format(resource.short_id)
        if echo_errors:
            print(msg)
        if log_errors:
            logger.info(msg)

    # skip resources that do not exist in iRODS
    elif not istorage.exists(resource.root_path):
            msg = "root path {} does not exist in iRODS".format(resource.root_path)
            ecount += 1
            if echo_errors:
                print(msg)
            if log_errors:
                logger.error(msg)
            if return_errors:
                errors.append(msg)

    else:
        # Step 2: does every file in Django refer to an existing file in iRODS?
        for f in resource.files.all():
            if not istorage.exists(f.storage_path):
                ecount += 1
                msg = "check_irods_files: django file {} does not exist in iRODS"\
                    .format(f.storage_path)
                if clean_django:
                    delete_resource_file(resource.short_id, f.short_path, resource.creator,
                                         delete_logical_file=False)
                    msg += " (DELETED FROM DJANGO)"
                if echo_errors:
                    print(msg)
                if log_errors:
                    logger.error(msg)
                if return_errors:
                    errors.append(msg)
                if stop_on_error:
                    raise ValidationError(msg)

        # Step 3: for composite resources, does every composite metadata file exist?
        from hs_composite_resource.models import CompositeResource as CR
        if isinstance(resource, CR):
            for lf in resource.logical_files:
                    for f in lf.files.all():
                        try:
                            f.resource_file.size
                        except:
                            ecount += 1
                            msg = "check_resource: file {} does not exist on irods" \
                                .format(f.storage_path.encode('ascii', 'replace'))
                            print(msg)
                            if clean_django:
                                f.delete()
                            if echo_errors:
                                print(msg)
                            if log_errors:
                                logger.error(msg)
                            if return_errors:
                                errors.append(msg)
                            if stop_on_error:
                                raise ValidationError(msg)
        # Step 4: does every iRODS file correspond to a record in files?
        error2, ecount2 = __check_irods_directory(resource, resource.file_path, logger,
                                                  stop_on_error=stop_on_error,
                                                  log_errors=log_errors,
                                                  echo_errors=echo_errors,
                                                  return_errors=return_errors,
                                                  clean=clean_irods)
        errors.extend(error2)
        ecount += ecount2

        # Step 5: check whether the iRODS public flag agrees with Django
        django_public = resource.raccess.public
        irods_public = None
        try:
            irods_public = resource.getAVU('isPublic')
        except SessionException as ex:
            msg = "cannot read isPublic attribute of {}: {}"\
                .format(resource.short_id, ex.stderr)
            ecount += 1
            if log_errors:
                logger.error(msg)
            if echo_errors:
                print(msg)
            if return_errors:
                errors.append(msg)
            if stop_on_error:
                raise ValidationError(msg)

        if irods_public is not None:
            # convert to boolean
            irods_public = str(irods_public).lower() == 'true'

        if irods_public is None or irods_public != django_public:
            ecount += 1
            if not django_public:  # and irods_public
                msg = "check_irods_files: resource {} public in irods, private in Django"\
                    .format(resource.short_id)
                if sync_ispublic:
                    try:
                        resource.setAVU('isPublic', 'false')
                        msg += " (REPAIRED IN IRODS)"
                    except SessionException as ex:
                        msg += ": (CANNOT REPAIR: {})"\
                            .format(ex.stderr)

            else:  # django_public and not irods_public
                msg = "check_irods_files: resource {} private in irods, public in Django"\
                    .format(resource.short_id)
                if sync_ispublic:
                    try:
                        resource.setAVU('isPublic', 'true')
                        msg += " (REPAIRED IN IRODS)"
                    except SessionException as ex:
                        msg += ": (CANNOT REPAIR: {})"\
                            .format(ex.stderr)

            if msg != '':
                if echo_errors:
                    print(msg)
                if log_errors:
                    logger.error(msg)
                if return_errors:
                    errors.append(msg)
                if stop_on_error:
                    raise ValidationError(msg)

    if ecount > 0:  # print information about the affected resource (not really an error)
        msg = "check_irods_files: affected resource {} type is {}, title is '{}'"\
            .format(resource.short_id, resource.resource_type,
                    resource.title)
        if log_errors:
            logger.error(msg)
        if echo_errors:
            print(msg)
        if return_errors:
            errors.append(msg)

    return errors, ecount  # empty unless return_errors=True


def __check_irods_directory(resource, dir, logger,
                            stop_on_error=False, log_errors=True,
                            echo_errors=False, return_errors=False,
                            clean=False):
    """List a directory and check files there for conformance with django ResourceFiles.

    :param stop_on_error: whether to raise a ValidationError exception on first error
    :param log_errors: whether to log errors to Django log
    :param echo_errors: whether to print errors on stdout
    :param return_errors: whether to collect errors in an array and return them.

    """
    errors = []
    ecount = 0
    istorage = resource.get_irods_storage()
    try:
        listing = istorage.listdir(dir)
        for fname in listing[1]:  # files
            # do not use os.path.join because fname might contain unicode characters
            fullpath = dir + '/' + fname
            found = False
            for f in resource.files.all():
                if f.storage_path == fullpath:
                    found = True
                    break
            if not found and not resource.is_aggregation_xml_file(fullpath):
                ecount += 1
                msg = "check_irods_files: file {} in iRODs does not exist in Django"\
                    .format(fullpath)
                if clean:
                    try:
                        istorage.delete(fullpath)
                        msg += " (DELETED FROM IRODS)"
                    except SessionException as ex:
                        msg += ": (CANNOT DELETE: {})"\
                            .format(ex.stderr)
                if echo_errors:
                    print(msg)
                if log_errors:
                    logger.error(msg)
                if return_errors:
                    errors.append(msg)
                if stop_on_error:
                    raise ValidationError(msg)

        for dname in listing[0]:  # directories
            # do not use os.path.join because paths might contain unicode characters!
            error2, ecount2 = __check_irods_directory(resource, dir + '/' + dname, logger,
                                                      stop_on_error=stop_on_error,
                                                      echo_errors=echo_errors,
                                                      log_errors=log_errors,
                                                      return_errors=return_errors,
                                                      clean=clean)
            errors.extend(error2)
            ecount += ecount2

    except SessionException:
        pass  # not an error not to have a file directory.
        # Non-existence of files is checked elsewhere.

    return errors, ecount  # empty unless return_errors=True


def ingest_irods_files(resource,
                       logger,
                       stop_on_error=False,
                       echo_errors=True,
                       log_errors=False,
                       return_errors=False):

    istorage = resource.get_irods_storage()
    errors = []
    ecount = 0

    # skip federated resources if not configured to handle these
    if resource.is_federated and not settings.REMOTE_USE_IRODS:
        msg = "ingest_irods_files: skipping ingest of federated resource {} in unfederated mode"\
            .format(resource.short_id)
        if echo_errors:
            print(msg)
        if log_errors:
            logger.info(msg)

    else:
        # flag non-existent resources in iRODS
        if not istorage.exists(resource.root_path):
            msg = "root path {} does not exist in iRODS".format(resource.root_path)
            ecount += 1
            if echo_errors:
                print(msg)
            if log_errors:
                logger.error(msg)
            if return_errors:
                errors.append(msg)

        # flag non-existent file paths in iRODS
        elif not istorage.exists(resource.file_path):
            msg = "file path {} does not exist in iRODS".format(resource.file_path)
            ecount += 1
            if echo_errors:
                print(msg)
            if log_errors:
                logger.error(msg)
            if return_errors:
                errors.append(msg)

        else:
            return __ingest_irods_directory(resource,
                                            resource.file_path,
                                            logger,
                                            stop_on_error=False,
                                            echo_errors=True,
                                            log_errors=False,
                                            return_errors=False)

    return errors, ecount


def __ingest_irods_directory(resource,
                             dir,
                             logger,
                             stop_on_error=False,
                             log_errors=True,
                             echo_errors=False,
                             return_errors=False):
    """
    list a directory and ingest files there for conformance with django ResourceFiles

    :param stop_on_error: whether to raise a ValidationError exception on first error
    :param log_errors: whether to log errors to Django log
    :param echo_errors: whether to print errors on stdout
    :param return_errors: whether to collect errors in an array and return them.

    """
    errors = []
    ecount = 0
    istorage = resource.get_irods_storage()
    try:
        listing = istorage.listdir(dir)
        for fname in listing[1]:  # files
            # do not use os.path.join because fname might contain unicode characters
            fullpath = dir + '/' + fname
            found = False
            for res_file in resource.files.all():
                if res_file.storage_path == fullpath:
                    found = True

            if not found and not resource.is_aggregation_xml_file(fullpath):
                ecount += 1
                msg = "ingest_irods_files: file {} in iRODs does not exist in Django (INGESTING)"\
                    .format(fullpath)
                if echo_errors:
                    print(msg)
                if log_errors:
                    logger.error(msg)
                if return_errors:
                    errors.append(msg)
                if stop_on_error:
                    raise ValidationError(msg)
                # TODO: does not ingest logical file structure for composite resources
                link_irods_file_to_django(resource, fullpath)

                # Create required logical files as necessary
                if resource.resource_type == "CompositeResource":
                    file_type = get_logical_file_type(res=resource,
                                                      file_id=res_file.pk, fail_feedback=False)
                    if not res_file.has_logical_file and file_type is not None:
                        msg = "ingest_irods_files: setting required logical file for {}"\
                              .format(fullpath)
                        if echo_errors:
                            print(msg)
                        if log_errors:
                            logger.error(msg)
                        if return_errors:
                            errors.append(msg)
                        if stop_on_error:
                            raise ValidationError(msg)
                        set_logical_file_type(res=resource, user=None, file_id=res_file.pk,
                                              fail_feedback=False)
                    elif res_file.has_logical_file and file_type is not None and \
                            not isinstance(res_file.logical_file, file_type):
                        msg = "ingest_irods_files: logical file for {} has type {}, should be {}"\
                            .format(res_file.storage_path,
                                    type(res_file.logical_file).__name__,
                                    file_type.__name__)
                        if echo_errors:
                            print(msg)
                        if log_errors:
                            logger.error(msg)
                        if return_errors:
                            errors.append(msg)
                        if stop_on_error:
                            raise ValidationError(msg)
                    elif res_file.has_logical_file and file_type is None:
                        msg = "ingest_irods_files: logical file for {} has type {}, not needed"\
                            .format(res_file.storage_path, type(res_file.logical_file).__name__,
                                    file_type.__name__)
                        if echo_errors:
                            print(msg)
                        if log_errors:
                            logger.error(msg)
                        if return_errors:
                            errors.append(msg)
                        if stop_on_error:
                            raise ValidationError(msg)

        for dname in listing[0]:  # directories
            # do not use os.path.join because fname might contain unicode characters
            error2, ecount2 = __ingest_irods_directory(resource,
                                                       dir + '/' + dname,
                                                       logger,
                                                       stop_on_error=stop_on_error,
                                                       echo_errors=echo_errors,
                                                       log_errors=log_errors,
                                                       return_errors=return_errors)
            errors.extend(error2)
            ecount += ecount2

    except SessionException as se:
        print("iRODs error: {}".format(se.stderr))
        logger.error("iRODs error: {}".format(se.stderr))

    return errors, ecount  # empty unless return_errors=True


def check_for_dangling_irods(echo_errors=True, log_errors=False, return_errors=False):
    """ This checks for resource trees in iRODS with no correspondence to Django at all

    :param log_errors: whether to log errors to Django log
    :param echo_errors: whether to print errors on stdout
    :param return_errors: whether to collect errors in an array and return them.
    """

    istorage = IrodsStorage()  # local only
    toplevel = istorage.listdir('.')  # list the resources themselves
    logger = logging.getLogger(__name__)

    errors = []
    for id in toplevel[0]:  # directories
        try:
            get_resource_by_shortkey(id, or_404=False)
        except BaseResource.DoesNotExist:
            msg = "resource {} does not exist in Django".format(id)
            if echo_errors:
                print(msg)
            if log_errors:
                logger.error(msg)
            if return_errors:
                errors.append(msg)
    return errors


class CheckJSONLD(object):
    def __init__(self, short_id):
        self.short_id = short_id

    def test(self):
        default_site = Site.objects.first()
        validator_url = "https://search.google.com/structured-data/testing-tool/validate"
        url = "https://" + default_site.domain + "/resource/" + self.short_id
        cookies = {"NID": settings.GOOGLE_COOKIE_HASH}

        response = post(validator_url, {"url": url}, cookies=cookies)

        response_json = json.loads(response.text[4:])
        if response_json.get("totalNumErrors") > 0:
            for error in response_json.get("errors"):
                if "includedInDataCatalog" not in error.get('args'):
                    errors = response_json.get("errors")
                    print("Error found on resource {}: {}".format(self.short_id, errors))
                    return

        if response_json.get("totalNumWarnings") > 0:
            warnings = response_json.get("warnings")
            print("Warnings found on resource {}: {}".format(self.short_id, warnings))
            return


def repair_resource(resource, logger, stop_on_error=False,
                    log_errors=True, echo_errors=False, return_errors=False):
    errors = []
    ecount = 0

    try:
        resource = get_resource_by_shortkey(resource.short_id, or_404=False)
    except BaseResource.DoesNotExist:
        msg = "Resource with id {} not found in Django Resources".format(resource.short_id)
        if log_errors:
            logger.error(msg)
        if echo_errors:
            print(msg)
        if return_errors:
            errors.append(msg)
            ecount = ecount + 1
        return errors, ecount

    print("REPAIRING RESOURCE {}".format(resource.short_id))

    # ingest any dangling iRODS files that you can
    # Do this before check because otherwise, errors get printed twice
    # TODO: This does not currently work properly for composite resources
    # if resource.resource_type == 'CompositeResource' or \
<<<<<<< HEAD
    if resource.resource_type == 'GenericResource' or \
       resource.resource_type == 'ModelProgramResource':
=======
    if resource.resource_type == 'GenericResource':
>>>>>>> f50f447b
        _, count = ingest_irods_files(resource,
                                      logger,
                                      stop_on_error=False,
                                      echo_errors=True,
                                      log_errors=False,
                                      return_errors=False)
        if count:
            print("... affected resource {} has type {}, title '{}'"
                  .format(resource.short_id, resource.resource_type,
                          resource.title))

    _, count = check_irods_files(resource,
                                 stop_on_error=False,
                                 echo_errors=True,
                                 log_errors=False,
                                 return_errors=False,
                                 clean_irods=False,
                                 clean_django=True,
                                 sync_ispublic=True)
    if count:
        print("... affected resource {} has type {}, title '{}'"
              .format(resource.short_id, resource.resource_type,
                      resource.title))


class CheckResource(object):
    """ comprehensively check a resource """
    header = False

    def __init__(self, short_id):
        self.short_id = short_id

    def label(self):
        if not self.header:
            print("resource {}:".format(self.resource.short_id))
            self.header = True

    def check_avu(self, label):
        try:
            value = self.resource.getAVU(label)
            if value is None:
                self.label()
                print("  AVU {} is None".format(label))
            return value
        except SessionException:
            self.label()
            print("  AVU {} NOT FOUND.".format(label))
            return None

    def test(self):
        """ Test view for resource depicts output of various integrity checking scripts """

        # print("TESTING {}".format(self.short_id))  # leave this for debugging

        try:
            self.resource = get_resource_by_shortkey(self.short_id, or_404=False)
        except BaseResource.DoesNotExist:
            print("{} does not exist in Django".format(self.short_id))
            return

        # skip federated resources if not configured to handle these
        if self.resource.is_federated and not settings.REMOTE_USE_IRODS:
            msg = "check_resource: skipping check of federated resource {} in unfederated mode"\
                .format(self.resource.short_id)
            print(msg)

        istorage = self.resource.get_irods_storage()

        if not istorage.exists(self.resource.root_path):
            self.label()
            print("  root path {} does not exist in iRODS".format(self.resource.root_path))
            print("  ... resource {} has type {} and title {}"
                  .format(self.resource.short_id,
                          self.resource.resource_type,
                          self.resource.title))
            return

        for a in ('bag_modified', 'isPublic', 'resourceType', 'quotaUserName'):
            value = self.check_avu(a)
            if a == 'resourceType' and value is not None and value != self.resource.resource_type:
                self.label()
                print(("  AVU resourceType is {}, should be {}".format(value,
                                                                       self.resource.resource_type)))
            if a == 'isPublic' and value is not None and value != self.resource.raccess.public:
                self.label()
                print(("  AVU isPublic is {}, but public is {}".format(value,
                                                                       self.resource.raccess.public)))

        irods_issues, irods_errors = check_irods_files(self.resource,
                                                       log_errors=False,
                                                       echo_errors=False,
                                                       return_errors=True)

        if irods_errors:
            self.label()
            print("  iRODS errors:")
            for e in irods_issues:
                print("    {}".format(e))

        if self.resource.resource_type == 'CompositeResource':
            logical_issues = []
            for res_file in self.resource.files.all():
                file_type = get_logical_file_type(res=self.resource,
                                                  file_id=res_file.pk, fail_feedback=False)
                if not res_file.has_logical_file and file_type is not None:
                    msg = "check_resource: file {} does not have required logical file {}"\
                          .format(res_file.storage_path,
                                  file_type.__name__)
                    logical_issues.append(msg)
                elif res_file.has_logical_file and file_type is None:
                    msg = "check_resource: logical file for {} has type {}, not needed"\
                          .format(res_file.storage_path,
                                  type(res_file.logical_file).__name__)
                    logical_issues.append(msg)
                elif res_file.has_logical_file and file_type is not None and \
                        not isinstance(res_file.logical_file, file_type):
                    msg = "check_resource: logical file for {} has type {}, should be {}"\
                          .format(res_file.storage_path,
                                  type(res_file.logical_file).__name__,
                                  file_type.__name__)
                    logical_issues.append(msg)

            if logical_issues:
                self.label()
                print("  Logical file errors:")
                for e in logical_issues:
                    print("    {}".format(e))


def get_modflow_meta_schema():
    meta_schema_path = "hs_core/management/model_aggr_meta_schema/modflow.json"
    with open(meta_schema_path) as f:
        return json.loads(f.read())


def get_swat_meta_schema():
    meta_schema_path = "hs_core/management/model_aggr_meta_schema/swat.json"
    with open(meta_schema_path) as f:
        return json.loads(f.read())<|MERGE_RESOLUTION|>--- conflicted
+++ resolved
@@ -679,12 +679,9 @@
     # Do this before check because otherwise, errors get printed twice
     # TODO: This does not currently work properly for composite resources
     # if resource.resource_type == 'CompositeResource' or \
-<<<<<<< HEAD
     if resource.resource_type == 'GenericResource' or \
+       resource.resource_type == 'ModelInstanceResource' or \
        resource.resource_type == 'ModelProgramResource':
-=======
-    if resource.resource_type == 'GenericResource':
->>>>>>> f50f447b
         _, count = ingest_irods_files(resource,
                                       logger,
                                       stop_on_error=False,
