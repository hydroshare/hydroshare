--- conflicted
+++ resolved
@@ -29,526 +29,6 @@
 import logging
 
 
-<<<<<<< HEAD
-def get_modflow_meta_schema():
-    """MODFLOW metadata JSON schema used for migrating MODFLOW model instance resource to Composite Resource
-    The model instance aggregation created in the converted composite resource will have this metadata schema for
-    MODFLOW specific metadata
-    """
-
-    _schema = """
-    {
-    "type": "object",
-    "title": "MODFLOW Model Instance Metadata Schema",
-    "$schema": "http://json-schema.org/draft-04/schema#",	
-    "properties": {
-        "studyArea": {
-            "type": "object",
-            "title": "Study Area",
-            "properties": {
-                "totalWidth": {
-                    "type": "string",
-                    "title": "Total Width (in meters)",                    
-                    "description": "Total width of the study area used in creating this model instance.",
-                    "propertyOrder": 2
-                },
-                "totalLength": {
-                    "type": "string",
-                    "title": "Total Length (in meters)",                    
-                    "description": "Total length of the study area used in creating this model instance.",
-                    "propertyOrder": 1
-                },
-                "maximumElevation": {
-                    "type": "string",
-                    "title": "Maximum Elevation (in meters)",                    
-                    "description": "Maximum elevation of the study area used in creating this model instance.",
-                    "propertyOrder": 3
-                },
-                "minimumElevation": {
-                    "type": "string",
-                    "title": "Minimum Elevation (in meters)",                    
-                    "description": "Minimum elevation of the study area used in creating this model instance.",
-                    "propertyOrder": 4
-                }
-            },
-            "description": "The dimentions of the study area used in creating this model instance.",
-            "propertyOrder": 8,
-            "additionalProperties": false
-        },
-        "modelSolver": {
-            "enu": [                
-                "GMG",
-                "LMG",
-                "PCG",
-                "PCGN",
-                "SIP",
-                "SOR",
-                "NWT",
-                "DE4"				
-            ],
-            "type": "string",
-            "title": "Model Solver",				
-            "description": "Model solver used in creating this model instance.",
-            "propertyOrder": 5
-        },
-        "stressPeriod": {
-            "type": "object",
-            "title": "Stress Periods",
-            "properties": {
-                "type": {
-                    "enum": [
-                        "Steady",
-                        "Transient",
-                        "Steady and Transient"
-                    ],
-                    "type": "string",
-                    "title": "Type",                    
-                    "description": "Type of stress period used in creating this model instance.",
-                    "propertyOrder": 1
-                },
-                "lengthOfSteadyStateStressPeriod": {
-                    "type": "string",
-                    "title": "Length of Steady State Stress Periods",                    
-                    "description": "Length of steady state stress periods used in creating this model instance.",
-                    "propertyOrder": 2
-                },
-                "typeOfTransientStateStressPeriod": {
-                    "enum": [
-                        "Annually",
-                        "Monthly",
-                        "Daily",
-                        "Hourly",
-                        "Other"
-                    ],
-                    "type": "string",
-                    "title": "Type of Transient State Stress Periods",                    
-                    "description": "Type of transient state stress periods used in creating this model instance.",
-                    "propertyOrder": 1
-                },
-                "lengthOfTransientStateStressPeriod": {
-                    "type": "string",
-                    "title": "Length of Transient State Stress Periods",                    
-                    "description": "Length of transient state stress periods used in creating this model instance.",
-                    "propertyOrder": 4
-                }
-            },			
-            "description": "Stress periods used in creating this model instance.",
-            "propertyOrder": 10,
-            "additionalProperties": false
-        },
-        "gridDimensions": {
-            "type": "object",
-            "title": "Grid Dimensions",
-            "properties": {
-                "typeOfRows": {
-                    "enum": [
-                        "Regular",
-                        "Irregular"
-                    ],
-                    "type": "string",
-                    "title": "Type of Rows",                    
-                    "description": "Type of rows used in creating this model instance.",
-                    "propertyOrder": 2
-                },
-                "numberOfRows": {
-                    "type": "string",
-                    "title": "Number of Rows",                    
-                    "description": "Number of rows used in creating this model instance.",
-                    "propertyOrder": 3
-                },
-                "typeOfColumns": {
-                    "enum": [
-                        "Regular",
-                        "Irregular"
-                    ],
-                    "type": "string",
-                    "title": "Type of Columns",                    
-                    "description": "Type of columns used in creating this model instance.",
-                    "propertyOrder": 4
-                },
-                "numberOfLayers": {
-                    "type": "string",
-                    "title": "Number of Layers",                    
-                    "description": "Number of layers used in creating this model instance.",
-                    "propertyOrder": 1
-                },
-                "numberOfColumns": {
-                    "type": "string",
-                    "title": "Number of Columns",                    
-                    "description": "Number of columns used in creating this model instance.",
-                    "propertyOrder": 5
-                }
-            },			
-            "description": "Grid dimensions used in creating this model instance.",
-            "propertyOrder": 9,
-            "additionalProperties": false
-        },
-        "modelParameter": {
-            "type": "string",
-            "title": "Model Parameters",
-            "default": "",
-            "description": "Model parameters used in creating this model instance.",
-            "propertyOrder": 4
-        },
-        "groundwaterFlow": {
-            "type": "object",
-            "title": "Groundwater Flow",
-            "properties": {
-                "flowPackage": {
-                    "enum": [
-                        "BCF6",
-                        "LPF",
-                        "HUF2",
-                        "UPW"
-                    ],
-                    "type": "string",
-                    "title": "Flow Package",
-                    "default": "",
-                    "description": "Flow package used in creating this model instance.",
-                    "propertyOrder": 1
-                },
-                "flowParameter": {
-                    "enum": [
-                        "Hydraulic Conductivity",
-                        "Transmissivity"
-                    ],
-                    "type": "string",
-                    "title": "Flow Parameter",
-                    "default": "",
-                    "description": "Flow parameter used in creating this model instance.",
-                    "propertyOrder": 5
-                },
-                "IncludesUnsaturatedZonePackage": {
-                    "type": "boolean",
-                    "title": "Includes Unsaturated Zone Package (UZF)",
-                    "format": "checkbox",
-                    "propertyOrder": 2
-                },
-                "IncludesSeawaterIntrusionPackage": {
-                    "type": "boolean",
-                    "title": "Includes Seawater Intrusion package (SWI2)",
-                    "format": "checkbox",
-                    "propertyOrder": 4
-                },
-                "IncludesHorizontalFlowBarrierPackage": {
-                    "type": "boolean",
-                    "title": "Includes Horizontal Flow Barrier package (HFB6)",
-                    "format": "checkbox",
-                    "propertyOrder": 3
-                }
-            },
-            "description": "Groundwater flow used in creating this model instance.",
-            "propertyOrder": 11,
-            "additionalProperties": false
-        },
-        "modelCalibration": {
-            "type": "object",
-            "title": "Model Calibration",
-            "properties": {
-                "observationType": {
-                    "type": "string",
-                    "title": "Observation Types",
-                    "default": "",
-                    "description": "Observation types used in creating this model instance.",
-                    "propertyOrder": 2
-                },
-                "calibrationMethod": {
-                    "type": "string",
-                    "title": "Calibration Methods",
-                    "default": "",
-                    "description": "Calibration methods used in creating this model instance.",
-                    "propertyOrder": 4
-                },
-                "calibratedParameter": {
-                    "type": "string",
-                    "title": "Calibrated Parameters",
-                    "default": "",
-                    "description": "Calibrated parameters used in creating this model instance.",
-                    "propertyOrder": 1
-                },
-                "observationProcessPackage": {
-                    "enum": [
-                        "ADV2",
-                        "CHOB",
-                        "DROB",
-                        "DTOB",
-                        "GBOB",
-                        "HOB",
-                        "OBS",
-                        "RVOB",
-                        "STOB"
-                    ],
-                    "type": "string",
-                    "title": "Observation Process Packages",                    
-                    "description": "Type of transient state stress periods used in creating this model instance.",
-                    "propertyOrder": 3
-                }
-            },
-            "description": "Model calibration used in creating this model instance.",
-            "propertyOrder": 12,
-            "additionalProperties": false
-        },
-        "subsidencePackage": {
-            "enum": [
-                "IBS",
-                "SUB",
-                "SWT"				
-            ],
-            "type": "string",
-            "title": "Subsidence Package",            
-            "description": "Subsidence package used in creating this model instance.",
-            "propertyOrder": 7
-        },
-        "outputControlPackage": {
-            "type": "object",
-            "title": "Output Control Packages",
-            "properties": {
-                "OC": {
-                    "type": "boolean",
-                    "title": "OC",
-                    "format": "checkbox",
-                    "propertyOrder": 5
-                },
-                "HYD": {
-                    "type": "boolean",
-                    "title": "HYD",
-                    "format": "checkbox",
-                    "propertyOrder": 2
-                },
-                "GAGE": {
-                    "type": "boolean",
-                    "title": "GAGE",
-                    "format": "checkbox",
-                    "propertyOrder": 1
-                },
-                "LMT6": {
-                    "type": "boolean",
-                    "title": "LMT6",
-                    "format": "checkbox",
-                    "propertyOrder": 3
-                },
-                "MNWI": {
-                    "type": "boolean",
-                    "title": "MNWI",
-                    "format": "checkbox",
-                    "propertyOrder": 4
-                }
-            },
-			"required": ["OC", "HYD", "GAGE", "LMT6", "MNWI"],
-            "description": "Output control packages used in creating this model instance.",
-            "propertyOrder": 6,
-            "additionalProperties": false
-        },
-        "specifiedFluxBoundaryPackages": {
-            "type": "object",
-            "title": "Specified Flux Boundary Packages",
-            "properties": {
-                "FHB": {
-                    "type": "boolean",
-                    "title": "FHB",
-                    "format": "checkbox",
-                    "propertyOrder": 1
-                },
-                "RCH": {
-                    "type": "boolean",
-                    "title": "RCH",
-                    "format": "checkbox",
-                    "propertyOrder": 2
-                },
-                "WEL": {
-                    "type": "boolean",
-                    "title": "WEL",
-                    "format": "checkbox",
-                    "propertyOrder": 3
-                },
-                "otherPackages": {
-                    "type": "string",
-                    "title": "Other packages",
-                    "propertyOrder": 4
-                }
-            },
-			"required": ["FHB", "RCH", "WEL"],
-            "description": "Specified flux boundary packages used in creating this model instance.",
-            "propertyOrder": 2,
-            "additionalProperties": false
-        },
-        "specifiedHeadBoundaryPackages": {
-            "type": "object",
-            "title": "Specified Head Boundary Packages",
-            "properties": {
-                "BFH": {
-                    "type": "boolean",
-                    "title": "BFH",
-                    "format": "checkbox",
-                    "propertyOrder": 1
-                },
-                "CHD": {
-                    "type": "boolean",
-                    "title": "CHD",
-                    "format": "checkbox",
-                    "propertyOrder": 2
-                },
-                "FHB": {
-                    "type": "boolean",
-                    "title": "FHB",
-                    "format": "checkbox",
-                    "propertyOrder": 3
-                },
-                "otherPackages": {
-                    "type": "string",
-                    "title": "Other packages",
-                    "propertyOrder": 4
-                }
-            },
-			"required": ["BFH", "CHD", "FHB"],
-            "description": "Specified head boundary packages used in creating this model instance.",
-            "propertyOrder": 1,
-            "additionalProperties": false
-        },
-        "headDependentFluxBoundaryPackages": {
-            "type": "object",
-            "title": "Head Dependent Flux Boundary Packages",
-            "properties": {
-                "DAF": {
-                    "type": "boolean",
-                    "title": "DAF",
-                    "format": "checkbox",
-                    "propertyOrder": 1
-                },
-                "DRN": {
-                    "type": "boolean",
-                    "title": "DRN",
-                    "format": "checkbox",
-                    "propertyOrder": 3
-                },
-                "DRT": {
-                    "type": "boolean",
-                    "title": "DRT",
-                    "format": "checkbox",
-                    "propertyOrder": 4
-                },
-                "ETS": {
-                    "type": "boolean",
-                    "title": "ETS",
-                    "format": "checkbox",
-                    "propertyOrder": 5
-                },
-                "EVT": {
-                    "type": "boolean",
-                    "title": "EVT",
-                    "format": "checkbox",
-                    "propertyOrder": 6
-                },
-                "GHB": {
-                    "type": "boolean",
-                    "title": "GHB",
-                    "format": "checkbox",
-                    "propertyOrder": 7
-                },
-                "LAK": {
-                    "type": "boolean",
-                    "title": "LAK",
-                    "format": "checkbox",
-                    "propertyOrder": 8
-                },
-                "RES": {
-                    "type": "boolean",
-                    "title": "RES",
-                    "format": "checkbox",
-                    "propertyOrder": 11
-                },
-                "RIP": {
-                    "type": "boolean",
-                    "title": "RIP",
-                    "format": "checkbox",
-                    "propertyOrder": 12
-                },
-                "RIV": {
-                    "type": "boolean",
-                    "title": "RIV",
-                    "format": "checkbox",
-                    "propertyOrder": 13
-                },
-                "SFR": {
-                    "type": "boolean",
-                    "title": "SFR",
-                    "format": "checkbox",
-                    "propertyOrder": 14
-                },
-                "STR": {
-                    "type": "boolean",
-                    "title": "STR",
-                    "format": "checkbox",
-                    "propertyOrder": 15
-                },
-                "UZF": {
-                    "type": "boolean",
-                    "title": "UZF",
-                    "format": "checkbox",
-                    "propertyOrder": 16
-                },
-                "DAFG": {
-                    "type": "boolean",
-                    "title": "DAFG",
-                    "format": "checkbox",
-                    "propertyOrder": 2
-                },
-                "MNW1": {
-                    "type": "boolean",
-                    "title": "MNW1",
-                    "format": "checkbox",
-                    "propertyOrder": 9
-                },
-                "MNW2": {
-                    "type": "boolean",
-                    "title": "MNW2",
-                    "format": "checkbox",
-                    "propertyOrder": 10
-                },
-                "otherPackages": {
-                    "type": "string",
-                    "title": "Other packages",
-                    "propertyOrder": 17
-                }
-            },
-			"required": ["DAF", "DRN", "DRT", "ETS", "EVT", "GHB", "LAK", "RES", "RIP", "RIV", "SFR", "STR", "UZF", "DAFG", "MNW1", "MNW2"],
-            "description": "Head dependent flux boundary packages used in creating this model instance.",
-            "propertyOrder": 3,
-            "additionalProperties": false
-        },
-		"modelInputs": {
-			"type": "array",
-			"title": "Inputs for model",
-			"format": "table",
-			"items": {
-				"type": "object",				
-				"properties": {
-					"inputType": {
-						"type": "string",
-						"title": "Type of model input"
-					},
-					"inputSourceName": {
-						"type": "string",
-						"title": "Input source name"
-					},
-					"inputSourceURL": {
-						"type": "string",
-						"title": "Input source URL"
-					}
-				},
-				"additionalProperties": false
-			},
-			"description": "Model inputs.",
-            "propertyOrder": 4,
-            "additionalProperties": false
-		}
-    },   	
-    "description": "A sample schema for MODFLOW model instance metadata.",
-    "additionalProperties": false
-}
-    """
-    return _schema
-=======
 def _get_model_aggregation_folder_name(comp_res, default_folder_name):
     # generate a folder name if the default folder name already exists
     # used for migrating model resources
@@ -647,7 +127,6 @@
                 command.stdout.write(command.style.WARNING(err_msg))
             command.stdout.flush()
 
->>>>>>> 61d91f9b
 
 def migrate_core_meta_elements(orig_meta_obj, comp_res):
     """
@@ -1285,4 +764,524 @@
                 self.label()
                 print("  Logical file errors:")
                 for e in logical_issues:
-                    print("    {}".format(e))+                    print("    {}".format(e))
+
+
+def get_modflow_meta_schema():
+    """MODFLOW metadata JSON schema used for migrating MODFLOW model instance resource to Composite Resource
+    The model instance aggregation created in the converted composite resource will have this metadata schema for
+    MODFLOW specific metadata
+    """
+
+    _schema = """
+    {
+    "type": "object",
+    "title": "MODFLOW Model Instance Metadata Schema",
+    "$schema": "http://json-schema.org/draft-04/schema#",	
+    "properties": {
+        "studyArea": {
+            "type": "object",
+            "title": "Study Area",
+            "properties": {
+                "totalWidth": {
+                    "type": "string",
+                    "title": "Total Width (in meters)",                    
+                    "description": "Total width of the study area used in creating this model instance.",
+                    "propertyOrder": 2
+                },
+                "totalLength": {
+                    "type": "string",
+                    "title": "Total Length (in meters)",                    
+                    "description": "Total length of the study area used in creating this model instance.",
+                    "propertyOrder": 1
+                },
+                "maximumElevation": {
+                    "type": "string",
+                    "title": "Maximum Elevation (in meters)",                    
+                    "description": "Maximum elevation of the study area used in creating this model instance.",
+                    "propertyOrder": 3
+                },
+                "minimumElevation": {
+                    "type": "string",
+                    "title": "Minimum Elevation (in meters)",                    
+                    "description": "Minimum elevation of the study area used in creating this model instance.",
+                    "propertyOrder": 4
+                }
+            },
+            "description": "The dimentions of the study area used in creating this model instance.",
+            "propertyOrder": 8,
+            "additionalProperties": false
+        },
+        "modelSolver": {
+            "enu": [                
+                "GMG",
+                "LMG",
+                "PCG",
+                "PCGN",
+                "SIP",
+                "SOR",
+                "NWT",
+                "DE4"				
+            ],
+            "type": "string",
+            "title": "Model Solver",				
+            "description": "Model solver used in creating this model instance.",
+            "propertyOrder": 5
+        },
+        "stressPeriod": {
+            "type": "object",
+            "title": "Stress Periods",
+            "properties": {
+                "type": {
+                    "enum": [
+                        "Steady",
+                        "Transient",
+                        "Steady and Transient"
+                    ],
+                    "type": "string",
+                    "title": "Type",                    
+                    "description": "Type of stress period used in creating this model instance.",
+                    "propertyOrder": 1
+                },
+                "lengthOfSteadyStateStressPeriod": {
+                    "type": "string",
+                    "title": "Length of Steady State Stress Periods",                    
+                    "description": "Length of steady state stress periods used in creating this model instance.",
+                    "propertyOrder": 2
+                },
+                "typeOfTransientStateStressPeriod": {
+                    "enum": [
+                        "Annually",
+                        "Monthly",
+                        "Daily",
+                        "Hourly",
+                        "Other"
+                    ],
+                    "type": "string",
+                    "title": "Type of Transient State Stress Periods",                    
+                    "description": "Type of transient state stress periods used in creating this model instance.",
+                    "propertyOrder": 1
+                },
+                "lengthOfTransientStateStressPeriod": {
+                    "type": "string",
+                    "title": "Length of Transient State Stress Periods",                    
+                    "description": "Length of transient state stress periods used in creating this model instance.",
+                    "propertyOrder": 4
+                }
+            },			
+            "description": "Stress periods used in creating this model instance.",
+            "propertyOrder": 10,
+            "additionalProperties": false
+        },
+        "gridDimensions": {
+            "type": "object",
+            "title": "Grid Dimensions",
+            "properties": {
+                "typeOfRows": {
+                    "enum": [
+                        "Regular",
+                        "Irregular"
+                    ],
+                    "type": "string",
+                    "title": "Type of Rows",                    
+                    "description": "Type of rows used in creating this model instance.",
+                    "propertyOrder": 2
+                },
+                "numberOfRows": {
+                    "type": "string",
+                    "title": "Number of Rows",                    
+                    "description": "Number of rows used in creating this model instance.",
+                    "propertyOrder": 3
+                },
+                "typeOfColumns": {
+                    "enum": [
+                        "Regular",
+                        "Irregular"
+                    ],
+                    "type": "string",
+                    "title": "Type of Columns",                    
+                    "description": "Type of columns used in creating this model instance.",
+                    "propertyOrder": 4
+                },
+                "numberOfLayers": {
+                    "type": "string",
+                    "title": "Number of Layers",                    
+                    "description": "Number of layers used in creating this model instance.",
+                    "propertyOrder": 1
+                },
+                "numberOfColumns": {
+                    "type": "string",
+                    "title": "Number of Columns",                    
+                    "description": "Number of columns used in creating this model instance.",
+                    "propertyOrder": 5
+                }
+            },			
+            "description": "Grid dimensions used in creating this model instance.",
+            "propertyOrder": 9,
+            "additionalProperties": false
+        },
+        "modelParameter": {
+            "type": "string",
+            "title": "Model Parameters",
+            "default": "",
+            "description": "Model parameters used in creating this model instance.",
+            "propertyOrder": 4
+        },
+        "groundwaterFlow": {
+            "type": "object",
+            "title": "Groundwater Flow",
+            "properties": {
+                "flowPackage": {
+                    "enum": [
+                        "BCF6",
+                        "LPF",
+                        "HUF2",
+                        "UPW"
+                    ],
+                    "type": "string",
+                    "title": "Flow Package",
+                    "default": "",
+                    "description": "Flow package used in creating this model instance.",
+                    "propertyOrder": 1
+                },
+                "flowParameter": {
+                    "enum": [
+                        "Hydraulic Conductivity",
+                        "Transmissivity"
+                    ],
+                    "type": "string",
+                    "title": "Flow Parameter",
+                    "default": "",
+                    "description": "Flow parameter used in creating this model instance.",
+                    "propertyOrder": 5
+                },
+                "IncludesUnsaturatedZonePackage": {
+                    "type": "boolean",
+                    "title": "Includes Unsaturated Zone Package (UZF)",
+                    "format": "checkbox",
+                    "propertyOrder": 2
+                },
+                "IncludesSeawaterIntrusionPackage": {
+                    "type": "boolean",
+                    "title": "Includes Seawater Intrusion package (SWI2)",
+                    "format": "checkbox",
+                    "propertyOrder": 4
+                },
+                "IncludesHorizontalFlowBarrierPackage": {
+                    "type": "boolean",
+                    "title": "Includes Horizontal Flow Barrier package (HFB6)",
+                    "format": "checkbox",
+                    "propertyOrder": 3
+                }
+            },
+            "description": "Groundwater flow used in creating this model instance.",
+            "propertyOrder": 11,
+            "additionalProperties": false
+        },
+        "modelCalibration": {
+            "type": "object",
+            "title": "Model Calibration",
+            "properties": {
+                "observationType": {
+                    "type": "string",
+                    "title": "Observation Types",
+                    "default": "",
+                    "description": "Observation types used in creating this model instance.",
+                    "propertyOrder": 2
+                },
+                "calibrationMethod": {
+                    "type": "string",
+                    "title": "Calibration Methods",
+                    "default": "",
+                    "description": "Calibration methods used in creating this model instance.",
+                    "propertyOrder": 4
+                },
+                "calibratedParameter": {
+                    "type": "string",
+                    "title": "Calibrated Parameters",
+                    "default": "",
+                    "description": "Calibrated parameters used in creating this model instance.",
+                    "propertyOrder": 1
+                },
+                "observationProcessPackage": {
+                    "enum": [
+                        "ADV2",
+                        "CHOB",
+                        "DROB",
+                        "DTOB",
+                        "GBOB",
+                        "HOB",
+                        "OBS",
+                        "RVOB",
+                        "STOB"
+                    ],
+                    "type": "string",
+                    "title": "Observation Process Packages",                    
+                    "description": "Type of transient state stress periods used in creating this model instance.",
+                    "propertyOrder": 3
+                }
+            },
+            "description": "Model calibration used in creating this model instance.",
+            "propertyOrder": 12,
+            "additionalProperties": false
+        },
+        "subsidencePackage": {
+            "enum": [
+                "IBS",
+                "SUB",
+                "SWT"				
+            ],
+            "type": "string",
+            "title": "Subsidence Package",            
+            "description": "Subsidence package used in creating this model instance.",
+            "propertyOrder": 7
+        },
+        "outputControlPackage": {
+            "type": "object",
+            "title": "Output Control Packages",
+            "properties": {
+                "OC": {
+                    "type": "boolean",
+                    "title": "OC",
+                    "format": "checkbox",
+                    "propertyOrder": 5
+                },
+                "HYD": {
+                    "type": "boolean",
+                    "title": "HYD",
+                    "format": "checkbox",
+                    "propertyOrder": 2
+                },
+                "GAGE": {
+                    "type": "boolean",
+                    "title": "GAGE",
+                    "format": "checkbox",
+                    "propertyOrder": 1
+                },
+                "LMT6": {
+                    "type": "boolean",
+                    "title": "LMT6",
+                    "format": "checkbox",
+                    "propertyOrder": 3
+                },
+                "MNWI": {
+                    "type": "boolean",
+                    "title": "MNWI",
+                    "format": "checkbox",
+                    "propertyOrder": 4
+                }
+            },
+			"required": ["OC", "HYD", "GAGE", "LMT6", "MNWI"],
+            "description": "Output control packages used in creating this model instance.",
+            "propertyOrder": 6,
+            "additionalProperties": false
+        },
+        "specifiedFluxBoundaryPackages": {
+            "type": "object",
+            "title": "Specified Flux Boundary Packages",
+            "properties": {
+                "FHB": {
+                    "type": "boolean",
+                    "title": "FHB",
+                    "format": "checkbox",
+                    "propertyOrder": 1
+                },
+                "RCH": {
+                    "type": "boolean",
+                    "title": "RCH",
+                    "format": "checkbox",
+                    "propertyOrder": 2
+                },
+                "WEL": {
+                    "type": "boolean",
+                    "title": "WEL",
+                    "format": "checkbox",
+                    "propertyOrder": 3
+                },
+                "otherPackages": {
+                    "type": "string",
+                    "title": "Other packages",
+                    "propertyOrder": 4
+                }
+            },
+			"required": ["FHB", "RCH", "WEL"],
+            "description": "Specified flux boundary packages used in creating this model instance.",
+            "propertyOrder": 2,
+            "additionalProperties": false
+        },
+        "specifiedHeadBoundaryPackages": {
+            "type": "object",
+            "title": "Specified Head Boundary Packages",
+            "properties": {
+                "BFH": {
+                    "type": "boolean",
+                    "title": "BFH",
+                    "format": "checkbox",
+                    "propertyOrder": 1
+                },
+                "CHD": {
+                    "type": "boolean",
+                    "title": "CHD",
+                    "format": "checkbox",
+                    "propertyOrder": 2
+                },
+                "FHB": {
+                    "type": "boolean",
+                    "title": "FHB",
+                    "format": "checkbox",
+                    "propertyOrder": 3
+                },
+                "otherPackages": {
+                    "type": "string",
+                    "title": "Other packages",
+                    "propertyOrder": 4
+                }
+            },
+			"required": ["BFH", "CHD", "FHB"],
+            "description": "Specified head boundary packages used in creating this model instance.",
+            "propertyOrder": 1,
+            "additionalProperties": false
+        },
+        "headDependentFluxBoundaryPackages": {
+            "type": "object",
+            "title": "Head Dependent Flux Boundary Packages",
+            "properties": {
+                "DAF": {
+                    "type": "boolean",
+                    "title": "DAF",
+                    "format": "checkbox",
+                    "propertyOrder": 1
+                },
+                "DRN": {
+                    "type": "boolean",
+                    "title": "DRN",
+                    "format": "checkbox",
+                    "propertyOrder": 3
+                },
+                "DRT": {
+                    "type": "boolean",
+                    "title": "DRT",
+                    "format": "checkbox",
+                    "propertyOrder": 4
+                },
+                "ETS": {
+                    "type": "boolean",
+                    "title": "ETS",
+                    "format": "checkbox",
+                    "propertyOrder": 5
+                },
+                "EVT": {
+                    "type": "boolean",
+                    "title": "EVT",
+                    "format": "checkbox",
+                    "propertyOrder": 6
+                },
+                "GHB": {
+                    "type": "boolean",
+                    "title": "GHB",
+                    "format": "checkbox",
+                    "propertyOrder": 7
+                },
+                "LAK": {
+                    "type": "boolean",
+                    "title": "LAK",
+                    "format": "checkbox",
+                    "propertyOrder": 8
+                },
+                "RES": {
+                    "type": "boolean",
+                    "title": "RES",
+                    "format": "checkbox",
+                    "propertyOrder": 11
+                },
+                "RIP": {
+                    "type": "boolean",
+                    "title": "RIP",
+                    "format": "checkbox",
+                    "propertyOrder": 12
+                },
+                "RIV": {
+                    "type": "boolean",
+                    "title": "RIV",
+                    "format": "checkbox",
+                    "propertyOrder": 13
+                },
+                "SFR": {
+                    "type": "boolean",
+                    "title": "SFR",
+                    "format": "checkbox",
+                    "propertyOrder": 14
+                },
+                "STR": {
+                    "type": "boolean",
+                    "title": "STR",
+                    "format": "checkbox",
+                    "propertyOrder": 15
+                },
+                "UZF": {
+                    "type": "boolean",
+                    "title": "UZF",
+                    "format": "checkbox",
+                    "propertyOrder": 16
+                },
+                "DAFG": {
+                    "type": "boolean",
+                    "title": "DAFG",
+                    "format": "checkbox",
+                    "propertyOrder": 2
+                },
+                "MNW1": {
+                    "type": "boolean",
+                    "title": "MNW1",
+                    "format": "checkbox",
+                    "propertyOrder": 9
+                },
+                "MNW2": {
+                    "type": "boolean",
+                    "title": "MNW2",
+                    "format": "checkbox",
+                    "propertyOrder": 10
+                },
+                "otherPackages": {
+                    "type": "string",
+                    "title": "Other packages",
+                    "propertyOrder": 17
+                }
+            },
+			"required": ["DAF", "DRN", "DRT", "ETS", "EVT", "GHB", "LAK", "RES", "RIP", "RIV", "SFR", "STR", "UZF", "DAFG", "MNW1", "MNW2"],
+            "description": "Head dependent flux boundary packages used in creating this model instance.",
+            "propertyOrder": 3,
+            "additionalProperties": false
+        },
+		"modelInputs": {
+			"type": "array",
+			"title": "Inputs for model",
+			"format": "table",
+			"items": {
+				"type": "object",				
+				"properties": {
+					"inputType": {
+						"type": "string",
+						"title": "Type of model input"
+					},
+					"inputSourceName": {
+						"type": "string",
+						"title": "Input source name"
+					},
+					"inputSourceURL": {
+						"type": "string",
+						"title": "Input source URL"
+					}
+				},
+				"additionalProperties": false
+			},
+			"description": "Model inputs.",
+            "propertyOrder": 4,
+            "additionalProperties": false
+		}
+    },   	
+    "description": "A sample schema for MODFLOW model instance metadata.",
+    "additionalProperties": false
+}
+    """
+    return _schema