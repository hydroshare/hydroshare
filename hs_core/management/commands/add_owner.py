<<<<<<< HEAD
""" Add an owner to a resource or resources

Usage: add_owner {username} {resource list}
"""

from django.core.management.base import BaseCommand
from django.contrib.auth.models import User
from hs_core.models import BaseResource
from hs_core.hydroshare.utils import get_resource_by_shortkey
from hs_access_control.models.privilege import UserResourcePrivilege, PrivilegeCodes
from django_irods.icommands import SessionException


def set_quota_holder(resource, user):
    try:
        resource.set_quota_holder(user, user)
    except SessionException as ex:
        # some resources copied from www for testing do not exist in the iRODS backend,
        # hence need to skip these test artifects
        print((resource.short_id + ' raised SessionException when setting quota holder: ' +
              ex.stderr))
    except AttributeError as ex:
        # when federation is not set up correctly, istorage does not have a session
        # attribute, hence raise AttributeError - ignore for testing
        print((resource.short_id + ' raised AttributeError when setting quota holder: ' +
              ex.message))
    except ValueError as ex:
        # when federation is not set up correctly, istorage does not have a session
        # attribute, hence raise AttributeError - ignore for testing
        print((resource.short_id + ' raised ValueError when setting quota holder: ' +
              ex.message))


class Command(BaseCommand):
    help = "add owner to resource"

    def add_arguments(self, parser):

        parser.add_argument('new_owner', type=str)

        parser.add_argument(
            '--owned_by',
            dest='owned_by',
            help='prior owner of the resources'
        )

        parser.add_argument(
            '--set_quota_holder',
            action='store_true',  # True for presence, False for absence
            dest='set_quota_holder',  # value is options['set_quota_holder']
            help='set quota holder as new owner')

        # a list of resource id's: none does nothing.
        parser.add_argument('resource_ids', nargs='*', type=str)

    def handle(self, *args, **options):
        user = User.objects.get(username=options['new_owner'])
        admin = User.objects.get(username='admin')

        if options['owned_by'] is not None:
            prior = User.objects.get(username=options['owned_by'])
            for res in BaseResource.objects.filter(r2urp__user=prior,
                                                   r2urp__privilege=PrivilegeCodes.OWNER):
                resource = get_resource_by_shortkey(res.short_id)
                UserResourcePrivilege.share(user=user,
                                            resource=resource,
                                            privilege=PrivilegeCodes.OWNER,
                                            grantor=admin)
                print(("added owner {} to {}".format(options['new_owner'], resource.short_id)))
                if options['set_quota_holder']:
                    set_quota_holder(resource, user)
                    print(("set quota holder to {} for {}".format(options['new_owner'],
                          resource.short_id)))

        if len(options['resource_ids']) > 0:  # an array of resource short_id to check.

            for rid in options['resource_ids']:
                resource = get_resource_by_shortkey(rid)
                UserResourcePrivilege.share(user=user,
                                            resource=resource,
                                            privilege=PrivilegeCodes.OWNER,
                                            grantor=admin)
                print(("added owner {} to {}".format(options['new_owner'], rid)))
                if options['set_quota_holder']:
                    set_quota_holder(resource, user)
                    print(("set quota holder to {} for {}".format(options['new_owner'],
                          resource.short_id)))
=======
""" Add an owner to a resource or resources

Usage: add_owner {username} {resource list}
"""

from django.core.management.base import BaseCommand
from django.contrib.auth.models import User
from hs_core.models import BaseResource
from hs_core.hydroshare.utils import get_resource_by_shortkey
from hs_access_control.models.privilege import UserResourcePrivilege, PrivilegeCodes
from django_irods.icommands import SessionException
from django.db import transaction


def set_quota_holder(resource, user):
    try:
        resource.set_quota_holder(user, user)
    except SessionException as ex:
        # some resources copied from www for testing do not exist in the iRODS backend,
        # hence need to skip these test artifects
        print(resource.short_id + ' raised SessionException when setting quota holder: ' +
              ex.stderr)
    except AttributeError as ex:
        # when federation is not set up correctly, istorage does not have a session
        # attribute, hence raise AttributeError - ignore for testing
        print(resource.short_id + ' raised AttributeError when setting quota holder: ' +
              ex.message)
    except ValueError as ex:
        # when federation is not set up correctly, istorage does not have a session
        # attribute, hence raise AttributeError - ignore for testing
        print(resource.short_id + ' raised ValueError when setting quota holder: ' +
              ex.message)


class Command(BaseCommand):
    help = "add owner to resource"

    def add_arguments(self, parser):

        parser.add_argument('new_owner', type=str)

        parser.add_argument(
            '--owned_by',
            dest='owned_by',
            help='prior owner of the resources'
        )

        parser.add_argument(
            '--set_quota_holder',
            action='store_true',  # True for presence, False for absence
            dest='set_quota_holder',  # value is options['set_quota_holder']
            help='set quota holder as new owner')

        # a list of resource id's: none does nothing.
        parser.add_argument('resource_ids', nargs='*', type=str)

    def handle(self, *args, **options):
        user = User.objects.get(username=options['new_owner'])
        admin = User.objects.get(username='admin')

        if options['owned_by'] is not None:
            prior = User.objects.get(username=options['owned_by'])
            for res in BaseResource.objects.filter(r2urp__user=prior,
                                                   r2urp__privilege=PrivilegeCodes.OWNER):
                with transaction.atomic():
                    resource = res.get_content_model()
                    UserResourcePrivilege.share(user=user,
                                                resource=resource,
                                                privilege=PrivilegeCodes.OWNER,
                                                grantor=admin)
                    print("added owner {} to {}".format(options['new_owner'], resource.short_id))
                    if options['set_quota_holder']:
                        set_quota_holder(resource, user)
                        print("set quota holder to {} for {}".format(options['new_owner'],
                              resource.short_id))

        if len(options['resource_ids']) > 0:  # an array of resource short_id to check.

            for rid in options['resource_ids']:
                resource = get_resource_by_shortkey(rid, or_404=False)
                with transaction.atomic():
                    UserResourcePrivilege.share(user=user,
                                                resource=resource,
                                                privilege=PrivilegeCodes.OWNER,
                                                grantor=admin)
                    print("added owner {} to {}".format(options['new_owner'], rid))
                    if options['set_quota_holder']:
                        set_quota_holder(resource, user)
                        print("set quota holder to {} for {}".format(options['new_owner'],
                              resource.short_id))
>>>>>>> 6018b218
<|MERGE_RESOLUTION|>--- conflicted
+++ resolved
@@ -1,92 +1,3 @@
-<<<<<<< HEAD
-""" Add an owner to a resource or resources
-
-Usage: add_owner {username} {resource list}
-"""
-
-from django.core.management.base import BaseCommand
-from django.contrib.auth.models import User
-from hs_core.models import BaseResource
-from hs_core.hydroshare.utils import get_resource_by_shortkey
-from hs_access_control.models.privilege import UserResourcePrivilege, PrivilegeCodes
-from django_irods.icommands import SessionException
-
-
-def set_quota_holder(resource, user):
-    try:
-        resource.set_quota_holder(user, user)
-    except SessionException as ex:
-        # some resources copied from www for testing do not exist in the iRODS backend,
-        # hence need to skip these test artifects
-        print((resource.short_id + ' raised SessionException when setting quota holder: ' +
-              ex.stderr))
-    except AttributeError as ex:
-        # when federation is not set up correctly, istorage does not have a session
-        # attribute, hence raise AttributeError - ignore for testing
-        print((resource.short_id + ' raised AttributeError when setting quota holder: ' +
-              ex.message))
-    except ValueError as ex:
-        # when federation is not set up correctly, istorage does not have a session
-        # attribute, hence raise AttributeError - ignore for testing
-        print((resource.short_id + ' raised ValueError when setting quota holder: ' +
-              ex.message))
-
-
-class Command(BaseCommand):
-    help = "add owner to resource"
-
-    def add_arguments(self, parser):
-
-        parser.add_argument('new_owner', type=str)
-
-        parser.add_argument(
-            '--owned_by',
-            dest='owned_by',
-            help='prior owner of the resources'
-        )
-
-        parser.add_argument(
-            '--set_quota_holder',
-            action='store_true',  # True for presence, False for absence
-            dest='set_quota_holder',  # value is options['set_quota_holder']
-            help='set quota holder as new owner')
-
-        # a list of resource id's: none does nothing.
-        parser.add_argument('resource_ids', nargs='*', type=str)
-
-    def handle(self, *args, **options):
-        user = User.objects.get(username=options['new_owner'])
-        admin = User.objects.get(username='admin')
-
-        if options['owned_by'] is not None:
-            prior = User.objects.get(username=options['owned_by'])
-            for res in BaseResource.objects.filter(r2urp__user=prior,
-                                                   r2urp__privilege=PrivilegeCodes.OWNER):
-                resource = get_resource_by_shortkey(res.short_id)
-                UserResourcePrivilege.share(user=user,
-                                            resource=resource,
-                                            privilege=PrivilegeCodes.OWNER,
-                                            grantor=admin)
-                print(("added owner {} to {}".format(options['new_owner'], resource.short_id)))
-                if options['set_quota_holder']:
-                    set_quota_holder(resource, user)
-                    print(("set quota holder to {} for {}".format(options['new_owner'],
-                          resource.short_id)))
-
-        if len(options['resource_ids']) > 0:  # an array of resource short_id to check.
-
-            for rid in options['resource_ids']:
-                resource = get_resource_by_shortkey(rid)
-                UserResourcePrivilege.share(user=user,
-                                            resource=resource,
-                                            privilege=PrivilegeCodes.OWNER,
-                                            grantor=admin)
-                print(("added owner {} to {}".format(options['new_owner'], rid)))
-                if options['set_quota_holder']:
-                    set_quota_holder(resource, user)
-                    print(("set quota holder to {} for {}".format(options['new_owner'],
-                          resource.short_id)))
-=======
 """ Add an owner to a resource or resources
 
 Usage: add_owner {username} {resource list}
@@ -176,5 +87,4 @@
                     if options['set_quota_holder']:
                         set_quota_holder(resource, user)
                         print("set quota holder to {} for {}".format(options['new_owner'],
-                              resource.short_id))
->>>>>>> 6018b218
+                              resource.short_id))