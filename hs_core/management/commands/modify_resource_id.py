<<<<<<< HEAD
# -*- coding: utf-8 -*-

"""
Modify the resource id of an existing resource

"""

from django.core.management.base import BaseCommand, CommandError
from django.core.exceptions import ObjectDoesNotExist
from hs_core.models import BaseResource, short_id
from hs_core.hydroshare.utils import get_resource_by_shortkey
from hs_core.hydroshare.hs_bagit import create_bag
from uuid import UUID
from django.db import transaction, IntegrityError
from django_irods.icommands import SessionException


class Command(BaseCommand):
    help = "Modify the resource id of an existing resource"

    def add_arguments(self, parser):

        # a list of resource id's, or none to check all resources
        parser.add_argument('resource_id', type=str, help=('Required. The existing id (short_id) of'
                                                           ' the resource'))
        parser.add_argument('new_resource_id', type=str,
                            help=('Optional. The new id (short_id) for the resource. A random one '
                                  'is generated if none is provided. Must be a valid string '
                                  'representation of a uuid hex'))

    def handle(self, *args, **options):

        if not options['resource_id']:
            raise CommandError('resource_id argument is required')
        res_id = options['resource_id']
        try:
            res = get_resource_by_shortkey(res_id, or_404=False)
        except ObjectDoesNotExist:
            raise CommandError("No Resource found for id {}".format(res_id))

        if options['new_resource_id']:
            try:
                UUID(options['new_resource_id'])
                new_res_id = options['new_resource_id']
            except Exception as e:
                raise CommandError('new_resource_id {} must be a valid uuid hex string'
                                   .format(options['new_resource_id']), e)

            try:
                if BaseResource.objects.get(short_id=new_res_id):
                    raise CommandError('resource with id {} already exists'.format(new_res_id))
            except ObjectDoesNotExist:
                pass
        else:
            new_res_id = short_id()

        storage = res.get_irods_storage()

        if storage.exists(res.bag_path):
            try:
                storage.delete(res.bag_path)
                print(("{} deleted".format(res.bag_path)))
            except SessionException as ex:
                print(("{} delete failed: {}".format(res.bag_path, ex.stderr)))
                raise EnvironmentError()

        try:
            with transaction.atomic():
                print("Deleting existing bag")
                res.bags.all().delete()
                res.setAVU("bag_modified", True)
                res.setAVU('metadata_dirty', 'true')

                print(("Updating BaseResource short_id from {} to {}".format(res_id, new_res_id)))
                res.short_id = new_res_id
                res.save()

                print("Updating resource slug")
                res.set_slug('resource/{}'.format(new_res_id))

                print("Updating Resource files short_path")
                for file in res.files.all():
                    file_name = file.short_path.split('data/contents/')[1]
                    file.set_short_path(file_name)

                print("Updating metadata identifiers")
                for i in res.metadata.identifiers.all():
                    i.url = i.url.replace(res_id, new_res_id)
                    i.save()

                print("Updating logical_files metadata")
                for aggregation in res.logical_files:
                    aggregation.metadata.is_dirty = True
                    aggregation.metadata.save()
        except IntegrityError:
            raise EnvironmentError("Error occurred  while updating")

        print("Moving Resource files")
        storage.moveFile(res_id, new_res_id)

        print("Creating Bag")
        create_bag(res)

        print(("Resource id successfully update from {} to {}".format(res_id, new_res_id)))
=======
# -*- coding: utf-8 -*-

"""
Modify the resource id of an existing resource

"""

from django.core.management.base import BaseCommand, CommandError
from django.core.exceptions import ObjectDoesNotExist
from hs_core.models import BaseResource, short_id
from hs_core.hydroshare.utils import get_resource_by_shortkey
from hs_core.hydroshare.hs_bagit import create_bag
from uuid import UUID
from django.db import transaction, IntegrityError
from django_irods.icommands import SessionException


class Command(BaseCommand):
    help = "Modify the resource id of an existing resource"

    def add_arguments(self, parser):

        # a list of resource id's, or none to check all resources
        parser.add_argument('resource_id', type=str, help=('Required. The existing id (short_id) of'
                                                           ' the resource'))
        parser.add_argument('new_resource_id', type=str,
                            help=('Optional. The new id (short_id) for the resource. A random one '
                                  'is generated if none is provided. Must be a valid string '
                                  'representation of a uuid hex'))

    def handle(self, *args, **options):

        if not options['resource_id']:
            raise CommandError('resource_id argument is required')
        res_id = options['resource_id']
        try:
            res = get_resource_by_shortkey(res_id, or_404=False)
        except ObjectDoesNotExist:
            raise CommandError("No Resource found for id {}".format(res_id))

        if options['new_resource_id']:
            try:
                UUID(options['new_resource_id'])
                new_res_id = options['new_resource_id']
            except Exception as e:
                raise CommandError('new_resource_id {} must be a valid uuid hex string'
                                   .format(options['new_resource_id']), e)

            try:
                if BaseResource.objects.get(short_id=new_res_id):
                    raise CommandError('resource with id {} already exists'.format(new_res_id))
            except ObjectDoesNotExist:
                pass
        else:
            new_res_id = short_id()

        storage = res.get_irods_storage()

        if storage.exists(res.bag_path):
            try:
                storage.delete(res.bag_path)
                print("{} deleted".format(res.bag_path))
            except SessionException as ex:
                print("{} delete failed: {}".format(res.bag_path, ex.stderr))
                raise EnvironmentError()

        try:
            with transaction.atomic():
                print("Deleting existing bag")
                res.setAVU("bag_modified", True)
                res.setAVU('metadata_dirty', 'true')

                print("Updating BaseResource short_id from {} to {}".format(res_id, new_res_id))
                res.short_id = new_res_id
                res.save()

                print("Updating resource slug")
                res.set_slug('resource/{}'.format(new_res_id))

                print("Updating Resource files short_path")
                for file in res.files.all():
                    file_name = file.short_path.split('data/contents/')[1]
                    file.set_short_path(file_name)

                print("Updating metadata identifiers")
                for i in res.metadata.identifiers.all():
                    i.url = i.url.replace(res_id, new_res_id)
                    i.save()

                print("Updating logical_files metadata")
                for aggregation in res.logical_files:
                    aggregation.metadata.is_dirty = True
                    aggregation.metadata.save()
        except IntegrityError:
            raise EnvironmentError("Error occurred  while updating")

        print("Moving Resource files")
        storage.moveFile(res_id, new_res_id)

        print("Creating Bag")
        create_bag(res)

        print("Resource id successfully update from {} to {}".format(res_id, new_res_id))
>>>>>>> 25a09104
<|MERGE_RESOLUTION|>--- conflicted
+++ resolved
@@ -1,109 +1,3 @@
-<<<<<<< HEAD
-# -*- coding: utf-8 -*-
-
-"""
-Modify the resource id of an existing resource
-
-"""
-
-from django.core.management.base import BaseCommand, CommandError
-from django.core.exceptions import ObjectDoesNotExist
-from hs_core.models import BaseResource, short_id
-from hs_core.hydroshare.utils import get_resource_by_shortkey
-from hs_core.hydroshare.hs_bagit import create_bag
-from uuid import UUID
-from django.db import transaction, IntegrityError
-from django_irods.icommands import SessionException
-
-
-class Command(BaseCommand):
-    help = "Modify the resource id of an existing resource"
-
-    def add_arguments(self, parser):
-
-        # a list of resource id's, or none to check all resources
-        parser.add_argument('resource_id', type=str, help=('Required. The existing id (short_id) of'
-                                                           ' the resource'))
-        parser.add_argument('new_resource_id', type=str,
-                            help=('Optional. The new id (short_id) for the resource. A random one '
-                                  'is generated if none is provided. Must be a valid string '
-                                  'representation of a uuid hex'))
-
-    def handle(self, *args, **options):
-
-        if not options['resource_id']:
-            raise CommandError('resource_id argument is required')
-        res_id = options['resource_id']
-        try:
-            res = get_resource_by_shortkey(res_id, or_404=False)
-        except ObjectDoesNotExist:
-            raise CommandError("No Resource found for id {}".format(res_id))
-
-        if options['new_resource_id']:
-            try:
-                UUID(options['new_resource_id'])
-                new_res_id = options['new_resource_id']
-            except Exception as e:
-                raise CommandError('new_resource_id {} must be a valid uuid hex string'
-                                   .format(options['new_resource_id']), e)
-
-            try:
-                if BaseResource.objects.get(short_id=new_res_id):
-                    raise CommandError('resource with id {} already exists'.format(new_res_id))
-            except ObjectDoesNotExist:
-                pass
-        else:
-            new_res_id = short_id()
-
-        storage = res.get_irods_storage()
-
-        if storage.exists(res.bag_path):
-            try:
-                storage.delete(res.bag_path)
-                print(("{} deleted".format(res.bag_path)))
-            except SessionException as ex:
-                print(("{} delete failed: {}".format(res.bag_path, ex.stderr)))
-                raise EnvironmentError()
-
-        try:
-            with transaction.atomic():
-                print("Deleting existing bag")
-                res.bags.all().delete()
-                res.setAVU("bag_modified", True)
-                res.setAVU('metadata_dirty', 'true')
-
-                print(("Updating BaseResource short_id from {} to {}".format(res_id, new_res_id)))
-                res.short_id = new_res_id
-                res.save()
-
-                print("Updating resource slug")
-                res.set_slug('resource/{}'.format(new_res_id))
-
-                print("Updating Resource files short_path")
-                for file in res.files.all():
-                    file_name = file.short_path.split('data/contents/')[1]
-                    file.set_short_path(file_name)
-
-                print("Updating metadata identifiers")
-                for i in res.metadata.identifiers.all():
-                    i.url = i.url.replace(res_id, new_res_id)
-                    i.save()
-
-                print("Updating logical_files metadata")
-                for aggregation in res.logical_files:
-                    aggregation.metadata.is_dirty = True
-                    aggregation.metadata.save()
-        except IntegrityError:
-            raise EnvironmentError("Error occurred  while updating")
-
-        print("Moving Resource files")
-        storage.moveFile(res_id, new_res_id)
-
-        print("Creating Bag")
-        create_bag(res)
-
-        print(("Resource id successfully update from {} to {}".format(res_id, new_res_id)))
-=======
 # -*- coding: utf-8 -*-
 
 """
@@ -206,5 +100,4 @@
         print("Creating Bag")
         create_bag(res)
 
-        print("Resource id successfully update from {} to {}".format(res_id, new_res_id))
->>>>>>> 25a09104
+        print("Resource id successfully update from {} to {}".format(res_id, new_res_id))