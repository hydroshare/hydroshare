--- conflicted
+++ resolved
@@ -1,145 +1,3 @@
-<<<<<<< HEAD
-"""List the content types of resources for debugging.
-
-* By default, prints errors on stdout.
-* Optional argument --log: logs output to system log.
-"""
-
-from django.core.management.base import BaseCommand
-from django.db.models import Q
-from hs_core.models import BaseResource
-from hs_core.hydroshare.utils import get_resource_by_shortkey
-import mimetypes
-from hs_core.search_indexes import BaseResourceIndex
-from haystack.query import SearchQuerySet
-
-
-def get_ext(name):
-    stuff = name.split('.')
-    if len(stuff) == 1:
-        return None
-    candidate = stuff[len(stuff)-1]
-    if '/' in candidate or candidate.startswith('_'):
-        return None
-    return candidate
-
-
-def get_mime(ext):
-    if ext is not None:
-        guess = mimetypes.guess_type("foo."+ext)
-        return guess[0]
-    else:
-        return "none"
-
-
-class Command(BaseCommand):
-    help = "Print logical file information."
-
-    def add_arguments(self, parser):
-
-        # Named (optional) arguments
-        parser.add_argument(
-            '--force',
-            action='store_true',  # True for presence, False for absence
-            dest='force',  # value is options['log']
-            help='force refresh for unchanged resources',
-        )
-
-        # a list of resource id's: none acts on everything.
-        parser.add_argument('resource_ids', nargs='*', type=str)
-
-    def handle(self, *args, **options):
-
-        ind = BaseResourceIndex()
-        if len(options['resource_ids']) > 0:  # an array of resource short_id to check.
-            for rid in options['resource_ids']:
-                try:
-                    r = BaseResource.objects.get(short_id=rid)
-                    # if ind.should_update(r):  # always True
-                    print(("updating resource {}".format(rid)))
-                    ind.update_object(r)
-                except BaseResource.DoesNotExist:
-                    print(("resource {} does not exist in Django".format(rid)))
-
-        else:
-
-            sqs = SearchQuerySet().all()
-            print(("SOLR count = {}".format(sqs.count())))
-            dqs = BaseResource.objects.filter(Q(raccess__discoverable=True) |
-                                              Q(raccess__public=True))
-            print(("Django count = {}".format(dqs.count())))
-
-            # what is in Django that isn't in SOLR:
-            found = set()
-            for r in list(sqs):
-                found.add(r.short_id)
-                # resource = get_resource_by_shortkey(r.short_id)
-                # print("{} {} found".format(r.short_id, resource.discovery_content_type))
-            in_django = 0
-            django_replaced = 0
-            django_refreshed = 0
-            for r in dqs:
-                resource = get_resource_by_shortkey(r.short_id)
-                repl = False
-                if hasattr(resource, 'metadata') and resource.metadata is None:
-                    print(("skipping {} resource in Django, metadata is None".format(r.short_id)))
-                    continue
-                if hasattr(resource, 'metadata') and resource.metadata is not None:
-                    repl = resource.metadata.relations.filter(type='isReplacedBy').exists()
-                if not repl:
-                    in_django += 1
-                else:
-                    django_replaced += 1
-
-                if r.short_id not in found:
-                    print(("{} {} NOT FOUND in SOLR: adding to index".format(
-                            r.short_id, resource.discovery_content_type)))
-                    ind.update_object(r)
-                    django_refreshed += 1
-                # # This always returns True whether or not SOLR needs updating
-                # # This is likely a Haystack bug.
-                # elif ind.should_update(r):
-                # update everything to be safe.
-                elif options['force']:
-                    print(("{} {}: refreshing index (forced)".format(
-                          r.short_id, resource.discovery_content_type)))
-                    ind.update_object(r)
-                    django_refreshed += 1
-
-            print(("{} resources in Django refreshed in SOLR".format(django_refreshed)))
-            print(("Django contains {} discoverable resources and {} replaced resources"
-                  .format(in_django, django_replaced)))
-
-            # what is in SOLR that isn't in Django:
-            sqs = SearchQuerySet().all()  # refresh for changes from above
-            found = set()
-            in_solr = 0
-            solr_deleted = 0
-            solr_replaced = 0
-            for r in list(dqs):
-                found.add(r.short_id)
-                # resource = get_resource_by_shortkey(r.short_id)
-                # print("{} {} found".format(r.short_id, resource.discovery_content_type))
-            for r in sqs:
-                if r.short_id not in found:
-                    resource = get_resource_by_shortkey(r.short_id)
-                    print(("{} {} NOT FOUND in Django; removing from SOLR".format(
-                            r.short_id, resource.discovery_content_type)))
-                    ind.remove_object(r)
-                    solr_deleted += 1
-                else:
-                    resource = get_resource_by_shortkey(r.short_id)
-                    repl = False
-                    if hasattr(resource, 'metadata') and resource.metadata is not None:
-                        repl = resource.metadata.relations.filter(type='isReplacedBy').exists()
-                    if not repl:
-                        in_solr += 1
-                    else:
-                        solr_replaced += 1
-            print(("{} resources not in Django removed from SOLR".format(solr_deleted)))
-            print(("SOLR contains {} discoverable resources and {} replaced resources"
-                  .format(in_solr, solr_replaced)))
-=======
 """List the content types of resources for debugging.
 
 * By default, prints errors on stdout.
@@ -279,5 +137,4 @@
 
             print("SOLR contains {} discoverable resources and {} replaced resources"
                   .format(solr_indexed, solr_replaced))
-            print("{} resources not in Django removed from SOLR".format(solr_deleted))
->>>>>>> 25a09104
+            print("{} resources not in Django removed from SOLR".format(solr_deleted))