--- conflicted
+++ resolved
@@ -56,13 +56,8 @@
         else:
             sqs = SearchQuerySet().all()
             print("SOLR count = {}".format(sqs.count()))
-<<<<<<< HEAD
-            dqs = BaseResource.objects.filter(Q(raccess__discoverable=True) |
-                                              Q(raccess__public=True)).select_related('raccess')
-=======
             dqs = BaseResource.objects.filter(Q(raccess__discoverable=True)
-                                              | Q(raccess__public=True))
->>>>>>> 7cf1118f
+                                              | Q(raccess__public=True)).select_related('raccess')
             print("Django count = {}".format(dqs.count()))
 
             # what is in Django that isn't in SOLR
