"""This lists all the large resources and their statuses.
   This helps in checking that they download properly.

* By default, prints errors on stdout.
* Optional argument --log: logs output to system log.
"""

from django.core.management.base import BaseCommand
from django.contrib.auth.models import User
from hs_core.models import BaseResource
from hs_core.hydroshare.utils import get_resource_by_shortkey
from hs_access_control.models import PrivilegeCodes


def has_subfolders(resource):
    for f in resource.files.all():
        if '/' in f.short_path:
            return True
    return False


def measure_resource(short_id):
    """ Print size and sharing status of a resource """

    try:
        res = BaseResource.objects.get(short_id=short_id)
    except BaseResource.DoesNotExist:
        print(("{} does not exist".format(short_id)))

    resource = res.get_content_model()
    assert resource, (res, res.content_model)

    istorage = resource.get_irods_storage()
    if resource.raccess.public:
        status = "public"
    elif resource.raccess.discoverable:
        status = "discoverable"
    else:
        status = "private"

    if istorage.exists(resource.file_path):
        print(("{} {} {} {} {} {}".format(resource.size, short_id, status, resource.storage_type,
                                          resource.resource_type, resource.title)))
    else:
        print(("{} {} {} {} {} {} NO IRODS FILES".format('-', short_id, status,
                                                         resource.storage_type,
                                                         resource.resource_type,
                                                         resource.title)))


class Command(BaseCommand):
    help = "Print size information."

    def add_arguments(self, parser):

        # a list of resource id's: none does nothing.
        parser.add_argument('resource_ids', nargs='*', type=str)

        # Named (optional) arguments
        parser.add_argument(
            '--log',
            action='store_true',  # True for presence, False for absence
            dest='log',           # value is options['log']
            help='log errors to system log',
        )

        parser.add_argument(
            '--type',
            dest='type',
            help='limit to resources of a particular type'
        )

        parser.add_argument(
            '--storage',
            dest='storage',
            help='limit to specific storage medium (local, user, federated)'
        )

        parser.add_argument(
            '--access',
            dest='access',
            help='limit to specific access class (public, discoverable, private)'
        )

        parser.add_argument(
            '--owned_by',
            dest='owned_by',
            help='limit to resources owned by specific user'
        )

        parser.add_argument(
            '--has_subfolders',
            action='store_true',  # True for presence, False for absence
            dest='has_subfolders',  # value is options['has_subfolders']
            help='limit to resources with subfolders'
        )

        parser.add_argument(
            '--brief',
            action='store_true',  # True for presence, False for absence
            dest='brief',  # value is options['brief']
            help='create brief listing (resource id only)'
        )

    def measure_filtered_resource(self, resource, options):
        if (options['type'] is None or resource.resource_type == options['type']) and \
           (options['storage'] is None or resource.storage_type == options['storage']) and \
           (options['access'] != 'public' or resource.raccess.public) and \
           (options['access'] != 'discoverable' or resource.raccess.discoverable) and \
           (options['access'] != 'private' or not resource.raccess.discoverable) and \
           (not options['has_subfolders'] or has_subfolders(resource)):
            storage = resource.get_irods_storage()
            if options['brief']:
                print(resource.short_id)
            else:
<<<<<<< HEAD
                print(("{} does not exist in iRODS".format(resource.short_id)))
=======
                if storage.exists(resource.root_path):
                    measure_resource(resource.short_id)
                else:
                    print("{} does not exist in iRODS".format(resource.short_id))
>>>>>>> 87c4543a

    def handle(self, *args, **options):
        if options['owned_by'] is not None:
            owner = User.objects.get(username=options['owned_by'])
            for r in BaseResource.objects.filter(r2urp__user=owner,
                                                 r2urp__privilege=PrivilegeCodes.OWNER):
                self.measure_filtered_resource(r, options)

        elif len(options['resource_ids']) > 0:  # an array of resource short_id to check.
            for rid in options['resource_ids']:
                resource = get_resource_by_shortkey(rid)
                self.measure_filtered_resource(resource, options)

        else:
            for resource in BaseResource.objects.all():
                self.measure_filtered_resource(resource, options)<|MERGE_RESOLUTION|>--- conflicted
+++ resolved
@@ -113,14 +113,10 @@
             if options['brief']:
                 print(resource.short_id)
             else:
-<<<<<<< HEAD
-                print(("{} does not exist in iRODS".format(resource.short_id)))
-=======
                 if storage.exists(resource.root_path):
                     measure_resource(resource.short_id)
                 else:
-                    print("{} does not exist in iRODS".format(resource.short_id))
->>>>>>> 87c4543a
+                    print(("{} does not exist in iRODS".format(resource.short_id)))
 
     def handle(self, *args, **options):
         if options['owned_by'] is not None:
