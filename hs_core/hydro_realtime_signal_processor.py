import logging

from django.conf import settings
from django.db import models
from hs_core.models import Date, BaseResource
from hs_core.signals import post_spam_whitelist_change
from hs_access_control.models import ResourceAccess
from haystack.exceptions import NotHandled
from haystack.signals import BaseSignalProcessor

logger = logging.getLogger(__name__)


class HydroRealtimeSignalProcessor(BaseSignalProcessor):
    """
    Notes:
    1. We assume everytime metadata is updated the modified datetime is updated
    2. ResourceAccess does not update the modified datetime (it is not scientific metadata)
    """

    def setup(self):
        if not getattr(settings, "DISABLE_HAYSTACK", False):
            models.signals.post_save.connect(self.handle_update, sender=Date)
            models.signals.post_save.connect(self.handle_access, sender=ResourceAccess)
<<<<<<< HEAD
            post_spam_whitelist_change.connect(self.handle_update, sender=BaseResource)
=======
            models.signals.post_delete.connect(self.handle_delete, sender=BaseResource)
>>>>>>> 4136ac42

    def teardown(self):
        if not getattr(settings, "DISABLE_HAYSTACK", False):
            models.signals.post_save.disconnect(self.handle_update, sender=Date)
            models.signals.post_save.disconnect(self.handle_access, sender=ResourceAccess)
<<<<<<< HEAD
            post_spam_whitelist_change.disconnect(self.handle_update, sender=BaseResource)
=======
            models.signals.post_delete.disconnect(self.handle_delete, sender=BaseResource)
>>>>>>> 4136ac42

    def handle_update(self, sender, instance, **kwargs):
        try:
            # resolve the BaseResource corresponding to the metadata element.
            newbase = instance.metadata.resource
            index_resource(self, newbase)
        except Exception as e:
            logger.exception("{} exception: {}".format(type(instance), str(e)))

    def handle_access(self, sender, instance, **kwargs):
        try:
            newbase = instance.resource
            index_resource(self, newbase)
        except Exception as e:
            logger.exception("{} exception: {}".format(type(instance), str(e)))


def index_resource(signal_processor, instance: BaseResource):
    if hasattr(instance, 'raccess') and hasattr(instance, 'metadata'):
        # work around for failure of super(BaseResource, instance) to work properly.
        # this always succeeds because this is a post-save object action.
        newbase = BaseResource.objects.get(pk=instance.pk)
        newsender = BaseResource
        using_backends = signal_processor.connection_router.for_write(instance=newbase)
        for using in using_backends:
            # if object is public/discoverable or becoming public/discoverable, index it
            # test whether the object should be exposed.
            if instance.show_in_discover:
                try:
                    index = signal_processor.connections[using].get_unified_index().get_index(newsender)
                    index.update_object(newbase, using=using)
                except NotHandled:
                    logger.exception("Failure: changes to %s with short_id %s not added to Solr Index.",
                                     str(type(instance)), newbase.short_id)

            # if object is private or becoming private, delete from index
            else:  # not to be shown in discover
                try:
                    index = signal_processor.connections[using].get_unified_index().get_index(newsender)
                    index.remove_object(newbase, using=using)
                except NotHandled:
                    logger.exception("Failure: delete of %s with short_id %s failed.",
                                     str(type(instance)), newbase.short_id)<|MERGE_RESOLUTION|>--- conflicted
+++ resolved
@@ -22,21 +22,15 @@
         if not getattr(settings, "DISABLE_HAYSTACK", False):
             models.signals.post_save.connect(self.handle_update, sender=Date)
             models.signals.post_save.connect(self.handle_access, sender=ResourceAccess)
-<<<<<<< HEAD
+            models.signals.post_delete.connect(self.handle_delete, sender=BaseResource)
             post_spam_whitelist_change.connect(self.handle_update, sender=BaseResource)
-=======
-            models.signals.post_delete.connect(self.handle_delete, sender=BaseResource)
->>>>>>> 4136ac42
 
     def teardown(self):
         if not getattr(settings, "DISABLE_HAYSTACK", False):
             models.signals.post_save.disconnect(self.handle_update, sender=Date)
             models.signals.post_save.disconnect(self.handle_access, sender=ResourceAccess)
-<<<<<<< HEAD
+            models.signals.post_delete.disconnect(self.handle_delete, sender=BaseResource)
             post_spam_whitelist_change.disconnect(self.handle_update, sender=BaseResource)
-=======
-            models.signals.post_delete.disconnect(self.handle_delete, sender=BaseResource)
->>>>>>> 4136ac42
 
     def handle_update(self, sender, instance, **kwargs):
         try:
