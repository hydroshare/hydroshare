--- conflicted
+++ resolved
@@ -4,7 +4,6 @@
 {% block main %}
 <div class="container" id="main">
     <div class="row">
-<<<<<<< HEAD
         <div class="col-sm-12">
             <h2 class="page-title">Discover
                 <small class="text-muted"><i>Discover content shared by your colleagues and other users.</i></small>
@@ -27,10 +26,6 @@
         </div>
         <div class="col-sm-4 col-xs-12" id="facets">
             <div id="filter-buttons">
-=======
-        <div class="col-lg-3" id="filter-panel">
-            <div id="discover-filter-buttons">
->>>>>>> 8ce7007f
                 <button class="btn btn-default" onclick="clearAllFaceted()">Show All</button>
             </div>
             <div id="filter-items">
@@ -41,7 +36,7 @@
                                 <div class="panel-heading">
                                     <h4 class="panel-title">
                                         <a data-toggle="collapse" href="#{{ key }}">
-                                            {% if key == 'creators'%}
+                                            {% if key == 'author'%}
                                                 &nbsp; Filter by Author
                                             {% elif key ==  'subjects'%}
                                                 &nbsp; Filter by Subject
@@ -64,18 +59,8 @@
                                         </a>
                                     </h4>
                                 </div>
-<<<<<<< HEAD
                                 <div id="{{ key }}" class="facet-list panel-collapse collapse in">
                                     <ul class="list-group" id="list-group-{{ key }}">
-=======
-                                <div id="{{ key }}"
-                                    {% if key == 'creators' or key == 'subjects' or key == 'resource_type'%}
-                                        class="panel-collapse collapse in"
-                                    {% else %}
-                                        class="panel-collapse collapse"
-                                    {% endif %}>
-                                    <ul class="list-group discover-faceting-group" id="list-group-{{ key }}">
->>>>>>> 8ce7007f
                                     {% for item in values %}
                                         {% if item.1 > 0 %}
                                             <li class="list-group-item" rel="{{ key }},{{ item.0 }}">
@@ -101,13 +86,9 @@
                                 </a>
                             </h4>
                         </div>
-<<<<<<< HEAD
-                        <div id="availability" class="facet-list panel-collapse collapse in">
-                            <ul class="list-group" id="list-group-availability">
-=======
+
                         <div id="availability" class="panel-collapse collapse">
                             <ul class="list-group discover-faceting-group" id="list-group-availability">
->>>>>>> 8ce7007f
                                 {% for key, values in facets.fields.items %}
                                     {% if key == 'public' or key == 'discoverable' %}
                                         {% for item in values %}
@@ -143,9 +124,6 @@
                 <h4>Enter a search term to find resources on HydroShare</h4>
             {% endif %}
             -->
-<<<<<<< HEAD
-
-=======
             <div id="resource-search">
                 <form id="search-fields" method="get" action=".">
                     <div class="resource-search">
@@ -193,7 +171,6 @@
                     </table>
                 </form>
             </div>
->>>>>>> 8ce7007f
             <ul id="switch-view" class="nav nav-tabs">
                 <li class="active"><a href="#list-view"><i class="glyphicon glyphicon-list-alt"></i> List</a></li>
                 <li><a href="#map-view"><i class="glyphicon glyphicon-map-marker"></i> Map</a></li>
@@ -488,17 +465,13 @@
                     </div>
                 </div>
                 <div id="map-view" class="tab-pane fade">
-<<<<<<< HEAD
                     <div id="discover-map" style="height:650px"></div>
-=======
-                    <div id="discover-map"></div>
                     <div id="discover-map-legend"></div>
                     <div id="resetZoom">
                         <a id="reset-zoom-btn" class="btn btn-default btn-sm" onclick="resetMapZoom()">
                             <span class="glyphicon glyphicon-record"></span>
                         </a>
                     </div>
->>>>>>> 8ce7007f
                 </div>
             </div>
         </div>
@@ -512,7 +485,6 @@
     <script src="//maps.googleapis.com/maps/api/js?v=3" type="text/javascript"></script>
     <script src="//cdn.rawgit.com/googlemaps/v3-utility-library/master/keydragzoom/src/keydragzoom.js" type="text/javascript"></script>
     <script src="//cdn.rawgit.com/googlemaps/js-marker-clusterer/gh-pages/src/markerclusterer.js" type="text/javascript"></script>
-
     <script type="text/javascript">
         var minFloatingNumber = 0.0001;
         var map = null;
@@ -634,7 +606,6 @@
                 }
             });
 
-<<<<<<< HEAD
             for (var  i = 0; i < json_results.length; i++ ) {
                 if (json_results[i].coverage_type == 'point') {
                     checkDuplicatePointResults(modified_points_data, json_results[i]);
@@ -645,8 +616,6 @@
 
                 }
             }
-=======
->>>>>>> 8ce7007f
 
             modified_points_data.forEach(function(point){
                 var info_content = point.info_link;
@@ -1040,13 +1009,7 @@
             $(".faceted-selections").each(function () {
                 var checkboxId = $(this).attr("id");
                 var sessionStorageCheckboxId = 'search-' + checkboxId;
-<<<<<<< HEAD
                 if(document.getElementById(checkboxId).checked){
-=======
-                var val = sessionStorage[sessionStorageCheckboxId];
-                var isChecked = val === 'true';
-                if (isChecked) {
->>>>>>> 8ce7007f
                     var arr = $(this).val().split(",");
                     var key = arr[0];
                     var value = arr[1];
@@ -1186,26 +1149,15 @@
                         dataType: 'json',
                         success: function (data) {
                             var json_results = [];
-<<<<<<< HEAD
                             for (var j = 0; j < data.length; j++) {
-=======
-                            raw_results = [];
-                            for(var j = 0; j < data.length; j++){
->>>>>>> 8ce7007f
                                 var item = $.parseJSON(data[j]);
                                 json_results.push(item);
                                 raw_results.push(item);
                             }
                             initMap(json_results);
-<<<<<<< HEAD
-
                         },
-                        failure: function (data) {
-                            console.error("fail");
-=======
-                        } , failure: function(data) {
+                        failure: function(data) {
                             console.error("Ajax call for getting map data failed");
->>>>>>> 8ce7007f
                         }
                     });
                 }
@@ -1287,12 +1239,7 @@
                 var windowPath = window.location.pathname;
                 var requestURL =  windowPath + searchURL + geoSearchParams + dateSearchParams;
 
-<<<<<<< HEAD
                 if($(this).is(":checked")) {
-=======
-                if ($(this).is(":checked")) {
-                    requestURL = requestURL + "&selected_facets="+key+"_exact:"+value;
->>>>>>> 8ce7007f
                     requestURL += buildURLOnCheckboxes();
                     var checkboxId = $(this).attr("id");
                     var sessionStorageCheckboxId = 'search-' + checkboxId;
@@ -1301,7 +1248,8 @@
                         requestURL = requestURL + window.location.hash;
                     }
                     window.location = requestURL;
-                } else {
+                }
+                else {
 
                     var checkboxId = $(this).attr("id");
                     var sessionStorageCheckboxId = 'search-' + checkboxId;
