{% extends "base.html" %}
{% load geoanalytics_tags pages_tags mezzanine_tags keyword_tags comment_tags hydroshare_tags %}
{% block title %}Discovery{% endblock %}
{% block main %}
<div class="container" id="discover-main">
    <div class="row">
        <div class="col-sm-12">
            <h2 class="page-title">Discover
                <small class="text-muted"><i>Find content shared by your colleagues and other users.</i></small>
            </h2>
        </div>
        <div class="col-sm-9 col-sm-offset-3 col-xs-12">
            <button id="solr-help-info" class="btn btn-info" data-toggle="popover" data-placement="right"><i
                    class="glyphicon glyphicon-info-sign"></i></button>

            <div id="discover-resource-search" class="resource-search">
                <form id="search-field" method="get" action="." class="search-field">
                    {% for field in form %}
                        {% if field.auto_id  == "id_q" %}
                        <div class="fieldWrapper">
                            <span class="glyphicon glyphicon-search search-icon"></span>
                            {{ field }}
                        </div>
                        {% endif %}
                    {% endfor %}
                </form>
            </div>
            <br>
        </div>
        <div class="col-sm-3 col-xs-12" id="facets">
            <div id="filter-buttons">
                <button class="btn btn-default" onclick="clearAllFaceted()">Show All</button>
            </div>

            <div id="filter-items">
                {% for key, values in facets.fields.items %}
                    {% if values and key != 'public' and key != 'discoverable' and key != 'published' %}
                        <div id="faceting-{{ key }}">
                            <div class="panel panel-default">
                                <div class="panel-heading">
                                    <h4 class="panel-title">
                                        <a data-toggle="collapse" href="#{{ key }}">
                                            {% if key == 'creators'%}
                                                &nbsp; Filter by Author
                                            {% elif key ==  'subjects'%}
                                                &nbsp; Filter by Subject
                                            {% elif key ==  'resource_type'%}
                                                &nbsp; Filter by Resource Type
                                            {% elif key ==  'owners_names'%}
                                                &nbsp; Filter by Owner
                                            {% endif %}
                                            <span class="glyphicon glyphicon-minus pull-left" >

                                            </span>
                                        </a>
                                    </h4>
                                </div>

                                <div id="{{ key }}" class="facet-list panel-collapse collapse in">
                                    <ul class="list-group" id="list-group-{{ key }}">
                                    {% for item in values %}
                                        {% if item.1 > 0 %}
                                            <li class="list-group-item" rel="{{ key }},{{ item.0 }}">
                                                <span class="badge">{{ item.1 }}</span>
                                                <label class="checkbox noselect">
                                                    <input type="checkbox" class="faceted-selections" id="{{ key }}-{{ item.0 }}" value="{{ key }},{{ item.0 }}">{{ item.0 }}</label>
                                            </li>
                                        {% endif %}
                                    {% endfor %}
                                    </ul>
                                </div>
                            </div>
                        </div>
                    {% endif %}
                {% endfor %}

                <div id="faceting-availability">
                    <div class="panel panel-default">
                        <div class="panel-heading">
                            <h4 class="panel-title">
                                <a data-toggle="collapse" href="#availability">
                                    &nbsp; Filter by Availability
                                    <span class="glyphicon glyphicon-minus pull-left"></span>
                                </a>
                            </h4>
                        </div>

                        <div id="availability" class="facet-list panel-collapse collapse in">
                            <ul class="list-group" id="list-group-availability">
                                {% for key, values in facets.fields.items %}
                                    {% if key == 'public' or key == 'discoverable' or key == 'published' %}
                                        {% for item in values %}
                                            {% if item.1 > 0 and item.0 != 'false' %}
                                                <li class="list-group-item" rel="{{ key }},{{ item.0 }}">
                                                    <span class="badge">{{ item.1 }}</span>
                                                    <label class="checkbox noselect">
                                                        <input type="checkbox" class="faceted-selections"
                                                               id="{{ key }}-{{ item.0 }}"
                                                               value="{{ key }},{{ item.0 }}">
                                                        {% if key == 'public' and item.0 == 'true' %}
                                                            Public
                                                        {% elif key == 'public' and item.0 == 'false' %}
                                                            Private
                                                        {% elif key == 'discoverable' %}
                                                            Discoverable
                                                        {% elif key == 'published' %}
                                                            Published
                                                        {% endif %}
                                                    </label>
                                                </li>
                                            {% endif %}
                                        {% endfor %}
                                    {% endif %}
                                {% endfor %}
                            </ul>
                        </div>
                    </div>
                </div>
            </div>
        </div>
        <div class="col-sm-9 col-xs-12" id="items">
            <div>
                <form id="date-search-fields" method="get" action=".">
                    <h4 class="text-muted">Temporal Coverage</h4>

                    <table>
                        <tr>
                            {% for field in form %}
                                {% if field.auto_id == "id_start_date" or field.auto_id == "id_end_date" %}
                                    <td>
                                        <div class="fieldWrapper">
                                            <span class="glyphicon glyphicon-calendar text-muted"></span> {{ field.label_tag }} {{ field }}
                                        </div>
                                    </td>
                                {% endif %}
                            {% endfor %}
                            <td>
                                <a id="clear-dates-options" data-toggle="tooltip" title="Clear Dates"
                                   class="glyphicon glyphicon-remove-circle icon-remove"
                                   onclick="clearDates()"></a>
                            </td>
                        </tr>
                    </table>
                </form>
                <br>
                <div id="resource-search" class="hidden">
                    <div id="coverages-master-list"></div>
                    <br />
                    <table id="lat-lng-labels" class="hidden">
                        <tr>
                            <td>
                                North Latitude: <label for="ne-lat-value"></label>
                            </td>
                            <td>
                                East Longitude: <label for="ne-lng-value"></label>
                            </td>
                            <td>
                                South Latitude: <label for="sw-lat-value"></label>
                            </td>
                            <td>
                                West Longitude: <label for="sw-lng-value"></label>
                            </td>
                        </tr>
                    </table>
                </div>
            </div>

            <ul id="switch-view" class="nav nav-tabs">
                <li class="active"><a href="#list-view"><i class="glyphicon glyphicon-list-alt"></i> List</a></li>
                <li><a href="#map-view"><i class="glyphicon glyphicon-map-marker"></i> Map</a></li>
            </ul>

            <div class="tab-content">
                <div id="list-view" class="tab-pane fade in active">
                    <span id="discover-list-loading-spinner" class="discover-loading-icon icon-blue">
                          <i class="fa fa-spinner fa-spin fa-2x fa-fw"></i>
                    </span>
                    <br />
                    <table class="table-hover table-striped resource-custom-table" id="items-discovered">
                        <thead>
                            <tr>
                                <th>Type</th>
                                <th>Title</th>
                                <th>First Author</th>
                                <th>Date Created</th>
                                <th>Date Created</th>{# Used in table sorting #}
                                <th>Last Modified</th>
                                <th>Last modified</th>{# Used in table sorting #}
                            </tr>
                        </thead>

                        <tbody>
                            {% for result in page_obj.object_list %}
                                <tr>
                                    <td>
                                        <span class="resource-type-text">{{ result.object|resource_type }}</span>
                                        {% if  result.object|resource_type == "Generic" %}
                                            <img src="{{ STATIC_URL }}img/resource-icons/generic48x48.png"
                                                 alt="{{  result.object|resource_type }}" title="{{  result.object|resource_type }}"
                                                 class="table-res-type-icon"/>
                                        {% elif  result.object|resource_type == "Geographic Raster" %}
                                            <img src="{{ STATIC_URL }}img/resource-icons/geographicraster48x48.png"
                                                 alt="{{  result.object|resource_type }}" title="{{  result.object|resource_type }}"
                                                 class="table-res-type-icon"/>
                                        {% elif  result.object|resource_type == "Model Program Resource" %}
                                            <img src="{{ STATIC_URL }}img/resource-icons/modelprogram48x48.png"
                                                 alt="{{  result.object|resource_type }}" title="{{  result.object|resource_type }}"
                                                 class="table-res-type-icon"/>
                                        {% elif  result.object|resource_type == "Model Instance Resource" %}
                                            <img src="{{ STATIC_URL }}img/resource-icons/modelinstance48x48.png"
                                                 alt="{{  result.object|resource_type }}" title="{{  result.object|resource_type }}"
                                                 class="table-res-type-icon"/>
                                        {% elif  result.object|resource_type == "SWAT Model Instance Resource" %}
                                            <img src="{{ STATIC_URL }}img/resource-icons/swat48x48.png"
                                                 alt="{{  result.object|resource_type }}" title="{{  result.object|resource_type }}"
                                                 class="table-res-type-icon"/>
                                        {% elif  result.object|resource_type == "Multidimensional (NetCDF)" %}
                                            <img src="{{ STATIC_URL }}img/resource-icons/multidimensional48x48.png"
                                                 alt="{{  result.object|resource_type }}" title="{{  result.object|resource_type }}"
                                                 class="table-res-type-icon"/>
                                        {% elif  result.object|resource_type == "Time Series" %}
                                            <img src="{{ STATIC_URL }}img/resource-icons/timeseries48x48.png"
                                                 alt="{{  result.object|resource_type }}" title="{{  result.object|resource_type }}"
                                                 class="table-res-type-icon"/>
                                        {% elif  result.object|resource_type == "Geographic Feature (ESRI Shapefiles)" %}
                                            <img src="{{ STATIC_URL }}img/resource-icons/geographicfeature48x48.png"
                                                 alt="{{  result.object|resource_type }}" title="{{  result.object|resource_type }}"
                                                 class="table-res-type-icon"/>
                                        {% elif  result.object|resource_type == "Web App Resource" %}
                                            <img src="{{ STATIC_URL }}img/resource-icons/webapp48x48.png"
                                                 alt="{{  result.object|resource_type }}" title="{{  result.object|resource_type }}"
                                                 class="table-res-type-icon"/>
                                        {% elif  result.object|resource_type == "HIS Referenced Time Series" %}
                                            <img src="{{ STATIC_URL }}img/resource-icons/his48x48.png"
                                                 alt="{{  result.object|resource_type }}" title="{{  result.object|resource_type }}"
                                                 class="table-res-type-icon"/>
                                        {% elif  result.object|resource_type == "Script Resource" %}
                                            <img src="{{ STATIC_URL }}img/resource-icons/script48x48.png"
                                                 alt="{{  result.object|resource_type }}" title="{{  result.object|resource_type }}"
                                                 class="table-res-type-icon"/>
                                        {% elif  result.object|resource_type == "Collection Resource" %}
                                            <img src="{{ STATIC_URL }}img/resource-icons/collection48x48.png"
                                                 alt="{{ result.object|resource_type }}"
                                                 title="{{ result.object|resource_type }}"
                                                 class="table-res-type-icon"/>
                                        {% elif  result.object|resource_type == "Composite" %}
                                            <img src="{{ STATIC_URL }}img/resource-icons/composite48x48.png"
                                                 alt="{{ result.object|resource_type }}"
                                                 title="{{ result.object|resource_type }}"
                                                 class="table-res-type-icon"/>
                                        {% endif %}

                                        {#  Sharing Status icons #}
                                        <div class="access-icon-wrapper">
                                            {% if result.object.raccess.published %}
                                                <img src="{{ STATIC_URL }}img/published.png"
                                                     alt="Published Resource" title="Published"/>
                                            {% elif result.object.raccess.public %}
                                                <img src="{{ STATIC_URL }}img/public.png"
                                                     alt="Public Resource" title="Public"/>
                                            {% elif result.object.raccess.discoverable %}
                                                <img src="{{ STATIC_URL }}img/discoverable.png"
                                                     alt="Discoverable Resource" title="Discoverable"/>
                                            {% else %}
                                                <img src="{{ STATIC_URL }}img/private.png"
                                                     alt="Private Resource" title="Private"/>
                                            {% endif %}

                                            {% if result.object.raccess.published %}
                                                {% if "pending" in cm.doi or "failure" in cm.doi %}
                                                    <img src="{{ STATIC_URL }}img/pending.png" alt="Pending Publication"
                                                         title="Pending Publication. Note that the DOI will not be available until it has been registered and activated."/>
                                                {% endif %}
                                            {% else %}
                                                {% if result.object.raccess.shareable %}
                                                    <img src="{{ STATIC_URL }}img/shareable.png" alt="Sharable Resource"
                                                         title="Shareable"/>
                                                {% else %}
                                                    <img src="{{ STATIC_URL }}img/non-shareable.png"
                                                         alt="Non Sharable Resource"
                                                         title="Not Shareable"/>
                                                {% endif %}
                                            {% endif %}
                                        </div>
                                    </td>
                                    <td><strong><a href="{{ result.object.get_absolute_url }}">{{ result.object.metadata.title.value }}</a></strong></td>
                                    {% if result.object.first_creator.description %}
                                        <td><a href="{{ result.object.first_creator.description }}">{{ result.object.first_creator.name  }}</a></td>
                                    {% else %}
                                        <td>{{ result.object.first_creator.name }}</td>
                                    {% endif %}
                                    <td>{{ result.object.created|date:"m/d/Y" }}, {{ result.object.created|time }}</td>
                                    <td>{{ result.object.created|date:"Y/m/d H:i:s" }}</td> {# Used in table sorting #}
                                    <td>{{ result.object.updated|date:"m/d/Y" }}, {{ result.object.updated|time }}</td>
                                    <td>{{ result.object.updated|date:"Y/m/d H:i:s" }}</td> {# Used in table sorting #}
                                </tr>
                            {% empty %}
                                <p>No results found.</p>
                            {% endfor %}
                        </tbody>
                    </table>
                    {% if page_obj.has_previous or page_obj.has_next %}
                        <div id="discover-page-options">
                            {% if page_obj.has_previous %}
                                <a href="{{ request.get_full_path|clean_pagination_url }}&amp;page={{ page_obj.previous_page_number }}">
                            {% endif %}&laquo; Previous
                            {% if page_obj.has_previous %}</a>{% endif %}
                            |
                            {% if page_obj.has_next %}
                                <a href="{{ request.get_full_path|clean_pagination_url }}&amp;page={{ page_obj.next_page_number }}">
                            {% endif %}Next &raquo;{% if page_obj.has_next %}</a>{% endif %}
                        </div>
                    {% endif %}
<<<<<<< HEAD
=======
                    <br>
>>>>>>> 9c6eee4d
                    {% include "includes/legend.html" %}
                </div>

                <div id="map-view" class="tab-pane fade">
                    <div class="row">
                        <div class="col-xs-12">
                            <span id="discover-map-loading-spinner" class="discover-loading-icon icon-blue">
                                  <i class="fa fa-spinner fa-spin fa-2x fa-fw"></i>
                            </span>
                            <br />
                            <form id="covereage-search-fields" method="get" action="." class="hidden">
                                {% for field in form %}
                                    {% if field.auto_id  == "id_NElat" or field.auto_id  == "id_NElng" or field.auto_id  == "id_SWlat" or field.auto_id  == "id_SWlng" %}
                                        {{ field }}
                                    {% endif %}
                                {% endfor %}
                            </form>

                            <div id="geocoder-panel"></div>

                            <div id="discover-map"></div>

                            <div id="discover-map-legend"></div>

                            <div id="resetZoom"></div>
                            <br />
                            <table class="table-hover table-striped" id="map-items" style="width:100%; max-height:200px">
                            </table>
                        </div>
                    </div>
                </div>
            </div>
        </div>
    </div>
</div>
{% endblock %}

{% block extra_js %}
    <link rel="stylesheet" type="text/css" href="//cdn.datatables.net/1.10.12/css/jquery.dataTables.min.css">
    <script type="text/javascript" src="//cdn.datatables.net/1.10.12/js/jquery.dataTables.min.js"></script>
    <script src="//maps.googleapis.com/maps/api/js?v=3&libraries=geometry,places" type="text/javascript"></script>
    <script src="//cdn.rawgit.com/googlemaps/v3-utility-library/master/keydragzoom/src/keydragzoom.js" type="text/javascript"></script>
    <script src="//cdn.rawgit.com/googlemaps/js-marker-clusterer/gh-pages/src/markerclusterer.js" type="text/javascript"></script>
    <script type="text/javascript">
        var minFloatingNumber = 0.0001;
        var map = null;
        var map_default_bounds = null;
        var map_default_zoom = 2;
        var map_default_center = new google.maps.LatLng(0, 0);
        var markers = [];
        var raw_results = [];
        var markerCluster = null;
        var info_window = null;
        var shade_rects = [];

        var initMap = function(json_results) {
            var $mapDiv = $("#discover-map");
            var mapDim = {
                height: $mapDiv.height(),
                width: $mapDiv.width()
            };

            map = new google.maps.Map($mapDiv[0], {
                zoom: map_default_zoom,
                mapTypeId: google.maps.MapTypeId.TERRAIN
            });

            info_window = new google.maps.InfoWindow();

            setMarkers(json_results);
            var bounds = (markers.length > 0) ? createBoundsForMarkers(markers) : map.setZoom(2);
            if (bounds) {
                var ne = bounds.getNorthEast();
                var sw = bounds.getSouthWest();
                document.getElementById("id_NElat").value = ne.lat();
                document.getElementById("id_NElng").value = ne.lng();
                document.getElementById("id_SWlat").value = sw.lat();
                document.getElementById("id_SWlng").value = sw.lng();
                map_default_bounds = bounds;
                map.fitBounds(map_default_bounds);
                map_default_zoom = getBoundsZoomLevel(map_default_bounds, mapDim);
                map_default_center = map_default_bounds.getCenter();
            }

            var idle_listener = google.maps.event.addListener(map, "idle", function () {
                map.setCenter(map_default_center);
                map.setZoom(map_default_zoom);
                google.maps.event.removeListener(idle_listener);
            });

            var bounds_listener = google.maps.event.addListener(map, 'bounds_changed', function(){
                var bnds = map.getBounds();
                if (bnds) {
                    var ne = bnds.getNorthEast();
                    var sw = bnds.getSouthWest();
                    document.getElementById("id_NElng").value = ne.lng();
                    document.getElementById("id_NElat").value = ne.lat();
                    document.getElementById("id_SWlng").value = sw.lng();
                    document.getElementById("id_SWlat").value = sw.lat();
                    setLatLngLabels();
                }
            });

            map.enableKeyDragZoom({
                key: 'shift',
                visualEnabled: true
            });

            var dz = map.getDragZoomObject();

            google.maps.event.addListener(dz, 'dragend', function (bnds) {
                map.setCenter(bnds.getCenter());
                map.setZoom(getBoundsZoomLevel(bnds, mapDim));
                var ne = bnds.getNorthEast();
                var sw = bnds.getSouthWest();
                document.getElementById("id_NElng").value = ne.lng();
                document.getElementById("id_NElat").value = ne.lat();
                document.getElementById("id_SWlng").value = sw.lng();
                document.getElementById("id_SWlat").value = sw.lat();

            });

            var zoom_listener = google.maps.event.addListener(map, 'zoom_changed', function(){
                updateMapView();
            });

            var drag_listener = google.maps.event.addListener(map, 'dragend', function(){
                updateMapView();
            });


            generateLegend();

            var input_address = document.getElementById('geocoder-address');
            var autocomplete = new google.maps.places.Autocomplete(input_address);

            var geocoder = new google.maps.Geocoder();
            document.getElementById('geocoder-submit').addEventListener('click', function() {
                geocodeAddress(geocoder, map, mapDim);
            });

            google.maps.event.addListener(map,'click',function(e){
                var map_items_table = $('#map-items').DataTable();
                map_items_table.clear().draw();
                shade_rects.forEach(function(rect){
                    rect.setOptions({fillOpacity: 0});
                });
            });
        };


        var setMarkers = function(json_results) {
            var modified_points_data = [];
            var modified_boxes_data = [];
            var boxes_data = [];
            for (var i = 0; i < json_results.length; i++ ) {
                if (json_results[i].coverage_type == 'point') {
                    checkDuplicatePointResults(modified_points_data, json_results[i]);
                } else if (json_results[i].coverage_type == 'box') {
                    checkDuplicateBoxResults(modified_boxes_data, json_results[i]);
                    boxes_data.push(json_results[i]);
                }
            }

            modified_points_data.forEach(function(point){
                createPointResourceMarker(point);
            });

            modified_boxes_data.forEach(function(box){
                createBoxResourceMarker (box);
            });

            drawShadeRectangles(boxes_data);

            shade_rects.forEach(function(rect){
                google.maps.event.addListener(rect,'click',function(e){
                    highlightOverlapping(e.latLng);
                    var map_resources = [];
                    buildMapItemsTableData(boxes_data, map_resources, e.latLng);
                    var map_items_table = $('#map-items').DataTable();
                    map_items_table.clear();
                    map_items_table.rows.add(map_resources);
                    map_items_table.draw();
                });
            });
            markerCluster = new MarkerClusterer(map, markers, {
                styles:[{
                    height: 55,
                    width: 56,
                    url: '//cdn.rawgit.com/googlemaps/js-marker-clusterer/gh-pages/images/m2.png'
                }]
            });
        };

        var highlightOverlapping = function(position) {
            shade_rects.forEach(function(rect){
                var rect_bound = new google.maps.LatLngBounds();
                calShadeRectBounds(rect, rect_bound);
                if (rect_bound.contains(position)) {
                    rect.setOptions({fillOpacity: 0.15});
                } else {
                    rect.setOptions({fillOpacity: 0});
                }
            });
        };

        var drawShadeRectangles = function(boxes) {
            for (var i = 0; i < boxes.length; i++) {
                var box = boxes[i];
                var northlimit = parseFloat(box.northlimit);
                var southlimit = parseFloat(box.southlimit);
                var eastlimit = parseFloat(box.eastlimit);
                var westlimit = parseFloat(box.westlimit);

                var box_ne = new google.maps.LatLng(northlimit, eastlimit);
                var box_sw = new google.maps.LatLng(southlimit, westlimit);

                var rectCoords = [
                  {lat: northlimit, lng: westlimit},
                  {lat: northlimit, lng: eastlimit},
                  {lat: southlimit, lng: eastlimit},
                  {lat: southlimit, lng: westlimit}
                ];

                shade_rects[i] = new google.maps.Polygon({
                    paths: [rectCoords],
                    strokeColor: '#FF0000',
                    strokeOpacity: 0.15,
                    strokeWeight: 2,
                    fillColor: '#FF0000',
                    fillOpacity: 0
                });

                shade_rects[i].setMap(map);
            }
        };


        var buildMapItemsTableData = function(box_resources, map_resources, latLng) {
            box_resources.forEach(function(resource) {
                var northlimit = parseFloat(resource.northlimit);
                var southlimit = parseFloat(resource.southlimit);
                var eastlimit = parseFloat(resource.eastlimit);
                var westlimit = parseFloat(resource.westlimit);
                var ne_latlng = new google.maps.LatLng(northlimit, eastlimit);
                var sw_latlng = new google.maps.LatLng(southlimit, westlimit);
                var resource_bound = new google.maps.LatLngBounds(sw_latlng, ne_latlng);
                if (resource_bound.contains(latLng)) {
                    var author_name = "";
                    if (resource.first_author_description) {
                        author_name = '<a target="_blank" href="' + resource.first_author_description + '">' + resource.first_author + '</a>';
                    } else {
                        author_name = resource.first_author;
                    }
                    var resource_title = '<a target="_blank" href="' + resource.get_absolute_url + '">' + resource.title + '</a>';
                    var map_resource = [resource, resource.resource_type, resource_title, author_name];
                    map_resources.push(map_resource);
                }
            });

        };

        var buildMapItemsTableDataforMarkers = function (resources_list, map_resources) {
            resources_list.forEach(function(resource) {
                var northlimit = parseFloat(resource.northlimit);
                var southlimit = parseFloat(resource.southlimit);
                var eastlimit = parseFloat(resource.eastlimit);
                var westlimit = parseFloat(resource.westlimit);
                var ne_latlng = new google.maps.LatLng(northlimit, eastlimit);
                var sw_latlng = new google.maps.LatLng(southlimit, westlimit);
                var resource_bound = new google.maps.LatLngBounds(sw_latlng, ne_latlng);
                var author_name = "";
                if (resource.first_author_description) {
                    author_name = '<a target="_blank" href="' + resource.first_author_description + '">' + resource.first_author + '</a>';
                } else {
                    author_name = resource.first_author;
                }
                var resource_title = '<a target="_blank" href="' + resource.get_absolute_url + '">' + resource.title + '</a>';
                var map_resource = [resource, resource.resource_type, resource_title, author_name];
                map_resources.push(map_resource);
            });
        };

        var setMapItemsList = function(json_results, latLng) {
            var map_resources = [];
            buildMapItemsTableData(json_results, map_resources, latLng);

            var mapItems = $('#map-items').DataTable( {
                data: map_resources,
                "scrollY": "200px",
                "scrollCollapse": true,
                "paging": false,
                "bDestroy": true,
                "language": {
                    "emptyTable": "Click on map to explore resource data."
                },
                columns: [
                    { title: "Show on Map"},
                    { title: "Resource Type" },
                    { title: "Title" },
                    { title: "First Author" }
                ],
                "columnDefs": [ {
                    "targets": [0],
                    "width": "90px",
                    "data": null,
                    "defaultContent": '<a class="btn btn-default" role="button"><span class="glyphicon glyphicon-zoom-in"></span></button>'
                },
                {
                   "targets": [1],     // Resource type
                    "width": "110px"
                }]
            });
            setMapFunctions(mapItems);
        };

        var setMapFunctions = function (datatable) {
            $('#map-items tbody').on('click', '[role="button"]', function () {
                var data = datatable.row($(this).parents('tr')).data();
                showBoxMarker(data[0], true);
            });
            $('#map-items tbody').on('hover', 'tr', function () {
                var data = datatable.row(this).data();
                if (data) {
                    showBoxMarker(data[0], false);
                }
            });
        };

        var showBoxMarker = function(box, zoom_on_map) {
            var northlimit = parseFloat(box.northlimit);
            var southlimit = parseFloat(box.southlimit);
            var eastlimit = parseFloat(box.eastlimit);
            var westlimit = parseFloat(box.westlimit);

            var rectBounds = new google.maps.LatLngBounds(
                    new google.maps.LatLng(southlimit, westlimit),
                    new google.maps.LatLng(northlimit, eastlimit)
            );

            if (zoom_on_map) {
                map.fitBounds(rectBounds);
                updateMapView();
            }
            findShadeRect(rectBounds);
        };

        var clientUpdateMarkers = function(filtered_results) {
            removeMarkers();
            var bnds = map.getBounds();
            if (bnds) {
                for (var  i = 0; i < raw_results.length; i++ ) {
                    if (raw_results[i].coverage_type == 'point') {
                        var data_lat = parseFloat(raw_results[i].north);
                        var data_lng = parseFloat(raw_results[i].east);
                        var latlng = new google.maps.LatLng(data_lat, data_lng);
                        if (bnds.contains(latlng)) {
                            filtered_results.push(raw_results[i]);
                        }
                    } else if (raw_results[i].coverage_type == 'box') {
                        var northlimit = parseFloat(raw_results[i].northlimit);
                        var southlimit =  parseFloat(raw_results[i].southlimit);
                        var eastlimit = parseFloat(raw_results[i].eastlimit);
                        var westlimit = parseFloat(raw_results[i].westlimit);
                        var ne_latlng = new google.maps.LatLng(northlimit, eastlimit);
                        var sw_latlng = new google.maps.LatLng(southlimit, westlimit);
                        var box_bound = new google.maps.LatLngBounds(sw_latlng, ne_latlng);
                        if (bnds.intersects(box_bound)) {
                            filtered_results.push(raw_results[i]);
                        }
                    }
                }
            }
        };

        var removeMarkers = function() {
            for (var n = 0; n < shade_rects.length; n++) {
                if (shade_rects[n].getMap() != null) {
                    shade_rects[n].setMap(null);
                }
            }
            shade_rects = [];

            if (markerCluster) {
                markerCluster.clearMarkers(markers);
            }
            for (var i = 0; i < markers.length; i++) {
                if (markers[i].getMap() != null) {
                    markers[i].setMap(null);
                }
            }
            markers = [];
        };

        var checkDuplicatePointResults = function (modified_points_data, test){
            var test_lat = parseFloat(test.north);
            var test_lng = parseFloat(test.east);
            var existed = false;
            modified_points_data.forEach(function(item) {
                var item_lat = parseFloat(item.north);
                var item_lng = parseFloat(item.east);

                var lat_diff = Math.abs(test_lat - item_lat);
                var lng_diff = Math.abs(test_lng - item_lng);
                if (lat_diff < minFloatingNumber && lng_diff < minFloatingNumber) {
                    item.info_link = item.info_link + '<br />' + '<a href="' + test.get_absolute_url + '">' + test.title +'</a>';
                    item.counter++;
                    item.resources_list.push(test);
                    existed = true;
                }
            });
            if (!existed) {
                test.resources_list = [];
                test.resources_list.push(test);
                test.info_link = '<a href="' + test.get_absolute_url + '">' + test.title + '</a>';
                test.counter = 1;
                modified_points_data.push(test);
            }
        };

        var checkDuplicateBoxResults = function (modified_boxes_data, test){
            var test_lat = (parseFloat(test.northlimit) + parseFloat(test.southlimit)) / 2;
            var test_lng = (parseFloat(test.eastlimit) + parseFloat(test.westlimit)) / 2;
            var existed = false;
            modified_boxes_data.forEach(function(item){
                var item_lat = (parseFloat(item.northlimit) + parseFloat(item.southlimit)) / 2;
                var item_lng = (parseFloat(item.eastlimit) + parseFloat(item.westlimit)) / 2;

                var lat_diff = Math.abs(test_lat - item_lat);
                var lng_diff = Math.abs(test_lng - item_lng);

                if (lat_diff < minFloatingNumber && lng_diff < minFloatingNumber) {
                    item.info_link = item.info_link + '<br />' + '<a href="' + test.get_absolute_url + '">' + test.title + '</a>';
                    item.counter++;
                    item.resources_list.push(test);
                    existed = true;
                }
            });
            if (!existed) {
                test.resources_list = [];
                test.resources_list.push(test);
                test.info_link = '<a href="' + test.get_absolute_url + '">' + test.title + '</a>';
                test.counter = 1;
                modified_boxes_data.push(test);
            }
        };

        var createPointResourceMarker = function (point) {
            var info_content = point.info_link;
            var lat = parseFloat(point.north);
            var lng = parseFloat(point.east);
            var counter = point.counter.toString();
            var latlng = new google.maps.LatLng(lat, lng);
            var marker = new google.maps.Marker({
                map: map,
                icon: '//cdn.rawgit.com/Concept211/Google-Maps-Markers/master/images/marker_red' + counter + '.png',
                position: latlng
            });
            markers.push(marker);
            google.maps.event.addListener(marker, 'click', function() {
                var map_resources = [];
                buildMapItemsTableDataforMarkers(point.resources_list, map_resources);
                var map_items_table = $('#map-items').DataTable();
                map_items_table.clear();
                map_items_table.rows.add(map_resources);
                map_items_table.draw();
                info_window.setContent(info_content);
                info_window.open(map, marker);

            });
        };

        var createBoxResourceMarker = function (box) {
            var info_content = box.info_link;
            var northlimit = parseFloat(box.northlimit);
            var southlimit = parseFloat(box.southlimit);
            var eastlimit = parseFloat(box.eastlimit);
            var westlimit = parseFloat(box.westlimit);
            var counter = box.counter.toString();
            var lat = (parseFloat(northlimit) + parseFloat(southlimit)) / 2;
            var lng = (parseFloat(eastlimit) + parseFloat(westlimit)) / 2;
            var latlng = new google.maps.LatLng(lat, lng);

            var marker = new google.maps.Marker({
                map: map,
                icon: '//cdn.rawgit.com/Concept211/Google-Maps-Markers/master/images/marker_blue' + counter + '.png',
                position: latlng
            });
            markers.push(marker);

            google.maps.event.addListener(marker, 'click', function() {
                var map_resources = [];
                buildMapItemsTableDataforMarkers(box.resources_list, map_resources);
                var map_items_table = $('#map-items').DataTable();
                map_items_table.clear();
                map_items_table.rows.add(map_resources);
                map_items_table.draw();
                info_window.setContent(info_content);
                info_window.open(map, marker);
                var rectBounds = new google.maps.LatLngBounds(
                        new google.maps.LatLng(southlimit, westlimit),
                        new google.maps.LatLng(northlimit, eastlimit)
                );
                findShadeRect(rectBounds);
            });
        };

        var createBoundsForMarkers = function(markers) {
            var bounds = new google.maps.LatLngBounds();
            $.each(markers, function() {
                bounds.extend(this.getPosition());
            });
            return bounds;
        };

        var getBoundsZoomLevel = function (bounds, mapDim) {
            var WORLD_DIM = {height: 256, width: 256};
            var ZOOM_MAX = 21;

            function latRad(lat) {
                var sin = Math.sin(lat * Math.PI / 180);
                var radX2 = Math.log((1 + sin) / (1 - sin)) / 2;
                return Math.max(Math.min(radX2, Math.PI), -Math.PI) / 2;
            }

            function zoom(mapPx, worldPx, fraction) {
                return Math.floor(Math.log(mapPx / worldPx / fraction) / Math.LN2);
            }

            var ne = bounds.getNorthEast();
            var sw = bounds.getSouthWest();

            var latFraction = (latRad(ne.lat()) - latRad(sw.lat())) / Math.PI;

            var lngDiff = ne.lng() - sw.lng();
            var lngFraction = ((lngDiff < 0) ? (lngDiff + 360) : lngDiff) / 360;

            var latZoom = zoom(mapDim.height, WORLD_DIM.height, latFraction);
            var lngZoom = zoom(mapDim.width, WORLD_DIM.width, lngFraction);

            return Math.min(latZoom, lngZoom, ZOOM_MAX);
        };

        var generateLegend = function() {
            var map_legend = document.getElementById('discover-map-legend');
            var geo_coder = document.getElementById('geocoder-panel');
            var reset_zoom_button = document.getElementById('resetZoom');
            map.controls[google.maps.ControlPosition.RIGHT_TOP].push(map_legend);
            map.controls[google.maps.ControlPosition.LEFT_BOTTOM].push(geo_coder);
            map.controls[google.maps.ControlPosition.RIGHT_BOTTOM].push(reset_zoom_button);
            var geocoder_content = [];
            var resetButton_content = [];
            var legend_table = "<table><tbody>";
            legend_table += "<tr><td class='text-center'><img src='{{ STATIC_URL }}img/discover_map_red_marker.png'></td><td>Point Coverage Locations</td></tr>";
            legend_table += "<tr><td class='text-center'><img src='{{ STATIC_URL }}img/discover_map_blue_marker.png'></td><td>Box Coverage Centers</td></tr>";
            legend_table += "<tr><td class='text-center'><img src='{{ STATIC_URL }}img/discover_map_cluster_icon.png'></td><td>Clusters</td></tr></tbody></table>";
            geocoder_content.push("<input id='geocoder-address' type='textbox' placeholder='Search Locations...'>");
            geocoder_content.push("<a id='geocoder-submit' style='margin-left:10px' class='btn btn-default' role='button'><span class='glyphicon glyphicon-zoom-in'></span> Go </a>");
            resetButton_content.push("<a id='reset-zoom-btn' data-toggle='tooltip' title='Reset Zoom' class='btn btn-default btn-sm' onclick='resetMapZoom()'>");
            resetButton_content.push("<span class='glyphicon glyphicon-fullscreen'></span></a>");
            map_legend.innerHTML = legend_table;
            geo_coder.innerHTML = geocoder_content.join('');
            reset_zoom_button.innerHTML = resetButton_content.join('');
        };

        var geocodeAddress = function(geocoder, resultsMap, mapDim) {
            var address = document.getElementById('geocoder-address').value;
            geocoder.geocode({'address': address}, function(results, status) {
                if (status === google.maps.GeocoderStatus.OK) {
                    resultsMap.setCenter(results[0].geometry.location);
                    resultsMap.setZoom(getBoundsZoomLevel(results[0].geometry.bounds, mapDim));
                    updateMapView();
                } else {
                    alert('Geocode was not successful for the following reason: ' + status);
                }
            });
        };

        var resetMapZoom = function() {
            removeMarkers();
            setMarkers(raw_results);
            var map_items_table = $('#map-items').DataTable();
            map_items_table.clear().draw();
            var $mapDiv = $("#discover-map");
            var mapDim = {
                height: $mapDiv.height(),
                width: $mapDiv.width()
            };

            var bounds = (markers.length > 0) ? createBoundsForMarkers(markers) : map.setZoom(2);
            map.fitBounds(bounds);
            var zoom_level = getBoundsZoomLevel(bounds, mapDim);
            var reset_center = bounds.getCenter();
            if (bounds) {
                map.fitBounds(bounds);
                var listener = google.maps.event.addListener(map, "idle", function () {
                    map.setZoom(zoom_level);
                    map.setCenter(reset_center);
                    google.maps.event.removeListener(listener);
                });
            } else {
                map.setZoom(map_default_zoom);
            }
        };


        var updateMapView = function() {
            var filtered_results = [];
            clientUpdateMarkers(filtered_results);
            setMarkers(filtered_results);
        };

        var updateListView = function (data) {
            var requestURL = "/search/";

            if (window.location.search.length == 0) {
                requestURL += "?q=";
            } else {
                var textSearch = $("#id_q").val();
                var searchURL = "?q=" + textSearch;
                requestURL += searchURL;
                requestURL += buildURLOnCheckboxes();
            }
            $("#discover-list-loading-spinner").show();
            $.ajax({
                type: "GET",
                url: requestURL,
                data: data,
                dataType: 'html',
                success: function (data) {
                    $('#items-discovered_wrapper').empty();
                    $("#discover-page-options").empty();
                    var tableDiv = $("#items-discovered", data);
                    $("#items-discovered_wrapper").html(tableDiv);
                    var pageOptionDiv = $("#discover-page-options", data);
                    $("#discover-page-options").html(pageOptionDiv);

                    initializeTable();
                    $("#discover-list-loading-spinner").hide();
                },
                failure: function (data) {
                    console.error("Ajax call for updating list-view data failed");
                    $("#discover-list-loading-spinner").hide();
                }
            });
        };

        var updateFacetingItems = function (request_url) {
            $("#discover-list-loading-spinner").show();
            if (map != null) {
                $("#discover-map-loading-spinner").show();
                $.when(updateMapFaceting(), updateListFaceting(request_url)).done(function(){
                    $("#discover-list-loading-spinner").hide();
                    $("#discover-map-loading-spinner").hide();
                });
            } else {
                $.when(updateListFaceting(request_url)).done(function(){
                    $("#discover-list-loading-spinner").hide();
                });
            }
        };

        var updateListFaceting = function (request_url) {
            return $.ajax({
                type: "GET",
                url: request_url,
                dataType: 'html',
                success: function (data) {
                    $('#items-discovered_wrapper').empty();
                    $("#discover-page-options").empty();
                    var tableDiv = $("#items-discovered", data);
                    $("#items-discovered_wrapper").html(tableDiv);
                    var pageOptionDiv = $("#discover-page-options", data);
                    $("#discover-page-options").html(pageOptionDiv);
                    initializeTable();
                },
                failure: function (data) {
                    console.error("Ajax call for updating list-view data failed");
                }
            });
        };

        var updateMapFaceting = function (){
            var map_update_url = "/searchjson/";
            var textSearch = $("#id_q").val();
            var searchURL = "?q=" + textSearch;
            map_update_url += searchURL;
            map_update_url += buildURLOnCheckboxes();
            var start_date = $("#id_start_date").val();
            var end_date = $("#id_end_date").val();
            removeMarkers();
            return $.ajax({
                type: "GET",
                url: map_update_url,
                data: {
                    NElat: '',
                    NElng: '',
                    SWlat: '',
                    SWlng: '',
                    start_date: start_date,
                    end_date: end_date
                },
                dataType: 'json',
                success: function (data) {
                    raw_results = [];
                    for (var j = 0; j < data.length; j++) {
                        var item = $.parseJSON(data[j]);
                        raw_results.push(item);
                    }

                    updateMapView();
                },
                failure: function(data) {
                    console.error("Ajax call for getting map data failed");
                }
            });
        };

        var calShadeRectBounds = function (rect, shade_rect_bound) {
            rect.getPaths().getArray().forEach(function(path){
                path.getArray().forEach(function(latlng){
                    shade_rect_bound.extend(latlng);
                });
            });
        };

        var findShadeRect = function(rectBounds) {
            var found = 0;
            shade_rects.forEach(function(rect){
                var shade_rect_bound = new google.maps.LatLngBounds();
                calShadeRectBounds(rect, shade_rect_bound);
                if (rectBounds.equals(shade_rect_bound) && found == 0) {
                    rect.setOptions({fillOpacity: 0.35});
                    found = 1;
                } else {
                    rect.setOptions({fillOpacity: 0});
                }
            });
        };

        var setLatLngLabels = function() {
            var ne_lat = parseFloat(document.getElementById("id_NElat").value).toFixed(3) + '°';
            var ne_lng = parseFloat(document.getElementById("id_NElng").value).toFixed(3) + '°';
            var sw_lat = parseFloat(document.getElementById("id_SWlat").value).toFixed(3) + '°';
            var sw_lng = parseFloat(document.getElementById("id_SWlng").value).toFixed(3) + '°';
            jQuery("label[for='ne-lat-value']").html(ne_lat);
            jQuery("label[for='ne-lng-value']").html(ne_lng);
            jQuery("label[for='sw-lat-value']").html(sw_lat);
            jQuery("label[for='sw-lng-value']").html(sw_lng);
        };

        var reorderDivs = function() {
            var faceted_fields = ['creators', 'subjects', 'resource_type', 'owners_names', 'availability'];
            var div_ordering = [];
            faceted_fields.forEach(function(field) {
                var faceting_div = "faceting-"+field;
                div_ordering.push(faceting_div);
            });
            var i;
            for (i = 1; i < div_ordering.length; i++) {
                var div0 = "#" + div_ordering[i-1];
                var div1 = "#" + div_ordering[i];
                $(div1).insertAfter(div0);
            }
        };

        var formGeoParameters = function() {
            var selected_results = $('input[name=results-selection]:checked').val();
            var geoSearchParams = "&NElat=&NElng=&SWlat=&SWlng=";
            return geoSearchParams;
        };

        var formDateParameters = function() {
            var start_date = $("#id_start_date").val();
            var end_date = $("#id_end_date").val();
            return "&start_date="+start_date+"&end_date="+end_date;
        };

        var buildURLOnCheckboxes = function () {
            var requestURL = '';
            $(".faceted-selections").each(function () {
                var checkboxId = $(this).attr("id");
                var sessionStorageCheckboxId = 'search-' + checkboxId;
                if(document.getElementById(checkboxId).checked){
                    var arr = $(this).val().split(",");
                    var key = arr[0];
                    var value = arr[1];
                    requestURL += "&selected_facets="+key+"_exact:"+value;
                }
            });
            return requestURL;
        };

        var popCheckboxes = function() {
            $(".faceted-selections").each(function () {
                var checkboxId = $(this).attr("id");
                var sessionStorageCheckboxId = 'search-' + checkboxId;
                var val = sessionStorage[sessionStorageCheckboxId];
                var isChecked = val !== undefined ? val == 'true' : false;
                $(this).prop("checked", isChecked);
            });
        };

        var clearCheckboxes = function() {
            $(".faceted-selections").each(function () {
                var checkboxId = $(this).attr("id");
                var sessionStorageCheckboxId = 'search-' + checkboxId;
                sessionStorage[sessionStorageCheckboxId] = 'false';
                sessionStorage.removeItem(sessionStorageCheckboxId);
            });
        };

        var clearAllFaceted = function() {
            clearCheckboxes();
            var clearURL = "/search/";
            window.location = clearURL;
        };

        var clearDates = function() {
            var textSearch = $("#id_q").val();
            var searchURL = "?q=" + textSearch;
            var geoSearchParams = formGeoParameters();
            var facetingParams = buildURLOnCheckboxes();
            var dateSearchParams = "&start_date=&end_date=";
            var windowPath = window.location.pathname;
            var requestURL =  windowPath + searchURL + facetingParams + geoSearchParams + dateSearchParams;
            if (window.location.hash) {
                requestURL = requestURL + window.location.hash;
            }
            window.location = requestURL;
        };

        function initializeTable() {
            var RESOURCE_TYPE_COL = 0;
            var TITLE_COL = 1;
            var OWNER_COL = 2;
            var DATE_CREATED_COL = 3;
            var DATE_CREATED_SORT_COL = 4;
            var LAST_MODIFIED_COL = 5;
            var LAST_MODIF_SORT_COL = 6;

            var colDefs = [
                {
                    "targets": [RESOURCE_TYPE_COL],     // Resource type
                    "width": "110px"
                },
                {
                    "targets": [DATE_CREATED_COL],     // Date created
                    "iDataSort": DATE_CREATED_SORT_COL
                },
                {
                    "targets": [LAST_MODIFIED_COL],     // Last modified
                    "iDataSort": LAST_MODIF_SORT_COL
                },
                {
                    "targets": [LAST_MODIF_SORT_COL],     // Last modified (for sorting)
                    "visible": false
                },
                {
                    "targets": [DATE_CREATED_SORT_COL],     // Last modified (for sorting)
                    "visible": false
                }
            ];

            $('#items-discovered').DataTable({
                "paging": false,
                "searching": false,
                "info": false,
                "order": [[TITLE_COL, "asc"]],
                "columnDefs": colDefs
            });
        }

        $(document).ready(function () {
            $("#id_start_date").datepicker({
                dateFormat: 'mm/dd/yy',
                changeMonth: true,
                changeYear: true,
                yearRange: '1950:'
            });
            $("#id_end_date").datepicker({
                dateFormat: 'mm/dd/yy',
                changeMonth: true,
                changeYear: true,
                yearRange: '1950:'
            });

            if (window.location.search.length == 0) {
                clearCheckboxes();
            }
            $(".search-field").keypress(function(event) {
                if (event.which == 13) {
                    event.preventDefault();
                    clearCheckboxes();
                    var textSearch = $("#id_q").val();
                    var searchURL = "?q=" + textSearch;
                    var geoSearchParams = formGeoParameters();
                    var dateSearchParams = formDateParameters();
                    var windowPath = window.location.pathname;
                    var requestURL =  windowPath + searchURL + geoSearchParams + dateSearchParams;
                    window.location = requestURL;
                }
            });

            $("#covereage-search-fields input, #date-search-fields input, #id_q").addClass("form-control");

            $("title").text("Discover | HydroShare");   // Set browser tab title

            initializeTable();
            popCheckboxes();

            $("ul.nav-tabs > li > a").on("shown.bs.tab", function (e) {
                var tabId = $(e.target).attr("href").substr(1);
                window.location.hash = tabId;
                if (tabId == "map-view" && map == null) {
                    var requestURL = "/searchjson/";
                    var textSearch = $("#id_q").val();
                    var searchURL = "?q=" + textSearch;
                    requestURL += searchURL;
                    requestURL += buildURLOnCheckboxes();
                    var ne_lat = document.getElementById("id_NElat").value;
                    var ne_lng = document.getElementById("id_NElng").value;
                    var sw_lat = document.getElementById("id_SWlat").value;
                    var sw_lng = document.getElementById("id_SWlng").value;
                    var start_date = $("#id_start_date").val();
                    var end_date = $("#id_end_date").val();
                    $("#discover-map-loading-spinner").show();
                    $.ajax({
                        type: "GET",
                        url: requestURL,
                        data: {
                            NElat: ne_lat,
                            NElng: ne_lng,
                            SWlat: sw_lat,
                            SWlng: sw_lng,
                            start_date: start_date,
                            end_date: end_date
                        },
                        dataType: 'json',
                        success: function (data) {
                            var json_results = [];
                            for (var j = 0; j < data.length; j++) {
                                var item = $.parseJSON(data[j]);
                                json_results.push(item);
                                raw_results.push(item);
                            }
                            initMap(json_results);
                            setMapItemsList([], null);
                            $("#resource-search").show();
                            $("#discover-map-loading-spinner").hide();
                        },
                        failure: function(data) {
                            $("#discover-map-loading-spinner").hide();
                            console.error("Ajax call for getting map data failed");
                        }
                    });
                }
            });

            $(".nav-tabs a").click(function() {
                $(this).tab('show');
            });

            // on load of the page: switch to the currently selected tab
            var hash = window.location.hash;
            $('#switch-view a[href="' + hash + '"]').tab('show');

            $("#id_q").attr('placeholder', 'Search...');
            reorderDivs();

            $('.collapse').on('shown.bs.collapse', function() {
                $(this).parent().find(".glyphicon-plus").removeClass("glyphicon-plus").addClass("glyphicon-minus");
            }).on('hidden.bs.collapse', function() {
                $(this).parent().find(".glyphicon-minus").removeClass("glyphicon-minus").addClass("glyphicon-plus");
            });

            function updateResults () {
                var textSearch = $("#id_q").val();
                var searchURL = "?q=" + textSearch;
                searchURL += buildURLOnCheckboxes();
                var geoSearchParams = formGeoParameters();
                var dateSearchParams = formDateParameters();
                var windowPath = window.location.pathname;
                var requestURL = windowPath + searchURL + geoSearchParams + dateSearchParams;
                if (window.location.hash) {
                    requestURL = requestURL + window.location.hash;
                }
                window.location = requestURL;
            }

            $("#date-search-fields input").change(function () {
                updateResults();
            });

            $(".faceted-selections").click(function () {
                var textSearch = $("#id_q").val();
                var searchURL = "?q=" + textSearch;
                var geoSearchParams = formGeoParameters();
                var dateSearchParams = formDateParameters();
                var windowPath = window.location.pathname;
                var requestURL =  windowPath + searchURL;
                if($(this).is(":checked")) {
                    requestURL += buildURLOnCheckboxes();
                    var checkboxId = $(this).attr("id");
                    var sessionStorageCheckboxId = 'search-' + checkboxId;
                    sessionStorage[sessionStorageCheckboxId] = 'true';
                    requestURL = requestURL + geoSearchParams + dateSearchParams;
                    updateFacetingItems(requestURL);
                }
                else {
                    var checkboxId = $(this).attr("id");
                    var sessionStorageCheckboxId = 'search-' + checkboxId;
                    sessionStorage.removeItem(sessionStorageCheckboxId);
                    var updateURL =  windowPath + searchURL + buildURLOnCheckboxes() + geoSearchParams + dateSearchParams;
                    updateFacetingItems(updateURL);
                }
            });


            $("#solr-help-info").popover({
                html: true,
                container: '#body',
                content: '<p>This search box supports <a href="https://cwiki.apache.org/confluence/display/solr/Searching" target="_blank">SOLR Query syntax</a>.</p>',
                trigger: 'click'
            });
        });
    </script>
{% endblock %}<|MERGE_RESOLUTION|>--- conflicted
+++ resolved
@@ -311,10 +311,7 @@
                             {% endif %}Next &raquo;{% if page_obj.has_next %}</a>{% endif %}
                         </div>
                     {% endif %}
-<<<<<<< HEAD
-=======
                     <br>
->>>>>>> 9c6eee4d
                     {% include "includes/legend.html" %}
                 </div>
 
