--- conflicted
+++ resolved
@@ -24,29 +24,6 @@
   </div>
 
   <div class="container apps-container">
-<<<<<<< HEAD
-    <div class="row">
-      {% for resource in webapp_resources %}
-        <div class="webapp col-lg-3 col-md-4 col-sm-12">
-          <div class="webapp-listing">
-            <a class="webapp-link"
-               href="{{resource.metadata.app_home_page_url.value}}"
-               target="_blank" title="Open {{ resource.title }} in new tab">
-                {% if resource.metadata.app_icon.data_url %}
-                    <img src="{{ resource.metadata.app_icon.data_url }}" alt="" />
-                {% else %}
-                    <img src="{% static 'img/web-app-default-icon.png' %}" alt="" />
-                {% endif %}
-              <h3>
-                {{ resource.title }}
-              </h3>
-            </a>
-            <p class="app-description">
-              {{ resource.metadata.description|truncatewords:35 }}
-              <br /><br />
-              <a href="/resource/{{ resource.short_id }}">View Resource Page</a>
-            </p>
-=======
     {% for resource in webapp_resources %}
       <div class="webapp">
         <div class="webapp-listing">
@@ -56,7 +33,7 @@
               {% if resource.metadata.app_icon.data_url %}
                   <img src="{{ resource.metadata.app_icon.data_url }}" alt="" />
               {% else %}
-                  <img src="/static/img/web-app-default-icon.png" alt="" />
+                  <img src="{% static 'img/web-app-default-icon.png' %}" alt="" />
               {% endif %}
             <h3>
               {{ resource.title }}
@@ -67,7 +44,6 @@
             <br /><br />
             <a href="/resource/{{ resource.short_id }}">View Resource Page</a>
           </p>
->>>>>>> 61784077
 
           <a href="#" class="app-info-toggle">i</a>
         </div>
