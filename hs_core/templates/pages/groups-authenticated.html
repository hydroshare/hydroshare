--- conflicted
+++ resolved
@@ -182,11 +182,7 @@
         </div>
     </div>
 
-<<<<<<< HEAD
     <!-- Create Group Modal -->
-    {% include "includes/create-group-modal.html" %}
-=======
-     <!-- Create Group Modal -->
     <div class="modal fade" id="create-group-dialog" tabindex="-1" role="dialog"
          aria-labelledby="Creage Group">
         <div class="modal-dialog" role="document">
@@ -294,8 +290,6 @@
     </div>
 
     {% include "includes/group_explanation_modal.html" %}
-
->>>>>>> d6332264
 {% endblock %}
 
 {% block extra_js %}
