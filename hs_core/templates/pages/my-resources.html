--- conflicted
+++ resolved
@@ -74,12 +74,7 @@
         </div>
         <div class="col-lg-10" id="items">
             <div style="padding-bottom: 0.5em">
-<<<<<<< HEAD
--            <a class="btn btn-success" href="/create-resource/"><i class="fa fa-plus"></i> Create new</a>
-=======
             <a class="btn btn-success" href="/resource-selection/"><i class="fa fa-plus"></i> Create new</a>
-
->>>>>>> 26c74e01
             </div>
             <table class="table table-striped table-hover" id="item-selectors">
                 <tr>
