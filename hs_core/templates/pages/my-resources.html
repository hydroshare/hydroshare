{% extends "pages/page.html" %}
{% load pages_tags mezzanine_tags keyword_tags comment_tags hydroshare_tags %}
{% block title %}My Resources{% endblock %}

{% block main %}

<div class="container" id="main">
    <div class="row">
        <div class="col-sm-12">
            <h2 class="page-title">My Resources
                <small class="text-muted"><i>Interact with your HydroShare Content.</i></small>
            </h2>
        </div>
        <div class="col-lg-2" id="facets">
            <a class="btn btn-success" href="/hsapi/_internal/create-resource"><i class="fa fa-plus"></i> Create new</a>

            <div class="panel panel-default">
                <div class="panel-heading">
                    <h4 class="panel-title">
                        <span class="glyphicon glyphicon glyphicon-search"></span>
                        <a data-toggle="collapse" class="accordion-toggle" data-parent="#accordion" href="#filter">
                            &nbsp;Filter</a></h4>
                </div>
                <div id="filter" class="facet-list panel-collapse collapse in">
                    <div class="panel-body">
                        <div class="list-group">
<<<<<<< HEAD
                            <ul class="list-group inputs-group" data-owned-count="{{ counts.owned }}"
                                data-shared-count="{{ counts.shared }}" data-added-count="{{ counts.discovered }}">
                                <li class="list-group-item">
                                    <span data-facet="owned" class="badge">{{ counts.owned }}</span>
=======
                            <ul class="list-group inputs-group" data-owned-count="{{ owned|length }}"
                            data-shared-count="{{ shared|length }}" data-added-count="{{ discovered|length }}" >
                                <li class="list-group-item">
                                    <span data-facet="owned" class="badge">0</span>
>>>>>>> 5990c6a4
                                    <label class="checkbox noselect">
                                        <input type="checkbox" data-facet="owned" value="Owned" checked>Owned
                                        by me</label>
                                </li>
                                <li class="list-group-item">
                                    <span data-facet="shared" class="badge">{{ counts.shared }}</span>
                                    <label class="checkbox noselect">
                                        <input type="checkbox" data-facet="shared" value="Shared">Shared with me</label>
                                </li>
                                <li class="list-group-item">
                                    <span data-facet="discovered" class="badge">{{ counts.discovered }}</span>
                                    <label class="checkbox noselect">
                                        <input type="checkbox" data-facet="discovered" value="Discovered"
                                               checked>Added by me</label>
                                </li>
                                <li class="list-group-item">
                                    <span data-facet="favorites" class="badge">{{ counts.favorite }}</span>
                                    <label class="checkbox noselect">
                                        <input type="checkbox" data-facet="favorites"
                                               value="Favorites" checked>Favorites</label>
                                </li>
                                <li class="list-group-item">
                                    <span data-facet="recent" class="badge">0</span>
                                    <label class="checkbox noselect">
                                        <input type="checkbox" data-facet="recent" value="Recent">Recently
                                        Updated</label>
                                </li>
                            </ul>
                        </div>
                    </div>
                </div>
            </div>

            <div class="panel panel-default">
                <div class="panel-heading">
                    <h4 class="panel-title">
                        <span class="glyphicon glyphicon-tags"></span>
                        <a data-toggle="collapse" class="accordion-toggle" data-parent="#accordion" href="#labels">
                            &nbsp;&nbsp;Labels</a></h4>
                </div>
                <div id="labels" class="facet-list panel-collapse collapse in">
                    <div class="panel-body">
                        <div class="list-group">
                            <ul id="user-labels-left" class="list-group inputs-group">

                            </ul>
                        </div>
                    </div>
                </div>
            </div>
        </div>
        <div class="col-lg-10" id="items">
            <div class="row">
                <div class="col-sm-8 col-xs-12 pull-right">
                    <div id="search-container" class="input-group">
                        <span class="glyphicon glyphicon-search search-icon"></span>
                        <input id="resource-search-input" type="text" class="form-control" placeholder="Search"/>

                        <div class="input-group-btn">
                            <div class="btn-group" role="group">
                                <div class="dropdown dropdown-lg">
                                    <span id="btn-clear-search-input"
                                          class="glyphicon glyphicon-remove-sign btn-clear-search c-pointer">
                                    </span>

                                    <button type="button" class="btn btn-default dropdown-toggle" data-toggle="dropdown"
                                            aria-expanded="false"><span class="caret"></span></button>

                                    <div class="dropdown-menu dropdown-menu-left shadow-md" role="menu">
                                        <form class="form-horizontal" role="form">
                                            <div class="form-group">
                                                <label for="filter">Resource Type</label>
                                                <select id="input-resource-type" class="form-control pull-left">
                                                    <option value="" selected>All</option>
                                                    <option value="collection resource">Collection</option>
                                                    <option value="composite resource">Composite Resource</option>
                                                    <option value="generic">Generic</option>
                                                    <option value="geographic feature">Geographic Feature (ESRI
                                                        Shapefiles)
                                                    </option>
                                                    <option value="geographic raster">Geographic Raster</option>
                                                    <option value="his referenced time series">HIS Referenced Time
                                                        Series
                                                    </option>
                                                    <option value="model instance resource">Model Instance</option>
                                                    <option value="model program">Model Program</option>
                                                    <option value="modflow model instance resource">MODFLOW Model
                                                        Instance
                                                    </option>
                                                    <option value="multidimensional">Multidimensional (NetCDF)</option>
                                                    <option value="script resource">Script Resource</option>
                                                    <option value="swat model instance resource">Swat Model Instance
                                                    </option>
                                                    <option value="time series">Time Series</option>
                                                    <option value="web app resource">Web App</option>
                                                </select>
                                            </div>
                                            <div class="form-group">
                                                <label for="contain">Author</label>
                                                <input id="input-author" class="form-control" type="text"/>
                                                <span id="btn-clear-author-input" class="glyphicon glyphicon-remove-sign btn-clear-search-inline"></span>
                                            </div>
                                            <div class="form-group">
                                                <label for="contain">Subject</label>
                                                <input id="input-subject" class="form-control" type="text"/>
                                                <span id="btn-clear-subject-input" class="glyphicon glyphicon-remove-sign btn-clear-search-inline"></span>
                                            </div>
                                        </form>
                                    </div>
                                </div>
                            </div>
                        </div>
                    </div>
                 </div>

                <div class="col-sm-4 col-xs-12 pull-left">
                    <div id="resource-actions-container" class="noselect">
                        <span data-toggle="tooltip" data-placement="bottom" title="Label">
                            <span id="btn-label" class="glyphicon glyphicon-tags dropdown-toggle"
                                  data-toggle="dropdown" aria-expanded="false"></span>

                            <div id="toolbar-labels-dropdown" class="dropdown-menu" role="menu">
                                <div class="panel-body" role="form">
                                    <strong>Label as:</strong>
                                    <ul class="list-group list-labels">
                                        <li class="divider persist"></li>
                                        <li class="list-group-item persist" data-toggle="modal"
                                            data-target="#modalCreateLabel">
                                            <span style="color:#5cb85c" class="glyphicon glyphicon-plus"></span>&nbsp;&nbsp;&nbsp;&nbsp;Create New Label</li>
                                        <li class="list-group-item persist" data-toggle="modal"
                                            data-target="#modalManageLabels">
                                            <span style="color:#0A91AB" class="glyphicon glyphicon-folder-open"></span>&nbsp;&nbsp;&nbsp;&nbsp;Manage Labels</li>
                                    </ul>
                                </div>
                            </div>
                        </span>

                        <span id="btn-favorite" class="glyphicon  glyphicon-star" data-toggle="tooltip"
                              data-placement="bottom" title="Favorite"></span>

                        <span data-toggle="tooltip"
                              data-placement="bottom" title="Delete">
                            <span id="btn-confirm-delete-resources" class="glyphicon glyphicon-trash btn-remove"
                                  data-toggle="modal" data-target="#delete-multiple-resources-dialog"></span>
                        </span>
                    </div>
                </div>
            </div>

            <!-- /input-group -->
            <table id="item-selectors" class="table-hover table-striped resource-custom-table">
                <thead>
                <tr>
                    <th><input class="all-rows-selector" type="checkbox"></th>
                    <th>Type</th>
                    <th>Title</th>
                    <th>First Author</th>
                    <th>Date Created</th>
                    <th>Last modified</th>
                    <th>Subject</th>            {# Used in table processing #}
                    <th>Authors</th>            {# Used in table processing #}
                    <th>Permission Level</th>   {# Used in table processing #}
                    <th>Labels</th>             {# Used in table processing #}
                    <th>Favorite</th>           {# Used in table processing #}
                    <th>Last modified</th>      {# Used in table processing #}
                    <th>Sharing Status</th>     {# Used in table processing #}
                    <th>Date Created</th>       {# Used in table processing #}
                </tr>
                </thead>
                <tbody>
                    {% for res in collection %}
                        <tr class="data-row">
                            {# Selection controls #}
                            <td  data-col="actions">
                                <input class="row-selector" type="checkbox">
                                {# Delete resource forms #}
                                <form class="hidden-form" data-id="form-delete-{{ res.short_id }}"
                                      data-form-type="delete-resource" method="POST"
                                      action="/hsapi/_internal/{{ res.short_id }}/delete-resource/">
                                    {% csrf_token %}
                                </form>
                                {% if res.is_favorite %}
                                    <span data-form-id="form-favorite-{{ res.short_id }}"
                                          data-form-type="toggle-favorite"
                                          class="glyphicon glyphicon-star btn-inline-favorite isfavorite"></span>

                                    <form class="hidden-form" data-id="form-favorite-{{ res.short_id }}"
                                          action="/hsapi/_internal/{{ res.short_id }}/label-resource-action/"
                                          method="POST">
                                        {% csrf_token %}
                                        <input type="hidden" name="action" value="DELETE">
                                        <input type="hidden" name="label_type" value="FAVORITE">
                                    </form>
                                {% else %}
                                    <span data-form-id="form-favorite-{{ res.short_id }}"
                                          data-form-type="toggle-favorite"
                                          class="glyphicon glyphicon-star btn-inline-favorite"></span>

                                    <form class="hidden-form" data-id="form-favorite-{{ res.short_id }}"
                                          action="/hsapi/_internal/{{ res.short_id }}/label-resource-action/"
                                          method="POST">
                                        {% csrf_token %}
                                        <input type="hidden" name="action" value="CREATE">
                                        <input type="hidden" name="label_type" value="FAVORITE">
                                    </form>
                                {% endif %}

                                <span class="glyphicon glyphicon-tag btn-inline-label" data-toggle="dropdown"
                                      aria-expanded="false"></span>

                                <div class="dropdown-menu inline-dropdown" role="menu">
                                    <div class="panel-body" role="form">
                                        <ul data-resource-id="{{ res.short_id }}" class="list-group list-labels">
                                        </ul>
                                    </div>
                                </div>
                            </td>
                            {# Type #}
                            <td data-col="resource-type">
                                {% include "includes/res_type_col.html" with resource=res %}
                            </td>
                            {# Title #}
                            <td>
                                <strong><a href="{{ res.get_absolute_url }}">{{ res.title }}</a>
                                </strong>
                            </td>
                            {# First Author #}
                            {{ res|resource_first_author }}

                            {# Date Created #}
                            <td>{{ res.created|date:"M d, Y" }} at {{ res.created|time }}</td>
                            {# Last Modified #}
                            {# Here we are hitting the database once for each resource that is listed #}
                            <td>{{ res.last_updated|date:"M d, Y" }} at {{ res.last_updated|time }}</td>
                            <td>
                                {# Here we are hitting the database once for each resource that is listed #}
                                {% for kw in res.metadata.subjects.all %}
                                   {% if forloop.counter0 > 0 %},{% endif %}{{ kw.value}}
                                {% endfor %}
                            </td>
                            <td>
                                {# Here we are hitting the database once for each resource that is listed #}
                                {% for creator in res.metadata.creators.all %}
                                    {% if forloop.counter0 != 0 %}<span> · </span>{% endif %}
                                    {% if creator.description %}
                                        <a href="{{ creator.description }}">{{ creator.name }}</a>
                                    {% else %}
                                        <span>{{ creator.name }}</span>
                                    {% endif %}
                                {% endfor %}
                            </td>
                            {% if res.owned %}
                                <td>Owned</td>
                            {% elif res.discovered %}
                                <td>Discovered</td>
                            {% else %}
                                <td></td>
                            {% endif %}
                            <td class="col-labels">
                                {% for label in res|user_resource_labels:user %}
                                    {% if forloop.counter0 > 0 %},{% endif %}{{ label }}
                                {% endfor %}
                            </td>
                            <td class="col-is-favorite">
                                {% if res.is_favorite %}
                                    Favorite
                                {% endif %}
                            </td>
                            <td>{{ res.last_updated|date:"U" }}</td>
                            <td>
                                {% if res.raccess.published %}
                                    Published
                                {% elif res.raccess.public %}
                                    Public
                                {% elif res.raccess.discoverable %}
                                    Discoverable
                                {% else %}
                                    Private
                                {% endif %}
                            </td>
                            <td>{{ res.created|date:"U" }}</td>
                        </tr>
                    {% endfor %}
                </tbody>
            </table>
            <br>
            <div class="alert alert-info">
                <strong>
                    <i class="glyphicon glyphicon-question-sign"></i> Not finding what you are looking for?
                </strong>
                <p class="space-top">
                    Search for public resources not owned by you on the <a href="/search"><strong>Discover</strong></a> page.
                </p>
            </div>
            {% include "includes/legend.html" %}
        </div>
    </div>
</div>

<!-- Create Label Modal -->
<div class="modal fade" id="modalCreateLabel" tabindex="-1" role="dialog" aria-labelledby="Create New Label">
    <div class="modal-dialog" role="document">
        <div class="modal-content">
            <div class="modal-header">
                <button type="button" class="close" data-dismiss="modal" aria-label="Close"><span
                        aria-hidden="true">&times;</span></button>
                <h4 class="modal-title" id="myModalLabel">Create New Label</h4>
            </div>
            <div class="modal-body">
                <form data-id="form-create-label" action="/hsapi/_internal/label-resource-action/"
                      method="post">
                    {% csrf_token %}
                    <div class="form-group">
                        <label for="txtLabelName">New Label Name:</label>
                        <input id="txtLabelName" name="label" type="text" class="form-control">
                        <input type="hidden" name="label_type" value="SAVEDLABEL">
                        <input type="hidden" name="action" value="CREATE">
                    </div>
                </form>
            </div>
            <div class="modal-footer">
                <button type="button" class="btn btn-default" data-dismiss="modal">Cancel</button>
                <button data-form-id="form-create-label" data-form-type="create-label" id="btn-create-label"
                        class="btn btn-primary">Create
                </button>
            </div>
        </div>
    </div>
</div>

{% block modal %}
    <!-- Manage Labels Modal -->
    <div class="modal fade" id="modalManageLabels" tabindex="-1" role="dialog" aria-labelledby="Manage Labels">
        <div class="modal-dialog" role="document">
            <div class="modal-content">
                <div class="modal-header">
                    <button type="button" class="close" data-dismiss="modal" aria-label="Close"><span
                            aria-hidden="true">&times;</span></button>
                    <h4 class="modal-title" id="myModalLabel">Manage Labels</h4>
                </div>
                <div class="modal-body">
                    <table id="table-user-labels" class="table">
                        <thead>
                        <tr>
                            <th>Label</th>
                            <th></th>
                        </tr>
                        </thead>
                        <tbody>
                        {% if user.ulabels.saved_labels %}
                            {% for label in user.ulabels.saved_labels %}
                                <tr>
                                    <td class="user-label" data-label="{{ label }}">{{ label }}</td>
                                    <td>
                                        <form class="hidden-form" data-id="form-delete-label-{{ label }}"
                                              action="/hsapi/_internal/label-resource-action/"
                                              method="post">
                                            {% csrf_token %}
                                            <input type="hidden" name="label" value="{{ label }}">
                                            <input type="hidden" name="label_type" value="SAVEDLABEL">
                                            <input type="hidden" name="action" value="DELETE">
                                        </form>
                                        <span data-label="{{ label }}" data-form-type="delete-label"
                                              class="btn-label-remove glyphicon glyphicon-remove"
                                              data-form-id="form-delete-label-{{ label }}"></span>
                                    </td>
                                </tr>
                            {% endfor %}
                        {% else %}
                            <tr class="no-items-found">
                                <td>No labels found.</td>
                            </tr>
                        {% endif %}
                        </tbody>
                    </table>
                </div>
                <div class="modal-footer">
                    <button type="button" class="btn btn-default" data-dismiss="modal">Close</button>
                </div>
            </div>
        </div>
    </div>

    <!-- Delete Resource Modal -->
    <div class="modal fade" id="delete-multiple-resources-dialog" tabindex="-1" role="dialog"
         aria-labelledby="myModalLabel"
         aria-hidden="true">
        <div class="modal-dialog">
            <div class="modal-content">
                <div class="modal-header">
                    <button type="button" class="close" data-dismiss="modal" aria-hidden="true">&times;</button>
                    <h4 class="modal-title" id="delete-resource-title">Delete Resources</h4>
                </div>
                <div class="modal-body">
                    <div>Select resources to delete</div>
                </div>
                <div class="modal-footer">
                    <button type="button" class="btn btn-default" data-dismiss="modal">Cancel</button>
                    <button id="btn-delete-multiple-resources" class="btn btn-danger" data-dismiss="modal">Confirm</button>
                </div>
            </div>
        </div>
    </div>
{% endblock %}

{#    To be used for querying the table in javascrip    t#}
<input id="currentUserName" value="{{ user|best_name }}" style="display:none">
<span id="csrf">{% csrf_token %}</span>

{% endblock %}

{% block extra_css %}
    {{ block.super }}
    <link rel="stylesheet" type="text/css" href="{{ STATIC_URL }}css/jquery.dataTables.min.css">
{% endblock %}

{% block extra_js %}
    {{ block.super }}
    <script type="text/javascript" charset="utf8" src="{{ STATIC_URL }}js/jquery.dataTables.js"></script>
    <script type="text/javascript" src="{{ STATIC_URL }}js/my-resources.js"></script>
    <script type="text/javascript" src="{{ STATIC_URL }}js/hs_resource_table.js"></script>
{% endblock %}<|MERGE_RESOLUTION|>--- conflicted
+++ resolved
@@ -24,17 +24,10 @@
                 <div id="filter" class="facet-list panel-collapse collapse in">
                     <div class="panel-body">
                         <div class="list-group">
-<<<<<<< HEAD
                             <ul class="list-group inputs-group" data-owned-count="{{ counts.owned }}"
                                 data-shared-count="{{ counts.shared }}" data-added-count="{{ counts.discovered }}">
                                 <li class="list-group-item">
                                     <span data-facet="owned" class="badge">{{ counts.owned }}</span>
-=======
-                            <ul class="list-group inputs-group" data-owned-count="{{ owned|length }}"
-                            data-shared-count="{{ shared|length }}" data-added-count="{{ discovered|length }}" >
-                                <li class="list-group-item">
-                                    <span data-facet="owned" class="badge">0</span>
->>>>>>> 5990c6a4
                                     <label class="checkbox noselect">
                                         <input type="checkbox" data-facet="owned" value="Owned" checked>Owned
                                         by me</label>
@@ -258,7 +251,7 @@
                             </td>
                             {# Title #}
                             <td>
-                                <strong><a href="{{ res.get_absolute_url }}">{{ res.title }}</a>
+                                <strong><a href="{{ res.get_absolute_url }}">{{ res.metadata.title }}</a>
                                 </strong>
                             </td>
                             {# First Author #}
