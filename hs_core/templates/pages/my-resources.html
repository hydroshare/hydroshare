--- conflicted
+++ resolved
@@ -254,21 +254,13 @@
                                 </strong>
                             </td>
                             {# First Author #}
-<<<<<<< HEAD
                             {% if res.first_creator.description %}
-{#                                <td>#}
-{#                                    <a href="{{ res.first_creator.description }}">{{ res.first_creator.name }}</a>#}
-{#                                </td>#}
                                 <td>
-                                   {% include "includes/author-link.html" with author=res.first_creator %}
+                                   {% include "includes/author-link.html" with author=res|resource_first_author %}
                                 </td>
                             {% else %}
                                 <td>{{ res.first_creator.name }}</td>
                             {% endif %}
-=======
-                            {{ res|resource_first_author }}
-
->>>>>>> ca52770b
                             {# Date Created #}
                             <td>{{ res.created|date:"M d, Y" }} at {{ res.created|time }}</td>
                             {# Last Modified #}
