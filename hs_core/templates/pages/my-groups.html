{% extends "pages/page.html" %}

{% load hydroshare_tags thumbnail %}

{% block main %}

    <div class="collaborate-header">
        <div class="container">
            <div class="row">
                <div class="col-sm-12">
                    <div class="collaborate-nav">
                        <a href="{% url "groups" %}" class="collaborate-nav-item">Find Groups</a>
                        <a href="{% url "my_groups" %}" class="collaborate-nav-item active">My Groups</a>
                    </div>
                </div>
            </div>
        </div>
    </div>

    <div class="container">
        <div class="row">
            <div class="col-sm-12">
                <h2 class="page-title">My Groups</h2>
            </div>
            <div class="col-sm-3">
                <a class="btn btn-success" data-toggle="modal" data-target="#create-group-dialog"><i class="fa fa-plus"></i> Create Group</a>

                <br>
                <br>

                <div>
                    <h4><span class="glyphicon glyphicon-send"></span>&nbsp;Pending Requests</h4>
                    <hr class="solid">
                    {% if not my_pending_requests and not group_membership_requests %}
                        <i>No pending requests.</i>
                    {% endif %}
                    {% if my_pending_requests %}
                        {% for request in my_pending_requests %}
                            <div class="request-block">
                                {% if request.invitation_to %}
                                    <span>You invited </span><a>{{ request.invitation_to|contact }}</a>
                                    <span> to join </span><strong><a href="/group/{{ request.group_to_join.id }}">{{ request.group_to_join.name }}</a></strong>
                                {% else %}
                                    <span>You asked to join <strong><a href="/group/{{ request.group_to_join.id }}">{{ request.group_to_join.name }}</a></strong>
                                {% endif %}
                                <div class="text-muted">{{ request.date_requested }}</div>
                                <br>
                                {% if request.explanation %}
                                    <div class="text-muted explanation" title="{{ request.explanation }}">Explanation: {{ request.explanation }}</div>
                                {% endif %}
                                <br>
                                <table>
                                    <tr>
                                        <form id="act-on-request"
                                              action="/hsapi/_internal/act-on-group-membership-request/{{ request.id }}/reject/"
                                              method="POST">
                                            {% csrf_token %}
                                            <button type="submit" class="btn btn-warning">Cancel Request</button>
                                        </form>
                                    </tr>
                                </table>
                            </div>
                        {% endfor %}
                    {% endif %}

                    {% if group_membership_requests %}
                        {% for request in group_membership_requests %}

                            <div class="request-block">
                                <form></form>
                                <div class="activity-block height-fix">
                                    {% if request.request_from.userprofile.picture and request.request_from.userprofile.picture.url %}
                                        {% thumbnail request.request_from.userprofile.picture "x80" crop="center" as im %}
                                            <div style="background-image: url('{{ im.url }}');"
                                                class="round-image profile-pic-thumbnail pull-left">
                                            </div>
                                        {% endthumbnail %}
                                    {% else %}
                                        <div class="profile-pic-thumbnail round-image user-icon"></div>
                                    {% endif %}
                                    <div class="metadata-wrapper">
                                        <div class="shared-resource-info">
                                            <a>{{ request.request_from|contact }}</a>

                                            <span class="text-muted"> invites you to join </span>
                                            <strong><a href="/group/{{ request.group_to_join.id }}">{{ request.group_to_join.name }}</a></strong>
                                            <div class="text-muted">{{ request.date_requested }}</div>
                                        </div>
                                    </div>

                                    <form class="act-on-request height-fix"
                                          action="/hsapi/_internal/act-on-group-membership-request/{{ request.id }}/accept/"
                                          method="POST">
                                        {% csrf_token %}
                                        <button type="submit" class="btn btn-success btn-act-on-request" data-user-action="Accept">Accept</button>
                                    </form>

                                    <form class="act-on-request height-fix"
                                          action="/hsapi/_internal/act-on-group-membership-request/{{ request.id }}/reject/"
                                          method="POST">
                                        {% csrf_token %}
                                        <button type="submit" class="btn btn-default btn-act-on-request">
                                            Decline
                                        </button>
                                    </form>
                                </div>
                            </div>
                        {% endfor %}
                    {% endif %}

                </div>
            </div>
            <div class="col-sm-9">
                <div class="row">
                    <div class="col-sm-12">
                        {%  if inactive_groups %}
                            <div class="row">
                                <div class="col-sm-9 col-xs-9">
                                    <h4>Groups that I am in</h4>
                                </div>
                                <div class="col-sm-3 col-xs-3" style="margin-top: 10px; text-align: right">
                                    <a id="show-deleted-groups" href="#" data-toggle="collapse" data-target="#deleted-groups">Show deleted groups</a>
                                </div>
                            </div>
                        {% else %}
                            <h4>Groups that I am in</h4>
                        {% endif %}
                        <hr class="solid">
                        {% if groups %}
                            <table class="groups-table">
                                {% for group in groups %}
                                    <tr>
                                        <td>
<<<<<<< HEAD
                                            <div class="group-image-wrapper">
                                                {% if group.gaccess.picture and group.gaccess.picture.url %}
                                                        {% thumbnail group.gaccess.picture "80x80" crop="center" as im %}
                                                            <div class="group-image-small" style="background-image: url({{ im.url }})"></div>
                                                        {% endthumbnail %}
                                                {% else %}
                                                        <div class="group-image-small"
                                                            style="background-image: url({{ STATIC_URL }}img/home-page/step4.png)"></div>
                                                {% endif %}
                                            </div>
=======
                                            {% if group.gaccess.picture and group.gaccess.picture.url %}
                                                <div class="group-image-wrapper">
                                                    {% thumbnail group.gaccess.picture "80x80" crop="center" as im %}
                                                        <div class="group-image-small" style="background-image: url({{ im.url }})"></div>
                                                    {% endthumbnail %}
                                                </div>
                                            {% else %}
                                                <div class="group-image-wrapper">
                                                    <div class="group-image-small"
                                                         style="background-image: url({{ STATIC_URL }}img/home-page/step4.png)"></div>
                                                </div>
                                            {% endif %}
>>>>>>> a65c792b
                                        </td>

                                        <td>
                                            <h4><a href="/group/{{ group.id }}">{{ group.name }}</a></h4>
                                            {% if group.gaccess.public and group.gaccess.discoverable %}
                                                <img src="{% static 'img/public.png' %}" alt="Public Group" title="Public Group">
                                            {% elif not group.gaccess.public and group.gaccess.discoverable %}
                                                <img src="{% static 'img/discoverable.png' %}" alt="Discoverable Group" title="Discoverable Group">
                                            {% else %}
                                                <img src="{% static 'img/private.png' %}" alt="Private Group" title="Private Group">
                                            {% endif %}
                                            {% with member_count=group.gaccess.members|length %}
                                                <small class="text-muted">{{ member_count }} Member{% if member_count > 1 %}s{% endif %}</small>
                                            {% endwith %}
                                        </td>

                                        <td style="text-align: right"><span>{% if group.is_group_owner %}Owner{% else %}Member{% endif %}</span></td>
                                    </tr>

                                {% endfor %}
                            </table>
                        {% endif %}

                        {% if inactive_groups %}
                            <hr>
                            <table class="groups-table collapse" id="deleted-groups">
                                {% for group in inactive_groups %}
                                    <tr>
                                        <td>
                                            <div class="group-image-wrapper">
                                                {% if group.gaccess.picture and group.gaccess.picture.url %}
                                                        {% thumbnail group.gaccess.picture "80x80" crop="center" as im %}
                                                            <div class="group-image-small" style="background-image: url({{ im.url }})"></div>
                                                        {% endthumbnail %}
                                                {% else %}
                                                        <div class="group-image-small"
                                                            style="background-image: url({{ STATIC_URL }}img/home-page/step4.png)"></div>
                                                {% endif %}
                                            </div>
                                        </td>

                                        <td>
                                            <h4><a href="/group/{{ group.id }}" style="color: red">{{ group.name }}</a></h4>
                                            {% if group.gaccess.public %}
                                                <img src="{% static 'img/public.png' %}" alt="Public Group" title="Public Group">
                                            {% elif group.gaccess.discoverable %}
                                                <img src="{% static 'img/discoverable.png' %}" alt="Discoverable Group" title="Discoverable Group">
                                            {% else %}
                                                <img src="{% static 'img/private.png' %}" alt="Private Group" title="Private Group">
                                            {% endif %}
                                            <small class="text-muted">{{ group.gaccess.members|length }} Member{% if group.gaccess.members|length > 1 %}s{% endif %}</small>
                                        </td>

                                        <td style="text-align: right"><span>{% if group.is_group_owner %}Owner{% else %}Member{% endif %}</span></td>
                                    </tr>
                                {% endfor %}
                            </table>
                        {%  endif %}
                        {% if not groups and not inactive_groups %}
                            <i>You have not joined any groups.</i>
                        {% endif %}
                    </div>
                </div>
            </div>
        </div>
    </div>

    <!-- Create Group Modal -->
    <div class="modal fade" id="create-group-dialog" tabindex="-1" role="dialog"
         aria-labelledby="Creage Group">
        <div class="modal-dialog" role="document">
            <div class="modal-content">
                <form action="/hsapi/_internal/create-user-group/" method="POST" enctype="multipart/form-data">
                    <div class="modal-header">
                        <button type="button" class="close" data-dismiss="modal"
                                aria-label="Close"><span aria-hidden="true">&times;</span>
                        </button>
                        <h4 class="modal-title" id="myModalLabel">Create New Group</h4>
                    </div>
                    <div class="modal-body">
                        {% csrf_token %}
                        <div class="row">
                            {# Group Name #}
                            <fieldset class="col-sm-12">
                                <label>Group Name *</label>
                                <small class="text-muted">79 characters or less</small>
                                <input type="text" class="form-control" required="required" name="name" maxlength="79">
                            </fieldset>

                            {# Purpose #}
                            <fieldset class="col-sm-12">
                                <label>Purpose</label>
                                <small class="text-muted">300 characters or less</small>
                                <textarea class="form-control" name="purpose" maxlength="300"></textarea>
                            </fieldset>

                            {# Group Description #}
                            <fieldset class="col-sm-12">
                                <label>About this group *</label>
                                <textarea class="form-control" required="required" name="description"></textarea>
                            </fieldset>

                            {# auto approve #}
                            <fieldset class="col-sm-12">
                               <input id="auto-approve" type="checkbox"  name="auto_approve">
                               <label class="checkbox-label" for="auto-approve">Auto approve membership</label>
                            </fieldset>

                            {# explanation #}
                            <fieldset class="col-sm-12">
                                <input id="requires_explanation" type="checkbox"  name="requires_explanation">
                                <label class="checkbox-label" for="requires_explanation">Require explanation when requesting membership</label>
                             </fieldset>

                            {# Picture #}
                            <div class="col-sm-12">
                                <fieldset>
                                    <label>Add a photo</label>

                                    <div class="input-group">
                                        <span class="input-group-btn">
                                            <span id="cv-custom-upload" class="btn btn-default btn-file">
                                                Browse&hellip; <input class="upload-picture" type="file" name="picture" accept=".png, .jpg, .jpeg, .gif">
                                            </span>
                                        </span>
                                        <input type="text" class="form-control" readonly>
                                    </div>
                                </fieldset>
                            </div>

                            <br>

                            {# Privacy #}
                            <fieldset class="col-sm-12">
                                <label>Privacy *</label>

                                <div class="radio">
                                    <label>
                                        <input type="radio" name="privacy_level" value="public" checked>Public
                                        <div class="text-muted">Other users can find the group and see who has membership.</div>
                                    </label>
                                </div>

                                <div class="radio">
                                    <label>
                                        <input type="radio" name="privacy_level" value="discoverable">Discoverable
                                        <div class="text-muted">Other users can find this group, but membership information is hidden.</div>
                                    </label>
                                </div>

                                <div class="radio">
                                    <label>
                                        <input type="radio" name="privacy_level" value="private">Private
                                        <div class="text-muted">Other users can not find this group.</div>
                                    </label>
                                </div>
                            </fieldset>

                            <br>
                            <fieldset class="col-sm-12">
                                <small class="text-muted">( * ) Required fields</small>
                            </fieldset>
                        </div>

                    </div>
                    <div class="modal-footer">
                        <button type="button" class="btn btn-default" data-dismiss="modal">Cancel</button>
                        <button type="submit" class="btn btn-primary">Create</button>
                    </div>
                </form>
            </div>
        </div>
    </div>
{% endblock %}

{% block extra_js %}
    {{ block.super }}
    <script type="text/javascript" src="{% static 'js/bootstrap-formhelpers.js' %}"></script>
    <script type="text/javascript" src="{% static 'js/my-groups.js' %}"></script>
{% endblock %}<|MERGE_RESOLUTION|>--- conflicted
+++ resolved
@@ -131,7 +131,6 @@
                                 {% for group in groups %}
                                     <tr>
                                         <td>
-<<<<<<< HEAD
                                             <div class="group-image-wrapper">
                                                 {% if group.gaccess.picture and group.gaccess.picture.url %}
                                                         {% thumbnail group.gaccess.picture "80x80" crop="center" as im %}
@@ -142,20 +141,6 @@
                                                             style="background-image: url({{ STATIC_URL }}img/home-page/step4.png)"></div>
                                                 {% endif %}
                                             </div>
-=======
-                                            {% if group.gaccess.picture and group.gaccess.picture.url %}
-                                                <div class="group-image-wrapper">
-                                                    {% thumbnail group.gaccess.picture "80x80" crop="center" as im %}
-                                                        <div class="group-image-small" style="background-image: url({{ im.url }})"></div>
-                                                    {% endthumbnail %}
-                                                </div>
-                                            {% else %}
-                                                <div class="group-image-wrapper">
-                                                    <div class="group-image-small"
-                                                         style="background-image: url({{ STATIC_URL }}img/home-page/step4.png)"></div>
-                                                </div>
-                                            {% endif %}
->>>>>>> a65c792b
                                         </td>
 
                                         <td>
