{% extends 'pages/page.html' %}

{% load ratings_tags pages_tags keyword_tags hydroshare_tags crispy_forms_tags %}

{% block extra_head %}
    <link href="{{ STATIC_URL }}css/site_base_irods.css" rel="stylesheet"/>
    <link rel="stylesheet" href='//cdn.datatables.net/1.10.10/css/jquery.dataTables.min.css'/>
    <link href="{{ STATIC_URL }}css/toolresource.css" rel="stylesheet"/>
{% endblock %}

{% block main %}
    {% with page.get_content_model as cm %}
        {% keywords_for page as kws %}
        {% set_page_permissions page %}
        <input type="hidden" id="supported-file-types" value="{{ cm.get_supported_upload_file_types }}">
        <input type="hidden" id="allow-multiple-file-upload" value={{ cm.allow_multiple_file_upload }}>
        <input type="hidden" id="file-count" value={{ cm.files.all.count }}>
        <input type="hidden" id="resource-mode" value="{% if metadata_form %}Edit{% else %}View{% endif %}" >
        <input type="hidden" id="resource-type" value="{{ cm|resource_type }}" >
        <input type="hidden" id="spatial-coverage-type" value="{{ spatial_coverage.type }}" >
        <input type="hidden" id="current-user-id" value="{{ request.user.id }}" >
        <input type="hidden" id="keywords-string" value="{% for k, v in subjects_form.initial.iteritems  %}{{ v }}{% endfor %}">
        <input type="hidden" id="short-id" value="{{ page.get_content_model.short_id }}">
        <input type="hidden" id="static-url" value="{{ STATIC_URL }}">

        <div class="container" onload="loadScroll()" onunload="saveScroll()">
            {% block error %}
                {%  if validation_error %}
                    <div class="alert alert-danger alert-dismissible" role="alert">
                          <button type="button" class="close" data-dismiss="alert" aria-label="Close"><span aria-hidden="true">&times;</span></button>
                          <strong>Validation Error: {{ validation_error }}</strong>
                     </div>
                {%  endif %}
                {% if resource_creation_error %}
                    <div class="alert alert-danger alert-dismissible" role="alert">
                        <button type="button" class="close" data-dismiss="alert" aria-label="Close"><span aria-hidden="true">&times;</span></button>
                        <strong>{{ resource_creation_error }}</strong>
                    </div>
                {% endif %}
            {% endblock %}

            {%  if task_id and download_path %}
                <input type="hidden" id="task_id" name="task_id" value="{{ task_id }}">
                <input type="hidden" id="download_path" name="download_path" value="{{ download_path }}">
                <div class="col-sm-12">
                    <div id='download-status-info' class="alert alert-success">
                        Please wait for the resource bag to be created<span id="loading">.</span>
                    </div>
                </div>
            {% endif %}

            {# ======= Title ======= #}
            {% include "resource-landing-page/title-section.html" %}

            {# ======= Top-right buttons ======= #}
            {% include "resource-landing-page/top-right-buttons.html" with resource_is_mine=resource_is_mine show_manage_access=show_manage_access %}

            {# ======= Title and header content ======= #}
            {% include "resource-landing-page/resource-header.html" %}

            {# ======= Abstract ======= #}
            {% include "resource-landing-page/abstract.html" %}

            {# ======= Subject ======= #}
            {% include "resource-landing-page/subject.html" %}

            {# ======= Citation ======= #}
            {% if metadata_form %}
                {% include "resource-landing-page/citation.html" with resource_mode="edit" %}
            {% else %}
                {% include "resource-landing-page/citation.html" with resource_mode="view" %}
            {% endif %}

            {# ======= Coverage ======= #}
            {% if spatial_coverage.north or spatial_coverage.northlimit or temporal_coverage or metadata_form %}
                {% include "resource-landing-page/coverage.html" %}
            {% endif %}

            {% block content_block %}
            {# ======= Content (code moved here because django does not render blocks inside included templates) ======= #}
            {% if cm.resource_type != "ToolResource" %}
                {# POPUP MENU - Right clicking items #}
                <ul id="right-click-menu" class="dropdown-menu fb-dropdown selection-menu">
                    {% if cm|resource_type == "Generic" or cm|resource_type == "Model Program Resource" or cm|resource_type == "MODFLOW Model Instance Resource" or cm|resource_type == "SWAT Model Instance Resource" or cm|resource_type == "Model Instance Resource" %}
                    <li id="btn-open" data-menu-name="open">
                        <span class="fa fa-folder-open icon-blue"></span>
                        <span>Open</span>
                    </li>

                    <li id="open-separator" role="separator" class="divider"></li>
                    {% endif %}

                        {% if page.perms.change and metadata_form %}
                            {% if cm|resource_type == "Generic" or cm.resource_type == "CompositeResource" %}
                                <li id="btn-cut" data-menu-name="cut">
                                    <span class="fa fa-scissors icon-blue"></span>
                                    <span>Cut</span>
                                </li>

                            <li data-menu-name="paste">
                                <span class="fa fa-clipboard icon-blue"></span>
                                <span>Paste</span>
                            </li>

                        {% endif %}

                        {% if cm|resource_type == "Generic" or cm|resource_type == "Time Series" %}
                            <li data-menu-name="rename" data-toggle="modal" data-target="#rename-dialog">
                                <span class="glyphicon glyphicon-pencil icon-blue"></span>
                                <span>Rename</span>
                            </li>
                        {% endif %}

                        <li data-menu-name="delete" class="fb-files-remove" data-toggle="modal" data-target="#confirm-delete-dialog">
                            <span class="glyphicon glyphicon-trash icon-button btn-remove"></span>
                            <span>Delete</span>
                        </li>

                        <li id="delete-separator" role="separator" class="divider"></li>

                        {% if cm|resource_type == "Generic" %}

                            <li id="btn-zip" data-menu-name="zip" data-toggle="modal"
                                data-target="#zip-folder-dialog">
                                <span class="glyphicon glyphicon-compressed icon-blue"></span>
                                <span>Zip Folder...</span>
                            </li>

                            <li id="btn-unzip" data-menu-name="unzip">
                                <span class="fa fa-file-archive-o icon-blue"></span>
                                <span>Unzip here</span>
                            </li>

                            <li id="zip-separator" role="separator" class="divider"></li>
                        {% endif %}

                    {% endif %}
                    <li id="btn-download" data-menu-name="download">
                        <span class="glyphicon glyphicon-download icon-blue"></span>
                        <span>Download</span>
                    </li>

                    <li id="btn-get-link" data-menu-name="get-link" data-toggle="modal" data-target="#get-file-url-dialog">
                        <span class="fa fa-link icon-blue"></span>
                        <span>Get file URL</span>
                    </li>
                    {% if page.perms.change and resource_edit_mode and cm.resource_type == "CompositeResource"%}
                        <li id="btn-set-geo-file-type" data-menu-name="setgeorasterfiletype">
                            <span class="glyphicon glyphicon-check icon-blue"></span>
                            <span>Set Geographic Raster File Type</span>
                        </li>
                        <li id="btn-set-netcdf-file-type" data-menu-name="setnetcdffiletype">
                            <span class="glyphicon glyphicon-check icon-blue"></span>
                            <span>Set Multidimensional Data File Type</span>
                        </li>
                    {%  endif %}
                </ul>

                {# POPUP MENU - Right clicking empty space in file browser #}
                <ul id="right-click-container-menu" class="dropdown-menu fb-dropdown selection-menu">
                    {% if page.perms.change and metadata_form and cm|resource_type == "Generic"%}
                        <li id="btn-new-folder" data-menu-name="new-folder" data-toggle="modal"
                            data-target="#create-folder-dialog">
                            <span class="fa fa-folder icon-blue"></span>
                            <span>New Folder</span>
                        </li>

                        <li role="separator" class="divider"></li>
                    {% endif %}

                    <li data-menu-name="refresh">
                        <span class="fa fa-refresh icon-blue"></span>
                        <span>Refresh</span>
                    </li>

                    <li data-menu-name="select-all">
                        <span class="fa fa-check-square icon-blue"></span>
                        <span>Select All</span>
                    </li>
                    {% if page.perms.change and metadata_form and cm|resource_type == "Generic"%}

                        <li role="separator" class="divider"></li>

                        <li data-menu-name="paste">
                            <span class="fa fa-clipboard icon-blue"></span>
                            <span>Paste</span>
                        </li>
                    {% endif %}
                </ul>

                <div class="col-xs-12 content-block">
                    <h3>Content</h3>
                    {% if show_content_files %}
                        {# ======= Modal window begins =======#}
                        <div class="modal fade" id="confirm-delete-dialog" tabindex="-1" role="dialog"
                             aria-labelledby="myModalLabel" aria-hidden="true">
                            <div class="modal-dialog">
                                <div class="modal-content">
                                    <div class="modal-header">
                                        <button type="button" class="close" data-dismiss="modal"
                                                aria-hidden="true">&times;</button>
                                        <h4 class="modal-title">Confirm files deletion</h4>
                                    </div>
                                    <div class="modal-body">
                                        <div class="warnings-list">
                                            <div>Consider saving a copy of the files before you delete it if it is
                                                important to you.
                                            </div>
                                            <br>
                                        </div>
                                    </div>
                                    <div class="modal-footer">
                                        <button type="button" class="btn btn-default" data-dismiss="modal">Cancel
                                        </button>
                                        <button id="btn-confirm-delete" type="button" class="btn btn-danger"
                                                data-dismiss="modal">Delete
                                        </button>
                                    </div>
                                </div>
                            </div>
                        </div>
                        {# ======= Modal window ends =======#}

                        <div id="hs-file-browser" data-res-id="{{ cm.short_id }}" data-current-path="data/contents"
                             {% if page.perms.change and metadata_form %}data-mode="edit"{% endif %}
                             data-supported-files="{{ cm.get_supported_upload_file_types }}"
                             data-allow-multiple-files="{{ cm.allow_multiple_file_upload }}"
                             data-initial-file-count="{{ cm.files.all.count }}"
                             {% if cm|resource_type != "Generic" and cm.resource_type != "CompositeResource" %}data-refresh-on-upload="true"{% endif %}
                             class="file-browser"
                        >

                            <div class="file-browser-container">
                                <div id="fb-inner-controls">
                                    <div id="fb-inner-buttons">
                                        <div class="row">
                                            {% if cm|resource_type == "Generic" or cm|resource_type == "Model Program Resource" or cm|resource_type == "MODFLOW Model Instance Resource" or cm|resource_type == "SWAT Model Instance Resource" or cm|resource_type == "Model Instance Resource" %}
                                            <div class="col-xs-6 col-sm-3 col-md-3">
                                                <button id="fb-move-back"
                                                        class="btn btn-default fb-control-round disabled"
                                                        title="Click to go back"><span
                                                        class="glyphicon glyphicon-arrow-left"></span>
                                                </button>

                                                <button id="fb-move-forward"
                                                        class="btn btn-default fb-control-round disabled"
                                                        title="Click to go forward"><span
                                                        class="glyphicon glyphicon-arrow-right"></span>
                                                </button>

                                                <button id="fb-move-up"
                                                        class="btn btn-default fb-control-squared disabled"
                                                        title="Click to go to parent directory"><span
                                                        class="fa fa-level-up"></span></button>
                                            </div>
                                            {% endif %}

                                            <div class="{% if cm|resource_type == "Generic" %}col-xs-6{% else %}col-xs-12{% endif %} col-sm-4 col-md-3 pull-right text-right">
                                                <div id="btn-group-view" class="btn-group" role="group">
                                                    <button data-view="list" data-toggle="tooltip"
                                                            data-placement="auto"
                                                            title='List'
                                                            type="button"
                                                            class="btn btn-default"><i class='fa fa-list' aria-hidden='true'></i>
                                                    </button>

                                                    <button data-view="grid" data-toggle="tooltip"
                                                            data-placement="auto" type="button"
                                                            title='Grid'
                                                            class="btn btn-default active"><i class='glyphicon glyphicon-th-large' aria-hidden='true'></i>
                                                    </button>
                                                </div>

                                                <div id="fb-sort" class="btn-group">
                                                    <button type="button"
                                                            class="btn btn-default dropdown-toggle"
                                                            data-toggle="dropdown" aria-haspopup="true"
                                                            aria-expanded="false">
                                                        <span class="glyphicon glyphicon-sort"></span>&nbsp;<span>Sort By</span>&nbsp;<span
                                                            class="caret"></span>
                                                    </button>

                                                    <ul class="dropdown-menu text-left">
                                                        <li data-method="type" class="active"><a>Type</a></li>
                                                        <li data-method="name"><a>Name</a></li>
                                                        <li data-method="size"><a>Size</a></li>
                                                        <li role="separator" class="divider"></li>
                                                        <li data-order="asc" class="active"><a><i
                                                                class="fa fa-sort-amount-asc"></i>&nbsp;&nbsp;Ascending</a>
                                                        </li>
                                                        <li data-order="desc"><a><i
                                                                class="fa fa-sort-amount-desc"></i>&nbsp;&nbsp;Descending</a>
                                                        </li>
                                                    </ul>
                                                </div>
                                            </div>

                                            <div class="col-xs-12 col-sm-5 col-md-6 height-fix">
                                                <div class="input-group file-browser-search">
                                                    <span class="glyphicon glyphicon-search search-icon"></span>
                                                <span id="btn-clear-search-input"
                                                      class="glyphicon glyphicon-remove-sign btn-clear-search"
                                                      data-toggle="tooltip"
                                                      data-placement="auto"
                                                      title="Clear search"></span>
                                                    <input type="text" id="txtDirSearch"
                                                           class="form-control fb-input-search"
                                                           placeholder="Search current directory">
                                                </div>
                                            </div>

                                        </div>
                                        <div class="row">
                                            <div id="fb-file-operations-controls" class="col-xs-12 col-sm-12 height-fix">
                                                {% if page.perms.change and metadata_form %}
                                                    {% if cm|resource_type == "Generic" or cm|resource_type == "Model Program Resource" or cm|resource_type == "MODFLOW Model Instance Resource" or cm|resource_type == "SWAT Model Instance Resource" or cm|resource_type == "Model Instance Resource" or cm.resource_type == "CompositeResource"  %}
                                                        <button id="fb-create-folder" class="fb-space-right disabled"
                                                                data-toggle="modal"
                                                                data-target="#create-folder-dialog"
                                                            title="Create new folder">
                                                        <span class="fa fa-folder icon-blue"></span>
                                                    </button>
                                                    {% endif %}

                                                        {% if cm|resource_type == "Generic" or cm|resource_type == "Model Program Resource" or cm|resource_type == "MODFLOW Model Instance Resource" or cm|resource_type == "SWAT Model Instance Resource" or cm|resource_type == "Model Instance Resource" or cm.resource_type == "CompositeResource"  %}
                                                            <button id="fb-cut"
                                                                    class="disabled"
                                                                    title="Cut">
                                                                <span class="fa fa-scissors icon-blue"></span>
                                                            </button>
                                                            <button id="fb-paste"
                                                                    class="disabled fb-space-right"
                                                                    title="Paste">
                                                                <span class="fa fa-clipboard icon-blue"></span>
                                                            </button>
                                                        {% endif %}

                                                    {% if cm|resource_type != "Web App Resource" and cm|resource_type != "Geographic Raster"  and cm|resource_type != "HIS Referenced Time Series"  and cm|resource_type != "Geographic Feature (ESRI Shapefiles)" %}
                                                        <button id="fb-rename"
                                                                class="disabled fb-space-right"
                                                                title="Rename" data-toggle="modal"
                                                                data-target="#rename-dialog">
                                                            <span class="glyphicon glyphicon-pencil icon-blue"></span>
                                                        </button>
                                                    {% endif %}

                                                    {% if cm|resource_type == "Generic" or cm|resource_type == "Model Program Resource" or cm|resource_type == "MODFLOW Model Instance Resource" or cm|resource_type == "SWAT Model Instance Resource" or cm|resource_type == "Model Instance Resource" or cm.resource_type == "CompositeResource" %}
                                                        <button id="fb-zip"
                                                                class="disabled"
                                                                title="Zip Folder" data-toggle="modal"
                                                                data-target="#zip-folder-dialog">
                                                            <span class="glyphicon glyphicon-compressed icon-blue"></span>
                                                        </button>

                                                        <button id="fb-unzip"
                                                                class="disabled fb-space-right"
                                                                title="Unzip here">
                                                            <span class="fa fa-file-archive-o icon-blue"></span>
                                                        </button>
                                                    {% endif %}
                                                {% endif %}

                                                <button id="fb-select-all"
                                                        title="Select All">
                                                    <span class="fa fa-check-square icon-blue"></span>
                                                </button>

                                                <button id="fb-refresh" class="fb-space-right"
                                                        title="Refresh">
                                                    <span class="fa fa-refresh icon-blue"></span>
                                                </button>

                                                <button id="fb-download"
                                                        class="disabled"
                                                        title="Download">
                                                    <span class="glyphicon glyphicon-download icon-blue"></span>
                                                </button>

                                                <button id="fb-get-link" data-toggle="modal"
                                                        class="disabled" data-target="#get-file-url-dialog"
                                                        title="Get file URL">
                                                    <span class="fa fa-link icon-blue"></span>
                                                </button>

                                                {% if page.perms.change and resource_edit_mode %}
                                                    <button id="fb-set-geo-file-type"
                                                            class="disabled"
                                                            title="Set Geographic Raster File Type">
                                                        <span class="glyphicon glyphicon-check icon-blue"></span>
                                                    </button>
                                                    <button id="fb-set-netcdf-file-type"
                                                            class="disabled"
                                                            title="Set Multidimensional Data File Type">
                                                        <span class="glyphicon glyphicon-check icon-blue"></span>
                                                    </button>
                                                 {% endif %}

                                                {% if page.perms.change and metadata_form %}
                                                    <button id="fb-delete"
                                                            class="disabled"
                                                            title="Delete" data-toggle="modal"
                                                            data-target="#confirm-delete-dialog">
                                                        <span class="glyphicon glyphicon-trash btn-remove"></span>
                                                    </button>
                                                {% endif %}
                                            </div>
                                        </div>
                                    </div>

                                    <div class="file-browser-breadcrumb height-fix">
                                        <ol id="fb-bread-crumbs" class="breadcrumb">

                                        </ol>
                                    </div>
                                </div>
                                <form id="hsDropzone"
                                      class="files-container ui-widget-content {% if page.perms.change and metadata_form %}dropzone{% endif %}"
                                      action="/hsapi/_internal/{{ cm.short_id }}/add-files-to-resource/"
                                      method="POST">
                                    {% csrf_token %}

                                    <div id="flag-uploading" class="hidden">
                                        <i class="fa fa-circle-o-notch fa-spin fa-fw"></i>
                                        <small class="uploading-message">
                                            <strong>Uploading files to:</strong>&nbsp;
                                            <span id="upload-folder-path"></span>
                                            <strong>&nbsp;&nbsp;Progress:&nbsp;</strong>
                                            <span id="upload-progress"></span></small>
                                    </div>

                                    <div class="fb-drag-flag">
                                        <span class="fa fa-plus-square fa-5x"></span>
                                    </div>

                                    <ul id="fb-files-container" class="selectable fb-view-grid height-fix">
                                        <li class="fb-loading-spinner">
                                            <i class="fa fa-spinner fa-pulse fa-2x fa-fw icon-blue"></i>
                                        </li>
                                    </ul>
                                </form>

                                <form id="fb-delete-files-form" class="hidden"
                                      action="/hsapi/_internal/{{ cm.short_id }}/delete-multiple-files/"
                                      method="POST" enctype="multipart/form-data">
                                    {% csrf_token %}
                                    <input type="hidden" name="file_ids" value=""/>
                                </form>
                            </div>

                            {% if page.perms.change and metadata_form and cm.get_supported_upload_file_types != "()" %}
                                <div class="fb-upload-caption {% if cm.files.all.count > 0 and cm.allow_multiple_file_upload != "True" %}hidden{% endif %}">
                                    <span><i class="fa fa-upload" aria-hidden="true"></i>&nbsp;&nbsp;Upload
                                        files smaller than 1GB in size by dragging & dropping, or click <a
                                                id="upload-toggle" class="dz-clickable">here</a> to select them.
                                    </span>
                                    <a id="btn-select-irods-file" type="button"
                                       class="btn btn-success row-selector hidden-form" data-toggle="modal"
                                       data-target="#irodsContent">
                                        <span class="glyphicon glyphicon-plus"><span class="button-label"> Add files from iRODS...</span></span>
                                    </a>

                                    <span id="log-into-irods">To add files from an iRODS server,
                                    <a id="btn-signin-irods" type="button" class="btn-link"
                                       data-toggle="modal"
                                       data-target="#irodsSignin">Log in to iRODS</a></span>
                                    <span id="sign-in-info"></span>
                                    <a id="btn-signout-irods" type="button" class="btn-link hidden-form">Log out of
                                        iRODS</a>
                                </div>
                            {% endif %}
                        </div>

                        {% if page.perms.change and metadata_form and cm.get_supported_upload_file_types != "()" %}
                            <div id="fb-alerts">
                                <div id="fb-download-help" class="alert alert-danger hidden" role="alert">
                                    <strong><i class="glyphicon glyphicon-info-sign"></i>&nbsp;&nbsp;Downloading Large Files</strong>
                                    <ul>
                                        <li><span>To learn how to download files larger than 1 GB see <a
                                                href="https://pages.hydroshare.org/creating-and-managing-resources/uploading-large-files-into-hydroshare/"
                                                target="_blank">Uploading/Downloading large files to/from HydroShare</a>.</span>
                                        </li>
                                    </ul>
                                </div>

                                <div class="alert alert-warning alert-dismissible" role="alert">
                                    <button type="button" class="close" data-dismiss="alert" aria-label="Close">
                                        <span aria-hidden="true">&times;</span>
                                    </button>

                                    <strong><i class="glyphicon glyphicon-info-sign"></i>&nbsp;&nbsp;Uploading</strong>
                                    <ul>
                                        <li><span id="file-types"></span></li>
                                        <li><span id="file-multiple"></span></li>
                                        {% block upload_message %}{% endblock %}
                                    </ul>
                                </div>
                            </div>
                        {% endif %}

                        {% if page.perms.change and metadata_form %}
                            {% if file_type_error %}
                                <div class="alert alert-danger alert-dismissible" role="alert">
                                    <button id="validation-error-close" type="button" class="close"
                                            data-dismiss="alert"
                                            aria-label="Close"><span aria-hidden="true">&times;</span></button>
                                    <strong>Uploaded File Type Validation Error: {{ file_type_error }}</strong>
                                </div>
                            {% endif %}
                        {% endif %}

                        <div class="files" id="previews"></div>
                            {% block download_bag %}
                        <div>
                        {% if user_zone_account_exist %}
                            <a id="rep-res-bag" type="button" class="btn btn-default row-selector" data-toggle="modal"
                               data-target="#rep-resource-to-irods-dialog">
                                <span class="glyphicon">
<<<<<<< HEAD
                                   <span title='Replicate Resource Bag to iRODS User Zone'
                                         class="button-label">Replicate Resource Bag to iRODS User Zone</span>
=======
                                   <span title='Copy Resource Bag to iRODS User Zone' class="button-label">Copy Resource Bag to iRODS User Zone</span>
>>>>>>> 6d81840b
                                </span>
                            </a>
                        {% endif %}
                        {% for b in cm.bags.all %}
                            <div>
                                <a id="btn-download-all" type="button" class="btn btn-default row-selector"
                                   href="{{ bag_url }}">
                                <span class="glyphicon glyphicon-download-alt">
                                    <span title='Download All Content as Zipped BagIt Archive'
                                          class="button-label">Download All Content as Zipped BagIt Archive</span>
                                </span>
                                </a>
                            </div>
                            <div>
                                <a target="_blank" href="https://en.wikipedia.org/wiki/BagIt">Learn more about the Bagit archive format</a>
                            </div>
                        {% endfor %}
                        {% if user_zone_account_exist %}
                            <div id='rep-alert-success' class="alert alert-success alert-dismissible" role="alert" style="display:none">
                                <button type="button" class="close" data-dismiss="alert" aria-label="Close"><span aria-hidden="true">&times;</span></button>
                                <span id="rep-status-success"></span>
                            </div>
                            <div id='rep-alert-error' class="alert alert-danger alert-dismissible" role="alert" style="display:none">
                                <button type="button" class="close" data-dismiss="alert" aria-label="Close"><span aria-hidden="true">&times;</span></button>
                                <span id="rep-status-error"></span>
                            </div>
                        {% endif %}
                        </div>
                        {% endblock %} {#  download_bag #}
                    {% else %}
                        <i class="glyphicon glyphicon-eye-close text-danger no-access-icon"></i>&nbsp;
                        <span>You do not have permission to see these content files. Please contact the Authors if you wish to obtain access.</span>
                    {% endif %}
                </div>
            {% endif %}
            {% endblock %} {# content_block #}

            {# ======= Content tabs (code moved here because django does not render blocks inside included templates) ======= #}
            <div class="col-sm-12">
                <!-- === Tabs begin === -->
                <div class="tab-elements">
                    <div class="panel-tabs">
                        <ul class="nav nav-tabs">
                            {% if not is_resource_specific_tab_active %}
                                <li class="active col-xs-2 col-md-2">
                            {% else %}
                               <li class="col-xs-2 col-md-2">
                            {%  endif %}
                                <a href="#contactTab" data-toggle="tab" title="Contact">
                                    <span class="glyphicon glyphicon-user"> </span>
                                    &nbspAuthorship
                                </a>
                            </li>
                            {% if sources or show_relations_section or belongs_to_collections or metadata_form %}
                                <li class="col-xs-2 col-md-2">
                                    <a href="#relatedResourcesTab" data-toggle="tab" title="Related resources">
                                        <span class="glyphicon glyphicon-book"></span>
                                        &nbspRelated Resources
                                    </a>
                                </li>
                            {% endif %}
                            {% if extended_metadata_exists or metadata_form %}
                                {#  Resource specific metadata can't be edited for HIS Referenced Time Series #}
                                {% if cm|resource_type != "HIS Referenced Time Series" or not metadata_form %}
                                    {% if  cm|resource_type != "Generic" and cm.resource_type != "CompositeResource"%}
                                        {% if  cm|resource_type|lower != "collection resource" %}
                                            {% if is_resource_specific_tab_active %}
                                                <li class="active col-xs-2 col-md-2">
                                            {% else %}
                                                <li class="col-xs-2 col-md-2">
                                            {% endif %}
                                                <a href="#resourceSpecificTab" data-toggle="tab" title="Resource specific">
                                                    <span class="glyphicon glyphicon-folder-close"></span>
                                                    &nbspResource Specific
                                                </a>
                                            </li>
                                        {% endif %}
                                    {% endif %}
                                {% endif %}
                            {% endif %}
                            {% if relevant_tools  %}
                                <li class="col-xs-2 col-md-2">
                                    <a href="#relevantTools" data-toggle="tab" title="Relevant tools">
                                        <span class="glyphicon glyphicon-wrench"></span>
                                        &nbsp; Web Apps
                                    </a>
                                </li>
                            {% endif %}
                            {% if metadata_form or page.get_content_model.extra_metadata.items|length > 0 %}
                                <li class="col-xs-2 col-md-2">
                                    <a href="#extraMetaTab" data-toggle="tab" title="Extended Metadata">
                                        <span class="glyphicon glyphicon-paperclip"> </span>
                                        &nbspExtended Metadata
                                    </a>
                                 </li>
                            {% endif %}
                            {% if connections %}
                                <li class="col-xs-2 col-md-2">
                                    <a href="#connectionsTab" data-toggle="tab" title="Connections">
                                        <span class="glyphicon glyphicon-fullscreen"> </span>
                                        &nbspConnections
                                    </a>
                                 </li>
                            {% endif %}
                            {% if cm.resource_type == "CompositeResource" %}
                                <li class="col-xs-2 col-md-2">
                                    <a href="#fileTypeMetaDataTab" data-toggle="tab" title="File Metadata">
                                        <span class="glyphicon glyphicon-list-alt"> </span>
                                        &nbspFile Metadata
                                    </a>
                                 </li>
                            {% endif %}
                        </ul>
                    </div>
                    <div class="tabs-body">
                        <!-- Tab panes -->
                        <div class="tab-content">
                            <!-- ========= CONTACT TAB ========= -->
                            <div {% if not is_resource_specific_tab_active %}class="tab-pane active"
                                 {% else %} class="tab-pane"{% endif %} id="contactTab">
                                {% if not metadata_form %}
                                    <h4>Authors </h4>
                                    <div>
                                        <small class="text-muted division-title-caption">The people
                                            or organizations that created the intellectual content
                                            of the resource.
                                        </small>
                                    </div>
                                    <br>
                                    <table class="table hs-table contact-table contact-table-view">
                                        <thead>
                                        <tr class="header-row">
                                            <th>Name</th>
                                            <th>Organization</th>
                                            <th>Address</th>
                                            <th>Phone</th>
                                        </tr>
                                        </thead>

                                        <tbody>
                                        {% for cr in creators %}
                                            <tr>
                                                <td>{% if cr.description %}
                                                    <a href="{{ cr.description }}">{{ cr.name }}</a>{% else %}
                                                    {{ cr.name }}{% endif %}</td>
                                                <td>{% if cr.organization %} {{ cr.organization }}{% endif %}</td>
                                                <td>{% if cr.address %} {{ cr.address }}{% endif %}</td>
                                                <td>{% if cr.phone %} {{ cr.phone }}{% endif %}</td>
                                            </tr>
                                        {% endfor %}
                                        </tbody>
                                    </table>

                                    {% if contributors %}
                                        <hr>
                                        <h4>Contributors</h4>
                                        <div>
                                            <small class="text-muted division-title-caption">People or
                                                organizations that contributed technically, materially,
                                                financially, or provided general support for the
                                                creation of the resource's content but are not
                                                considered authors.
                                            </small>
                                        </div>
                                        <br>
                                        <table class="table hs-table contact-table contact-table-view">
                                            <thead>
                                            <tr class="header-row">
                                                <th>Name</th>
                                                <th>Organization</th>
                                                <th>Address</th>
                                                <th>Phone</th>
                                            </tr>
                                            </thead>
                                            <tbody>
                                            {% for cont in contributors %}
                                                <tr>
                                                    <td>{% if cont.description %}
                                                        <a href="{{ cont.description }}">{{ cont.name }}</a>{% else %}
                                                        {{ cont.name }}{% endif %}</td>
                                                    <td>{% if cont.organization %}
                                                        {{ cont.organization }}{% endif %}</td>
                                                    <td>{% if cont.address %} {{ cont.address }}{% endif %}</td>
                                                    <td>{% if cont.phone %} {{ cont.phone }}{% endif %}</td>
                                                </tr>
                                            {% endfor %}
                                            </tbody>
                                        </table>
                                    {% endif %}

                                {% else %}
                                    <div class="tab-pane active" id="contactTab">
                                        <h4>Authors</h4>
                                        <div>
                                            <small class="text-muted division-title-caption">The people
                                                or organizations that created the intellectual content
                                                of the resource.
                                            </small>
                                        </div>
                                        <br>

                                        <table id="authors-table" class="hs-table contact-table table">
                                            <thead>
                                            <tr class="header-row">
                                                <th class="drag-indicator"></th>
                                                <th>Name</th>
                                                <th>Organization</th>
                                                <th>Address</th>
                                                <th>Phone</th>
                                                <th></th>
                                            </tr>
                                            </thead>
                                            <tbody class="sortable">
                                            {% for author in creator_formset.initial %}
                                                <tr>
                                                    <td class="drag-indicator">
                                                        <i class="fa fa-arrows-v" aria-hidden="true"></i>
                                                        <form class="hidden-form"
                                                              action="/hsapi/_internal/{{ cm.short_id }}/creator/{{ author.id }}/update-metadata/"
                                                               enctype="multipart/form-data">
                                                            {% csrf_token %}
                                                            <input name="resource-mode" type="hidden" value="edit">

                                                            <input name="creator-{{ author.order|add:"- 1" }}-name"
                                                                   value="{% if author.name %}{{ author.name }}{% endif %}">

                                                            <input name="creator-{{ author.order|add:"- 1" }}-description"
                                                                   value="{% if author.description %}{{ author.description }}{% endif %}">

                                                            <input name="creator-{{ author.order|add:"- 1" }}-organization" type="text"
                                                                   value="{% if author.organization %}{{ author.organization }}{% endif %}">

                                                            <input name="creator-{{ author.order|add:"- 1" }}-email"
                                                                   value="{% if author.email %}{{ author.email }}{% endif %}">

                                                            <input name="creator-{{ author.order|add:"- 1" }}-address"
                                                                   value="{% if author.address %}{{ author.address }}{% endif %}">

                                                            <input name="creator-{{ author.order|add:"- 1" }}-phone"
                                                                   type="text" value="{% if author.phone %}{{ author.phone }}{% endif %}">

                                                            <input name="creator-{{ author.order|add:"- 1" }}-homepage" type="url"
                                                                   value="{% if author.homepage %}{{ author.homepage }}{% endif %}">

                                                            <input class="order-input"
                                                                   name="creator-{{ author.order|add:"- 1" }}-order"
                                                                   type="number" value="{% if author.order %}{{ author.order }}{% endif %}">
                                                        </form>
                                                    </td>
                                                    <td>
                                                        {% if author.description %}
                                                        <a href="{{ author.description }}">{{ author.name }}</a>{% else %}
                                                        {{ author.name }}{% endif %}</td>
                                                    <td>{% if  author.organization %}
                                                        {{ author.organization }}{% endif %}</td>
                                                    <td>{% if  author.address %}{{ author.address }}{% endif %}</td>
                                                    <td>{% if  author.phone %}{{ author.phone }}{% endif %}</td>
                                                    <td>
                                                        <a data-toggle="modal" data-placement="auto" title="Edit"
                                                           class="glyphicon glyphicon-pencil icon-button icon-blue"
                                                           data-target="#edit-creator-dialog{{ author.id }}"
                                                        ></a>

                                                        {# Prevent deletion of last creator#}
                                                        {% if creator_formset.initial|length > 1 %}
                                                            <a data-toggle="modal" data-placement="auto" title="Remove"
                                                               class="glyphicon glyphicon-trash icon-button btn-remove"
                                                               data-target="#delete-creator-dialog{{ author.id }}"></a>
                                                        {% endif %}
                                                    </td>
                                                </tr>
                                            {% endfor %}
                                            </tbody>
                                        </table>

                                        <a type="button" class="btn btn-success" data-toggle="modal"
                                           data-target="#add-creator-dialog" multiple="multiple">
                                                                <span class="glyphicon glyphicon-plus"><span
                                                                        class="button-label"> Add Author</span></span>
                                        </a>

                                        <hr>

                                        <h4>Contributors</h4>

                                        <div>
                                            <small class="text-muted division-title-caption">People or
                                                organizations that contributed technically, materially,
                                                financially, or provided general support for the
                                                creation of the resource's content but are not
                                                considered authors.
                                            </small>
                                        </div>
                                        <br>

                                        <table class="hs-table contact-table table">
                                            <thead>
                                            <tr class="header-row">
                                                <th>Name</th>
                                                <th>Organization</th>
                                                <th>Address</th>
                                                <th>Phone</th>
                                                <th></th>
                                            </tr>
                                            </thead>
                                            <tbody>
                                            {% for contributor in contributor_formset.initial %}
                                                <tr>
                                                    <td>{% if contributor.description %}
                                                        <a href="{{ contributor.description }}">{{ contributor.name }}</a>{% else %}
                                                        {{ contributor.name }}{% endif %}</td>
                                                    <td>{% if  contributor.organization %}
                                                        {{ contributor.organization }}{% endif %}</td>
                                                    <td>{% if  contributor.address %}
                                                        {{ contributor.address }}{% endif %}</td>
                                                    <td>{% if  contributor.phone %}
                                                        {{ contributor.phone }}{% endif %}</td>
                                                    <td>
                                                        <a data-toggle="modal" data-placement="auto" title="Edit"
                                                           class="glyphicon glyphicon-pencil icon-button icon-blue"
                                                           data-target="#edit-contributor-dialog{{ contributor.id }}"
                                                        ></a>
                                                        <a data-toggle="modal" data-placement="auto" title="Remove"
                                                           class="glyphicon glyphicon-trash icon-button btn-remove"
                                                           data-target="#delete-contributor-dialog{{ contributor.id }}"
                                                        ></a>
                                                    </td>
                                                </tr>
                                            {% endfor %}
                                            </tbody>
                                        </table>

                                        <a type="button" class="btn btn-success" data-toggle="modal"
                                           data-target="#add-contributor-dialog" multiple="multiple">
                                            <span class="glyphicon glyphicon-plus"><span class="button-label"> Add Contributor</span></span>
                                        </a>
                                    </div>
                                {% endif %}
                            </div>
                            <!-- ========= RELATED RESOURCES TAB ========= -->
                            {% if sources or show_relations_section or belongs_to_collections or metadata_form %}
                                <div class="tab-pane" id="relatedResourcesTab">
                                    {% if not metadata_form %}
                                        {% if sources %}
                                            <h4><strong>Sources</strong></h4>
                                            <hr style="margin-top: 0px;margin-bottom: 2px">
                                            {% for source in sources %}
                                                <div class="row">
                                                    <div class="col-sm-4"><strong>Derived From:</strong></div>
                                                    <div class="col-sm-8 url-clickable">{{ source.derived_from }}</div>
                                                </div>
                                            {% endfor %}
                                        {% endif %}
                                        {% if show_relations_section %}
                                            <hr style="border: 0;">
                                            <h4><strong>Relations</strong></h4>
                                            <hr style="margin-top: 0;margin-bottom: 2px">
                                            {% for relation in relations %}
                                                {% if  relation.type|lower != "haspart"%}
                                                    <div class="row">
                                                        <div class="col-sm-4"><strong>{{ relation.type }}:</strong></div>
                                                        <div class="col-sm-8 url-clickable">{{ relation.value }}</div>
                                                    </div>
                                                {% endif %}
                                            {% endfor %}
                                        {% endif %}
                                    {% else %}
                                        <div>
                                            <table class="table hs-table" style="margin-bottom: 0;">
                                                <tbody>
                                                <legend>Sources</legend>
                                                {% for source in source_formset.initial %}
                                                    <tr>
                                                        <th scope="row" class="dataset-label">Derived From:</th>
                                                        <td class="dataset-details url-clickable">{{ source.derived_from }}</td>
                                                        <td>
                                                            <a data-toggle="modal" data-placement="auto" title="Edit"
                                                               class="glyphicon glyphicon-pencil icon-button icon-blue"
                                                               data-target="#edit-source-dialog{{ source.id }}"
                                                               style="top: -5px; "></a>
                                                        </td>
                                                        <td>
                                                            <a data-toggle="modal" data-placement="auto"
                                                               title="Remove"
                                                               class="glyphicon glyphicon-trash icon-button btn-remove"
                                                               data-target="#delete-source-element-dialog{{ source.id }}"
                                                               style="top: -5px; right:20px;"></a>
                                                        </td>
                                                    </tr>
                                                {% endfor %}
                                                </tbody>
                                            </table>
                                            <br>
                                            <a id="add-source" class="btn btn-success" data-toggle="modal"
                                               data-target="#add-source-dialog"><i
                                                    class="fa fa-plus"></i> Add Source</a>
                                        <span data-toggle="tooltip" data-placement="auto"
                                              title='If this resource was derived from another resource, click this button to create a link to the source resource from which this resource was derived. If the source resource is a HydroShare resource, you should paste in the URL to the source resource in HydroShare. If the source resource is something outside of HydroShare, you can paste in a URL or a full text citation to the external resource.'
                                              class="glyphicon glyphicon-info-sign text-muted"></span>
                                        </div>
                                        <hr style="border: 0;">
                                        <div>
                                            <table class="table hs-table">
                                                <tbody>
                                                <legend>Relations</legend>
                                                {% for relation in relation_formset.initial %}
                                                    {% if  relation.type|lower != "haspart"%}
                                                        <tr>
                                                            <th scope="row" class="dataset-label">{{ relation.type }}:</th>
                                                            <td class="dataset-details url-clickable">{{ relation.value }}</td>
                                                            <td>
                                                                <a data-toggle="modal" data-placement="auto" title="Edit"
                                                                   class="glyphicon glyphicon-pencil icon-button icon-blue"
                                                                   data-target="#edit-relation-dialog_{{ relation.id }}"
                                                                   style="top: -5px; "></a>
                                                            </td>
                                                            <td>
                                                                <a data-toggle="modal" data-placement="auto"
                                                                   title="Remove"
                                                                   class="glyphicon glyphicon-trash icon-button btn-remove"
                                                                   data-target="#delete-relation-element-dialog{{ relation.id }}"
                                                                   style="top: -5px; right:20px;"></a>
                                                            </td>
                                                        </tr>
                                                    {% endif %}
                                                {% endfor %}
                                                </tbody>
                                            </table>

                                            <a id="add-relation" class="btn btn-success" data-toggle="modal"
                                               data-target="#add-relation-dialog">
                                                <i class="fa fa-plus"></i> Add Relation</a>

                                            <span data-toggle="tooltip" data-placement="auto"
                                                  title='Click this button to add a relationship to another resource, external website, or document. You can express the type of relationship and then enter a URL to the resource or website. If the related resource does not have a URL, you can paste in a full text citation.'
                                                  class="glyphicon glyphicon-info-sign text-muted"></span>
                                            <hr style="border: 0;">
                                        </div>
                                    {% endif %}
                                    {% if belongs_to_collections %}
                                        <legend>This resource belongs to the following collections:</legend>
                                        <table id="collected-by-table" class="table-hover table-striped resource-custom-table" width="100%">
                                            <thead>
                                                <tr>
                                                    <th>Title</th>
                                                    <th>Owners</th>
                                                    <th>Sharing Status</th>
                                                    <th>My Permission</th>
                                                </tr>
                                            </thead>
                                            <tbody>
                                            {% for res in belongs_to_collections %}
                                                <tr id="{{ res.short_id }}">
                                                    <td>
                                                        {% if res|user_permission:request.user.pk|lower == "none" %}
                                                            <strong>{{ res.metadata.title }}</strong>
                                                        {% else %}
                                                            <strong><a href="{{ res.get_absolute_url }}"
                                                                       target="_blank">{{ res.metadata.title }}</a></strong>
                                                        {% endif %}
                                                    </td>
                                                    <td>
                                                        {% for owner in res.raccess.owners.all %}
                                                            {% if forloop.counter0 > 0 %} · {% endif %}
                                                            {% if owner.first_name %}
                                                                <a href='/user/{{ owner.pk }}/'
                                                                           target="_blank">{{ owner.first_name }} {{ owner.last_name }}</a>
                                                            {% else %}
                                                                <a href='/user/{{ owner.pk }}/'
                                                                           target="_blank">{{ owner.username }}</a>
                                                            {% endif %}
                                                        {% endfor %}
                                                    </td>
                                                    <td>
                                                        {% if res.raccess.published %}
                                                            <strong class="label-public">&nbsp;Published</strong>
                                                        {% elif res.raccess.public %}
                                                            <strong class="label-public">&nbsp;Public</strong>
                                                        {% elif res.raccess.discoverable %}
                                                            <strong class="label-discoverable">
                                                                &nbsp;Discoverable</strong>
                                                        {% else %}
                                                            <strong class="label-private">&nbsp;Private</strong>
                                                        {% endif %}
                                                        {% if res.raccess.published %}
                                                            {% if "pending" in cm.doi or "failure" in cm.doi %}
                                                                &#8210; Note that the DOI will not be available
                                                                until
                                                                it has been registered and activated.{% endif %}
                                                        {% else %}
                                                            &{% if res.raccess.shareable %}
                                                            <strong style="color:#5cb85c">&nbsp;Shareable</strong>
                                                        {% else %}<strong style="color:#d9534f">&nbsp;Not
                                                                Shareable</strong>{% endif %}
                                                        {% endif %}
                                                    </td>
                                                    <td>
                                                        {% if res|user_permission:request.user.pk|lower == "none" %}
                                                            <strong class="label-private">{{ res|user_permission:request.user.pk }}</strong>
                                                        {% elif res|user_permission:request.user.pk|lower == "open access" %}
                                                            <strong class="label-public">{{ res|user_permission:request.user.pk }}</strong>
                                                        {% else %}
                                                            {{ res|user_permission:request.user.pk }}
                                                        {% endif %}
                                                    </td>
                                                </tr>
                                            {% endfor %}

                                        </tbody>
                                    </table>
                                    {% endif%}
                                </div>
                            {% endif %}
                            <!-- ========= RESOURCE SPECIFIC TAB ========= -->
                            {% if site or extended_metadata_exists or res_add_metadata or metadata_form %}
                                {#  Resource specific metadata can't be edited for HIS Referenced Time Series #}
                                {% if cm|resource_type != "HIS Referenced Time Series" or not metadata_form %}
                                    {% if  cm|resource_type != "Generic" and cm.resource_type != "CompositeResource" %}
                                        {% if  cm|resource_type|lower != "collection resource" %}
                                            <div class="{% if not is_resource_specific_tab_active %}tab-pane{% else %}tab-pane active{% endif %}"
                                                 id="resourceSpecificTab">
                                                {% if not metadata_form %}

                                                    {% block extended_metadata %}

                                                    {% endblock %}

                                                {% else %}
                                                    {% crispy metadata_form %}
                                                {% endif %}
                                                {% block extra_section %} {# add extra section for resource landing page #}
                                                {% endblock %}
                                            </div>
                                        {% endif %}
                                    {% endif %}
                                {% endif %}
                            {% endif %}

                            <!-- ========= RELEVANT TOOLS TAB ========= -->
                            {% if relevant_tools %}
                                <div class="tab-pane" id="relevantTools">
                                    {% if not metadata_form %}
                                        {% for tool in relevant_tools %}
                                            <div title="{{ tool.title }}" id="web-app-item">
                                                <a href="{{ tool.url }}" target="_blank">
                                                    {% if tool.title|length > 20 %}
                                                        <h4>{{ tool.title|slice:":21"|add:"..." }}</h4>
                                                    {% else %}
                                                        <h4>{{ tool.title }}</h4>
                                                    {% endif %}
                                                    <img class="user-webapp-icon" src="{{ tool.icon_url }}">
                                                </a>
                                            </div>
                                        {% endfor %}
                                    {% else %}
                                        ------- Relevant tools form here -------
                                    {%  endif %}
                                </div>
                            {% endif %}

                            <!-- ========= EXTRA METADATA TAB ========= -->
                            {% if metadata_form or page.get_content_model.extra_metadata.items|length > 0 %}
                                <div class="tab-pane" id="extraMetaTab">
                                    {% if metadata_form %}
<<<<<<< HEAD
                                        <a id="btn-add-new-entry" type="button" class="btn btn-success">
                                           <span class="glyphicon glyphicon-plus">
                                               <span class="button-label"> Add new entry...</span>
                                           </span>
                                        </a>
=======
                                        <div>
                                            <a type="button" class="btn btn-success"
                                               onclick="showAddEditExtraMetaPopup(false, '')">
                                                <i class="fa fa-plus"></i> Add New Entry
                                            </a>
                                        </div>
                                        <br>
>>>>>>> 6d81840b
                                    {% endif %}
                                    <table id="extraMetaTable" class="hs-table table" width="100%">
                                        <thead>
                                        <tr>
                                            <th>Name</th>
                                            <th>Value</th>
                                            {% if metadata_form %}
                                                <th>Edit/Remove</th>
                                            {% endif %}
                                        </tr>
                                        </thead>
                                        <tbody>
                                            {% for extra_meta_name, extra_meta_value in page.get_content_model.extra_metadata.items %}
                                                <tr id="{{ forloop.counter0 }}">
                                                    <td>
                                                        {{ extra_meta_name }}
                                                    </td>
                                                    <td class="url-clickable">
                                                        {{ extra_meta_value }}
                                                    </td>
                                                    {% if metadata_form %}
                                                        <td>
                                                            {# TODO: TESTING #}
                                                            <span data-loop-counter="{{ forloop.counter0 }}"
                                                                  data-form-type="toggle-favorite"
                                                                  class="glyphicon glyphicon-edit btn-inline-favorite btn-edit-extra-metadata"></span>

                                                            {# TODO: TESTING #}
                                                            <span data-loop-counter="{{ forloop.counter0 }}"
                                                                  data-form-type="toggle-favorite"
                                                                  class="glyphicon glyphicon-remove btn-inline-favorite btn-remove-extra-metadata"></span>
                                                        </td>
                                                    {% endif %}
                                                </tr>
                                            {% endfor %}
                                        </tbody>
                                    </table>

                                    {% if metadata_form %}
<<<<<<< HEAD
                                        {# TODO: TESTING #}
                                        <input class="btn btn-primary" type="button" id="save-extra-meta-btn"
                                               value="Save Changes" style="display: none"/>
=======
                                        <br>
                                        <input class="btn btn-primary" type="button" id="save-extra-meta-btn" onclick="saveExtraMetadata();" value="Save Changes" style="display: none"/>
>>>>>>> 6d81840b
                                    {% endif %}
                            </div>
                            {% endif %}

                            {# ===========   File Type Metadata Tab ================== #}
                            {% if cm.resource_type == "CompositeResource" %}
                                <div class="tab-pane" id="fileTypeMetaDataTab">
                                    <div class="alert alert-warning alert-dismissible" role="alert">
                                        <h4>Select a file to see file type metadata.</h4>
                                    </div>
                                </div>
                            {% endif %}
                            </div>
                        </div>
                     <!-- ==== Tabs end ==== -->
                    </div>
                </div>

                {# ======= Credits ======= #}
                {% include "resource-landing-page/credits.html" %}

                {# ======= Ratings ======= #}
                {% include "resource-landing-page/ratings.html" %}

                {# ======= Comments ======= #}
                {% include "resource-landing-page/comments.html" %}

                {%  block modal %}
                    {% include "resource-landing-page/modals.html" %}
                    {% include "resource-landing-page/coordinates_picker.html" %}
                {%  endblock %}
            </div>
    {% endwith %}
{% endblock %}

{% block extra_js %}
    {{ block.super }}
    <script type="text/javascript" src="{{ STATIC_URL }}js/coverageMap.js"></script>
    <script src="https://maps.googleapis.com/maps/api/js?libraries=drawing"></script>
    <script type="text/javascript" src="{{ STATIC_URL }}js/dropzone.js"></script>
    <script type="text/javascript" src="{{ STATIC_URL }}js/hs_file_browser.js"></script>
    <script type="text/javascript" src="{{ STATIC_URL }}js/resourceLandingAjax.js"></script>
    <script type="text/javascript" src='//cdn.datatables.net/1.10.10/js/jquery.dataTables.js'></script>
    <script type="text/javascript" src="{{ STATIC_URL }}js/copyToClipboard.js"></script>
<<<<<<< HEAD
    <script type="text/javascript" src="{{ STATIC_URL }}js/generic-resource.js"></script>
=======
    <script type="text/javascript">
        function onRoleSelect(event) {
            var el = $(event.target);
            $("#selected_role").text(el.text());
            $("#selected_role")[0].setAttribute("data-role", el[0].getAttribute("data-role"));
        }

        function onRowRemove(event) {
            var el = $(event.target);
            var pk = el[0].getAttribute("data-pk");
            el.closest("tr").remove();
            var form = $(event.target).closest("form");
            form.submit();
        }

        // Toggles pointer events on and off for the access control interface
        function setPointerEvents(flag) {
            if (!flag) {
                // Disable pointer events
                $(".access-table").css("pointer-events", "none");
                $("#manage-access .modal-content").css("pointer-events", "none");
            }
            else {
                // Enable pointer events
                $(".access-table").css("pointer-events", "auto");
                $("#manage-access .modal-content").css("pointer-events", "auto");
            }
        }

        // Enables and disables granting access buttons accordingly to the current access level
        function updateActionsState(privilege){
            // Set the state of dropdown menu items and remove buttons to false by default
            $("form[data-access-type]").parent().addClass("disabled");
            $("#list-roles a[data-role]").parent().addClass("disabled");
            $(".access-table li.active[data-access-type]").closest("tr").addClass("hide-actions");

            if (privilege == "view") {
                // Dropdown menu items
                $("form[data-access-type='Can view']").parent().removeClass("disabled");
                $("#list-roles a[data-role='view']").parent().removeClass("disabled");

                // Remove buttons
                $(".access-table li.active[data-access-type='Can view']").closest("tr").removeClass("hide-actions");
            }
            else if(privilege == "change") {
                // Dropdown menu items
                $("form[data-access-type='Can view']").parent().removeClass("disabled");
                $("#list-roles a[data-role='view']").parent().removeClass("disabled");

                $("form[data-access-type='Can edit']").parent().removeClass("disabled");
                $("#list-roles a[data-role='edit']").parent().removeClass("disabled");

                // Remove buttons
                $(".access-table li.active[data-access-type='Can view']").closest("tr").removeClass("hide-actions");
                $(".access-table li.active[data-access-type='Can edit']").closest("tr").removeClass("hide-actions");
            }
            else if(privilege == "owner") {
                // Dropdown menu items
                $("form[data-access-type='Can view']").parent().removeClass("disabled");
                $("#list-roles a[data-role='view']").parent().removeClass("disabled");

                $("form[data-access-type='Can edit']").parent().removeClass("disabled");
                $("#list-roles a[data-role='edit']").parent().removeClass("disabled");

                $("form[data-access-type='Is owner']").parent().removeClass("disabled");
                $("#list-roles a[data-role='owner']").parent().removeClass("disabled");

                // Remove buttons
                $(".access-table li.active[data-access-type='Can view']").closest("tr").removeClass("hide-actions");
                $(".access-table li.active[data-access-type='Can edit']").closest("tr").removeClass("hide-actions");
                if ($(".access-table li.active[data-access-type='Is owner']").length > 1) {     // At least one owner constrain
                    $(".access-table li.active[data-access-type='Is owner']").closest("tr").removeClass("hide-actions");
                }
            }
        }

        function onRemoveKeyword(event) {
            $(event.target).closest(".tag").remove();
            updateKeywords();
            metadata_update_ajax_submit('id-subject');
            $("#id-keywords-msg").hide();
        }

        function onAddKeyword(event) {
            var keyword = $("#txt-keyword").val();
            keyword = keyword.split(",");
            var existsNewKeywords = false;
            for (var i = 0; i < keyword.length; i++) {
                keyword[i] = keyword[i].trim(); // Remove leading and trailing whitespace
                var exists = false;
                // Check if the keyword already exists
                for (var x = 0; x < $("#lst-tags").find(".tag > span").length; x++) {
                    if ($($("#lst-tags").find(".tag > span")[x]).text().toLowerCase() == keyword[i].toLowerCase()) {
                        exists = true;
                    }
                }
                if (exists){
                    $("#id-keywords-msg").show();
                }
                else {
                    $("#id-keywords-msg").hide();
                }
                // If does not exist, add it
                if (!exists && keyword[i] != "" && keyword[i].length <= 100) {
                    var li = $("<li class='tag'><span></span></li>");
                    li.find('span').text(keyword[i]);
                    li.append('&nbsp;<a><span class="glyphicon glyphicon-remove-circle icon-remove"></span></a>');
                    $("#lst-tags").append(li);

                    $(".icon-remove").click(onRemoveKeyword);
                    updateKeywords();
                    existsNewKeywords = true;
                }
            }

            $("#txt-keyword").val("");  // Clear text input
            if(existsNewKeywords){
                metadata_update_ajax_submit('id-subject');
            }
        }

        function updateKeywords() {
            var keywords = "";
            var count = $("#lst-tags").find(".tag > span").length;
            for (var x = 0; x < count; x++) {
                keywords += $($("#lst-tags").find(".tag > span")[x]).text();
                if (x != count - 1) {
                    keywords += ",";
                }
            }

            $("#id-subject").find("#id_value").val(keywords);
        }

        // function for adding keywords associated with file type
        function onAddKeywordFileType(event) {
            var keyword = $("#txt-keyword-filetype").val();
            keyword = keyword.split(",");
            var existsNewKeywords = false;
            for (var i = 0; i < keyword.length; i++) {
                keyword[i] = keyword[i].trim(); // Remove leading and trailing whitespace
                var exists = false;
                // Check if the keyword already exists
                for (var x = 0; x < $("#lst-tags-filetype").find(".tag > span").length; x++) {
                    if ($($("#lst-tags-filetype").find(".tag > span")[x]).text().toLowerCase() == keyword[i].toLowerCase()) {
                        exists = true;
                        break;
                    }
                }
                if (exists) {
                    $("#id-keywords-filetype-msg").show();
                }
                else {
                    $("#id-keywords-filetype-msg").hide();
                }
                // If does not exist, add it
                if (!exists && keyword[i] != "" && keyword[i].length <= 100) {
                    existsNewKeywords = true;
                }
            }

            if(existsNewKeywords) {
                filetype_keywords_update_ajax_submit();
                $("#txt-keyword-filetype").val("");  // Clear text input
            }
        }

        // function for deleteing keywords associated with file type
        function onRemoveKeywordFileType(event) {
            var tag = $(event.target).closest(".tag");
            var keyword = tag.find('span').text();
            filetype_keyword_delete_ajax_submit(keyword, tag);
            $("#id-keywords-filetype-msg").hide();
        }

        function customAlert(msg, duration) {
            var el = document.createElement("div");
            var top = 200;
            var left = ($(window).width() / 2) - 150;
            var style = "top:" + top + "px;left:" + left + "px";
            el.setAttribute("style", style);
            el.setAttribute("class", "custom-alert");
            el.innerHTML = msg;
            setTimeout(function () {
                $(el).fadeOut(300, function () {
                    $(this).remove();
                });
            }, duration);
            document.body.appendChild(el);
            $(el).hide().fadeIn(400);
        }

        function showAddEditExtraMetaPopup(edit, row_id_str) {
            $("#edit_extra_meta_row_id").val('');
            $("#old_extra_meta_name").val('');
            $("#extra_meta_name_input").val('');
            $("#extra_meta_value_input").val('');
            if (edit) {
                var t = $('#extraMetaTable').DataTable();
                var row_to_edit = t.row("#" + row_id_str);
                var oldname = row_to_edit.data()[0];
                var oldvalue = $("<div/>").html(row_to_edit.data()[1].trim()).text();
                $("#edit_extra_meta_row_id").val(row_id_str);
                $("#old_extra_meta_name").val(oldname);
                $("#extra_meta_name_input").val(oldname);
                $("#extra_meta_value_input").val(oldvalue);
                $("#extra_meta_title").text("Edit Extended Metadata");
            }
            else {
                $("#extra_meta_title").text("Add Extended Metadata");
            }
            $('#extraMetaDialog').modal('show');
        }

        function addEditExtraMeta2Table() {
            $("#extra_meta_msg").hide();
            var t = $('#extraMetaTable').DataTable();
            var extra_meta_name = $("#extra_meta_name_input").val().trim();
            var extra_meta_value = $("#extra_meta_value_input").val().trim();
            var edit_extra_meta_row_id = $("#edit_extra_meta_row_id").val().trim();

            if(extra_meta_name.length==0 || extra_meta_value.length==0) {
                $("#extra_meta_msg").html("<font color='red'>Both name and value are required fields that cannot be left blank.</font>");
                $("#extra_meta_msg").show();
                return;
            }

            if(foundDuplicatedName(t, extra_meta_name, edit_extra_meta_row_id)) {
                $("#extra_meta_msg").html("<font color='red'>The name already exists. Please input a different name.</font>");
                $("#extra_meta_msg").show();
                return;
            }

            if (edit_extra_meta_row_id == "") {
                // Add new
                var new_row_id_0_base = findMaxRowID(t) + 1;
                var edit_icon_str = '<span onclick="showAddEditExtraMetaPopup(true,' + "'" + new_row_id_0_base + "'" + ')"' + ' data-form-type="toggle-favorite" class="glyphicon glyphicon-edit btn-inline-favorite"></span>';
                var remove_icon_str = '<span onclick="removeExtraMetadataFromTable(' + "'" + new_row_id_0_base + "'" + ')"' + ' data-form-type="toggle-favorite" class="glyphicon glyphicon-remove btn-inline-favorite"></span>';
                var row_ele = t.row.add([extra_meta_name, extra_meta_value, edit_icon_str + " " + remove_icon_str]).node();
                $(row_ele).attr('id', new_row_id_0_base);
            }
            else {
                // Edit existing
                var row_to_edit = t.row("#" + edit_extra_meta_row_id);
                var updated_data_array = row_to_edit.data();
                updated_data_array[0] = extra_meta_name;
                updated_data_array[1] = extra_meta_value;
                row_to_edit.data(updated_data_array);
            }
            t.rows().invalidate().draw();
            $("#extraMetaTable").find("td:nth-child(2)").each(function() {
                $(this).urlClickable();
            });

            $('#extraMetaDialog').modal('hide');
            $('#save-extra-meta-btn').show();
        }

        function findMaxRowID(table)
        {
            var max_id = -1;
            table.rows(). every(function ( rowIdx, tableLoop, rowLoop ) {
                if(parseInt(this.node().id) > max_id)
                {
                   max_id = parseInt(this.node().id);
                }
            });
            return max_id;
        }

        function foundDuplicatedName(table, newName, except_row_id)
        {
            var found_first_duplicated = false;
            var first_duplicated_row_id = -1;

            table.rows(). every(function ( rowIdx, tableLoop, rowLoop ) {
                if(this.node().id != except_row_id) {
                    if (this.data()[0]==newName) {
                       found_first_duplicated = true;
                       first_duplicated_row_id = this.node().id;
                    }
                }
            });
            return found_first_duplicated;
        }

        function saveExtraMetadata()
        {
            $alert_success_extra_meta = "<i class='glyphicon glyphicon-flag custom-alert-icon'></i><strong>Success:</strong> Extended metadata updated";
            $alert_error_extra_meta = "<i class='glyphicon glyphicon-flag custom-alert-icon'></i><strong>Error:</strong> Extended metadata failed to update";

            var json_obj = {};
            var t = $('#extraMetaTable').DataTable();
            t.rows(). every(function ( rowIdx, tableLoop, rowLoop ) {
                var extra_meta_name = this.data()[0].trim();
                var extra_meta_value = $("<div/>").html(this.data()[1].trim()).text();
                json_obj[extra_meta_name] = extra_meta_value;
            });

            var json_str = JSON.stringify(json_obj);
            json_obj = JSON.parse(json_str);
            var update_key_value_metadata_url = "/hsapi/_internal/" + '{{ page.get_content_model.short_id }}' + "/update-key-value-metadata/";
            $.ajax({
                type: "POST",
                url: update_key_value_metadata_url,
                dataType: "json",
                data: json_obj,

                success: function(result) {
                    json_response = result;
                    if (json_response.status === 'success') {
                         $('#save-extra-meta-btn').hide();
                         customAlert($alert_success_extra_meta, 3000);
                    }
                    else {
                         customAlert($alert_error_extra_meta, 3000);
                    }
                },
                error: function(XMLHttpRequest, textStatus, errorThrown) {
                    customAlert($alert_error_extra_meta, 3000);
                }
            });
        } // function saveExtraMetadata()

        function removeExtraMetadataFromTable(row_id)
        {
            var removed_row = $('#extraMetaTable').DataTable().row('#' + row_id);
            removed_row.remove().draw(false);
            $('#save-extra-meta-btn').show();
        }

        function update_download_status(task_id, download_path) {
            download_status_timeout_id=-1;
            // disable download button to prevent it from being clicked again
            $('#btn-download-all').attr('disabled', 'disabled');
            $.ajax({
                dataType: "json",
                cache: false,
                timeout: 60000,
                type: "POST",
                url: '/django_irods/check_task_status/',
                data: {
                    task_id: task_id
                },
                success: function(data) {
                    if(data.status) {
                        $("#loading").html('');
                        if(download_status_timeout_id > -1)
                            clearTimeout(download_status_timeout_id);
                        $("#btn-download-all").removeAttr('disabled');
                        $("#download-status-info").html(
                                "If your download does not start automatically, " +
                                "please click <a href='" + download_path + "'>here</a>.");
                        window.location.href = download_path;
                    }
                    // only check status again in 3 seconds when $("#loading") is not
                    // cleared up by success status above
                    else if($("#loading").html()) {
                        $("#loading").html($("#loading").html() + ".");
                        download_status_timeout_id = setTimeout(function () {
                            update_download_status(task_id, download_path);
                        }, 3000);
                    }
                },
                error: function (xhr, errmsg, err) {
                    if(download_status_timeout_id > -1)
                        clearTimeout(download_status_timeout_id);
                    $("#btn-download-all").removeAttr('disabled');
                    console.log(errmsg);
                    alert("Resource bag cannot be generated due to download poll errors: " + errmsg);
                }
            });
        }

        $(document).ready(function () {
            var task_id = $('#task_id').val();
            var download_path = $('#download_path').val();
            resID = $("#hs-file-browser").attr("data-res-id");
            if (task_id)
                update_download_status(task_id, download_path);

            $('.contact-table .sortable').sortable({
                axis: "y",
                stop: function( event, ui ) {
                    var forms = $("#authors-table .drag-indicator > form");

                    // Set the new order value in the form items
                    for (var i = 0; i < forms.length; i++) {
                        $(forms[i]).find("input.order-input").attr("value", i + 1);
                        $("#id_creator-" + i + "-order").attr("value", $("input[name='creator-" + i + "-order']").val());
                    }

                    $form = $(ui.item.find(".drag-indicator > form"));
                    var url = $form.attr('action');
                    var datastring = $form.serialize();
                    $("html").css("cursor", "progress");

                    $.ajax({
                        type: "POST",
                        url: url,
                        data: datastring,
                        success: function (result) {
                            $("html").css("cursor", "initial");

                        },
                        error: function (xhr, errmsg, err) {
                            $("html").css("cursor", "initial");
                            console.log(errmsg, err);
                        }
                    });
                }
            });

            $("#agree-chk").on('click', function(e) {
                e.stopImmediatePropagation();
                if (e.currentTarget.checked)
                    $('#publish-btn').removeAttr('disabled');
                else
                    $('#publish-btn').attr('disabled', 'disabled');
            });
            $("#agree-chk-copy").on('click', function(e) {
                e.stopImmediatePropagation();
                if (e.currentTarget.checked)
                    $('#copy-btn').removeAttr('disabled');
                else
                    $('#copy-btn').attr('disabled', 'disabled');
            });
            // add input element to each of the comment/rating forms to track resource mode (edit or view)
            var resourceMode = $("#resource-mode").val().toLowerCase();
            var inputElementToAdd = '<input type="hidden" name="resource-mode" value="mode_to_replace" />';
            inputElementToAdd = inputElementToAdd.replace('mode_to_replace', resourceMode);
            $("[id^=comment-]").find('form').each(function () {
                $(this).append(inputElementToAdd);
            });
            // new comment form
            $("#comment").append(inputElementToAdd);

            // On manage access interface, prevent form submission when pressing the enter key on the search box.
            $('#id_user-autocomplete').keypress(function (e) {
                e = e || event;
                var txtArea = /textarea/i.test((e.target || e.srcElement).tagName);
                return txtArea || (e.keyCode || e.which || e.charCode || 0) !== 13;
            });

            // Display toggle for Add Author/Contributor radio buttons
            function onAddContributorTypeChange() {
                var type = $(this).val();
                $("div[data-hs-user-type]").hide();
                $("div[data-hs-user-type='" + type + "']").show();
            }
            $("input[name='add_author_user_type']").click(onAddContributorTypeChange);
            $("input[name='add_contributor_user_type']").click(onAddContributorTypeChange);

            // Display toggle for author type radio buttons ('person' or 'organization')
            function onOrgTypeChange() {
                var type = $(this).val();
                $("div[data-hs-org-type]").hide();
                $("div[data-hs-org-type='" + type + "']").show();
            }
            $("input[name='choose_org_type']").click(onOrgTypeChange);

            // Display toggle for author type radio buttons ('person' or 'organization')
            function onPersonTypeChange() {
                var type = $(this).val();
                $("div[data-hs-person-type]").hide();
                $("div[data-hs-person-type='" + type + "']").show();
            }
            $("input[name='add_author_person']").click(onPersonTypeChange);


            $("#citation-text").on("click", function (e) {
                // document.selection logic is added in for IE 8 and lower
                if (document.selection) {
                    document.selection.empty();
                    var range = document.body.createTextRange();
                    range.moveToElementText(this);
                    range.select();
                }
                else if (window.getSelection) {
                    // Get the selection object
                    var selection = window.getSelection();
                    selection.removeAllRanges();
                    var range = document.createRange();
                    range.selectNode(this);
                    selection.addRange(range);
                }
            });

            $("#btn-shareable").on("change", shareable_ajax_submit);
            $("#btnMyResources").click(label_ajax_submit);

            // Apply theme to comment's submit button
            $("#comment input[type='submit']").removeClass();
            $("#comment input[type='submit']").addClass("btn btn-default");

            $(".list-separator").parent().hover(function(){
                $(this).css("text-decoration", "none");
                $(this).css("pointer-events", "none");
            });

            var keywordString = "{% for k, v in subjects_form.initial.iteritems  %}{{ v }}{% endfor %}";
            $("#id-subject").find("#id_value").val(keywordString);

            // Populate keywords field
            var keywords = keywordString.split(",");
            $("#lst-tags").empty();
            for (var i = 0; i < keywords.length; i++) {
                if (keywords[i] != "") {
                    var li = $("<li class='tag'><span></span></li>");
                    li.find('span').text(keywords[i]);
                    li.append('&nbsp;<a><span class="glyphicon glyphicon-remove-circle icon-remove"></span></a>')
                    $("#lst-tags").append(li);
                }
            }

            $(".icon-remove").click(onRemoveKeyword);
            $("#btn-add-keyword").click(onAddKeyword);
            $("#txt-keyword").keyup(function (e) {
                e.which = e.which || e.keyCode;
                if (e.which == 13) {
                    onAddKeyword();
                }
            });

            $("#list-roles a").click(onRoleSelect);
            $("#add-access-form #id_user-autocomplete").attr("placeholder", "Search by name or username");
            $("#id_group-autocomplete").attr("placeholder", "Search by group name");

            var file_types = $("#supported-file-types").attr('value');
            if (file_types != ".*") {
                var display_file_types = file_types.substring(0, file_types.length - 1) + ').';
                display_file_types = display_file_types.replace(/'/g, '');
                $("#file-types").text("Only the listed file types can be uploaded: " + display_file_types);
                $("#file-types-irods").text("Only the listed file types can be uploaded: " + display_file_types);
            }
            else {
                $("#file-types").text("Any file type can be uploaded.");
            }
            var file_count = $("#file-count").attr('value');

            // set if multiple files can be uploaded
            var allow_multiple_file_upload = $("#allow-multiple-file-upload").attr('value');
            if (allow_multiple_file_upload === "True") {
                $("#file-multiple").text("Multiple file upload is allowed.");
                $("#file-multiple-irods").text("Multiple file upload is allowed.");
            }
            else {
                $("#file-multiple").text("Only one file can be uploaded.");
                $("#file-multiple-irods").text("Only one file can be uploaded.");

                if (file_count > 0) {
                    $("#log-into-irods").hide();
                    $("#sign-in-info").hide();
                    $("#btn-select-irods-file").hide();
                }
            }

            if ($("input:button[value='Delete creator']").length == 1) {
                $("input:button[value='Delete creator']").first().hide();
            }
            // disable all save changes button on load
            $("form").each(function () {
                $save_button = $(this).find("button").first();
                if ($save_button.text() === "Save changes") {
                    $save_button.hide();
                }
            });

            $("#select_license").on('change', function () {
                var value = this.value;
                if (value === "other") {
                    $(this).closest("form").find("#id_statement").first().text("");
                    $(this).closest("form").find("#id_url").first().attr('value', "");
                    $(this).closest("form").find("#id_statement").first().attr('readonly', false);
                    $(this).closest("form").find("#id_url").first().attr('readonly', false);
                    $("#img-badge").first().hide();
                }
                else {
                    var text = $(this).find('option:selected').text();
                    text = "This resource is shared under the " + text + ".";
                    $(this).closest("form").find("#id_statement").first().text(text);
                    $(this).closest("form").find("#id_url").first().attr('value', value);
                    $(this).closest("form").find("#id_statement").first().attr('readonly', true);
                    $(this).closest("form").find("#id_url").first().attr('readonly', true);
                    $("#img-badge").first().show();
                    if (text == "This resource is shared under the Creative Commons Attribution CC BY.") {
                        $(this).closest("form").find("#img-badge").first().attr('src', "{{ STATIC_URL }}img/cc-badges/CC-BY.png");
                        $(this).closest("form").find("#img-badge").first().attr('alt', "CC-BY");
                    }
                    else if (text == "This resource is shared under the Creative Commons Attribution-ShareAlike CC BY-SA.") {
                        $(this).closest("form").find("#img-badge").first().attr('src', "{{ STATIC_URL }}img/cc-badges/CC-BY-SA.png");
                        $(this).closest("form").find("#img-badge").first().attr('alt', "CC-BY-SA");
                    }
                    else if (text == "This resource is shared under the Creative Commons Attribution-NoDerivs CC BY-ND.") {
                        $(this).closest("form").find("#img-badge").first().attr('src', "{{ STATIC_URL }}img/cc-badges/CC-BY-ND.png");
                        $(this).closest("form").find("#img-badge").first().attr('alt', "CC-BY-ND");
                    }
                    else if (text == "This resource is shared under the Creative Commons Attribution-NoCommercial-ShareAlike CC BY-NC-SA.") {
                        $(this).closest("form").find("#img-badge").first().attr('src', "{{ STATIC_URL }}img/cc-badges/CC-BY-NC-SA.png");
                        $(this).closest("form").find("#img-badge").first().attr('alt', "CC-BY-NC-SA");
                    }
                    else if (text == "This resource is shared under the Creative Commons Attribution-NoCommercial CC BY-NC.") {
                        $(this).closest("form").find("#img-badge").first().attr('src', "{{ STATIC_URL }}img/cc-badges/CC-BY-NC.png");
                        $(this).closest("form").find("#img-badge").first().attr('alt', "CC-BY-NC");
                    }
                    else if (text == "This resource is shared under the Creative Commons Attribution-NoCommercial-NoDerivs CC BY-NC-ND.") {
                        $(this).closest("form").find("#img-badge").first().attr('src', "{{ STATIC_URL }}img/cc-badges/CC-BY-NC-ND.png");
                        $(this).closest("form").find("#img-badge").first().attr('alt', "CC-BY-NC-ND");
                    }
                }
            });

            // set the selected license in the select license dropdown
            var value_exists = false;
            $("#select_license option").each(function () {
                if (this.value == $("#id_url").attr('value')) {
                    $("#select_license").val($("#id_url").attr('value'));
                    value_exists = true;
                    return;
                }
            });

            if (value_exists == false) {
                // set the selected license type to 'other'
                $("#select_license").val('other');
                if ($("#select_license").attr('readonly') == undefined) {
                    $("#select_license").closest("form").find("#id_statement").first().attr('readonly', false);
                    $("#select_license").closest("form").find("#id_url").first().attr('readonly', false);
                    $("#img-badge").first().hide();
                }
                else {
                    $("#select_license").attr('style', "background-color:white;");
                    $("#select_license").closest("form").find("#id_statement").first().attr('readonly', true);
                    $("#select_license").closest("form").find("#id_url").first().attr('readonly', true);
                }
            }

            // show "Save changes" button when form editing starts
            showMetadataFormSaveChangesButton();

            // Initialize date pickers
            initializeDatePickers();

            // init ExtraMetadata Table
            extraMetaTable = $("#extraMetaTable").DataTable({
                "paging": false,
                "bSort": false,
                "bLengthChange": false,
                "info": false,
                "bFilter": false,
                "bInfo": false,
                "language": {"emptyTable": "No Extended Metadata"}
            });

            // Toggle visibility for invite users or groups
            $(".add-view-group-form").hide();

            // Toggle invite user or group form
            $("#invite-flag button").click(function () {
                var form = $("#add-access-form");
                var action = form.attr("action");
                if ($(this).attr("data-value") == "users") {
                    $(".add-view-user-form").show();
                    $(".add-view-group-form").hide();
                    action = action.replace("share-resource-with-group", "share-resource-with-user");
                    form.attr("action", action);
                    $("#list-roles li:nth-child(3)").show();

                    $("#invite-flag button[data-value='groups']").removeClass("btn-primary");
                    $("#invite-flag button[data-value='groups']").addClass("btn-default");
                    $("#invite-flag button[data-value='users']").removeClass("btn-default");
                    $("#invite-flag button[data-value='users']").addClass("btn-primary");

                }
                else {
                    $(".add-view-group-form").show();
                    $(".add-view-user-form").hide();
                    action = action.replace("share-resource-with-user", "share-resource-with-group");
                    form.attr("action", action);
                    if ($("#selected_role").attr("data-role") == "owner") {
                        $("#selected_role").attr("data-role", "view");
                        $("#selected_role").text("Can view");
                    }
                    $("#list-roles li:nth-child(3)").hide();
                    $("#invite-flag button[data-value='users']").disabled = true;
                    $("#invite-flag button[data-value='groups']").disabled = false;


                    $("#invite-flag button[data-value='users']").removeClass("btn-primary");
                    $("#invite-flag button[data-value='users']").addClass("btn-default");
                    $("#invite-flag button[data-value='groups']").removeClass("btn-default");
                    $("#invite-flag button[data-value='groups']").addClass("btn-primary");
                }
            });
        });
    </script>
>>>>>>> 6d81840b

    {% if relevant_tools %}
        <script type="text/javascript" src="{{ STATIC_URL }}js/toolresource.js"></script>
    {% endif %}
{% endblock %}
<|MERGE_RESOLUTION|>--- conflicted
+++ resolved
@@ -515,12 +515,7 @@
                             <a id="rep-res-bag" type="button" class="btn btn-default row-selector" data-toggle="modal"
                                data-target="#rep-resource-to-irods-dialog">
                                 <span class="glyphicon">
-<<<<<<< HEAD
-                                   <span title='Replicate Resource Bag to iRODS User Zone'
-                                         class="button-label">Replicate Resource Bag to iRODS User Zone</span>
-=======
                                    <span title='Copy Resource Bag to iRODS User Zone' class="button-label">Copy Resource Bag to iRODS User Zone</span>
->>>>>>> 6d81840b
                                 </span>
                             </a>
                         {% endif %}
@@ -1085,21 +1080,11 @@
                             {% if metadata_form or page.get_content_model.extra_metadata.items|length > 0 %}
                                 <div class="tab-pane" id="extraMetaTab">
                                     {% if metadata_form %}
-<<<<<<< HEAD
                                         <a id="btn-add-new-entry" type="button" class="btn btn-success">
                                            <span class="glyphicon glyphicon-plus">
-                                               <span class="button-label"> Add new entry...</span>
+                                               <i class="fa fa-plus"></i> Add New Entry
                                            </span>
-                                        </a>
-=======
-                                        <div>
-                                            <a type="button" class="btn btn-success"
-                                               onclick="showAddEditExtraMetaPopup(false, '')">
-                                                <i class="fa fa-plus"></i> Add New Entry
-                                            </a>
-                                        </div>
-                                        <br>
->>>>>>> 6d81840b
+                                        </a
                                     {% endif %}
                                     <table id="extraMetaTable" class="hs-table table" width="100%">
                                         <thead>
@@ -1122,12 +1107,9 @@
                                                     </td>
                                                     {% if metadata_form %}
                                                         <td>
-                                                            {# TODO: TESTING #}
                                                             <span data-loop-counter="{{ forloop.counter0 }}"
                                                                   data-form-type="toggle-favorite"
                                                                   class="glyphicon glyphicon-edit btn-inline-favorite btn-edit-extra-metadata"></span>
-
-                                                            {# TODO: TESTING #}
                                                             <span data-loop-counter="{{ forloop.counter0 }}"
                                                                   data-form-type="toggle-favorite"
                                                                   class="glyphicon glyphicon-remove btn-inline-favorite btn-remove-extra-metadata"></span>
@@ -1139,14 +1121,9 @@
                                     </table>
 
                                     {% if metadata_form %}
-<<<<<<< HEAD
-                                        {# TODO: TESTING #}
+                                        <br>
                                         <input class="btn btn-primary" type="button" id="save-extra-meta-btn"
                                                value="Save Changes" style="display: none"/>
-=======
-                                        <br>
-                                        <input class="btn btn-primary" type="button" id="save-extra-meta-btn" onclick="saveExtraMetadata();" value="Save Changes" style="display: none"/>
->>>>>>> 6d81840b
                                     {% endif %}
                             </div>
                             {% endif %}
@@ -1191,706 +1168,7 @@
     <script type="text/javascript" src="{{ STATIC_URL }}js/resourceLandingAjax.js"></script>
     <script type="text/javascript" src='//cdn.datatables.net/1.10.10/js/jquery.dataTables.js'></script>
     <script type="text/javascript" src="{{ STATIC_URL }}js/copyToClipboard.js"></script>
-<<<<<<< HEAD
     <script type="text/javascript" src="{{ STATIC_URL }}js/generic-resource.js"></script>
-=======
-    <script type="text/javascript">
-        function onRoleSelect(event) {
-            var el = $(event.target);
-            $("#selected_role").text(el.text());
-            $("#selected_role")[0].setAttribute("data-role", el[0].getAttribute("data-role"));
-        }
-
-        function onRowRemove(event) {
-            var el = $(event.target);
-            var pk = el[0].getAttribute("data-pk");
-            el.closest("tr").remove();
-            var form = $(event.target).closest("form");
-            form.submit();
-        }
-
-        // Toggles pointer events on and off for the access control interface
-        function setPointerEvents(flag) {
-            if (!flag) {
-                // Disable pointer events
-                $(".access-table").css("pointer-events", "none");
-                $("#manage-access .modal-content").css("pointer-events", "none");
-            }
-            else {
-                // Enable pointer events
-                $(".access-table").css("pointer-events", "auto");
-                $("#manage-access .modal-content").css("pointer-events", "auto");
-            }
-        }
-
-        // Enables and disables granting access buttons accordingly to the current access level
-        function updateActionsState(privilege){
-            // Set the state of dropdown menu items and remove buttons to false by default
-            $("form[data-access-type]").parent().addClass("disabled");
-            $("#list-roles a[data-role]").parent().addClass("disabled");
-            $(".access-table li.active[data-access-type]").closest("tr").addClass("hide-actions");
-
-            if (privilege == "view") {
-                // Dropdown menu items
-                $("form[data-access-type='Can view']").parent().removeClass("disabled");
-                $("#list-roles a[data-role='view']").parent().removeClass("disabled");
-
-                // Remove buttons
-                $(".access-table li.active[data-access-type='Can view']").closest("tr").removeClass("hide-actions");
-            }
-            else if(privilege == "change") {
-                // Dropdown menu items
-                $("form[data-access-type='Can view']").parent().removeClass("disabled");
-                $("#list-roles a[data-role='view']").parent().removeClass("disabled");
-
-                $("form[data-access-type='Can edit']").parent().removeClass("disabled");
-                $("#list-roles a[data-role='edit']").parent().removeClass("disabled");
-
-                // Remove buttons
-                $(".access-table li.active[data-access-type='Can view']").closest("tr").removeClass("hide-actions");
-                $(".access-table li.active[data-access-type='Can edit']").closest("tr").removeClass("hide-actions");
-            }
-            else if(privilege == "owner") {
-                // Dropdown menu items
-                $("form[data-access-type='Can view']").parent().removeClass("disabled");
-                $("#list-roles a[data-role='view']").parent().removeClass("disabled");
-
-                $("form[data-access-type='Can edit']").parent().removeClass("disabled");
-                $("#list-roles a[data-role='edit']").parent().removeClass("disabled");
-
-                $("form[data-access-type='Is owner']").parent().removeClass("disabled");
-                $("#list-roles a[data-role='owner']").parent().removeClass("disabled");
-
-                // Remove buttons
-                $(".access-table li.active[data-access-type='Can view']").closest("tr").removeClass("hide-actions");
-                $(".access-table li.active[data-access-type='Can edit']").closest("tr").removeClass("hide-actions");
-                if ($(".access-table li.active[data-access-type='Is owner']").length > 1) {     // At least one owner constrain
-                    $(".access-table li.active[data-access-type='Is owner']").closest("tr").removeClass("hide-actions");
-                }
-            }
-        }
-
-        function onRemoveKeyword(event) {
-            $(event.target).closest(".tag").remove();
-            updateKeywords();
-            metadata_update_ajax_submit('id-subject');
-            $("#id-keywords-msg").hide();
-        }
-
-        function onAddKeyword(event) {
-            var keyword = $("#txt-keyword").val();
-            keyword = keyword.split(",");
-            var existsNewKeywords = false;
-            for (var i = 0; i < keyword.length; i++) {
-                keyword[i] = keyword[i].trim(); // Remove leading and trailing whitespace
-                var exists = false;
-                // Check if the keyword already exists
-                for (var x = 0; x < $("#lst-tags").find(".tag > span").length; x++) {
-                    if ($($("#lst-tags").find(".tag > span")[x]).text().toLowerCase() == keyword[i].toLowerCase()) {
-                        exists = true;
-                    }
-                }
-                if (exists){
-                    $("#id-keywords-msg").show();
-                }
-                else {
-                    $("#id-keywords-msg").hide();
-                }
-                // If does not exist, add it
-                if (!exists && keyword[i] != "" && keyword[i].length <= 100) {
-                    var li = $("<li class='tag'><span></span></li>");
-                    li.find('span').text(keyword[i]);
-                    li.append('&nbsp;<a><span class="glyphicon glyphicon-remove-circle icon-remove"></span></a>');
-                    $("#lst-tags").append(li);
-
-                    $(".icon-remove").click(onRemoveKeyword);
-                    updateKeywords();
-                    existsNewKeywords = true;
-                }
-            }
-
-            $("#txt-keyword").val("");  // Clear text input
-            if(existsNewKeywords){
-                metadata_update_ajax_submit('id-subject');
-            }
-        }
-
-        function updateKeywords() {
-            var keywords = "";
-            var count = $("#lst-tags").find(".tag > span").length;
-            for (var x = 0; x < count; x++) {
-                keywords += $($("#lst-tags").find(".tag > span")[x]).text();
-                if (x != count - 1) {
-                    keywords += ",";
-                }
-            }
-
-            $("#id-subject").find("#id_value").val(keywords);
-        }
-
-        // function for adding keywords associated with file type
-        function onAddKeywordFileType(event) {
-            var keyword = $("#txt-keyword-filetype").val();
-            keyword = keyword.split(",");
-            var existsNewKeywords = false;
-            for (var i = 0; i < keyword.length; i++) {
-                keyword[i] = keyword[i].trim(); // Remove leading and trailing whitespace
-                var exists = false;
-                // Check if the keyword already exists
-                for (var x = 0; x < $("#lst-tags-filetype").find(".tag > span").length; x++) {
-                    if ($($("#lst-tags-filetype").find(".tag > span")[x]).text().toLowerCase() == keyword[i].toLowerCase()) {
-                        exists = true;
-                        break;
-                    }
-                }
-                if (exists) {
-                    $("#id-keywords-filetype-msg").show();
-                }
-                else {
-                    $("#id-keywords-filetype-msg").hide();
-                }
-                // If does not exist, add it
-                if (!exists && keyword[i] != "" && keyword[i].length <= 100) {
-                    existsNewKeywords = true;
-                }
-            }
-
-            if(existsNewKeywords) {
-                filetype_keywords_update_ajax_submit();
-                $("#txt-keyword-filetype").val("");  // Clear text input
-            }
-        }
-
-        // function for deleteing keywords associated with file type
-        function onRemoveKeywordFileType(event) {
-            var tag = $(event.target).closest(".tag");
-            var keyword = tag.find('span').text();
-            filetype_keyword_delete_ajax_submit(keyword, tag);
-            $("#id-keywords-filetype-msg").hide();
-        }
-
-        function customAlert(msg, duration) {
-            var el = document.createElement("div");
-            var top = 200;
-            var left = ($(window).width() / 2) - 150;
-            var style = "top:" + top + "px;left:" + left + "px";
-            el.setAttribute("style", style);
-            el.setAttribute("class", "custom-alert");
-            el.innerHTML = msg;
-            setTimeout(function () {
-                $(el).fadeOut(300, function () {
-                    $(this).remove();
-                });
-            }, duration);
-            document.body.appendChild(el);
-            $(el).hide().fadeIn(400);
-        }
-
-        function showAddEditExtraMetaPopup(edit, row_id_str) {
-            $("#edit_extra_meta_row_id").val('');
-            $("#old_extra_meta_name").val('');
-            $("#extra_meta_name_input").val('');
-            $("#extra_meta_value_input").val('');
-            if (edit) {
-                var t = $('#extraMetaTable').DataTable();
-                var row_to_edit = t.row("#" + row_id_str);
-                var oldname = row_to_edit.data()[0];
-                var oldvalue = $("<div/>").html(row_to_edit.data()[1].trim()).text();
-                $("#edit_extra_meta_row_id").val(row_id_str);
-                $("#old_extra_meta_name").val(oldname);
-                $("#extra_meta_name_input").val(oldname);
-                $("#extra_meta_value_input").val(oldvalue);
-                $("#extra_meta_title").text("Edit Extended Metadata");
-            }
-            else {
-                $("#extra_meta_title").text("Add Extended Metadata");
-            }
-            $('#extraMetaDialog').modal('show');
-        }
-
-        function addEditExtraMeta2Table() {
-            $("#extra_meta_msg").hide();
-            var t = $('#extraMetaTable').DataTable();
-            var extra_meta_name = $("#extra_meta_name_input").val().trim();
-            var extra_meta_value = $("#extra_meta_value_input").val().trim();
-            var edit_extra_meta_row_id = $("#edit_extra_meta_row_id").val().trim();
-
-            if(extra_meta_name.length==0 || extra_meta_value.length==0) {
-                $("#extra_meta_msg").html("<font color='red'>Both name and value are required fields that cannot be left blank.</font>");
-                $("#extra_meta_msg").show();
-                return;
-            }
-
-            if(foundDuplicatedName(t, extra_meta_name, edit_extra_meta_row_id)) {
-                $("#extra_meta_msg").html("<font color='red'>The name already exists. Please input a different name.</font>");
-                $("#extra_meta_msg").show();
-                return;
-            }
-
-            if (edit_extra_meta_row_id == "") {
-                // Add new
-                var new_row_id_0_base = findMaxRowID(t) + 1;
-                var edit_icon_str = '<span onclick="showAddEditExtraMetaPopup(true,' + "'" + new_row_id_0_base + "'" + ')"' + ' data-form-type="toggle-favorite" class="glyphicon glyphicon-edit btn-inline-favorite"></span>';
-                var remove_icon_str = '<span onclick="removeExtraMetadataFromTable(' + "'" + new_row_id_0_base + "'" + ')"' + ' data-form-type="toggle-favorite" class="glyphicon glyphicon-remove btn-inline-favorite"></span>';
-                var row_ele = t.row.add([extra_meta_name, extra_meta_value, edit_icon_str + " " + remove_icon_str]).node();
-                $(row_ele).attr('id', new_row_id_0_base);
-            }
-            else {
-                // Edit existing
-                var row_to_edit = t.row("#" + edit_extra_meta_row_id);
-                var updated_data_array = row_to_edit.data();
-                updated_data_array[0] = extra_meta_name;
-                updated_data_array[1] = extra_meta_value;
-                row_to_edit.data(updated_data_array);
-            }
-            t.rows().invalidate().draw();
-            $("#extraMetaTable").find("td:nth-child(2)").each(function() {
-                $(this).urlClickable();
-            });
-
-            $('#extraMetaDialog').modal('hide');
-            $('#save-extra-meta-btn').show();
-        }
-
-        function findMaxRowID(table)
-        {
-            var max_id = -1;
-            table.rows(). every(function ( rowIdx, tableLoop, rowLoop ) {
-                if(parseInt(this.node().id) > max_id)
-                {
-                   max_id = parseInt(this.node().id);
-                }
-            });
-            return max_id;
-        }
-
-        function foundDuplicatedName(table, newName, except_row_id)
-        {
-            var found_first_duplicated = false;
-            var first_duplicated_row_id = -1;
-
-            table.rows(). every(function ( rowIdx, tableLoop, rowLoop ) {
-                if(this.node().id != except_row_id) {
-                    if (this.data()[0]==newName) {
-                       found_first_duplicated = true;
-                       first_duplicated_row_id = this.node().id;
-                    }
-                }
-            });
-            return found_first_duplicated;
-        }
-
-        function saveExtraMetadata()
-        {
-            $alert_success_extra_meta = "<i class='glyphicon glyphicon-flag custom-alert-icon'></i><strong>Success:</strong> Extended metadata updated";
-            $alert_error_extra_meta = "<i class='glyphicon glyphicon-flag custom-alert-icon'></i><strong>Error:</strong> Extended metadata failed to update";
-
-            var json_obj = {};
-            var t = $('#extraMetaTable').DataTable();
-            t.rows(). every(function ( rowIdx, tableLoop, rowLoop ) {
-                var extra_meta_name = this.data()[0].trim();
-                var extra_meta_value = $("<div/>").html(this.data()[1].trim()).text();
-                json_obj[extra_meta_name] = extra_meta_value;
-            });
-
-            var json_str = JSON.stringify(json_obj);
-            json_obj = JSON.parse(json_str);
-            var update_key_value_metadata_url = "/hsapi/_internal/" + '{{ page.get_content_model.short_id }}' + "/update-key-value-metadata/";
-            $.ajax({
-                type: "POST",
-                url: update_key_value_metadata_url,
-                dataType: "json",
-                data: json_obj,
-
-                success: function(result) {
-                    json_response = result;
-                    if (json_response.status === 'success') {
-                         $('#save-extra-meta-btn').hide();
-                         customAlert($alert_success_extra_meta, 3000);
-                    }
-                    else {
-                         customAlert($alert_error_extra_meta, 3000);
-                    }
-                },
-                error: function(XMLHttpRequest, textStatus, errorThrown) {
-                    customAlert($alert_error_extra_meta, 3000);
-                }
-            });
-        } // function saveExtraMetadata()
-
-        function removeExtraMetadataFromTable(row_id)
-        {
-            var removed_row = $('#extraMetaTable').DataTable().row('#' + row_id);
-            removed_row.remove().draw(false);
-            $('#save-extra-meta-btn').show();
-        }
-
-        function update_download_status(task_id, download_path) {
-            download_status_timeout_id=-1;
-            // disable download button to prevent it from being clicked again
-            $('#btn-download-all').attr('disabled', 'disabled');
-            $.ajax({
-                dataType: "json",
-                cache: false,
-                timeout: 60000,
-                type: "POST",
-                url: '/django_irods/check_task_status/',
-                data: {
-                    task_id: task_id
-                },
-                success: function(data) {
-                    if(data.status) {
-                        $("#loading").html('');
-                        if(download_status_timeout_id > -1)
-                            clearTimeout(download_status_timeout_id);
-                        $("#btn-download-all").removeAttr('disabled');
-                        $("#download-status-info").html(
-                                "If your download does not start automatically, " +
-                                "please click <a href='" + download_path + "'>here</a>.");
-                        window.location.href = download_path;
-                    }
-                    // only check status again in 3 seconds when $("#loading") is not
-                    // cleared up by success status above
-                    else if($("#loading").html()) {
-                        $("#loading").html($("#loading").html() + ".");
-                        download_status_timeout_id = setTimeout(function () {
-                            update_download_status(task_id, download_path);
-                        }, 3000);
-                    }
-                },
-                error: function (xhr, errmsg, err) {
-                    if(download_status_timeout_id > -1)
-                        clearTimeout(download_status_timeout_id);
-                    $("#btn-download-all").removeAttr('disabled');
-                    console.log(errmsg);
-                    alert("Resource bag cannot be generated due to download poll errors: " + errmsg);
-                }
-            });
-        }
-
-        $(document).ready(function () {
-            var task_id = $('#task_id').val();
-            var download_path = $('#download_path').val();
-            resID = $("#hs-file-browser").attr("data-res-id");
-            if (task_id)
-                update_download_status(task_id, download_path);
-
-            $('.contact-table .sortable').sortable({
-                axis: "y",
-                stop: function( event, ui ) {
-                    var forms = $("#authors-table .drag-indicator > form");
-
-                    // Set the new order value in the form items
-                    for (var i = 0; i < forms.length; i++) {
-                        $(forms[i]).find("input.order-input").attr("value", i + 1);
-                        $("#id_creator-" + i + "-order").attr("value", $("input[name='creator-" + i + "-order']").val());
-                    }
-
-                    $form = $(ui.item.find(".drag-indicator > form"));
-                    var url = $form.attr('action');
-                    var datastring = $form.serialize();
-                    $("html").css("cursor", "progress");
-
-                    $.ajax({
-                        type: "POST",
-                        url: url,
-                        data: datastring,
-                        success: function (result) {
-                            $("html").css("cursor", "initial");
-
-                        },
-                        error: function (xhr, errmsg, err) {
-                            $("html").css("cursor", "initial");
-                            console.log(errmsg, err);
-                        }
-                    });
-                }
-            });
-
-            $("#agree-chk").on('click', function(e) {
-                e.stopImmediatePropagation();
-                if (e.currentTarget.checked)
-                    $('#publish-btn').removeAttr('disabled');
-                else
-                    $('#publish-btn').attr('disabled', 'disabled');
-            });
-            $("#agree-chk-copy").on('click', function(e) {
-                e.stopImmediatePropagation();
-                if (e.currentTarget.checked)
-                    $('#copy-btn').removeAttr('disabled');
-                else
-                    $('#copy-btn').attr('disabled', 'disabled');
-            });
-            // add input element to each of the comment/rating forms to track resource mode (edit or view)
-            var resourceMode = $("#resource-mode").val().toLowerCase();
-            var inputElementToAdd = '<input type="hidden" name="resource-mode" value="mode_to_replace" />';
-            inputElementToAdd = inputElementToAdd.replace('mode_to_replace', resourceMode);
-            $("[id^=comment-]").find('form').each(function () {
-                $(this).append(inputElementToAdd);
-            });
-            // new comment form
-            $("#comment").append(inputElementToAdd);
-
-            // On manage access interface, prevent form submission when pressing the enter key on the search box.
-            $('#id_user-autocomplete').keypress(function (e) {
-                e = e || event;
-                var txtArea = /textarea/i.test((e.target || e.srcElement).tagName);
-                return txtArea || (e.keyCode || e.which || e.charCode || 0) !== 13;
-            });
-
-            // Display toggle for Add Author/Contributor radio buttons
-            function onAddContributorTypeChange() {
-                var type = $(this).val();
-                $("div[data-hs-user-type]").hide();
-                $("div[data-hs-user-type='" + type + "']").show();
-            }
-            $("input[name='add_author_user_type']").click(onAddContributorTypeChange);
-            $("input[name='add_contributor_user_type']").click(onAddContributorTypeChange);
-
-            // Display toggle for author type radio buttons ('person' or 'organization')
-            function onOrgTypeChange() {
-                var type = $(this).val();
-                $("div[data-hs-org-type]").hide();
-                $("div[data-hs-org-type='" + type + "']").show();
-            }
-            $("input[name='choose_org_type']").click(onOrgTypeChange);
-
-            // Display toggle for author type radio buttons ('person' or 'organization')
-            function onPersonTypeChange() {
-                var type = $(this).val();
-                $("div[data-hs-person-type]").hide();
-                $("div[data-hs-person-type='" + type + "']").show();
-            }
-            $("input[name='add_author_person']").click(onPersonTypeChange);
-
-
-            $("#citation-text").on("click", function (e) {
-                // document.selection logic is added in for IE 8 and lower
-                if (document.selection) {
-                    document.selection.empty();
-                    var range = document.body.createTextRange();
-                    range.moveToElementText(this);
-                    range.select();
-                }
-                else if (window.getSelection) {
-                    // Get the selection object
-                    var selection = window.getSelection();
-                    selection.removeAllRanges();
-                    var range = document.createRange();
-                    range.selectNode(this);
-                    selection.addRange(range);
-                }
-            });
-
-            $("#btn-shareable").on("change", shareable_ajax_submit);
-            $("#btnMyResources").click(label_ajax_submit);
-
-            // Apply theme to comment's submit button
-            $("#comment input[type='submit']").removeClass();
-            $("#comment input[type='submit']").addClass("btn btn-default");
-
-            $(".list-separator").parent().hover(function(){
-                $(this).css("text-decoration", "none");
-                $(this).css("pointer-events", "none");
-            });
-
-            var keywordString = "{% for k, v in subjects_form.initial.iteritems  %}{{ v }}{% endfor %}";
-            $("#id-subject").find("#id_value").val(keywordString);
-
-            // Populate keywords field
-            var keywords = keywordString.split(",");
-            $("#lst-tags").empty();
-            for (var i = 0; i < keywords.length; i++) {
-                if (keywords[i] != "") {
-                    var li = $("<li class='tag'><span></span></li>");
-                    li.find('span').text(keywords[i]);
-                    li.append('&nbsp;<a><span class="glyphicon glyphicon-remove-circle icon-remove"></span></a>')
-                    $("#lst-tags").append(li);
-                }
-            }
-
-            $(".icon-remove").click(onRemoveKeyword);
-            $("#btn-add-keyword").click(onAddKeyword);
-            $("#txt-keyword").keyup(function (e) {
-                e.which = e.which || e.keyCode;
-                if (e.which == 13) {
-                    onAddKeyword();
-                }
-            });
-
-            $("#list-roles a").click(onRoleSelect);
-            $("#add-access-form #id_user-autocomplete").attr("placeholder", "Search by name or username");
-            $("#id_group-autocomplete").attr("placeholder", "Search by group name");
-
-            var file_types = $("#supported-file-types").attr('value');
-            if (file_types != ".*") {
-                var display_file_types = file_types.substring(0, file_types.length - 1) + ').';
-                display_file_types = display_file_types.replace(/'/g, '');
-                $("#file-types").text("Only the listed file types can be uploaded: " + display_file_types);
-                $("#file-types-irods").text("Only the listed file types can be uploaded: " + display_file_types);
-            }
-            else {
-                $("#file-types").text("Any file type can be uploaded.");
-            }
-            var file_count = $("#file-count").attr('value');
-
-            // set if multiple files can be uploaded
-            var allow_multiple_file_upload = $("#allow-multiple-file-upload").attr('value');
-            if (allow_multiple_file_upload === "True") {
-                $("#file-multiple").text("Multiple file upload is allowed.");
-                $("#file-multiple-irods").text("Multiple file upload is allowed.");
-            }
-            else {
-                $("#file-multiple").text("Only one file can be uploaded.");
-                $("#file-multiple-irods").text("Only one file can be uploaded.");
-
-                if (file_count > 0) {
-                    $("#log-into-irods").hide();
-                    $("#sign-in-info").hide();
-                    $("#btn-select-irods-file").hide();
-                }
-            }
-
-            if ($("input:button[value='Delete creator']").length == 1) {
-                $("input:button[value='Delete creator']").first().hide();
-            }
-            // disable all save changes button on load
-            $("form").each(function () {
-                $save_button = $(this).find("button").first();
-                if ($save_button.text() === "Save changes") {
-                    $save_button.hide();
-                }
-            });
-
-            $("#select_license").on('change', function () {
-                var value = this.value;
-                if (value === "other") {
-                    $(this).closest("form").find("#id_statement").first().text("");
-                    $(this).closest("form").find("#id_url").first().attr('value', "");
-                    $(this).closest("form").find("#id_statement").first().attr('readonly', false);
-                    $(this).closest("form").find("#id_url").first().attr('readonly', false);
-                    $("#img-badge").first().hide();
-                }
-                else {
-                    var text = $(this).find('option:selected').text();
-                    text = "This resource is shared under the " + text + ".";
-                    $(this).closest("form").find("#id_statement").first().text(text);
-                    $(this).closest("form").find("#id_url").first().attr('value', value);
-                    $(this).closest("form").find("#id_statement").first().attr('readonly', true);
-                    $(this).closest("form").find("#id_url").first().attr('readonly', true);
-                    $("#img-badge").first().show();
-                    if (text == "This resource is shared under the Creative Commons Attribution CC BY.") {
-                        $(this).closest("form").find("#img-badge").first().attr('src', "{{ STATIC_URL }}img/cc-badges/CC-BY.png");
-                        $(this).closest("form").find("#img-badge").first().attr('alt', "CC-BY");
-                    }
-                    else if (text == "This resource is shared under the Creative Commons Attribution-ShareAlike CC BY-SA.") {
-                        $(this).closest("form").find("#img-badge").first().attr('src', "{{ STATIC_URL }}img/cc-badges/CC-BY-SA.png");
-                        $(this).closest("form").find("#img-badge").first().attr('alt', "CC-BY-SA");
-                    }
-                    else if (text == "This resource is shared under the Creative Commons Attribution-NoDerivs CC BY-ND.") {
-                        $(this).closest("form").find("#img-badge").first().attr('src', "{{ STATIC_URL }}img/cc-badges/CC-BY-ND.png");
-                        $(this).closest("form").find("#img-badge").first().attr('alt', "CC-BY-ND");
-                    }
-                    else if (text == "This resource is shared under the Creative Commons Attribution-NoCommercial-ShareAlike CC BY-NC-SA.") {
-                        $(this).closest("form").find("#img-badge").first().attr('src', "{{ STATIC_URL }}img/cc-badges/CC-BY-NC-SA.png");
-                        $(this).closest("form").find("#img-badge").first().attr('alt', "CC-BY-NC-SA");
-                    }
-                    else if (text == "This resource is shared under the Creative Commons Attribution-NoCommercial CC BY-NC.") {
-                        $(this).closest("form").find("#img-badge").first().attr('src', "{{ STATIC_URL }}img/cc-badges/CC-BY-NC.png");
-                        $(this).closest("form").find("#img-badge").first().attr('alt', "CC-BY-NC");
-                    }
-                    else if (text == "This resource is shared under the Creative Commons Attribution-NoCommercial-NoDerivs CC BY-NC-ND.") {
-                        $(this).closest("form").find("#img-badge").first().attr('src', "{{ STATIC_URL }}img/cc-badges/CC-BY-NC-ND.png");
-                        $(this).closest("form").find("#img-badge").first().attr('alt', "CC-BY-NC-ND");
-                    }
-                }
-            });
-
-            // set the selected license in the select license dropdown
-            var value_exists = false;
-            $("#select_license option").each(function () {
-                if (this.value == $("#id_url").attr('value')) {
-                    $("#select_license").val($("#id_url").attr('value'));
-                    value_exists = true;
-                    return;
-                }
-            });
-
-            if (value_exists == false) {
-                // set the selected license type to 'other'
-                $("#select_license").val('other');
-                if ($("#select_license").attr('readonly') == undefined) {
-                    $("#select_license").closest("form").find("#id_statement").first().attr('readonly', false);
-                    $("#select_license").closest("form").find("#id_url").first().attr('readonly', false);
-                    $("#img-badge").first().hide();
-                }
-                else {
-                    $("#select_license").attr('style', "background-color:white;");
-                    $("#select_license").closest("form").find("#id_statement").first().attr('readonly', true);
-                    $("#select_license").closest("form").find("#id_url").first().attr('readonly', true);
-                }
-            }
-
-            // show "Save changes" button when form editing starts
-            showMetadataFormSaveChangesButton();
-
-            // Initialize date pickers
-            initializeDatePickers();
-
-            // init ExtraMetadata Table
-            extraMetaTable = $("#extraMetaTable").DataTable({
-                "paging": false,
-                "bSort": false,
-                "bLengthChange": false,
-                "info": false,
-                "bFilter": false,
-                "bInfo": false,
-                "language": {"emptyTable": "No Extended Metadata"}
-            });
-
-            // Toggle visibility for invite users or groups
-            $(".add-view-group-form").hide();
-
-            // Toggle invite user or group form
-            $("#invite-flag button").click(function () {
-                var form = $("#add-access-form");
-                var action = form.attr("action");
-                if ($(this).attr("data-value") == "users") {
-                    $(".add-view-user-form").show();
-                    $(".add-view-group-form").hide();
-                    action = action.replace("share-resource-with-group", "share-resource-with-user");
-                    form.attr("action", action);
-                    $("#list-roles li:nth-child(3)").show();
-
-                    $("#invite-flag button[data-value='groups']").removeClass("btn-primary");
-                    $("#invite-flag button[data-value='groups']").addClass("btn-default");
-                    $("#invite-flag button[data-value='users']").removeClass("btn-default");
-                    $("#invite-flag button[data-value='users']").addClass("btn-primary");
-
-                }
-                else {
-                    $(".add-view-group-form").show();
-                    $(".add-view-user-form").hide();
-                    action = action.replace("share-resource-with-user", "share-resource-with-group");
-                    form.attr("action", action);
-                    if ($("#selected_role").attr("data-role") == "owner") {
-                        $("#selected_role").attr("data-role", "view");
-                        $("#selected_role").text("Can view");
-                    }
-                    $("#list-roles li:nth-child(3)").hide();
-                    $("#invite-flag button[data-value='users']").disabled = true;
-                    $("#invite-flag button[data-value='groups']").disabled = false;
-
-
-                    $("#invite-flag button[data-value='users']").removeClass("btn-primary");
-                    $("#invite-flag button[data-value='users']").addClass("btn-default");
-                    $("#invite-flag button[data-value='groups']").removeClass("btn-default");
-                    $("#invite-flag button[data-value='groups']").addClass("btn-primary");
-                }
-            });
-        });
-    </script>
->>>>>>> 6d81840b
 
     {% if relevant_tools %}
         <script type="text/javascript" src="{{ STATIC_URL }}js/toolresource.js"></script>
