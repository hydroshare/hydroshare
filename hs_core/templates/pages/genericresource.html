--- conflicted
+++ resolved
@@ -245,11 +245,7 @@
         {% if cm.resource_type != "ToolResource" %}
             {# POPUP MENU - Right clicking items #}
             <ul id="right-click-menu" class="dropdown-menu fb-dropdown selection-menu">
-<<<<<<< HEAD
-                {% if cm.resource_type == "ModelProgramResource" or cm.resource_type == "CompositeResource" %}
-=======
-                {% if cm.resource_type == "CompositeResource" %}
->>>>>>> f50f447b
+                {% if cm.resource_type == "ModelProgramResource" or cm.resource_type == "SWATModelInstanceResource" or cm.resource_type == "ModelInstanceResource" or cm.resource_type == "CompositeResource" %}
                     <li id="btn-open" data-menu-name="open" data-fb-action="open">
                         <span class="fa fa-folder-open icon-blue"></span>
                         <span>Open</span>
@@ -417,11 +413,7 @@
             {# POPUP MENU - Right clicking empty space in file browser #}
             <ul id="right-click-container-menu" class="dropdown-menu fb-dropdown selection-menu">
                 {% if page.perms.change and resource_edit_mode and not cm.raccess.published %}
-<<<<<<< HEAD
-                    {% if cm.resource_type == "ModelProgramResource" or cm.resource_type == "CompositeResource" %}
-=======
-                    {% if cm.resource_type == "CompositeResource" %}
->>>>>>> f50f447b
+                    {% if cm.resource_type == "ModelProgramResource" or cm.resource_type == "SWATModelInstanceResource" or cm.resource_type == "ModelInstanceResource" or cm.resource_type == "CompositeResource" %}
                         <li id="btn-new-folder" data-menu-name="new-folder" data-toggle="modal"
                             data-fb-action="createFolder"
                             data-target="#create-folder-dialog">
@@ -589,11 +581,7 @@
                                 <div id="fb-inner-buttons">
                                     <div class="flex">
                                         {# FOLDER NAVIGATION #}
-<<<<<<< HEAD
-                                        {% if cm.resource_type == "ModelProgramResource" or cm.resource_type == "CompositeResource" %}
-=======
-                                        {% if cm.resource_type == "CompositeResource" %}
->>>>>>> f50f447b
+                                        {% if cm.resource_type == "ModelProgramResource" or cm.resource_type == "SWATModelInstanceResource" or cm.resource_type == "ModelInstanceResource" or cm.resource_type == "CompositeResource" %}
                                             <div>
                                                 <button id="fb-move-back"
                                                         class="btn btn-default fb-control-round disabled"
@@ -721,11 +709,7 @@
                                             {% endif %}
 
                                             {% if page.perms.change and resource_edit_mode and not cm.raccess.published %}
-<<<<<<< HEAD
-                                                {% if cm.resource_type == "ModelProgramResource" or cm.resource_type == "CompositeResource" %}
-=======
-                                                {% if cm.resource_type == "CompositeResource" %}
->>>>>>> f50f447b
+                                                {% if cm.resource_type == "ModelProgramResource" or cm.resource_type == "SWATModelInstanceResource" or cm.resource_type == "ModelInstanceResource" or cm.resource_type == "CompositeResource" %}
                                                     <button id="fb-create-folder" class="disabled"
                                                             data-fb-action="createFolder" data-toggle="modal"
                                                             data-target="#create-folder-dialog"
@@ -762,11 +746,7 @@
                                                     </button>
                                                 {% endif %}
 
-<<<<<<< HEAD
-                                                {% if cm.resource_type == "ModelProgramResource" or cm.resource_type == "CompositeResource" %}
-=======
-                                                {% if cm.resource_type == "CompositeResource" %}
->>>>>>> f50f447b
+                                                {% if cm.resource_type == "ModelProgramResource" or cm.resource_type == "SWATModelInstanceResource" or cm.resource_type == "ModelInstanceResource" or cm.resource_type == "CompositeResource" %}
                                                     <button id="fb-zip" data-fb-action="zip"
                                                             class="disabled"
                                                             title="Zip folder" data-toggle="modal"
