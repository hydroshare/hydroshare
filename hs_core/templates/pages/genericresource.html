--- conflicted
+++ resolved
@@ -70,7 +70,7 @@
                         {% for tool in relevant_tools %}
                             <li>
                                 <a href="{{ tool.url }}" target="_blank">
-                                    <img class="dropdown-webapp-icon" src="{{ tool.icon }}">
+                                    <img class="dropdown-user-webapp-icon" src="{{ tool.icon_url }}">
                                     <span>{{ tool.title }}</span>
                                 </a>
                             </li>
@@ -3472,43 +3472,10 @@
                         $(this).closest("form").find("button").show();
                     });
                 });
-<<<<<<< HEAD
-=======
-                var setDefaultIcon = function($this) {
-                    $this
-                            .attr('src', '{{ STATIC_URL }}img/web-app-default-icon.png')
-                            .removeClass('user-webapp-icon')
-                            .addClass('default-webapp-icon');
-                };
-                $('.user-webapp-icon').each(function() {
-                    if ($(this).attr('src') == '') {
-                        setDefaultIcon($(this));
-                    }
-                }).on('error', function() {
-                    setDefaultIcon($(this));
-                });
-
->>>>>>> d5171979
             });
         </script>
         {% if relevant_tools %}
-            <script>
-                $(document).ready(function() {
-                    $('.user-webapp-icon').on('error', function() {
-                        $(this)
-                                .attr('src', '{{ STATIC_URL }}img/web-app-default-icon.png')
-                                .removeClass('user-webapp-icon')
-                                .addClass('default-webapp-icon');
-                    });
-                    $('.dropdown-webapp-icon').on('error', function() {
-                        $(this)
-                                .attr('src', '{{ STATIC_URL }}img/web-app-default-icon.png')
-                                .removeClass('dropdown-webapp-icon')
-                                .addClass('default-dropdown-webapp-icon');
-                    });
-                    $('h2').attr('style', 'width: calc(100% - 110px);');
-                });
-            </script>
+            <script type="text/javascript" src="{{ STATIC_URL }}js/toolresource.js"></script>
         {% endif %}
     {% endblock %}
     <script async defer src="https://maps.googleapis.com/maps/api/js?libraries=drawing&callback=initMap"></script>
