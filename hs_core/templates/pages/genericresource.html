--- conflicted
+++ resolved
@@ -4,116 +4,35 @@
 
 {% block main %}
 
-{% with page.get_content_model as cm %}
-
-{% keywords_for page as kws %}
-{% set_page_permissions page %}
-
-{% if not metadata_form %}
-    {% if page.perms.change %}
-        <div class="custom-btn-toolbar">
-            <form class="inline" action="{{ cm.get_absolute_url }}" method="post">
-                {% csrf_token %}
-                <a id="delete" data-toggle="modal" data-target="#delete-resource-dialog">
+    {% with page.get_content_model as cm %}
+        {% keywords_for page as kws %}
+        {% set_page_permissions page %}
+
+        {% if not metadata_form %}
+            {% if not keywords or not abstract %}
+                <div class="alert alert-danger alert-dismissible" role="alert">
+                  <button type="button" class="close" data-dismiss="alert" aria-label="Close"><span aria-hidden="true">&times;</span></button>
+                  <strong>Data for the following required elements are missing:</strong>
+                    <ul>
+                    {% if not abstract %}
+                       <li>Abstract</li>
+                    {% endif %}
+                    {% if not keywords %}
+                       <li>Keywords</li>
+                    {% endif %}
+                    {% if title|stringformat:"s" == "Untitled resource" %}
+                       <li>Title: needs to be changed</li>
+                    {% endif %}
+                </ul>
+             </div>
+            {% endif %}
+            {% if page.perms.change %}
+                <div class="custom-btn-toolbar">
+                    <form class="inline" action="{{ cm.get_absolute_url }}" method="post">
+                        {% csrf_token %}
+                        <a id="delete" data-toggle="modal" data-target="#delete-resource-dialog">
                         <span data-toggle="tooltip" data-placement="auto" title="Delete"
                               class="glyphicon glyphicon-trash icon-button btn-remove"></span>
-<<<<<<< HEAD
-                </a>
-                <input name="resource-mode" type="hidden" value="edit"/>
-                <button id="edit-metadata" type="submit" data-toggle="tooltip" data-placement="auto"
-                        title="Edit" class="glyphicon glyphicon-pencil icon-button btn-edit"></button>
-            </form>
-        </div>
-    {% endif %}
-
-    <h2 class="page-title">{{ title }}</h2>
-    <div class="info-group">
-        <table>
-            <tr>
-                <th>Authors:</th>
-                <td>
-                        <span id="authors">
-                            {% for cr in creators %}
-                                {{ cr.name }},&nbsp
-                            {% endfor %}
-                        </span>
-                </td>
-            </tr>
-            <tr>
-                <th>Owner:</th>
-                <td>{{ cm.user|contact|safe }}</td>
-            </tr>
-            <tr>
-                <th>Resource type:</th>
-                <td>{{ cm|resource_type }}</td>
-            </tr>
-            <tr>
-                <th>Created:</th>
-                <td>{{ cm.created|date }}</td>
-            </tr>
-            <tr>
-                <th>Last updated:</th>
-                <td> {{ cm.updated|date }}</td>
-            </tr>
-        </table>
-    </div>
-
-    {% if abstract %}
-        <div class="content-block">
-            <h3>Abstract</h3>
-            <span class="abstract">{{ abstract }}</span>
-        </div>
-    {% endif %}
-
-    <div class="content-block">
-        <h3>How to cite</h3>
-        <span id="citation-text">{{ citation }}</span>
-    </div>
-
-    <div class="content-block">
-    <h3>Sharing</h3>
-
-    <div id="sharing-status">
-        <span class="pull-left">Sharing status:</span>
-        {% if page.perms.change %}
-            <form id="form-sharing" class="pull-left"
-                  action="/hsapi/_internal/{{ cm.short_id }}/change-permissions/" method="POST">
-                {% csrf_token %}
-                {% if cm.public %}
-                    <input name="t" type="hidden" value="make_private"/>
-                    <div class="btn-group" role="group" aria-label="...">
-                        <button id="btn-public" data-toggle="tooltip" data-placement="auto"
-                                title='Can be viewed and downloaded by anyone.' type="button"
-                                class="btn btn-default active">Public
-                        </button>
-                        <button id="btn-private" data-toggle="tooltip" data-placement="auto"
-                                title='Can be viewed and downloaded only by designated users or research groups.'
-                                type="submit" class="btn btn-default">Private
-                        </button>
-                    </div>
-                {% else %}
-                    <input name="t" type="hidden" value="make_public"/>
-                    <div class="btn-group" role="group" aria-label="...">
-                        <button id="btn-public" data-toggle="tooltip" data-placement="auto"
-                                title='Can be viewed and downloaded by anyone.' type="submit"
-                                class="btn btn-default">Public
-                        </button>
-                        <button id="btn-private" data-toggle="tooltip" data-placement="auto"
-                                title='Can be viewed and downloaded only by designated users or research groups.'
-                                type="button" class="btn btn-default active">Private
-                        </button>
-                    </div>
-                {% endif %}
-            </form>
-        {% else %}
-            {% if cm.public %}
-                <strong>&nbspPublic</strong>
-            {% else %}
-                <strong>&nbspPrivate</strong>
-            {% endif %}
-        {% endif %}
-    </div>
-=======
                         </a>
                         <input name="resource-mode" type="hidden" value="edit"/>
                         <button id="edit-metadata" type="submit" data-toggle="tooltip" data-placement="auto"
@@ -137,210 +56,112 @@
                     <tr><th>Last updated:</th><td> {{ cm.updated }} by {%  if cm.last_changed_by %}{{ cm.last_changed_by|contact|safe }}{% endif %}</td></tr>
                 </table>
             </div>
->>>>>>> f2ee6ddc
-
-    {% if rights.statement or rights.url %}
-        <div id="rights">
-            {% if rights.statement %}
-                <span class="rights-text">{{ rights.statement }} </span>
+
+            {% if abstract %}
+                <div class="content-block">
+                    <h3>Abstract</h3>
+                    <span class="abstract">{{ abstract }}</span>
+                </div>
             {% endif %}
 
-            {% if rights.url %}
-                <span class="rights-url"><a href="{{ rights.url }}">&nbsp{{ rights.url }}</a></span>
-            {% endif %}
-        </div>
-        {% if rights.statement == "This resource is shared under the Creative Commons Attribution CC BY." %}
-            <img class="cc-image" src="{{ STATIC_URL }}img/cc-badges/CC-BY.png" alt="CC-BY"/>
-        {% elif rights.statement == "This resource is shared under the Creative Commons Attribution-ShareAlike CC BY-SA." %}
-            <img class="cc-image" src="{{ STATIC_URL }}img/cc-badges/CC-BY-SA.png" alt="CC-BY-SA"/>
-        {% elif rights.statement == "This resource is shared under the Creative Commons Attribution-NoDerivs CC BY-ND." %}
-            <img class="cc-image" src="{{ STATIC_URL }}img/cc-badges/CC-BY-ND.png" alt="CC-BY-ND"/>
-        {% elif rights.statement == "This resource is shared under the Creative Commons Attribution-NoCommercial-ShareAlike CC BY-NC-SA." %}
-            <img class="cc-image" src="{{ STATIC_URL }}img/cc-badges/CC-BY-NC-SA.png" alt="CC-BY-NC-SA"/>
-        {% elif rights.statement == "This resource is shared under the Creative Commons Attribution-NoCommercial CC BY-NC." %}
-            <img class="cc-image" src="{{ STATIC_URL }}img/cc-badges/CC-BY-NC.png" alt="CC-BY-NC"/>
-        {% elif rights.statement == "This resource is shared under the Creative Commons Attribution-NoCommercial-NoDerivs CC BY-NC-ND." %}
-            <img class="cc-image" src="{{ STATIC_URL }}img/cc-badges/CC-BY-NC-ND.png" alt="CC-BY-NC-ND"/>
-        {% endif %}
-    {% endif %}
-
-    <div id="permission-panel">
-    {% if user == cm.user %}
-        <p>You are the owner of this resource.</p>
-    {% elif is_edit_user %}
-        <p>You have been given specific permission to edit this resource.</p>
-    {% elif in_edit_group %}
-        Your research group(s) have been given specific permission to edit this resource.</p>
-    {% elif is_view_user %}
-        <p>You have been given specific permission to view this resource.</p>
-    {% elif in_view_group %}
-        <p>Your research group(s) have been given specific permission to view this resource.</p>
-    {% endif %}
-
-     {% if page.perms.change %}
-        <div class="panel panel-default panel-faq">
-            <div class="panel-heading">
-                <a data-toggle="collapse" data-parent="#accordion-cat-1" href="#faq-cat-1-sub-1">
-                    <h4 class="panel-title">
-                        Manage access
-                        <span class="pull-right"><i class="glyphicon glyphicon-plus"></i></span>
-                    </h4>
-                </a>
-            </div>
-            <div id="faq-cat-1-sub-1" class="panel-collapse collapse" style="height: auto;">
-                <div class="panel-body">
-                    <div class="col-md-4">
-                        <div class="custom-well">
-                            <h5 class="access-panel-title"><strong>Users with full read/write permissions on this resource</strong></h5>
-
-                            <form action="/hsapi/_internal/{{ cm.short_id }}/change-permissions/"
-                                  method="POST">
-                                {% csrf_token %}
-                                <select name="designees" id="owners-select" multiple class="form-control"
-                                        size="{{ owners.count }}">
-                                    {% for u in owners %}
-                                        <option value="{{ u.pk }}" selected>{{ u|best_name }}
-                                            ({{ u.username }})
-                                        </option>
-                                    {% endfor %}
-                                </select>
-                                <input name="t" value="owners" type="hidden"/>
-                                <button type="submit"
-                                        class="btn btn-update-list pull-left btn-default glyphicon"><span
-                                        class="button-label">&nbspUpdate access list</span></button>
-                                        <span data-toggle="tooltip" data-placement="auto"
-                                              title='Hold down "Control", or "Command" on a Mac, to select more than one.'
-                                              class="pull-right glyphicon glyphicon-info-sign info-icon"></span>
-                            </form>
-                            <form action="/hsapi/_internal/{{ cm.short_id }}/change-permissions/"
-                                  method="POST" style="padding-top:0.3em">
-                                {% csrf_token %}
-                                <div class="form-group">
-                                    <button type="submit"
-                                            class="btn btn-add-access btn-success pull-left glyphicon glyphicon-plus"><span
-                                            class="button-label">&nbspAdd user</span></button>
-                                    {{ add_owner_user_form.user }}
-                                    <input name="t" value="add_owner" type="hidden"/>
+            <div class="content-block">
+                <h3>How to cite</h3>
+                <span id="citation-text">{{ citation }}</span>
+            </div>
+
+            <div class="content-block">
+                <h3>Sharing</h3>
+
+                <div id="sharing-status">
+                    <span class="pull-left">Sharing status:</span>
+                    {% if page.perms.change %}
+                        <form id="form-sharing" class="pull-left"
+                              action="/hsapi/_internal/{{ cm.short_id }}/change-permissions/" method="POST">
+                            {% csrf_token %}
+                            {% if cm.public %}
+                                <input name="t" type="hidden" value="make_private"/>
+                                <div class="btn-group" role="group" aria-label="...">
+                                    <button id="btn-public" data-toggle="tooltip" data-placement="auto"
+                                            title='Can be viewed and downloaded by anyone.' type="button"
+                                            class="btn btn-default active">Public
+                                    </button>
+                                    <button id="btn-private" data-toggle="tooltip" data-placement="auto"
+                                            title='Can be viewed and downloaded only by designated users or research groups.'
+                                            type="submit" class="btn btn-default">Private
+                                    </button>
                                 </div>
-                            </form>
-                        </div>
+                            {% else %}
+                                <input name="t" type="hidden" value="make_public"/>
+                                <div class="btn-group" role="group" aria-label="...">
+                                    <button id="btn-public" data-toggle="tooltip" data-placement="auto"
+                                            title='Can be viewed and downloaded by anyone.' type="submit"
+                                            class="btn btn-default">Public
+                                    </button>
+                                    <button id="btn-private" data-toggle="tooltip" data-placement="auto"
+                                            title='Can be viewed and downloaded only by designated users or research groups.'
+                                            type="button" class="btn btn-default active">Private
+                                    </button>
+                                </div>
+                            {% endif %}
+                        </form>
+                    {% else %}
+                        {% if cm.public %}
+                            <strong>&nbspPublic</strong>
+                        {% else %}
+                            <strong>&nbspPrivate</strong>
+                        {% endif %}
+                    {% endif %}
+                </div>
+
+                {% if rights.statement or rights.url %}
+                    <div id="rights">
+                        {% if rights.statement %}
+                            <span class="rights-text">{{ rights.statement }} </span>
+                        {% endif %}
+
+                        {% if rights.url %}
+                            <span class="rights-url"><a href="{{ rights.url }}">&nbsp{{ rights.url }}</a></span>
+                        {% endif %}
                     </div>
-<<<<<<< HEAD
-
-                    <div class="col-md-4">
-                        <div class="custom-well">
-                            <h5 class="access-panel-title"><strong>Users who can edit the content of this resource</strong></h5>
-
-                            <form action="/hsapi/_internal/{{ cm.short_id }}/change-permissions/"
-                                  method="POST">
-                                {% csrf_token %}
-                                <select name="designees" id="edit_users-select" multiple
-                                        class="form-control" size="{{ edit_users.count }}">
-                                    {% for u in edit_users %}
-                                        <option value="{{ u.pk }}" selected>{{ u|best_name }}
-                                            ({{ u.username }})
-                                        </option>
-                                    {% endfor %}
-                                </select>
-                                <input name="t" value="edit_users" type="hidden"/>
-                                <button type="submit"
-                                        class="btn btn-update-list pull-left btn-default glyphicon"><span
-                                        class="button-label">&nbspUpdate access list</span></button>
-                                        <span data-toggle="tooltip" data-placement="auto"
-                                              title='Hold down "Control", or "Command" on a Mac, to select more than one.'
-                                              class="pull-right glyphicon glyphicon-info-sign info-icon"></span>
-                            </form>
-                            <form class="form-inline"
-                                  action="/hsapi/_internal/{{ cm.short_id }}/change-permissions/"
-                                  method="POST" style="padding-top:0.3em">
-                                {% csrf_token %}
-                                <div class="form-group">
-                                    <button type="submit"
-                                            class="btn btn-add-access btn-success pull-left glyphicon glyphicon-plus"><span
-                                            class="button-label">&nbspAdd user</span></button>
-                                    {{ add_edit_user_form.user }}
-                                    <input name="t" value="add_edit_user" type="hidden"/>
-                                </div>
-                            </form>
-                        </div>
+                    {% if rights.statement == "This resource is shared under the Creative Commons Attribution CC BY." %}
+                        <img class="cc-image" src="{{ STATIC_URL }}img/cc-badges/CC-BY.png" alt="CC-BY"/>
+                    {% elif rights.statement == "This resource is shared under the Creative Commons Attribution-ShareAlike CC BY-SA." %}
+                        <img class="cc-image" src="{{ STATIC_URL }}img/cc-badges/CC-BY-SA.png" alt="CC-BY-SA"/>
+                    {% elif rights.statement == "This resource is shared under the Creative Commons Attribution-NoDerivs CC BY-ND." %}
+                        <img class="cc-image" src="{{ STATIC_URL }}img/cc-badges/CC-BY-ND.png" alt="CC-BY-ND"/>
+                    {% elif rights.statement == "This resource is shared under the Creative Commons Attribution-NoCommercial-ShareAlike CC BY-NC-SA." %}
+                        <img class="cc-image" src="{{ STATIC_URL }}img/cc-badges/CC-BY-NC-SA.png" alt="CC-BY-NC-SA"/>
+                    {% elif rights.statement == "This resource is shared under the Creative Commons Attribution-NoCommercial CC BY-NC." %}
+                        <img class="cc-image" src="{{ STATIC_URL }}img/cc-badges/CC-BY-NC.png" alt="CC-BY-NC"/>
+                    {% elif rights.statement == "This resource is shared under the Creative Commons Attribution-NoCommercial-NoDerivs CC BY-NC-ND." %}
+                        <img class="cc-image" src="{{ STATIC_URL }}img/cc-badges/CC-BY-NC-ND.png" alt="CC-BY-NC-ND"/>
+                    {% endif %}
+                {% endif %}
+
+                <div id="permission-panel">
+                {% if user == cm.user %}
+                    <p>You are the owner of this resource.</p>
+                {% elif is_edit_user %}
+                    <p>You have been given specific permission to edit this resource.</p>
+                {% elif in_edit_group %}
+                    Your research group(s) have been given specific permission to edit this resource.</p>
+                {% elif is_view_user %}
+                    <p>You have been given specific permission to view this resource.</p>
+                {% elif in_view_group %}
+                    <p>Your research group(s) have been given specific permission to view this resource.</p>
+                {% endif %}
+
+                {% if page.perms.change %}
+
+                    <div class="panel panel-default panel-faq">
+                    <div class="panel-heading">
+                        <a data-toggle="collapse" data-parent="#accordion-cat-1" href="#faq-cat-1-sub-1">
+                            <h4 class="panel-title">
+                                Manage access
+                                <span class="pull-right"><i class="glyphicon glyphicon-plus"></i></span>
+                            </h4>
+                        </a>
                     </div>
-
-{#                    <div class="col-md-4">#}
-{#                        <div class="custom-well">#}
-{#                            <h5 class="access-panel-title"><strong>Research groups that can edit the content of this resource</strong>#}
-{#                            </h5>#}
-{##}
-{#                            <form action="/hsapi/_internal/{{ cm.short_id }}/change-permissions/"#}
-{#                                  method="POST">#}
-{#                                {% csrf_token %}#}
-{#                                <select name="designees" id="edit_groups-select" multiple#}
-{#                                        class="form-control" size="{{ edit_groups.count }}">#}
-{#                                    {% for u in edit_groups %}#}
-{#                                        <option value="{{ u.pk }}"#}
-{#                                                {% if u in edit_groups %}selected{% endif %}>{{ u }}</option>#}
-{#                                    {% endfor %}#}
-{#                                </select>#}
-{#                                <input name="t" value="edit_groups" type="hidden"/>#}
-{#                                <button type="submit"#}
-{#                                        class="btn btn-update-list pull-left btn-default glyphicon"><span#}
-{#                                        class="button-label">&nbspUpdate access list</span></button>#}
-{#                                        <span data-toggle="tooltip" data-placement="auto"#}
-{#                                              title='Hold down "Control", or "Command" on a Mac, to select more than one.'#}
-{#                                              class="pull-right glyphicon glyphicon-info-sign info-icon"></span>#}
-{#                            </form>#}
-{#                            <form class="form-inline"#}
-{#                                  action="/hsapi/_internal/{{ cm.short_id }}/change-permissions/"#}
-{#                                  method="POST" style="padding-top:0.3em">#}
-{#                                {% csrf_token %}#}
-{#                                <div class="form-group">#}
-{##}
-{##}
-{#                                    <button type="submit"#}
-{#                                            class="btn btn-success btn-add-access pull-left glyphicon glyphicon-plus"><span#}
-{#                                            class="button-label">&nbspAdd group</span></button>#}
-{#                                    {{ add_edit_group_form.user }}#}
-{#                                    <input name="t" value="add_edit_group" type="hidden"/>#}
-{#                                </div>#}
-{#                            </form>#}
-{#                        </div>#}
-{#                    </div>#}
-
-                    {% if not cm.public %}
-                        <div class="col-md-4">
-                            <div class="custom-well">
-                                <h5 class="access-panel-title"><strong>Users who can view and download the resource</strong></h5>
-
-                                <form action="/hsapi/_internal/{{ cm.short_id }}/change-permissions/"
-                                      method="POST">
-                                    {% csrf_token %}
-                                    <select name="designees" id="view_users-select" multiple
-                                            class="form-control" size="{{ view_users.count }}">
-                                        {% for u in view_users %}
-                                            <option value="{{ u.pk }}"
-                                                    {% if u in view_users %}selected{% endif %}>{{ u|best_name }}</option>
-                                        {% endfor %}
-                                    </select>
-                                    <input name="t" value="view_users" type="hidden"/>
-                                    <button type="submit"
-                                            class="btn btn-update-list pull-left btn-default glyphicon">
-                                        <span class="button-label">&nbspUpdate access list</span></button>
-                                            <span data-toggle="tooltip" data-placement="auto"
-                                                  title='Hold down "Control", or "Command" on a Mac, to select more than one.'
-                                                  class="pull-right glyphicon glyphicon-info-sign info-icon"></span>
-                                </form>
-                                <form action="/hsapi/_internal/{{ cm.short_id }}/change-permissions/"
-                                      method="POST" style="padding-top:0.3em">
-                                    {% csrf_token %}
-                                    <div class="form-group">
-                                        <button type="submit"
-                                                class="btn btn-add-access btn-success pull-left glyphicon glyphicon-plus"><span
-                                                class="button-label">&nbspAdd user</span></button>
-                                        {{ add_view_user_form.user }}
-                                        <input name="t" value="add_view_user" type="hidden"/>
-                                    </div>
-                                </form>
-                            </div>
-=======
                     <div id="faq-cat-1-sub-1" class="panel-collapse collapse" style="height: auto;">
                         <div class="panel-body">
                             <div class="col-md-4">
@@ -533,109 +354,16 @@
 {#                                    </div>#}
 {#                                </div>#}
                             {% endif %}
->>>>>>> f2ee6ddc
                         </div>
-
-{#                        <div class="col-md-4">#}
-{#                            <div class="custom-well">#}
-{#                                <h5 class="access-panel-title"><strong>Research groups that can view and download the resource</strong>#}
-{#                                </h5>#}
-{##}
-{#                                <form action="/hsapi/_internal/{{ cm.short_id }}/change-permissions/"#}
-{#                                      method="POST">#}
-{#                                    {% csrf_token %}#}
-{#                                    <select name="designees" id="view_groups-select" multiple#}
-{#                                            class="form-control" size="{{ view_groups.count }}">#}
-{#                                        {% for u in view_groups %}#}
-{#                                            <option value="{{ u.pk }}"#}
-{#                                                    {% if u in view_groups %}selected{% endif %}>{{ u }}</option>#}
-{#                                        {% endfor %}#}
-{#                                    </select>#}
-{#                                    <input name="t" value="view_groups" type="hidden"/>#}
-{#                                    <button type="submit"#}
-{#                                            class="btn btn-update-list pull-left btn-default glyphicon">#}
-{#                                        <span class="button-label">&nbspUpdate access list</span></button>#}
-{#                                            <span data-toggle="tooltip" data-placement="auto"#}
-{#                                                  title='Hold down "Control", or "Command" on a Mac, to select more than one.'#}
-{#                                                  class="pull-right glyphicon glyphicon-info-sign info-icon"></span>#}
-{#                                </form>#}
-{#                                <form class="form-inline"#}
-{#                                      action="/hsapi/_internal/{{ cm.short_id }}/change-permissions/"#}
-{#                                      method="POST" style="padding-top:0.3em">#}
-{#                                    {% csrf_token %}#}
-{#                                    <div class="form-group">#}
-{#                                        <button type="submit"#}
-{#                                                class="btn btn-success btn-add-access pull-left glyphicon glyphicon-plus">#}
-{#                                            <span class="button-label">&nbspAdd group</span></button>#}
-{#                                        {{ add_view_group_form.user }}#}
-{#                                        <input name="t" value="add_view_group" type="hidden"/>#}
-{#                                    </div>#}
-{#                                </form>#}
-{#                            </div>#}
-{#                        </div>#}
-                    {% endif %}
-                </div>
-            </div>
-        </div>
-    {% endif %}
-
-<<<<<<< HEAD
-    </div>
-    </div>
-    {% if keywords %}
-        <div class="content-block">
-            <h3>Keywords</h3>
-
-            <p id="keywords">{{ keywords }}</p>
-
-            <div class="tags">
-                <ul id="list-keywords" class="tag-list custom-well">
-                </ul>
-            </div>
-        </div>
-    {% endif %}
-
-    <div>
-        <h3>Content</h3>
-        <div class="custom-well">
-            {#            {% block extra_content %}#}
-            {#            {% endblock %}#}
-            {% if cm.files.all %}
-                <div class="table-container">
-                    <table class="table-plain table-striped">
-                        {% for f in cm.files.all %}
-                            {#======= Modal window begins =======#}
-                            <div class="modal fade" id="delete-resource-file-{{ f.pk }}" tabindex="-1" role="dialog"
-                                 aria-labelledby="myModalLabel" aria-hidden="true">
-                                <div class="modal-dialog">
-                                    <div class="modal-content">
-                                        <div class="modal-header">
-                                            <button type="button" class="close" data-dismiss="modal"
-                                                    aria-hidden="true">&times;</button>
-                                            <h4 class="modal-title">Confirm file deletion</h4>
-                                        </div>
-                                        <div class="modal-body">
-                                            This will delete the file from the resource. Consider saving a copy if
-                                            it is important to you.
-                                        </div>
-                                        <div class="modal-footer">
-                                            <button type="button" class="btn btn-default" data-dismiss="modal">
-                                                Cancel
-                                            </button>
-                                            <a type="button" class="btn btn-danger"
-                                               href="/hsapi/_internal/{{ cm.short_id }}/delete-resource-file/{{ f.pk }}/">Delete</a>
-                                        </div>
-                                    </div>
-                                </div>
-                            </div>
-                            {#======= Modal window ends =======#}
-                            <tr>
-                                <td>
-                                    <span class="glyphicon glyphicon-file file-icon"></span>
-                            <span>
-                                <span class="label-file-name">{{ f.resource_file.name|slice:"33:" }}</span>
-                                <p class="label-file-size">{{ f.resource_file.size|filesizeformat }}</p>
-=======
+                    </div>
+                    </div>
+                    <div>
+
+                    </div>
+                {% endif %}
+                </div>
+            </div>
+
             {% if keywords %}
                 <div class="content-block">
                     <h3>Keywords</h3>
@@ -721,119 +449,21 @@
                         <a id="btn-download-all" type="button" class="btn btn-default" href="{{ cm.bags.first.bag.url }}">
                             <span class="glyphicon glyphicon-download-alt">
                                 <span class="button-label">Download All ({{ b.bag.size|filesizeformat }})</span>
->>>>>>> f2ee6ddc
                             </span>
-                                </td>
-                                {#                    <td>{% if preview %}<a class="btn btn-info btn-block" href="{{ preview }}">Preview</a>{% endif %}</td>#}
-                                <td>
-                                    {% if page.perms.change %}
-                                        <a href="{{ f.resource_file.url }}"><span data-toggle="modal"
-                                                                                  data-target="#delete-resource-file-{{ f.pk }}"
-                                                                                  data-placement="auto"
-                                                                                  title="Delete"
-                                                                                  class="glyphicon glyphicon-trash icon-button btn-remove"></span></a>
-                                    {% endif %}
-                                    <a href="{{ f.resource_file.url }}"><span data-toggle="tooltip"
-                                                                              data-placement="auto" title="Download"
-                                                                              class="glyphicon glyphicon-download icon-button btn-download"></span></a>
-                                    {% if preview %}
-                                        <a href="{{ f.resource_file.url }}"><span data-toggle="tooltip"
-                                                                                  data-placement="auto"
-                                                                                  title="Preview"
-                                                                                  class="glyphicon glyphicon-eye-open icon-button"></span></a>
-                                    {% endif %}
-                                </td>
-                            </tr>
-                        {% endfor %}
-
-                    </table>
-                </div>
-            {% endif %}
-            <!-- Buttons -->
-            {% for b in cm.bags.all %}
-                <a id="btn-download-all" type="button" class="btn btn-default" href="{{ bag.bag.url }}">
-                        <span class="glyphicon glyphicon-download-alt">
-                            <span class="button-label">Download All ({{ b.bag.size|filesizeformat }})</span>
-                        </span>
-                </a>
-            {% endfor %}
-
-<<<<<<< HEAD
-            {#                      {% if page.perms.change and resource_type != "Geographic Raster Resource" %}#}
-            {% if page.perms.change %}
-                {#                        <td><button class="btn btn-success"  data-toggle="modal" data-target="#add-file-dialog" multiple="multiple">Add file</button></td>#}
-                <td><a id="btn-add-file" type="button" class="btn btn-success" data-toggle="modal"
-                       data-target="#add-file-dialog"
-                       multiple="multiple">
-                    <span class="glyphicon glyphicon-plus"><span class="button-label"> Add file...</span></span>
-                </a></td>
-            {% endif %}
-        </div>
-    </div>
-        <!-- === Tabs begin === -->
-    <div class="tab-elements">
-        <div class="panel-tabs">
-            <ul class="nav nav-tabs">
-                <li class="active col-md-3 col-sm-3 col-xs-12">
-                    <a href="#contactTab" data-toggle="tab">
-                        <span class="glyphicon glyphicon-user"> </span>
-                        &nbspContact
-                    </a>
-                </li>
-                {% if spatial_coverage.north or spatial_coverage.northlimit or temporal_coverage %}
-                    <li class="col-md-3 col-sm-3 col-xs-12">
-                        <a href="#coverageTab" data-toggle="tab">
-                            <span class="glyphicon glyphicon-globe"></span>
-                            &nbspCoverage
                         </a>
-                    </li>
-                {% endif %}
-                {% if sources or relations %}
-                    <li class="col-md-3 col-sm-3 col-xs-12">
-                        <a href="#relatedResourcesTab" data-toggle="tab">
-                            <span class="glyphicon glyphicon-book"></span>
-                            &nbspRelated Resources
-                        </a>
-                    </li>
-                {% endif %}
-                {% if site or extended_metadata_exists or res_add_metadata %}
-                    <li class="col-md-3 col-sm-3 col-xs-12">
-                        <a href="#resourceSpecificTab" data-toggle="tab">
-                            <span class="glyphicon glyphicon-folder-close"></span>
-                            &nbspResource Specific
-                        </a>
-                    </li>
-                {% endif %}
-            </ul>
-        </div>
-        <div class="tabs-body">
-        <!-- Tab panes -->
-        <div class="tab-content">
-        <!-- ========= CONTACT TAB ========= -->
-        <div class="tab-pane active" id="contactTab">
-            <div>
-                <table class="table table-striped">
-                    <tbody>
-                    <tr>
-                        <th class="division-title">Authors</th>
-                    </tr>
-                    <tr class="header-row">
-                        <th>Name</th>
-                        <th>Organization</th>
-                        <th>Address</th>
-                        <th>Phone</th>
-                    </tr>
-                    {% for cr in creators %}
-                        <tr>
-                            <td>{% if cr.description %} <a href="{{ cr.description }}">{{ cr.name }}</a>{% else %}
-                                {{ cr.name }}{% endif %}</td>
-                            <td>{% if cr.organization %} {{ cr.organization }}{% endif %}</td>
-                            <td>{% if cr.address %} {{ cr.address }}{% endif %}</td>
-                            <td>{% if cr.phone %} {{ cr.phone }}{% endif %}</td>
-                        </tr>
                     {% endfor %}
-                    {% if contributors %}
-=======
+
+                    {#                      {% if page.perms.change and resource_type != "Geographic Raster Resource" %}#}
+                    {% if page.perms.change %}
+                        {#                        <td><button class="btn btn-success"  data-toggle="modal" data-target="#add-file-dialog" multiple="multiple">Add file</button></td>#}
+                        <td><a id="btn-add-file" type="button" class="btn btn-success" data-toggle="modal" data-target="#add-file-dialog"
+                               multiple="multiple">
+                            <span class="glyphicon glyphicon-plus"><span class="button-label"> Add file...</span></span>
+                        </a></td>
+                    {% endif %}
+                </div>
+            </div>
+
             <!-- === Tabs begin === -->
             <div class="tab-elements">
             <div class="panel-tabs">
@@ -877,9 +507,8 @@
                 <div class="tab-pane active" id="contactTab">
                     <table class="table table-striped">
                         <tbody>
->>>>>>> f2ee6ddc
                         <tr>
-                            <th class="division-title">Contributors</th>
+                            <th class="division-title">Authors</th>
                         </tr>
                         <tr class="header-row">
                             <th>Name</th>
@@ -887,42 +516,14 @@
                             <th>Address</th>
                             <th>Phone</th>
                         </tr>
-
-                        {% for cont in contributors %}
+                        {% for cr in creators %}
                             <tr>
-                                <td>{{ cont.name }}</td>
-                                <td>{{ cont.organization }}</td>
-                                <td>{{ cont.address }}</td>
-                                <td>{{ cont.phone }}</td>
+                                <td>{% if cr.description %} <a href="{{ cr.description }}">{{ cr.name }}</a>{% else %}{{ cr.name }}{% endif %}</td>
+                                <td>{% if cr.organization %} {{ cr.organization }}{% endif %}</td>
+                                <td>{% if cr.address %} {{ cr.address }}{% endif %}</td>
+                                <td>{% if cr.phone %} {{ cr.phone }}{% endif %}</td>
                             </tr>
                         {% endfor %}
-<<<<<<< HEAD
-                    {% endif %}
-                    </tbody>
-                </table>
-
-            </div>
-        </div>
-        <!-- ========= COVERAGE TAB ========= -->
-        {% if spatial_coverage.north or spatial_coverage.northlimit or temporal_coverage %}
-            <div class="tab-pane" id="coverageTab">
-                <h4><strong>Spatial:</strong></h4>
-                <hr style="margin-top: 0px;margin-bottom: 2px">
-
-                {% if spatial_coverage.type == 'point' %}
-                    {#                                TODO: find a place for doi field#}
-                    {#                                {% if cm.doi %}#}
-                    {#                                <tr>#}
-                    {#								    <th scope="row" class="dataset-label">DOI:</th>#}
-                    {#								    <td class="dataset-details"><a id="permalink" href="http://{{ request.get_host }}/r/doi/{{ cm.doi }}/">{{ cm.doi }}</a></td>#}
-                    {#							    </tr>#}
-                    {#                                {% endif %}#}
-                    {% if spatial_coverage.name %}
-                        <div class="row">
-                            <div class="col-sm-4"><strong>Place/Area Name:</strong></div>
-                            <div class="col-sm-8">{{ spatial_coverage.name }}</div>
-                        </div>
-=======
                         {% if contributors %}
                             <tr>
                                 <th class="division-title">Contributors</th>
@@ -1035,106 +636,27 @@
                                 <div class="col-sm-8">{{ spatial_coverage.units }}</div>
                             </div>
                         {% endif %}
->>>>>>> f2ee6ddc
                     {% endif %}
-                    {% if spatial_coverage.projection %}
+
+                    {% if temporal_coverage %}
+                        <hr style="border: 0;">
+                        <h4><strong>Temporal:</strong></h4>
+                        <hr style="margin-top: 0px;margin-bottom: 2px">
                         <div class="row">
-                            <div class="col-sm-4"><strong>Coordinate System/Geographic
-                                Projection:</strong></div>
-                            <div class="col-sm-8">{{ spatial_coverage.projection }}</div>
+                            <div class="col-sm-4"><strong>Start Date:</strong></div>
+                            <div class="col-sm-8">{{ temporal_coverage.start_date }}</div>
+                        </div>
+                        <div class="row">
+                            <div class="col-sm-4"><strong>End Date:</strong></div>
+                            <div class="col-sm-8">{{ temporal_coverage.end_date }}</div>
                         </div>
                     {% endif %}
-                    {% if spatial_coverage.east %}
-                        <div class="row">
-                            <div class="col-sm-4"><strong>Longitude:</strong></div>
-                            <div class="col-sm-8">{{ spatial_coverage.east }}</div>
-                        </div>
-                    {% endif %}
-                    {% if spatial_coverage.north %}
-                        <div class="row">
-                            <div class="col-sm-4"><strong>Latitude:</strong></div>
-                            <div class="col-sm-8">{{ spatial_coverage.north }}</div>
-                        </div>
-                    {% endif %}
-<<<<<<< HEAD
-                    {% if spatial_coverage.units %}
-                        <div class="row">
-                            <div class="col-sm-4"><strong>Coordinate Units:</strong></div>
-                            <div class="col-sm-8">{{ spatial_coverage.units }}</div>
-                        </div>
-                    {% endif %}
-                {% else %}
-                    {% if spatial_coverage.name %}
-                        <div class="row">
-                            <div class="col-sm-4"><strong>CPlace/Area Name:</strong></div>
-                            <div class="col-sm-8">{{ spatial_coverage.name }}</div>
-                        </div>
-                    {% endif %}
-                    {% if spatial_coverage.projection %}
-                        <div class="row">
-                            <div class="col-sm-4"><strong>Coordinate System/Geographic
-                                Projection:</strong></div>
-                            <div class="col-sm-8">{{ spatial_coverage.projection }}</div>
-                        </div>
-                    {% endif %}
-                    {% if spatial_coverage.northlimit %}
-                        <div class="row">
-                            <div class="col-sm-4"><strong>North Latitude:</strong></div>
-                            <div class="col-sm-8">{{ spatial_coverage.northlimit }}</div>
-                        </div>
-                    {% endif %}
-                    {% if spatial_coverage.eastlimit %}
-                        <div class="row">
-                            <div class="col-sm-4"><strong>East Longitude:</strong></div>
-                            <div class="col-sm-8">{{ spatial_coverage.eastlimit }}</div>
-                        </div>
-                    {% endif %}
-                    {% if spatial_coverage.southlimit %}
-                        <div class="row">
-                            <div class="col-sm-4"><strong>South Latitude:</strong></div>
-                            <div class="col-sm-8">{{ spatial_coverage.southlimit }}</div>
-                        </div>
-                    {% endif %}
-                    {% if spatial_coverage.westlimit %}
-                        <div class="row">
-                            <div class="col-sm-4"><strong>West Longitude:</strong></div>
-                            <div class="col-sm-8">{{ spatial_coverage.westlimit }}</div>
-                        </div>
-                    {% endif %}
-                    {% if spatial_coverage.units %}
-                        <div class="row">
-                            <div class="col-sm-4"><strong>Coordinate Units:</strong></div>
-                            <div class="col-sm-8">{{ spatial_coverage.units }}</div>
-                        </div>
-                    {% endif %}
-                {% endif %}
-
-                {% if temporal_coverage %}
-                    <hr style="border: 0;">
-                    <h4><strong>Temporal:</strong></h4>
-                    <hr style="margin-top: 0px;margin-bottom: 2px">
-                    <div class="row">
-                        <div class="col-sm-4"><strong>Start Date:</strong></div>
-                        <div class="col-sm-8">{{ temporal_coverage.start_date }}</div>
-                    </div>
-                    <div class="row">
-                        <div class="col-sm-4"><strong>End Date:</strong></div>
-                        <div class="col-sm-8">{{ temporal_coverage.end_date }}</div>
-                    </div>
-                {% endif %}
-            </div>
-        {% endif %}
-        <!-- ========= RELATED RESOURCES TAB ========= -->
-        {% if sources or relations %}
-            <div class="tab-pane" id="relatedResourcesTab">
-=======
                 </div>
             {% endif %}
 
                 <!-- ========= RELATED RESOURCES TAB ========= -->
                 {% if sources or relations %}
                 <div class="tab-pane" id="relatedResourcesTab">
->>>>>>> f2ee6ddc
                 {% if sources %}
                     <h4><strong>Sources:</strong></h4>
                     <hr style="margin-top: 0px;margin-bottom: 2px">
@@ -1156,835 +678,6 @@
                         </div>
                     {% endfor %}
                 {% endif %}
-<<<<<<< HEAD
-            </div>
-        {% endif %}
-
-        <!-- ========= RESOURCE SPECIFIC TAB ========= -->
-        {% if site or extended_metadata_exists or res_add_metadata %}
-            <div class="tab-pane" id="resourceSpecificTab">
-            {% if extended_metadata_exists %}
-                <div>
-                    {% if model_output %}
-                        <h4><strong>Model Output:</strong></h4>
-                        <hr style="margin-top: 0px;margin-bottom: 2px">
-                        <div class="row">
-                            <div class="col-sm-4"><strong>Includes output files?</strong></div>
-                            {% if model_output.includes_output == True %}
-                                <div class="col-sm-8">Yes</div>
-                            {% else %}
-                                <div class="col-sm-8">No</div>
-                            {% endif %}
-
-                        </div>
-                        <hr style="border: 0;">
-                    {% endif %}
-                </div>
-                <div>
-                {% if executed_by.name %}
-                    <h4><strong>Executed By:</strong></h4>
-                    <hr style="margin-top: 0px;margin-bottom: 2px">
-                    <div class="row">
-                        <div class="col-sm-4"><strong>Model Program used for execution:</strong></div>
-                        <div class="col-sm-8">{{ executed_by.name }}</div>
-                    </div>
-                    <hr style="border: 0;">
-                {% endif %}
-            {% endif %}
-            <div>
-                {% if cellInformation %}
-                    <h4><strong>Cell Information:</strong></h4>
-                    <hr style="margin-top: 0px;margin-bottom: 2px">
-                    <div class="row">
-                        <div class="col-sm-4"><strong>Rows:</strong></div>
-                        <div class="col-sm-8">{{ cellInformation.rows }}</div>
-                    </div>
-                    <div class="row">
-                        <div class="col-sm-4"><strong>Columns:</strong></div>
-                        <div class="col-sm-8">{{ cellInformation.columns }}</div>
-                    </div>
-                    <div class="row">
-                        <div class="col-sm-4"><strong>CellSizeXValue:</strong></div>
-                        <div class="col-sm-8">{{ cellInformation.cellSizeXValue }}</div>
-                    </div>
-                    <div class="row">
-                        <div class="col-sm-4"><strong>CellSizeYValue:</strong></div>
-                        <div class="col-sm-8">{{ cellInformation.cellSizeYValue }}</div>
-                    </div>
-                    <div class="row">
-                        <div class="col-sm-4"><strong>CellSizeUnit:</strong></div>
-                        <div class="col-sm-8">{{ cellInformation.cellSizeUnit }}</div>
-                    </div>
-                    <div class="row">
-                        <div class="col-sm-4"><strong>CellDataType:</strong></div>
-                        <div class="col-sm-8">{{ cellInformation.cellDataType }}</div>
-                    </div>
-                    {% if cellInformation.noDataValue %}
-                        <div class="row">
-                            <div class="col-sm-4"><strong>NoDataValue:</strong></div>
-                            <div class="col-sm-8">{{ cellInformation.noDataValue }}</div>
-                        </div>
-                    {% endif %}
-                    <hr style="border: 0;">
-                {% endif %}
-            </div>
-
-            <div>
-                {% if bandInformation %}
-                    <h4><strong>Band Information:</strong></h4>
-                    <hr style="margin-top: 0px;margin-bottom: 2px">
-                    {% for band in bandInformation %}
-                        <div class="row">
-                            <div class="col-sm-4"><strong>BandName:</strong></div>
-                            <div class="col-sm-8">{{ band.name }}</div>
-                        </div>
-                        <div class="row">
-                            <div class="col-sm-4"><strong>VariableName:</strong></div>
-                            <div class="col-sm-8">{{ band.variableName }}</div>
-                        </div>
-                        <div class="row">
-                            <div class="col-sm-4"><strong>VariableUnit:</strong></div>
-                            <div class="col-sm-8">{{ band.variableUnit }}</div>
-                        </div>
-                        {% if band.method %}
-                            <div class="row">
-                                <div class="col-sm-4"><strong>Method:</strong></div>
-                                <div class="col-sm-8">{{ band.method }}</div>
-                            </div>
-                        {% endif %}
-                        {% if band.comment %}
-                            <div class="row">
-                                <div class="col-sm-4"><strong>Comment:</strong></div>
-                                <div class="col-sm-8">{{ band.comment }}</div>
-                            </div>
-                        {% endif %}
-                    {% endfor %}
-                    <hr style="border: 0;">
-                {% endif %}
-            </div>
-
-            <div>
-                {% if site %}
-                    <h4><strong>Site:</strong></h4>
-                    <hr style="margin-top: 0px;margin-bottom: 2px">
-                    <div class="row">
-                        <div class="col-sm-4"><strong>Code:</strong></div>
-                        <div class="col-sm-8">{{ site.site_code }}</div>
-                    </div>
-                    <div class="row">
-                        <div class="col-sm-4"><strong>Name:</strong></div>
-                        <div class="col-sm-8">{{ site.site_name }}</div>
-                    </div>
-                    {% if site.elevation_m %}
-                        <div class="row">
-                            <div class="col-sm-4"><strong>Elevation M:</strong></div>
-                            <div class="col-sm-8">{{ site.elevation_m }}</div>
-                        </div>
-                    {% endif %}
-                    {% if site.elevation_datum %}
-                        <div class="row">
-                            <div class="col-sm-4"><strong>Elevation Datum:</strong></div>
-                            <div class="col-sm-8">{{ site.elevation_datum }}</div>
-                        </div>
-                    {% endif %}
-                    {% if site.site_type %}
-                        <div class="row">
-                            <div class="col-sm-4"><strong>Site Type:</strong></div>
-                            <div class="col-sm-8">{{ site.site_type }}</div>
-                        </div>
-                    {% endif %}
-                    <hr style="border: 0;">
-                {% endif %}
-            </div>
-
-            <div>
-            {% if variable %}
-                <h4><strong>Variable:</strong></h4>
-                <hr style="margin-top: 0px;margin-bottom: 2px">
-                <div class="row">
-                    <div class="col-sm-4"><strong>Code:</strong></div>
-                    <div class="col-sm-8">{{ variable.variable_code }}</div>
-                </div>
-                <div class="row">
-                    <div class="col-sm-4"><strong>Name:</strong></div>
-                    <div class="col-sm-8">{{ variable.variable_name }}</div>
-                </div>
-                <div class="row">
-                    <div class="col-sm-4"><strong>Type:</strong></div>
-                    <div class="col-sm-8">{{ variable.variable_type }}</div>
-                </div>
-                <div class="row">
-                    <div class="col-sm-4"><strong>No Data Value:</strong></div>
-                    <div class="col-sm-8">{{ variable.no_data_value }}</div>
-                </div>
-                {% if variable.variable_definition %}
-                    <div class="row">
-                        <div class="col-sm-4"><strong>Definition:</strong></div>
-                        <div class="col-sm-8">{{ variable.variable_definition }}</div>
-                    </div>
-                {% endif %}
-                {% if variable.speciation %}
-                    <div class="row">
-                        <div class="col-sm-4"><strong>Speciation:</strong></div>
-                        <div class="col-sm-8">{{ variable.speciation }}</div>
-                    </div>
-                {% endif %}
-                <hr style="border: 0;">
-            {% endif %}
-            </div>
-
-            </div>
-        </div>
-        {% endif %}
-        </div>
-        </div>
-        </div>
-    {% comments_for cm %}
-    {% else %}
-    {#        ============= FORM EDIT BEGINS ==============#}
-    <form role="form">
-        <div class="custom-btn-toolbar">
-            <form class="inline" action="{{ cm.get_absolute_url }}" method="post">
-                {% csrf_token %}
-                <button id="save" type="submit" data-toggle="tooltip" data-placement="auto"
-                        title="Edit" class="glyphicon glyphicon-floppy-disk icon-button btn-edit"></button>
-                <button id="btn-cancel" type="submit" data-toggle="tooltip" data-placement="auto"
-                        title="Cancel" class="glyphicon glyphicon-remove-sign icon-button btn-remove"></button>
-            </form>
-        </div>
-        {#           ------- TITLE -------  #}
-        <div class="form-group">
-            <input id="txt-title" type="text" class="form-control input-md textinput" placeholder="Enter title"
-                   value="{{ title }}"/>
-        </div>
-
-        <div class="info-group">
-            <table>
-                <tr>
-                    <th>Authors:</th>
-                    <td>
-                            <span id="authors">
-                                {% for cr in creators %}
-                                    {{ cr.name }},&nbsp
-                                {% endfor %}
-                            </span>
-                    </td>
-                </tr>
-                <tr>
-                    <th>Owner:</th>
-                    <td>{{ cm.user|contact|safe }}</td>
-                </tr>
-                <tr>
-                    <th>Resource type:</th>
-                    <td>{{ cm|resource_type }}</td>
-                </tr>
-                <tr>
-                    <th>Created:</th>
-                    <td>{{ cm.created|date }}</td>
-                </tr>
-                <tr>
-                    <th>Last updated:</th>
-                    <td> {{ cm.updated|date }}</td>
-                </tr>
-            </table>
-        </div>
-
-        {#           ------- ABSTRACT -------  #}
-    <h3>Abstract</h3>
-{#    <form action="/hsapi/_internal/{{ cm.short_id }}/description/{{ cm.metadata.description.id }}/update-metadata/" id="id_abstract" method="post">#}
-{#        {% csrf_token %}#}
-{##}
-{#        <div id="abstract" class="form-group">#}
-{#            <textarea id="abstract" class="form-control" placeholder="Enter abstract">{{ cm.metadata.description }}</textarea>#}
-{#        </div>#}
-{#        <button type="submit" class="btn btn-default">Save</button>#}
-{#    </form>#}
-
-        <form action="/hsapi/_internal/{{ cm.short_id }}/description/{{ cm.metadata.description.id }}/update-metadata/"
-              id="id-description" method="post">
-            {% csrf_token %}
-            <fieldset>
-                <div id="div_id_abstract" class="control-group">
-                    <div class="controls"><textarea class="form-control input-sm textarea" cols="40" id="id_abstract"
-                          name="abstract" rows="10">{{ cm.metadata.description }}</textarea></div>
-                </div>
-                <div style="margin-top:10px">
-                    <button type="button" class="btn btn-primary pull-right"
-                            onclick="metadata_update_ajax_submit('id-description'); return false;"
-                            style="display: none;">Save changes
-                    </button>
-                </div>
-            </fieldset>
-        </form>
-
-
-        {#           ------- CITATION -------  #}
-    <div class="content-block">
-        <h3>How to cite</h3>
-        <span id="citation-text">{{ citation }}</span>
-    </div>
-
-        {#           ------- SHARING -------  #}
-    <div class="content-block">
-        <h3>Sharing</h3>
-        <div id="sharing-status">
-        <span class="pull-left">Sharing status:</span>
-        {% if page.perms.change %}
-            <form id="form-sharing" class="pull-left"
-                  action="/hsapi/_internal/{{ cm.short_id }}/change-permissions/" method="POST">
-                {% csrf_token %}
-                {% if cm.public %}
-                    <input name="t" type="hidden" value="make_private"/>
-                    <div class="btn-group" role="group" aria-label="...">
-                        <button id="btn-public" data-toggle="tooltip" data-placement="auto"
-                                title='Can be viewed and downloaded by anyone.' type="button"
-                                class="btn btn-default active">Public
-                        </button>
-                        <button id="btn-private" data-toggle="tooltip" data-placement="auto"
-                                title='Can be viewed and downloaded only by designated users or research groups.'
-                                type="submit" class="btn btn-default">Private
-                        </button>
-                    </div>
-                {% else %}
-                    <input name="t" type="hidden" value="make_public"/>
-                    <div class="btn-group" role="group" aria-label="...">
-                        <button id="btn-public" data-toggle="tooltip" data-placement="auto"
-                                title='Can be viewed and downloaded by anyone.' type="submit"
-                                class="btn btn-default">Public
-                        </button>
-                        <button id="btn-private" data-toggle="tooltip" data-placement="auto"
-                                title='Can be viewed and downloaded only by designated users or research groups.'
-                                type="button" class="btn btn-default active">Private
-                        </button>
-                    </div>
-                {% endif %}
-            </form>
-        {% else %}
-            {% if cm.public %}
-                <strong>&nbspPublic</strong>
-            {% else %}
-                <strong>&nbspPrivate</strong>
-            {% endif %}
-        {% endif %}
-        </div>
-        <div id="rights">
-            <form class="form-group">
-                <div class="col-md-6 col-sm-12 col-xs-12">
-                    <label for="select_license">Select a license</label>
-                    <select id="select_license" class="form-control">
-                        <option value="http://creativecommons.org/licenses/by/4.0/">Creative Commons Attribution CC BY</option>
-                        <option value="http://creativecommons.org/licenses/by-sa/4.0/">Creative Commons Attribution-ShareAlike CC BY-SA</option>
-                        <option value="http://creativecommons.org/licenses/by-nd/4.0/">Creative Commons Attribution-NoDerivs CC BY-ND</option>
-                        <option value="http://creativecommons.org/licenses/by-nc-sa/4.0/">Creative Commons Attribution-NoCommercial-ShareAlike CC BY-NC-SA</option>
-                        <option value="http://creativecommons.org/licenses/by-nc/4.0/">Creative Commons Attribution-NoCommercial CC BY-NC</option>
-                        <option value="http://creativecommons.org/licenses/by-nc-nd/4.0/">Creative Commons Attribution-NoCommercial-NoDerivs CC BY-NC-ND</option>
-                        <option value="other">Other</option>
-                    </select>
-                </div>
-                <div class="col-md-6 col-sm-12 col-xs-12">
-                    <label for="id_statement">Statement</label>
-                    <textarea class="form-control input-md textarea" cols="40" id="id_statement" name="statement"
-                              readonly="True" rows="3" style="background-color:white;"></textarea>
-
-                    <label for="id_url">Url</label>
-                    <input class="form-control input-md urlinput" id="id_url" maxlength="200"
-                           readonly="True" style="background-color:white;"
-                           type="url">
-                    <img id="img-badge" class="cc-image"
-                    {% if rights.statement == "This resource is shared under the Creative Commons Attribution CC BY." %}
-                        src="{{ STATIC_URL }}img/cc-badges/CC-BY.png" alt="CC-BY"
-                    {% elif rights.statement == "This resource is shared under the Creative Commons Attribution-ShareAlike CC BY-SA." %}
-                        src="{{ STATIC_URL }}img/cc-badges/CC-BY-SA.png" alt="CC-BY-SA"
-                    {% elif rights.statement == "This resource is shared under the Creative Commons Attribution-NoDerivs CC BY-ND." %}
-                        src="{{ STATIC_URL }}img/cc-badges/CC-BY-ND.png" alt="CC-BY-ND"
-                    {% elif rights.statement == "This resource is shared under the Creative Commons Attribution-NoCommercial-ShareAlike CC BY-NC-SA." %}
-                        src="{{ STATIC_URL }}img/cc-badges/CC-BY-NC-SA.png" alt="CC-BY-NC-SA"
-                    {% elif rights.statement == "This resource is shared under the Creative Commons Attribution-NoCommercial CC BY-NC." %}
-                       src="{{ STATIC_URL }}img/cc-badges/CC-BY-NC.png" alt="CC-BY-NC"
-                    {% elif rights.statement == "This resource is shared under the Creative Commons Attribution-NoCommercial-NoDerivs CC BY-NC-ND." %}
-                        src="{{ STATIC_URL }}img/cc-badges/CC-BY-NC-ND.png" alt="CC-BY-NC-ND"
-                    {% endif %}
-                    />
-                </div>
-            </form>
-
-            <div id="permission-panel">
-                {% if user == cm.user %}
-                    <p>You are the owner of this resource.</p>
-                {% elif is_edit_user %}
-                    <p>You have been given specific permission to edit this resource.</p>
-                {% elif in_edit_group %}
-                    Your research group(s) have been given specific permission to edit this resource.</p>
-                {% elif is_view_user %}
-                    <p>You have been given specific permission to view this resource.</p>
-                {% elif in_view_group %}
-                    <p>Your research group(s) have been given specific permission to view this resource.</p>
-                {% endif %}
-
-                {% if page.perms.change %}
-            <div class="panel panel-default panel-faq">
-                <div class="panel-heading">
-                    <a data-toggle="collapse" data-parent="#accordion-cat-1" href="#faq-cat-1-sub-1">
-                        <h4 class="panel-title">
-                            Manage access
-                            <span class="pull-right"><i class="glyphicon glyphicon-plus"></i></span>
-                        </h4>
-                    </a>
-                </div>
-                <div id="faq-cat-1-sub-1" class="panel-collapse collapse" style="height: auto;">
-                    <div class="panel-body">
-                        <div class="col-md-4">
-                            <div class="custom-well">
-                                <h5 class="access-panel-title"><strong>Users with full read/write permissions on this resource</strong></h5>
-
-                                <form action="/hsapi/_internal/{{ cm.short_id }}/change-permissions/"
-                                      method="POST">
-                                    {% csrf_token %}
-                                    <select name="designees" id="owners-select" multiple class="form-control"
-                                            size="{{ owners.count }}">
-                                        {% for u in owners %}
-                                            <option value="{{ u.pk }}" selected>{{ u|best_name }}
-                                                ({{ u.username }})
-                                            </option>
-                                        {% endfor %}
-                                    </select>
-                                    <input name="t" value="owners" type="hidden"/>
-                                    <button type="submit"
-                                            class="btn btn-update-list pull-left btn-default glyphicon"><span
-                                            class="button-label">&nbspUpdate access list</span></button>
-                                            <span data-toggle="tooltip" data-placement="auto"
-                                                  title='Hold down "Control", or "Command" on a Mac, to select more than one.'
-                                                  class="pull-right glyphicon glyphicon-info-sign info-icon"></span>
-                                </form>
-                                <form action="/hsapi/_internal/{{ cm.short_id }}/change-permissions/"
-                                      method="POST" style="padding-top:0.3em">
-                                    {% csrf_token %}
-                                    <div class="form-group">
-                                        <button type="submit"
-                                                class="btn btn-success btn-add-access pull-left glyphicon glyphicon-plus"><span
-                                                class="button-label">&nbspAdd user</span></button>
-                                        {{ add_owner_user_form.user }}
-                                        <input name="t" value="add_owner" type="hidden"/>
-                                    </div>
-                                </form>
-                            </div>
-                        </div>
-
-                        <div class="col-md-4">
-                            <div class="custom-well">
-                                <h5 class="access-panel-title"><strong>Users who can edit the content of this resource</strong></h5>
-
-                                <form action="/hsapi/_internal/{{ cm.short_id }}/change-permissions/"
-                                      method="POST">
-                                    {% csrf_token %}
-                                    <select name="designees" id="edit_users-select" multiple
-                                            class="form-control" size="{{ edit_users.count }}">
-                                        {% for u in edit_users %}
-                                            <option value="{{ u.pk }}" selected>{{ u|best_name }}
-                                                ({{ u.username }})
-                                            </option>
-                                        {% endfor %}
-                                    </select>
-                                    <input name="t" value="edit_users" type="hidden"/>
-                                    <button type="submit"
-                                            class="btn btn-update-list pull-left btn-default glyphicon"><span
-                                            class="button-label">&nbspUpdate access list</span></button>
-                                            <span data-toggle="tooltip" data-placement="auto"
-                                                  title='Hold down "Control", or "Command" on a Mac, to select more than one.'
-                                                  class="pull-right glyphicon glyphicon-info-sign info-icon"></span>
-                                </form>
-                                <form class="form-inline"
-                                      action="/hsapi/_internal/{{ cm.short_id }}/change-permissions/"
-                                      method="POST" style="padding-top:0.3em">
-                                    {% csrf_token %}
-                                    <div class="form-group">
-                                        <button type="submit"
-                                                class="btn btn-success btn-add-access pull-left glyphicon glyphicon-plus"><span
-                                                class="button-label">&nbspAdd user</span></button>
-                                        {{ add_edit_user_form.user }}
-                                        <input name="t" value="add_edit_user" type="hidden"/>
-                                    </div>
-                                </form>
-                            </div>
-                        </div>
-
-{#                        <div class="col-md-4">#}
-{#                            <div class="custom-well">#}
-{#                                <h5 class="access-panel-title"><strong>Research groups that can edit the content of this resource</strong>#}
-{#                                </h5>#}
-{##}
-{#                                <form action="/hsapi/_internal/{{ cm.short_id }}/change-permissions/"#}
-{#                                      method="POST">#}
-{#                                    {% csrf_token %}#}
-{#                                    <select name="designees" id="edit_groups-select" multiple#}
-{#                                            class="form-control" size="{{ edit_groups.count }}">#}
-{#                                        {% for u in edit_groups %}#}
-{#                                            <option value="{{ u.pk }}"#}
-{#                                                    {% if u in edit_groups %}selected{% endif %}>{{ u }}</option>#}
-{#                                        {% endfor %}#}
-{#                                    </select>#}
-{#                                    <input name="t" value="edit_groups" type="hidden"/>#}
-{#                                    <button type="submit"#}
-{#                                            class="btn btn-update-list pull-left btn-default glyphicon"><span#}
-{#                                            class="button-label">&nbspUpdate access list</span></button>#}
-{#                                            <span data-toggle="tooltip" data-placement="auto"#}
-{#                                                  title='Hold down "Control", or "Command" on a Mac, to select more than one.'#}
-{#                                                  class="pull-right glyphicon glyphicon-info-sign info-icon"></span>#}
-{#                                </form>#}
-{#                                <form class="form-inline"#}
-{#                                      action="/hsapi/_internal/{{ cm.short_id }}/change-permissions/"#}
-{#                                      method="POST" style="padding-top:0.3em">#}
-{#                                    {% csrf_token %}#}
-{#                                    <div class="form-group">#}
-{##}
-{##}
-{#                                        <button type="submit"#}
-{#                                                class="btn btn-success btn-add-access pull-left glyphicon glyphicon-plus"><span#}
-{#                                                class="button-label">&nbspAdd group</span></button>#}
-{#                                        {{ add_edit_group_form.user }}#}
-{#                                        <input name="t" value="add_edit_group" type="hidden"/>#}
-{#                                    </div>#}
-{#                                </form>#}
-{#                            </div>#}
-{#                        </div>#}
-
-                        {% if not cm.public %}
-                            <div class="col-md-4">
-                                <div class="custom-well">
-                                    <h5 class="access-panel-title"><strong>Users who can view and download the resource</strong></h5>
-
-                                    <form action="/hsapi/_internal/{{ cm.short_id }}/change-permissions/"
-                                          method="POST">
-                                        {% csrf_token %}
-                                        <select name="designees" id="view_users-select" multiple
-                                                class="form-control" size="{{ view_users.count }}">
-                                            {% for u in view_users %}
-                                                <option value="{{ u.pk }}"
-                                                        {% if u in view_users %}selected{% endif %}>{{ u|best_name }}</option>
-                                            {% endfor %}
-                                        </select>
-                                        <input name="t" value="view_users" type="hidden"/>
-                                        <button type="submit"
-                                                class="btn btn-update-list pull-left btn-default glyphicon">
-                                            <span class="button-label">&nbspUpdate access list</span></button>
-                                                <span data-toggle="tooltip" data-placement="auto"
-                                                      title='Hold down "Control", or "Command" on a Mac, to select more than one.'
-                                                      class="pull-right glyphicon glyphicon-info-sign info-icon"></span>
-                                    </form>
-                                    <form action="/hsapi/_internal/{{ cm.short_id }}/change-permissions/"
-                                          method="POST" style="padding-top:0.3em">
-                                        {% csrf_token %}
-                                        <div class="form-group">
-                                            <button type="submit"
-                                                    class="btn btn-add-access btn-success pull-left glyphicon glyphicon-plus"><span
-                                                    class="button-label">&nbspAdd user</span></button>
-                                            {{ add_view_user_form.user }}
-                                            <input name="t" value="add_view_user" type="hidden"/>
-                                        </div>
-                                    </form>
-                                </div>
-                            </div>
-
-{#                            <div class="col-md-4">#}
-{#                                <div class="custom-well">#}
-{#                                    <h5 class="access-panel-title"><strong>Research groups that can view and download the resource</strong>#}
-{#                                    </h5>#}
-{##}
-{#                                    <form action="/hsapi/_internal/{{ cm.short_id }}/change-permissions/"#}
-{#                                          method="POST">#}
-{#                                        {% csrf_token %}#}
-{#                                        <select name="designees" id="view_groups-select" multiple#}
-{#                                                class="form-control" size="{{ view_groups.count }}">#}
-{#                                            {% for u in view_groups %}#}
-{#                                                <option value="{{ u.pk }}"#}
-{#                                                        {% if u in view_groups %}selected{% endif %}>{{ u }}</option>#}
-{#                                            {% endfor %}#}
-{#                                        </select>#}
-{#                                        <input name="t" value="view_groups" type="hidden"/>#}
-{#                                        <button type="submit"#}
-{#                                                class="btn btn-update-list pull-left btn-default glyphicon">#}
-{#                                            <span class="button-label">&nbspUpdate access list</span></button>#}
-{#                                                <span data-toggle="tooltip" data-placement="auto"#}
-{#                                                      title='Hold down "Control", or "Command" on a Mac, to select more than one.'#}
-{#                                                      class="pull-right glyphicon glyphicon-info-sign info-icon"></span>#}
-{#                                    </form>#}
-{#                                    <form class="form-inline"#}
-{#                                          action="/hsapi/_internal/{{ cm.short_id }}/change-permissions/"#}
-{#                                          method="POST" style="padding-top:0.3em">#}
-{#                                        {% csrf_token %}#}
-{#                                        <div class="form-group">#}
-{#                                            <button type="submit"#}
-{#                                                    class="btn btn-success btn-add-access pull-left glyphicon glyphicon-plus">#}
-{#                                                <span class="button-label">&nbspAdd group</span></button>#}
-{#                                            {{ add_view_group_form.user }}#}
-{#                                            <input name="t" value="add_view_group" type="hidden"/>#}
-{#                                        </div>#}
-{#                                    </form>#}
-{#                                </div>#}
-{#                            </div>#}
-                        {% endif %}
-                    </div>
-                </div>
-            </div>
-        {% endif %}
-            </div>
-        </div>
-    </div>
-
-        {#           ------- Keywords -------  #}
-    <div class="content-block">
-        <h3>Keywords</h3>
-        <div class="tags">
-            <div id="add-keyword-wrapper" class="input-group">
-                <input id="txt-keyword" type="text" class="form-control" placeholder="Keyword">
-                <span class="input-group-btn">
-                    <button id="btn-add-keyword" class="btn btn-success" type="button">Add</button>
-                </span>
-            </div>
-            <ul id="lst-tags" class="custom-well tag-list">
-                <li class="tag"><span>These</span>&nbsp<a><span
-                        class="glyphicon glyphicon-remove-circle icon-remove"></span></a></li>
-                <li class="tag"><span>are</span>&nbsp<a><span
-                        class="glyphicon glyphicon-remove-circle icon-remove"></span></a></li>
-                <li class="tag"><span>some</span>&nbsp<a><span
-                        class="glyphicon glyphicon-remove-circle icon-remove"></span></a></li>
-                <li class="tag"><span>keywords</span>&nbsp<a><span
-                        class="glyphicon glyphicon-remove-circle icon-remove"></span></a></li>
-            </ul>
-
-        </div>
-    </div>
-
-    {#           ------- Content -------  #}
-    <div>
-        <h3>Content</h3>
-        <div class="custom-well">
-        {#            {% block extra_content %}#}
-        {#            {% endblock %}#}
-        <div class="table-container">
-            <table class="table-plain table-striped">
-                {% for f in cm.files.all %}
-                    {#======= Modal window begins =======#}
-                    <div class="modal fade" id="delete-resource-file-{{ f.pk }}" tabindex="-1" role="dialog"
-                         aria-labelledby="myModalLabel" aria-hidden="true">
-                        <div class="modal-dialog">
-                            <div class="modal-content">
-                                <div class="modal-header">
-                                    <button type="button" class="close" data-dismiss="modal"
-                                            aria-hidden="true">&times;</button>
-                                    <h4 class="modal-title">Confirm file deletion</h4>
-                                </div>
-                                <div class="modal-body">
-                                    This will delete the file from the resource. Consider saving a copy if
-                                    it is important to you.
-                                </div>
-                                <div class="modal-footer">
-                                    <button type="button" class="btn btn-default" data-dismiss="modal">
-                                        Cancel
-                                    </button>
-                                    <a type="button" class="btn btn-danger"
-                                       href="/hsapi/_internal/{{ cm.short_id }}/delete-resource-file/{{ f.pk }}/">Delete</a>
-                                </div>
-                            </div>
-                        </div>
-                    </div>
-                    {#======= Modal window ends =======#}
-                    <tr>
-                        <td>
-                            <span class="glyphicon glyphicon-file file-icon"></span>
-                                        <span>
-                                            <span class="label-file-name">{{ f.resource_file.name|slice:"33:" }}</span>
-                                            <p class="label-file-size">{{ f.resource_file.size|filesizeformat }}</p>
-                                        </span>
-                        </td>
-                        <td>
-                            {% if page.perms.change %}
-                                <a href="{{ f.resource_file.url }}"><span data-toggle="modal"
-                                                                          data-target="#delete-resource-file-{{ f.pk }}"
-                                                                          data-placement="auto"
-                                                                          title="Delete"
-                                                                          class="glyphicon glyphicon-trash icon-button btn-remove"></span></a>
-                            {% endif %}
-
-                            {% if preview %}
-                                <a href="{{ f.resource_file.url }}"><span data-toggle="tooltip"
-                                                                          data-placement="auto"
-                                                                          title="Preview"
-                                                                          class="glyphicon glyphicon-eye-open icon-button"></span></a>
-                            {% endif %}
-                        </td>
-                    </tr>
-                {% endfor %}
-            </table>
-        </div>
-
-        <!-- Buttons -->
-        <a type="button" class="btn btn-success" data-toggle="modal" data-target="#add-file-dialog"
-           multiple="multiple">
-            <span class="glyphicon glyphicon-plus"><span class="button-label"> Add file...</span></span>
-        </a>
-    </div>
-    </div>
-        <!-- === Tabs begin === -->
-    <div class="tab-elements">
-        <div class="panel-tabs">
-            <ul class="nav nav-tabs">
-                <li class="active col-md-3 col-sm-3 col-xs-12">
-                    <a href="#contactTab" data-toggle="tab">
-                        <span class="glyphicon glyphicon-user"> </span>
-                        &nbspContact
-                    </a>
-                </li>
-                <li class="col-md-3 col-sm-3 col-xs-12">
-                    <a href="#coverageTab" data-toggle="tab">
-                        <span class="glyphicon glyphicon-globe"></span>
-                        &nbspCoverage
-                    </a>
-                </li>
-                <li class="col-md-3 col-sm-3 col-xs-12">
-                    <a href="#relatedResourcesTab" data-toggle="tab">
-                        <span class="glyphicon glyphicon-book"></span>
-                        &nbspRelated Resources
-                    </a>
-                </li>
-                <li class="col-md-3 col-sm-3 col-xs-12">
-                    <a href="#resourceSpecificTab" data-toggle="tab">
-                        <span class="glyphicon glyphicon-folder-close"></span>
-                        &nbspResource Specific
-                    </a>
-                </li>
-            </ul>
-        </div>
-        <div class="tabs-body">
-            <!-- Tab panes -->
-            <div class="tab-content">
-                <!-- ========= CONTACT TAB ========= -->
-                <div class="tab-pane active" id="contactTab">
-            <table id="contact-table" class="table table-striped">
-                <tbody>
-                <tr>
-                    <th class="division-title">Authors</th>
-                </tr>
-                <tr class="header-row">
-                    <th>Name</th>
-                    <th>Organization</th>
-                    <th>Address</th>
-                    <th>Phone</th>
-                    <th>Actions</th>
-                </tr>
-
-                <tr>
-                    <td>admin</td>
-                    <td> UWRL</td>
-                    <td> 204 Richards Hall, Logan, Utah 84321</td>
-                    <td> 435 764 2518</td>
-                    <td>
-                        <button data-toggle="tooltip" data-placement="auto" title="Edit"
-                                class="glyphicon glyphicon-pencil icon-button btn-edit"></button>
-                        <button data-toggle="tooltip" data-placement="auto" title="Remove"
-                                class="glyphicon glyphicon-trash icon-button btn-remove"></button>
-                    </td>
-                </tr>
-
-                <tr>
-                    <td>Juan Caraballo</td>
-                    <td> UWRL</td>
-                    <td> 203 Richards Hall, Logan, Utah 84321</td>
-                    <td> 435-764-2519</td>
-                    <td>
-                        <button data-toggle="tooltip" data-placement="auto" title="Edit"
-                                class="glyphicon glyphicon-pencil icon-button btn-edit"></button>
-                        <button data-toggle="tooltip" data-placement="auto" title="Remove"
-                                class="glyphicon glyphicon-trash icon-button btn-remove"></button>
-                    </td>
-                </tr>
-
-                <tr>
-                    <th class="division-title">
-                        <a type="button" class="btn btn-success" data-toggle="modal"
-                           data-target="#add-author-dialog" multiple="multiple">
-                                        <span class="glyphicon glyphicon-plus"><span
-                                                class="button-label"> Add author...</span></span>
-                        </a>
-                    </th>
-                </tr>
-
-                <tr>
-                    <th class="division-title">Contributors</th>
-                </tr>
-                <tr class="header-row">
-                    <th>Name</th>
-                    <th>Organization</th>
-                    <th>Address</th>
-                    <th>Phone</th>
-                    <th>Actions</th>
-                </tr>
-
-
-                <tr>
-                    <td>Jacob Meline</td>
-                    <td>asdf</td>
-                    <td>140 Who Knows, Logan, Utah 84322</td>
-                    <td>435 788 5858</td>
-                    <td>
-                        <button data-toggle="tooltip" data-placement="auto" title="Edit"
-                                class="glyphicon glyphicon-pencil icon-button btn-edit"></button>
-                        <button data-toggle="tooltip" data-placement="auto" title="Remove"
-                                class="glyphicon glyphicon-trash icon-button btn-remove"></button>
-                    </td>
-                </tr>
-                <tr>
-                    <th class="division-title">
-                        <a type="button" class="btn btn-success" data-toggle="modal"
-                           data-target="#add-file-dialog" multiple="multiple">
-                            <span class="glyphicon glyphicon-plus"><span class="button-label"> Add contributor...</span></span>
-                        </a>
-                    </th>
-                </tr>
-
-                </tbody>
-            </table>
-        </div>
-                <!-- ========= COVERAGE TAB ========= -->
-                <div class="tab-pane" id="coverageTab">
-            <form class="col-md-6 col-sm-12 col-xs-12" role="form">
-                <h4>Spatial</h4>
-
-                <div id="div_id_type" class="control-group">
-                    <div class="controls">
-                        <span class="radio"><input type="radio" name="type" id="id_type_1" value="box"> Box </span>
-                        <span class="radio"><input type="radio" checked="checked" name="type" id="id_type_2"
-                                                   value="point"> Point </span>
-                    </div>
-                </div>
-                <div class="form-group">
-                    <label for="id_name">Place/Area Name</label>
-                    <input class="form-control input-md textinput textInput" id="id_name" maxlength="200"
-                           name="name" type="text" value="Little Bear River at Mendon Road">
-                </div>
-                <div class="form-group">
-                    <label for="id_projection">Coordinate System/Geographic Projection</label>
-                    <input class="form-control input-md textinput textInput" id="id_projection"
-                           maxlength="100" name="projection" readonly="True" style="background-color:white;"
-                           type="text" value="WGS 84 EPSG:4326">
-                </div>
-                <div class="form-group">
-                    <label for="id_east">Longitude (WGS 84 decimal degrees)*</label>
-                    <input class="form-control input-md textinput textInput" id="id_east" name="east"
-                           type="text" value="-111.946402">
-                </div>
-                <div class="form-group">
-                    <label for="id_north">Latitude (WGS 84 decimal degrees)*</label>
-                    <input class="form-control input-md textinput textInput" id="id_north" name="north"
-                           type="text" value="41.718473">
-                </div>
-                <div class="form-group">
-                    <label for="id_units">Coordinate Units*</label>
-                    <input class="form-control input-md textinput textInput" id="id_units" maxlength="50" name="units"
-                           readonly="True" style="background-color:white;" type="text" value="Decimal degrees">
-                </div>
-
-=======
                 </div>
             {% endif %}
                 <!-- ========= RESOURCE SPECIFIC TAB ========= -->
@@ -2004,66 +697,14 @@
 
         <div class="row">
             <div class="col-md-12">
->>>>>>> f2ee6ddc
                 <div class="form-group">
-                    <label for="id_northlimit">North Latitude (WGS 84 decimal degrees)*</label>
-                    <input class="form-control input-md textinput textInput" id="id_northlimit" name="northlimit"
-                           type="text">
-                </div>
-                <div class="form-group">
-                    <label for="id_eastlimit">East Longitude (WGS 84 decimal degrees)*</label>
-                    <input class="form-control input-md textinput textInput" id="id_eastlimit" name="eastlimit"
-                           type="text">
-                </div>
-                <div class="form-group">
-                    <label for="id_southlimit">South Latitude (WGS 84 decimal degrees)*</label>
-                    <input class="form-control input-md textinput textInput" id="id_southlimit" name="southlimit"
-                           type="text">
-                </div>
-                <div class="form-group">
-                    <label for="id_westlimit">West Longitude (WGS 84 decimal degrees)*</label>
-                    <input class="form-control input-md textinput textInput" id="id_westlimit" name="westlimit"
-                           type="text">
-                </div>
-            </form>
-            <form class="col-md-6 col-sm-12 col-xs-12" role="form">
-                <h4>Temporal</h4>
-
-<<<<<<< HEAD
-                <div class="form-group">
-                    <label for="email">Start Date*</label>
-                    <input class="form-control input-md dateinput hasDatepicker" id="id_start" name="start" type="text">
-                </div>
-                <div class="form-group">
-                    <label for="email">End Date*</label>
-                    <input class="form-control input-md dateinput hasDatepicker" id="id_end" name="end" type="text">
-                </div>
-            </form>
-        </div>
-                <!-- ========= RELATED RESOURCES TAB ========= -->
-                <div class="tab-pane" id="relatedResourcesTab">
-            <table class="table">
-                <tbody>
-                {% for source in sources %}
-                    <tr>
-                        <th scope="row" class="dataset-label">Derived From:</th>
-                        <td class="dataset-details">{{ source.derived_from }}</td>
-                    </tr>
-                {% endfor %}
-                {% for relation in relations %}
-                    <tr>
-                        <th scope="row" class="dataset-label">{{ relation.type }}:</th>
-                        <td class="dataset-details">{{ relation.value }}</td>
-                    </tr>
-                {% endfor %}
-                </tbody>
-            </table>
-            <a id="add-relation" class="btn btn-success" data-toggle="modal" data-target="#add-relation-dialog"><i
-                    class="fa fa-plus"></i> Add relation</a>
-        </div>
-                <!-- ========= RESOURCE SPECIFIC TAB ========= -->
-                <div class="tab-pane" id="resourceSpecificTab">
-=======
+                    {% if metadata_form %}
+                        <button id="metadata-show-toggle" type="button" class="btn btn-primary"
+                                onclick="toggle_metadata_display()">Collapse All
+                        </button>
+                        {% crispy metadata_form %}
+                    {% endif %}
+
 {#                    <div>#}
                         {# TODO: Pabitra to check if this for loop code is relevant #}
 {#                        {% for attr, val_dict in core_metadata.items %}#}
@@ -2078,19 +719,16 @@
 {#                            </table>#}
 {#                        {% endfor %}#}
 {#                    </div>#}
->>>>>>> f2ee6ddc
                 </div>
             </div>
         </div>
-    </div>
-    {#        ============= FORM EDIT ENDS ==============#}
-</form>
-{% endif %}
-
-{# dialogs follow #}
-
-<!-- Modal -->
-<div class="modal fade" id="submit-for-publication-dialog" tabindex="-1" role="dialog"
+
+        {#                #}
+        {# dialogs follow #}
+        {#                #}
+
+        <!-- Modal -->
+        <div class="modal fade" id="submit-for-publication-dialog" tabindex="-1" role="dialog"
              aria-labelledby="myModalLabel" aria-hidden="true">
             <div class="modal-dialog">
                 <div class="modal-content">
@@ -2114,8 +752,9 @@
                 </div>
             </div>
         </div>
-<!-- Modal -->
-<div class="modal fade" id="delete-resource-dialog" tabindex="-1" role="dialog" aria-labelledby="myModalLabel"
+
+
+        <div class="modal fade" id="delete-resource-dialog" tabindex="-1" role="dialog" aria-labelledby="myModalLabel"
              aria-hidden="true">
             <div class="modal-dialog">
                 <div class="modal-content">
@@ -2141,8 +780,8 @@
                 </div>
             </div>
         </div>
-<!-- Modal -->
-<div class="modal fade" id="add-dcterm-dialog" tabindex="-1" role="dialog" aria-labelledby="myModalLabel"
+        <!-- Modal -->
+        <div class="modal fade" id="add-dcterm-dialog" tabindex="-1" role="dialog" aria-labelledby="myModalLabel"
              aria-hidden="true">
             <div class="modal-dialog">
                 <div class="modal-content">
@@ -2166,8 +805,8 @@
                 </div>
             </div>
         </div>
-<!-- Modal -->
-<div class="modal fade" id="add-reference-dialog" tabindex="-1" role="dialog" aria-labelledby="myModalLabel"
+        <!-- Modal -->
+        <div class="modal fade" id="add-reference-dialog" tabindex="-1" role="dialog" aria-labelledby="myModalLabel"
              aria-hidden="true">
             <div class="modal-dialog">
                 <div class="modal-content">
@@ -2193,154 +832,34 @@
                 </div>
             </div>
         </div>
-<!-- Modal -->
-<div class="modal fade" id="add-file-dialog" tabindex="-1" role="dialog" aria-labelledby="myModalLabel"
+
+        <div class="modal fade" id="add-file-dialog" tabindex="-1" role="dialog" aria-labelledby="myModalLabel"
              aria-hidden="true">
-    <div class="modal-dialog">
-        <div class="modal-content">
-            <form action="/hsapi/_internal/{{ cm.short_id }}/add-file-to-resource/" method="POST"
-                  enctype="multipart/form-data">
-
-                <div class="modal-header">
-                    <button type="button" class="close" data-dismiss="modal" aria-hidden="true">&times;</button>
-                    <h4 class="modal-title" id="myModalLabel">Add file to resource</h4>
-                </div>
-                <div class="modal-body">
-                    {% csrf_token %}
-                    <div class="form-group">
-                        <label for="add-citation-input">Select files:</label>
-                        <input type="file" name="files" id="add-file-input" multiple/>
-                    </div>
-
-                </div>
-                <div class="modal-footer">
-                    <button type="button" class="btn btn-default" data-dismiss="modal">Close</button>
-                    <button type="submit" class="btn btn-primary">Save changes</button>
-                </div>
-            </form>
+            <div class="modal-dialog">
+                <div class="modal-content">
+                    <form action="/hsapi/_internal/{{ cm.short_id }}/add-file-to-resource/" method="POST"
+                          enctype="multipart/form-data">
+
+                        <div class="modal-header">
+                            <button type="button" class="close" data-dismiss="modal" aria-hidden="true">&times;</button>
+                            <h4 class="modal-title" id="myModalLabel">Add file to resource</h4>
+                        </div>
+                        <div class="modal-body">
+                            {% csrf_token %}
+                            <div class="form-group">
+                                <label for="add-citation-input">Select files:</label>
+                                <input type="file" name="files" id="add-file-input" multiple/>
+                            </div>
+
+                        </div>
+                        <div class="modal-footer">
+                            <button type="button" class="btn btn-default" data-dismiss="modal">Close</button>
+                            <button type="submit" class="btn btn-primary">Save changes</button>
+                        </div>
+                    </form>
+                </div>
+            </div>
         </div>
-    </div>
-</div>
-<!-- Modal -->
-<div class="modal fade" id="add-author-dialog" tabindex="-1" role="dialog" aria-labelledby="myModalLabel"
-             aria-hidden="true">
-    <div class="modal-dialog">
-        <div class="modal-content">
-            <form action="/hsapi/_internal/{{ cm.short_id }}/add-creator/" method="POST"
-                  enctype="multipart/form-data">
-
-                <div class="modal-header">
-                    <button type="button" class="close" data-dismiss="modal" aria-hidden="true">&times;</button>
-                    <h4 class="modal-title" id="myModalLabel">Add author</h4>
-                </div>
-                <div class="modal-body">
-                    {% csrf_token %}
-                    <div class="form-group">
-                        <fieldset>
-                            <div id="div_id_name" class="control-group">
-                                <label for="id_name" class="control-label requiredField">Name<span class="asteriskField">*</span></label>
-                                <div class="controls">
-                                    <input class="form-control input-sm textinput textInput" id="id_name" maxlength="100" name="name" required="required" type="text">
-                                </div>
-                            </div>
-                            <div id="div_id_description" class="control-group">
-                                <label for="id_description" class="control-label">HydroShare User Identifier (URL)</label>
-                                <div class="controls">
-                                    <input class="form-control input-sm urlinput" id="id_description" maxlength="200" name="description" type="url">
-                                </div>
-                            </div>
-                            <div id="div_id_organization" class="control-group">
-                                <label for="id_organization" class="control-label">Organization</label>
-                                <div class="controls">
-                                    <input class="form-control input-sm textinput textInput" id="id_organization" maxlength="200" name="organization" type="text">
-                                </div>
-                            </div>
-                            <div id="div_id_email" class="control-group">
-                                <label for="id_email" class="control-label">Email</label>
-                                <div class="controls">
-                                    <input class="form-control input-sm emailinput" id="id_email" maxlength="75" name="email" type="email">
-                                </div>
-                            </div>
-                            <div id="div_id_address" class="control-group"><label for="id_address" class="control-label">Address</label>
-                                <div class="controls">
-                                    <input class="form-control input-sm textinput textInput" id="id_address" maxlength="250" name="address" type="text">
-                                </div>
-                            </div>
-                            <div id="div_id_phone" class="control-group"><label for="id_phone" class="control-label">Phone</label>
-                                <div class="controls">
-                                    <input class="form-control input-sm textinput textInput" id="id_phone" maxlength="25" name="phone" type="text">
-                                </div>
-                            </div>
-                            <div id="div_id_homepage" class="control-group"><label for="id_homepage" class="control-label">Homepage</label>
-                                <div class="controls">
-                                    <input class="form-control input-sm urlinput" id="id_homepage" maxlength="200" name="homepage" type="url">
-                                </div>
-                            </div>
-                        </fieldset>
-                    </div>
-                </div>
-                <div class="modal-footer">
-                    <button type="button" class="btn btn-default" data-dismiss="modal">Close</button>
-                    <button type="submit" class="btn btn-primary">Save changes</button>
-                </div>
-            </form>
-        </div>
-    </div>
-</div>
-<!-- Modal -->
-<div class="modal fade" id="add-relation-dialog" tabindex="-1" role="dialog" aria-labelledby="myModalLabel"
-             aria-hidden="true">
-    <div class="modal-dialog">
-        <div class="modal-content">
-            <form action="/hsapi/_internal/{{ cm.short_id }}/add-relation/">
-                <div class="modal-header">
-                    <button type="button" class="close" data-dismiss="modal" aria-hidden="true">&times;</button>
-                    <h4 class="modal-title" id="myModalLabel">Add Relation</h4>
-                </div>
-                <div class="modal-body">
-                    {% csrf_token %}
-                    <div class="form-group">
-{#                        <input type="hidden" name="csrfmiddlewaretoken" value="ZTT8CIFDUILy4NGDMkvdLFm43erAypMt">#}
-                        <fieldset>
-                            <legend>Relation</legend>
-                            <div id="div_id_type" class="control-group">
-                                <label for="id_type" class="control-label requiredField">Relation type<span class="asteriskField">*</span></label>
-                                <div class="controls">
-                                    <select class="form-control input-sm select" id="id_type" name="type">
-                                        <option value="" selected="selected">---------</option>
-                                        <option value="isPartOf">Part Of</option>
-                                        <option value="isExecutedBy">Executed By</option>
-                                        <option value="isCreatedBy">Created By</option>
-                                        <option value="isVersionOf">Version Of</option>
-                                        <option value="isDataFor">Data For</option>
-                                        <option value="cites">Cites</option>
-                                    </select></div></div><div id="div_id_value" class="control-group">
-                            <label for="id_value" class="control-label requiredField">Related to<span class="asteriskField">*</span></label>
-                            <div class="controls"><input class="form-control input-sm textinput textInput" id="id_value" maxlength="500" name="value" type="text">
-                            </div>
-                        </div>
-                        </fieldset>
-                    </div>
-                </div>
-                <div class="modal-footer">
-                    <button type="button" class="btn btn-default" data-dismiss="modal">Close</button>
-                    <button type="submit" class="btn btn-primary">Save changes</button>
-                </div>
-            </form>
-        </div>
-<<<<<<< HEAD
-    </div>
-</div>
-{% endwith %}
-
-{% block extra_js %}
-    <script type="text/javascript">
-    $(function () {
-    });
-
-    function toggle_metadata_display() {
-        if ($("#metadata-show-toggle").text() === 'Show All') {
-=======
 
 
     {% endwith %}
@@ -2351,7 +870,6 @@
     });
     function toggle_metadata_display(){
         if ($("#metadata-show-toggle").text() === 'Show All'){
->>>>>>> f2ee6ddc
             $("#metadata-show-toggle").text('Collapse All');
             $('.accordion-body:not(".in")').collapse('show');
         }
@@ -2360,111 +878,17 @@
             $('.accordion-body.in').collapse('hide');
         }
     }
-<<<<<<< HEAD
-
-    function metadata_update_ajax_submit(form_id) {
-        $alert_success = '<div class="alert alert-success" id="success-alert"> \
-=======
     function metadata_update_ajax_submit(form_id){
             $alert_success = '<div class="alert alert-success" id="success-alert"> \
->>>>>>> f2ee6ddc
                 <button type="button" class="close" data-dismiss="alert">x</button> \
                 <strong>Success! </strong> \
                 Metadata updated.\
             </div>'
-<<<<<<< HEAD
-
-        $alert_error = '<div class="alert alert-danger" id="error-alert"> \
-=======
             $alert_error = '<div class="alert alert-danger" id="error-alert"> \
->>>>>>> f2ee6ddc
                 <button type="button" class="close" data-dismiss="alert">x</button> \
                 <strong>Error! </strong> \
                 Metadata updated failed.\
             </div>'
-<<<<<<< HEAD
-
-        $form = $('#' + form_id);
-        var datastring = $form.serialize();
-
-        $.ajax({
-            type: "POST",
-            url: $form.attr('action'),
-            dataType: 'html',
-            data: datastring,
-            success: function (result) {
-                /* The div contains now the updated form */
-                //$('#' + form_id).html(result);
-                console.log(result);
-                json_response = JSON.parse(result);
-                console.log(json_response);
-                if (json_response.status === 'success') {
-                    $form.find("button").hide();
-                    if (json_response.hasOwnProperty('element_id')) {
-                        form_update_action = $form.attr('action');
-                        res_short_id = form_update_action.split('/')[3];
-                        update_url = "/hsapi/_internal/" + res_short_id + "/" + json_response.element_name + "/" + json_response.element_id + "/update-metadata/"
-                        $form.attr('action', update_url);
-
-                    }
-                    if (json_response.hasOwnProperty('element_name')) {
-                        if (json_response.element_name === 'title') {
-                            $res_title = $(".section-header").find("span").first();
-                            field_name_value = $res_title.text();
-                            console.log(field_name_value);
-                            updated_title = $form.find("#id_value").val();
-                            $res_title.text(updated_title);
-                        }
-                    }
-
-                    if (json_response.hasOwnProperty('metadata_status')) {
-                        if (json_response.metadata_status !== $('#metadata-status').text()) {
-                            $('#metadata-status').text(json_response.metadata_status);
-                            if (json_response.metadata_status == "Sufficient to make public") {
-                                customAlert("Metadata Status:Sufficient to make public", 3000);
-                                $('#metadata-status').removeClass('text-danger');
-                                $('#metadata-status').addClass('text-success');
-                                $('#id_sharing #make-public').remove();
-                                $('#id_sharing').append('<input name="t" type="hidden" value="make_public"/><button id="make-public" type="submit" class="btn btn-danger">Make public</button>');
-                            }
-                            else {
-                                $('#metadata-status').removeClass('text-success');
-                                $('#metadata-status').addClass('text-danger');
-                                $('#id_sharing #make-public').hide();
-                                $('#id_sharing #make-private').hide();
-                                $('#sharing-status').text('Private');
-                            }
-                        }
-                    }
-
-                    $('#' + form_id).before($alert_success);
-                    $('#' + form_id).closest('div').find('#error-alert').each(function () {
-                        this.remove();
-                    });
-                    $(".alert-success").fadeTo(2000, 500).slideUp(1000, function () {
-
-                        $(".alert-success").alert('close');
-                    });
-                }
-                else {
-                    $('#' + form_id).before($alert_error);
-
-                }
-            },
-            error: function (XMLHttpRequest, textStatus, errorThrown) {
-                $('#' + form_id).before($alert_error)
-                $(".alert-error").fadeTo(2000, 500).slideUp(1000, function () {
-                    $(".alert-error").alert('close');
-                });
-            }
-        });
-
-        //don't submit the form
-        return false;
-    }
-
-    function customAlert(msg, duration) {
-=======
             $form=$('#' + form_id);
             var datastring = $form.serialize();
             $.ajax({
@@ -2542,208 +966,10 @@
         }
     function customAlert(msg,duration)
     {
->>>>>>> f2ee6ddc
         var el = document.createElement("div");
         var top = ($(window).height() / 2) - 25;
         var left = ($(window).width() / 2) - 150;
         var style = "position:fixed;top:" + top + "px;left:" + left + "px;background-color:lightgreen; width:300px; height:50px; text-align:center; line-height:50px";
-<<<<<<< HEAD
-        el.setAttribute("style", style);
-        el.innerHTML = msg;
-        setTimeout(function () {
-            el.parentNode.removeChild(el);
-        }, duration);
-        document.body.appendChild(el);
-    }
-
-    $(document).ready(function () {
-        if ($("#id_type_1").is(':checked')) { //box type coverage
-            $("#div_id_north").hide();
-            $("#div_id_east").hide();
-            $("#div_id_elevation").hide();
-        }
-        if ($("#id_type_2").is(':checked')) { // point type coverage
-            $("#div_id_northlimit").hide();
-            $("#div_id_eastlimit").hide();
-            $("#div_id_southlimit").hide();
-            $("#div_id_westlimit").hide();
-            $("#div_id_uplimit").hide();
-            $("#div_id_downlimit").hide();
-        }
-        if ($("input:button[value='Delete creator']").length == 1) {
-            $("input:button[value='Delete creator']").first().hide();
-        }
-        // disable all save changes button on load
-        $("form").each(function () {
-            $save_button = $(this).find("button").first();
-            if ($save_button.text() === "Save changes") {
-                $save_button.hide();
-            }
-        })
-
-        // open all metadata collasible elements on page load
-        $('.accordion-body:not(".in")').collapse('show');
-
-        $(".icon-remove").on('click', onTagRemove);
-
-
-        function onTagRemove(){
-            $(this).closest(".tag").remove();
-        };
-
-
-        function onAddKeyword(){
-            var text = $("#txt-keyword").val();
-            $("#txt-keyword").val("")
-            $("#txt-keyword").text("");
-            if (text != ""){
-                var item = $("#lst-tags").append('<li class="tag"><span>'+ text +'</span>&nbsp<a><span class="glyphicon glyphicon-remove-circle icon-remove"></span></a></li>');
-                item.find(".icon-remove").on('click', onTagRemove);
-            }
-        }
-
-
-        $("#txt-keyword").keyup(function(e){
-            if (e.keyCode == 13){
-                onAddKeyword();
-            }
-        });
-
-        $("#btn-add-keyword").click(onAddKeyword);
-
-
-        $("#select_license").on('change', function () {
-            var value = this.value;
-            if (value === "other") {
-                $(this).closest("form").find("#id_statement").first().text("");
-                $(this).closest("form").find("#id_url").first().attr('value', "");
-                $(this).closest("form").find("#id_statement").first().attr('readonly', false);
-                $(this).closest("form").find("#id_url").first().attr('readonly', false);
-                $("#img-badge").first().hide();
-            }
-            else {
-                var text = $(this).find('option:selected').text();
-                text = "This resource is shared under the " + text + ".";
-                $(this).closest("form").find("#id_statement").first().text(text);
-                $(this).closest("form").find("#id_url").first().attr('value', value);
-                $(this).closest("form").find("#id_statement").first().attr('readonly', true);
-                $(this).closest("form").find("#id_url").first().attr('readonly', true);
-                $("#img-badge").first().show();
-                if (text == "This resource is shared under the Creative Commons Attribution CC BY."){
-                    $(this).closest("form").find("#img-badge").first().attr('src',"{{ STATIC_URL }}img/cc-badges/CC-BY.png");
-                    $(this).closest("form").find("#img-badge").first().attr('alt',"CC-BY");
-                }
-                else if (text == "This resource is shared under the Creative Commons Attribution-ShareAlike CC BY-SA."){
-                    $(this).closest("form").find("#img-badge").first().attr('src',"{{ STATIC_URL }}img/cc-badges/CC-BY-SA.png");
-                    $(this).closest("form").find("#img-badge").first().attr('alt',"CC-BY-SA");
-                }
-                else if (text == "This resource is shared under the Creative Commons Attribution-NoDerivs CC BY-ND."){
-                    $(this).closest("form").find("#img-badge").first().attr('src',"{{ STATIC_URL }}img/cc-badges/CC-BY-ND.png");
-                    $(this).closest("form").find("#img-badge").first().attr('alt',"CC-BY-ND");
-                }
-                else if (text == "This resource is shared under the Creative Commons Attribution-NoCommercial-ShareAlike CC BY-NC-SA."){
-                    $(this).closest("form").find("#img-badge").first().attr('src',"{{ STATIC_URL }}img/cc-badges/CC-BY-NC-SA.png");
-                    $(this).closest("form").find("#img-badge").first().attr('alt',"CC-BY-NC-SA");
-                }
-                else if (text == "This resource is shared under the Creative Commons Attribution-NoCommercial CC BY-NC."){
-                    $(this).closest("form").find("#img-badge").first().attr('src',"{{ STATIC_URL }}img/cc-badges/CC-BY-NC.png");
-                    $(this).closest("form").find("#img-badge").first().attr('alt',"CC-BY-NC");
-                }
-                else if (text == "This resource is shared under the Creative Commons Attribution-NoCommercial-NoDerivs CC BY-NC-ND."){
-                    $(this).closest("form").find("#img-badge").first().attr('src',"{{ STATIC_URL }}img/cc-badges/CC-BY-NC-ND.png");
-                    $(this).closest("form").find("#img-badge").first().attr('alt',"CC-BY-NC-ND");
-                }
-            }
-        });
-
-        // set the selected license in the select license dropdown
-        var value_exists = false;
-        $("#select_license option").each(function () {
-            if (this.value == $("#id_url").attr('value')) {
-                $("#select_license").val($("#id_url").attr('value'));
-                value_exists = true;
-                return;
-            }
-        })
-
-        if (value_exists == false) {
-            // set the selected license type to 'other'
-            $("#select_license").val('other');
-{#            console.log($("#select_license").attr('readonly'));#}
-            if ($("#select_license").attr('readonly') == undefined) {
-                $("#select_license").closest("form").find("#id_statement").first().attr('readonly', false);
-                $("#select_license").closest("form").find("#id_url").first().attr('readonly', false);
-                $("#img-badge").first().hide();
-            }
-            else {
-                $("#select_license").attr('style', "background-color:white;");
-                $("#select_license").closest("form").find("#id_statement").first().attr('readonly', true);
-                $("#select_license").closest("form").find("#id_url").first().attr('readonly', true);
-            }
-        }
-
-        // show "Save changes" button when form editing starts
-        $(".form-control").each(function () {
-            $(this).on('input', function (e) {
-                //$(this).css('border-color', 'gray');
-                $(this).closest("form").find("button").show();
-            });
-            $(this).on('change', function (e) {
-                //$(this).css('border-color', 'gray');
-                $(this).closest("form").find("button").show();
-            });
-        })
-        $(".dateinput").each(function () {
-            $(this).datepicker({
-                format: 'mm-dd-yyyy',
-                changeMonth: true,
-                changeYear: true
-            });
-
-            $(this).on('change', function () {
-                $(this).closest("form").find("button").show();
-            });
-        })
-        // Code adapted from http://djangosnippets.org/snippets/1389/
-        function updateElementIndex(el, prefix, ndx) {
-            var id_regex = new RegExp('(' + prefix + '-\\d+-)');
-            var replacement = prefix + '-' + ndx + '-';
-            if ($(el).attr("for")) $(el).attr("for", $(el).attr("for").replace(id_regex,
-                    replacement));
-            if (el.id) el.id = el.id.replace(id_regex, replacement);
-            if (el.name) el.name = el.name.replace(id_regex, replacement);
-        }
-
-        function deleteForm(btn, prefix) {
-            var formCount = parseInt($('#id_' + prefix + '-TOTAL_FORMS').val());
-            if (formCount > 1) {
-                // Delete the item/form
-                $(btn).parents('.item').slideUp(300);
-                $(btn).parents('.item').remove();
-                var forms = $("#" + prefix + ' .item'); // Get all the forms
-                // Update the total number of forms (1 less than before)
-                $('#id_' + prefix + '-TOTAL_FORMS').val(forms.length);
-                var i = 0;
-                // Go through the forms and set their indices, names and IDs
-                for (formCount = forms.length; i < formCount; i++) {
-                    $(forms.get(i)).children().children().each(function () {
-                        if ($(this).attr('type') == 'text') updateElementIndex(this, prefix, i);
-                        if ($(this).is('input')) updateElementIndex(this, prefix, i);
-                    });
-                    $(forms.get(i)).find('input').each(function () {
-                        updateElementIndex(this, prefix, i);
-                    })
-                }
-            } // End if
-            else {
-                if (prefix == 'creators') {
-                    alert("Resource needs to have at least one creator!");
-                }
-            }
-            return false;
-        }
-
-=======
         el.setAttribute("style",style);
         el.innerHTML = msg;
         setTimeout(function(){
@@ -2938,7 +1164,6 @@
             }
             return false;
         }
->>>>>>> f2ee6ddc
         function addForm(btn, prefix) {
             var formCount = parseInt($('#id_' + prefix + '-TOTAL_FORMS').val());
             // You can only submit a maximum of 10 todo items
@@ -2961,36 +1186,6 @@
                 var link_prefix = prefix + '_links'
                 $(row).find("*").each(function () {
                     updateElementIndex(this, link_prefix, formCount);
-<<<<<<< HEAD
-                    if ($(this).attr("id")) {
-                        if ($(this).attr("id").substr(-6) !== "_FORMS") {
-                            $(this).val("");
-                        }
-                        else {
-                            if ($(this).attr("id").substr(-11) === "TOTAL_FORMS") {
-                                $(this).val("1");
-                            }
-                        }
-                    }
-                    else {
-                        $(this).val("");
-                    }
-                });
-                $(row).find('input').each(function () {
-                    updateElementIndex(this, prefix, formCount);
-                    if ($(this).attr('type') == 'button') {
-                        if (prefix === 'creator') {
-                            $(this).attr('value', 'Delete creator');
-                        }
-                        else if (prefix === 'contributor') {
-                            $(this).attr('value', 'Delete contributor');
-                        }
-                        else {
-                            $(this).attr('value', 'Delete');
-                        }
-                    }
-                    if ($(this).attr('type') == 'submit') {
-=======
                     if ($(this).attr("id")){
                         if($(this).attr("id").substr(-6) !== "_FORMS"){
                             $(this).val("");
@@ -3019,7 +1214,6 @@
                         }
                     }
                     if ($(this).attr('type') == 'submit'){
->>>>>>> f2ee6ddc
                         $(this).attr('value', 'Save');
                     }
                 })
@@ -3048,19 +1242,11 @@
             }
             return false;
         }
-<<<<<<< HEAD
-
-=======
->>>>>>> f2ee6ddc
         function deleteLink(btn, prefix) {
             var link_form_input = $(btn).parents('.item').children('input:first');
             var id = $(link_form_input).attr('id');
             var link_formset_index = id.split("-")[1];
-<<<<<<< HEAD
-            var formCount = parseInt($('#id_' + prefix + '_links-' + link_formset_index + '-TOTAL_FORMS').val());
-=======
             var formCount = parseInt($('#id_' + prefix + '_links-' + link_formset_index+ '-TOTAL_FORMS').val());
->>>>>>> f2ee6ddc
             if (formCount > 1) {
                 // Delete the item/form
                 $(btn).parents('.item_link').slideUp(300);
@@ -3074,28 +1260,15 @@
                 for (formCount = forms.length; i < formCount; i++) {
                     $(forms.get(i)).children().children().each(function () {
                         if ($(this).attr('type') == 'text') updateElementIndex(this, update_prefix, i);
-<<<<<<< HEAD
-                        if ($(this).is('input')) updateElementIndex(this, update_prefix, i);
-                    });
-                    $(forms.get(i)).find('input').each(function () {
-=======
                         if($(this).is('input')) updateElementIndex(this, update_prefix, i);
                     });
                     $(forms.get(i)).find('input').each(function (){
->>>>>>> f2ee6ddc
                         updateElementIndex(this, update_prefix, i);
                     })
                 }
             } // End if
-<<<<<<< HEAD
-
             return false;
         }
-
-=======
-            return false;
-        }
->>>>>>> f2ee6ddc
         function addLink(btn, prefix) {
             var link_form_input = $(btn).parents('.item').children('input:first');
             var id = $(link_form_input).attr('id');
@@ -3114,19 +1287,6 @@
                 $(row).children().removeClass("error");
                 var update_prefix = prefix + '_links-' + link_formset_index;
                 // Relabel or rename all the relevant bits
-<<<<<<< HEAD
-                $(row).find('*').each(function () {
-                    updateElementIndex(this, update_prefix, formCount);
-                    $(this).val("");
-                })
-
-                $(row).find('button').each(function () {
-                    updateElementIndex(this, update_prefix, formCount);
-                    if ($(this).attr('type') == 'button') {
-                        $(this).text('Delete Link');
-                    }
-
-=======
                 $(row).find('*').each(function (){
                     updateElementIndex(this, update_prefix, formCount);
                     $(this).val("");
@@ -3136,7 +1296,6 @@
                     if ($(this).attr('type') == 'button'){
                         $(this).text('Delete Link');
                     }
->>>>>>> f2ee6ddc
                 })
                 // Add an event handler for the delete item/form link
                 $(row).find(".delete-link-creator").click(function () {
@@ -3150,65 +1309,6 @@
             } // End if
             else {
                 alert("Sorry, you can only enter a maximum of ten links.");
-<<<<<<< HEAD
-            }
-            return false;
-        }
-
-
-        // Register the click event handlers
-        $("#addCreator").click(function () {
-            return addForm(this, "creator");
-        });
-        $(".delete-creator").click(function () {
-            return deleteForm(this, "creator");
-        });
-        $("#addContributor").click(function () {
-            return addForm(this, "contributor");
-        });
-        $("#addLinkCreator").click(function () {
-            return addLink(this, "creator");
-        });
-        $(".delete-contributor").click(function () {
-            return deleteForm(this, "contributors");
-        });
-        $(".delete-link-contributor").click(function () {
-            return deleteLink(this, "contributors");
-        });
-        $(".delete-link-creator").click(function () {
-            return deleteLink(this, "creator");
-        });
-
-        $("#addSource").click(function () {
-            return addForm(this, "source");
-        });
-
-        $("form input:radio").change(function () {
-            if ($(this).val() == "point") {
-                //alert('you select the point radio button');
-                $("#div_id_north").show();
-                $("#div_id_east").show();
-                $("#div_id_elevation").show();
-                $("#div_id_northlimit").hide();
-                $("#div_id_eastlimit").hide();
-                $("#div_id_southlimit").hide();
-                $("#div_id_westlimit").hide();
-                $("#div_id_uplimit").hide();
-                $("#div_id_downlimit").hide();
-            }
-            else {
-                //alert('you select the box radio button');
-                $("#div_id_north").hide();
-                $("#div_id_east").hide();
-                $("#div_id_elevation").hide();
-                $("#div_id_northlimit").show();
-                $("#div_id_eastlimit").show();
-                $("#div_id_southlimit").show();
-                $("#div_id_westlimit").show();
-                $("#div_id_uplimit").show();
-                $("#div_id_downlimit").show();
-            }
-=======
             }
             return false;
         }
@@ -3262,7 +1362,6 @@
                 $("#div_id_uplimit").show();
                 $("#div_id_downlimit").show();
             }
->>>>>>> f2ee6ddc
         });
     });
     </script>
