--- conflicted
+++ resolved
@@ -4,11 +4,8 @@
 
 {% block extra_head %}
       <link href="{{ STATIC_URL }}css/site_base_irods.css" rel="stylesheet"/>
-<<<<<<< HEAD
-        <link rel="stylesheet" href='//cdn.datatables.net/1.10.10/css/jquery.dataTables.min.css'/>
-=======
+      <link rel="stylesheet" href='//cdn.datatables.net/1.10.10/css/jquery.dataTables.min.css'/>
       <link href="{{ STATIC_URL }}css/toolresource.css" rel="stylesheet"/>
->>>>>>> 0e17958e
 {% endblock %}
 
 {% block main %}
