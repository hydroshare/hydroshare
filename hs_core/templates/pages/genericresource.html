{% extends 'pages/page.html' %}

{% load ratings_tags pages_tags keyword_tags hydroshare_tags crispy_forms_tags %}

{% block extra_head %}
      <link href="{{ STATIC_URL }}css/site_base_irods.css" rel="stylesheet"/>
      <link rel="stylesheet" href='//cdn.datatables.net/1.10.10/css/jquery.dataTables.min.css'/>
      <link href="{{ STATIC_URL }}css/toolresource.css" rel="stylesheet"/>
{% endblock %}

{% block main %}
    {% with page.get_content_model as cm %}
        {% keywords_for page as kws %}
        {% set_page_permissions page %}
        <input type="hidden" id="supported-file-types" value="{{ cm.get_supported_upload_file_types }}">
        <input type="hidden" id="allow-multiple-file-upload" value={{ cm.can_have_multiple_files }}>
        <input type="hidden" id="file-count" value={{ cm.files.all.count }}>

        {% block error %}
            {%  if validation_error %}
                <div class="alert alert-danger alert-dismissible" role="alert">
                      <button type="button" class="close" data-dismiss="alert" aria-label="Close"><span aria-hidden="true">&times;</span></button>
                      <strong>Validation Error: {{ validation_error }}</strong>
                 </div>
            {%  endif %}
            {% if new_version_resource_creation_error %}
                <div class="alert alert-danger alert-dismissible" role="alert">
                    <button type="button" class="close" data-dismiss="alert" aria-label="Close"><span aria-hidden="true">&times;</span></button>
                    <strong>Failed to create a new version of this resource: {{ new_version_resource_creation_error }}</strong>
                </div>
            {% endif %}
        {% endblock %}

        {# ======= Title ======= #}
        {% include "resource-landing-page/title-section.html" %}

        {# ======= Top-right buttons ======= #}
        {% include "resource-landing-page/top-right-buttons.html" with show_manage_access=show_manage_access %}

        {# ======= Title and header content ======= #}
        {% include "resource-landing-page/resource-header.html" %}

        {# ======= Abstract ======= #}
        {% include "resource-landing-page/abstract.html" %}

        {# ======= Citation ======= #}
        {% include "resource-landing-page/citation.html" %}

        {# ======= Subject ======= #}
        {% include "resource-landing-page/subject.html" %}

        {% block content_block %}
        {# ======= Content (code moved here because django does not render blocks inside included templates) ======= #}
        {% if cm.resource_type != "ToolResource" %}
            <div class="col-sm-12 content-block">
                <h3>Content</h3>
                {% if show_content_files %}
                    <div class="custom-well">
                        {% if cm.files.all %}
                        <div class="table-container">
                            <table class="table-plain table-striped">
                                {% for f in cm.files.all %}
                                    {% if f.resource_file %}
                                        {#======= Modal window begins =======#}
                                        {% if page.perms.change and metadata_form %}
                                            <div class="modal fade" id="delete-resource-file-{{ f.pk }}" tabindex="-1"
                                                 role="dialog"
                                                 aria-labelledby="myModalLabel" aria-hidden="true">
                                                <div class="modal-dialog">
                                                    <div class="modal-content">
                                                        <div class="modal-header">
                                                            <button type="button" class="close" data-dismiss="modal"
                                                                    aria-hidden="true">&times;</button>
                                                            <h4 class="modal-title">Confirm file deletion</h4>
                                                        </div>
                                                        <div class="modal-body">
                                                            Consider saving a copy of the file before you delete it if
                                                            it is
                                                            important to you.
                                                        </div>
                                                        <div class="modal-footer">
                                                            <button type="button" class="btn btn-default"
                                                                    data-dismiss="modal">
                                                                Cancel
                                                            </button>
                                                            <a type="button" class="btn btn-danger"
                                                               href="/hsapi/_internal/{{ cm.short_id }}/delete-resource-file/{{ f.pk }}/">Delete</a>
                                                        </div>
                                                    </div>
                                                </div>
                                            </div>
                                        {% endif %}
                                        {#======= Modal window ends =======#}
                                        <tr>
                                            <td>
                                                <span class="glyphicon glyphicon-file file-icon"></span>
                                        <span>
                                            <span class="label-file-name">{{ f.resource_file.name|slice:"33:" }}</span>
                                            <p class="label-file-size">{{ f.resource_file.size|filesizeformat }}</p>
                                        </span>
                                            </td>
                                            {#                    <td>{% if preview %}<a class="btn btn-info btn-block" href="{{ preview }}">Preview</a>{% endif %}</td>#}
                                            <td>
                                                {% if page.perms.change and metadata_form %}

                                                    <a href="{{ f.resource_file.url }}"><span data-toggle="modal"
                                                                                              data-target="#delete-resource-file-{{ f.pk }}"
                                                                                              data-placement="auto"
                                                                                              title="Delete"
                                                                                              class="glyphicon glyphicon-trash icon-button btn-remove"></span></a>

                                                {% endif %}

                                                <a href="{{ f.resource_file.url }}"><span data-toggle="tooltip"
                                                                                          data-placement="auto"
                                                                                          title="Download"
                                                                                          class="glyphicon glyphicon-download icon-button btn-download"></span></a>

                                                {% if preview %}
                                                    <a href="{{ preview }}"><span data-toggle="tooltip"
                                                                                  data-placement="auto"
                                                                                  title="Preview"
                                                                                  class="glyphicon glyphicon-eye-open icon-button"></span></a>
                                                {% endif %}
                                            </td>
                                        </tr>
                                    {% endif %}
                                {% endfor %}
                            </table>
                        </div>
                        {% else %}
                            <i>No files have been uploaded.</i>
                        {% endif %}

                        {% if page.perms.change and metadata_form %}
                            <a id="btn-add-file" type="button" class="btn btn-success row-selector" data-toggle="modal"
                               data-target="#add-file-dialog"
                               multiple="multiple">
                                <span class="glyphicon glyphicon-plus"><span class="button-label"> Add file...</span></span>
                            </a>

                            <a id="btn-select-irods-file" type="button" class="btn btn-success row-selector hidden-form" data-toggle="modal" data-target="#irodsContent" >
                                <span class="glyphicon glyphicon-plus"><span class="button-label"> Add file from iRODS...</span></span>
                            </a>

                            <span id="log-into-irods">To add files from an iRODS server,
                                <a id="btn-signin-irods" type="button" class="btn-link" data-toggle="modal" data-target="#irodsSignin">log in to iRODS</a>
                            </span>
                            <span id="sign-in-info"></span>
                            <a id="btn-signout-irods" type="button" class="btn-link hidden-form">log out of iRODS</a>

                            {% if file_type_error %}
                              <div class="alert alert-danger alert-dismissible" role="alert">
                                <button id="validation-error-close" type="button" class="close" data-dismiss="alert" aria-label="Close"><span aria-hidden="true">&times;</span></button>
                                <strong>Uploaded File Type Validation Error: {{ file_type_error }}</strong>
                              </div>
                            {% endif %}
                        {% endif %}

                    </div>
                    <!-- Buttons -->
                    {% block download_bag %}
                    <div>
                        {% for b in cm.bags.all %}
                            <a id="btn-download-all" type="button" class="btn btn-default row-selector" href="{{ bag_url }}">
                                <span class="glyphicon glyphicon-download-alt">
                                    <span title='Download All Content as Zipped BagIt Archive' class="button-label">Download All Content as Zipped BagIt Archive</span>
                                </span>
                                <a target="_blank" href="http://en.wikipedia.org/wiki/BagIt">Learn more about the Bagit archive format</a>
                            </a>
                        {% endfor %}
                    </div>
                    {% endblock %}

                {% else %}
                    <i class="glyphicon glyphicon-eye-close text-danger no-access-icon"></i>&nbsp;
                    <span>You do not have permission to see these content files. Please contact the Authors if you wish to obtain access.</span>
                {% endif %}
            </div>
        {% endif %}
       {% endblock %} {# content_block #}

        {# ======= Content tabs (code moved here because django does not render blocks inside included templates) ======= #}
        <div class="col-sm-12">
            <!-- === Tabs begin === -->
            <div class="tab-elements">
                <div class="panel-tabs">
                    <ul class="nav nav-tabs">
                        <li class="active col-xs-2 col-md-2">
                            <a href="#contactTab" data-toggle="tab" title="Contact">
                                <span class="glyphicon glyphicon-user"> </span>
                                &nbspContact
                            </a>
                        </li>
                        {% if spatial_coverage.north or spatial_coverage.northlimit or temporal_coverage or metadata_form %}
                            <li class="col-xs-2 col-md-2">
                                <a id="coverageTabBtn" href="#coverageTab" data-toggle="tab" title="Coverage">
                                    <span class="glyphicon glyphicon-globe"></span>
                                    &nbspCoverage
                                </a>
                            </li>
                        {% endif %}
                        {% if sources or relations or metadata_form %}
                            <li class="col-xs-2 col-md-2">
                                <a href="#relatedResourcesTab" data-toggle="tab" title="Related resources">
                                    <span class="glyphicon glyphicon-book"></span>
                                    &nbspRelated Resources
                                </a>
                            </li>
                        {% endif %}
                        {% if extended_metadata_exists or metadata_form %}
                            {#  Resource specific metadata can't be edited for HIS Referenced Time Series #}
                            {% if cm|resource_type != "HIS Referenced Time Series" or not metadata_form %}
                                {% if  cm|resource_type != "Generic" %}
                                    {% if  cm|resource_type|lower != "collection resource" %}
                                        <li class="col-xs-2 col-md-2">
                                            <a href="#resourceSpecificTab" data-toggle="tab" title="Resource specific">
                                                <span class="glyphicon glyphicon-folder-close"></span>
                                                &nbspResource Specific
                                            </a>
                                        </li>
                                    {% endif %}
                                {% endif %}
                            {% endif %}
                        {% endif %}
                        {% if relevant_tools  %}
                            <li class="col-xs-2 col-md-2">
                                <a href="#relevantTools" data-toggle="tab" title="Relevant tools">
                                    <span class="glyphicon glyphicon-wrench"></span>
                                    &nbsp; Web Apps
                                </a>
                            </li>
                        {% endif %}
                         <li class="col-xs-2 col-md-2">
                            <a href="#extraMetaTab" data-toggle="tab" title="Extended Metadata">
                                <span class="glyphicon glyphicon-folder-close"> </span>
                                &nbspExtended Metadata
                            </a>
                         </li>
                    </ul>
                </div>
                <div class="tabs-body">
                    <!-- Tab panes -->
                    <div class="tab-content">
                        <!-- ========= CONTACT TAB ========= -->
                        <div class="tab-pane active" id="contactTab">
                            {% if not metadata_form %}
                                <table class="table table-striped">
                                    <tbody>
                                    <tr>
                                        <th class="division-title">Authors</th>
                                    </tr>
                                    <tr class="header-row">
                                        <th>Name</th>
                                        <th>Organization</th>
                                        <th>Address</th>
                                        <th>Phone</th>
                                    </tr>
                                    {% for cr in creators %}
                                        <tr>
                                            <td>{% if cr.description %}
                                                <a href="{{ cr.description }}">{{ cr.name }}</a>{% else %}
                                                {{ cr.name }}{% endif %}</td>
                                            <td>{% if cr.organization %} {{ cr.organization }}{% endif %}</td>
                                            <td>{% if cr.address %} {{ cr.address }}{% endif %}</td>
                                            <td>{% if cr.phone %} {{ cr.phone }}{% endif %}</td>
                                        </tr>
                                    {% endfor %}
                                    {% if contributors %}
                                        <tr>
                                            <th class="division-title">Contributors</th>
                                        </tr>
                                        <tr class="header-row">
                                            <th>Name</th>
                                            <th>Organization</th>
                                            <th>Address</th>
                                            <th>Phone</th>
                                        </tr>

                                        {% for cont in contributors %}
                                            <tr>
                                                <td>{% if cont.description %}
                                                    <a href="{{ cont.description }}">{{ cont.name }}</a>{% else %}
                                                    {{ cont.name }}{% endif %}</td>
                                                <td>{% if cont.organization %} {{ cont.organization }}{% endif %}</td>
                                                <td>{% if cont.address %} {{ cont.address }}{% endif %}</td>
                                                <td>{% if cont.phone %} {{ cont.phone }}{% endif %}</td>
                                            </tr>
                                        {% endfor %}
                                    {% endif %}
                                    </tbody>
                                </table>
                            {% else %}
                                <div class="tab-pane active" id="contactTab">
                                    <table id="contact-table" class="table table-striped">
                                        <tbody>
                                        <tr>
                                            <th class="division-title">Authors</th>
                                        </tr>
                                        <tr class="header-row">
                                            <th>Name</th>
                                            <th>Organization</th>
                                            <th>Address</th>
                                            <th>Phone</th>
                                            <th>Actions</th>
                                        </tr>
                                        {% for author in creator_formset.initial %}
                                            <tr>
                                                <td>{% if author.description %}
                                                    <a href="{{ author.description }}">{{ author.name }}</a>{% else %}
                                                    {{ author.name }}{% endif %}</td>
                                                <td>{% if  author.organization %}{{ author.organization }}{% endif %}</td>
                                                <td>{% if  author.address %}{{ author.address }}{% endif %}</td>
                                                <td>{% if  author.phone %}{{ author.phone }}{% endif %}</td>
                                                <td>
                                                    <a data-toggle="modal" data-placement="auto" title="Edit"
                                                       class="glyphicon glyphicon-pencil icon-button btn-edit"
                                                       data-target="#edit-creator-dialog{{ author.id }}"
                                                            ></a>

                                                    {# Prevent deletion of last creator#}
                                                    {% if creator_formset.initial|length > 1 %}
                                                        <a data-toggle="modal" data-placement="auto" title="Remove"
                                                           class="glyphicon glyphicon-trash icon-button btn-remove"
                                                           data-target="#delete-creator-dialog{{ author.id }}"></a>
                                                    {% endif %}
                                                </td>
                                            </tr>

                                        {% endfor %}
                                        <tr>
                                            <th class="division-title">
                                                <a type="button" class="btn btn-success" data-toggle="modal"
                                                   data-target="#add-creator-dialog" multiple="multiple">
                                                        <span class="glyphicon glyphicon-plus"><span
                                                                class="button-label"> Add author...</span></span>
                                                </a>
                                            </th>
                                        </tr>
                                        <tr>
                                            <th class="division-title">Contributors</th>
                                        </tr>
                                        <tr class="header-row">
                                            <th>Name</th>
                                            <th>Organization</th>
                                            <th>Address</th>
                                            <th>Phone</th>
                                            <th>Actions</th>
                                        </tr>
                                        {% for contributor in contributor_formset.initial %}
                                            <tr>
                                                <td>{% if contributor.description %}
                                                    <a href="{{ contributor.description }}">{{ contributor.name }}</a>{% else %}
                                                    {{ contributor.name }}{% endif %}</td>
                                                <td>{% if  contributor.organization %}
                                                    {{ contributor.organization }}{% endif %}</td>
                                                <td>{% if  contributor.address %}{{ contributor.address }}{% endif %}</td>
                                                <td>{% if  contributor.phone %}{{ contributor.phone }}{% endif %}</td>
                                                <td>
                                                    <a data-toggle="modal" data-placement="auto" title="Edit"
                                                       class="glyphicon glyphicon-pencil icon-button btn-edit"
                                                       data-target="#edit-contributor-dialog{{ contributor.id }}"
                                                            ></a>
                                                    <a data-toggle="modal" data-placement="auto" title="Remove"
                                                       class="glyphicon glyphicon-trash icon-button btn-remove"
                                                       data-target="#delete-contributor-dialog{{ contributor.id }}"
                                                            ></a>
                                                </td>
                                            </tr>
                                        {% endfor %}

                                        <tr>
                                            <th class="division-title">
                                                <a type="button" class="btn btn-success" data-toggle="modal"
                                                   data-target="#add-contributor-dialog" multiple="multiple">
                                                    <span class="glyphicon glyphicon-plus"><span class="button-label"> Add contributor...</span></span>
                                                </a>
                                            </th>
                                        </tr>

                                        </tbody>
                                    </table>
                                </div>
                            {% endif %}
                        </div>
                        <!-- ========= COVERAGE TAB ========= -->
                        {% if spatial_coverage.north or spatial_coverage.northlimit or temporal_coverage or metadata_form %}
                            <div class="tab-pane" id="coverageTab">
                                <div class="row">
                                    {% if not metadata_form %}
                                    <div class="{% if temporal_coverage %}col-md-8{% endif %} col-sm-12 col-xs-12" id="coverage-spatial">
                                        <div class="row">
                                        <div class="col-sm-12">
                                            <legend>Spatial</legend>
                                            <div class="coverage-container">
                                                <table class="info-table">
                                                    <tbody>
                                                        {% if spatial_coverage.name %}
                                                        <tr>
                                                            <th class="text-muted">Place/Area Name</th>
                                                            <td>{{ spatial_coverage.name }}</td>
                                                        </tr>
                                                        {% endif %}
                                                        {% if spatial_coverage.projection %}
                                                        <tr>
                                                            <th class="text-muted">Coordinate System/Geographic Projection
                                                            </th>
                                                            <td>WGS 84 EPSG:4326</td>
                                                        </tr>
                                                        {% endif %}
                                                        {% if spatial_coverage.units %}
                                                        <tr>
                                                            <th class="text-muted">Coordinate Units</th>
                                                            <td>Decimal degrees</td>
                                                        </tr>
                                                        {% endif %}

                                                    </tbody>
                                                </table>
                                            </div>
                                        </div>

                                        <div class="col-sm-8">
                                            <div id="coverageMap" data-shape-type="{{ spatial_coverage.type }}"></div>
                                            <i id="resetZoomBtn" class="glyphicon glyphicon-record" data-toggle="tooltip"
                                               data-placement="left" title="Recenter on selected area/point"></i>
                                        </div>

                                        <div class="col-sm-4">
                                            {% if spatial_coverage.north or spatial_coverage.northlimit %}
                                                <ul class="list-group">
                                                    {% if spatial_coverage.type == 'point' %}
                                                        {% if spatial_coverage.east %}
                                                            <li class="list-group-item"><strong>Longitude</strong>
                                                                <div id="cov_east">{{ spatial_coverage.east }}°</div>
                                                            </li>
                                                        {% endif %}
                                                        {% if spatial_coverage.north %}
                                                            <li class="list-group-item"><strong>Latitude</strong>
                                                                <div id="cov_north">{{ spatial_coverage.north }}°</div>
                                                            </li>
                                                        {% endif %}
                                                    {% else %}
                                                        {% if spatial_coverage.northlimit %}
                                                            <li class="list-group-item"><strong>North Latitude</strong>
                                                                <div id="cov_northlimit">{{ spatial_coverage.northlimit }}°</div>
                                                            </li>
                                                        {% endif %}
                                                        {% if spatial_coverage.eastlimit %}
                                                            <li class="list-group-item"><strong>East Longitude</strong>
                                                                <div id="cov_eastlimit">{{ spatial_coverage.eastlimit }}°</div>
                                                            </li>
                                                        {% endif %}
                                                        {% if spatial_coverage.southlimit %}
                                                            <li class="list-group-item"><strong>South Latitude</strong>
                                                                <div id="cov_southlimit">{{ spatial_coverage.southlimit }}°</div>
                                                            </li>
                                                        {% endif %}
                                                        {% if spatial_coverage.westlimit %}
                                                            <li class="list-group-item"><strong>West Longitude</strong>
                                                                <div id="cov_westlimit">{{ spatial_coverage.westlimit }}°</div>
                                                            </li>
                                                        {% endif %}
                                                    {% endif %}
                                                </ul>
                                                <div class="text-muted" style="margin-top:20px;">WGS 84 decimal degrees</div>
                                            {% endif %}
                                        </div>
                                    </div>
                                    </div>
                                    {% if temporal_coverage %}
                                        <div class="col-sm-4">
                                            <legend>Temporal</legend>
                                            <div class="row">
                                                <div class="col-sm-4"><strong class="text-muted">Start Date</strong></div>
                                                <div class="col-sm-8">{{ temporal_coverage.start_date }}</div>
                                            </div>
                                            <div class="row">
                                                <div class="col-sm-4"><strong class="text-muted">End Date</strong></div>
                                                <div class="col-sm-8">{{ temporal_coverage.end_date }}</div>
                                            </div>
                                        </div>
                                        {% endif %}
                                    {% else %}
                                        <div class="form-group">
                                            <div class="col-md-8 col-sm-12 col-xs-12" id="coverage-spatial">
                                                <div class="row">
                                                    <form action="/hsapi/_internal/{{ cm.short_id }}/coverage/{% if not coverage_spatial_form.initial.north and not coverage_spatial_form.initial.northlimit %}add-metadata/{% else %}{{ coverage_spatial_form.initial.id }}/update-metadata/{% endif %}"
                                                          id="id-coverage-spatial" method="post">
                                                        {% csrf_token %}
                                                         <div class="col-sm-12">
                                                            <legend>Spatial</legend>
                                                            <div class="coverage-container">
                                                                 <table class="info-table" >
                                                                     <tbody>
                                                                         <tr>
                                                                             <th class="text-muted">Coordinate System/Geographic Projection</th>
                                                                             <td>WGS 84 EPSG:4326</td>
                                                                         </tr>
                                                                         <tr>
                                                                             <th class="text-muted">Coordinate Units</th>
                                                                             <td>Decimal degrees</td>
                                                                         </tr>
                                                                     </tbody>
                                                                 </table>
                                                             </div>

                                                            <div id="div_id_name" class="control-group">
                                                                <label for="id_name" class="control-label">Place/Area Name</label>

                                                                <div class="controls">
                                                                    <input class="form-control input-sm textinput textInput"
                                                                           id="id_name" maxlength="200" name="name" type="text"
                                                                           value="{% if coverage_spatial_form.initial.name %}{{ coverage_spatial_form.initial.name }}{% endif %}">
                                                                </div>
                                                            </div>

                                                             <input id="id_projection" maxlength="100" name="projection"
                                                                    type="text" style="display:none"
                                                                    value="{% if coverage_spatial_form.initial.projection %}{{ coverage_spatial_form.initial.projection }}{% else %}WGS 84 EPSG:4326{% endif %}">
                                                             <input id="id_units" maxlength="50" name="units"
                                                                    style="display:none"
                                                                    type="text" value="{% if coverage_spatial_form.initial.units %}{{ coverage_spatial_form.initial.units }}{% endif %}">

                                                             <div id="div_id_type">
                                                                 <label class="radio-inline">
                                                                     <input type="radio"
                                                                            {% if coverage_spatial_form.initial.type == "box" %}checked="checked"{% endif %}
                                                                            name="type" id="id_type_1"
                                                                            value="box">Box</label>

                                                                 <label class="radio-inline">
                                                                     <input type="radio"
                                                                            {% if coverage_spatial_form.initial.type == "point" %}checked="checked"{% endif %}
                                                                            name="type" id="id_type_2"
                                                                            value="point">Point</label>
                                                             </div>
                                                         </div>

                                                        <fieldset>
                                                            <div class="col-sm-8">
                                                                <div id="coverageMap"></div>
                                                                <i id="resetZoomBtn" class="glyphicon glyphicon-record" data-toggle="tooltip"
                                                                    data-placement="left" title="Recenter on selected area/point"></i>
                                                            </div>

                                                            <div class="col-sm-4">
                                                                <div id="div_id_north" class="control-group" style="margin-bottom: 10px;">
                                                                    <label for="id_north" class="control-label requiredField">
                                                                        Latitude<span class="asteriskField">*</span>
                                                                    </label>

                                                                    <div class="input-group">
                                                                        <input type="text" class="form-control" placeholder="-90 to 90"
                                                                             id="id_north" name="north"
                                                                             value="{% if coverage_spatial_form.initial.north %}{{ coverage_spatial_form.initial.north }}{% endif %}">
                                                                        <span data-toggle="tooltip" data-placement="auto" title="WGS 84 decimal degrees"
                                                                              class="input-group-addon">°</span>
                                                                    </div>
                                                                </div>
                                                                <div id="div_id_east" class="control-group" style="margin-bottom: 10px;">
                                                                    <label for="id_east" class="control-label requiredField">
                                                                        Longitude<span class="asteriskField">*</span>
                                                                    </label>

                                                                    <div class="input-group">
                                                                        <input type="text" class="form-control" placeholder="-180 to 180"
                                                                             id="id_east" name="east"
                                                                             value="{% if coverage_spatial_form.initial.east %}{{ coverage_spatial_form.initial.east }}{% endif %}">
                                                                        <span data-toggle="tooltip" data-placement="auto" title="WGS 84 decimal degrees"
                                                                              class="input-group-addon">°</span>
                                                                    </div>
                                                                </div>
                                                                <div id="div_id_northlimit" class="control-group" style="margin-bottom: 10px;">
                                                                    <label for="id_northlimit" class="control-label requiredField">
                                                                        North Latitude<span class="asteriskField">*</span>
                                                                    </label>

                                                                    <div class="input-group">
                                                                        <input type="text" class="form-control" placeholder="-90 to 90"
                                                                             id="id_northlimit" name="northlimit"
                                                                             value="{% if coverage_spatial_form.initial.northlimit %}{{ coverage_spatial_form.initial.northlimit }}{% endif %}">
                                                                        <span data-toggle="tooltip" data-placement="auto" title="WGS 84 decimal degrees"
                                                                              class="input-group-addon">°</span>
                                                                    </div>
                                                                </div>
                                                                <div id="div_id_eastlimit" class="control-group" style="margin-bottom: 10px;">
                                                                    <label for="id_eastlimit" class="control-label requiredField">
                                                                        East Longitude<span class="asteriskField">*</span>
                                                                    </label>

                                                                    <div class="input-group">
                                                                        <input type="text" class="form-control" placeholder="-180 to 180"
                                                                             id="id_eastlimit" name="eastlimit"
                                                                             value="{% if coverage_spatial_form.initial.eastlimit %}{{ coverage_spatial_form.initial.eastlimit }}{% endif %}">
                                                                        <span data-toggle="tooltip" data-placement="auto" title="WGS 84 decimal degrees"
                                                                              class="input-group-addon">°</span>
                                                                    </div>
                                                                </div>
                                                                <div id="div_id_southlimit" class="control-group" style="margin-bottom: 10px;">
                                                                    <label for="id_southlimit" class="control-label requiredField">
                                                                        South Latitude<span class="asteriskField">*</span>
                                                                    </label>

                                                                    <div class="input-group">
                                                                        <input type="text" class="form-control" placeholder="-90 to 90"
                                                                             id="id_southlimit" name="southlimit"
                                                                             value="{% if coverage_spatial_form.initial.southlimit %}{{ coverage_spatial_form.initial.southlimit }}{% endif %}">
                                                                        <span data-toggle="tooltip" data-placement="auto" title="WGS 84 decimal degrees"
                                                                              class="input-group-addon">°</span>
                                                                    </div>
                                                                </div>
                                                                <div id="div_id_westlimit" class="control-group" style="margin-bottom: 10px;">
                                                                    <label for="id_westlimit" class="control-label requiredField">
                                                                        West Longitude<span class="asteriskField">*</span>
                                                                    </label>

                                                                    <div class="input-group">
                                                                        <input type="text" class="form-control" placeholder="-180 to 180"
                                                                             id="id_westlimit" name="westlimit"
                                                                             value="{% if coverage_spatial_form.initial.westlimit %}{{ coverage_spatial_form.initial.westlimit }}{% endif %}">
                                                                        <span data-toggle="tooltip" data-placement="auto" title="WGS 84 decimal degrees"
                                                                              class="input-group-addon">°</span>
                                                                    </div>
                                                                </div>

                                                            <button type="button" class="btn btn-primary pull-right"
                                                                        onclick="metadata_update_ajax_submit('id-coverage-spatial'); return false;"
                                                                        style="display: none;">Save changes
                                                                </button>

                                                            </div>
                                                        </fieldset>
                                                    </form>

                                                </div>
                                            </div>

                                            <div class="form-group col-md-4 col-sm-12 col-xs-12" id="coverage-temporal">
                                                {% if not coverage_temporal_form.initial.start %}
                                                <form action="/hsapi/_internal/{{ cm.short_id }}/coverage/add-metadata/"
                                                      id="id-coverage-temporal" method="post">
                                                    {% csrf_token %}
                                                    <fieldset>
                                                        <legend>Temporal</legend>
                                                        <div id="div_id_start" class="control-group">
                                                            <label for="id_start" class="control-label requiredField">
                                                                Start Date<span class="asteriskField">*</span></label>

                                                            <div class="controls">
                                                                <input class="form-control input-sm dateinput" id="id_start"
                                                                       name="start" type="text">
                                                            </div>
                                                        </div>
                                                        <div id="div_id_end" class="control-group">
                                                            <label for="id_end" class="control-label requiredField">End
                                                                Date<span class="asteriskField">*</span></label>

                                                            <div class="controls">
                                                                <input class="form-control input-sm dateinput" id="id_end"
                                                                       name="end" type="text">
                                                            </div>
                                                        </div>
                                                        <div style="margin-top:10px">
                                                            <button type="button" class="btn btn-primary pull-right"
                                                                    onclick="metadata_update_ajax_submit('id-coverage-temporal'); return false;">
                                                                Save changes
                                                            </button>
                                                        </div>
                                                    </fieldset>
                                                </form>
                                            {% else %}
                                                <form action="/hsapi/_internal/{{ cm.short_id }}/coverage/{{ coverage_temporal_form.initial.id }}/update-metadata/"
                                                      id="id-coverage-temporal" method="post">
                                                    {% csrf_token %}
                                                    <fieldset>
                                                        <legend>Temporal</legend>
                                                        <div id="div_id_start" class="control-group">
                                                            <label for="id_start" class="control-label requiredField">
                                                                Start Date<span class="asteriskField">*</span></label>

                                                            <div class="controls">
                                                                <input class="form-control input-sm dateinput" id="id_start"
                                                                       name="start" type="text"
                                                                       value="{{ coverage_temporal_form.initial.start }}">
                                                            </div>
                                                        </div>
                                                        <div id="div_id_end" class="control-group">
                                                            <label for="id_end" class="control-label requiredField">End
                                                                Date<span class="asteriskField">*</span></label>

                                                            <div class="controls">
                                                                <input class="form-control input-sm dateinput" id="id_end"
                                                                       name="end" type="text"
                                                                       value="{{ coverage_temporal_form.initial.end }}">
                                                            </div>
                                                        </div>
                                                        <div style="margin-top:10px">
                                                            <button type="button" class="btn btn-primary pull-right"
                                                                    onclick="metadata_update_ajax_submit('id-coverage-temporal'); return false;"
                                                                    style="display: none;">Save changes
                                                            </button>
                                                        </div>
                                                    </fieldset>
                                                </form>
                                            {% endif %}
                                            </div>
                                        </div>

                                    {% endif %}
                                </div>
                            </div>
                        {% endif %}
                        <!-- ========= RELATED RESOURCES TAB ========= -->
                        {% if sources or relations or metadata_form %}
                            <div class="tab-pane" id="relatedResourcesTab">
                                {% if not metadata_form %}
                                    {% if sources %}
                                        <h4><strong>Sources</strong></h4>
                                        <hr style="margin-top: 0px;margin-bottom: 2px">
                                        {% for source in sources %}
                                            <div class="row">
                                                <div class="col-sm-4"><strong>Derived From:</strong></div>
                                                <div class="col-sm-8">{{ source.derived_from }}</div>
                                            </div>
                                        {% endfor %}
                                    {% endif %}
                                    {% if relations %}
                                        <hr style="border: 0;">
                                        <h4><strong>Relations</strong></h4>
                                        <hr style="margin-top: 0;margin-bottom: 2px">
                                        {% for relation in relations %}
                                            <div class="row">
                                                <div class="col-sm-4"><strong>{{ relation.type }}:</strong></div>
                                                <div class="col-sm-8">{{ relation.value }}</div>
                                            </div>
                                        {% endfor %}
                                    {% endif %}
                                {% else %}
                                    <div>
                                        <table class="table" style="margin-bottom: 0;">
                                            <tbody>
                                            <legend>Sources</legend>
                                            {% for source in source_formset.initial %}
                                                <tr>
                                                    <th scope="row" class="dataset-label">Derived From:</th>
                                                    <td class="dataset-details">{{ source.derived_from }}</td>
                                                    <td>
                                                        <a data-toggle="modal" data-placement="auto" title="Edit"
                                                           class="glyphicon glyphicon-pencil icon-button btn-edit"
                                                           data-target="#edit-source-dialog{{ source.id }}"
                                                           style="top: -5px; "></a>
                                                    </td>
                                                    <td>
                                                        <a data-toggle="modal" data-placement="auto"
                                                           title="Remove"
                                                           class="glyphicon glyphicon-trash icon-button btn-remove"
                                                           data-target="#delete-source-element-dialog{{ source.id }}"
                                                           style="top: -5px; right:20px;"></a>
                                                    </td>
                                                </tr>
                                            {% endfor %}
                                            </tbody>
                                        </table>
                                        <a id="add-source" class="btn btn-success" data-toggle="modal"
                                           data-target="#add-source-dialog"><i
                                                class="fa fa-plus"></i> Add source</a>
                                    <span data-toggle="tooltip" data-placement="auto"
                                          title='If this resource was derived from another resource, click this button to create a link to the source resource from which this resource was derived. If the source resource is a HydroShare resource, you should paste in the URL to the source resource in HydroShare. If the source resource is something outside of HydroShare, you can paste in a URL or a full text citation to the external resource.'
                                          class="glyphicon glyphicon-info-sign text-muted"></span>
                                    </div>
                                    <hr style="border: 0;">
                                    <div>
                                        <table class="table" style="margin-bottom: 0;">
                                            <tbody>
                                            <legend>Relations</legend>
                                            {% for relation in relation_formset.initial %}
                                                <tr>
                                                    <th scope="row" class="dataset-label">{{ relation.type }}:</th>
                                                    <td class="dataset-details">{{ relation.value }}</td>
                                                    <td>
                                                        <a data-toggle="modal" data-placement="auto" title="Edit"
                                                           class="glyphicon glyphicon-pencil icon-button btn-edit"
                                                           data-target="#edit-relation-dialog_{{ relation.id }}"
                                                           style="top: -5px; "></a>
                                                    </td>
                                                    <td>
                                                        <a data-toggle="modal" data-placement="auto"
                                                           title="Remove"
                                                           class="glyphicon glyphicon-trash icon-button btn-remove"
                                                           data-target="#delete-relation-element-dialog{{ relation.id }}"
                                                           style="top: -5px; right:20px;"></a>
                                                    </td>
                                                </tr>
                                            {% endfor %}

                                            </tbody>
                                        </table>
                                        <a id="add-relation" class="btn btn-success" data-toggle="modal"
                                           data-target="#add-relation-dialog"><i class="fa fa-plus"></i> Add relation</a>
                                        <span data-toggle="tooltip" data-placement="auto"
                                              title='Click this button to add a relationship to another resource, external website, or document. You can express the type of relationship and then enter a URL to the resource or website. If the related resource does not have a URL, you can paste in a full text citation.'
                                              class="glyphicon glyphicon-info-sign text-muted"></span>
                                    </div>
                                {% endif %}
                            </div>
                        {% endif %}
                        <!-- ========= RESOURCE SPECIFIC TAB ========= -->
                        {% if site or extended_metadata_exists or res_add_metadata or metadata_form %}
                            {#  Resource specific metadata can't be edited for HIS Referenced Time Series #}
                            {% if cm|resource_type != "HIS Referenced Time Series" or not metadata_form %}
                                {% if  cm|resource_type != "Generic" %}
                                    {% if  cm|resource_type|lower != "collection resource" %}
                                        <div class="tab-pane" id="resourceSpecificTab">
                                            {% if not metadata_form %}

                                                {% block extended_metadata %}

                                                {% endblock %}

                                            {% else %}
                                                {% crispy metadata_form %}
                                            {% endif %}
                                            {% block extra_section %} {# add extra section for resource landing page #}
                                            {% endblock %}
                                        </div>
                                    {% endif %}
                                {% endif %}
                            {% endif %}
                        {% endif %}
                            <!-- ========= RELEVANT TOOLS TAB ========= -->
                        {% if relevant_tools %}
                            <div class="tab-pane" id="relevantTools">
                                {% if not metadata_form %}
                                    {% for tool in relevant_tools %}
                                        <div title="{{ tool.title }}" id="web-app-item">
                                            <a href="{{ tool.url }}" target="_blank">
                                                {% if tool.title|length > 20 %}
                                                    <h4>{{ tool.title|slice:":21"|add:"..." }}</h4>
                                                {% else %}
                                                    <h4>{{ tool.title }}</h4>
                                                {% endif %}
                                                <img class="user-webapp-icon" src="{{ tool.icon_url }}">
                                            </a>
                                        </div>
                                    {% endfor %}
                                {% else %}
                                    ------- Relevant tools form here -------
                                {%  endif %}
                            </div>
                        {% endif %}
                        <!-- ========= EXTRA METADATA TAB ========= -->
                        <div class="tab-pane" id="extraMetaTab">
                                {% if metadata_form %}
                                    <a type="button" class="btn btn-success" onclick="showAddEditExtraMetaPopup(false, '')">
                                                            <span class="glyphicon glyphicon-plus"><span class="button-label"> Add new entry...</span></span>
                                    </a>
                                {% endif %}
                                <table id="extraMetaTable" class="table-hover table-striped" width="100%">
                                    <thead>
                                    <tr>
                                        <th>Name</th>
                                        <th>Value</th>
                                        {% if metadata_form %}
                                            <th>Edit/Remove</th>
                                        {% endif %}
                                    </tr>
                                    </thead>
                                    <tbody>
                                        {% for extra_meta_name, extra_meta_value in extra_matadata_dict.items %}
                                            <tr id="{{ forloop.counter0 }}">
                                                <td>
                                                    {{ extra_meta_name }}
                                                </td>
                                                <td>
                                                    {{ extra_meta_value }}
                                                </td>
                                                {% if metadata_form %}
                                                    <td>
                                                        <span onclick="showAddEditExtraMetaPopup(true, '{{ forloop.counter0 }}')" data-form-type="toggle-favorite"
                                                  class="glyphicon glyphicon-edit btn-inline-favorite"></span>
                                                        <span onclick="removeExtraMetadataFromTable('{{ forloop.counter0 }}')" data-form-type="toggle-favorite"
                                                  class="glyphicon glyphicon-remove btn-inline-favorite"></span>
                                                    </td>
                                                {% endif %}
                                            </tr>
                                        {% endfor %}
                                    </tbody>
                                </table>
                            {% if metadata_form %}
                                <input class="btn btn-primary" type="button" id="save-extra-meta-btn" onclick="saveExtraMetadata();" value="Save Changes" style="display: none"/>
                            {% endif %}

                        </div>

                    </div>
                </div>
            </div>
            <!-- ==== Tabs end ==== -->
        </div>

        {# ======= Ratings ======= #}
        {% include "resource-landing-page/ratings.html" %}

        {# ======= Comments ======= #}
        {% include "resource-landing-page/comments.html" %}

        {%  block modal %}
            {% include "resource-landing-page/modals.html" %}
        {%  endblock %}


        <!-- Modal -->
        {%  block modal_add_file %}
        <div class="modal fade" id="add-file-dialog" tabindex="-1" role="dialog" aria-labelledby="add-file"
             aria-hidden="true">
            <div class="modal-dialog">
                <div class="modal-content">
                    <form action="/hsapi/_internal/{{ cm.short_id }}/add-file-to-resource/" method="POST"
                          enctype="multipart/form-data">

                        <div class="modal-header">
                            <button type="button" class="close" data-dismiss="modal" aria-hidden="true">&times;</button>
                            <h4 class="modal-title" id="add-file">Add file to resource</h4>
                        </div>
                        <div class="modal-body">
                            {% csrf_token %}
                            <div class="form-group">
                                <label for="add-file-input">Select files:</label>
                                <input type="file" name="files" id="add-file-input" multiple/>
                            </div>
                            <div id="file-types">Any file type can be uploaded.</div>
                            <div id="file-multiple">Multiple file upload is allowed.</div>
                            <br>
                            <h3 style="color: red" id="file-type-error"></h3>
                        </div>
                        <div class="modal-footer">
                            <button type="button" class="btn btn-default" data-dismiss="modal">Close</button>
                            <button type="submit" class="btn btn-primary">Save changes</button>
                        </div>
                    </form>
                </div>
            </div>
        </div>
        {%  endblock %}

    {% endwith %}
    {% endblock %}

    {% block extra_js %}
        <script type="text/javascript" src="{{ STATIC_URL }}js/coverageMap.js"></script>
        <script src="https://maps.googleapis.com/maps/api/js?libraries=drawing"></script>
        <script type="text/javascript" src="{{ STATIC_URL }}js/resourceLandingAjax.js"></script>
<<<<<<< HEAD
        <script type="text/javascript" src="{{ STATIC_URL }}js/irods.js"></script>
        <script type="text/javascript" src='//cdn.datatables.net/1.10.10/js/jquery.dataTables.js'></script>
=======
>>>>>>> 2b503044
        <script type="text/javascript">
            function onRoleSelect(event) {
                var el = $(event.target);
                $("#selected_role").text(el.text());
                $("#selected_role")[0].setAttribute("data-role", el[0].getAttribute("data-role"));
            }

            function onRowRemove(event) {
                var el = $(event.target);
                var pk = el[0].getAttribute("data-pk");
                el.closest("tr").remove();
                var form = $(event.target).closest("form");
                form.submit();
            }

            // Toggles pointer events on and off for the access control interface
            function setPointerEvents(flag) {
                if (!flag) {
                    // Disable pointer events
                    $(".access-table").css("pointer-events", "none");
                    $("#manage-access .modal-content").css("pointer-events", "none");
                }
                else {
                    // Enable pointer events
                    $(".access-table").css("pointer-events", "auto");
                    $("#manage-access .modal-content").css("pointer-events", "auto");
                }
            }

            // Enables and disables granting access buttons accordingly to the current access level
            function updateActionsState(privilege){
                // Set the state of dropdown menu items and remove buttons to false by default
                $("form[data-access-type]").parent().addClass("disabled");
                $("#list-roles a[data-role]").parent().addClass("disabled");
                $(".access-table li.active[data-access-type]").closest("tr").addClass("hide-actions");

                if (privilege == "view") {
                    // Dropdown menu items
                    $("form[data-access-type='Can view']").parent().removeClass("disabled");
                    $("#list-roles a[data-role='view']").parent().removeClass("disabled");

                    // Remove buttons
                    $(".access-table li.active[data-access-type='Can view']").closest("tr").removeClass("hide-actions");
                }
                else if(privilege == "change") {
                    // Dropdown menu items
                    $("form[data-access-type='Can view']").parent().removeClass("disabled");
                    $("#list-roles a[data-role='view']").parent().removeClass("disabled");

                    $("form[data-access-type='Can edit']").parent().removeClass("disabled");
                    $("#list-roles a[data-role='edit']").parent().removeClass("disabled");

                    // Remove buttons
                    $(".access-table li.active[data-access-type='Can view']").closest("tr").removeClass("hide-actions");
                    $(".access-table li.active[data-access-type='Can edit']").closest("tr").removeClass("hide-actions");
                }
                else if(privilege == "owner") {
                    // Dropdown menu items
                    $("form[data-access-type='Can view']").parent().removeClass("disabled");
                    $("#list-roles a[data-role='view']").parent().removeClass("disabled");

                    $("form[data-access-type='Can edit']").parent().removeClass("disabled");
                    $("#list-roles a[data-role='edit']").parent().removeClass("disabled");

                    $("form[data-access-type='Is owner']").parent().removeClass("disabled");
                    $("#list-roles a[data-role='owner']").parent().removeClass("disabled");

                    // Remove buttons
                    $(".access-table li.active[data-access-type='Can view']").closest("tr").removeClass("hide-actions");
                    $(".access-table li.active[data-access-type='Can edit']").closest("tr").removeClass("hide-actions");
                    if ($(".access-table li.active[data-access-type='Is owner']").length > 1) {     // At least one owner constrain
                        $(".access-table li.active[data-access-type='Is owner']").closest("tr").removeClass("hide-actions");
                    }
                }
            }

            function onRemoveKeyword(event) {
                $($(this).closest(".tags").parent().find(".btn-primary")[0]).show();    // Show save button
                $(event.target).closest(".tag").remove();
                updateKeywords();
                return false;
            }

            function onAddKeyword(event) {
                var keyword = $("#txt-keyword").val();
                keyword = keyword.split(",");

                for (var i = 0; i < keyword.length; i++) {
                    keyword[i] = keyword[i].trim(); // Remove leading and trailing whitespace
                    var exists = false;
                    // Check if the keyword already exists
                    for (var x = 0; x < $("#lst-tags").find(".tag > span").length; x++) {
                        if ($($("#lst-tags").find(".tag > span")[x]).text() == keyword[i]) {
                            exists = true;
                        }
                    }

                    // If does not exist, add it
                    if (!exists && keyword[i] != "") {
                        var li = $("<li class='tag'><span></span></li>");
                        li.find('span').text(keyword[i]);
                        li.append('&nbsp;<a><span class="glyphicon glyphicon-remove-circle icon-remove"></span></a>')
                        $("#lst-tags").append(li);

                        $(".icon-remove").click(onRemoveKeyword);
                        $(this).closest("form-control").find("button").show();
                        updateKeywords();
                    }
                }

                $("#txt-keyword").val("");  // Clear text input
                return false;
            }

            function updateKeywords() {
                var keywords = "";
                var count = $("#lst-tags").find(".tag > span").length;
                for (var x = 0; x < count; x++) {
                    keywords += $($("#lst-tags").find(".tag > span")[x]).text();
                    if (x != count - 1) {
                        keywords += ",";
                    }
                }

                $("#id-subject").find("#id_value").val(keywords);
            }

            function customAlert(msg, duration) {
                var el = document.createElement("div");
                var top = 200;
                var left = ($(window).width() / 2) - 150;
                var style = "top:" + top + "px;left:" + left + "px";
                el.setAttribute("style", style);
                el.setAttribute("class", "custom-alert");
                el.innerHTML = msg;
                setTimeout(function () {
                    $(el).fadeOut(300, function () {
                        $(this).remove();
                    });
                }, duration);
                document.body.appendChild(el);
                $(el).hide().fadeIn(400);
            }

            function showAddEditExtraMetaPopup(edit, row_id_str)
            {
                $("#edit_extra_meta_row_id").val('');
                $("#old_extra_meta_name").val('');
                $("#extra_meta_name_input").val('');
                $("#extra_meta_value_input").val('');
                if (edit)
                {
                    var t = $('#extraMetaTable').DataTable();
                    var row_to_edit = t.row("#" + row_id_str);
                    var oldname = row_to_edit.data()[0];
                    var oldvalue = row_to_edit.data()[1];
                    $("#edit_extra_meta_row_id").val(row_id_str);
                    $("#old_extra_meta_name").val(oldname);
                    $("#extra_meta_name_input").val(oldname);
                    $("#extra_meta_value_input").val(oldvalue);
                    $("#extra_meta_title").text("Edit Extended Metadata");
                }
                else
                {
                    $("#extra_meta_title").text("Add Extended Metadata");
                }
                $('#extraMetaDialog').modal('show');
            }

            function addEditExtraMeta2Table()
            {
                $("#extra_meta_msg").hide();
                var t = $('#extraMetaTable').DataTable();
                var extra_meta_name = $("#extra_meta_name_input").val().trim();
                var extra_meta_value = $("#extra_meta_value_input").val().trim();
                var edit_extra_meta_row_id = $("#edit_extra_meta_row_id").val().trim();

                if(extra_meta_name.length==0 || extra_meta_value.length==0)
                {
                    $("#extra_meta_msg").html("<font color='red'>Both name and value are required fields that cannot be left blank.</font>");
                    $("#extra_meta_msg").show();
                    return;
                }

                if(foundDuplicatedName(t, extra_meta_name, edit_extra_meta_row_id))
                {
                    $("#extra_meta_msg").html("<font color='red'>The name already exists. Please input a different name.</font>");
                    $("#extra_meta_msg").show();
                    return;
                }

                if (edit_extra_meta_row_id == "")
                {
                    // add new
{#                    var row_id_0_base = t.rows().count();#}
                    var new_row_id_0_base = findMaxRowID(t) + 1;
                    var edit_icon_str = '<span onclick="showAddEditExtraMetaPopup(true,' + "'" + new_row_id_0_base + "'" + ')"' + ' data-form-type="toggle-favorite" class="glyphicon glyphicon-edit btn-inline-favorite"></span>';
                    var remove_icon_str = '<span onclick="removeExtraMetadataFromTable(' + "'" + new_row_id_0_base + "'" + ')"' + ' data-form-type="toggle-favorite" class="glyphicon glyphicon-remove btn-inline-favorite"></span>';
                    var row_ele = t.row.add( [extra_meta_name,extra_meta_value, edit_icon_str+" "+remove_icon_str]).node();
                    $(row_ele).attr( 'id', new_row_id_0_base);
                }
                else
                {
                    // edit existing
                    var row_to_edit = t.row("#" + edit_extra_meta_row_id);
                    var updated_data_array = row_to_edit.data();
                    updated_data_array[0] = extra_meta_name;
                    updated_data_array[1] = extra_meta_value;
                    row_to_edit.data(updated_data_array);
                }
                t.rows().invalidate().draw();
                $('#extraMetaDialog').modal('hide');
                $('#save-extra-meta-btn').show();

            }

            function findMaxRowID(table)
            {
                var max_id = -1;
                table.rows(). every(function ( rowIdx, tableLoop, rowLoop ) {
                    if(parseInt(this.node().id) > max_id)
                    {
                       max_id = parseInt(this.node().id);
                    }
                });
                return max_id;
            }

            function foundDuplicatedName(table, newName, except_row_id)
            {
                var found_first_duplicated = false;
                var first_duplicated_row_id = -1;

                table.rows(). every(function ( rowIdx, tableLoop, rowLoop ) {
                    if(this.node().id != except_row_id)
                    {
                        if (this.data()[0]==newName)
                       {
                           found_first_duplicated = true;
                           first_duplicated_row_id = this.node().id;
                       }
                    }
                });
                return found_first_duplicated;
            }

            function saveExtraMetadata()
            {
                $alert_success_extra_meta = '<div class="alert alert-success" id="success-alert"> \
                <button type="button" class="close" data-dismiss="alert">x</button> \
                <strong>Success! </strong> \
                Extended metadata updated.\
                </div>';
                $alert_error_extra_meta = '<div class="alert alert-danger" id="error-alert"> \
                <button type="button" class="close" data-dismiss="alert">x</button> \
                <strong>Error! </strong> \
                Extended metadata failed to update.\
                </div>' ;

                var json_obj = {};
                var t = $('#extraMetaTable').DataTable();
                t.rows(). every(function ( rowIdx, tableLoop, rowLoop ) {
                    var extra_meta_name = this.data()[0].trim();
                    var extra_meta_value = this.data()[1].trim();
                    json_obj[extra_meta_name] = extra_meta_value;
                });

                var json_str = JSON.stringify(json_obj);
                json_obj = JSON.parse(json_str);
                var update_key_value_metadata_url = "/hsapi/_internal/" + '{{ res_id }}' + "/update-key-value-metadata/";
                $.ajax({
                    type: "POST",
                    url: update_key_value_metadata_url,
                    dataType: "json",
                    data: json_obj,

                    success: function(result) {
                        json_response = result;
                        if (json_response.status === 'success') {


                             $('#save-extra-meta-btn').hide();
                             $('body > .container').append($alert_success_extra_meta);
                             $('#error-alert').each(function(){
                                this.remove();
                                });
                             $(".alert-success").fadeTo(2000, 500).fadeOut(1000, function(){
                                $(document).trigger("submit-success");
                                $(".alert-success").alert('close');
                             });
                        }
                        else {
                            $('body > .container').append($alert_error_extra_meta);
                            $(".alert-danger").fadeTo(3000, 500).fadeOut(1000, function(){
                            $(document).trigger("submit-error");
                            $(".alert-danger").alert('close');
                        });
                        }
                    },

                    error: function(XMLHttpRequest, textStatus, errorThrown) {
                        $('body > .container').append($alert_error_extra_meta);
                        $(".alert-danger").fadeTo(3000, 500).fadeOut(1000, function(){
                            $(document).trigger("submit-error");
                            $(".alert-danger").alert('close');
                        });
                    }
                });

            } // function saveExtraMetadata()

            function removeExtraMetadataFromTable(row_id)
            {
                var removed_row = $('#extraMetaTable').DataTable().row('#' + row_id);
                removed_row.remove().draw(false);
                $('#save-extra-meta-btn').show();
            }

            $(document).ready(function () {
                google.maps.event.addDomListener(window, "load", initMap);

                $("#agree-chk").on('click', function(e) {
                    e.stopImmediatePropagation();
                    if (e.currentTarget.checked)
                        $('#publish-btn').removeAttr('disabled');
                    else
                        $('#publish-btn').attr('disabled', 'disabled');
                });
                // On manage access interface, prevent form submission when pressing the enter key on the search box.
                $('#id_user-autocomplete').keypress(function (e) {
                    e = e || event;
                    var txtArea = /textarea/i.test((e.target || e.srcElement).tagName);
                    return txtArea || (e.keyCode || e.which || e.charCode || 0) !== 13;
                });

                $("#citation-text").on("click", function (e) {
                    // document.selection logic is added in for IE 8 and lower
                    if (document.selection) {
                        document.selection.empty();
                        var range = document.body.createTextRange();
                        range.moveToElementText(this);
                        range.select();
                    }
                    else if (window.getSelection) {
                        // Get the selection object
                        var selection = window.getSelection();
                        selection.removeAllRanges();
                        var range = document.createRange();
                        range.selectNode(this);
                        selection.addRange(range);
                    }
                });

                $("#btn-shareable").on("change", shareable_ajax_submit);
                $("#btnMyResources").click(label_ajax_submit);
                $("#coverageTabBtn").click(function () {
                    setTimeout( function(){
                        // Call resize to re-render the map since it wasn't visible during load.
                        google.maps.event.trigger(coverageMap, "resize");
                        // This field is populated if the page is in view mode
                        var shapeType = $("#coverageMap")[0].getAttribute("data-shape-type");
                        // Center the map
                        if (shapeType) {
                            deleteAllShapes();
                            if (shapeType == "point") {
                                var myLatLng = {
                                    lat: parseFloat($("#cov_north").text()),
                                    lng: parseFloat($("#cov_east").text())
                                };
                                if (!myLatLng.lat || !myLatLng.lng) {
                                    return;
                                }
                                // Define the rectangle and set its editable property to true.
                                var marker = new google.maps.Marker({
                                    position: myLatLng,
                                    map: coverageMap
                                });
                                allShapes.push(marker);
                                // Center map at new market
                                coverageMap.setCenter(marker.getPosition());
                                $("#resetZoomBtn").click(function () {
                                    coverageMap.setCenter(marker.getPosition());
                                });
                            }
                            else if (shapeType == "box") {
                                var bounds = {
                                    north: parseFloat($("#cov_northlimit").text()),
                                    south: parseFloat($("#cov_southlimit").text()),
                                    east: parseFloat($("#cov_eastlimit").text()),
                                    west: parseFloat($("#cov_westlimit").text())
                                };
                                if (!bounds.north || !bounds.south || !bounds.east || !bounds.west) {
                                    return;
                                }
                                // Define the rectangle and set its editable property to true.
                                var rectangle = new google.maps.Rectangle({
                                    bounds: bounds,
                                    editable: false,
                                    draggable: false
                                });
                                rectangle.setMap(coverageMap);
                                allShapes.push(rectangle);
                                zoomCoverageMap(bounds);
                                $("#resetZoomBtn").click(function () {
                                    zoomCoverageMap(bounds);
                                });
                            }
                        }
                        else {
                            if ($("#id_type_1").is(":checked")) {
                                drawRectangleOnTextChange();
                            }
                            else {
                                drawMarkerOnTextChange();
                            }
                        }
                    }, 200 );   // Gives container enough time to be rendered before the map is rendered.
                });
                $("#id-coverage-spatial input:radio").change(function () {
                    if ($(this).val() == "point") {
                        $("#div_id_north").show();
                        $("#div_id_east").show();
                        $("#div_id_elevation").show();
                        $("#div_id_northlimit").hide();
                        $("#div_id_eastlimit").hide();
                        $("#div_id_southlimit").hide();
                        $("#div_id_westlimit").hide();
                        $("#div_id_uplimit").hide();
                        $("#div_id_downlimit").hide();
                        drawMarkerOnTextChange();
                        drawingManager.setDrawingMode(google.maps.drawing.OverlayType.MARKER);
                    }
                    else {
                        $("#div_id_north").hide();
                        $("#div_id_east").hide();
                        $("#div_id_elevation").hide();
                        $("#div_id_northlimit").show();
                        $("#div_id_eastlimit").show();
                        $("#div_id_southlimit").show();
                        $("#div_id_westlimit").show();
                        $("#div_id_uplimit").show();
                        $("#div_id_downlimit").show();
                        drawRectangleOnTextChange();
                        drawingManager.setDrawingMode(google.maps.drawing.OverlayType.RECTANGLE);
                    }
                    // Show save changes button
                    $("#coverage-spatial").find(".btn-primary").show();
                });
                if (sessionStorage.signininfo) {
                    $("#sign-in-info").text(sessionStorage.signininfo);
                    $("#btn-select-irods-file").show();
                }

                // Apply theme to comment's submit button
                $("#comment input[type='submit']").removeClass()
                $("#comment input[type='submit']").addClass("btn btn-default");

                $(".list-separator").parent().hover(function(){
                    $(this).css("text-decoration", "none");
                    $(this).css("pointer-events", "none");
                });

                var keywordString = "{% for k, v in subjects_form.initial.iteritems  %}{{ v }}{% endfor %}";
                $("#id-subject").find("#id_value").val(keywordString);

                // Populate keywords field
                var keywords = keywordString.split(",");
                $("#lst-tags").empty();
                for (var i = 0; i < keywords.length; i++) {
                    if (keywords[i] != "") {
                        var li = $("<li class='tag'><span></span></li>");
                        li.find('span').text(keywords[i]);
                        li.append('&nbsp;<a><span class="glyphicon glyphicon-remove-circle icon-remove"></span></a>')
                        $("#lst-tags").append(li);
                    }
                }

                $(".icon-remove").click(onRemoveKeyword);
                $("#btn-add-keyword").click(onAddKeyword);
                $("#txt-keyword").keyup(function (e) {
                    e.which = e.which || e.keyCode;
                    if (e.which == 13) {
                        onAddKeyword();
                    }
                });

                $("#list-roles a").click(onRoleSelect);
                $("#id_user-autocomplete").attr("placeholder", "Search by name or username")

                // hide add file button if necessary
                var file_count = $("#file-count").attr('value');
                //set allowed file types
                var file_types = $("#supported-file-types").attr('value');
                if (file_types != ".*") {
                    var display_file_types = file_types.substring(0, file_types.length - 2) + ').';
                    $("#file-types").text("Only the listed file types can be uploaded: " + display_file_types);
                    $("#file-types-irods").text("Only the listed file types can be uploaded: " + display_file_types);
                }
                else {
                    $("#file-types").text("Any file type can be uploaded.");
                    $("#file-types-irods").text("Any file type can be uploaded.");
                }
                // set if multiple file can be uploaded
                var allow_multiple_file_upload = $("#allow-multiple-file-upload").attr('value');
                if (allow_multiple_file_upload === "True") {
                    $("#file-multiple").text("Multiple file upload is allowed.");
                    $("#file-multiple-irods").text("Multiple file upload is allowed.");
                    $("#btn-add-file").attr('multiple', 'multiple');
                    $("#add-file-input").attr('multiple', 'multiple');
                }
                else {
                    $("#file-multiple").text("Only one file can be uploaded.");
                    $("#file-multiple-irods").text("Only one file can be uploaded.");
                    $("#btn-add-file").removeAttr('multiple');
                    $("#add-file-input").removeAttr('multiple');
                    if (file_count > 0) {
                        $("#btn-add-file").hide();
                        $("#log-into-irods").hide();
                        $("#sign-in-info").hide();
                        $("#btn-select-irods-file").hide();
                    }
                }
                // hide add file button if file upload is not allowed for the resource type
                if (file_types == "()") {
                    $("#btn-add-file").hide();
                    $("#log-into-irods").hide();
                    $("#sign-in-info").hide();
                    $("#btn-select-irods-file").hide();
                }

                // file upload validation when file is selected for upload
                $('#add-file-input').on('change', function () {
                    var file_types = $("#supported-file-types").attr('value');
                    if (file_types != ".*") {
                        file_types = file_types.substring(1, file_types.length - 1).split(",");
                    }
                    else {
                        $("#file-types").text("Any file type can be uploaded.");
                        return;
                    }
                    var fileList = this.files || []
                    var ext = ".*";
                    for (var i = 0; i < fileList.length; i++) {
                        ext = fileList[i].name.match(/\.([^\.]+)$/)[1];
                        ext = "'." + ext.toLowerCase() + "'";
                        var ext_found = false;
                        if (ext === file_types) {
                            ext_found = true;
                        }
                        else {
                            var index;
                            for (index = 0; index < file_types.length; index++) {
                                if (ext === file_types[index].trim()) {
                                    ext_found = true;
                                    break;
                                }
                            }
                        }
                        if (!ext_found) {
                            //remove user selected files
                            this.value = '';
                            var err_msg = 'Invalid file type: ' + ext;
                            $('#file-type-error').text(err_msg);
                            //alert('Invalid file type:' + ext)
                        }
                        else {
                            $('#file-type-error').text('');
                        }
                    }
                });
                if ($("#id_type_1").is(':checked')) { //box type coverage
                    $("#div_id_north").hide();
                    $("#div_id_east").hide();
                    $("#div_id_elevation").hide();
                }
                if ($("#id_type_2").is(':checked')) { // point type coverage
                    $("#div_id_northlimit").hide();
                    $("#div_id_eastlimit").hide();
                    $("#div_id_southlimit").hide();
                    $("#div_id_westlimit").hide();
                    $("#div_id_uplimit").hide();
                    $("#div_id_downlimit").hide();
                }
                if ($("input:button[value='Delete creator']").length == 1) {
                    $("input:button[value='Delete creator']").first().hide();
                }
                // disable all save changes button on load
                $("form").each(function () {
                    $save_button = $(this).find("button").first();
                    if ($save_button.text() === "Save changes") {
                        $save_button.hide();
                    }
                });

                $("#select_license").on('change', function () {
                    var value = this.value;
                    if (value === "other") {
                        $(this).closest("form").find("#id_statement").first().text("");
                        $(this).closest("form").find("#id_url").first().attr('value', "");
                        $(this).closest("form").find("#id_statement").first().attr('readonly', false);
                        $(this).closest("form").find("#id_url").first().attr('readonly', false);
                        $("#img-badge").first().hide();
                    }
                    else {
                        var text = $(this).find('option:selected').text();
                        text = "This resource is shared under the " + text + ".";
                        $(this).closest("form").find("#id_statement").first().text(text);
                        $(this).closest("form").find("#id_url").first().attr('value', value);
                        $(this).closest("form").find("#id_statement").first().attr('readonly', true);
                        $(this).closest("form").find("#id_url").first().attr('readonly', true);
                        $("#img-badge").first().show();
                        if (text == "This resource is shared under the Creative Commons Attribution CC BY.") {
                            $(this).closest("form").find("#img-badge").first().attr('src', "{{ STATIC_URL }}img/cc-badges/CC-BY.png");
                            $(this).closest("form").find("#img-badge").first().attr('alt', "CC-BY");
                        }
                        else if (text == "This resource is shared under the Creative Commons Attribution-ShareAlike CC BY-SA.") {
                            $(this).closest("form").find("#img-badge").first().attr('src', "{{ STATIC_URL }}img/cc-badges/CC-BY-SA.png");
                            $(this).closest("form").find("#img-badge").first().attr('alt', "CC-BY-SA");
                        }
                        else if (text == "This resource is shared under the Creative Commons Attribution-NoDerivs CC BY-ND.") {
                            $(this).closest("form").find("#img-badge").first().attr('src', "{{ STATIC_URL }}img/cc-badges/CC-BY-ND.png");
                            $(this).closest("form").find("#img-badge").first().attr('alt', "CC-BY-ND");
                        }
                        else if (text == "This resource is shared under the Creative Commons Attribution-NoCommercial-ShareAlike CC BY-NC-SA.") {
                            $(this).closest("form").find("#img-badge").first().attr('src', "{{ STATIC_URL }}img/cc-badges/CC-BY-NC-SA.png");
                            $(this).closest("form").find("#img-badge").first().attr('alt', "CC-BY-NC-SA");
                        }
                        else if (text == "This resource is shared under the Creative Commons Attribution-NoCommercial CC BY-NC.") {
                            $(this).closest("form").find("#img-badge").first().attr('src', "{{ STATIC_URL }}img/cc-badges/CC-BY-NC.png");
                            $(this).closest("form").find("#img-badge").first().attr('alt', "CC-BY-NC");
                        }
                        else if (text == "This resource is shared under the Creative Commons Attribution-NoCommercial-NoDerivs CC BY-NC-ND.") {
                            $(this).closest("form").find("#img-badge").first().attr('src', "{{ STATIC_URL }}img/cc-badges/CC-BY-NC-ND.png");
                            $(this).closest("form").find("#img-badge").first().attr('alt', "CC-BY-NC-ND");
                        }
                    }
                });

                // set the selected license in the select license dropdown
                var value_exists = false;
                $("#select_license option").each(function () {
                    if (this.value == $("#id_url").attr('value')) {
                        $("#select_license").val($("#id_url").attr('value'));
                        value_exists = true;
                        return;
                    }
                });

                if (value_exists == false) {
                    // set the selected license type to 'other'
                    $("#select_license").val('other');
                    if ($("#select_license").attr('readonly') == undefined) {
                        $("#select_license").closest("form").find("#id_statement").first().attr('readonly', false);
                        $("#select_license").closest("form").find("#id_url").first().attr('readonly', false);
                        $("#img-badge").first().hide();
                    }
                    else {
                        $("#select_license").attr('style', "background-color:white;");
                        $("#select_license").closest("form").find("#id_statement").first().attr('readonly', true);
                        $("#select_license").closest("form").find("#id_url").first().attr('readonly', true);
                    }
                }

                // show "Save changes" button when form editing starts
                $(".form-control").each(function () {
                    $(this).on('input', function (e) {
                        //$(this).css('border-color', 'gray');
                        $(this).closest("form").find("button").show();
                    });
                    $(this).on('change', function (e) {
                        //$(this).css('border-color', 'gray');
                        $(this).closest("form").find("button").show();
                    });
                });

                // Initialize date pickers
                $(".dateinput").each(function () {
                    $(this).datepicker({
                        format: 'mm-dd-yyyy',
                        yearRange: "-1000:+1000",
                        changeMonth: true,
                        changeYear: true
                    });
                    $(this).on('change', function () {
                        $(this).closest("form").find("button").show();
                    });
                });

                // init ExtraMetadata Table
                extraMetaTable = $("#extraMetaTable").DataTable({
                    "paging": false,
                    "bSort": false,
                    "bLengthChange": false,
                    "info": false,
                    "bFilter": false,
                    "bInfo": false,
                    "language": {
                    "emptyTable": "No Extended Metadata"
                    }
                });
            });
        </script>

        {% if relevant_tools %}
            <script type="text/javascript" src="{{ STATIC_URL }}js/toolresource.js"></script>
        {% endif %}
    {% endblock %}<|MERGE_RESOLUTION|>--- conflicted
+++ resolved
@@ -951,11 +951,7 @@
         <script type="text/javascript" src="{{ STATIC_URL }}js/coverageMap.js"></script>
         <script src="https://maps.googleapis.com/maps/api/js?libraries=drawing"></script>
         <script type="text/javascript" src="{{ STATIC_URL }}js/resourceLandingAjax.js"></script>
-<<<<<<< HEAD
-        <script type="text/javascript" src="{{ STATIC_URL }}js/irods.js"></script>
         <script type="text/javascript" src='//cdn.datatables.net/1.10.10/js/jquery.dataTables.js'></script>
-=======
->>>>>>> 2b503044
         <script type="text/javascript">
             function onRoleSelect(event) {
                 var el = $(event.target);
