--- conflicted
+++ resolved
@@ -16,150 +16,6 @@
         <input type="hidden" id="allow-multiple-file-upload" value={{ cm.can_have_multiple_files }}>
         <input type="hidden" id="file-count" value={{ cm.files.all.count }}>
 
-<<<<<<< HEAD
-        {% block error %}
-            {%  if validation_error %}
-                <div class="alert alert-danger alert-dismissible" role="alert">
-                      <button type="button" class="close" data-dismiss="alert" aria-label="Close"><span aria-hidden="true">&times;</span></button>
-                      <strong>Validation Error: {{ validation_error }}</strong>
-                 </div>
-            {%  endif %}
-            {% if new_version_resource_creation_error %}
-                <div class="alert alert-danger alert-dismissible" role="alert">
-                    <button type="button" class="close" data-dismiss="alert" aria-label="Close"><span aria-hidden="true">&times;</span></button>
-                    <strong>Failed to create a new version of this resource: {{ new_version_resource_creation_error }}</strong>
-                </div>
-            {% endif %}
-        {% endblock %}
-
-        {# ======= Title ======= #}
-        {% include "resource-landing-page/title-section.html" %}
-
-        {# ======= Top-right buttons ======= #}
-        {% include "resource-landing-page/top-right-buttons.html" with show_manage_access=show_manage_access %}
-
-        {# ======= Title and header content ======= #}
-        {% include "resource-landing-page/resource-header.html" %}
-
-        {# ======= Abstract ======= #}
-        {% include "resource-landing-page/abstract.html" %}
-
-        {# ======= Citation ======= #}
-        {% include "resource-landing-page/citation.html" %}
-
-        {# ======= Subject ======= #}
-        {% include "resource-landing-page/subject.html" %}
-
-        {% block content_block %}
-        {# ======= Content (code moved here because django does not render blocks inside included templates) ======= #}
-        {% if cm.resource_type != "ToolResource" %}
-            <div class="col-sm-12 content-block">
-                <h3>Content</h3>
-                {% if show_content_files %}
-                    <div class="custom-well">
-                        {% if cm.files.all %}
-                        <div class="table-container">
-                            <table class="table-plain table-striped">
-                                {% for f in cm.files.all %}
-                                    {% if f.resource_file or f.fed_resource_file or f.fed_resource_file_name_or_path %}
-                                        {#======= Modal window begins =======#}
-                                        {% if page.perms.change and metadata_form %}
-                                            <div class="modal fade" id="delete-resource-file-{{ f.pk }}" tabindex="-1"
-                                                 role="dialog"
-                                                 aria-labelledby="myModalLabel" aria-hidden="true">
-                                                <div class="modal-dialog">
-                                                    <div class="modal-content">
-                                                        <div class="modal-header">
-                                                            <button type="button" class="close" data-dismiss="modal"
-                                                                    aria-hidden="true">&times;</button>
-                                                            <h4 class="modal-title">Confirm file deletion</h4>
-                                                        </div>
-                                                        <div class="modal-body">
-                                                            Consider saving a copy of the file before you delete it if
-                                                            it is
-                                                            important to you.
-                                                        </div>
-                                                        <div class="modal-footer">
-                                                            <button type="button" class="btn btn-default"
-                                                                    data-dismiss="modal">
-                                                                Cancel
-                                                            </button>
-                                                            <a type="button" class="btn btn-danger"
-                                                               href="/hsapi/_internal/{{ cm.short_id }}/delete-resource-file/{{ f.pk }}/">Delete</a>
-                                                        </div>
-                                                    </div>
-                                                </div>
-                                            </div>
-                                        {% endif %}
-                                        {#======= Modal window ends =======#}
-                                        <tr>
-                                            <td>
-                                                <span class="glyphicon glyphicon-file file-icon"></span>
-                                        <span>
-                                            <span class="label-file-name">
-                                                {% if f.resource_file %}
-                                                    {{ f.resource_file.name|slice:"33:" }}
-                                                {% endif %}
-                                                {% if f.fed_resource_file %}
-                                                    {{ f.fed_resource_file.name|relative_irods_path }}
-                                                {% endif %}
-                                                {% if f.fed_resource_file_name_or_path %}
-                                                    {{ f.fed_resource_file_name_or_path }}
-                                                {% endif %}
-                                            </span>
-                                            <p class="label-file-size">
-                                                {% if f.resource_file %}
-                                                    {{ f.resource_file.size|filesizeformat }}
-                                                {% elif f.fed_resource_file %}
-                                                    {{ f.fed_resource_file.size|filesizeformat }}
-                                                {% else %}
-                                                    {{ f.fed_resource_file_size|filesizeformat }}
-                                                {% endif %}
-                                            </p>
-                                        </span>
-                                            </td>
-                                            {#                    <td>{% if preview %}<a class="btn btn-info btn-block" href="{{ preview }}">Preview</a>{% endif %}</td>#}
-                                            <td>
-                                                {% if page.perms.change and metadata_form %}
-                                                    <a href="{% if f.resource_file %} {{ f.resource_file.url }}
-                                                    {% elif f.fed_resource_file %} {{ f.fed_resource_file.url }}
-                                                    {% else %} {{ f.fed_resource_file_name_or_path }}{% endif %}"><span data-toggle="modal"
-                                                                                              data-target="#delete-resource-file-{{ f.pk }}"
-                                                                                              data-placement="auto"
-                                                                                              title="Delete"
-                                                                                              class="glyphicon glyphicon-trash icon-button btn-remove"></span></a>
-
-                                                {% endif %}
-                                                {% if f.resource_file %}
-                                                    <a href="{{ f.resource_file.url }}"><span data-toggle="tooltip"
-                                                                                          data-placement="auto"
-                                                                                          title="Download"
-                                                                                          class="glyphicon glyphicon-download icon-button btn-download"></span></a>
-                                                {% elif f.fed_resource_file %}
-                                                    <a href="{{ f.fed_resource_file.url }}"><span data-toggle="tooltip"
-                                                                                          data-placement="auto"
-                                                                                          title="Download"
-                                                                                          class="glyphicon glyphicon-download icon-button btn-download"></span></a>
-                                                {# only allow download from irods user zone for files smaller than 1GB #}
-                                                {% elif f.fed_resource_file_name_or_path and f.fed_resource_file_size|to_int < 1000000000 %}
-                                                    <a href="/django_irods/download{{ cm.resource_federation_path }}/{{ cm.short_id }}/{{ f.fed_resource_file_name_or_path }}"><span data-toggle="tooltip"
-                                                                                          data-placement="auto"
-                                                                                          title="Download"
-                                                                                          class="glyphicon glyphicon-download icon-button btn-download"></span></a>
-                                                {% else %}
-                                                    <span data-toggle="tooltip" data-placement="auto"
-                                                                                          title="Referenced file larger than 1GB cannot be downloaded directly"
-                                                                                          class="glyphicon glyphicon-download icon-button btn-download"></span>
-                                                {% endif %}
-                                                {% if preview %}
-                                                    <a href="{{ preview }}"><span data-toggle="tooltip"
-                                                                                  data-placement="auto"
-                                                                                  title="Preview"
-                                                                                  class="glyphicon glyphicon-eye-open icon-button"></span></a>
-                                                {% endif %}
-                                            </td>
-                                        </tr>
-=======
         <div class="container">
             <div class="row">
                 {% block error %}
@@ -206,7 +62,7 @@
                                 <div class="table-container">
                                     <table class="table-plain table-striped">
                                         {% for f in cm.files.all %}
-                                            {% if f.resource_file %}
+                                            {% if f.resource_file or f.fed_resource_file or f.fed_resource_file_name_or_path %}
                                                 {#======= Modal window begins =======#}
                                                 {% if page.perms.change and metadata_form %}
                                                     <div class="modal fade" id="delete-resource-file-{{ f.pk }}" tabindex="-1"
@@ -241,27 +97,59 @@
                                                     <td>
                                                         <span class="glyphicon glyphicon-file file-icon"></span>
                                                 <span>
-                                                    <span class="label-file-name">{{ f.resource_file.name|slice:"33:" }}</span>
-                                                    <p class="label-file-size">{{ f.resource_file.size|filesizeformat }}</p>
+                                                    <span class="label-file-name">
+                                                        {{ f.resource_file.name|slice:"33:" }}
+                                                        {% if f.fed_resource_file %}
+                                                            {{ f.fed_resource_file.name|relative_irods_path }}
+                                                        {% endif %}
+                                                        {% if f.fed_resource_file_name_or_path %}
+                                                            {{ f.fed_resource_file_name_or_path }}
+                                                        {% endif %}
+                                                    </span>
+                                                    <p class="label-file-size">
+                                                        {% if f.resource_file %}
+                                                            {{ f.resource_file.size|filesizeformat }}
+                                                        {% elif f.fed_resource_file %}
+                                                            {{ f.fed_resource_file.size|filesizeformat }}
+                                                        {% else %}
+                                                            {{ f.fed_resource_file_size|filesizeformat }}
+                                                        {% endif %}
+                                                    </p>
                                                 </span>
                                                     </td>
                                                     {#                    <td>{% if preview %}<a class="btn btn-info btn-block" href="{{ preview }}">Preview</a>{% endif %}</td>#}
                                                     <td>
                                                         {% if page.perms.change and metadata_form %}
-
-                                                            <a href="{{ f.resource_file.url }}"><span data-toggle="modal"
+                                                            <a href="{% if f.resource_file %} {{ f.resource_file.url }}
+                                                            {% elif f.fed_resource_file %} {{ f.fed_resource_file.url }}
+                                                            {% else %} {{ f.fed_resource_file_name_or_path }}{% endif %}"><span data-toggle="modal"
                                                                                                       data-target="#delete-resource-file-{{ f.pk }}"
                                                                                                       data-placement="auto"
                                                                                                       title="Delete"
                                                                                                       class="glyphicon glyphicon-trash icon-button btn-remove"></span></a>
 
                                                         {% endif %}
-
-                                                        <a href="{{ f.resource_file.url }}"><span data-toggle="tooltip"
+                                                        {% if f.resource_file %}
+                                                            <a href="{{ f.resource_file.url }}"><span data-toggle="tooltip"
                                                                                                   data-placement="auto"
                                                                                                   title="Download"
                                                                                                   class="glyphicon glyphicon-download icon-button btn-download"></span></a>
-
+                                                        {% elif f.fed_resource_file %}
+                                                            <a href="{{ f.fed_resource_file.url }}"><span data-toggle="tooltip"
+                                                                                                  data-placement="auto"
+                                                                                                  title="Download"
+                                                                                                  class="glyphicon glyphicon-download icon-button btn-download"></span></a>
+                                                        {# only allow download from irods user zone for files smaller than 1GB #}
+                                                        {% elif f.fed_resource_file_name_or_path and f.fed_resource_file_size|to_int < 1000000000 %}
+                                                            <a href="/django_irods/download{{ cm.resource_federation_path }}/{{ cm.short_id }}/{{ f.fed_resource_file_name_or_path }}"><span data-toggle="tooltip"
+                                                                                                  data-placement="auto"
+                                                                                                  title="Download"
+                                                                                                  class="glyphicon glyphicon-download icon-button btn-download"></span></a>
+                                                        {% else %}
+                                                            <span data-toggle="tooltip" data-placement="auto"
+                                                                                                  title="Referenced file larger than 1GB cannot be downloaded directly"
+                                                                                                  class="glyphicon glyphicon-download icon-button btn-download"></span>
+                                                        {% endif %}
                                                         {% if preview %}
                                                             <a href="{{ preview }}"><span data-toggle="tooltip"
                                                                                           data-placement="auto"
@@ -279,14 +167,15 @@
                                 {% endif %}
 
                                 {% if page.perms.change and metadata_form %}
-                                    <a id="btn-add-file" type="button" class="btn btn-success row-selector" data-toggle="modal"
-                                       data-target="#add-file-dialog"
-                                       multiple="multiple">
-                                        <span class="glyphicon glyphicon-plus"><span class="button-label"> Add file...</span></span>
-                                    </a>
+                                    <span title="Add files smaller than 1GB in size" data-toggle="tooltip">
+                                        <a id="btn-add-file" type="button" class="btn btn-success row-selector" data-toggle="modal"
+                                            data-target="#add-file-dialog" multiple="multiple">
+                                            <span class="glyphicon glyphicon-plus"><span class="button-label"> Add files...</span></span>
+                                        </a>
+                                    </span>
 
                                     <a id="btn-select-irods-file" type="button" class="btn btn-success row-selector hidden-form" data-toggle="modal" data-target="#irodsContent" >
-                                        <span class="glyphicon glyphicon-plus"><span class="button-label"> Add file from iRODS...</span></span>
+                                        <span class="glyphicon glyphicon-plus"><span class="button-label"> Add files from iRODS...</span></span>
                                     </a>
 
                                     <span id="log-into-irods">To add files from an iRODS server,
@@ -300,7 +189,6 @@
                                         <button id="validation-error-close" type="button" class="close" data-dismiss="alert" aria-label="Close"><span aria-hidden="true">&times;</span></button>
                                         <strong>Uploaded File Type Validation Error: {{ file_type_error }}</strong>
                                       </div>
->>>>>>> b7589363
                                     {% endif %}
                                 {% endif %}
 
@@ -308,6 +196,13 @@
                             <!-- Buttons -->
                             {% block download_bag %}
                             <div>
+                                {% if user_zone_account_exist %}
+                                    <a id="rep-res-bag" type="button" class="btn btn-default row-selector" data-toggle="modal" data-target="#rep-resource-to-irods-dialog">
+                                        <span class="glyphicon">
+                                           <span title='Replicate Resource Bag to iRODS User Zone' class="button-label">Replicate Resource Bag to iRODS User Zone</span>
+                                        </span>
+                                    </a>
+                                {% endif %}
                                 {% for b in cm.bags.all %}
                                     <a id="btn-download-all" type="button" class="btn btn-default row-selector" href="{{ bag_url }}">
                                         <span class="glyphicon glyphicon-download-alt">
@@ -316,71 +211,20 @@
                                         <a target="_blank" href="http://en.wikipedia.org/wiki/BagIt">Learn more about the Bagit archive format</a>
                                     </a>
                                 {% endfor %}
-                            </div>
-                            {% endblock %}
-
-<<<<<<< HEAD
-                        {% if page.perms.change and metadata_form %}
-                            <span title="Add files smaller than 1GB in size" data-toggle="tooltip">
-                                <a id="btn-add-file" type="button" class="btn btn-success row-selector" data-toggle="modal"
-                                    data-target="#add-file-dialog" multiple="multiple">
-                                    <span class="glyphicon glyphicon-plus"><span class="button-label"> Add files...</span></span>
-                                </a>
-                            </span>
-
-                            <a id="btn-select-irods-file" type="button" class="btn btn-success row-selector hidden-form" data-toggle="modal" data-target="#irodsContent" >
-                                <span class="glyphicon glyphicon-plus"><span class="button-label"> Add files from iRODS...</span></span>
-                            </a>
-
-                            <span id="log-into-irods">To add files from an iRODS server,
-                                <a id="btn-signin-irods" type="button" class="btn-link" data-toggle="modal" data-target="#irodsSignin">log in to iRODS</a>
-                            </span>
-                            <span id="sign-in-info"></span>
-                            <a id="btn-signout-irods" type="button" class="btn-link hidden-form">log out of iRODS</a>
-
-                            {% if file_type_error %}
-                              <div class="alert alert-danger alert-dismissible" role="alert">
-                                <button id="validation-error-close" type="button" class="close" data-dismiss="alert" aria-label="Close"><span aria-hidden="true">&times;</span></button>
-                                <strong>Uploaded File Type Validation Error: {{ file_type_error }}</strong>
-                              </div>
-                            {% endif %}
-                        {% endif %}
-
-                    </div>
-                    <!-- Buttons -->
-                    {% block download_bag %}
-                    <div>
-                        {% if user_zone_account_exist %}
-                            <a id="rep-res-bag" type="button" class="btn btn-default row-selector" data-toggle="modal" data-target="#rep-resource-to-irods-dialog">
-                                <span class="glyphicon">
-                                   <span title='Replicate Resource Bag to iRODS User Zone' class="button-label">Replicate Resource Bag to iRODS User Zone</span>
-                                </span>
-                            </a>
-                        {% endif %}
-                        {% for b in cm.bags.all %}
-                            <a id="btn-download-all" type="button" class="btn btn-default row-selector" href="{{ bag_url }}">
-                                <span class="glyphicon glyphicon-download-alt">
-                                    <span title='Download All Content as Zipped BagIt Archive' class="button-label">Download All Content as Zipped BagIt Archive</span>
-                                </span>
-                                <a target="_blank" href="http://en.wikipedia.org/wiki/BagIt">Learn more about the Bagit archive format</a>
-                            </a>
-                        {% endfor %}
-                        {% if user_zone_account_exist %}
-                            <div id='rep-alert-success' class="alert alert-success alert-dismissible" role="alert" style="display:none">
-                                <button type="button" class="close" data-dismiss="alert" aria-label="Close"><span aria-hidden="true">&times;</span></button>
-                                <span id="rep-status-success"></span>
-                            </div>
-                            <div id='rep-alert-error' class="alert alert-danger alert-dismissible" role="alert" style="display:none">
-                                <button type="button" class="close" data-dismiss="alert" aria-label="Close"><span aria-hidden="true">&times;</span></button>
-                                <span id="rep-status-error"></span>
-                            </div>
-                        {% endif %}
-=======
+                                {% if user_zone_account_exist %}
+                                    <div id='rep-alert-success' class="alert alert-success alert-dismissible" role="alert" style="display:none">
+                                        <button type="button" class="close" data-dismiss="alert" aria-label="Close"><span aria-hidden="true">&times;</span></button>
+                                        <span id="rep-status-success"></span>
+                                    </div>
+                                    <div id='rep-alert-error' class="alert alert-danger alert-dismissible" role="alert" style="display:none">
+                                        <button type="button" class="close" data-dismiss="alert" aria-label="Close"><span aria-hidden="true">&times;</span></button>
+                                        <span id="rep-status-error"></span>
+                                    </div>
+                                {% endif %}
                         {% else %}
                             <i class="glyphicon glyphicon-eye-close text-danger no-access-icon"></i>&nbsp;
                             <span>You do not have permission to see these content files. Please contact the Authors if you wish to obtain access.</span>
                         {% endif %}
->>>>>>> b7589363
                     </div>
                 {% endif %}
                {% endblock %} {# content_block #}
