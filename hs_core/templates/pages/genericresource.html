--- conflicted
+++ resolved
@@ -1458,32 +1458,12 @@
                                         <label for="id_derived_from" class="control-label requiredField">
                                         Derived from<span class="asteriskField">*</span></label>
 
-<<<<<<< HEAD
-
-        {#                #}
-        {# dialogs follow #}
-        {#                #}
-
-        <!-- Modal -->
-        {%  block modal %}
-            {% include "irods_signin.html" %}
-            {% include "irods_upload_add.html" %}
-            {%  block modal_publish_resource %}
-                <div class="modal fade" id="submit-for-publication-dialog" tabindex="-1" role="dialog"
-                     aria-labelledby="myModalLabel" aria-hidden="true">
-                    <div class="modal-dialog">
-                        <div class="modal-content">
-                            <div class="modal-header">
-                                <button type="button" class="close" data-dismiss="modal" aria-hidden="true">&times;</button>
-                                <h4 class="modal-title" id="submit-for-publication-title">Submit resource for publication</h4>
-=======
                                         <div class="controls"><input
                                                 class="form-control input-sm textinput textInput"
                                                 id="id_source-{{ forloop.counter0 }}-derived_from" maxlength="300" name="source-{{ forloop.counter0 }}-derived_from"
                                                 type="text" value="{{ source.derived_from }}"></div>
                                     </div>
                                 </fieldset>
->>>>>>> 37e258cf
                             </div>
                         </div>
                         <div class="modal-footer">
@@ -1806,6 +1786,8 @@
         </div>
         {% endfor %}
 
+            {% include "irods_signin.html" %}
+            {% include "irods_upload_add.html" %}
         {%  block modal_publish_resource %}
             <div class="modal fade" id="submit-for-publication-dialog" tabindex="-1" role="dialog"
                  aria-labelledby="myModalLabel" aria-hidden="true">
