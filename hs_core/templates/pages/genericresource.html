{% extends 'pages/page.html' %}

{% load ratings_tags pages_tags keyword_tags hydroshare_tags crispy_forms_tags %}

{% block extra_head %}
    <link href="{{ STATIC_URL }}css/site_base_irods.css" rel="stylesheet"/>
    <link rel="stylesheet" href='//cdn.datatables.net/1.10.10/css/jquery.dataTables.min.css'/>
    <link href="{{ STATIC_URL }}css/toolresource.css" rel="stylesheet"/>
    <link rel="stylesheet" href='https://cdnjs.cloudflare.com/ajax/libs/dropzone/4.3.0/min/dropzone.min.css'/>


{% endblock %}

{% block main %}
    {% with page.get_content_model as cm %}
        {% keywords_for page as kws %}
        {% set_page_permissions page %}
        <input type="hidden" id="supported-file-types" value="{{ cm.get_supported_upload_file_types }}">
        <input type="hidden" id="allow-multiple-file-upload" value={{ cm.can_have_multiple_files }}>
        <input type="hidden" id="file-count" value={{ cm.files.all.count }}>

        <div class="container">
            <div class="row">
                {% block error %}
                    {%  if validation_error %}
                        <div class="alert alert-danger alert-dismissible" role="alert">
                              <button type="button" class="close" data-dismiss="alert" aria-label="Close"><span aria-hidden="true">&times;</span></button>
                              <strong>Validation Error: {{ validation_error }}</strong>
                         </div>
                    {%  endif %}
                    {% if new_version_resource_creation_error %}
                        <div class="alert alert-danger alert-dismissible" role="alert">
                            <button type="button" class="close" data-dismiss="alert" aria-label="Close"><span aria-hidden="true">&times;</span></button>
                            <strong>Failed to create a new version of this resource: {{ new_version_resource_creation_error }}</strong>
                        </div>
                    {% endif %}
                {% endblock %}

                {%  if task_id and download_path %}
                    <input type="hidden" id="task_id" name="task_id" value="{{ task_id }}">
                    <input type="hidden" id="download_path" name="download_path" value="{{ download_path }}">
                    <div id='download-status-info' class="alert alert-success">
                        Please wait for the resource bag to be created<span id="loading">.</span>
                    </div>
                {% endif %}

                {# ======= Title ======= #}
                {% include "resource-landing-page/title-section.html" %}

                {# ======= Top-right buttons ======= #}
                {% include "resource-landing-page/top-right-buttons.html" with resource_is_mine=resource_is_mine show_manage_access=show_manage_access %}

                {# ======= Title and header content ======= #}
                {% include "resource-landing-page/resource-header.html" %}

                {# ======= Abstract ======= #}
                {% include "resource-landing-page/abstract.html" %}

                {# ======= Citation ======= #}
                {% include "resource-landing-page/citation.html" %}

                {# ======= Subject ======= #}
                {% include "resource-landing-page/subject.html" %}

                {% block content_block %}
                {# ======= Content (code moved here because django does not render blocks inside included templates) ======= #}
                {% if cm.resource_type != "ToolResource" %}
                    <div class="col-sm-12 content-block">
                        <h3>Content</h3>
                        {% if show_content_files %}
                                {% if cm.files.all %}
                                    <div class="file-browser">
                                        <div id="file-browser-controls" class="row">
                                            <div class="col-xs-6">
                                                <span class="btn btn-default fb-control-round"
                                                      title="Click to go back"><span
                                                        class="glyphicon glyphicon-arrow-left"></span></span>

                                                <span class="btn btn-default fb-control-round"
                                                      title="Click to go forward"><span
                                                        class="glyphicon glyphicon-arrow-right"></span></span>

                                                <span id="fb-move-up" class="btn btn-default fb-control-squared"
                                                      title="Click to go to parent directory"><span class="fa fa-level-up"></span></span>

                                                <span id="fb-create-folder" class="btn btn-default fb-control-squared"
                                                      title="Create new folder">
                                                    <span class="fa fa-folder glyphicon-folder"></span></span>

                                                <span id="fb-delete" class="btn btn-default fb-control-squared"
                                                      title="Delete"><span
                                                        class="glyphicon glyphicon-trash btn-remove"></span></span>

                                                <input id="toggle-list-view" type="checkbox" checked
                                                       data-toggle="toggle" data-onstyle="default"
                                                       data-offstyle="default" data-on="<i class='fa fa-list' aria-hidden='true'></i>"
                                                       data-off="<i class='glyphicon glyphicon-th-large' aria-hidden='true'></i>">


                                                <div id="fb-sort" class="btn-group">
                                                    <button type="button" class="btn btn-default dropdown-toggle"
                                                            data-toggle="dropdown" aria-haspopup="true"
                                                            aria-expanded="false">
                                                        Sort By <span class="caret"></span>
                                                    </button>
                                                    <ul class="dropdown-menu">
                                                        <li data-method="name"><a>Name</a></li>
                                                        <li data-method="type" class="active"><a>Type</a></li>
                                                        <li data-method="size"><a>Size</a></li>
                                                        <li role="separator" class="divider"></li>
                                                        <li data-order="asc" class="active"><a>Ascending</a></li>
                                                        <li data-order="desc"><a>Descending</a></li>
                                                    </ul>
                                                </div>
                                            </div>

                                            <div class="col-xs-6">
                                                <div class="input-group file-browser-search">
                                                    <span class="glyphicon glyphicon-search search-icon"></span>
                                                    <span id="btn-clear-search-input"
                                                          class="glyphicon glyphicon-remove-sign btn-clear-search"
                                                          data-toggle="tooltip"
                                                          data-placement="auto"
                                                          title="Clear search"></span>
                                                    <input type="text" id="txtDirSearch" class="form-control fb-input-search"
                                                           placeholder="Search current directory">
                                                </div>
                                            </div>
                                        </div>

                                        <div class="file-browser-container">
                                            <div class="file-browser-breadcrumb">
                                                <ol class="breadcrumb">
                                                    <li><a href="#"><i class="fa fa-folder-o" aria-hidden="true"></i> Foo</a></li>
                                                    <li><a href="#"><i class="fa fa-folder-o" aria-hidden="true"></i> Bar</a></li>
                                                    <li class="active"><i class="fa fa-folder-open-o" aria-hidden="true"></i> Data</li>
                                                </ol>
                                            </div>

                                            <form id="fbContainmentWrapper"
                                                  class="files-container ui-widget-content dropzone"
                                                  action="/hsapi/_internal/{{ cm.short_id }}/add-file-to-resource/"
                                                  method="POST">
                                                    {% csrf_token %}

                                                <div class="fb-drag-flag">
                                                    <span class="fa fa-plus-square fa-5x"></span>
                                                </div>


                                                {# POPUP MENU #}
                                                <ul id="selection-menu" class="dropdown-menu fb-dropdown">
                                                    <li><a href="#"><span
                                                            class="glyphicon glyphicon-folder-open glyphicon-folder"></span>Open</a>
                                                    </li>
                                                    <li><a href="#"><span
                                                            class="fa fa-scissors icon-blue"></span>Cut</a>
                                                    </li>
                                                    <li><a href="#"><span
                                                            class="glyphicon glyphicon-download icon-blue"></span>Download</a>
                                                    </li>
                                                    <li><a href="#"><span
                                                            class="glyphicon glyphicon-pencil icon-blue"></span>Rename</a>
                                                    </li>
                                                    <li><a href="#"><span
                                                            class="glyphicon glyphicon-trash icon-button btn-remove"></span>Delete</a>
                                                    </li>
                                                </ul>

                                                <ul id="fb-files-container" class="selectable fb-view-grid">
                                                    {# FOLDER TEMPLATE #}
                                                    <li class="fb-folder droppable" title="98 KB">
                                                        <span class='glyphicon glyphicon-chevron-right fb-dropdown-toggle fb-help-icon'></span>
                                                        <span class='fa fa-arrows fb-handle fb-help-icon'></span>
                                                        <span class="fb-file-icon fa fa-folder glyphicon-folder"></span>
                                                        <span class="fb-file-name">Folder 1</span>
                                                        <span class="fb-file-type">File Folder</span>
                                                        <span class="fb-file-size" data-file-size="98523">98 KB</span>
                                                    </li>

                                                    <li class="fb-folder droppable" title="94 KB">
                                                        <span class='glyphicon glyphicon-chevron-right fb-dropdown-toggle fb-help-icon'></span>
                                                        <span class='fa fa-arrows fb-handle fb-help-icon'></span>
                                                        <span class="fb-file-icon fa fa-folder glyphicon-folder"></span>
                                                        <span class="fb-file-name">Folder 2</span>
                                                        <span class="fb-file-type">File Folder</span>
                                                        <span class="fb-file-size" data-file-size="94326">94 KB</span>
                                                    </li>

                                                    <li class="fb-folder droppable" title="24 KB">
                                                        <span class='glyphicon glyphicon-chevron-right fb-dropdown-toggle fb-help-icon'></span>
                                                        <span class='fa fa-arrows fb-handle fb-help-icon'></span>
                                                        <span class="fb-file-icon fa fa-folder glyphicon-folder"></span>
                                                        <span class="fb-file-name">Folder 3</span>
                                                        <span class="fb-file-type">File Folder</span>
                                                        <span class="fb-file-size" data-file-size="24326">24 KB</span>
                                                    </li>

                                                    {# FILE TEMPLATE #}
                                                    <li class="fb-file droppable" title="12 KB">
                                                        <span class='glyphicon glyphicon-chevron-right fb-dropdown-toggle fb-help-icon'></span>
                                                        <span class='fa fa-arrows fb-handle fb-help-icon'></span>
                                                        <span class="fb-file-icon fa fa-file-text"></span>
                                                        <span class="fb-file-name">File 1.txt</span>
                                                        <span class="fb-file-type">Text File</span>
                                                        <span class="fb-file-size" data-file-size="12345">12 KB</span>
                                                    </li>

                                                    <li class="fb-file droppable" title="9 KB">
                                                        <span class='glyphicon glyphicon-chevron-right fb-dropdown-toggle fb-help-icon'></span>
                                                        <span class='fa fa-arrows fb-handle fb-help-icon'></span>
                                                        <span class="fb-file-icon fa fa-file-text"></span>
                                                        <span class="fb-file-name">File 2.txt</span>
                                                        <span class="fb-file-type">Text File</span>
                                                        <span class="fb-file-size" data-file-size="9874">9 KB</span>
                                                    </li>

                                                    <li class="fb-file droppable" title="26 KB">
                                                        <span class='glyphicon glyphicon-chevron-right fb-dropdown-toggle fb-help-icon'></span>
                                                        <span class='fa fa-arrows fb-handle fb-help-icon'></span>
                                                        <span class="fb-file-icon fa fa-file-text"></span>
                                                        <span class="fb-file-name">File 3.txt</span>
                                                        <span class="fb-file-type">Text File</span>
                                                        <span class="fb-file-size" data-file-size="26000">26 KB</span>
                                                    </li>
                                                </ul>
                                            </form>
                                        </div>
                                        {% if page.perms.change and metadata_form %}
                                            <div class="fb-upload-caption "><small>Upload files by dragging & dropping, or click this box to select them.</small></div>
                                        {% endif %}
                                        </div>
{#                                    <div class="table-container">#}
{#                                        <table class="table-plain table-striped">#}
{#                                            {% for f in cm.files.all %}#}
{#                                                {% if f.resource_file or f.fed_resource_file or f.fed_resource_file_name_or_path %}#}
    {#                                                ======= Modal window begins =======#}
{#                                                    {% if page.perms.change and metadata_form %}#}
{#                                                        <div class="modal fade" id="delete-resource-file-{{ f.pk }}" tabindex="-1"#}
{#                                                             role="dialog"#}
{#                                                             aria-labelledby="myModalLabel" aria-hidden="true">#}
{#                                                            <div class="modal-dialog">#}
{#                                                                <div class="modal-content">#}
{#                                                                    <div class="modal-header">#}
{#                                                                        <button type="button" class="close" data-dismiss="modal"#}
{#                                                                                aria-hidden="true">&times;</button>#}
{#                                                                        <h4 class="modal-title">Confirm file deletion</h4>#}
{#                                                                    </div>#}
{#                                                                    <div class="modal-body">#}
{#                                                                        Consider saving a copy of the file before you delete it if#}
{#                                                                        it is#}
{#                                                                        important to you.#}
{#                                                                    </div>#}
{#                                                                    <div class="modal-footer">#}
{#                                                                        <button type="button" class="btn btn-default"#}
{#                                                                                data-dismiss="modal">#}
{#                                                                            Cancel#}
{#                                                                        </button>#}
{#                                                                        <a type="button" class="btn btn-danger"#}
{#                                                                           href="/hsapi/_internal/{{ cm.short_id }}/delete-resource-file/{{ f.pk }}/">Delete</a>#}
{#                                                                    </div>#}
{#                                                                </div>#}
{#                                                            </div>#}
{#                                                        </div>#}
{#                                                    {% endif %}#}
    {#                                                ======= Modal window ends =======#}
{#                                                    <tr>#}
{#                                                        <td>#}
{#                                                            <span class="glyphicon glyphicon-file file-icon"></span>#}
{#                                                    <span>#}
{#                                                        <span class="label-file-name">#}
{#                                                            {{ f.resource_file.name|slice:"33:" }}#}
{#                                                            {% if f.fed_resource_file %}#}
{#                                                                {{ f.fed_resource_file.name|relative_irods_path }}#}
{#                                                            {% endif %}#}
{#                                                            {% if f.fed_resource_file_name_or_path %}#}
{#                                                                {{ f.fed_resource_file_name_or_path }}#}
{#                                                            {% endif %}#}
{#                                                        </span>#}
{#                                                        <p class="label-file-size">#}
{#                                                            {% if f.resource_file %}#}
{#                                                                {{ f.resource_file.size|filesizeformat }}#}
{#                                                            {% elif f.fed_resource_file %}#}
{#                                                                {{ f.fed_resource_file.size|filesizeformat }}#}
{#                                                            {% else %}#}
{#                                                                {{ f.fed_resource_file_size|filesizeformat }}#}
{#                                                            {% endif %}#}
{#                                                        </p>#}
{#                                                    </span>#}
{#                                                        </td>#}
{#                                                                            <td>{% if preview %}<a class="btn btn-info btn-block" href="{{ preview }}">Preview</a>{% endif %}</td>#}
{#                                                        <td>#}
{#                                                            {% if page.perms.change and metadata_form %}#}
{#                                                                <a href="{% if f.resource_file %} {{ f.resource_file.url }}#}
{#                                                                {% elif f.fed_resource_file %} {{ f.fed_resource_file.url }}#}
{#                                                                {% else %} {{ f.fed_resource_file_name_or_path }}{% endif %}"><span data-toggle="modal"#}
{#                                                                                                          data-target="#delete-resource-file-{{ f.pk }}"#}
{#                                                                                                          data-placement="auto"#}
{#                                                                                                          title="Delete"#}
{#                                                                                                          class="glyphicon glyphicon-trash icon-button btn-remove"></span></a>#}
{#    #}
{#                                                            {% endif %}#}
{#                                                            {% if f.resource_file and f.resource_file.size < 1000000000 %}#}
{#                                                                <a href="{{ f.resource_file.url }}"><span data-toggle="tooltip"#}
{#                                                                                                      data-placement="auto"#}
{#                                                                                                      title="Download"#}
{#                                                                                                      class="glyphicon glyphicon-download icon-button btn-download"></span></a>#}
{#                                                            {% elif f.fed_resource_file and f.fed_resource_file.size < 1000000000 %}#}
{#                                                                <a href="{{ f.fed_resource_file.url }}"><span data-toggle="tooltip"#}
{#                                                                                                      data-placement="auto"#}
{#                                                                                                      title="Download"#}
{#                                                                                                      class="glyphicon glyphicon-download icon-button btn-download"></span></a>#}
{#                                                             only allow download from irods user zone for files smaller than 1GB#}
{#                                                            {% elif f.fed_resource_file_name_or_path and f.fed_resource_file_size|to_int < 1000000000 %}#}
{#                                                                <a href="/django_irods/download{{ cm.resource_federation_path }}/{{ cm.short_id }}/{{ f.fed_resource_file_name_or_path }}"><span data-toggle="tooltip"#}
{#                                                                                                      data-placement="auto"#}
{#                                                                                                      title="Download"#}
{#                                                                                                      class="glyphicon glyphicon-download icon-button btn-download"></span></a>#}
{#                                                            {% else %}#}
{#                                                                <a data-toggle="modal" data-target="#large-file-download-alert">#}
{#                                                                    <span data-toggle="tooltip" data-placement="auto"#}
{#                                                                        title="Download"#}
{#                                                                        class="glyphicon glyphicon-download icon-button btn-download">#}
{#                                                                    </span>#}
{#                                                                </a>#}
{#                                                            {% endif %}#}
{#                                                            {% if preview %}#}
{#                                                                <a href="{{ preview }}"><span data-toggle="tooltip"#}
{#                                                                                              data-placement="auto"#}
{#                                                                                              title="Preview"#}
{#                                                                                              class="glyphicon glyphicon-eye-open icon-button"></span></a>#}
{#                                                            {% endif %}#}
{#                                                        </td>#}
{#                                                    </tr>#}
{#                                                {% endif %}#}
{#                                            {% endfor %}#}
{#                                        </table>#}
{#                                    </div>#}
                                {% else %}
                                    <i>No files have been uploaded.</i>
                                {% endif %}

{#                                {% if page.perms.change and metadata_form %}#}
{#                                    <span title="Add files smaller than 1GB in size" data-toggle="tooltip">#}
{#                                        <a id="btn-add-file" type="button" class="btn btn-success row-selector" data-toggle="modal"#}
{#                                            data-target="#add-file-dialog" multiple="multiple">#}
{#                                            <span class="glyphicon glyphicon-plus"><span class="button-label"> Add files...</span></span>#}
{#                                        </a>#}
{#                                    </span>#}
{##}
{#                                    <a id="btn-select-irods-file" type="button" class="btn btn-success row-selector hidden-form" data-toggle="modal" data-target="#irodsContent" >#}
{#                                        <span class="glyphicon glyphicon-plus"><span class="button-label"> Add files from iRODS...</span></span>#}
{#                                    </a>#}
{##}
{#                                    <span id="log-into-irods">To add files from an iRODS server,#}
{#                                        <a id="btn-signin-irods" type="button" class="btn-link" data-toggle="modal" data-target="#irodsSignin">log in to iRODS</a>#}
{#                                    </span>#}
{#                                    <span id="sign-in-info"></span>#}
{#                                    <a id="btn-signout-irods" type="button" class="btn-link hidden-form">log out of iRODS</a>#}
{##}
{#                                    {% if file_type_error %}#}
{#                                      <div class="alert alert-danger alert-dismissible" role="alert">#}
{#                                        <button id="validation-error-close" type="button" class="close" data-dismiss="alert" aria-label="Close"><span aria-hidden="true">&times;</span></button>#}
{#                                        <strong>Uploaded File Type Validation Error: {{ file_type_error }}</strong>#}
{#                                      </div>#}
{#                                    {% endif %}#}
{#                                {% endif %}#}
                            <!-- Buttons -->
<<<<<<< HEAD
{#                            {% block download_bag %}#}
{#                            <div>#}
{#                                {% if user_zone_account_exist %}#}
{#                                    <a id="rep-res-bag" type="button" class="btn btn-default row-selector" data-toggle="modal" data-target="#rep-resource-to-irods-dialog">#}
{#                                        <span class="glyphicon">#}
{#                                           <span title='Replicate Resource Bag to iRODS User Zone' class="button-label">Replicate Resource Bag to iRODS User Zone</span>#}
{#                                        </span>#}
{#                                    </a>#}
{#                                {% endif %}#}
{#                                {% for b in cm.bags.all %}#}
{#                                    <a id="btn-download-all" type="button" class="btn btn-default row-selector" href="{{ bag_url }}">#}
{#                                        <span class="glyphicon glyphicon-download-alt">#}
{#                                            <span title='Download All Content as Zipped BagIt Archive' class="button-label">Download All Content as Zipped BagIt Archive</span>#}
{#                                        </span>#}
{#                                        <a target="_blank" href="http://en.wikipedia.org/wiki/BagIt">Learn more about the Bagit archive format</a>#}
{#                                    </a>#}
{#                                {% endfor %}#}
{#                                {% if user_zone_account_exist %}#}
{#                                    <div id='rep-alert-success' class="alert alert-success alert-dismissible" role="alert" style="display:none">#}
{#                                        <button type="button" class="close" data-dismiss="alert" aria-label="Close"><span aria-hidden="true">&times;</span></button>#}
{#                                        <span id="rep-status-success"></span>#}
{#                                    </div>#}
{#                                    <div id='rep-alert-error' class="alert alert-danger alert-dismissible" role="alert" style="display:none">#}
{#                                        <button type="button" class="close" data-dismiss="alert" aria-label="Close"><span aria-hidden="true">&times;</span></button>#}
{#                                        <span id="rep-status-error"></span>#}
{#                                    </div>#}
{#                                {% endif %}#}
{#                            </div>#}
{#                            {% endblock %} {#  download_bag #}
{#                        {% else %}#}
{#                            <i class="glyphicon glyphicon-eye-close text-danger no-access-icon"></i>&nbsp;#}
{#                            <span>You do not have permission to see these content files. Please contact the Authors if you wish to obtain access.</span>#}
=======
                            {% block download_bag %}
                            <div>
                                {% if user_zone_account_exist %}
                                    <a id="rep-res-bag" type="button" class="btn btn-default row-selector" data-toggle="modal" data-target="#rep-resource-to-irods-dialog">
                                        <span class="glyphicon">
                                           <span title='Replicate Resource Bag to iRODS User Zone' class="button-label">Replicate Resource Bag to iRODS User Zone</span>
                                        </span>
                                    </a>
                                {% endif %}
                                {% for b in cm.bags.all %}
                                    <a id="btn-download-all" type="button" class="btn btn-default row-selector" href="{{ bag_url }}">
                                        <span class="glyphicon glyphicon-download-alt">
                                            <span title='Download All Content as Zipped BagIt Archive' class="button-label">Download All Content as Zipped BagIt Archive</span>
                                        </span>
                                        <a target="_blank" href="http://en.wikipedia.org/wiki/BagIt">Learn more about the Bagit archive format</a>
                                    </a>
                                    <button type="button" class="btn btn-primary pull-right"
                                            onclick="get_irods_folder_struct_ajax_submit('{{ cm.short_id }}', 'data/contents'); return false;">iRODS folder info
                                    </button>
                                    <button type="button" class="btn btn-primary pull-right"
                                            onclick="zip_irods_folder_ajax_submit('{{ cm.short_id }}', 'data/contents'); return false;">Zip iRODS Collection
                                    </button>
                                    <button type="button" class="btn btn-primary pull-right"
                                            onclick="unzip_irods_file_ajax_submit('{{ cm.short_id }}', 'data/contents/test.zip'); return false;">Unzip iRODS file
                                    </button>
                                {% endfor %}
                                {% if user_zone_account_exist %}
                                    <div id='rep-alert-success' class="alert alert-success alert-dismissible" role="alert" style="display:none">
                                        <button type="button" class="close" data-dismiss="alert" aria-label="Close"><span aria-hidden="true">&times;</span></button>
                                        <span id="rep-status-success"></span>
                                    </div>
                                    <div id='rep-alert-error' class="alert alert-danger alert-dismissible" role="alert" style="display:none">
                                        <button type="button" class="close" data-dismiss="alert" aria-label="Close"><span aria-hidden="true">&times;</span></button>
                                        <span id="rep-status-error"></span>
                                    </div>
                                {% endif %}
                            </div>
                            {% endblock %} {#  download_bag #}
                        {% else %}
                            <i class="glyphicon glyphicon-eye-close text-danger no-access-icon"></i>&nbsp;
                            <span>You do not have permission to see these content files. Please contact the Authors if you wish to obtain access.</span>
>>>>>>> a5d4c966
                        {% endif %}
                    </div>
                {% endif %}
                {% endblock %} {# content_block #}

                {# ======= Content tabs (code moved here because django does not render blocks inside included templates) ======= #}
                <div class="col-sm-12">
                    <!-- === Tabs begin === -->
                    <div class="tab-elements">
                        <div class="panel-tabs">
                            <ul class="nav nav-tabs">
                                {% if not is_resource_specific_tab_active %}
                                    <li class="active col-xs-2 col-md-2">
                                {% else %}
                                   <li class="col-xs-2 col-md-2">
                                {%  endif %}
                                    <a href="#contactTab" data-toggle="tab" title="Contact">
                                        <span class="glyphicon glyphicon-user"> </span>
                                        &nbspAuthorship
                                    </a>
                                </li>
                                {% if spatial_coverage.north or spatial_coverage.northlimit or temporal_coverage or metadata_form %}
                                    <li class="col-xs-2 col-md-2">
                                        <a id="coverageTabBtn" href="#coverageTab" data-toggle="tab" title="Coverage">
                                            <span class="glyphicon glyphicon-map-marker"></span>
                                            &nbspCoverage
                                        </a>
                                    </li>
                                {% endif %}
                                {% if sources or relations or metadata_form %}
                                    <li class="col-xs-2 col-md-2">
                                        <a href="#relatedResourcesTab" data-toggle="tab" title="Related resources">
                                            <span class="glyphicon glyphicon-book"></span>
                                            &nbspRelated Resources
                                        </a>
                                    </li>
                                {% endif %}
                                {% if extended_metadata_exists or metadata_form %}
                                    {#  Resource specific metadata can't be edited for HIS Referenced Time Series #}
                                    {% if cm|resource_type != "HIS Referenced Time Series" or not metadata_form %}
                                        {% if  cm|resource_type != "Generic" %}
                                            {% if  cm|resource_type|lower != "collection resource" %}
                                                {% if is_resource_specific_tab_active %}
                                                    <li class="active col-xs-2 col-md-2">
                                                {% else %}
                                                    <li class="col-xs-2 col-md-2">
                                                {% endif %}
                                                    <a href="#resourceSpecificTab" data-toggle="tab" title="Resource specific">
                                                        <span class="glyphicon glyphicon-folder-close"></span>
                                                        &nbspResource Specific
                                                    </a>
                                                </li>
                                            {% endif %}
                                        {% endif %}
                                    {% endif %}
                                {% endif %}
                                {% if relevant_tools  %}
                                    <li class="col-xs-2 col-md-2">
                                        <a href="#relevantTools" data-toggle="tab" title="Relevant tools">
                                            <span class="glyphicon glyphicon-wrench"></span>
                                            &nbsp; Web Apps
                                        </a>
                                    </li>
                                {% endif %}
                                {% if metadata_form or page.get_content_model.extra_metadata.items|length > 0 %}
                                    <li class="col-xs-2 col-md-2">
                                        <a href="#extraMetaTab" data-toggle="tab" title="Extended Metadata">
                                            <span class="glyphicon glyphicon-paperclip"> </span>
                                            &nbspExtended Metadata
                                        </a>
                                     </li>
                                {% endif %}
                            </ul>
                        </div>
                        <div class="tabs-body">
                            <!-- Tab panes -->
                            <div class="tab-content">
                                <!-- ========= CONTACT TAB ========= -->
                                {% if not is_resource_specific_tab_active %}
                                    <div class="tab-pane active" id="contactTab">
                                {% else %}
                                    <div class="tab-pane" id="contactTab">
                                {% endif %}
                                    {% if not metadata_form %}
                                        <table class="table table-striped">
                                            <tbody>
                                            <tr>
                                                <th class="division-title" colspan="5"><span>Authors </span>
                                                    <div>
                                                        <small class="text-muted division-title-caption">The people
                                                            or organizations that created the intellectual content
                                                            of the resource.
                                                        </small>
                                                    </div>
                                                </th>
                                            </tr>
                                            <tr class="header-row">
                                                <th>Name</th>
                                                <th>Organization</th>
                                                <th>Address</th>
                                                <th>Phone</th>
                                            </tr>
                                            {% for cr in creators %}
                                                <tr>
                                                    <td>{% if cr.description %}
                                                        <a href="{{ cr.description }}">{{ cr.name }}</a>{% else %}
                                                        {{ cr.name }}{% endif %}</td>
                                                    <td>{% if cr.organization %} {{ cr.organization }}{% endif %}</td>
                                                    <td>{% if cr.address %} {{ cr.address }}{% endif %}</td>
                                                    <td>{% if cr.phone %} {{ cr.phone }}{% endif %}</td>
                                                </tr>
                                            {% endfor %}
                                            {% if contributors %}
                                                <tr>
                                                    <th class="division-title" colspan="5"><span>Contributors</span>
                                                        <div>
                                                            <small class="text-muted division-title-caption">People or
                                                                organizations that contributed technically, materially,
                                                                financially, or provided general support for the
                                                                creation of the resource's content but are not
                                                                considered authors.
                                                            </small>
                                                        </div>
                                                    </th>
                                                </tr>
                                                <tr class="header-row">
                                                    <th>Name</th>
                                                    <th>Organization</th>
                                                    <th>Address</th>
                                                    <th>Phone</th>
                                                </tr>

                                                {% for cont in contributors %}
                                                    <tr>
                                                        <td>{% if cont.description %}
                                                            <a href="{{ cont.description }}">{{ cont.name }}</a>{% else %}
                                                            {{ cont.name }}{% endif %}</td>
                                                        <td>{% if cont.organization %} {{ cont.organization }}{% endif %}</td>
                                                        <td>{% if cont.address %} {{ cont.address }}{% endif %}</td>
                                                        <td>{% if cont.phone %} {{ cont.phone }}{% endif %}</td>
                                                    </tr>
                                                {% endfor %}
                                            {% endif %}
                                            </tbody>
                                        </table>
                                    {% else %}
                                        <div class="tab-pane active" id="contactTab">
                                            <table id="contact-table" class="table table-striped">
                                                <tbody>
                                                <tr>
                                                    <th class="division-title" colspan="5"><span>Authors</span>
                                                        <div>
                                                            <small class="text-muted division-title-caption">The people
                                                                or organizations that created the intellectual content
                                                                of the resource.
                                                            </small>
                                                        </div>
                                                    </th>
                                                </tr>
                                                <tr class="header-row">
                                                    <th>Name</th>
                                                    <th>Organization</th>
                                                    <th>Address</th>
                                                    <th>Phone</th>
                                                    <th></th>
                                                </tr>
                                                {% for author in creator_formset.initial %}
                                                    <tr>
                                                        <td>{% if author.description %}
                                                            <a href="{{ author.description }}">{{ author.name }}</a>{% else %}
                                                            {{ author.name }}{% endif %}</td>
                                                        <td>{% if  author.organization %}{{ author.organization }}{% endif %}</td>
                                                        <td>{% if  author.address %}{{ author.address }}{% endif %}</td>
                                                        <td>{% if  author.phone %}{{ author.phone }}{% endif %}</td>
                                                        <td>
                                                            <a data-toggle="modal" data-placement="auto" title="Edit"
                                                               class="glyphicon glyphicon-pencil icon-button icon-blue"
                                                               data-target="#edit-creator-dialog{{ author.id }}"
                                                                    ></a>

                                                            {# Prevent deletion of last creator#}
                                                            {% if creator_formset.initial|length > 1 %}
                                                                <a data-toggle="modal" data-placement="auto" title="Remove"
                                                                   class="glyphicon glyphicon-trash icon-button btn-remove"
                                                                   data-target="#delete-creator-dialog{{ author.id }}"></a>
                                                            {% endif %}
                                                        </td>
                                                    </tr>

                                                {% endfor %}
                                                <tr>
                                                    <th class="division-title" colspan="5">
                                                        <a type="button" class="btn btn-success" data-toggle="modal"
                                                           data-target="#add-creator-dialog" multiple="multiple">
                                                                <span class="glyphicon glyphicon-plus"><span
                                                                        class="button-label"> Add Author</span></span>
                                                        </a>
                                                    </th>
                                                </tr>
                                                <tr>
                                                    <th class="division-title" colspan="5"><span>Contributors</span>
                                                        <div>
                                                            <small class="text-muted division-title-caption">People or
                                                                organizations that contributed technically, materially,
                                                                financially, or provided general support for the
                                                                creation of the resource's content but are not
                                                                considered authors.
                                                            </small>
                                                        </div>
                                                    </th>
                                                </tr>
                                                <tr class="header-row">
                                                    <th>Name</th>
                                                    <th>Organization</th>
                                                    <th>Address</th>
                                                    <th>Phone</th>
                                                    <th></th>
                                                </tr>
                                                {% for contributor in contributor_formset.initial %}
                                                    <tr>
                                                        <td>{% if contributor.description %}
                                                            <a href="{{ contributor.description }}">{{ contributor.name }}</a>{% else %}
                                                            {{ contributor.name }}{% endif %}</td>
                                                        <td>{% if  contributor.organization %}
                                                            {{ contributor.organization }}{% endif %}</td>
                                                        <td>{% if  contributor.address %}{{ contributor.address }}{% endif %}</td>
                                                        <td>{% if  contributor.phone %}{{ contributor.phone }}{% endif %}</td>
                                                        <td>
                                                            <a data-toggle="modal" data-placement="auto" title="Edit"
                                                               class="glyphicon glyphicon-pencil icon-button icon-blue"
                                                               data-target="#edit-contributor-dialog{{ contributor.id }}"
                                                                    ></a>
                                                            <a data-toggle="modal" data-placement="auto" title="Remove"
                                                               class="glyphicon glyphicon-trash icon-button btn-remove"
                                                               data-target="#delete-contributor-dialog{{ contributor.id }}"
                                                                    ></a>
                                                        </td>
                                                    </tr>
                                                {% endfor %}

                                                <tr>
                                                    <th class="division-title" colspan="5">
                                                        <a type="button" class="btn btn-success" data-toggle="modal"
                                                           data-target="#add-contributor-dialog" multiple="multiple">
                                                            <span class="glyphicon glyphicon-plus"><span class="button-label"> Add Contributor</span></span>
                                                        </a>
                                                    </th>
                                                </tr>

                                                </tbody>
                                            </table>
                                        </div>
                                    {% endif %}
                                </div>
                                <!-- ========= COVERAGE TAB ========= -->
                                {% if spatial_coverage.north or spatial_coverage.northlimit or temporal_coverage or metadata_form %}
                                    <div class="tab-pane" id="coverageTab">
                                        <div class="row">
                                            {% if not metadata_form %}
                                            <div class="{% if temporal_coverage %}col-md-8{% endif %} col-sm-12 col-xs-12" id="coverage-spatial">
                                                <div class="row">
                                                <div class="col-sm-12">
                                                    <legend>Spatial</legend>
                                                    <div class="coverage-container">
                                                        <table class="info-table">
                                                            <tbody>
                                                                {% if spatial_coverage.name %}
                                                                <tr>
                                                                    <th class="text-muted">Place/Area Name</th>
                                                                    <td>{{ spatial_coverage.name }}</td>
                                                                </tr>
                                                                {% endif %}
                                                                {% if spatial_coverage.projection %}
                                                                <tr>
                                                                    <th class="text-muted">Coordinate System/Geographic Projection
                                                                    </th>
                                                                    <td>WGS 84 EPSG:4326</td>
                                                                </tr>
                                                                {% endif %}
                                                                {% if spatial_coverage.units %}
                                                                <tr>
                                                                    <th class="text-muted">Coordinate Units</th>
                                                                    <td>Decimal degrees</td>
                                                                </tr>
                                                                {% endif %}

                                                            </tbody>
                                                        </table>
                                                    </div>
                                                </div>

                                                <div class="col-sm-8">
                                                    <div id="coverageMap" data-shape-type="{{ spatial_coverage.type }}"></div>
                                                    <i id="resetZoomBtn" class="glyphicon glyphicon-record" data-toggle="tooltip"
                                                       data-placement="left" title="Recenter on selected area/point"></i>
                                                </div>

                                                <div class="col-sm-4">
                                                    {% if spatial_coverage.north or spatial_coverage.northlimit %}
                                                        <ul class="list-group">
                                                            {% if spatial_coverage.type == 'point' %}
                                                                {% if spatial_coverage.east %}
                                                                    <li class="list-group-item"><strong>Longitude</strong>
                                                                        <div id="cov_east">{{ spatial_coverage.east }}°</div>
                                                                    </li>
                                                                {% endif %}
                                                                {% if spatial_coverage.north %}
                                                                    <li class="list-group-item"><strong>Latitude</strong>
                                                                        <div id="cov_north">{{ spatial_coverage.north }}°</div>
                                                                    </li>
                                                                {% endif %}
                                                            {% else %}
                                                                {% if spatial_coverage.northlimit %}
                                                                    <li class="list-group-item"><strong>North Latitude</strong>
                                                                        <div id="cov_northlimit">{{ spatial_coverage.northlimit }}°</div>
                                                                    </li>
                                                                {% endif %}
                                                                {% if spatial_coverage.eastlimit %}
                                                                    <li class="list-group-item"><strong>East Longitude</strong>
                                                                        <div id="cov_eastlimit">{{ spatial_coverage.eastlimit }}°</div>
                                                                    </li>
                                                                {% endif %}
                                                                {% if spatial_coverage.southlimit %}
                                                                    <li class="list-group-item"><strong>South Latitude</strong>
                                                                        <div id="cov_southlimit">{{ spatial_coverage.southlimit }}°</div>
                                                                    </li>
                                                                {% endif %}
                                                                {% if spatial_coverage.westlimit %}
                                                                    <li class="list-group-item"><strong>West Longitude</strong>
                                                                        <div id="cov_westlimit">{{ spatial_coverage.westlimit }}°</div>
                                                                    </li>
                                                                {% endif %}
                                                            {% endif %}
                                                        </ul>
                                                        <div class="text-muted" style="margin-top:20px;">WGS 84 decimal degrees</div>
                                                    {% endif %}
                                                </div>
                                            </div>
                                            </div>
                                            {% if temporal_coverage %}
                                                <div class="col-sm-4">
                                                    <legend>Temporal</legend>
                                                    <div class="row">
                                                        <div class="col-sm-4"><strong class="text-muted">Start Date</strong></div>
                                                        <div class="col-sm-8">{{ temporal_coverage.start_date }}</div>
                                                    </div>
                                                    <div class="row">
                                                        <div class="col-sm-4"><strong class="text-muted">End Date</strong></div>
                                                        <div class="col-sm-8">{{ temporal_coverage.end_date }}</div>
                                                    </div>
                                                </div>
                                                {% endif %}
                                            {% else %}
                                                <div class="form-group">
                                                    <div class="col-md-8 col-sm-12 col-xs-12" id="coverage-spatial">
                                                        <div class="row">
                                                            <form action="/hsapi/_internal/{{ cm.short_id }}/coverage/{% if not coverage_spatial_form.initial.north and not coverage_spatial_form.initial.northlimit %}add-metadata/{% else %}{{ coverage_spatial_form.initial.id }}/update-metadata/{% endif %}"
                                                                  id="id-coverage-spatial" method="post">
                                                                {% csrf_token %}
                                                                 <div class="col-sm-12">
                                                                    <legend>Spatial</legend>
                                                                    <div class="coverage-container">
                                                                         <table class="info-table" >
                                                                             <tbody>
                                                                                 <tr>
                                                                                     <th class="text-muted">Coordinate System/Geographic Projection</th>
                                                                                     <td>WGS 84 EPSG:4326</td>
                                                                                 </tr>
                                                                                 <tr>
                                                                                     <th class="text-muted">Coordinate Units</th>
                                                                                     <td>Decimal degrees</td>
                                                                                 </tr>
                                                                             </tbody>
                                                                         </table>
                                                                     </div>

                                                                    <div id="div_id_name" class="control-group">
                                                                        <label for="id_name" class="control-label">Place/Area Name</label>

                                                                        <div class="controls">
                                                                            <input class="form-control input-sm textinput textInput"
                                                                                   id="id_name" maxlength="200" name="name" type="text"
                                                                                   value="{% if coverage_spatial_form.initial.name %}{{ coverage_spatial_form.initial.name }}{% endif %}">
                                                                        </div>
                                                                    </div>

                                                                     <input id="id_projection" maxlength="100" name="projection"
                                                                            type="text" style="display:none"
                                                                            value="{% if coverage_spatial_form.initial.projection %}{{ coverage_spatial_form.initial.projection }}{% else %}WGS 84 EPSG:4326{% endif %}">
                                                                     <input id="id_units" maxlength="50" name="units"
                                                                            style="display:none"
                                                                            type="text" value="{% if coverage_spatial_form.initial.units %}{{ coverage_spatial_form.initial.units }}{% endif %}">

                                                                     <div id="div_id_type">
                                                                         <label class="radio-inline">
                                                                             <input type="radio"
                                                                                    {% if coverage_spatial_form.initial.type == "box" %}checked="checked"{% endif %}
                                                                                    name="type" id="id_type_1"
                                                                                    value="box">Box</label>

                                                                         <label class="radio-inline">
                                                                             <input type="radio"
                                                                                    {% if coverage_spatial_form.initial.type == "point" %}checked="checked"{% endif %}
                                                                                    name="type" id="id_type_2"
                                                                                    value="point">Point</label>
                                                                     </div>
                                                                 </div>

                                                                <fieldset>
                                                                    <div class="col-sm-8">
                                                                        <div id="coverageMap"></div>
                                                                        <i id="resetZoomBtn" class="glyphicon glyphicon-record" data-toggle="tooltip"
                                                                            data-placement="left" title="Recenter on selected area/point"></i>
                                                                    </div>

                                                                    <div class="col-sm-4">
                                                                        <div id="div_id_north" class="control-group" style="margin-bottom: 10px;">
                                                                            <label for="id_north" class="control-label requiredField">
                                                                                Latitude<span class="asteriskField">*</span>
                                                                            </label>

                                                                            <div class="input-group">
                                                                                <input type="text" class="form-control" placeholder="-90 to 90"
                                                                                     id="id_north" name="north"
                                                                                     value="{% if coverage_spatial_form.initial.north %}{{ coverage_spatial_form.initial.north }}{% endif %}">
                                                                                <span data-toggle="tooltip" data-placement="auto" title="WGS 84 decimal degrees"
                                                                                      class="input-group-addon">°</span>
                                                                            </div>
                                                                        </div>
                                                                        <div id="div_id_east" class="control-group" style="margin-bottom: 10px;">
                                                                            <label for="id_east" class="control-label requiredField">
                                                                                Longitude<span class="asteriskField">*</span>
                                                                            </label>

                                                                            <div class="input-group">
                                                                                <input type="text" class="form-control" placeholder="-180 to 180"
                                                                                     id="id_east" name="east"
                                                                                     value="{% if coverage_spatial_form.initial.east %}{{ coverage_spatial_form.initial.east }}{% endif %}">
                                                                                <span data-toggle="tooltip" data-placement="auto" title="WGS 84 decimal degrees"
                                                                                      class="input-group-addon">°</span>
                                                                            </div>
                                                                        </div>
                                                                        <div id="div_id_northlimit" class="control-group" style="margin-bottom: 10px;">
                                                                            <label for="id_northlimit" class="control-label requiredField">
                                                                                North Latitude<span class="asteriskField">*</span>
                                                                            </label>

                                                                            <div class="input-group">
                                                                                <input type="text" class="form-control" placeholder="-90 to 90"
                                                                                     id="id_northlimit" name="northlimit"
                                                                                     value="{% if coverage_spatial_form.initial.northlimit %}{{ coverage_spatial_form.initial.northlimit }}{% endif %}">
                                                                                <span data-toggle="tooltip" data-placement="auto" title="WGS 84 decimal degrees"
                                                                                      class="input-group-addon">°</span>
                                                                            </div>
                                                                        </div>
                                                                        <div id="div_id_eastlimit" class="control-group" style="margin-bottom: 10px;">
                                                                            <label for="id_eastlimit" class="control-label requiredField">
                                                                                East Longitude<span class="asteriskField">*</span>
                                                                            </label>

                                                                            <div class="input-group">
                                                                                <input type="text" class="form-control" placeholder="-180 to 180"
                                                                                     id="id_eastlimit" name="eastlimit"
                                                                                     value="{% if coverage_spatial_form.initial.eastlimit %}{{ coverage_spatial_form.initial.eastlimit }}{% endif %}">
                                                                                <span data-toggle="tooltip" data-placement="auto" title="WGS 84 decimal degrees"
                                                                                      class="input-group-addon">°</span>
                                                                            </div>
                                                                        </div>
                                                                        <div id="div_id_southlimit" class="control-group" style="margin-bottom: 10px;">
                                                                            <label for="id_southlimit" class="control-label requiredField">
                                                                                South Latitude<span class="asteriskField">*</span>
                                                                            </label>

                                                                            <div class="input-group">
                                                                                <input type="text" class="form-control" placeholder="-90 to 90"
                                                                                     id="id_southlimit" name="southlimit"
                                                                                     value="{% if coverage_spatial_form.initial.southlimit %}{{ coverage_spatial_form.initial.southlimit }}{% endif %}">
                                                                                <span data-toggle="tooltip" data-placement="auto" title="WGS 84 decimal degrees"
                                                                                      class="input-group-addon">°</span>
                                                                            </div>
                                                                        </div>
                                                                        <div id="div_id_westlimit" class="control-group" style="margin-bottom: 10px;">
                                                                            <label for="id_westlimit" class="control-label requiredField">
                                                                                West Longitude<span class="asteriskField">*</span>
                                                                            </label>

                                                                            <div class="input-group">
                                                                                <input type="text" class="form-control" placeholder="-180 to 180"
                                                                                     id="id_westlimit" name="westlimit"
                                                                                     value="{% if coverage_spatial_form.initial.westlimit %}{{ coverage_spatial_form.initial.westlimit }}{% endif %}">
                                                                                <span data-toggle="tooltip" data-placement="auto" title="WGS 84 decimal degrees"
                                                                                      class="input-group-addon">°</span>
                                                                            </div>
                                                                        </div>

                                                                    <button type="button" class="btn btn-primary pull-right"
                                                                                onclick="metadata_update_ajax_submit('id-coverage-spatial'); return false;"
                                                                                style="display: none;">Save changes
                                                                        </button>

                                                                    </div>
                                                                </fieldset>
                                                            </form>

                                                        </div>
                                                    </div>

                                                    <div class="form-group col-md-4 col-sm-12 col-xs-12" id="coverage-temporal">
                                                        {% if not coverage_temporal_form.initial.start %}
                                                        <form action="/hsapi/_internal/{{ cm.short_id }}/coverage/add-metadata/"
                                                              id="id-coverage-temporal" method="post">
                                                            {% csrf_token %}
                                                            <fieldset>
                                                                <legend>Temporal</legend>
                                                                <div id="div_id_start" class="control-group">
                                                                    <label for="id_start" class="control-label requiredField">
                                                                        Start Date<span class="asteriskField">*</span></label>

                                                                    <div class="controls">
                                                                        <input class="form-control input-sm dateinput" id="id_start"
                                                                               name="start" type="text">
                                                                    </div>
                                                                </div>
                                                                <div id="div_id_end" class="control-group">
                                                                    <label for="id_end" class="control-label requiredField">End
                                                                        Date<span class="asteriskField">*</span></label>

                                                                    <div class="controls">
                                                                        <input class="form-control input-sm dateinput" id="id_end"
                                                                               name="end" type="text">
                                                                    </div>
                                                                </div>
                                                                <div style="margin-top:10px">
                                                                    <button type="button" class="btn btn-primary pull-right"
                                                                            onclick="metadata_update_ajax_submit('id-coverage-temporal'); return false;">
                                                                        Save changes
                                                                    </button>
                                                                </div>
                                                            </fieldset>
                                                        </form>
                                                    {% else %}
                                                        <form action="/hsapi/_internal/{{ cm.short_id }}/coverage/{{ coverage_temporal_form.initial.id }}/update-metadata/"
                                                              id="id-coverage-temporal" method="post">
                                                            {% csrf_token %}
                                                            <fieldset>
                                                                <legend>Temporal</legend>
                                                                <div id="div_id_start" class="control-group">
                                                                    <label for="id_start" class="control-label requiredField">
                                                                        Start Date<span class="asteriskField">*</span></label>

                                                                    <div class="controls">
                                                                        <input class="form-control input-sm dateinput" id="id_start"
                                                                               name="start" type="text"
                                                                               value="{{ coverage_temporal_form.initial.start }}">
                                                                    </div>
                                                                </div>
                                                                <div id="div_id_end" class="control-group">
                                                                    <label for="id_end" class="control-label requiredField">End
                                                                        Date<span class="asteriskField">*</span></label>

                                                                    <div class="controls">
                                                                        <input class="form-control input-sm dateinput" id="id_end"
                                                                               name="end" type="text"
                                                                               value="{{ coverage_temporal_form.initial.end }}">
                                                                    </div>
                                                                </div>
                                                                <div style="margin-top:10px">
                                                                    <button type="button" class="btn btn-primary pull-right"
                                                                            onclick="metadata_update_ajax_submit('id-coverage-temporal'); return false;"
                                                                            style="display: none;">Save changes
                                                                    </button>
                                                                </div>
                                                            </fieldset>
                                                        </form>
                                                    {% endif %}
                                                    </div>
                                                </div>

                                            {% endif %}
                                        </div>
                                    </div>
                                {% endif %}
                                <!-- ========= RELATED RESOURCES TAB ========= -->
                                {% if sources or relations or metadata_form %}
                                    <div class="tab-pane" id="relatedResourcesTab">
                                        {% if not metadata_form %}
                                            {% if sources %}
                                                <h4><strong>Sources</strong></h4>
                                                <hr style="margin-top: 0px;margin-bottom: 2px">
                                                {% for source in sources %}
                                                    <div class="row">
                                                        <div class="col-sm-4"><strong>Derived From:</strong></div>
                                                        <div class="col-sm-8">{{ source.derived_from }}</div>
                                                    </div>
                                                {% endfor %}
                                            {% endif %}
                                            {% if relations %}
                                                <hr style="border: 0;">
                                                <h4><strong>Relations</strong></h4>
                                                <hr style="margin-top: 0;margin-bottom: 2px">
                                                {% for relation in relations %}
                                                    <div class="row">
                                                        <div class="col-sm-4"><strong>{{ relation.type }}:</strong></div>
                                                        <div class="col-sm-8">{{ relation.value }}</div>
                                                    </div>
                                                {% endfor %}
                                            {% endif %}
                                        {% else %}
                                            <div>
                                                <table class="table" style="margin-bottom: 0;">
                                                    <tbody>
                                                    <legend>Sources</legend>
                                                    {% for source in source_formset.initial %}
                                                        <tr>
                                                            <th scope="row" class="dataset-label">Derived From:</th>
                                                            <td class="dataset-details">{{ source.derived_from }}</td>
                                                            <td>
                                                                <a data-toggle="modal" data-placement="auto" title="Edit"
                                                                   class="glyphicon glyphicon-pencil icon-button icon-blue"
                                                                   data-target="#edit-source-dialog{{ source.id }}"
                                                                   style="top: -5px; "></a>
                                                            </td>
                                                            <td>
                                                                <a data-toggle="modal" data-placement="auto"
                                                                   title="Remove"
                                                                   class="glyphicon glyphicon-trash icon-button btn-remove"
                                                                   data-target="#delete-source-element-dialog{{ source.id }}"
                                                                   style="top: -5px; right:20px;"></a>
                                                            </td>
                                                        </tr>
                                                    {% endfor %}
                                                    </tbody>
                                                </table>
                                                <a id="add-source" class="btn btn-success" data-toggle="modal"
                                                   data-target="#add-source-dialog"><i
                                                        class="fa fa-plus"></i> Add source</a>
                                            <span data-toggle="tooltip" data-placement="auto"
                                                  title='If this resource was derived from another resource, click this button to create a link to the source resource from which this resource was derived. If the source resource is a HydroShare resource, you should paste in the URL to the source resource in HydroShare. If the source resource is something outside of HydroShare, you can paste in a URL or a full text citation to the external resource.'
                                                  class="glyphicon glyphicon-info-sign text-muted"></span>
                                            </div>
                                            <hr style="border: 0;">
                                            <div>
                                                <table class="table" style="margin-bottom: 0;">
                                                    <tbody>
                                                    <legend>Relations</legend>
                                                    {% for relation in relation_formset.initial %}
                                                        <tr>
                                                            <th scope="row" class="dataset-label">{{ relation.type }}:</th>
                                                            <td class="dataset-details">{{ relation.value }}</td>
                                                            <td>
                                                                <a data-toggle="modal" data-placement="auto" title="Edit"
                                                                   class="glyphicon glyphicon-pencil icon-button icon-blue"
                                                                   data-target="#edit-relation-dialog_{{ relation.id }}"
                                                                   style="top: -5px; "></a>
                                                            </td>
                                                            <td>
                                                                <a data-toggle="modal" data-placement="auto"
                                                                   title="Remove"
                                                                   class="glyphicon glyphicon-trash icon-button btn-remove"
                                                                   data-target="#delete-relation-element-dialog{{ relation.id }}"
                                                                   style="top: -5px; right:20px;"></a>
                                                            </td>
                                                        </tr>
                                                    {% endfor %}

                                                    </tbody>
                                                </table>
                                                <a id="add-relation" class="btn btn-success" data-toggle="modal"
                                                   data-target="#add-relation-dialog"><i class="fa fa-plus"></i> Add relation</a>
                                                <span data-toggle="tooltip" data-placement="auto"
                                                      title='Click this button to add a relationship to another resource, external website, or document. You can express the type of relationship and then enter a URL to the resource or website. If the related resource does not have a URL, you can paste in a full text citation.'
                                                      class="glyphicon glyphicon-info-sign text-muted"></span>
                                            </div>
                                        {% endif %}
                                    </div>
                                {% endif %}
                                <!-- ========= RESOURCE SPECIFIC TAB ========= -->
                                {% if site or extended_metadata_exists or res_add_metadata or metadata_form %}
                                    {#  Resource specific metadata can't be edited for HIS Referenced Time Series #}
                                    {% if cm|resource_type != "HIS Referenced Time Series" or not metadata_form %}
                                        {% if  cm|resource_type != "Generic" %}
                                            {% if  cm|resource_type|lower != "collection resource" %}
                                                {% if not is_resource_specific_tab_active %}
                                                    <div class="tab-pane" id="resourceSpecificTab">
                                                {% else %}
                                                    <div class="tab-pane active" id="resourceSpecificTab">
                                                {%  endif %}
                                                    {% if not metadata_form %}

                                                        {% block extended_metadata %}

                                                        {% endblock %}

                                                    {% else %}
                                                        {% crispy metadata_form %}
                                                    {% endif %}
                                                    {% block extra_section %} {# add extra section for resource landing page #}
                                                    {% endblock %}
                                                </div>
                                            {% endif %}
                                        {% endif %}
                                    {% endif %}
                                {% endif %}
                                    <!-- ========= RELEVANT TOOLS TAB ========= -->
                                {% if relevant_tools %}
                                    <div class="tab-pane" id="relevantTools">
                                        {% if not metadata_form %}
                                            {% for tool in relevant_tools %}
                                                <div title="{{ tool.title }}" id="web-app-item">
                                                    <a href="{{ tool.url }}" target="_blank">
                                                        {% if tool.title|length > 20 %}
                                                            <h4>{{ tool.title|slice:":21"|add:"..." }}</h4>
                                                        {% else %}
                                                            <h4>{{ tool.title }}</h4>
                                                        {% endif %}
                                                        <img class="user-webapp-icon" src="{{ tool.icon_url }}">
                                                    </a>
                                                </div>
                                            {% endfor %}
                                        {% else %}
                                            ------- Relevant tools form here -------
                                        {%  endif %}
                                    </div>
                                {% endif %}
                                <!-- ========= EXTRA METADATA TAB ========= -->
                                {% if metadata_form or page.get_content_model.extra_metadata.items|length > 0 %}
                                    <div class="tab-pane" id="extraMetaTab">
                                        {% if metadata_form %}
                                            <a type="button" class="btn btn-success" onclick="showAddEditExtraMetaPopup(false, '')">
                                                                    <span class="glyphicon glyphicon-plus"><span class="button-label"> Add new entry...</span></span>
                                            </a>
                                        {% endif %}
                                        <table id="extraMetaTable" class="table-hover table-striped" width="100%">
                                            <thead>
                                            <tr>
                                                <th>Name</th>
                                                <th>Value</th>
                                                {% if metadata_form %}
                                                    <th>Edit/Remove</th>
                                                {% endif %}
                                            </tr>
                                            </thead>
                                            <tbody>
                                                {% for extra_meta_name, extra_meta_value in page.get_content_model.extra_metadata.items %}
                                                    <tr id="{{ forloop.counter0 }}">
                                                        <td>
                                                            {{ extra_meta_name }}
                                                        </td>
                                                        <td>
                                                            {{ extra_meta_value }}
                                                        </td>
                                                        {% if metadata_form %}
                                                            <td>
                                                                <span onclick="showAddEditExtraMetaPopup(true, '{{ forloop.counter0 }}')" data-form-type="toggle-favorite"
                                                          class="glyphicon glyphicon-edit btn-inline-favorite"></span>
                                                                <span onclick="removeExtraMetadataFromTable('{{ forloop.counter0 }}')" data-form-type="toggle-favorite"
                                                          class="glyphicon glyphicon-remove btn-inline-favorite"></span>
                                                            </td>
                                                        {% endif %}
                                                    </tr>
                                                {% endfor %}
                                            </tbody>
                                        </table>
                                    {% if metadata_form %}
                                        <input class="btn btn-primary" type="button" id="save-extra-meta-btn" onclick="saveExtraMetadata();" value="Save Changes" style="display: none"/>
                                    {% endif %}

                                </div>
                                {% endif %}


                            </div>
                        </div>
                    </div>
                    <!-- ==== Tabs end ==== -->
                </div>

                {# ======= Credits ======= #}
                {% include "resource-landing-page/credits.html" %}

                {# ======= Ratings ======= #}
                {% include "resource-landing-page/ratings.html" %}

                {# ======= Comments ======= #}
                {% include "resource-landing-page/comments.html" %}

                {%  block modal %}
                    {% include "resource-landing-page/modals.html" %}
                {%  endblock %}
            </div>
        </div>
            </div>
        </div>
        <!-- Modal -->
        {%  block modal_add_file %}
        <div class="modal fade" id="add-file-dialog" tabindex="-1" role="dialog" aria-labelledby="add-file"
             aria-hidden="true">
            <div class="modal-dialog">
                <div class="modal-content">
                    <form action="/hsapi/_internal/{{ cm.short_id }}/add-file-to-resource/" method="POST"
                          enctype="multipart/form-data">

                        <div class="modal-header">
                            <button type="button" class="close" data-dismiss="modal" aria-hidden="true">&times;</button>
                            <h4 class="modal-title" id="add-file">Add file to resource</h4>
                        </div>
                        <div class="modal-body">
                            {% csrf_token %}
                            <div class="form-group">
                                <label for="add-file-input">Select files:</label>
                                <input type="file" name="files" id="add-file-input" multiple/>
                            </div>
                            <div id="file-types">Any file type can be uploaded.</div>
                            <div id="file-multiple">Multiple file upload is allowed.</div>
                            <br>
                            <h3 style="color: red" id="file-type-error"></h3>
                        </div>
                        <div class="modal-footer">
                            <button type="button" class="btn btn-default" data-dismiss="modal">Close</button>
                            <button type="submit" class="btn btn-primary">Save changes</button>
                        </div>
                    </form>
                </div>
            </div>
        </div>
        {%  endblock %}

    {% endwith %}
{% endblock %}

    {% block extra_js %}
        <script type="text/javascript" src="{{ STATIC_URL }}js/coverageMap.js"></script>
        <script src="https://maps.googleapis.com/maps/api/js?libraries=drawing"></script>
         <script type="text/javascript" src="{{ STATIC_URL }}js/dropzone.js"></script>
        <script type="text/javascript" src="{{ STATIC_URL }}js/resourceLandingAjax.js"></script>
        <script type="text/javascript" src="{{ STATIC_URL }}js/hs_file_browser.js"></script>
        <script type="text/javascript" src='//cdn.datatables.net/1.10.10/js/jquery.dataTables.js'></script>
        <link href="https://gitcdn.github.io/bootstrap-toggle/2.2.2/css/bootstrap-toggle.min.css" rel="stylesheet">
        <script src="https://gitcdn.github.io/bootstrap-toggle/2.2.2/js/bootstrap-toggle.min.js"></script>
        <script type="text/javascript">
            function onRoleSelect(event) {
                var el = $(event.target);
                $("#selected_role").text(el.text());
                $("#selected_role")[0].setAttribute("data-role", el[0].getAttribute("data-role"));
            }

            function onRowRemove(event) {
                var el = $(event.target);
                var pk = el[0].getAttribute("data-pk");
                el.closest("tr").remove();
                var form = $(event.target).closest("form");
                form.submit();
            }

            // Toggles pointer events on and off for the access control interface
            function setPointerEvents(flag) {
                if (!flag) {
                    // Disable pointer events
                    $(".access-table").css("pointer-events", "none");
                    $("#manage-access .modal-content").css("pointer-events", "none");
                }
                else {
                    // Enable pointer events
                    $(".access-table").css("pointer-events", "auto");
                    $("#manage-access .modal-content").css("pointer-events", "auto");
                }
            }

            // Enables and disables granting access buttons accordingly to the current access level
            function updateActionsState(privilege){
                // Set the state of dropdown menu items and remove buttons to false by default
                $("form[data-access-type]").parent().addClass("disabled");
                $("#list-roles a[data-role]").parent().addClass("disabled");
                $(".access-table li.active[data-access-type]").closest("tr").addClass("hide-actions");

                if (privilege == "view") {
                    // Dropdown menu items
                    $("form[data-access-type='Can view']").parent().removeClass("disabled");
                    $("#list-roles a[data-role='view']").parent().removeClass("disabled");

                    // Remove buttons
                    $(".access-table li.active[data-access-type='Can view']").closest("tr").removeClass("hide-actions");
                }
                else if(privilege == "change") {
                    // Dropdown menu items
                    $("form[data-access-type='Can view']").parent().removeClass("disabled");
                    $("#list-roles a[data-role='view']").parent().removeClass("disabled");

                    $("form[data-access-type='Can edit']").parent().removeClass("disabled");
                    $("#list-roles a[data-role='edit']").parent().removeClass("disabled");

                    // Remove buttons
                    $(".access-table li.active[data-access-type='Can view']").closest("tr").removeClass("hide-actions");
                    $(".access-table li.active[data-access-type='Can edit']").closest("tr").removeClass("hide-actions");
                }
                else if(privilege == "owner") {
                    // Dropdown menu items
                    $("form[data-access-type='Can view']").parent().removeClass("disabled");
                    $("#list-roles a[data-role='view']").parent().removeClass("disabled");

                    $("form[data-access-type='Can edit']").parent().removeClass("disabled");
                    $("#list-roles a[data-role='edit']").parent().removeClass("disabled");

                    $("form[data-access-type='Is owner']").parent().removeClass("disabled");
                    $("#list-roles a[data-role='owner']").parent().removeClass("disabled");

                    // Remove buttons
                    $(".access-table li.active[data-access-type='Can view']").closest("tr").removeClass("hide-actions");
                    $(".access-table li.active[data-access-type='Can edit']").closest("tr").removeClass("hide-actions");
                    if ($(".access-table li.active[data-access-type='Is owner']").length > 1) {     // At least one owner constrain
                        $(".access-table li.active[data-access-type='Is owner']").closest("tr").removeClass("hide-actions");
                    }
                }
            }

            function onRemoveKeyword(event) {
                $(event.target).closest(".tag").remove();
                updateKeywords();
                metadata_update_ajax_submit('id-subject');
            }

            function onAddKeyword(event) {
                var keyword = $("#txt-keyword").val();
                keyword = keyword.split(",");

                for (var i = 0; i < keyword.length; i++) {
                    keyword[i] = keyword[i].trim(); // Remove leading and trailing whitespace
                    var exists = false;
                    // Check if the keyword already exists
                    for (var x = 0; x < $("#lst-tags").find(".tag > span").length; x++) {
                        if ($($("#lst-tags").find(".tag > span")[x]).text() == keyword[i]) {
                            exists = true;
                        }
                    }

                    // If does not exist, add it
                    if (!exists && keyword[i] != "") {
                        var li = $("<li class='tag'><span></span></li>");
                        li.find('span').text(keyword[i]);
                        li.append('&nbsp;<a><span class="glyphicon glyphicon-remove-circle icon-remove"></span></a>')
                        $("#lst-tags").append(li);

                        $(".icon-remove").click(onRemoveKeyword);
                        updateKeywords();
                    }
                }

                $("#txt-keyword").val("");  // Clear text input
                metadata_update_ajax_submit('id-subject');
            }

            function updateKeywords() {
                var keywords = "";
                var count = $("#lst-tags").find(".tag > span").length;
                for (var x = 0; x < count; x++) {
                    keywords += $($("#lst-tags").find(".tag > span")[x]).text();
                    if (x != count - 1) {
                        keywords += ",";
                    }
                }

                $("#id-subject").find("#id_value").val(keywords);
            }

            function customAlert(msg, duration) {
                var el = document.createElement("div");
                var top = 200;
                var left = ($(window).width() / 2) - 150;
                var style = "top:" + top + "px;left:" + left + "px";
                el.setAttribute("style", style);
                el.setAttribute("class", "custom-alert");
                el.innerHTML = msg;
                setTimeout(function () {
                    $(el).fadeOut(300, function () {
                        $(this).remove();
                    });
                }, duration);
                document.body.appendChild(el);
                $(el).hide().fadeIn(400);
            }

            function showAddEditExtraMetaPopup(edit, row_id_str)
            {
                $("#edit_extra_meta_row_id").val('');
                $("#old_extra_meta_name").val('');
                $("#extra_meta_name_input").val('');
                $("#extra_meta_value_input").val('');
                if (edit) {
                    var t = $('#extraMetaTable').DataTable();
                    var row_to_edit = t.row("#" + row_id_str);
                    var oldname = row_to_edit.data()[0];
                    var oldvalue = row_to_edit.data()[1];
                    $("#edit_extra_meta_row_id").val(row_id_str);
                    $("#old_extra_meta_name").val(oldname);
                    $("#extra_meta_name_input").val(oldname);
                    $("#extra_meta_value_input").val(oldvalue);
                    $("#extra_meta_title").text("Edit Extended Metadata");
                }
                else {
                    $("#extra_meta_title").text("Add Extended Metadata");
                }
                $('#extraMetaDialog').modal('show');
            }

            function addEditExtraMeta2Table()
            {
                $("#extra_meta_msg").hide();
                var t = $('#extraMetaTable').DataTable();
                var extra_meta_name = $("#extra_meta_name_input").val().trim();
                var extra_meta_value = $("#extra_meta_value_input").val().trim();
                var edit_extra_meta_row_id = $("#edit_extra_meta_row_id").val().trim();

                if(extra_meta_name.length==0 || extra_meta_value.length==0) {
                    $("#extra_meta_msg").html("<font color='red'>Both name and value are required fields that cannot be left blank.</font>");
                    $("#extra_meta_msg").show();
                    return;
                }

                if(foundDuplicatedName(t, extra_meta_name, edit_extra_meta_row_id)) {
                    $("#extra_meta_msg").html("<font color='red'>The name already exists. Please input a different name.</font>");
                    $("#extra_meta_msg").show();
                    return;
                }

                if (edit_extra_meta_row_id == "") {
                    // add new
                    var new_row_id_0_base = findMaxRowID(t) + 1;
                    var edit_icon_str = '<span onclick="showAddEditExtraMetaPopup(true,' + "'" + new_row_id_0_base + "'" + ')"' + ' data-form-type="toggle-favorite" class="glyphicon glyphicon-edit btn-inline-favorite"></span>';
                    var remove_icon_str = '<span onclick="removeExtraMetadataFromTable(' + "'" + new_row_id_0_base + "'" + ')"' + ' data-form-type="toggle-favorite" class="glyphicon glyphicon-remove btn-inline-favorite"></span>';
                    var row_ele = t.row.add( [extra_meta_name,extra_meta_value, edit_icon_str+" "+remove_icon_str]).node();
                    $(row_ele).attr( 'id', new_row_id_0_base);
                }
                else {
                    // edit existing
                    var row_to_edit = t.row("#" + edit_extra_meta_row_id);
                    var updated_data_array = row_to_edit.data();
                    updated_data_array[0] = extra_meta_name;
                    updated_data_array[1] = extra_meta_value;
                    row_to_edit.data(updated_data_array);
                }
                t.rows().invalidate().draw();
                $('#extraMetaDialog').modal('hide');
                $('#save-extra-meta-btn').show();
            }

            function findMaxRowID(table)
            {
                var max_id = -1;
                table.rows(). every(function ( rowIdx, tableLoop, rowLoop ) {
                    if(parseInt(this.node().id) > max_id)
                    {
                       max_id = parseInt(this.node().id);
                    }
                });
                return max_id;
            }

            function foundDuplicatedName(table, newName, except_row_id)
            {
                var found_first_duplicated = false;
                var first_duplicated_row_id = -1;

                table.rows(). every(function ( rowIdx, tableLoop, rowLoop ) {
                    if(this.node().id != except_row_id) {
                        if (this.data()[0]==newName) {
                           found_first_duplicated = true;
                           first_duplicated_row_id = this.node().id;
                        }
                    }
                });
                return found_first_duplicated;
            }

            function saveExtraMetadata()
            {
                $alert_success_extra_meta = "<i class='glyphicon glyphicon-flag custom-alert-icon'></i><strong>Success:</strong> Extended metadata updated";
                $alert_error_extra_meta = "<i class='glyphicon glyphicon-flag custom-alert-icon'></i><strong>Error:</strong> Extended metadata failed to update";

                var json_obj = {};
                var t = $('#extraMetaTable').DataTable();
                t.rows(). every(function ( rowIdx, tableLoop, rowLoop ) {
                    var extra_meta_name = this.data()[0].trim();
                    var extra_meta_value = this.data()[1].trim();
                    json_obj[extra_meta_name] = extra_meta_value;
                });

                var json_str = JSON.stringify(json_obj);
                json_obj = JSON.parse(json_str);
                var update_key_value_metadata_url = "/hsapi/_internal/" + '{{ page.get_content_model.short_id }}' + "/update-key-value-metadata/";
                $.ajax({
                    type: "POST",
                    url: update_key_value_metadata_url,
                    dataType: "json",
                    data: json_obj,

                    success: function(result) {
                        json_response = result;
                        if (json_response.status === 'success') {
                             $('#save-extra-meta-btn').hide();
                             customAlert($alert_success_extra_meta, 3000);
                        }
                        else {
                             customAlert($alert_error_extra_meta, 3000);
                        }
                    },
                    error: function(XMLHttpRequest, textStatus, errorThrown) {
                        customAlert($alert_error_extra_meta, 3000);
                    }
                });
            } // function saveExtraMetadata()

            function removeExtraMetadataFromTable(row_id)
            {
                var removed_row = $('#extraMetaTable').DataTable().row('#' + row_id);
                removed_row.remove().draw(false);
                $('#save-extra-meta-btn').show();
            }

            function update_download_status(task_id, download_path) {
                download_status_timeout_id=-1;
                // disable download button to prevent it from being clicked again
                $('#btn-download-all').attr('disabled', 'disabled');
                $.ajax({
                    dataType: "json",
                    cache: false,
                    timeout: 60000,
                    type: "POST",
                    url: '/django_irods/check_task_status/',
                    data: {
                        task_id: task_id
                    },
                    success: function(data) {
                        if(data.status) {
                            $("#loading").html('');
                            if(download_status_timeout_id > -1)
                                clearTimeout(download_status_timeout_id);
                            $("#btn-download-all").removeAttr('disabled');
                            $("#download-status-info").html(
                                    "If your download does not start automatically, " +
                                    "please click <a href='" + download_path + "'>here</a>.");
                            window.location.href = download_path;
                        }
                        // only check status again in 3 seconds when $("#loading") is not
                        // cleared up by success status above
                        else if($("#loading").html()) {
                            $("#loading").html($("#loading").html() + ".");
                            download_status_timeout_id = setTimeout(function () {
                                update_download_status(task_id, download_path);
                            }, 3000);
                        }
                    },
                    error: function (xhr, errmsg, err) {
                        if(download_status_timeout_id > -1)
                            clearTimeout(download_status_timeout_id);
                        $("#btn-download-all").removeAttr('disabled');
                        console.log(errmsg);
                        alert("Resource bag cannot be generated due to download poll errors: " + errmsg);
                    }
                });
            }

            $(document).ready(function () {
                google.maps.event.addDomListener(window, "load", initMap);
                var task_id = $('#task_id').val();
                var download_path = $('#download_path').val();
                if (task_id)
                    update_download_status(task_id, download_path);

                $("#agree-chk").on('click', function(e) {
                    e.stopImmediatePropagation();
                    if (e.currentTarget.checked)
                        $('#publish-btn').removeAttr('disabled');
                    else
                        $('#publish-btn').attr('disabled', 'disabled');
                });
                // On manage access interface, prevent form submission when pressing the enter key on the search box.
                $('#id_user-autocomplete').keypress(function (e) {
                    e = e || event;
                    var txtArea = /textarea/i.test((e.target || e.srcElement).tagName);
                    return txtArea || (e.keyCode || e.which || e.charCode || 0) !== 13;
                });

                // Display toggle for Add Author/Contributor radio buttons
                function onAddContributorTypeChange() {
                    var type = $(this).val();
                    $("div[data-hs-user-type]").hide();
                    $("div[data-hs-user-type='" + type + "']").show();
                }
                $("input[name='add_author_user_type']").click(onAddContributorTypeChange);
                $("input[name='add_contributor_user_type']").click(onAddContributorTypeChange);
                

                $("#citation-text").on("click", function (e) {
                    // document.selection logic is added in for IE 8 and lower
                    if (document.selection) {
                        document.selection.empty();
                        var range = document.body.createTextRange();
                        range.moveToElementText(this);
                        range.select();
                    }
                    else if (window.getSelection) {
                        // Get the selection object
                        var selection = window.getSelection();
                        selection.removeAllRanges();
                        var range = document.createRange();
                        range.selectNode(this);
                        selection.addRange(range);
                    }
                });

                $("#btn-shareable").on("change", shareable_ajax_submit);
                $("#btnMyResources").click(label_ajax_submit);
                $("#coverageTabBtn").click(function () {
                    setTimeout( function(){
                        // Call resize to re-render the map since it wasn't visible during load.
                        google.maps.event.trigger(coverageMap, "resize");
                        // This field is populated if the page is in view mode
                        var shapeType = $("#coverageMap")[0].getAttribute("data-shape-type");
                        // Center the map
                        if (shapeType) {
                            deleteAllShapes();
                            if (shapeType == "point") {
                                var myLatLng = {
                                    lat: parseFloat($("#cov_north").text()),
                                    lng: parseFloat($("#cov_east").text())
                                };
                                if (!myLatLng.lat || !myLatLng.lng) {
                                    return;
                                }
                                // Define the rectangle and set its editable property to true.
                                var marker = new google.maps.Marker({
                                    position: myLatLng,
                                    map: coverageMap
                                });
                                allShapes.push(marker);
                                // Center map at new market
                                coverageMap.setCenter(marker.getPosition());
                                $("#resetZoomBtn").click(function () {
                                    coverageMap.setCenter(marker.getPosition());
                                });
                            }
                            else if (shapeType == "box") {
                                var bounds = {
                                    north: parseFloat($("#cov_northlimit").text()),
                                    south: parseFloat($("#cov_southlimit").text()),
                                    east: parseFloat($("#cov_eastlimit").text()),
                                    west: parseFloat($("#cov_westlimit").text())
                                };
                                if (!bounds.north || !bounds.south || !bounds.east || !bounds.west) {
                                    return;
                                }
                                // Define the rectangle and set its editable property to true.
                                var rectangle = new google.maps.Rectangle({
                                    bounds: bounds,
                                    editable: false,
                                    draggable: false
                                });
                                rectangle.setMap(coverageMap);
                                allShapes.push(rectangle);
                                zoomCoverageMap(bounds);
                                $("#resetZoomBtn").click(function () {
                                    zoomCoverageMap(bounds);
                                });
                            }
                        }
                        else {
                            if ($("#id_type_1").is(":checked")) {
                                drawRectangleOnTextChange();
                            }
                            else {
                                drawMarkerOnTextChange();
                            }
                        }
                    }, 200 );   // Gives container enough time to be rendered before the map is rendered.
                });
                $("#id-coverage-spatial input:radio").change(function () {
                    if ($(this).val() == "point") {
                        $("#div_id_north").show();
                        $("#div_id_east").show();
                        $("#div_id_elevation").show();
                        $("#div_id_northlimit").hide();
                        $("#div_id_eastlimit").hide();
                        $("#div_id_southlimit").hide();
                        $("#div_id_westlimit").hide();
                        $("#div_id_uplimit").hide();
                        $("#div_id_downlimit").hide();
                        drawMarkerOnTextChange();
                        drawingManager.setDrawingMode(google.maps.drawing.OverlayType.MARKER);
                    }
                    else {
                        $("#div_id_north").hide();
                        $("#div_id_east").hide();
                        $("#div_id_elevation").hide();
                        $("#div_id_northlimit").show();
                        $("#div_id_eastlimit").show();
                        $("#div_id_southlimit").show();
                        $("#div_id_westlimit").show();
                        $("#div_id_uplimit").show();
                        $("#div_id_downlimit").show();
                        drawRectangleOnTextChange();
                        drawingManager.setDrawingMode(google.maps.drawing.OverlayType.RECTANGLE);
                    }
                    // Show save changes button
                    $("#coverage-spatial").find(".btn-primary").show();
                });
                if (sessionStorage.signininfo) {
                    $("#sign-in-info").text(sessionStorage.signininfo);
                    $("#btn-select-irods-file").show();
                }

                // Apply theme to comment's submit button
                $("#comment input[type='submit']").removeClass()
                $("#comment input[type='submit']").addClass("btn btn-default");

                $(".list-separator").parent().hover(function(){
                    $(this).css("text-decoration", "none");
                    $(this).css("pointer-events", "none");
                });

                var keywordString = "{% for k, v in subjects_form.initial.iteritems  %}{{ v }}{% endfor %}";
                $("#id-subject").find("#id_value").val(keywordString);

                // Populate keywords field
                var keywords = keywordString.split(",");
                $("#lst-tags").empty();
                for (var i = 0; i < keywords.length; i++) {
                    if (keywords[i] != "") {
                        var li = $("<li class='tag'><span></span></li>");
                        li.find('span').text(keywords[i]);
                        li.append('&nbsp;<a><span class="glyphicon glyphicon-remove-circle icon-remove"></span></a>')
                        $("#lst-tags").append(li);
                    }
                }

                $(".icon-remove").click(onRemoveKeyword);
                $("#btn-add-keyword").click(onAddKeyword);
                $("#txt-keyword").keyup(function (e) {
                    e.which = e.which || e.keyCode;
                    if (e.which == 13) {
                        onAddKeyword();
                    }
                });

                $("#list-roles a").click(onRoleSelect);
                $("#id_user-autocomplete").attr("placeholder", "Search by name or username");
                $("#id_group-autocomplete").attr("placeholder", "Search by group name");

                // hide add file button if necessary
                var file_count = $("#file-count").attr('value');
                //set allowed file types
                var file_types = $("#supported-file-types").attr('value');
                if (file_types != ".*") {
                    var display_file_types = file_types.substring(0, file_types.length - 2) + ').';
                    $("#file-types").text("Only the listed file types can be uploaded: " + display_file_types);
                    $("#file-types-irods").text("Only the listed file types can be uploaded: " + display_file_types);
                }
                else {
                    $("#file-types").text("Any file type can be uploaded.");
                    $("#file-types-irods").text("Any file type can be uploaded.");
                }
                // set if multiple file can be uploaded
                var allow_multiple_file_upload = $("#allow-multiple-file-upload").attr('value');
                if (allow_multiple_file_upload === "True") {
                    $("#file-multiple").text("Multiple file upload is allowed.");
                    $("#file-multiple-irods").text("Multiple file upload is allowed.");
                    $("#btn-add-file").attr('multiple', 'multiple');
                    $("#add-file-input").attr('multiple', 'multiple');
                }
                else {
                    $("#file-multiple").text("Only one file can be uploaded.");
                    $("#file-multiple-irods").text("Only one file can be uploaded.");
                    $("#btn-add-file").removeAttr('multiple');
                    $("#add-file-input").removeAttr('multiple');
                    if (file_count > 0) {
                        $("#btn-add-file").hide();
                        $("#log-into-irods").hide();
                        $("#sign-in-info").hide();
                        $("#btn-select-irods-file").hide();
                    }
                }
                // hide add file button if file upload is not allowed for the resource type
                if (file_types == "()") {
                    $("#btn-add-file").hide();
                    $("#log-into-irods").hide();
                    $("#sign-in-info").hide();
                    $("#btn-select-irods-file").hide();
                }

                // file upload validation when file is selected for upload
                $('#add-file-input').on('change', function () {
                    var file_types = $("#supported-file-types").attr('value');
                    if (file_types != ".*") {
                        file_types = file_types.substring(1, file_types.length - 1).split(",");
                    }
                    else {
                        $("#file-types").text("Any file type can be uploaded.");
                        return;
                    }
                    var fileList = this.files || []
                    var ext = ".*";
                    for (var i = 0; i < fileList.length; i++) {
                        ext = fileList[i].name.match(/\.([^\.]+)$/)[1];
                        ext = "'." + ext.toLowerCase() + "'";
                        var ext_found = false;
                        if (ext === file_types) {
                            ext_found = true;
                        }
                        else {
                            var index;
                            for (index = 0; index < file_types.length; index++) {
                                if (ext === file_types[index].trim()) {
                                    ext_found = true;
                                    break;
                                }
                            }
                        }
                        if (!ext_found) {
                            //remove user selected files
                            this.value = '';
                            var err_msg = 'Invalid file type: ' + ext;
                            $('#file-type-error').text(err_msg);
                            //alert('Invalid file type:' + ext)
                        }
                        else {
                            $('#file-type-error').text('');
                        }
                    }
                });
                if ($("#id_type_1").is(':checked')) { //box type coverage
                    $("#div_id_north").hide();
                    $("#div_id_east").hide();
                    $("#div_id_elevation").hide();
                }
                if ($("#id_type_2").is(':checked')) { // point type coverage
                    $("#div_id_northlimit").hide();
                    $("#div_id_eastlimit").hide();
                    $("#div_id_southlimit").hide();
                    $("#div_id_westlimit").hide();
                    $("#div_id_uplimit").hide();
                    $("#div_id_downlimit").hide();
                }
                if ($("input:button[value='Delete creator']").length == 1) {
                    $("input:button[value='Delete creator']").first().hide();
                }
                // disable all save changes button on load
                $("form").each(function () {
                    $save_button = $(this).find("button").first();
                    if ($save_button.text() === "Save changes") {
                        $save_button.hide();
                    }
                });

                $("#select_license").on('change', function () {
                    var value = this.value;
                    if (value === "other") {
                        $(this).closest("form").find("#id_statement").first().text("");
                        $(this).closest("form").find("#id_url").first().attr('value', "");
                        $(this).closest("form").find("#id_statement").first().attr('readonly', false);
                        $(this).closest("form").find("#id_url").first().attr('readonly', false);
                        $("#img-badge").first().hide();
                    }
                    else {
                        var text = $(this).find('option:selected').text();
                        text = "This resource is shared under the " + text + ".";
                        $(this).closest("form").find("#id_statement").first().text(text);
                        $(this).closest("form").find("#id_url").first().attr('value', value);
                        $(this).closest("form").find("#id_statement").first().attr('readonly', true);
                        $(this).closest("form").find("#id_url").first().attr('readonly', true);
                        $("#img-badge").first().show();
                        if (text == "This resource is shared under the Creative Commons Attribution CC BY.") {
                            $(this).closest("form").find("#img-badge").first().attr('src', "{{ STATIC_URL }}img/cc-badges/CC-BY.png");
                            $(this).closest("form").find("#img-badge").first().attr('alt', "CC-BY");
                        }
                        else if (text == "This resource is shared under the Creative Commons Attribution-ShareAlike CC BY-SA.") {
                            $(this).closest("form").find("#img-badge").first().attr('src', "{{ STATIC_URL }}img/cc-badges/CC-BY-SA.png");
                            $(this).closest("form").find("#img-badge").first().attr('alt', "CC-BY-SA");
                        }
                        else if (text == "This resource is shared under the Creative Commons Attribution-NoDerivs CC BY-ND.") {
                            $(this).closest("form").find("#img-badge").first().attr('src', "{{ STATIC_URL }}img/cc-badges/CC-BY-ND.png");
                            $(this).closest("form").find("#img-badge").first().attr('alt', "CC-BY-ND");
                        }
                        else if (text == "This resource is shared under the Creative Commons Attribution-NoCommercial-ShareAlike CC BY-NC-SA.") {
                            $(this).closest("form").find("#img-badge").first().attr('src', "{{ STATIC_URL }}img/cc-badges/CC-BY-NC-SA.png");
                            $(this).closest("form").find("#img-badge").first().attr('alt', "CC-BY-NC-SA");
                        }
                        else if (text == "This resource is shared under the Creative Commons Attribution-NoCommercial CC BY-NC.") {
                            $(this).closest("form").find("#img-badge").first().attr('src', "{{ STATIC_URL }}img/cc-badges/CC-BY-NC.png");
                            $(this).closest("form").find("#img-badge").first().attr('alt', "CC-BY-NC");
                        }
                        else if (text == "This resource is shared under the Creative Commons Attribution-NoCommercial-NoDerivs CC BY-NC-ND.") {
                            $(this).closest("form").find("#img-badge").first().attr('src', "{{ STATIC_URL }}img/cc-badges/CC-BY-NC-ND.png");
                            $(this).closest("form").find("#img-badge").first().attr('alt', "CC-BY-NC-ND");
                        }
                    }
                });

                // set the selected license in the select license dropdown
                var value_exists = false;
                $("#select_license option").each(function () {
                    if (this.value == $("#id_url").attr('value')) {
                        $("#select_license").val($("#id_url").attr('value'));
                        value_exists = true;
                        return;
                    }
                });

                if (value_exists == false) {
                    // set the selected license type to 'other'
                    $("#select_license").val('other');
                    if ($("#select_license").attr('readonly') == undefined) {
                        $("#select_license").closest("form").find("#id_statement").first().attr('readonly', false);
                        $("#select_license").closest("form").find("#id_url").first().attr('readonly', false);
                        $("#img-badge").first().hide();
                    }
                    else {
                        $("#select_license").attr('style', "background-color:white;");
                        $("#select_license").closest("form").find("#id_statement").first().attr('readonly', true);
                        $("#select_license").closest("form").find("#id_url").first().attr('readonly', true);
                    }
                }

                // show "Save changes" button when form editing starts
                $(".form-control").each(function () {
                    $(this).on('input', function (e) {
                        //$(this).css('border-color', 'gray');
                        $(this).closest("form").find("button").show();
                    });
                    $(this).on('change', function (e) {
                        //$(this).css('border-color', 'gray');
                        $(this).closest("form").find("button").show();
                    });
                });

                // Initialize date pickers
                $(".dateinput").each(function () {
                    $(this).datepicker({
                        format: 'mm-dd-yyyy',
                        yearRange: "-1000:+1000",
                        changeMonth: true,
                        changeYear: true
                    });
                    $(this).on('change', function () {
                        $(this).closest("form").find("button").show();
                    });
                });

                // init ExtraMetadata Table
                extraMetaTable = $("#extraMetaTable").DataTable({
                    "paging": false,
                    "bSort": false,
                    "bLengthChange": false,
                    "info": false,
                    "bFilter": false,
                    "bInfo": false,
                    "language": {"emptyTable": "No Extended Metadata"}
                });

                // Toggle visibility for invite users or groups
                $(".add-view-group-form").hide();

                // Toggle invite user or group form
                $("#invite-flag button").click(function () {
                    var form = $("#add-access-form");
                    var action = form.attr("action");
                    if ($(this).attr("data-value") == "users") {
                        $(".add-view-user-form").show();
                        $(".add-view-group-form").hide();
                        action = action.replace("share-resource-with-group", "share-resource-with-user");
                        form.attr("action", action);
                        $("#list-roles li:nth-child(3)").show();

                        $("#invite-flag button[data-value='groups']").removeClass("btn-primary");
                        $("#invite-flag button[data-value='groups']").addClass("btn-default");
                        $("#invite-flag button[data-value='users']").removeClass("btn-default");
                        $("#invite-flag button[data-value='users']").addClass("btn-primary");

                    }
                    else {
                        $(".add-view-group-form").show();
                        $(".add-view-user-form").hide();
                        action = action.replace("share-resource-with-user", "share-resource-with-group");
                        form.attr("action", action);
                        if ($("#selected_role").attr("data-role") == "owner") {
                            $("#selected_role").attr("data-role", "view");
                            $("#selected_role").text("Can view");
                        }
                        $("#list-roles li:nth-child(3)").hide();
                        $("#invite-flag button[data-value='users']").disabled = true;
                        $("#invite-flag button[data-value='groups']").disabled = false;


                        $("#invite-flag button[data-value='users']").removeClass("btn-primary");
                        $("#invite-flag button[data-value='users']").addClass("btn-default");
                        $("#invite-flag button[data-value='groups']").removeClass("btn-default");
                        $("#invite-flag button[data-value='groups']").addClass("btn-primary");
                    }
                });

            });
        </script>

        {% if relevant_tools %}
            <script type="text/javascript" src="{{ STATIC_URL }}js/toolresource.js"></script>
        {% endif %}
    {% endblock %}
<|MERGE_RESOLUTION|>--- conflicted
+++ resolved
@@ -366,40 +366,6 @@
 {#                                    {% endif %}#}
 {#                                {% endif %}#}
                             <!-- Buttons -->
-<<<<<<< HEAD
-{#                            {% block download_bag %}#}
-{#                            <div>#}
-{#                                {% if user_zone_account_exist %}#}
-{#                                    <a id="rep-res-bag" type="button" class="btn btn-default row-selector" data-toggle="modal" data-target="#rep-resource-to-irods-dialog">#}
-{#                                        <span class="glyphicon">#}
-{#                                           <span title='Replicate Resource Bag to iRODS User Zone' class="button-label">Replicate Resource Bag to iRODS User Zone</span>#}
-{#                                        </span>#}
-{#                                    </a>#}
-{#                                {% endif %}#}
-{#                                {% for b in cm.bags.all %}#}
-{#                                    <a id="btn-download-all" type="button" class="btn btn-default row-selector" href="{{ bag_url }}">#}
-{#                                        <span class="glyphicon glyphicon-download-alt">#}
-{#                                            <span title='Download All Content as Zipped BagIt Archive' class="button-label">Download All Content as Zipped BagIt Archive</span>#}
-{#                                        </span>#}
-{#                                        <a target="_blank" href="http://en.wikipedia.org/wiki/BagIt">Learn more about the Bagit archive format</a>#}
-{#                                    </a>#}
-{#                                {% endfor %}#}
-{#                                {% if user_zone_account_exist %}#}
-{#                                    <div id='rep-alert-success' class="alert alert-success alert-dismissible" role="alert" style="display:none">#}
-{#                                        <button type="button" class="close" data-dismiss="alert" aria-label="Close"><span aria-hidden="true">&times;</span></button>#}
-{#                                        <span id="rep-status-success"></span>#}
-{#                                    </div>#}
-{#                                    <div id='rep-alert-error' class="alert alert-danger alert-dismissible" role="alert" style="display:none">#}
-{#                                        <button type="button" class="close" data-dismiss="alert" aria-label="Close"><span aria-hidden="true">&times;</span></button>#}
-{#                                        <span id="rep-status-error"></span>#}
-{#                                    </div>#}
-{#                                {% endif %}#}
-{#                            </div>#}
-{#                            {% endblock %} {#  download_bag #}
-{#                        {% else %}#}
-{#                            <i class="glyphicon glyphicon-eye-close text-danger no-access-icon"></i>&nbsp;#}
-{#                            <span>You do not have permission to see these content files. Please contact the Authors if you wish to obtain access.</span>#}
-=======
                             {% block download_bag %}
                             <div>
                                 {% if user_zone_account_exist %}
@@ -441,7 +407,6 @@
                         {% else %}
                             <i class="glyphicon glyphicon-eye-close text-danger no-access-icon"></i>&nbsp;
                             <span>You do not have permission to see these content files. Please contact the Authors if you wish to obtain access.</span>
->>>>>>> a5d4c966
                         {% endif %}
                     </div>
                 {% endif %}
