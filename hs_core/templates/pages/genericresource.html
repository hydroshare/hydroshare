{% extends 'pages/page.html' %}

{% load ratings_tags pages_tags keyword_tags hydroshare_tags crispy_forms_tags %}

{% block extra_head %}
    <link href="{{ STATIC_URL }}css/site_base_irods.css" rel="stylesheet"/>
    <link rel="stylesheet" href='//cdn.datatables.net/1.10.10/css/jquery.dataTables.min.css'/>
    <link href="{{ STATIC_URL }}css/toolresource.css" rel="stylesheet"/>
    <link href="{{ STATIC_URL }}css/hs-file-icons.css" rel="stylesheet"/>
{% endblock %}

{% block main %}
    {% with page.get_content_model as cm %}
        {% keywords_for page as kws %}
        {% set_page_permissions page %}
        <input type="hidden" id="supported-file-types" value="{{ cm.get_supported_upload_file_types }}">
        <input type="hidden" id="allow-multiple-file-upload" value={{ cm.allow_multiple_file_upload }}>
        <input type="hidden" id="file-count" value={{ cm.files.all.count }}>
        <input type="hidden" id="resource-mode" value="{% if metadata_form %}Edit{% else %}View{% endif %}" >
        <input type="hidden" id="resource-type" value="{{ cm|resource_type }}" >
        <input type="hidden" id="spatial-coverage-type" value="{{ spatial_coverage.type }}" >
        <input type="hidden" id="current-user-id" value="{{ request.user.id }}" >
        <input type="hidden" id="keywords-string" value="{% for k, v in subjects_form.initial.iteritems  %}{{ v }}{% endfor %}">
        <input type="hidden" id="short-id" value="{{ page.get_content_model.short_id }}">
        <input type="hidden" id="static-url" value="{{ STATIC_URL }}">

        <div class="container" onload="loadScroll()" onunload="saveScroll()">
            {% block error %}
                {%  if validation_error %}
                    <div class="alert alert-danger alert-dismissible" role="alert">
                          <button type="button" class="close" data-dismiss="alert" aria-label="Close"><span aria-hidden="true">&times;</span></button>
                          <strong>Validation Error: {{ validation_error }}</strong>
                     </div>
                {%  endif %}
                {% if resource_creation_error %}
                    <div class="alert alert-danger alert-dismissible" role="alert">
                        <button type="button" class="close" data-dismiss="alert" aria-label="Close"><span aria-hidden="true">&times;</span></button>
                        <strong>{{ resource_creation_error }}</strong>
                    </div>
                {% endif %}
            {% endblock %}

            {%  if task_id and download_path %}
                <input type="hidden" id="task_id" name="task_id" value="{{ task_id }}">
                <input type="hidden" id="download_path" name="download_path" value="{{ download_path }}">
                <div class="col-sm-12">
                    <div id='download-status-info' class="alert alert-success">
                        Please wait for the download to be prepared<span id="loading">.</span>
                    </div>
                </div>
            {% endif %}

            {# ======= Title ======= #}
            {% include "resource-landing-page/title-section.html" %}

            {# ======= Top-right buttons ======= #}
            {% include "resource-landing-page/top-right-buttons.html" with resource_is_mine=resource_is_mine show_manage_access=show_manage_access %}

            {# ======= Title and header content ======= #}
            {% include "resource-landing-page/resource-header.html" %}

            {# ======= Abstract ======= #}
            {% include "resource-landing-page/abstract.html" %}

            {# ======= Subject ======= #}
            {% include "resource-landing-page/subject.html" %}

            {# ======= Citation ======= #}
            {% if metadata_form %}
                {% include "resource-landing-page/citation.html" with resource_mode="edit" %}
            {% else %}
                {% include "resource-landing-page/citation.html" with resource_mode="view" %}
            {% endif %}

            {# ======= Coverage ======= #}
            {% if spatial_coverage.north or spatial_coverage.northlimit or temporal_coverage or metadata_form %}
                {% include "resource-landing-page/coverage.html" %}
            {% endif %}

            {% block content_block %}
            {# ======= Content (code moved here because django does not render blocks inside included templates) ======= #}
            {% if cm.resource_type != "ToolResource" %}
                {# POPUP MENU - Right clicking items #}
                <ul id="right-click-menu" class="dropdown-menu fb-dropdown selection-menu">
                    {% if cm|resource_type == "Generic" or cm|resource_type == "Model Program Resource" or cm|resource_type == "MODFLOW Model Instance Resource" or cm|resource_type == "SWAT Model Instance Resource" or cm|resource_type == "Model Instance Resource" or cm|resource_type == "Composite Resource" %}
                        <li id="btn-open" data-menu-name="open">
                            <span class="fa fa-folder-open icon-blue"></span>
                            <span>Open</span>
                        </li>

                        <li id="open-separator" role="separator" class="divider"></li>
                    {% endif %}

                        {% if page.perms.change and metadata_form %}
                            {% if cm|resource_type == "Generic" or cm.resource_type == "CompositeResource" %}
                                <li id="btn-cut" data-menu-name="cut">
                                    <span class="fa fa-scissors icon-blue"></span>
                                    <span>Cut</span>
                                </li>

                            <li data-menu-name="paste">
                                <span class="fa fa-clipboard icon-blue"></span>
                                <span>Paste</span>
                            </li>

                        {% endif %}

                        {% if cm|resource_type == "Generic" or cm|resource_type == "Time Series" or cm|resource_type == "Composite Resource" %}
                            <li data-menu-name="rename" data-toggle="modal" data-target="#rename-dialog">
                                <span class="glyphicon glyphicon-pencil icon-blue"></span>
                                <span>Rename</span>
                            </li>
                        {% endif %}

                        <li data-menu-name="delete" class="fb-files-remove" data-toggle="modal" data-target="#confirm-delete-dialog">
                            <span class="glyphicon glyphicon-trash icon-button btn-remove"></span>
                            <span>Delete</span>
                        </li>

                        <li id="delete-separator" role="separator" class="divider"></li>

                        <li id="btn-zip" data-menu-name="zip" data-toggle="modal"
                            data-target="#zip-folder-dialog">
                            <span class="glyphicon glyphicon-compressed icon-blue"></span>
                            <span>Zip Folder...</span>
                        </li>

                        <li id="btn-unzip" data-menu-name="unzip">
                            <span class="fa fa-file-archive-o icon-blue"></span>
                            <span>Unzip here</span>
                        </li>

                        <li id="zip-separator" role="separator" class="divider"></li>

                    {% endif %}
                    {% if cm.raccess.require_download_agreement %}
                        <li id="btn-download-with-agreement" data-menu-name="download" data-toggle="modal" data-target="#license-agree-dialog-file">
                            <span class="glyphicon glyphicon-download icon-blue"></span>
                            <span>Download</span>
                        </li>
                    {% else %}
                        <li id="btn-download" data-menu-name="download" >
                            <span class="glyphicon glyphicon-download icon-blue"></span>
                            <span>Download</span>
                        </li>
                        <li id="btn-download-zip" data-menu-name="download" >
                            <span class="glyphicon glyphicon-download icon-blue"></span>
                            <span>Download Zipped</span>
                        </li>
                    {% endif %}
                    <li id="btn-get-link" data-menu-name="get-link" data-toggle="modal" data-target="#get-file-url-dialog">
                        <span class="fa fa-link icon-blue"></span>
                        <span>Get file URL</span>
                    </li>
                    <li id="btn-get-referenced-url" data-menu-name="get-ref-url" data-toggle="modal" data-target="#redirect-referenced-url-dialog" hidden>
                        <span class="fa fa-link icon-blue"></span>
                        <span>Open referenced URL</span>
                    </li>
                    {% if page.perms.change and resource_edit_mode and cm.resource_type == "CompositeResource"%}
<<<<<<< HEAD
=======
                        <li id="btn-edit-referenced-url" data-menu-name="update-ref-url" data-toggle="modal" data-target="#edit-referenced-url-dialog" hidden>
                            <span class="fa fa-link icon-blue"></span>
                            <span>Edit referenced URL</span>
                        </li>
>>>>>>> b70187bc
                        <li id="btn-set-generic-file-type" data-menu-name="setgenericfiletype" data-toggle="tooltip" title="Add metadata to an individual file">
                            <span class="glyphicon glyphicon-check icon-blue"></span>
                            <span>Add metadata to file</span>
                        </li>
                        <li id="btn-set-geo-file-type" data-menu-name="setgeorasterfiletype" data-toggle="tooltip" title="Convert GeoTiff files to a geographic raster dataset to which you can add metadata">
                            <span class="glyphicon glyphicon-check icon-blue"></span>
                            <span>Convert to Geographic Raster</span>
                        </li>
                        <li id="btn-set-netcdf-file-type" data-menu-name="setnetcdffiletype" data-toggle="tooltip" title="Convert NetCDF files to a multidimensional dataset to which you can add metadata">
                            <span class="glyphicon glyphicon-check icon-blue"></span>
                            <span>Convert to Multidimensional</span>
                        </li>
                        <li id="btn-set-geofeature-file-type" data-menu-name="setgeofeaturefiletype" data-toggle="tooltip" title="Convert a shapefile to a geographic feature dataset to which you can add metadata">
                            <span class="glyphicon glyphicon-check icon-blue"></span>
                            <span>Convert to Geographic Feature</span>
                        </li>
                        <li id="btn-set-refts-file-type" data-menu-name="setreftsfiletype" data-toggle="tooltip" title="Convert to a referenced time series dataset with metadata">
                            <span class="glyphicon glyphicon-check icon-blue"></span>
                            <span>Convert to Referenced Time Series</span>
                        </li>
                        <li id="btn-set-timeseris-file-type" data-menu-name="settimeseriesfiletype" data-toggle="tooltip" title="Convert to a time series dataset to which you can add metadata">
                            <span class="glyphicon glyphicon-check icon-blue"></span>
                            <span>Convert to Time Series</span>
                        </li>
                        <li id="btn-remove-aggregation" data-menu-name="removeaggregation" data-toggle="tooltip" title="Remove the content type association and delete content-level metadata">
                            <span class="glyphicon glyphicon-check icon-blue"></span>
                            <span>Remove content type</span>
                        </li>
                    {%  endif %}
                    {% if relevant_tools %}
                        {% for tool in relevant_tools.tool_list %}
                            {% if tool.openwithlist %}
                                {% if tool.agg_types or tool.file_extensions %}
                                    <li class="btn-open-with" data-menu-name="web-app" agg-types="{{ tool.agg_types }}" file-extensions="{{ tool.file_extensions }}" url_aggregation="{% url 'tracking-applaunch' %}?url={{tool.url_aggregation|urlencode}};name={{tool.title}}" url_file="{% url 'tracking-applaunch' %}?url={{tool.url_file|urlencode}};name={{tool.title}}" agg-types="{{ tool.agg_types }}" file-extensions="{{ tool.file_extensions }}">
                                        <img class="file-options-webapp-icon" src="{{ tool.icon_url }}">
                                         {% if tool.title|length > 20 %}
                                            <span>{{ tool.title|slice:":21"|add:"..." }}</span>
                                        {% else %}
                                            <span>{{ tool.title }}</span>
                                        {% endif %}
                                    </li>
                                {% endif %}
                            {% endif %}
                        {% endfor %}
                    {% endif %}
                </ul>

                {# POPUP MENU - Right clicking empty space in file browser #}
                <ul id="right-click-container-menu" class="dropdown-menu fb-dropdown selection-menu">
                    {% if page.perms.change and metadata_form %}
                        {% if cm|resource_type == "Generic" or cm|resource_type == "Model Program Resource" or cm|resource_type == "MODFLOW Model Instance Resource" or cm|resource_type == "SWAT Model Instance Resource" or cm|resource_type == "Model Instance Resource" or cm.resource_type == "CompositeResource" %}
                            <li id="btn-new-folder" data-menu-name="new-folder" data-toggle="modal"
                                data-target="#create-folder-dialog">
                                <span class="fa fa-folder icon-blue"></span>
                                <span>New Folder</span>
                            </li>
                            <li id="mnu-add-reference" data-menu-name="add-reference" data-toggle="modal"
                                data-target="#add-reference-url-dialog">
                                <span class="fa fa-external-link icon-blue"></span>
                                <span>Add content from the web</span>
                            </li>
                            <li role="separator" class="divider"></li>
                        {% endif %}
                    {% endif %}

                    <li data-menu-name="refresh">
                        <span class="fa fa-refresh icon-blue"></span>
                        <span>Refresh</span>
                    </li>

                    <li data-menu-name="select-all">
                        <span class="fa fa-check-square icon-blue"></span>
                        <span>Select All</span>
                    </li>
                    {% if page.perms.change and metadata_form and cm|resource_type == "Generic"%}

                        <li role="separator" class="divider"></li>

                        <li data-menu-name="paste">
                            <span class="fa fa-clipboard icon-blue"></span>
                            <span>Paste</span>
                        </li>
                    {% endif %}
                </ul>

                <div class="col-xs-12 content-block">
                    <h3>Content</h3>
                    {% if show_content_files %}
                        {# ======= Modal window begins =======#}
                        <div class="modal fade" id="confirm-delete-dialog" tabindex="-1" role="dialog"
                             aria-labelledby="myModalLabel" aria-hidden="true">
                            <div class="modal-dialog">
                                <div class="modal-content">
                                    <div class="modal-header">
                                        <button type="button" class="close" data-dismiss="modal"
                                                aria-hidden="true">&times;</button>
                                        <h4 class="modal-title">Confirm files deletion</h4>
                                    </div>
                                    <div class="modal-body">
                                        <div class="warnings-list">
                                            <div>Consider saving a copy of the files before you delete it if it is
                                                important to you.
                                            </div>
                                            <br>
                                        </div>
                                    </div>
                                    <div class="modal-footer">
                                        <button type="button" class="btn btn-default" data-dismiss="modal">Cancel
                                        </button>
                                        <button id="btn-confirm-delete" type="button" class="btn btn-danger"
                                                data-dismiss="modal">Delete
                                        </button>
                                    </div>
                                </div>
                            </div>
                        </div>
                        {# ======= Modal window ends =======#}

                        <div id="hs-file-browser" data-res-id="{{ cm.short_id }}" data-current-path="data/contents"
                             {% if page.perms.change and metadata_form %}data-mode="edit"{% endif %}
                             data-supported-files="{{ cm.get_supported_upload_file_types }}"
                             data-allow-multiple-files="{{ cm.allow_multiple_file_upload }}"
                             data-initial-file-count="{{ cm.files.all.count }}"
                             {% if cm|resource_type != "Generic" and cm.resource_type != "CompositeResource" %}data-refresh-on-upload="true"{% endif %}
                             class="file-browser"
                        >

                            <div class="file-browser-container">
                                <div id="fb-inner-controls">
                                    <div id="fb-inner-buttons">
                                        <div class="row">
                                            {% if cm|resource_type == "Generic" or cm|resource_type == "Model Program Resource" or cm|resource_type == "MODFLOW Model Instance Resource" or cm|resource_type == "SWAT Model Instance Resource" or cm|resource_type == "Model Instance Resource" or cm.resource_type == "CompositeResource" %}
                                            <div class="col-xs-6 col-sm-3 col-md-3">
                                                <button id="fb-move-back"
                                                        class="btn btn-default fb-control-round disabled"
                                                        title="Click to go back"><span
                                                        class="glyphicon glyphicon-arrow-left"></span>
                                                </button>

                                                <button id="fb-move-forward"
                                                        class="btn btn-default fb-control-round disabled"
                                                        title="Click to go forward"><span
                                                        class="glyphicon glyphicon-arrow-right"></span>
                                                </button>

                                                <button id="fb-move-up"
                                                        class="btn btn-default fb-control-squared disabled"
                                                        title="Click to go to parent directory"><span
                                                        class="fa fa-level-up"></span></button>
                                            </div>
                                            {% endif %}

                                            <div class="{% if cm|resource_type == "Generic" %}col-xs-6{% else %}col-xs-12{% endif %} col-sm-4 col-md-3 pull-right text-right">
                                                <div id="btn-group-view" class="btn-group" role="group">
                                                    <button data-view="list" data-toggle="tooltip"
                                                            data-placement="auto"
                                                            title='List'
                                                            type="button"
                                                            class="btn btn-default"><i class='fa fa-list' aria-hidden='true'></i>
                                                    </button>

                                                    <button data-view="grid" data-toggle="tooltip"
                                                            data-placement="auto" type="button"
                                                            title='Grid'
                                                            class="btn btn-default active"><i class='glyphicon glyphicon-th-large' aria-hidden='true'></i>
                                                    </button>
                                                </div>

                                                <div id="fb-sort" class="btn-group">
                                                    <button type="button"
                                                            class="btn btn-default dropdown-toggle"
                                                            data-toggle="dropdown" aria-haspopup="true"
                                                            aria-expanded="false">
                                                        <span class="glyphicon glyphicon-sort"></span>&nbsp;<span>Sort By</span>&nbsp;<span
                                                            class="caret"></span>
                                                    </button>

                                                    <ul class="dropdown-menu text-left">
                                                        <li data-method="type" class="active"><a>Type</a></li>
                                                        <li data-method="name"><a>Name</a></li>
                                                        <li data-method="size"><a>Size</a></li>
                                                        <li role="separator" class="divider"></li>
                                                        <li data-order="asc" class="active"><a><i
                                                                class="fa fa-sort-amount-asc"></i>&nbsp;&nbsp;Ascending</a>
                                                        </li>
                                                        <li data-order="desc"><a><i
                                                                class="fa fa-sort-amount-desc"></i>&nbsp;&nbsp;Descending</a>
                                                        </li>
                                                    </ul>
                                                </div>
                                            </div>

                                            <div class="col-xs-12 col-sm-5 col-md-6" style="display: inline-block;">
                                                <div class="input-group file-browser-search">
                                                    <span class="glyphicon glyphicon-search search-icon"></span>
                                                <span id="btn-clear-search-input"
                                                      class="glyphicon glyphicon-remove-sign btn-clear-search"
                                                      data-toggle="tooltip"
                                                      data-placement="auto"
                                                      title="Clear search"></span>
                                                    <input type="text" id="txtDirSearch"
                                                           class="form-control fb-input-search"
                                                           placeholder="Search current directory">
                                                </div>
                                            </div>

                                        </div>
                                        <div class="row">
                                            <div id="fb-file-operations-controls" class="col-xs-12 col-sm-12 height-fix">
                                                {% if page.perms.change and metadata_form %}
                                                    {% if cm|resource_type == "Generic" or cm|resource_type == "Model Program Resource" or cm|resource_type == "MODFLOW Model Instance Resource" or cm|resource_type == "SWAT Model Instance Resource" or cm|resource_type == "Model Instance Resource" or cm.resource_type == "CompositeResource" %}
                                                        <button id="fb-create-folder" class="fb-space-right disabled"
                                                                data-toggle="modal"
                                                                data-target="#create-folder-dialog"
                                                            title="Create new folder">
                                                        <span class="fa fa-folder icon-blue"></span>
                                                        </button>
                                                    {% endif %}

                                                    {% if cm.resource_type == "CompositeResource" %}
                                                        <button id="fb-add-reference" class="fb-space-right disabled"
                                                                data-toggle="modal"
                                                                data-target="#add-reference-url-dialog"
                                                            title="Add content from the web">
                                                        <span class="fa fa-external-link icon-blue"></span>
                                                        </button>
                                                    {% endif %}

                                                        {% if cm|resource_type == "Generic" or cm|resource_type == "Model Program Resource" or cm|resource_type == "MODFLOW Model Instance Resource" or cm|resource_type == "SWAT Model Instance Resource" or cm|resource_type == "Model Instance Resource" or cm.resource_type == "CompositeResource"  %}
                                                            <button id="fb-cut"
                                                                    class="disabled"
                                                                    title="Cut">
                                                                <span class="fa fa-scissors icon-blue"></span>
                                                            </button>
                                                            <button id="fb-paste"
                                                                    class="disabled fb-space-right"
                                                                    title="Paste">
                                                                <span class="fa fa-clipboard icon-blue"></span>
                                                            </button>
                                                        {% endif %}

                                                    {% if cm|resource_type != "Web App Resource" and cm|resource_type != "Geographic Raster"  and cm|resource_type != "HIS Referenced Time Series"  and cm|resource_type != "Geographic Feature (ESRI Shapefiles)" %}
                                                        <button id="fb-rename"
                                                                class="disabled fb-space-right"
                                                                title="Rename" data-toggle="modal"
                                                                data-target="#rename-dialog">
                                                            <span class="glyphicon glyphicon-pencil icon-blue"></span>
                                                        </button>
                                                    {% endif %}

                                                    {% if cm|resource_type == "Generic" or cm|resource_type == "Model Program Resource" or cm|resource_type == "MODFLOW Model Instance Resource" or cm|resource_type == "SWAT Model Instance Resource" or cm|resource_type == "Model Instance Resource" or cm.resource_type == "CompositeResource" %}
                                                        <button id="fb-zip"
                                                                class="disabled"
                                                                title="Zip Folder" data-toggle="modal"
                                                                data-target="#zip-folder-dialog">
                                                            <span class="glyphicon glyphicon-compressed icon-blue"></span>
                                                        </button>

                                                        <button id="fb-unzip"
                                                                class="disabled fb-space-right"
                                                                title="Unzip here">
                                                            <span class="fa fa-file-archive-o icon-blue"></span>
                                                        </button>
                                                    {% endif %}
                                                {% endif %}

                                                <button id="fb-select-all"
                                                        title="Select All">
                                                    <span class="fa fa-check-square icon-blue"></span>
                                                </button>

                                                <button id="fb-refresh" class="fb-space-right"
                                                        title="Refresh">
                                                    <span class="fa fa-refresh icon-blue"></span>
                                                </button>

                                                <button id="fb-download"
                                                        class="disabled"
                                                        title="Download">
                                                    <span class="glyphicon glyphicon-download icon-blue"></span>
                                                </button>

                                                <button id="fb-get-link" data-toggle="modal"
                                                        class="disabled" data-target="#get-file-url-dialog"
                                                        title="Get file URL">
                                                    <span class="fa fa-link icon-blue"></span>
                                                </button>

                                                {% if page.perms.change and metadata_form %}
                                                    <button id="fb-delete"
                                                            class="disabled"
                                                            title="Delete" data-toggle="modal"
                                                            data-target="#confirm-delete-dialog">
                                                        <span class="glyphicon glyphicon-trash btn-remove"></span>
                                                    </button>
                                                {% endif %}
                                            </div>
                                        </div>
                                    </div>

                                    <div class="file-browser-breadcrumb height-fix">
                                        <ol id="fb-bread-crumbs" class="breadcrumb">

                                        </ol>
                                    </div>
                                </div>
                                <form id="hsDropzone"
                                      class="files-container ui-widget-content {% if page.perms.change and metadata_form %}dropzone{% endif %}"
                                      action="/hsapi/_internal/{{ cm.short_id }}/add-files-to-resource/"
                                      method="POST">
                                    {% csrf_token %}

                                    <div id="flag-uploading" class="hidden">
                                        <i class="fa fa-circle-o-notch fa-spin fa-fw"></i>
                                        <small class="uploading-message">
                                            <strong>Uploading files to:</strong>&nbsp;
                                            <span id="upload-folder-path"></span>
                                            <strong>&nbsp;&nbsp;Progress:&nbsp;</strong>
                                            <span id="upload-progress"></span></small>
                                    </div>

                                    <div class="fb-drag-flag">
                                        <span class="fa fa-plus-square fa-5x"></span>
                                    </div>

                                    <ul id="fb-files-container" class="selectable fb-view-grid height-fix">
                                        <li class="fb-loading-spinner">
                                            <i class="fa fa-spinner fa-pulse fa-2x fa-fw icon-blue"></i>
                                        </li>
                                    </ul>
                                </form>

                                <form id="fb-delete-files-form" class="hidden"
                                      action="/hsapi/_internal/{{ cm.short_id }}/delete-multiple-files/"
                                      method="POST" enctype="multipart/form-data">
                                    {% csrf_token %}
                                    <input type="hidden" name="file_ids" value=""/>
                                </form>
                            </div>
                            <div id="ref_file_note" class="text-muted division-title-caption"
                                    {% if not show_web_reference_note %} hidden {% endif %}>
                            Please note: This resource contains links to external content. Linked content is NOT stored in
                            HydroShare, and we can't guarantee its availability, quality, or security.
                            </div>
                            {% if page.perms.change and metadata_form and cm.get_supported_upload_file_types != "()" %}
                                <div class="fb-upload-caption {% if cm.files.all.count > 0 and cm.allow_multiple_file_upload != "True" %}hidden{% endif %}">
                                    <span><i class="fa fa-upload" aria-hidden="true"></i>&nbsp;&nbsp;Upload
                                        files smaller than 1GB in size by dragging & dropping, or click <a
                                                id="upload-toggle" class="dz-clickable">here</a> to select them.
                                    </span>

                                    <hr>

                                    <div id="log-into-irods">
                                        <a id="btn-signin-irods" type="button" class="btn btn-info"
                                           data-toggle="modal"
                                           data-target="#irodsSignin">
                                            <span class="glyphicon glyphicon-log-in"></span>
                                            &nbsp;&nbsp;Log in to iRODS to add files from an iRODS server...
                                        </a>
                                    </div>

                                    <div><a id="btn-select-irods-file" type="button"
                                       class="btn btn-success row-selector hidden" data-toggle="modal"
                                       data-target="#irodsContent">
                                        <span class="glyphicon glyphicon-plus"><span class="button-label">
                                            Add files from iRODS...</span></span>
                                    </a></div>

                                    <div id="sign-in-info">
                                        <div id="sign-in-name"></div>
                                    </div>
                                    <a id="btn-signout-irods" type="button"
                                       class="btn btn-default hidden-form">
                                        <span class="glyphicon glyphicon-log-out"></span>
                                        &nbsp;&nbsp;Log out of iRODS
                                    </a>


                                </div>
                            {% endif %}
                        </div>

                        <div id="fb-download-help" class="alert alert-warning hidden" role="alert">
                            <strong><i class="glyphicon glyphicon-info-sign"></i>&nbsp;&nbsp;Downloading Large
                                Files</strong>
                            <ul>
                                <li><span>To learn how to download files larger than 1 GB see <a
                                        href="https://help.hydroshare.org/creating-and-managing-resources/uploading-large-files-into-hydroshare/"
                                        target="_blank">Uploading/Downloading large files to/from HydroShare</a>.</span>
                                </li>
                            </ul>
                        </div>

                        {% if page.perms.change and metadata_form and cm.get_supported_upload_file_types != "()" %}
                            <div id="fb-alerts">
                                <div class="alert alert-warning alert-dismissible" role="alert">
                                    <button type="button" class="close" data-dismiss="alert" aria-label="Close">
                                        <span aria-hidden="true">&times;</span>
                                    </button>

                                    <strong><i class="glyphicon glyphicon-info-sign"></i>&nbsp;&nbsp;Uploading</strong>
                                    <ul>
                                        <li><span id="file-types"></span></li>
                                        <li><span id="file-multiple"></span></li>
                                        {% block upload_message %}{% endblock %}
                                    </ul>
                                </div>
                            </div>
                        {% endif %}

                        {% if page.perms.change and metadata_form %}
                            {% if file_type_error %}
                                <div class="alert alert-danger alert-dismissible" role="alert">
                                    <button id="validation-error-close" type="button" class="close"
                                            data-dismiss="alert"
                                            aria-label="Close"><span aria-hidden="true">&times;</span></button>
                                    <strong>Uploaded File Type Validation Error: {{ file_type_error }}</strong>
                                </div>
                            {% endif %}
                        {% endif %}

                        <div class="files" id="previews"></div>
                            {% block download_bag %}
                        <div>
                        {% if user_zone_account_exist %}
                            <a id="rep-res-bag" type="button" class="btn btn-default row-selector" data-toggle="modal"
                               data-target="#rep-resource-to-irods-dialog">
                                <span class="glyphicon">
                                   <span title='Copy Resource Bag to iRODS User Zone' class="button-label">Copy Resource Bag to iRODS User Zone</span>
                                </span>
                            </a>
                        {% endif %}
                        {% for b in cm.bags.all %}
                            <div>
                            {% if cm.raccess.require_download_agreement %}
                                <a id="btn-download-all" type="button" class="btn btn-default row-selector"
                                data-target="#license-agree-dialog-bag" data-toggle="modal" data-placement="auto">
                            {% else %}
                                <a id="btn-download-all" type="button" class="btn btn-default row-selector"
                                   href="{{ cm.bag_url }}">
                            {% endif %}
                                <span class="glyphicon glyphicon-download-alt">
                                    <span title='Download All Content as Zipped BagIt Archive'
                                          class="button-label"> Download All Content as Zipped BagIt Archive</span>
                                </span>
                                </a>
                            </div>
                            <div>
                                <a target="_blank" href="https://en.wikipedia.org/wiki/BagIt">Learn more about the Bagit archive format</a>
                            </div>
                        {% endfor %}
                        {% if user_zone_account_exist %}
                            <div id='rep-alert-success' class="alert alert-success alert-dismissible" role="alert" style="display:none">
                                <button type="button" class="close" data-dismiss="alert" aria-label="Close"><span aria-hidden="true">&times;</span></button>
                                <span id="rep-status-success"></span>
                            </div>
                            <div id='rep-alert-error' class="alert alert-danger alert-dismissible" role="alert" style="display:none">
                                <button type="button" class="close" data-dismiss="alert" aria-label="Close"><span aria-hidden="true">&times;</span></button>
                                <span id="rep-status-error"></span>
                            </div>
                        {% endif %}
                        </div>
                        {% endblock %} {#  download_bag #}
                    {% else %}
                        <i class="glyphicon glyphicon-eye-close text-danger no-access-icon"></i>&nbsp;
                        <span>You do not have permission to see these content files. Please contact the Authors if you wish to obtain access.</span>
                    {% endif %}
                </div>
            {% endif %}
            {% endblock %} {# content_block #}

            {# ======= Content tabs (code moved here because django does not render blocks inside included templates) ======= #}
            <div class="col-sm-12">
                <!-- === Tabs begin === -->
                <div class="tab-elements">
                    <div class="panel-tabs">
                        <ul class="nav nav-tabs">
                            {% if not is_resource_specific_tab_active %}
                                <li class="active col-xs-2 col-md-2">
                            {% else %}
                               <li class="col-xs-2 col-md-2">
                            {%  endif %}
                                <a href="#contactTab" data-toggle="tab" title="Contact">
                                    <span class="glyphicon glyphicon-user"> </span>
                                    &nbspAuthorship
                                </a>
                            </li>
                            {% if sources or show_relations_section or belongs_to_collections or metadata_form %}
                                <li class="col-xs-2 col-md-2">
                                    <a href="#relatedResourcesTab" data-toggle="tab" title="Related resources">
                                        <span class="glyphicon glyphicon-book"></span>
                                        &nbspRelated Resources
                                    </a>
                                </li>
                            {% endif %}
                            {% if extended_metadata_exists or metadata_form %}
                                {#  Resource specific metadata can't be edited for HIS Referenced Time Series #}
                                {% if cm|resource_type != "HIS Referenced Time Series" or not metadata_form %}
                                    {% if  cm|resource_type != "Generic" and cm.resource_type != "CompositeResource"%}
                                        {% if  cm|resource_type|lower != "collection resource" %}
                                            {% if is_resource_specific_tab_active %}
                                                <li class="active col-xs-2 col-md-2">
                                            {% else %}
                                                <li class="col-xs-2 col-md-2">
                                            {% endif %}
                                                <a href="#resourceSpecificTab" data-toggle="tab" title="Resource specific">
                                                    <span class="glyphicon glyphicon-folder-close"></span>
                                                    &nbspResource Specific
                                                </a>
                                            </li>
                                        {% endif %}
                                    {% endif %}
                                {% endif %}
                            {% endif %}
                            {% if relevant_tools %}
                                <li class="col-xs-2 col-md-2">
                                    <a href="#relevantTools" data-toggle="tab" title="Relevant tools">
                                        <span class="glyphicon glyphicon-wrench"></span>
                                        &nbsp; Web Apps
                                    </a>
                                </li>
                            {% endif %}
                            {% if metadata_form or page.get_content_model.extra_metadata.items|length > 0 %}
                                <li class="col-xs-2 col-md-2">
                                    <a href="#extraMetaTab" data-toggle="tab" title="Extended Metadata">
                                        <span class="glyphicon glyphicon-paperclip"> </span>
                                        &nbspExtended Metadata
                                    </a>
                                 </li>
                            {% endif %}
                            {% if connections %}
                                <li class="col-xs-2 col-md-2">
                                    <a href="#connectionsTab" data-toggle="tab" title="Connections">
                                        <span class="glyphicon glyphicon-fullscreen"> </span>
                                        &nbspConnections
                                    </a>
                                 </li>
                            {% endif %}
                            {% if cm.resource_type == "CompositeResource" %}
                                <li class="col-xs-2 col-md-2" style="min-width: 200px;">
                                    <a href="#fileTypeMetaDataTab" data-toggle="tab" title="Content Metadata">
                                        <span class="glyphicon glyphicon-list-alt"> </span>
                                        Content Metadata
                                    </a>
                                 </li>
                            {% endif %}
                        </ul>
                    </div>
                    <div class="tabs-body">
                        <!-- Tab panes -->
                        <div class="tab-content">
                            <!-- ========= CONTACT TAB ========= -->
                            <div {% if not is_resource_specific_tab_active %}class="tab-pane active"
                                 {% else %} class="tab-pane"{% endif %} id="contactTab">
                                {% if not metadata_form %}
                                    <h4>Authors </h4>
                                    <div>
                                        <small class="text-muted division-title-caption">The people
                                            or organizations that created the intellectual content
                                            of the resource.
                                        </small>
                                    </div>
                                    <br>
                                    <table class="table hs-table contact-table contact-table-view">
                                        <thead>
                                        <tr class="header-row">
                                            <th>Name</th>
                                            <th>Organization</th>
                                            <th>Address</th>
                                            <th>Phone</th>
                                            <th>Author Identifiers</th>
                                        </tr>
                                        </thead>

                                        <tbody>
                                        {% for cr in creators %}
                                            <tr>
                                                <td>{% if cr.description %}
                                                    <a href="{{ cr.description }}">{{ cr.name }}</a>{% else %}
                                                    {{ cr.name }}{% endif %}</td>
                                                <td>{% if cr.organization %} {{ cr.organization }}{% endif %}</td>
                                                <td>{% if cr.address %} {{ cr.address }}{% endif %}</td>
                                                <td>{% if cr.phone %} {{ cr.phone }}{% endif %}</td>
                                                <td>
                                                    {% for name, link in cr.identifiers.items %}
                                                        {{ identif.name }}
                                                        <a href="{{ link }}"
                                                           target="_blank">{{ name }}</a>
                                                        {% if not forloop.last %}, {% endif %}
                                                    {% endfor %}
                                                </td>
                                            </tr>
                                        {% endfor %}
                                        </tbody>
                                    </table>

                                    {% if contributors %}
                                        <hr>
                                        <h4>Contributors</h4>
                                        <div>
                                            <small class="text-muted division-title-caption">People or
                                                organizations that contributed technically, materially,
                                                financially, or provided general support for the
                                                creation of the resource's content but are not
                                                considered authors.
                                            </small>
                                        </div>
                                        <br>
                                        <table class="table hs-table contact-table contact-table-view">
                                            <thead>
                                            <tr class="header-row">
                                                <th>Name</th>
                                                <th>Organization</th>
                                                <th>Address</th>
                                                <th>Phone</th>
                                                <th>Author Identifiers</th>
                                            </tr>
                                            </thead>
                                            <tbody>
                                            {% for cont in contributors %}
                                                <tr>
                                                    <td>{% if cont.description %}
                                                        <a href="{{ cont.description }}">{{ cont.name }}</a>{% else %}
                                                        {{ cont.name }}{% endif %}</td>
                                                    <td>{% if cont.organization %}
                                                        {{ cont.organization }}{% endif %}</td>
                                                    <td>{% if cont.address %} {{ cont.address }}{% endif %}</td>
                                                    <td>{% if cont.phone %} {{ cont.phone }}{% endif %}</td>
                                                    <td>
                                                        {% for name, link in cont.identifiers.items %}
                                                            {{ identif.name }}
                                                            <a href="{{ link }}"
                                                               target="_blank">{{ name }}</a>
                                                            {% if not forloop.last %}, {% endif %}
                                                        {% endfor %}
                                                    </td>
                                                </tr>
                                            {% endfor %}
                                            </tbody>
                                        </table>
                                    {% endif %}

                                {% else %}
                                    <div class="tab-pane active" id="contactTab">
                                        <h4>Authors</h4>
                                        <div>
                                            <small class="text-muted division-title-caption">The people
                                                or organizations that created the intellectual content
                                                of the resource.
                                            </small>
                                        </div>
                                        <br>

                                        <table id="authors-table" class="hs-table contact-table table">
                                            <thead>
                                            <tr class="header-row">
                                                <th class="drag-indicator"></th>
                                                <th>Name</th>
                                                <th>Organization</th>
                                                <th>Address</th>
                                                <th>Phone</th>
                                                <th>Author Identifiers</th>
                                                <th></th>
                                            </tr>
                                            </thead>
                                            <tbody class="sortable">
                                            {% for author in creator_formset.initial %}
                                                <tr>
                                                    <td class="drag-indicator">
                                                        <i class="fa fa-arrows-v" aria-hidden="true"></i>
                                                        <form class="hidden-form"
                                                              action="/hsapi/_internal/{{ cm.short_id }}/creator/{{ author.id }}/update-metadata/"
                                                               enctype="multipart/form-data">
                                                            {% csrf_token %}
                                                            <input name="resource-mode" type="hidden" value="edit">

                                                            <input name="creator-{{ author.order|add:"- 1" }}-name"
                                                                   value="{% if author.name %}{{ author.name }}{% endif %}">

                                                            <input name="creator-{{ author.order|add:"- 1" }}-description"
                                                                   value="{% if author.description %}{{ author.description }}{% endif %}">

                                                            <input name="creator-{{ author.order|add:"- 1" }}-organization" type="text"
                                                                   value="{% if author.organization %}{{ author.organization }}{% endif %}">

                                                            <input name="creator-{{ author.order|add:"- 1" }}-email"
                                                                   value="{% if author.email %}{{ author.email }}{% endif %}">

                                                            <input name="creator-{{ author.order|add:"- 1" }}-address"
                                                                   value="{% if author.address %}{{ author.address }}{% endif %}">

                                                            <input name="creator-{{ author.order|add:"- 1" }}-phone"
                                                                   type="text" value="{% if author.phone %}{{ author.phone }}{% endif %}">

                                                            <input name="creator-{{ author.order|add:"- 1" }}-homepage" type="url"
                                                                   value="{% if author.homepage %}{{ author.homepage }}{% endif %}">

                                                            <input class="order-input"
                                                                   name="creator-{{ author.order|add:"- 1" }}-order"
                                                                   type="number" value="{% if author.order %}{{ author.order }}{% endif %}">
                                                        </form>
                                                    </td>
                                                    <td>
                                                        {% if author.description %}
                                                        <a href="{{ author.description }}">{{ author.name }}</a>{% else %}
                                                        {{ author.name }}{% endif %}</td>
                                                    <td>{% if  author.organization %}
                                                        {{ author.organization }}{% endif %}</td>
                                                    <td>{% if  author.address %}{{ author.address }}{% endif %}</td>
                                                    <td>{% if  author.phone %}{{ author.phone }}{% endif %}</td>
                                                    <td>
                                                        {% for name, link in author.identifiers.items %}
                                                            {{ identif.name }}
                                                            <a href="{{ link }}"
                                                               target="_blank">{{ name }}</a>
                                                            {% if not forloop.last %}, {% endif %}
                                                        {% endfor %}
                                                    </td>
                                                    <td>
                                                        <a data-toggle="modal" data-placement="auto" title="Edit"
                                                           class="glyphicon glyphicon-pencil icon-button table-icon icon-blue"
                                                           data-target="#edit-creator-dialog{{ author.id }}"
                                                        ></a>

                                                        {# Prevent deletion of last author #}
                                                        {% if creator_formset.initial|length > 1 %}
                                                            <a data-toggle="modal" data-placement="auto" title="Remove"
                                                               class="glyphicon glyphicon-trash icon-button table-icon btn-remove"
                                                               data-target="#delete-creator-dialog{{ author.id }}"></a>
                                                        {% endif %}
                                                    </td>
                                                </tr>
                                            {% endfor %}
                                            </tbody>
                                        </table>

                                        <a type="button" class="btn btn-success" data-toggle="modal"
                                           data-target="#add-creator-dialog" multiple="multiple">
                                                                <span class="glyphicon glyphicon-plus"><span
                                                                        class="button-label"> Add Author</span></span>
                                        </a>

                                        <hr>

                                        <h4>Contributors</h4>

                                        <div>
                                            <small class="text-muted division-title-caption">People or
                                                organizations that contributed technically, materially,
                                                financially, or provided general support for the
                                                creation of the resource's content but are not
                                                considered authors.
                                            </small>
                                        </div>
                                        <br>

                                        <table class="hs-table contact-table table">
                                            <thead>
                                            <tr class="header-row">
                                                <th>Name</th>
                                                <th>Organization</th>
                                                <th>Address</th>
                                                <th>Phone</th>
                                                <th>Author Identifiers</th>
                                                <th></th>
                                            </tr>
                                            </thead>
                                            <tbody>
                                            {% for contributor in contributor_formset.initial %}
                                                <tr>
                                                    <td>{% if contributor.description %}
                                                        <a href="{{ contributor.description }}">{{ contributor.name }}</a>{% else %}
                                                        {{ contributor.name }}{% endif %}</td>
                                                    <td>{% if  contributor.organization %}
                                                        {{ contributor.organization }}{% endif %}</td>
                                                    <td>{% if  contributor.address %}
                                                        {{ contributor.address }}{% endif %}</td>
                                                    <td>{% if  contributor.phone %}
                                                        {{ contributor.phone }}{% endif %}</td>
                                                   <td>
                                                        {% for name, link in contributor.identifiers.items %}
                                                            {{ identif.name }}
                                                            <a href="{{ link }}"
                                                               target="_blank">{{ name }}</a>
                                                            {% if not forloop.last %}, {% endif %}
                                                        {% endfor %}
                                                    </td>
                                                    <td>
                                                        <a data-toggle="modal" data-placement="auto" title="Edit"
                                                           class="glyphicon glyphicon-pencil table-icon icon-button icon-blue"
                                                           data-target="#edit-contributor-dialog{{ contributor.id }}"
                                                        ></a>
                                                        <a data-toggle="modal" data-placement="auto" title="Remove"
                                                           class="glyphicon glyphicon-trash table-icon icon-button btn-remove"
                                                           data-target="#delete-contributor-dialog{{ contributor.id }}"
                                                        ></a>
                                                    </td>
                                                </tr>
                                            {% endfor %}
                                            </tbody>
                                        </table>

                                        <a type="button" class="btn btn-success" data-toggle="modal"
                                           data-target="#add-contributor-dialog" multiple="multiple">
                                            <span class="glyphicon glyphicon-plus"><span class="button-label"> Add Contributor</span></span>
                                        </a>
                                    </div>
                                {% endif %}
                            </div>
                            <!-- ========= RELATED RESOURCES TAB ========= -->
                            {% if sources or show_relations_section or belongs_to_collections or metadata_form %}
                                <div class="tab-pane" id="relatedResourcesTab">
                                    {% if not metadata_form %}
                                    {% if sources %}
                                        <table class="table hs-table">
                                            <legend>Sources</legend>
                                            {% for source in sources %}
                                            <tr>
                                                <th class="dataset-label"><strong>Derived From:</strong></th>
                                                <td class="dataset-details">{{ source.derived_from|urlize }}</td>
                                            </tr>
                                            {% endfor %}
                                        </table>
                                    {% endif %}
                                    {% if show_relations_section %}
                                        <table class="table hs-table" style="margin-bottom: 0;">
                                            <legend>Relations</legend>
                                            {% for relation in relations %}
                                            {% if relation.type|lower != "haspart"%}
                                            <tr>
                                                <th class="dataset-label"><strong>{{ relation.type }}:</strong></th>
                                                <td class="dataset-details">{{ relation.value|urlize }}</td>
                                            </tr>
                                            {% endif %}
                                            {% endfor %}
                                        </table>
                                    {% endif %}
                                    {% else %}
                                        <div>
                                            <table class="table hs-table" style="margin-bottom: 0;">
                                                <tbody>
                                                <legend>Sources</legend>
                                                {% for source in source_formset.initial %}
                                                    <tr>
                                                        <th scope="row" class="dataset-label">Derived From:</th>
                                                        <td class="dataset-details">{{ source.derived_from|urlize }}</td>
                                                        <td>
                                                            <a data-toggle="modal" data-placement="auto" title="Edit"
                                                               class="glyphicon glyphicon-pencil icon-button table-icon icon-blue"
                                                               data-target="#edit-source-dialog{{ source.id }}"></a>
                                                        </td>
                                                        <td>
                                                            <a data-toggle="modal" data-placement="auto"
                                                               title="Remove"
                                                               class="glyphicon glyphicon-trash icon-button table-icon btn-remove"
                                                               data-target="#delete-source-element-dialog{{ source.id }}"></a>
                                                        </td>
                                                    </tr>
                                                {% endfor %}
                                                </tbody>
                                            </table>
                                            <br>
                                            <a id="add-source" class="btn btn-success" data-toggle="modal"
                                               data-target="#add-source-dialog"><i
                                                    class="fa fa-plus"></i> Add Source</a>
                                        <span data-toggle="tooltip" data-placement="auto"
                                              title='If this resource was derived from another resource, click this button to create a link to the source resource from which this resource was derived. If the source resource is a HydroShare resource, you should paste in the URL to the source resource in HydroShare. If the source resource is something outside of HydroShare, you can paste in a URL or a full text citation to the external resource.'
                                              class="glyphicon glyphicon-info-sign text-muted"></span>
                                        </div>
                                        <hr style="border: 0;">
                                        <div>
                                            <table class="table hs-table">
                                                <tbody>
                                                <legend>Relations</legend>
                                                {% for relation in relation_formset.initial %}
                                                    {% if  relation.type|lower != "haspart"%}
                                                        <tr>
                                                            <th scope="row" class="dataset-label">{{ relation.type }}:</th>
                                                            <td class="dataset-details">{{ relation.value|urlize }}</td>
                                                            <td>
                                                                <a data-toggle="modal" data-placement="auto" title="Edit"
                                                                   class="glyphicon glyphicon-pencil table-icon icon-button icon-blue"
                                                                   data-target="#edit-relation-dialog_{{ relation.id }}"></a>
                                                            </td>
                                                            <td>
                                                                <a data-toggle="modal" data-placement="auto"
                                                                   title="Remove"
                                                                   class="glyphicon glyphicon-trash table-icon icon-button btn-remove"
                                                                   data-target="#delete-relation-element-dialog{{ relation.id }}"></a>
                                                            </td>
                                                        </tr>
                                                    {% endif %}
                                                {% endfor %}
                                                </tbody>
                                            </table>

                                            <a id="add-relation" class="btn btn-success" data-toggle="modal"
                                               data-target="#add-relation-dialog">
                                                <i class="fa fa-plus"></i> Add Relation</a>

                                            <span data-toggle="tooltip" data-placement="auto"
                                                  title='Click this button to add a relationship to another resource, external website, or document. You can express the type of relationship and then enter a URL to the resource or website. If the related resource does not have a URL, you can paste in a full text citation.'
                                                  class="glyphicon glyphicon-info-sign text-muted"></span>
                                            <hr style="border: 0;">
                                        </div>
                                    {% endif %}
                                    {% if belongs_to_collections %}
                                        <legend>This resource belongs to the following collections:</legend>
                                        <table id="collected-by-table" class="table-hover table-striped resource-custom-table" width="100%">
                                            <thead>
                                                <tr>
                                                    <th>Title</th>
                                                    <th>Owners</th>
                                                    <th>Sharing Status</th>
                                                    <th>My Permission</th>
                                                </tr>
                                            </thead>
                                            <tbody>
                                            {% for res in belongs_to_collections %}
                                                <tr id="{{ res.short_id }}">
                                                    <td>
                                                        {% if res|user_permission:request.user.pk|lower == "none" %}
                                                            <strong>{{ res.metadata.title }}</strong>
                                                        {% else %}
                                                            <strong><a href="{{ res.get_absolute_url }}"
                                                                       target="_blank">{{ res.metadata.title }}</a></strong>
                                                        {% endif %}
                                                    </td>
                                                    <td>
                                                        {% for owner in res.raccess.owners.all %}
                                                            {% if forloop.counter0 > 0 %} · {% endif %}
                                                            {% if owner.first_name %}
                                                                <a href='/user/{{ owner.pk }}/'
                                                                           target="_blank">{{ owner.first_name }} {{ owner.last_name }}</a>
                                                            {% else %}
                                                                <a href='/user/{{ owner.pk }}/'
                                                                           target="_blank">{{ owner.username }}</a>
                                                            {% endif %}
                                                        {% endfor %}
                                                    </td>
                                                    <td>
                                                        {% if res.raccess.published %}
                                                            <strong class="label-public">&nbsp;Published</strong>
                                                        {% elif res.raccess.public %}
                                                            <strong class="label-public">&nbsp;Public</strong>
                                                        {% elif res.raccess.discoverable %}
                                                            <strong class="label-discoverable">
                                                                &nbsp;Discoverable</strong>
                                                        {% else %}
                                                            <strong class="label-private">&nbsp;Private</strong>
                                                        {% endif %}
                                                        {% if res.raccess.published %}
                                                            {% if "pending" in cm.doi or "failure" in cm.doi %}
                                                                &#8210; Note that the DOI will not be available
                                                                until
                                                                it has been registered and activated.{% endif %}
                                                        {% else %}
                                                            &{% if res.raccess.shareable %}
                                                            <strong style="color:#5cb85c">&nbsp;Shareable</strong>
                                                        {% else %}<strong style="color:#d9534f">&nbsp;Not
                                                                Shareable</strong>{% endif %}
                                                        {% endif %}
                                                    </td>
                                                    <td>
                                                        {% if res|user_permission:request.user.pk|lower == "none" %}
                                                            <strong class="label-private">{{ res|user_permission:request.user.pk }}</strong>
                                                        {% elif res|user_permission:request.user.pk|lower == "open access" %}
                                                            <strong class="label-public">{{ res|user_permission:request.user.pk }}</strong>
                                                        {% else %}
                                                            {{ res|user_permission:request.user.pk }}
                                                        {% endif %}
                                                    </td>
                                                </tr>
                                            {% endfor %}

                                        </tbody>
                                    </table>
                                    {% endif%}
                                </div>
                            {% endif %}
                            <!-- ========= RESOURCE SPECIFIC TAB ========= -->
                            {% if site or extended_metadata_exists or res_add_metadata or metadata_form %}
                                {#  Resource specific metadata can't be edited for HIS Referenced Time Series #}
                                {% if cm|resource_type != "HIS Referenced Time Series" or not metadata_form %}
                                    {% if  cm|resource_type != "Generic" and cm.resource_type != "CompositeResource" %}
                                        {% if  cm|resource_type|lower != "collection resource" %}
                                            <div class="{% if not is_resource_specific_tab_active %}tab-pane{% else %}tab-pane active{% endif %}"
                                                 id="resourceSpecificTab">
                                                {% if not metadata_form %}

                                                    {% block extended_metadata %}

                                                    {% endblock %}

                                                {% else %}
                                                    {% crispy metadata_form %}
                                                {% endif %}
                                                {% block extra_section %} {# add extra section for resource landing page #}
                                                {% endblock %}
                                            </div>
                                        {% endif %}
                                    {% endif %}
                                {% endif %}
                            {% endif %}

                            <!-- ========= RELEVANT TOOLS TAB ========= -->
                            {% if relevant_tools %}
                                <div class="tab-pane" id="relevantTools">
                                    {% if not metadata_form %}
                                        <div class="row">
                                            {% for tool in relevant_tools.tool_list %}
                                                <div class="col-lg-3 col-md-4 col-sm-12">
                                                    <div title="{{ tool.title }}" id="web-app-item">
    						                         {% if tool.approved %}
                                                         <a class="app-approved-icon-a" data-toggle="tooltip" title="Approved App">
                                                             <img class="app-approved-icon-img" src="/static/img/approved_app.png">
                                                         </a>
                                                     {% endif %}
                                                    <a href="/resource/{{ tool.res_id }}/" target="_blank" data-toggle="tooltip" data-placement="bottom" title="Open this WebApp resource">
                                                        {% if tool.title|length > 20 %}
                                                            <h4>{{ tool.title|slice:":21"|add:"..." }}</h4>
                                                        {% else %}
                                                            <h4>{{ tool.title }}</h4>
                                                        {% endif %}
                                                        <img class="user-webapp-icon" src="{{ tool.icon_url }}">
                                                    </a>
                                                </div>
                                                </div>
                                            {% endfor %}
                                        </div>
                                    {% else %}
                                        ------- Relevant tools form here -------
                                    {%  endif %}
                                </div>
                            {% endif %}

                            <!-- ========= EXTRA METADATA TAB ========= -->
                            {% if metadata_form or page.get_content_model.extra_metadata.items|length > 0 %}
                                <div class="tab-pane" id="extraMetaTab">
                                    <legend>Extended Metadata</legend>
                                    <table id="extraMetaTable" class="hs-table table" width="100%">
                                        <thead>
                                        <tr>
                                            <th>Name</th>
                                            <th>Value</th>
                                            {% if metadata_form %}
                                                <th></th>
                                            {% endif %}
                                        </tr>
                                        </thead>
                                        <tbody>
                                            {% for extra_meta_name, extra_meta_value in page.get_content_model.extra_metadata.items %}
                                                <tr id="{{ forloop.counter0 }}">
                                                    <td>
                                                        {{ extra_meta_name }}
                                                    </td>
                                                    <td>
                                                        {{ extra_meta_value|urlize }}
                                                    </td>
                                                    {% if metadata_form %}
                                                        <td>
                                                            <span data-loop-counter="{{ forloop.counter0 }}"
                                                                  class="glyphicon glyphicon-pencil icon-blue btn-edit-extra-metadata table-icon"
                                                                  data-toggle="tooltip" data-placement="top"
                                                                  title="Edit">
                                                            </span>
                                                            <span data-loop-counter="{{ forloop.counter0 }}"
                                                                  class="glyphicon glyphicon-trash btn-remove btn-remove-extra-metadata table-icon"
                                                                  data-toggle="tooltip" data-placement="top"
                                                                  title="Remove">
                                                            </span>
                                                        </td>
                                                    {% endif %}
                                                </tr>
                                            {% endfor %}
                                        </tbody>
                                    </table>

                                    <br>

                                    {% if metadata_form %}
                                        <a id="btn-add-new-entry" type="button" class="btn btn-success">
                                            <i class="fa fa-plus"></i> Add New Entry
                                        </a>
                                    {% endif %}
                                </div>
                            {% endif %}

                            {# ===========   File Type Metadata Tab ================== #}
                            {% if cm.resource_type == "CompositeResource" %}
                                <div class="tab-pane" id="fileTypeMetaDataTab">
                                    <div class="alert alert-warning alert-dismissible" role="alert">
                                        <h4>Select content in the file browser to see metadata specific to that content. Metadata will only display here when the the content is selected above. Content specific metadata does not display on the Discover page.</h4>
                                    </div>
                                </div>
                            {% endif %}
                            </div>
                        </div>
                     <!-- ==== Tabs end ==== -->
                </div>
            </div>

            {# ======= Credits ======= #}
            {% include "resource-landing-page/credits.html" %}

            {# ======= Change quota holder ======= #}
            {% include "resource-landing-page/quota.html" %}

            {# ======= Ratings ======= #}
            {% include "resource-landing-page/ratings.html" %}

            {# ======= Comments ======= #}
            {% include "resource-landing-page/comments.html" %}

            {%  block modal %}
                {% include "resource-landing-page/modals.html" %}
                {% include "resource-landing-page/coordinates_picker.html" %}
            {%  endblock %}
            </div>

    {% endwith %}
{% endblock %}

{% block extra_js %}
    {{ block.super }}
    <script type="text/javascript" src="{{ STATIC_URL }}js/coverageMap.js"></script>
    <script src="https://maps.googleapis.com/maps/api/js?libraries=drawing&v=3{% if maps_key %}&key={{ maps_key }}{% endif %}"></script>
    <script type="text/javascript" src="{{ STATIC_URL }}js/dropzone.js"></script>
    <script type="text/javascript" src="{{ STATIC_URL }}js/hs-file-icons.js"></script>
    <script type="text/javascript" src="{{ STATIC_URL }}js/hs_file_browser.js"></script>
    <script type="text/javascript" src="{{ STATIC_URL }}js/resourceLandingAjax.js"></script>
    <script type="text/javascript" src='//cdn.datatables.net/1.10.10/js/jquery.dataTables.js'></script>
    <script type="text/javascript" src="{{ STATIC_URL }}js/copyToClipboard.js"></script>
    <script type="text/javascript" src="{{ STATIC_URL }}js/generic-resource.js"></script>

    {% if relevant_tools %}
        <script type="text/javascript" src="{{ STATIC_URL }}js/toolresource.js"></script>
    {% endif %}
{% endblock %}
<|MERGE_RESOLUTION|>--- conflicted
+++ resolved
@@ -157,13 +157,10 @@
                         <span>Open referenced URL</span>
                     </li>
                     {% if page.perms.change and resource_edit_mode and cm.resource_type == "CompositeResource"%}
-<<<<<<< HEAD
-=======
                         <li id="btn-edit-referenced-url" data-menu-name="update-ref-url" data-toggle="modal" data-target="#edit-referenced-url-dialog" hidden>
                             <span class="fa fa-link icon-blue"></span>
                             <span>Edit referenced URL</span>
                         </li>
->>>>>>> b70187bc
                         <li id="btn-set-generic-file-type" data-menu-name="setgenericfiletype" data-toggle="tooltip" title="Add metadata to an individual file">
                             <span class="glyphicon glyphicon-check icon-blue"></span>
                             <span>Add metadata to file</span>
