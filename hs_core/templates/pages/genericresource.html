--- conflicted
+++ resolved
@@ -156,11 +156,7 @@
                     <div class="col-sm-12 content-block">
                         <h3>Content</h3>
                         {% if show_content_files %}
-<<<<<<< HEAD
-                            {#                            ======= Modal window begins =======#}
-=======
                             {# ======= Modal window begins =======#}
->>>>>>> 3404f7ba
                             <div class="modal fade" id="confirm-delete-dialog" tabindex="-1" role="dialog"
                                  aria-labelledby="myModalLabel" aria-hidden="true">
                                 <div class="modal-dialog">
@@ -183,9 +179,6 @@
                                     </div>
                                 </div>
                             </div>
-<<<<<<< HEAD
-                            {#                            ======= Modal window ends =======#}
-=======
                             {# ======= Modal window ends =======#}
 
                             {% if page.perms.change and metadata_form and cm.get_supported_upload_file_types != "()" %}
@@ -202,7 +195,6 @@
                             </div>
                             {% endif %}
 
->>>>>>> 3404f7ba
                             <div id="hs-file-browser" data-res-id="{{ cm.short_id }}" data-current-path="data/contents"
                                  {% if page.perms.change and metadata_form %}data-mode="edit"{% endif %}
                                  data-supported-files="{{ cm.get_supported_upload_file_types }}"
@@ -395,11 +387,7 @@
                                 </div>
 
                                 {% if page.perms.change and metadata_form and cm.get_supported_upload_file_types != "()" %}
-<<<<<<< HEAD
-                                    <div class="fb-upload-caption">
-=======
                                     <div class="fb-upload-caption {% if cm.files.all.count > 0 and cm.allow_multiple_file_upload != "True" %}hidden{% endif %}">
->>>>>>> 3404f7ba
                                         <span><i class="fa fa-upload" aria-hidden="true"></i>&nbsp;&nbsp;Upload
                                             files smaller than 1GB in size by dragging & dropping, or click <a
                                                     id="upload-toggle" class="dz-clickable">here</a> to select them.
@@ -412,29 +400,17 @@
                                         <a id="btn-signout-irods" type="button" class="btn-link hidden-form">Log out of
                                             iRODS</a>
                                     </div>
-<<<<<<< HEAD
-                                    {% block upload_message %}
-
-                                    {% endblock %}
-=======
->>>>>>> 3404f7ba
                                 {% endif %}
                             </div>
 
                             {% if page.perms.change and metadata_form %}
-<<<<<<< HEAD
-=======
                                 {% if cm.get_supported_upload_file_types != "()" %}
->>>>>>> 3404f7ba
                                 <a id="btn-select-irods-file" type="button"
                                    class="btn btn-success row-selector hidden-form" data-toggle="modal"
                                    data-target="#irodsContent">
                                     <span class="glyphicon glyphicon-plus"><span class="button-label"> Add files from iRODS...</span></span>
                                 </a>
-<<<<<<< HEAD
-=======
                                 {% endif %}
->>>>>>> 3404f7ba
                                 {% if file_type_error %}
                                     <div class="alert alert-danger alert-dismissible" role="alert">
                                         <button id="validation-error-close" type="button" class="close"
@@ -1564,7 +1540,6 @@
                 var remove_icon_str = '<span onclick="removeExtraMetadataFromTable(' + "'" + new_row_id_0_base + "'" + ')"' + ' data-form-type="toggle-favorite" class="glyphicon glyphicon-remove btn-inline-favorite"></span>';
                 var row_ele = t.row.add( [extra_meta_name,extra_meta_value, edit_icon_str+" "+remove_icon_str]).node();
                 $(row_ele).attr( 'id', new_row_id_0_base);
-<<<<<<< HEAD
             }
             else {
                 // edit existing
@@ -1574,17 +1549,6 @@
                 updated_data_array[1] = extra_meta_value;
                 row_to_edit.data(updated_data_array);
             }
-=======
-            }
-            else {
-                // edit existing
-                var row_to_edit = t.row("#" + edit_extra_meta_row_id);
-                var updated_data_array = row_to_edit.data();
-                updated_data_array[0] = extra_meta_name;
-                updated_data_array[1] = extra_meta_value;
-                row_to_edit.data(updated_data_array);
-            }
->>>>>>> 3404f7ba
             t.rows().invalidate().draw();
             $('#extraMetaDialog').modal('hide');
             $('#save-extra-meta-btn').show();
@@ -1932,13 +1896,7 @@
             $("#id_user-autocomplete").attr("placeholder", "Search by name or username");
             $("#id_group-autocomplete").attr("placeholder", "Search by group name");
 
-<<<<<<< HEAD
-            // hide add file button if necessary
-            var file_count = $("#file-count").attr('value');
-            //set allowed file types
-=======
-
->>>>>>> 3404f7ba
+
             var file_types = $("#supported-file-types").attr('value');
             if (file_types != ".*") {
                 var display_file_types = file_types.substring(0, file_types.length - 2) + ').';
@@ -1947,91 +1905,26 @@
             }
             else {
                 $("#file-types").text("Any file type can be uploaded.");
-<<<<<<< HEAD
-                $("#file-types-irods").text("Any file type can be uploaded.");
-            }
-=======
             }
             var file_count = $("#file-count").attr('value');
 
->>>>>>> 3404f7ba
             // set if multiple file can be uploaded
             var allow_multiple_file_upload = $("#allow-multiple-file-upload").attr('value');
             if (allow_multiple_file_upload === "True") {
                 $("#file-multiple").text("Multiple file upload is allowed.");
                 $("#file-multiple-irods").text("Multiple file upload is allowed.");
-<<<<<<< HEAD
-                $("#add-file-input").attr('multiple', 'multiple');
-=======
->>>>>>> 3404f7ba
             }
             else {
                 $("#file-multiple").text("Only one file can be uploaded.");
                 $("#file-multiple-irods").text("Only one file can be uploaded.");
-<<<<<<< HEAD
-                $("#add-file-input").removeAttr('multiple');
-=======
-
->>>>>>> 3404f7ba
+
                 if (file_count > 0) {
                     $("#log-into-irods").hide();
                     $("#sign-in-info").hide();
                     $("#btn-select-irods-file").hide();
-<<<<<<< HEAD
                 }
             }
-            // hide add file button if file upload is not allowed for the resource type
-            if (file_types == "()") {
-                $("#log-into-irods").hide();
-                $("#sign-in-info").hide();
-                $("#btn-select-irods-file").hide();
-            }
-
-            // file upload validation when file is selected for upload
-            $('#add-file-input').on('change', function () {
-                var file_types = $("#supported-file-types").attr('value');
-                if (file_types != ".*") {
-                    file_types = file_types.substring(1, file_types.length - 1).split(",");
-                }
-                else {
-                    $("#file-types").text("Any file type can be uploaded.");
-                    return;
-                }
-                var fileList = this.files || [];
-                var ext = ".*";
-                for (var i = 0; i < fileList.length; i++) {
-                    ext = fileList[i].name.match(/\.([^\.]+)$/)[1];
-                    ext = "'." + ext.toLowerCase() + "'";
-                    var ext_found = false;
-                    if (ext === file_types) {
-                        ext_found = true;
-                    }
-                    else {
-                        var index;
-                        for (index = 0; index < file_types.length; index++) {
-                            if (ext === file_types[index].trim()) {
-                                ext_found = true;
-                                break;
-                            }
-                        }
-                    }
-                    if (!ext_found) {
-                        //remove user selected files
-                        this.value = '';
-                        var err_msg = 'Invalid file type: ' + ext;
-                        $('#file-type-error').text(err_msg);
-                        //alert('Invalid file type:' + ext)
-                    }
-                    else {
-                        $('#file-type-error').text('');
-                    }
-                }
-            });
-=======
-                }
-            }
-
->>>>>>> 3404f7ba
+
             if ($("#id_type_1").is(':checked')) { //box type coverage
                 $("#div_id_north").hide();
                 $("#div_id_east").hide();
@@ -2109,7 +2002,6 @@
                     return;
                 }
             });
-<<<<<<< HEAD
 
             if (value_exists == false) {
                 // set the selected license type to 'other'
@@ -2126,42 +2018,16 @@
                 }
             }
 
-=======
-
-            if (value_exists == false) {
-                // set the selected license type to 'other'
-                $("#select_license").val('other');
-                if ($("#select_license").attr('readonly') == undefined) {
-                    $("#select_license").closest("form").find("#id_statement").first().attr('readonly', false);
-                    $("#select_license").closest("form").find("#id_url").first().attr('readonly', false);
-                    $("#img-badge").first().hide();
-                }
-                else {
-                    $("#select_license").attr('style', "background-color:white;");
-                    $("#select_license").closest("form").find("#id_statement").first().attr('readonly', true);
-                    $("#select_license").closest("form").find("#id_url").first().attr('readonly', true);
-                }
-            }
-
->>>>>>> 3404f7ba
             // show "Save changes" button when form editing starts
             $(".form-control").each(function () {
                 $(this).on('input', function (e) {
                     //$(this).css('border-color', 'gray');
                     $(this).closest("form").find("button").show();
-<<<<<<< HEAD
                 });
                 $(this).on('change', function (e) {
                     //$(this).css('border-color', 'gray');
                     $(this).closest("form").find("button").show();
                 });
-=======
-                });
-                $(this).on('change', function (e) {
-                    //$(this).css('border-color', 'gray');
-                    $(this).closest("form").find("button").show();
-                });
->>>>>>> 3404f7ba
             });
 
             // Initialize date pickers
@@ -2171,17 +2037,10 @@
                     yearRange: "-1000:+1000",
                     changeMonth: true,
                     changeYear: true
-<<<<<<< HEAD
                 });
                 $(this).on('change', function () {
                     $(this).closest("form").find("button").show();
                 });
-=======
-                });
-                $(this).on('change', function () {
-                    $(this).closest("form").find("button").show();
-                });
->>>>>>> 3404f7ba
             });
 
             // init ExtraMetadata Table
