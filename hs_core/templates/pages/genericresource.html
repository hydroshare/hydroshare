--- conflicted
+++ resolved
@@ -117,51 +117,18 @@
 
                         <li role="separator" class="divider"></li>
 
-<<<<<<< HEAD
-                        {% if cm|resource_type == "Generic" %}
-                            <li id="btn-zip" data-menu-name="zip" data-toggle="modal" data-fb-action="zip"
-                                data-target="#zip-folder-dialog">
-                                <span class="glyphicon glyphicon-compressed icon-blue"></span>
-                                <span>Zip Folder...</span>
-                            </li>
-
-                            <li id="btn-unzip" data-menu-name="unzip" data-fb-action="unzip">
-                                <span class="fa fa-file-archive-o icon-blue"></span>
-                                <span>Unzip here</span>
-                            </li>
-
-                            <li role="separator" class="divider"></li>
-                        {% endif %}
-=======
-                        <li id="btn-zip" data-menu-name="zip" data-toggle="modal"
+                        <li id="btn-zip" data-menu-name="zip" data-toggle="modal" data-fb-action="zip"
                             data-target="#zip-folder-dialog">
                             <span class="glyphicon glyphicon-compressed icon-blue"></span>
                             <span>Zip Folder...</span>
                         </li>
 
-                        <li id="btn-unzip" data-menu-name="unzip">
+                        <li id="btn-unzip" data-menu-name="unzip" data-fb-action="unzip">
                             <span class="fa fa-file-archive-o icon-blue"></span>
                             <span>Unzip here</span>
                         </li>
 
-                        <li id="zip-separator" role="separator" class="divider"></li>
-
-                    {% endif %}
-                    {% if cm.raccess.require_download_agreement %}
-                        <li id="btn-download-with-agreement" data-menu-name="download" data-toggle="modal" data-target="#license-agree-dialog-file">
-                            <span class="glyphicon glyphicon-download icon-blue"></span>
-                            <span>Download</span>
-                        </li>
-                    {% else %}
-                        <li id="btn-download" data-menu-name="download" >
-                            <span class="glyphicon glyphicon-download icon-blue"></span>
-                            <span>Download</span>
-                        </li>
-                        <li id="btn-download-zip" data-menu-name="download" >
-                            <span class="glyphicon glyphicon-download icon-blue"></span>
-                            <span>Download Zipped</span>
-                        </li>
->>>>>>> a781c91b
+                        <li role="separator" class="divider"></li>
                     {% endif %}
 
                     <li id="btn-download" data-menu-name="download" data-fb-action="download"
@@ -184,39 +151,21 @@
                         <span class="fa fa-link icon-blue"></span>
                         <span>Get File URL</span>
                     </li>
-<<<<<<< HEAD
-                    <li role="separator" class="divider"></li>
-                    {% if page.perms.change and resource_edit_mode and cm.resource_type == "CompositeResource"%}
-                        <li id="btn-set-generic-file-type" data-fb-action="setGenericFileType" data-toggle="tooltip"
-                            title="Add metadata to an individual file" data-placement="right">
-                            <i class="fa fa-plus icon-green" aria-hidden="true"></i>
-                            <span>Add Metadata</span>
-=======
-                    <li id="btn-get-referenced-url" data-menu-name="get-ref-url" data-toggle="modal" data-target="#redirect-referenced-url-dialog" hidden>
+                    <li id="btn-get-referenced-url" data-menu-name="get-ref-url"
+                        data-toggle="modal" data-target="#redirect-referenced-url-dialog" hidden>
                         <span class="fa fa-link icon-blue"></span>
                         <span>Open referenced URL</span>
                     </li>
+                    <li role="separator" class="divider"></li>
                     {% if page.perms.change and resource_edit_mode and cm.resource_type == "CompositeResource"%}
                         <li id="btn-edit-referenced-url" data-menu-name="update-ref-url" data-toggle="modal" data-target="#edit-referenced-url-dialog" hidden>
                             <span class="fa fa-link icon-blue"></span>
                             <span>Edit referenced URL</span>
                         </li>
-                        <li id="btn-set-generic-file-type" data-menu-name="setgenericfiletype" data-toggle="tooltip" title="Add metadata to an individual file">
-                            <span class="glyphicon glyphicon-check icon-blue"></span>
-                            <span>Add metadata to file</span>
-                        </li>
-                        <li id="btn-set-geo-file-type" data-menu-name="setgeorasterfiletype" data-toggle="tooltip" title="Convert GeoTiff files to a geographic raster dataset to which you can add metadata">
-                            <span class="glyphicon glyphicon-check icon-blue"></span>
-                            <span>Convert to Geographic Raster</span>
-                        </li>
-                        <li id="btn-set-netcdf-file-type" data-menu-name="setnetcdffiletype" data-toggle="tooltip" title="Convert NetCDF files to a multidimensional dataset to which you can add metadata">
-                            <span class="glyphicon glyphicon-check icon-blue"></span>
-                            <span>Convert to Multidimensional</span>
-                        </li>
-                        <li id="btn-set-geofeature-file-type" data-menu-name="setgeofeaturefiletype" data-toggle="tooltip" title="Convert a shapefile to a geographic feature dataset to which you can add metadata">
-                            <span class="glyphicon glyphicon-check icon-blue"></span>
-                            <span>Convert to Geographic Feature</span>
->>>>>>> a781c91b
+                        <li id="btn-set-generic-file-type" data-fb-action="setGenericFileType" data-toggle="tooltip"
+                            title="Add metadata to an individual file" data-placement="right">
+                            <i class="fa fa-plus icon-green" aria-hidden="true"></i>
+                            <span>Add Metadata</span>
                         </li>
                         <li class="dropdown-submenu submenu-trigger">
                             <span tabindex="-1" class="">
@@ -504,10 +453,17 @@
                                                         <button id="fb-create-folder" class="fb-space-right disabled"
                                                                 data-fb-action="createFolder" data-toggle="modal"
                                                                 data-target="#create-folder-dialog"
-<<<<<<< HEAD
                                                                 title="Create new folder">
                                                             <span class="fa fa-folder icon-blue"></span>
                                                         </button>
+                                                        {% if cm.resource_type == "CompositeResource" %}
+                                                        <button id="fb-add-reference" class="fb-space-right disabled"
+                                                                data-toggle="modal"
+                                                                data-target="#add-reference-url-dialog"
+                                                            title="Add content from the web">
+                                                        <span class="fa fa-external-link icon-blue"></span>
+                                                        </button>
+                                                        {% endif %}
                                                         <button id="fb-cut" data-fb-action="cut"
                                                                 class="disabled"
                                                                 title="Cut">
@@ -517,19 +473,6 @@
                                                                 class="disabled fb-space-right"
                                                                 title="Paste">
                                                             <span class="fa fa-clipboard icon-blue"></span>
-=======
-                                                            title="Create new folder">
-                                                        <span class="fa fa-folder icon-blue"></span>
-                                                        </button>
-                                                    {% endif %}
-
-                                                    {% if cm.resource_type == "CompositeResource" %}
-                                                        <button id="fb-add-reference" class="fb-space-right disabled"
-                                                                data-toggle="modal"
-                                                                data-target="#add-reference-url-dialog"
-                                                            title="Add content from the web">
-                                                        <span class="fa fa-external-link icon-blue"></span>
->>>>>>> a781c91b
                                                         </button>
                                                     {% endif %}
 
