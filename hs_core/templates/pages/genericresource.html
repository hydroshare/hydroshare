--- conflicted
+++ resolved
@@ -822,10 +822,7 @@
     <script>
       {# GLOBAL DECLARATIONS FOR RESOURCE LANDING PAGE SCRIPTS #}
       const RES_KEYWORDS = {{ keywords|safe }};
-<<<<<<< HEAD
-=======
       const SELF_ACCESS_LEVEL = "{{ self_access_level }}";
->>>>>>> 227ad0d7
       const RES_TYPE = "{{ cm|resource_type }}";
       const FILE_COUNT = {{ cm.files.all.count }};
       const SUPPORTE_FILE_TYPES = "{{ cm.get_supported_upload_file_types }}";
@@ -834,10 +831,6 @@
       const CURRENT_USER_ID = {{ request.user.id }};
       const SHORT_ID = "{{ cm.short_id }}";
       const STATIC_URL = "{{ STATIC_URL }}";
-<<<<<<< HEAD
-      let spatial_coverage_type = "{{ spatial_coverage.type }}";
-    </script>
-=======
       {% if show_manage_access %}
           const USERS_JSON = {{ users_json|safe }};
           const QUOTA_HOLDER_PK = {{ quota_holder.pk  }};
@@ -854,7 +847,6 @@
       var spatial_coverage_type = "{{ spatial_coverage.type }}";
     </script>
 
->>>>>>> 227ad0d7
     <script type="text/javascript" src="{{ STATIC_URL }}js/coverageMap.js"></script>
     <script src="https://maps.googleapis.com/maps/api/js?libraries=drawing&v=3{% if maps_key %}&key={{ maps_key }}{% endif %}"></script>
     <script type="text/javascript" src="{{ STATIC_URL }}js/dropzone.js"></script>
