{% extends 'pages/page.html' %}

{% load ratings_tags pages_tags keyword_tags %}

{% block extra_head %}
      <link href="{{ STATIC_URL }}css/site_base_irods.css" rel="stylesheet"/>
{% endblock %}

{% block main %}
    {% with page.get_content_model as cm %}
        {% keywords_for page as kws %}
        {% set_page_permissions page %}
        <input type="hidden" id="supported-file-types" value="{{ cm.get_supported_upload_file_types }}">
        <input type="hidden" id="allow-multiple-file-upload" value={{ cm.can_have_multiple_files }}>
        <input type="hidden" id="file-count" value={{ cm.files.all.count }}>

        {% block error %}
            {%  if validation_error %}
                <div class="alert alert-danger alert-dismissible" role="alert">
                      <button type="button" class="close" data-dismiss="alert" aria-label="Close"><span aria-hidden="true">&times;</span></button>
                      <strong>Validation Error: {{ validation_error }}</strong>
                 </div>
            {%  endif %}
            {% if new_version_resource_creation_error %}
                <div class="alert alert-danger alert-dismissible" role="alert">
                    <button type="button" class="close" data-dismiss="alert" aria-label="Close"><span aria-hidden="true">&times;</span></button>
                    <strong>Failed to Create a New Version Resource: {{ new_version_resource_creation_error }}</strong>
                </div>
            {% endif %}
        {% endblock %}

        {# ======= Title ======= #}
<<<<<<< HEAD
        <div class="col-sm-12">
            {% if not metadata_form %}
                <h2 id="resource-title">{{ title }}</h2>
                {% if relevant_tools %}
                    <span id="apps-dropdown">
                    <button class="btn btn-primary dropdown-toggle" type="button" data-toggle="dropdown">Open with...
                        <span class="caret"></span></button>
                    <ul class="dropdown-menu">
                        {% for tool in relevant_tools %}
                            <li title="{{ tool.title }}">
                                <a href="{{ tool.url }}" target="_blank">
                                    <img class="dropdown-user-webapp-icon" src="{{ tool.icon_url }}">
                                    {% if tool.title|length > 20 %}
                                        <span>{{ tool.title|slice:":21"|add:"..." }}</span>
                                    {% else %}
                                        <span>{{ tool.title }}</span>
                                    {% endif %}
                                </a>
                            </li>
                        {% endfor %}
                    </ul>
                {% endif %}
            {% else %}
                <form action="/hsapi/_internal/{{ cm.short_id }}/title/{{ cm.metadata.title.id }}/update-metadata/"
                      id="id-title"
                      method="post">
                    {% csrf_token %}
                    <fieldset>
                        <div id="div_id_value" class="control-group">
                            <div class="controls"><input class="form-control input-sm textinput textInput"
                                                         id="txt-title"
                                                         maxlength="300" name="value" type="text"
                                                         value="{{ cm.metadata.title }}"></div>
                        </div>
                        <div>
                            <button type="button" class="btn btn-primary pull-right"
                                    onclick="metadata_update_ajax_submit('id-title'); return false;"
                                    style="display: none;">
                                Save changes
                            </button>
                        </div>
                    </fieldset>
                </form>
            {% endif %}
        </div>
        {#        ======= Top right buttons =======#}
        <div class="col-sm-12">
            <div class="lined-wrapper"></div>
            {% if not metadata_form %}
                <div class="custom-btn-toolbar">
                    {% if not is_owner_user and not is_edit_user and not is_view_user %}
                        {% if is_mine %}
                            <form class="pull-right" data-id="form-add-to-my-resources"
                                  action="/hsapi/_internal/{{ cm.short_id }}/label-resource-action/"
                                  method="post">
                                {% csrf_token %}
                                <input type="hidden" name="label_type" value="MINE">
                                <input type="hidden" name="action" value="DELETE">
                                <button id="btnMyResources" data-toggle="tooltip" data-placement="auto"
                                        title="Remove from my resources" data-form-id="form-add-to-my-resources"
                                        class="glyphicon glyphicon-inbox icon-button btn-resource-remove"></button>
                            </form>
                        {% else %}
                            <form class="pull-right" data-id="form-add-to-my-resources"
                                  action="/hsapi/_internal/{{ cm.short_id }}/label-resource-action/"
                                  method="post">
                                {% csrf_token %}
                                <input type="hidden" name="label_type" value="MINE">
                                <input type="hidden" name="action" value="CREATE">
                                <button id="btnMyResources" data-toggle="tooltip" data-placement="auto"
                                        title="Add to my resources" data-form-id="form-add-to-my-resources"
                                        class="glyphicon glyphicon-inbox icon-button btn-resource-add"></button>
                            </form>
                        {% endif %}
                    {% endif %}
                    {% if page.perms.change %}
                            <form class="inline pull-right" action="{{ cm.get_absolute_url }}" method="post">
                                {% csrf_token %}
                                {% if page.perms.delete %}
                                    {% if cm.can_be_public_or_discoverable %}
                                         <a id="publish" data-toggle="modal" data-target="#submit-for-publication-dialog">
                                            <span data-toggle="tooltip" data-placement="auto" title="Publish this resource"
                                                  class="glyphicon glyphicon-book icon-button btn-edit"></span>
                                        </a>
                                    {% endif %}

                                    <a id="new-version" data-toggle="modal" data-target="#new-version-resource-dialog">
                                        <span data-toggle="tooltip" data-placement="auto" title="Create a new version of this resource"
                                              class="glyphicon glyphicon-new-window icon-button btn-edit"></span>
                                    </a>

                                    <a id="delete" data-toggle="modal" data-target="#delete-resource-dialog">
                                        <span data-toggle="tooltip" data-placement="auto" title="Delete this resource"
                                              class="glyphicon glyphicon-trash icon-button btn-remove"></span>
                                    </a>
                                {% endif %}
                                <input name="resource-mode" type="hidden" value="edit"/>
                                <button id="edit-metadata" type="submit" data-toggle="tooltip" data-placement="auto"
                                        title="Edit this resource"
                                        class="glyphicon glyphicon-pencil icon-button btn-edit"></button>
                            </form>

                    {% endif %}
                </div>
            {% else %}
                <div class="custom-btn-toolbar">
                    <a href="{{ cm.get_absolute_url }}">
                            <span data-toggle="tooltip" data-placement="auto" title="View resource"
                                  class="glyphicon glyphicon-circle-arrow-left icon-button btn-edit"></span>
                    </a>
                </div>
            {% endif %}
        </div>


        {#        ======= Authors =======#}
        {% if not metadata_form %}
        <div class="info-group col-sm-12">
            <table>
                <tr><th>Authors:</th><td id="authors">
                    {% for cr in creators %}
                        {% if forloop.counter0 != 0 %} <span>·</span> {% endif %}
                        {% if cr.description %}<a href="{{ cr.description }}">{{ cr.name }}</a>
                        {% else %}<span>{{ cr.name }}</span>{% endif %}
                    {% endfor %}
                </td></tr>
                <tr><th>Owners:</th><td>
                    {% for u in owners %}
                        {% if forloop.counter0 != 0 %} <span class="list-separator">·</span> {% endif %}
                        <span>{{ u|contact|safe }}</span>
                    {% endfor %}
                </td></tr>
                <tr><th>Resource type:</th><td>{{ cm|resource_type }}</td></tr>
                <tr><th>Created:</th><td>{{ cm.created }}</td></tr>
                <tr><th>Last updated:</th><td> {{ cm.updated }} by {% if cm.last_changed_by %}{{ cm.last_changed_by|contact|safe }}{% endif %}</td></tr>
            </table>
        </div>
        {% else %}
            <div class="info-group col-sm-12">
                <table>
                    <tr>
                        <th>Authors:</th>
                        <td><span id="authors">

                                {% for author in creator_formset.initial %}
                                    {% if forloop.counter0 != 0 %} <span class="list-separator">·</span> {% endif %}
                                    {% if author.description %}
                                        <a href="{{ author.description }}">{{ author.name }}</a>
                                    {% else %}
                                        <span>{{ author.name }}</span>
                                    {% endif %}
                                {% endfor %}
                            </span>
                        </td>
                    </tr>
                    <tr><th>Owners:</th><td>
                        {% for u in owners %}
                            {% if forloop.counter0 != 0 %} <span class="list-separator">·</span> {% endif %}
                            <span>{{ u|contact|safe }}</span>
                        {% endfor %}
                    </td></tr>
                    <tr><th>Resource type:</th><td>{{ cm|resource_type }}</td></tr>
                    <tr><th>Created:</th><td>{{ cm.created }}</td></tr>
                    <tr><th>Last updated:</th><td> {{ cm.updated }} by {% if cm.last_changed_by %}{{ cm.last_changed_by|contact|safe }}{% endif %}</td></tr>
                </table>
            </div>
        {% endif %}

        {#        ======= Abstract =======#}
        {% if not metadata_form %}
            {% if abstract %}
                <div class="col-sm-12 content-block">
                    <h3>Abstract</h3>
                    <span class="abstract">{{ abstract|linebreaks }}</span>
                </div>
            {% endif %}
        {% else %}
            <div class="col-sm-12 content-block">
                <h3>Abstract</h3>
                {% if cm.metadata.description %}
                <form action="/hsapi/_internal/{{ cm.short_id }}/description/{{ cm.metadata.description.id }}/update-metadata/"
                      id="id-description" method="post">
                    {% csrf_token %}
                    <fieldset>
                        <div id="div_id_abstract" class="control-group">
                            <div class="controls"><textarea class="form-control input-sm textarea" cols="40"
                                                            id="id_abstract" name="abstract"
                                                            rows="10">{{ cm.metadata.description }}</textarea></div>
                        </div>
                        <div style="margin-top:10px">
                            <button type="button" class="btn btn-primary pull-right"
                                    onclick="metadata_update_ajax_submit('id-description'); return false;"
                                    style="display: none;">Save changes
                            </button>
                        </div>
                    </fieldset>
                </form>
                {% else %}
                <form action="/hsapi/_internal/{{ cm.short_id }}/description/add-metadata/"
                      id="id-description" method="post">
                    {% csrf_token %}
                    <fieldset>
                        <div id="div_id_abstract" class="control-group">
                            <div class="controls"><textarea class="form-control input-sm textarea" cols="40"
                                                            id="id_abstract" name="abstract" rows="10"></textarea></div>
                        </div>
                        <div style="margin-top:10px">
                            <button type="button" class="btn btn-primary pull-right"
                                    onclick="metadata_update_ajax_submit('id-description'); return false;"
                                    style="display: none;">Save changes
                            </button>
                        </div>
                    </fieldset>
                </form>
                {% endif %}
            </div>
        {% endif %}

        {#        ======= Subject =======#}
        {% if not metadata_form %}
            {% if keywords %}
            <div class="col-sm-12 content-block">
                <h3>Subject</h3>

                <p id="keywords">{{ keywords }}</p>

                <div class="tags">
                    <ul id="list-keywords" class="tag-list custom-well">
                    </ul>
                </div>
            </div>
            {% endif %}
        {% else %}
            <div class="col-sm-12 content-block">
                <h3>Subject</h3>
                <form action="/hsapi/_internal/{{ cm.short_id }}/subject/add-metadata/" id="id-subject"
                      method="post">
                    {% csrf_token %}
                    <div class="tags">
                        <div id="add-keyword-wrapper" class="input-group">
                            <input id="txt-keyword" type="text" class="form-control" placeholder="Keyword">
                        <span class="input-group-btn">
                            <a id="btn-add-keyword" class="btn btn-success" type="button">Add</a>
                        </span>
                        </div>
                        <ul id="lst-tags" class="custom-well tag-list">
                        </ul>
                    </div>

                    <fieldset>
                        <div id="div_id_value" class="control-group">
                            <div class="controls"><input class="form-control input-sm textInput" id="id_value"
                                                         maxlength="500" name="value" type="text"
                                                         style="display: none;">{{ cm.keywords_string }}</div>
                        </div>
                        <div style="margin-top:10px">
                            <button type="button" class="btn btn-primary pull-right"
                                    onclick="metadata_update_ajax_submit('id-subject'); return false;"
                                    style="display: none;">Save changes
                            </button>
                        </div>
                    </fieldset>
                </form>
            </div>
        {% endif %}

        {#        ======= Citation =======#}
        <div class="col-sm-12 content-block">
            <h3>How to cite</h3>

            <div class="input-group" style="margin-bottom: 30px">
                <span id="citation-text">{{ citation }}</span>
                <span class="input-group-addon"><span class="glyphicon glyphicon-book"
                        data-toggle="tooltip" data-placement="bottom" title="Click on the text to select all"></span></span>
            </div>

            {#        ======= Sharing =======#}
            {% if not metadata_form %}
            {% if rights.statement or rights.url %}
            <div id="rights">
                {% if rights.statement %}
                    <span class="rights-text">{{ rights.statement }} </span>
                {% endif %}

                {% if rights.url %}
                    <span class="rights-url"><a href="{{ rights.url }}">&nbsp{{ rights.url }}</a></span>
                {% endif %}
            </div>
            {% if rights.statement == "This resource is shared under the Creative Commons Attribution CC BY." %}
                <img class="cc-image" src="{{ STATIC_URL }}img/cc-badges/CC-BY.png" alt="CC-BY"/>
            {% elif rights.statement == "This resource is shared under the Creative Commons Attribution-ShareAlike CC BY-SA." %}
                <img class="cc-image" src="{{ STATIC_URL }}img/cc-badges/CC-BY-SA.png" alt="CC-BY-SA"/>
            {% elif rights.statement == "This resource is shared under the Creative Commons Attribution-NoDerivs CC BY-ND." %}
                <img class="cc-image" src="{{ STATIC_URL }}img/cc-badges/CC-BY-ND.png" alt="CC-BY-ND"/>
            {% elif rights.statement == "This resource is shared under the Creative Commons Attribution-NoCommercial-ShareAlike CC BY-NC-SA." %}
                <img class="cc-image" src="{{ STATIC_URL }}img/cc-badges/CC-BY-NC-SA.png" alt="CC-BY-NC-SA"/>
            {% elif rights.statement == "This resource is shared under the Creative Commons Attribution-NoCommercial CC BY-NC." %}
                <img class="cc-image" src="{{ STATIC_URL }}img/cc-badges/CC-BY-NC.png" alt="CC-BY-NC"/>
            {% elif rights.statement == "This resource is shared under the Creative Commons Attribution-NoCommercial-NoDerivs CC BY-NC-ND." %}
                <img class="cc-image" src="{{ STATIC_URL }}img/cc-badges/CC-BY-NC-ND.png" alt="CC-BY-NC-ND"/>
            {% endif %}
            {% endif %}
            {% else %}
            <div class="row">
            <form action="/hsapi/_internal/{{ cm.short_id }}/rights/{{ cm.metadata.rights.id }}/update-metadata/"#}
                  id="id-rights" method="post">
                {% csrf_token %}
                <fieldset>
                    <div class="col-md-6">
                        <span for="select_license"> Select a license </span>
                                <span data-toggle="tooltip" data-placement="auto"
                                      title='Information about rights held in and over the HydroShare resource. (e.g. Creative commons Attribution License)'
                                      class="glyphicon glyphicon-info-sign text-muted"></span>
                        <select id="select_license" class="form-control">
                            <option value="http://creativecommons.org/licenses/by/4.0/">Creative Commons Attribution CC BY</option>
                            <option value="http://creativecommons.org/licenses/by-sa/4.0/">Creative Commons Attribution-ShareAlike CC BY-SA</option>
                            <option value="http://creativecommons.org/licenses/by-nd/4.0/">Creative Commons Attribution-NoDerivs CC BY-ND</option>
                            <option value="http://creativecommons.org/licenses/by-nc-sa/4.0/">Creative Commons Attribution-NoCommercial-ShareAlike CC BY-NC-SA</option>
                            <option value="http://creativecommons.org/licenses/by-nc/4.0/">Creative Commons Attribution-NoCommercial CC BY-NC</option>
                            <option value="http://creativecommons.org/licenses/by-nc-nd/4.0/">Creative Commons Attribution-NoCommercial-NoDerivs CC BY-NC-ND</option>
                            <option value="other">Other</option>
                        </select>
                        <img id="img-badge" class="cc-image"
                                {% if cm.metadata.rights.statement == "This resource is shared under the Creative Commons Attribution CC BY." %}
                             src="{{ STATIC_URL }}img/cc-badges/CC-BY.png" alt="CC-BY"
                                {% elif cm.metadata.rights.statement == "This resource is shared under the Creative Commons Attribution-ShareAlike CC BY-SA." %}
                             src="{{ STATIC_URL }}img/cc-badges/CC-BY-SA.png" alt="CC-BY-SA"
                                {% elif cm.metadata.rights.statement == "This resource is shared under the Creative Commons Attribution-NoDerivs CC BY-ND." %}
                             src="{{ STATIC_URL }}img/cc-badges/CC-BY-ND.png" alt="CC-BY-ND"
                                {% elif cm.metadata.rights.statement == "This resource is shared under the Creative Commons Attribution-NoCommercial-ShareAlike CC BY-NC-SA." %}
                             src="{{ STATIC_URL }}img/cc-badges/CC-BY-NC-SA.png" alt="CC-BY-NC-SA"
                                {% elif cm.metadata.rights.statement == "This resource is shared under the Creative Commons Attribution-NoCommercial CC BY-NC." %}
                             src="{{ STATIC_URL }}img/cc-badges/CC-BY-NC.png" alt="CC-BY-NC"
                                {% elif cm.metadata.rights.statement == "This resource is shared under the Creative Commons Attribution-NoCommercial-NoDerivs CC BY-NC-ND." %}
                             src="{{ STATIC_URL }}img/cc-badges/CC-BY-NC-ND.png" alt="CC-BY-NC-ND"
                                {% endif %}/>
                    </div>
                    <div class="col-md-6">
                        <div id="div_id_statement" class="control-group">
                            <span for="id_statement"> Statement</span>

                            <div class="controls">
                                    <textarea class="form-control input-sm textarea" cols="40"
                                              id="id_statement" name="statement" readonly="True">{{ cm.metadata.rights.statement }}</textarea>
                            </div>
                        </div>
                        <div id="div_id_url" class="control-group">
                            <span for="id_url">Url</span>

                            <div class="controls">
                                <input class="form-control input-sm urlinput" id="id_url"
                                       maxlength="200" name="url" readonly="True" type="url"
                                       value={{ cm.metadata.rights.url }}>
                            </div>
                        </div>

                        <button type="button" class="btn btn-primary pull-right"
                                onclick="metadata_update_ajax_submit('id-rights'); return false;"
                                style="display: none;">Save changes
                        </button>
                    </div>

                </fieldset>
            </form>
             </div>
            {% endif %}

            <div id="permission-panel">
                <div id="sharing-status">
                <span class="pull-left">Sharing status:</span>
                {% if page.perms.change and metadata_form and can_change_resource_flags%}
                    <div id="status-btn-group" class="btn-group" role="group" aria-label="...">
                        {# -------- PUBLIC -------- #}
                        {% if cm.raccess.public %}
                            <button id="btn-public" data-toggle="tooltip" data-placement="auto"
                                    title='Can be viewed and downloaded by anyone.' type="button"
                                    class="btn btn-default active">Public
                            </button>
                        {% else %}
                            <form class="pull-left"
                                  action="/hsapi/_internal/{{ cm.short_id }}/change-permissions/"
                                  method="POST">
                                {% csrf_token %}
                                <input name="t" type="hidden" value="make_public"/>
                                <button {% if not cm.can_be_public_or_discoverable %} disabled {% endif %}
                                        id="btn-public" data-toggle="tooltip" data-placement="auto"
                                        title='Can be viewed and downloaded by anyone.' type="submit"
                                        class="btn btn-default">Public
                                </button>
                            </form>
                        {% endif %}

                        {# -------- DISCOVERABLE -------- #}
                        {% if not cm.raccess.public and discoverable %}
                            <button id="btn-discoverable" data-toggle="tooltip" data-placement="auto"
                                    title='Metadata is public but data is protected.' type="button"
                                    class="btn btn-default active">Discoverable
                            </button>
                        {% else %}
                            <form class="pull-left"
                                  action="/hsapi/_internal/{{ cm.short_id }}/change-permissions/"
                                  method="POST">
                                <input name="t" type="hidden" value="make_discoverable"/>
                                {% csrf_token %}
                                <button {% if not cm.can_be_public_or_discoverable %} disabled {% endif %}
                                        id="btn-discoverable" data-toggle="tooltip" data-placement="auto"
                                        title='Metadata is public but data is protected.' type="submit"
                                        class="btn btn-default">Discoverable
                                </button>
                            </form>
                        {% endif %}

                        {# -------- PRIVATE -------- #}
                        {% if not cm.raccess.public and not discoverable %}
                            <button id="btn-private" data-toggle="tooltip" data-placement="auto"
                                    title='Can be viewed and downloaded only by designated users or research groups.'
                                    type="button" class="btn btn-default active">Private
                            </button>
                        {% else %}
                            <form class="pull-left"
                                  action="/hsapi/_internal/{{ cm.short_id }}/change-permissions/"
                                  method="POST">
                                <input name="t" type="hidden" value="make_private"/>
                                {% csrf_token %}
                                <button id="btn-private" data-toggle="tooltip" data-placement="auto"
                                        title='Can be viewed and downloaded only by designated users or research groups.' type="submit"
                                        class="btn btn-default">Private
                                </button>
                            </form>
                        {% endif %}
                    </div>

                    {% if is_owner_user %}
                        <div class="clear-fix" id="shareable-container">
                            {#   Shareable flag    #}
                            <form class="pull-left" action="/hsapi/_internal/{{ cm.short_id }}/change-permissions/"
                                  method="POST">
                                {% csrf_token %}

                                <input name="t" type="hidden" {% if cm.raccess.shareable %}value="make_not_shareable"
                                       {% else %}value="make_shareable"{% endif %}/>

                                <div class="checkbox" data-toggle="tooltip"
                                     title="When checked, users other than owners may grant access to the resource.">
                                    <label><input id="btn-shareable" type="checkbox"
                                                  {% if cm.raccess.shareable %}checked{% endif %}>Shareable</label>
                                </div>
                            </form>
                        </div>
                    {% endif %}
                {% else %}
                    {% if cm.raccess.published %}
                        <strong class="label-public">&nbsp;Published</strong>
                    {% elif cm.raccess.public %}
                        <strong class="label-public">&nbsp;Public</strong>
                    {% elif cm.raccess.discoverable %}
                        <strong class="label-discoverable">&nbsp;Discoverable</strong>
                    {% else %}
                        <strong class="label-private">&nbsp;Private</strong>
                    {% endif %}
                    {% if cm.raccess.published %}
                        {% if "pending" in cm.doi or "failure" in cm.doi %}&#8210; Note that the DOI will not be available until it has been registered and activated.{% endif %}
                    {% else %}
                        &{% if cm.raccess.shareable %}<strong style="color:#5cb85c">&nbsp;Shareable</strong>{% else %}<strong style="color:#d9534f">&nbsp;Not Shareable</strong>{% endif %}
                    {% endif %}
                {% endif %}
            </div>

            <div id="user-permission-msg">
                {% if is_owner_user %}
                    <div class="clear-fix"><i>You are the owner of this resource.</i></div>
                {% elif is_edit_user %}
                     <div class="clear-fix"><i>You have been given specific permission to edit this resource.</i></div>
                {% elif is_view_user %}
                     <div class="clear-fix"><i>You have been given specific permission to view this resource.</i></div>
                {% endif %}
            </div>
            {% if is_owner_user or cm.raccess.shareable and is_view_user or cm.raccess.shareable and is_edit_user %}
            <a type="button" class="btn btn-default" data-toggle="modal" data-target="#manage-access">
                    <span class="glyphicon glyphicon-lock"><span
                            class="button-label"> Manage access</span></span>
            </a>
            {#======= Manage access modal window begins =======#}
            <div class="modal fade" id="manage-access">
                <div class="modal-dialog">
                    <div class="modal-content">
                        <div class="modal-header">
                            <button type="button" class="close" data-dismiss="modal"
                                    aria-hidden="true">&times;</button>
                            <h4 class="modal-title">Manage access</h4>
                        </div>
                        <div class="modal-body first-modal">
                            <p>Who has access</p>
                            <table class="table access-table">
                                    <tbody>
                                    {# Empty row used as template to generate subsequent rows #}
                                    <tr id="templateRow">
                                        <td>
                                            <div class="profile-pic-thumbnail round-image user-icon"></div>
                                            <div class="user-scope">
                                                <span data-col="name" class="user-name"></span>
                                                <span class="text-muted you-flag">(You)</span>
                                                <br>
                                                <span data-col="user-name"
                                                      class="user-username-content"></span>
                                            </div>
                                        </td>

                                        <td class="user-roles">
                                            <span class="dropdown role-dropdown">
                                                <span class="dropdown-toggle" data-col="current-access"
                                                      id="roles-menu" data-toggle="dropdown"
                                                      aria-haspopup="true" aria-expanded="true">
                                                    <span class="caret"></span>
                                                </span>
                                                <ul class="dropdown-menu" aria-labelledby="roles-menu">
                                                    <li data-access-type="Can view">
                                                        <form class="share-form-view" data-access-type="Can view"
                                                              method="POST">
                                                            {% csrf_token %}
                                                            <a>Can view</a>
                                                        </form>
                                                    </li>
                                                    <li data-access-type="Can edit">
                                                        <form class="share-form-edit" data-access-type="Can edit"
                                                              method="POST">
                                                            {% csrf_token %}
                                                            <a>Can edit</a>
                                                        </form>
                                                    </li>
                                                    <li data-access-type="Is owner">
                                                        <form class="share-form-owner" data-access-type="Is owner"
                                                              method="POST">
                                                            {% csrf_token %}
                                                            <a>Is owner</a>
                                                        </form>
                                                    </li>
                                                </ul>
                                            </span>
                                        </td>

                                        <td class="user-actions">
                                            <form class="remove-user-form" method="POST">
                                                {% csrf_token %}
                                                <span class="glyphicon glyphicon-remove btn-remove-row"></span>
                                            </form>
                                        </td>
                                    </tr>

                                    {# Owners with full permissions to do anything on this resource #}
                                    {% for u in owners %}
                                        <tr id="row-id-{{ u.pk }}" {% if owners|length == 1 or not is_owner_user %}class="hide-actions"{% endif %}>
                                            <td>
                                                <div class="user-scope">

                                                    {% if u.userprofile.picture %}
                                                        <div style="background-image: url('{{ u.userprofile.picture.url }}');"
                                                        class="profile-pic-thumbnail round-image"></div>
                                                    {% else %}
                                                         <div class="profile-pic-thumbnail round-image user-icon"></div>
                                                    {% endif %}

                                                    <span data-col="name"
                                                          class="user-name">{{ u|best_name }}</span>
                                                    {% if u.pk == current_user.pk %}
                                                        <span class="text-muted you-flag">(You)</span>
                                                    {% endif %}
                                                    <br>
                                                    <span data-col="user-name"
                                                          class="user-username-content">{{ u.username }}</span>
                                                </div>
                                            </td>

                                            <td class="user-roles">
                                                    <span class="dropdown role-dropdown">
                                                        <span class="dropdown-toggle" data-col="current-access"
                                                              id="roles-menu"
                                                              data-toggle="dropdown"
                                                              aria-haspopup="true" aria-expanded="true">
                                                            Is owner
                                                            <span class="caret"></span>
                                                        </span>
                                                        <ul class="dropdown-menu" aria-labelledby="roles-menu">
                                                            <li data-access-type="Can view">
                                                                <form id="share-view-{{ u.pk }}"
                                                                      class="share-form-view"
                                                                      data-access-type="Can view"
                                                                      action="/hsapi/_internal/{{ cm.short_id }}/share-resource-with-user/view/{{ u.pk }}/"
                                                                      method="POST">
                                                                    {% csrf_token %}
                                                                    <a onclick="change_share_permission_ajax_submit('share-view-{{ u.pk }}')">Can
                                                                        view</a>
                                                                </form>
                                                            </li>
                                                            <li data-access-type="Can edit">
                                                                <form id="share-edit-{{ u.pk }}"
                                                                      class="share-form-edit"
                                                                      data-access-type="Can edit"
                                                                      action="/hsapi/_internal/{{ cm.short_id }}/share-resource-with-user/edit/{{ u.pk }}/"
                                                                      method="POST">
                                                                    {% csrf_token %}
                                                                    <a onclick="change_share_permission_ajax_submit('share-edit-{{ u.pk }}')">Can
                                                                        edit</a>
                                                                </form>
                                                            </li>
                                                            <li class="active {% if not can_change_resource_flags %}disabled{% endif %}" data-access-type="Is owner">
                                                                <form id="share-owner-{{ u.pk }}"
                                                                      class="share-form-owner"
                                                                      data-access-type="Is owner"
                                                                      action="/hsapi/_internal/{{ cm.short_id }}/share-resource-with-user/owner/{{ u.pk }}/"
                                                                      method="POST">
                                                                    {% csrf_token %}
                                                                    <a onclick="change_share_permission_ajax_submit('share-owner-{{ u.pk }}')">Is
                                                                        owner</a>
                                                                </form>
                                                            </li>
                                                        </ul>
                                                    </span>
                                            </td>

                                            <td class="user-actions">
                                                <form id="form-remove-user-{{ u.pk }}"
                                                      class="remove-user-form"
                                                      action="/hsapi/_internal/{{ cm.short_id }}/unshare-resource-with-user/{{ u.pk }}/"
                                                      method="POST">
                                                    {% csrf_token %}
                                                    <span onclick="unshare_resource_ajax_submit('form-remove-user-{{ u.pk }}')"
                                                          class="glyphicon glyphicon-remove btn-remove-row"></span>
                                                </form>
                                            </td>
                                        </tr>
                                    {% endfor %}

                                    {# Users who can edit the content of this resource #}
                                    {% for u in edit_users %}
                                        <tr id="row-id-{{ u.pk }}">
                                            <td>
                                                <div class="user-scope">
                                                    <div
                                                    {% if u.userprofile.picture %}
                                                        style="background-image: url('{{ u.userprofile.picture.url }}');"
                                                        class="profile-pic-thumbnail round-image"
                                                    {% else %}
                                                         class="profile-pic-thumbnail round-image user-icon"
                                                    {% endif %}
                                                    >
                                                    </div>
                                                    <span value="{{ u.pk }}" class="user-name">{{ u|best_name }}</span>
                                                    {% if u.pk == current_user.pk %}
                                                        <span class="text-muted">(You)</span>
                                                    {% endif %}
                                                    <br>
                                                    <span class="user-username-content">{{ u.username }}</span>
                                                </div>
                                            </td>

                                            <td class="user-roles">
                                                <span class="dropdown role-dropdown">
                                                    <span class="dropdown-toggle" data-col="current-access"
                                                          id="roles-menu" data-toggle="dropdown"
                                                          aria-haspopup="true" aria-expanded="true">
                                                        Can edit
                                                        <span class="caret"></span>
                                                    </span>
                                                    <ul class="dropdown-menu" aria-labelledby="roles-menu">
                                                        <li data-access-type="Can view">
                                                            <form id="share-view-{{ u.pk }}" class="share-form-view" data-access-type="Can view"
                                                                  action="/hsapi/_internal/{{ cm.short_id }}/share-resource-with-user/view/{{ u.pk }}/"
                                                                  method="POST">
                                                                {% csrf_token %}
                                                                <a onclick="change_share_permission_ajax_submit('share-view-{{ u.pk }}')">Can view</a>
                                                            </form>
                                                        </li>
                                                        <li class="active" data-access-type="Can edit" {% if not is_owner_user and not is_edit_user %}class="disabled"{% endif %}>
                                                            <form id="share-edit-{{ u.pk }}" class="share-form-edit" data-access-type="Can edit"
                                                                  action="/hsapi/_internal/{{ cm.short_id }}/share-resource-with-user/edit/{{ u.pk }}/"
                                                                  method="POST">
                                                                {% csrf_token %}
                                                                <a onclick="change_share_permission_ajax_submit('share-edit-{{ u.pk }}')">Can edit</a>
                                                            </form>
                                                        </li>
                                                        <li data-access-type="Is owner" {% if not is_owner_user %}class="disabled"{% endif %}>
                                                            <form id="share-owner-{{ u.pk }}" class="share-form-owner" data-access-type="Is owner"
                                                                  action="/hsapi/_internal/{{ cm.short_id }}/share-resource-with-user/owner/{{ u.pk }}/"
                                                                  method="POST">
                                                                {% csrf_token %}
                                                                <a onclick="change_share_permission_ajax_submit('share-owner-{{ u.pk }}')">Is owner</a>
                                                            </form>
                                                        </li>
                                                    </ul>
                                                </span>
                                            </td>
                                            <td class="user-actions">
                                                <form id="form-remove-user-{{ u.pk }}" class="remove-user-form"
                                                      action="/hsapi/_internal/{{ cm.short_id }}/unshare-resource-with-user/{{ u.pk }}/"
                                                      method="POST">
                                                    {% csrf_token %}
                                                    <span onclick="unshare_resource_ajax_submit('form-remove-user-{{ u.pk }}')"
                                                          class="glyphicon glyphicon-remove btn-remove-row"></span>
                                                </form>
                                            </td>
                                        </tr>
                                    {% endfor %}

                                    {# Users who can view the content of this resource #}
                                    {% for u in view_users %}
                                        <tr id="row-id-{{ u.pk }}">
                                            <td>
                                                <div class="user-scope">
                                                    <div
                                                        {% if u.userprofile.picture %}
                                                            style="background-image: url('{{ u.userprofile.picture.url }}');"
                                                            class="profile-pic-thumbnail round-image"
                                                        {% else %}
                                                            class="profile-pic-thumbnail round-image user-icon"
                                                        {% endif %}
                                                        >
                                                    </div>
                                                    <span value="{{ u.pk }}" class="user-name">{{ u|best_name }}</span>
                                                    {% if u.pk == current_user.pk %}
                                                        <span class="text-muted">(You)</span>
                                                    {% endif %}
                                                    <br>
                                                    <span class="user-username-content">{{ u.username }}</span>
                                                </div>
                                            </td>

                                            <td class="user-roles">
                                                <span class="dropdown role-dropdown">
                                                    <span class="dropdown-toggle" data-col="current-access"
                                                          id="roles-menu" data-toggle="dropdown"
                                                          aria-haspopup="true" aria-expanded="true">
                                                        Can view
                                                        <span class="caret"></span>
                                                    </span>
                                                    <ul class="dropdown-menu" aria-labelledby="roles-menu">
                                                        <li class="active" data-access-type="Can view">
                                                            <form id="share-view-{{ u.pk }}" class="share-form-view" data-access-type="Can view"
                                                                  action="/hsapi/_internal/{{ cm.short_id }}/share-resource-with-user/view/{{ u.pk }}/"
                                                                  method="POST">
                                                                {% csrf_token %}
                                                                <a onclick="change_share_permission_ajax_submit('share-view-{{ u.pk }}')">Can view</a>
                                                            </form>
                                                        </li>
                                                        <li data-access-type="Can edit" {% if not is_owner_user and not is_edit_user %}class="disabled"{% endif %}>
                                                            <form id="share-edit-{{ u.pk }}" class="share-form-edit" data-access-type="Can edit"
                                                                  action="/hsapi/_internal/{{ cm.short_id }}/share-resource-with-user/edit/{{ u.pk }}/"
                                                                  method="POST">
                                                                {% csrf_token %}
                                                                <a onclick="change_share_permission_ajax_submit('share-edit-{{ u.pk }}')">Can edit</a>
                                                            </form>
                                                        </li>
                                                        <li data-access-type="Is owner" {% if not is_owner_user %}class="disabled"{% endif %}>
                                                            <form id="share-owner-{{ u.pk }}" class="share-form-owner" data-access-type="Is owner"
                                                                  action="/hsapi/_internal/{{ cm.short_id }}/share-resource-with-user/owner/{{ u.pk }}/"
                                                                  method="POST">
                                                                {% csrf_token %}
                                                                <a onclick="change_share_permission_ajax_submit('share-owner-{{ u.pk }}')">Is owner</a>
                                                            </form>
                                                        </li>
                                                    </ul>
                                                </span>
                                            </td>

                                            <td class="user-actions">
                                                <form id="form-remove-user-{{ u.pk }}" class="remove-user-form"
                                                      action="/hsapi/_internal/{{ cm.short_id }}/unshare-resource-with-user/{{ u.pk }}/"
                                                      method="POST">
                                                    {% csrf_token %}
                                                    <span onclick="unshare_resource_ajax_submit('form-remove-user-{{ u.pk }}')"
                                                          class="glyphicon glyphicon-remove btn-remove-row"></span>
                                                </form>
                                            </td>
                                        </tr>
                                    {% endfor %}
                                    </tbody>
                                </table>
                        </div>

                        <div class="modal-body">
                            <div id="div-invite-people">
                                <p>Invite people:</p>

                                <div class="input-group" style="width:100%">
                                    <form id="add-access-form"
                                          action="/hsapi/_internal/{{ cm.short_id }}/share-resource-with-user/"
                                          method="POST">
                                        {% csrf_token %}

                                        {{ add_view_user_form.user }}

                                        <div class="dropdown">
                                            <button class="btn btn-default dropdown-toggle" type="button"
                                                    id="roles_list" data-toggle="dropdown"
                                                    aria-haspopup="true">
                                                <span id="selected_role" data-role="view">Can view</span>
                                                <span class="caret"></span>
                                            </button>

                                            <ul id="list-roles" class="dropdown-menu"
                                                aria-labelledby="roles_list">
                                                <li {% if not is_view_user and not is_edit_user and not is_owner_user %}class="disabled"{% endif %}><a data-role="view">Can view</a></li>
                                                <li {% if not is_edit_user and not is_owner_user %}class="disabled"{% endif %}><a data-role="edit">Can edit</a></li>
                                                <li {% if not is_owner_user %}class="disabled"{% endif %}><a data-role="owner">Is owner</a></li>
                                            </ul>
                                        </div>

                                        <a id="btn-invite" onclick="share_resource_ajax_submit('add-access-form'); return false;"
                                                class="btn btn-add-access btn-success pull-left glyphicon glyphicon-plus"><span
                                                class="button-label">&nbspAdd</span></a>
                                    </form>
                                </div>
                            </div>
                        </div>

                        <div class="modal-footer">
                            <a type="button" data-dismiss="modal" class="btn btn-primary">Close</a>
                        </div>
                    </div>
                </div>
            </div>
            {#======= Manage access modal  window ends =======#}
            {% endif %}
        </div>
        </div>

        {#        ======= Content =======#}

        {% if cm.resource_type != "ToolResource" %}
        <div class="col-sm-12 content-block">
            <h3>Content</h3>

            {% if show_content_files %}
                <div class="custom-well">
                    {% if cm.files.all %}
                    <div class="table-container">
                        <table class="table-plain table-striped">
                            {% for f in cm.files.all %}
                                {% if f.resource_file %}
                                    {#======= Modal window begins =======#}
                                    {% if page.perms.change and metadata_form %}
                                        <div class="modal fade" id="delete-resource-file-{{ f.pk }}" tabindex="-1"
                                             role="dialog"
                                             aria-labelledby="myModalLabel" aria-hidden="true">
                                            <div class="modal-dialog">
                                                <div class="modal-content">
                                                    <div class="modal-header">
                                                        <button type="button" class="close" data-dismiss="modal"
                                                                aria-hidden="true">&times;</button>
                                                        <h4 class="modal-title">Confirm file deletion</h4>
                                                    </div>
                                                    <div class="modal-body">
                                                        Consider saving a copy of the file before you delete it if
                                                        it is
                                                        important to you.
                                                    </div>
                                                    <div class="modal-footer">
                                                        <button type="button" class="btn btn-default"
                                                                data-dismiss="modal">
                                                            Cancel
                                                        </button>
                                                        <a type="button" class="btn btn-danger"
                                                           href="/hsapi/_internal/{{ cm.short_id }}/delete-resource-file/{{ f.pk }}/">Delete</a>
                                                    </div>
                                                </div>
                                            </div>
                                        </div>
                                    {% endif %}
                                    {#======= Modal window ends =======#}
                                    <tr>
                                        <td>
                                            <span class="glyphicon glyphicon-file file-icon"></span>
                                    <span>
                                        <span class="label-file-name">{{ f.resource_file.name|slice:"33:" }}</span>
                                        <p class="label-file-size">{{ f.resource_file.size|filesizeformat }}</p>
                                    </span>
                                        </td>
                                        {#                    <td>{% if preview %}<a class="btn btn-info btn-block" href="{{ preview }}">Preview</a>{% endif %}</td>#}
                                        <td>
                                            {% if page.perms.change and metadata_form %}

                                                <a href="{{ f.resource_file.url }}"><span data-toggle="modal"
                                                                                          data-target="#delete-resource-file-{{ f.pk }}"
                                                                                          data-placement="auto"
                                                                                          title="Delete"
                                                                                          class="glyphicon glyphicon-trash icon-button btn-remove"></span></a>

                                            {% endif %}

                                            <a href="{{ f.resource_file.url }}"><span data-toggle="tooltip"
                                                                                      data-placement="auto"
                                                                                      title="Download"
                                                                                      class="glyphicon glyphicon-download icon-button btn-download"></span></a>

                                            {% if preview %}
                                                <a href="{{ preview }}"><span data-toggle="tooltip"
                                                                              data-placement="auto"
                                                                              title="Preview"
                                                                              class="glyphicon glyphicon-eye-open icon-button"></span></a>
                                            {% endif %}
                                        </td>
                                    </tr>
                                {% endif %}
                            {% endfor %}
                        </table>
                    </div>
                    {% else %}
                        <i>No files have been uploaded.</i>
                    {% endif %}

                    {% if page.perms.change and metadata_form %}
                        <a id="btn-add-file" type="button" class="btn btn-success row-selector" data-toggle="modal"
                           data-target="#add-file-dialog"
                           multiple="multiple">
                            <span class="glyphicon glyphicon-plus"><span class="button-label"> Add file...</span></span>
                        </a>

                        <a id="btn-select-irods-file" type="button" class="btn btn-success row-selector hidden-form" data-toggle="modal" data-target="#irodsContent" >
                            <span class="glyphicon glyphicon-plus"><span class="button-label"> Add file from iRODS...</span></span>
                        </a>

                        <span id="log-into-irods">To add files from an iRODS server,
                            <a id="btn-signin-irods" type="button" class="btn-link" data-toggle="modal" data-target="#irodsSignin">log in to iRODS</a>
                        </span>
                        <span id="sign-in-info"></span>
                        <a id="btn-signout-irods" type="button" class="btn-link hidden-form">log out of iRODS</a>

                        {% if file_type_error %}
                          <div class="alert alert-danger alert-dismissible" role="alert">
                            <button id="validation-error-close" type="button" class="close" data-dismiss="alert" aria-label="Close"><span aria-hidden="true">&times;</span></button>
                            <strong>Uploaded File Type Validation Error: {{ file_type_error }}</strong>
                          </div>
                        {% endif %}
                    {% endif %}

                </div>
                <!-- Buttons -->
                {% block download_bag %}
                <div>
                    {% for b in cm.bags.all %}
                        <a id="btn-download-all" type="button" class="btn btn-default row-selector" href="{{ bag_url }}">
                            <span class="glyphicon glyphicon-download-alt">
                                <span title='Download All Content as Zipped BagIt Archive' class="button-label">Download All Content as Zipped BagIt Archive</span>
                            </span>
                            <a target="_blank" href="http://en.wikipedia.org/wiki/BagIt">Learn more about the Bagit archive format</a>
                        </a>
                    {% endfor %}
                </div>
                {% endblock %}

            {% else %}
                <i class="glyphicon glyphicon-eye-close text-danger no-access-icon"></i>&nbsp;
                <span>You do not have permission to see these content files. Please contact the Authors if you wish to obtain access.</span>
            {% endif %}
        </div>
        {% endif %}

        <div class="col-sm-12">
            <!-- === Tabs begin === -->
            <div class="tab-elements">
                <div class="panel-tabs">
                    <ul class="nav nav-tabs">
                        <li class="active col-xs-2 col-md-2">
                            <a href="#contactTab" data-toggle="tab" title="Contact">
                                <span class="glyphicon glyphicon-user"> </span>
                                &nbspContact
                            </a>
                        </li>
                        {% if spatial_coverage.north or spatial_coverage.northlimit or temporal_coverage or metadata_form %}
                            <li class="col-xs-2 col-md-2">
                                <a id="coverageTabBtn" href="#coverageTab" data-toggle="tab" title="Coverage">
                                    <span class="glyphicon glyphicon-globe"></span>
                                    &nbspCoverage
                                </a>
                            </li>
                        {% endif %}
                        {% if sources or relations or metadata_form %}
                            <li class="col-xs-2 col-md-2">
                                <a href="#relatedResourcesTab" data-toggle="tab" title="Related resources">
                                    <span class="glyphicon glyphicon-book"></span>
                                    &nbspRelated Resources
                                </a>
                            </li>
                        {% endif %}
                        {% if extended_metadata_exists or metadata_form %}
                            {#  Resource specific metadata can't be edited for HIS Referenced Time Series #}
                            {% if cm|resource_type != "HIS Referenced Time Series" or not metadata_form %}
                                {% if  cm|resource_type != "Generic" %}
                                    <li class="col-xs-2 col-md-2">
                                        <a href="#resourceSpecificTab" data-toggle="tab" title="Resource specific">
                                            <span class="glyphicon glyphicon-folder-close"></span>
                                            &nbspResource Specific
                                        </a>
                                    </li>
                                {% endif %}
                            {% endif %}
                        {% endif %}
                        {% if relevant_tools  %}
                            <li class="col-xs-2 col-md-2">
                                <a href="#relevantTools" data-toggle="tab" title="Relevant tools">
                                    <span class="glyphicon glyphicon-wrench"></span>
                                    &nbsp; Web Apps
                                </a>
                            </li>
                        {% endif %}
                    </ul>
                </div>
                <div class="tabs-body">
                    <!-- Tab panes -->
                    <div class="tab-content">
                        <!-- ========= CONTACT TAB ========= -->
                        <div class="tab-pane active" id="contactTab">
                            {% if not metadata_form %}
                                <table class="table table-striped">
                                    <tbody>
                                    <tr>
                                        <th class="division-title">Authors</th>
                                    </tr>
                                    <tr class="header-row">
                                        <th>Name</th>
                                        <th>Organization</th>
                                        <th>Address</th>
                                        <th>Phone</th>
                                    </tr>
                                    {% for cr in creators %}
                                        <tr>
                                            <td>{% if cr.description %}
                                                <a href="{{ cr.description }}">{{ cr.name }}</a>{% else %}
                                                {{ cr.name }}{% endif %}</td>
                                            <td>{% if cr.organization %} {{ cr.organization }}{% endif %}</td>
                                            <td>{% if cr.address %} {{ cr.address }}{% endif %}</td>
                                            <td>{% if cr.phone %} {{ cr.phone }}{% endif %}</td>
                                        </tr>
                                    {% endfor %}
                                    {% if contributors %}
                                        <tr>
                                            <th class="division-title">Contributors</th>
                                        </tr>
                                        <tr class="header-row">
                                            <th>Name</th>
                                            <th>Organization</th>
                                            <th>Address</th>
                                            <th>Phone</th>
                                        </tr>

                                        {% for cont in contributors %}
                                            <tr>
                                                <td>{% if cont.description %}
                                                    <a href="{{ cont.description }}">{{ cont.name }}</a>{% else %}
                                                    {{ cont.name }}{% endif %}</td>
                                                <td>{% if cont.organization %} {{ cont.organization }}{% endif %}</td>
                                                <td>{% if cont.address %} {{ cont.address }}{% endif %}</td>
                                                <td>{% if cont.phone %} {{ cont.phone }}{% endif %}</td>
                                            </tr>
                                        {% endfor %}
                                    {% endif %}
                                    </tbody>
                                </table>
                            {% else %}
                                <div class="tab-pane active" id="contactTab">
                                    <table id="contact-table" class="table table-striped">
                                        <tbody>
                                        <tr>
                                            <th class="division-title">Authors</th>
                                        </tr>
                                        <tr class="header-row">
                                            <th>Name</th>
                                            <th>Organization</th>
                                            <th>Address</th>
                                            <th>Phone</th>
                                            <th>Actions</th>
                                        </tr>
                                        {% for author in creator_formset.initial %}
                                            <tr>
                                                <td>{% if author.description %}
                                                    <a href="{{ author.description }}">{{ author.name }}</a>{% else %}
                                                    {{ author.name }}{% endif %}</td>
                                                <td>{% if  author.organization %}{{ author.organization }}{% endif %}</td>
                                                <td>{% if  author.address %}{{ author.address }}{% endif %}</td>
                                                <td>{% if  author.phone %}{{ author.phone }}{% endif %}</td>
                                                <td>
                                                    <a data-toggle="modal" data-placement="auto" title="Edit"
                                                       class="glyphicon glyphicon-pencil icon-button btn-edit"
                                                       data-target="#edit-creator-dialog{{ author.id }}"
                                                            ></a>

                                                    {# Prevent deletion of last creator#}
                                                    {% if creator_formset.initial|length > 1 %}
                                                        <a data-toggle="modal" data-placement="auto" title="Remove"
                                                           class="glyphicon glyphicon-trash icon-button btn-remove"
                                                           data-target="#delete-creator-dialog{{ author.id }}"></a>
                                                    {% endif %}
                                                </td>
                                            </tr>

                                        {% endfor %}
                                        <tr>
                                            <th class="division-title">
                                                <a type="button" class="btn btn-success" data-toggle="modal"
                                                   data-target="#add-creator-dialog" multiple="multiple">
                                                        <span class="glyphicon glyphicon-plus"><span
                                                                class="button-label"> Add author...</span></span>
                                                </a>
                                            </th>
                                        </tr>
                                        <tr>
                                            <th class="division-title">Contributors</th>
                                        </tr>
                                        <tr class="header-row">
                                            <th>Name</th>
                                            <th>Organization</th>
                                            <th>Address</th>
                                            <th>Phone</th>
                                            <th>Actions</th>
                                        </tr>
                                        {% for contributor in contributor_formset.initial %}
                                            <tr>
                                                <td>{% if contributor.description %}
                                                    <a href="{{ contributor.description }}">{{ contributor.name }}</a>{% else %}
                                                    {{ contributor.name }}{% endif %}</td>
                                                <td>{% if  contributor.organization %}
                                                    {{ contributor.organization }}{% endif %}</td>
                                                <td>{% if  contributor.address %}{{ contributor.address }}{% endif %}</td>
                                                <td>{% if  contributor.phone %}{{ contributor.phone }}{% endif %}</td>
                                                <td>
                                                    <a data-toggle="modal" data-placement="auto" title="Edit"
                                                       class="glyphicon glyphicon-pencil icon-button btn-edit"
                                                       data-target="#edit-contributor-dialog{{ contributor.id }}"
                                                            ></a>
                                                    <a data-toggle="modal" data-placement="auto" title="Remove"
                                                       class="glyphicon glyphicon-trash icon-button btn-remove"
                                                       data-target="#delete-contributor-dialog{{ contributor.id }}"
                                                            ></a>
                                                </td>
                                            </tr>
                                        {% endfor %}

                                        <tr>
                                            <th class="division-title">
                                                <a type="button" class="btn btn-success" data-toggle="modal"
                                                   data-target="#add-contributor-dialog" multiple="multiple">
                                                    <span class="glyphicon glyphicon-plus"><span class="button-label"> Add contributor...</span></span>
                                                </a>
                                            </th>
                                        </tr>

                                        </tbody>
                                    </table>
                                </div>
                            {% endif %}
                        </div>
                        <!-- ========= COVERAGE TAB ========= -->
                        {% if spatial_coverage.north or spatial_coverage.northlimit or temporal_coverage or metadata_form %}
                            <div class="tab-pane" id="coverageTab">
                                <div class="row">
                                    {% if not metadata_form %}
                                    <div class="{% if temporal_coverage %}col-md-8{% endif %} col-sm-12 col-xs-12" id="coverage-spatial">
                                        <div class="row">
                                        <div class="col-sm-12">
                                            <legend>Spatial</legend>
                                            <div class="info-group" style="margin-top: -20px; margin-bottom:20px;">
                                                <table>
                                                    <tbody>
                                                        {% if spatial_coverage.name %}
                                                        <tr>
                                                            <th class="text-muted">Place/Area Name</th>
                                                            <td>{{ spatial_coverage.name }}</td>
                                                        </tr>
                                                        {% endif %}
                                                        {% if spatial_coverage.projection %}
                                                        <tr>
                                                            <th class="text-muted">Coordinate System/Geographic Projection
                                                            </th>
                                                            <td>WGS 84 EPSG:4326</td>
                                                        </tr>
                                                        {% endif %}
                                                        {% if spatial_coverage.units %}
                                                        <tr>
                                                            <th class="text-muted">Coordinate Units</th>
                                                            <td>Decimal degrees</td>
                                                        </tr>
                                                        {% endif %}

                                                    </tbody>
                                                </table>
                                            </div>
                                        </div>

                                        <div class="col-sm-8">
                                            <div id="coverageMap" data-shape-type="{{ spatial_coverage.type }}"></div>
                                            <i id="resetZoomBtn" class="glyphicon glyphicon-record" data-toggle="tooltip"
                                               data-placement="left" title="Recenter on selected area/point"></i>
                                        </div>

                                        <div class="col-sm-4">
                                            {% if spatial_coverage.north or spatial_coverage.northlimit %}
                                                <ul class="list-group">
                                                    {% if spatial_coverage.type == 'point' %}
                                                        {% if spatial_coverage.east %}
                                                            <li class="list-group-item"><strong>Longitude</strong>
                                                                <div id="cov_east">{{ spatial_coverage.east }}°</div>
                                                            </li>
                                                        {% endif %}
                                                        {% if spatial_coverage.north %}
                                                            <li class="list-group-item"><strong>Latitude</strong>
                                                                <div id="cov_north">{{ spatial_coverage.north }}°</div>
                                                            </li>
                                                        {% endif %}
                                                    {% else %}
                                                        {% if spatial_coverage.northlimit %}
                                                            <li class="list-group-item"><strong>North Latitude</strong>
                                                                <div id="cov_northlimit">{{ spatial_coverage.northlimit }}°</div>
                                                            </li>
                                                        {% endif %}
                                                        {% if spatial_coverage.eastlimit %}
                                                            <li class="list-group-item"><strong>East Longitude</strong>
                                                                <div id="cov_eastlimit">{{ spatial_coverage.eastlimit }}°</div>
                                                            </li>
                                                        {% endif %}
                                                        {% if spatial_coverage.southlimit %}
                                                            <li class="list-group-item"><strong>South Latitude</strong>
                                                                <div id="cov_southlimit">{{ spatial_coverage.southlimit }}°</div>
                                                            </li>
                                                        {% endif %}
                                                        {% if spatial_coverage.westlimit %}
                                                            <li class="list-group-item"><strong>West Longitude</strong>
                                                                <div id="cov_westlimit">{{ spatial_coverage.westlimit }}°</div>
                                                            </li>
                                                        {% endif %}
                                                    {% endif %}
                                                </ul>
                                                <div class="text-muted" style="margin-top:20px;">WGS 84 decimal degrees</div>
                                            {% endif %}
                                        </div>

                                    </div>
                                    </div>
                                    {% if temporal_coverage %}
                                        <div class="col-sm-4">
                                            <legend>Temporal</legend>
                                            <div class="row">
                                                <div class="col-sm-4"><strong class="text-muted">Start Date</strong></div>
                                                <div class="col-sm-8">{{ temporal_coverage.start_date }}</div>
                                            </div>
                                            <div class="row">
                                                <div class="col-sm-4"><strong class="text-muted">End Date</strong></div>
                                                <div class="col-sm-8">{{ temporal_coverage.end_date }}</div>
                                            </div>
                                        </div>
                                        {% endif %}

                                    {% else %}
                                        <div class="form-group">
                                            <div class="col-md-8 col-sm-12 col-xs-12" id="coverage-spatial">
                                                <div class="row">
                                                    <form action="/hsapi/_internal/{{ cm.short_id }}/coverage/{% if not coverage_spatial_form.initial.north and not coverage_spatial_form.initial.northlimit %}add-metadata/{% else %}{{ coverage_spatial_form.initial.id }}/update-metadata/{% endif %}"
                                                          id="id-coverage-spatial" method="post">
                                                        {% csrf_token %}
                                                         <div class="col-sm-12">
                                                            <legend>Spatial</legend>
                                                            <div class="info-group" style="margin-top: -20px; margin-bottom:20px;">
                                                                 <table>
                                                                     <tbody>
                                                                         <tr>
                                                                             <th class="text-muted">Coordinate System/Geographic Projection</th>
                                                                             <td>WGS 84 EPSG:4326</td>
                                                                         </tr>
                                                                         <tr>
                                                                             <th class="text-muted">Coordinate Units</th>
                                                                             <td>Decimal degrees</td>
                                                                         </tr>
                                                                     </tbody>
                                                                 </table>
                                                             </div>

                                                            <div id="div_id_name" class="control-group">
                                                                <label for="id_name" class="control-label">Place/Area Name</label>

                                                                <div class="controls">
                                                                    <input class="form-control input-sm textinput textInput"
                                                                           id="id_name" maxlength="200" name="name" type="text"
                                                                           value="{% if coverage_spatial_form.initial.name %}{{ coverage_spatial_form.initial.name }}{% endif %}">
                                                                </div>
                                                            </div>
=======
        {% include "resource-landing-page/title-section.html" %}
>>>>>>> d155ea33

        {# ======= Top-right buttons ======= #}
        {% include "resource-landing-page/top-right-buttons.html" %}

        {# ======= Title and header content ======= #}
        {% include "resource-landing-page/resource-header.html" %}

        {# ======= Abstract ======= #}
        {% include "resource-landing-page/abstract.html" %}

        {# ======= Citation ======= #}
        {% include "resource-landing-page/citation.html" %}

        {# ======= Subject ======= #}
        {% include "resource-landing-page/subject.html" %}

        {# ======= Content ======= #}
        {% include "resource-landing-page/content.html" %}

        {# ======= Content tabs ======= #}
        {% include "resource-landing-page/content-tabs.html" %}

        {# ======= Ratings ======= #}
        {% include "resource-landing-page/ratings.html" %}

        {# ======= Comments ======= #}
        {% include "resource-landing-page/comments.html" %}

        {%  block modal %}
<<<<<<< HEAD

        {% for source in source_formset.initial %}
        <div class="modal fade in" id="delete-source-element-dialog{{ source.id }}" tabindex="-1" role="dialog"
             aria-labelledby="myModalLabel" aria-hidden="false">
            <div class="modal-dialog">
                <div class="modal-content">
                    <div class="modal-header">
                        <button type="button" class="close" data-dismiss="modal" aria-hidden="true">×</button>
                        <h4 class="modal-title" id="myModalLabel">Delete metadata element</h4></div>
                    <div class="modal-body"><strong>Are you sure you want to delete this metadata element?</strong>
                    </div>
                    <div class="modal-footer">
                        <button type="button" class="btn btn-default" data-dismiss="modal">Cancel</button>
                        <a type="button" class="btn btn-danger"
                           href="/hsapi/_internal/{{ cm.short_id }}/source/{{ source.id }}/delete-metadata/">Delete</a>
                    </div>
                </div>
            </div>
        </div>

        <div class="modal fade in" id="edit-source-dialog{{ source.id }}" tabindex="-1" role="dialog" aria-labelledby="myModalLabel"
             aria-hidden="false">
            <div class="modal-dialog">
                <div class="modal-content">
                    <form id="id_source_{{ source.id }}" action="/hsapi/_internal/{{ cm.short_id }}/source/{{ source.id }}/update-metadata/"
                          method="POST" enctype="multipart/form-data">
                        {% csrf_token %}
                        <input name="resource-mode" type="hidden" value="edit">
                        <div class="modal-header">
                            <button type="button" class="close" data-dismiss="modal" aria-hidden="true">×</button>
                            <h4 class="modal-title" id="myModalLabel"> Edit Source </h4></div>
                        <div class="modal-body">
                            {% csrf_token %}
                            <div class="form-group">
                                {% csrf_token %}
                                <fieldset>
                                    <legend>Source</legend>
                                    <div id="div_id_derived_from" class="control-group">
                                        <label for="id_derived_from" class="control-label requiredField">
                                        Derived from<span class="asteriskField">*</span></label>

                                        <div class="controls"><input
                                                class="form-control input-sm textinput textInput"
                                                id="id_source-{{ forloop.counter0 }}-derived_from" maxlength="300" name="source-{{ forloop.counter0 }}-derived_from"
                                                type="text" value="{{ source.derived_from }}"></div>
                                    </div>
                                </fieldset>
                            </div>
                        </div>
                        <div class="modal-footer">
                            <button type="button" class="btn btn-default" data-dismiss="modal">Close</button>
                            <button type="submit" class="btn btn-primary">Save changes</button>
                        </div>
                    </form>
                </div>
            </div>
        </div>
        {% endfor %}

        {% for relation in relation_formset.initial %}
        <div class="modal fade in" id="delete-relation-element-dialog{{ relation.id }}" tabindex="-1" role="dialog"
             aria-labelledby="myModalLabel" aria-hidden="false">
            <div class="modal-dialog">
                <div class="modal-content">
                    <div class="modal-header">
                        <button type="button" class="close" data-dismiss="modal" aria-hidden="true">×</button>
                        <h4 class="modal-title" id="myModalLabel">Delete metadata element</h4></div>
                    <div class="modal-body"><strong>Are you sure you want to delete this metadata element?</strong>
                    </div>
                    <div class="modal-footer">
                        <button type="button" class="btn btn-default" data-dismiss="modal">Cancel</button>
                        <a type="button" class="btn btn-danger"
                           href="/hsapi/_internal/{{ cm.short_id }}/relation/{{ relation.id }}/delete-metadata/">Delete</a>
                    </div>
                </div>
            </div>
        </div>

        <div class="modal fade in" id="edit-relation-dialog_{{ relation.id }}" tabindex="-1" role="dialog"
             aria-labelledby="myModalLabel" aria-hidden="false">
            <div class="modal-dialog">
                <div class="modal-content">
                    <form action="/hsapi/_internal/{{ cm.short_id }}/relation/{{ relation.id }}/update-metadata/"
                          method="POST" enctype="multipart/form-data">
                        {% csrf_token %}
                        <input name="resource-mode" type="hidden" value="edit">
                        <div class="modal-header">
                            <button type="button" class="close" data-dismiss="modal" aria-hidden="true">×</button>
                            <h4 class="modal-title" id="myModalLabel"> Edit Relation </h4></div>
                        <div class="modal-body">
                            {% csrf_token %}

                            <div class="form-group">
                                {% csrf_token %}
                                <fieldset>
                                    <legend>Relation</legend>
                                    <div id="div_id_type" class="control-group">
                                        <label for="id_type" class="control-label requiredField">
                                        Relation type<span class="asteriskField">*</span></label>

                                        <div class="controls">
                                            <select class="form-control input-sm select" id="id_relation-{{ forloop.counter0 }}-type" name="relation-{{ forloop.counter0 }}-type">
                                                <option value="">---------</option>
                                                {% for type_value, type_display in relation_source_types %}
                                                    <option value={{ type_value }} {% if relation.type == type_value %}selected="selected"{% endif %}>{{ type_display }}</option>
                                                {% endfor %}
                                            </select>
                                        </div>
                                    </div>
                                    <div id="div_id_value" class="control-group">
                                        <label for="id_value" class="control-label requiredField">
                                        Related to<span class="asteriskField">*</span></label>

                                        <div class="controls"><input
                                                class="form-control input-sm textinput textInput" id="id_relation-{{ forloop.counter0 }}-value"
                                                maxlength="500" name="relation-{{ forloop.counter0 }}-value" type="text"
                                                value="{{ relation.value }}"></div>
                                    </div>
                                </fieldset>
                            </div>
                        </div>
                        <div class="modal-footer">
                            <button type="button" class="btn btn-default" data-dismiss="modal">Close</button>
                            <button type="submit" class="btn btn-primary">Save changes</button>
                        </div>
                    </form>
                </div>
            </div>
        </div>
        {% endfor %}

        {% for contributor in contributor_formset.initial %}
        <div class="modal fade" id="edit-contributor-dialog{{ contributor.id }}" tabindex="-1" role="dialog"
             aria-labelledby="myModalLabel" aria-hidden="true">
            <div class="modal-dialog">
                <div class="modal-content">
                    <form id="id_contributor_{{ contributor.id }}" action="/hsapi/_internal/{{ cm.short_id }}/contributor/{{ contributor.id }}/update-metadata/"
                          method="POST"
                          enctype="multipart/form-data">
                        {% csrf_token %}
                        <input name="resource-mode" type="hidden" value="edit">

                        <div class="modal-header">
                            <button type="button" class="close" data-dismiss="modal"
                                    aria-hidden="true">×
                            </button>
                            <h4 class="modal-title" id="myModalLabel"> Edit contributor </h4></div>
                        <div class="modal-body">
                            {% csrf_token %}
                            <div class="form-group">
                                {% csrf_token %}
                                <fieldset>
                                    <div id="div_id_name" class="control-group">
                                        <label class="control-label requiredField">Name<span
                                                class="asteriskField">*</span></label>

                                        <div class="controls"><input
                                                class="form-control input-sm textinput textInput"
                                                id="id_contributor-{{ contributor.order|add:"- 1" }}-name" maxlength="100" name="contributor-{{ contributor.order|add:"- 1" }}-name"
                                                required="required" type="text" value="{% if contributor.name %}{{ contributor.name }}{% endif %}"></div>
                                    </div>
                                    <div id="div_id_description" class="control-group">
                                        <label class="control-label">HydroShare User Identifier (URL)</label>

                                        <div class="controls"><input
                                                class="form-control input-sm urlinput"
                                                id="id_contributor-{{ contributor.order|add:"- 1" }}-description" maxlength="200"
                                                name="contributor-{{ contributor.order|add:"- 1" }}-description" type="url"
                                                value="{% if contributor.description %}{{ contributor.description }}{% endif %}"
                                                {% if contributor.description %} readonly {% endif %}></div>
                                    </div>
                                    <div id="div_id_organization" class="control-group">
                                        <label class="control-label">Organization</label>

                                        <div class="controls"><input
                                                class="form-control input-sm textinput textInput"
                                                id="id_contributor-{{ contributor.order|add:"- 1" }}-organization" maxlength="200"
                                                name="contributor-{{ contributor.order|add:"- 1" }}-organization" type="text" value="{% if contributor.organization %}{{ contributor.organization }}{% endif %}"></div>
                                    </div>
                                    <div id="div_id_email" class="control-group">
                                        <label class="control-label">Email</label>

                                        <div class="controls">
                                            <input class="form-control input-sm emailinput"
                                                   id="id_contributor-{{ contributor.order|add:"- 1" }}-email" maxlength="75" name="contributor-{{ contributor.order|add:"- 1" }}-email"
                                                   type="email" value="{% if contributor.email %}{{ contributor.email }}{% endif %}">
                                        </div>
                                    </div>
                                    <div id="div_id_address" class="control-group">
                                        <label class="control-label">Address</label>

                                        <div class="controls">
                                            <input class="form-control input-sm textinput textInput"
                                                   id="id_contributor-{{ contributor.order|add:"- 1" }}-address" maxlength="250"
                                                   name="contributor-{{ contributor.order|add:"- 1" }}-address"
                                                   type="text" value="{% if contributor.address %}{{ contributor.address }}{% endif %}">
                                        </div>
                                    </div>
                                    <div id="div_id_phone" class="control-group">
                                        <label class="control-label">Phone</label>

                                        <div class="controls">
                                            <input class="form-control input-sm textinput textInput"
                                                   id="id_contributor-{{ contributor.order|add:"- 1" }}-phone" maxlength="25" name="contributor-{{ contributor.order|add:"- 1" }}-phone"
                                                   type="text" value="{% if contributor.phone %}{{ contributor.phone }}{% endif %}">
                                        </div>
                                    </div>
                                    <div id="div_id_homepage" class="control-group">
                                        <label class="control-label">Homepage</label>

                                        <div class="controls"><input
                                                class="form-control input-sm urlinput"
                                                id="id_contributor-{{ contributor.order|add:"- 1" }}-homepage" maxlength="200" name="contributor-{{ contributor.order|add:"- 1" }}-homepage"
                                                type="url" value="{% if contributor.homepage %}{{ contributor.homepage }}{% endif %}"></div>
                                    </div>

                                </fieldset>
                            </div>
                        </div>
                        <div class="modal-footer">
                            <button type="button" class="btn btn-default" data-dismiss="modal">Cancel</button>
                            <button type="submit" class="btn btn-primary">Save changes</button>
                        </div>
                    </form>
                </div>
            </div>
        </div>

        <div class="modal fade" id="delete-contributor-dialog{{ contributor.id }}" tabindex="-1" role="dialog"
             aria-labelledby="myModalLabel" aria-hidden="true">
            <div class="modal-dialog">
                <div class="modal-content">
                    <div class="modal-header">
                        <button type="button" class="close" data-dismiss="modal" aria-hidden="true">×</button>
                        <h4 class="modal-title" id="myModalLabel">Delete metadata element</h4></div>
                    <div class="modal-body"><strong>Are you sure you want to delete this metadata element?</strong>
                    </div>
                    <div class="modal-footer">
                        <button type="button" class="btn btn-default" data-dismiss="modal">Cancel</button>
                        <a type="button" class="btn btn-danger"
                           href="/hsapi/_internal/{{ cm.short_id }}/contributor/{{ contributor.id }}/delete-metadata/">Delete</a>
                    </div>
                </div>
            </div>
        </div>
        {% endfor %}

        {% for author in creator_formset.initial %}
        <div class="modal fade" id="edit-creator-dialog{{ author.id }}" tabindex="-1" role="dialog"
             aria-labelledby="myModalLabel" aria-hidden="true">
            <div class="modal-dialog">
                <div class="modal-content">
                    <form id="id_creator_{{ author.id }}" action="/hsapi/_internal/{{ cm.short_id }}/creator/{{ author.id }}/update-metadata/"
                          method="POST"
                          enctype="multipart/form-data">
                        {% csrf_token %}
                        <input name="resource-mode" type="hidden" value="edit">

                        <div class="modal-header">
                            <button type="button" class="close" data-dismiss="modal"
                                    aria-hidden="true">×
                            </button>
                            <h4 class="modal-title" id="myModalLabel"> Edit author </h4></div>
                        <div class="modal-body">
                            {% csrf_token %}
                            <div class="form-group">
                                {% csrf_token %}
                                <fieldset>
                                    <div id="div_id_name" class="control-group">
                                        <label class="control-label requiredField">Name<span
                                                class="asteriskField">*</span></label>

                                        <div class="controls"><input
                                                class="form-control input-sm textinput textInput"
                                                id="id_creator-{{ author.order|add:"- 1" }}-name" maxlength="100" name="creator-{{ author.order|add:"- 1" }}-name"
                                                required="required" type="text" value="{% if author.name %}{{ author.name }}{% endif %}"></div>
                                    </div>
                                    <div id="div_id_description" class="control-group">
                                        <label class="control-label">HydroShare User Identifier (URL)</label>

                                        <div class="controls"><input
                                                class="form-control input-sm urlinput"
                                                id="id_creator-{{ author.order|add:"- 1" }}-description" maxlength="200"
                                                name="creator-{{ author.order|add:"- 1" }}-description" type="url"
                                                value="{% if author.description %}{{ author.description }}{% endif %}"
                                                {% if author.description %} readonly {% endif %}></div>
                                    </div>
                                    <div id="div_id_organization" class="control-group">
                                        <label class="control-label">Organization</label>

                                        <div class="controls"><input
                                                class="form-control input-sm textinput textInput"
                                                id="id_creator-{{ author.order|add:"- 1" }}-organization" maxlength="200"
                                                name="creator-{{ author.order|add:"- 1" }}-organization" type="text" value="{% if author.organization %}{{ author.organization }}{% endif %}"></div>
                                    </div>
                                    <div id="div_id_email" class="control-group">
                                        <label class="control-label">Email</label>

                                        <div class="controls">
                                            <input class="form-control input-sm emailinput"
                                                   id="id_creator-{{ author.order|add:"- 1" }}-email" maxlength="75" name="creator-{{ author.order|add:"- 1" }}-email"
                                                   type="email" value="{% if author.email %}{{ author.email }}{% endif %}">
                                        </div>
                                    </div>
                                    <div id="div_id_address" class="control-group">
                                        <label class="control-label">Address</label>

                                        <div class="controls">
                                            <input class="form-control input-sm textinput textInput"
                                                   id="id_creator-{{ author.order|add:"- 1" }}-address" maxlength="250"
                                                   name="creator-{{ author.order|add:"- 1" }}-address"
                                                   type="text" value="{% if author.address %}{{ author.address }}{% endif %}">
                                        </div>
                                    </div>
                                    <div id="div_id_phone" class="control-group">
                                        <label class="control-label">Phone</label>

                                        <div class="controls">
                                            <input class="form-control input-sm textinput textInput"
                                                   id="id_creator-{{ author.order|add:"- 1" }}-phone" maxlength="25" name="creator-{{ author.order|add:"- 1" }}-phone"
                                                   type="text" value="{% if author.phone %}{{ author.phone }}{% endif %}">
                                        </div>
                                    </div>
                                    <div id="div_id_homepage" class="control-group">
                                        <label class="control-label">Homepage</label>

                                        <div class="controls"><input
                                                class="form-control input-sm urlinput"
                                                id="id_creator-{{ author.order|add:"- 1" }}-homepage" maxlength="200" name="creator-{{ author.order|add:"- 1" }}-homepage"
                                                type="url" value="{% if author.homepage %}{{ author.homepage }}{% endif %}"></div>
                                    </div>
                                    <div id="div_id_order" class="control-group">
                                        <label class="control-label">Order<span class="asteriskField">*</span></label>

                                        <div class="controls"><input
                                                class="form-control input-sm urlinput"
                                                id="id_creator-{{ author.order|add:"- 1" }}-order" name="creator-{{ author.order|add:"- 1" }}-order" required="required"
                                                type="number" value="{% if author.order %}{{ author.order }}{% endif %}"></div>
                                    </div>
                                </fieldset>
                            </div>
                        </div>
                        <div class="modal-footer">
                            <button type="button" class="btn btn-default" data-dismiss="modal">Cancel</button>
                            <button type="submit" class="btn btn-primary">Save changes</button>
                        </div>
                    </form>
                </div>
            </div>
        </div>

        <div class="modal fade" id="delete-creator-dialog{{ author.id }}" tabindex="-1" role="dialog"
             aria-labelledby="myModalLabel" aria-hidden="true">
            <div class="modal-dialog">
                <div class="modal-content">
                    <div class="modal-header">
                        <button type="button" class="close" data-dismiss="modal" aria-hidden="true">×</button>
                        <h4 class="modal-title" id="myModalLabel">Delete metadata element</h4></div>
                    <div class="modal-body"><strong>Are you sure you want to delete this metadata element?</strong>
                    </div>
                    <div class="modal-footer">
                        <button type="button" class="btn btn-default" data-dismiss="modal">Cancel</button>
                        <a type="button" class="btn btn-danger"
                           href="/hsapi/_internal/{{ cm.short_id }}/creator/{{ author.id }}/delete-metadata/">Delete</a>
                    </div>
                </div>
            </div>
        </div>
        {% endfor %}

            {% include "irods_signin.html" %}
            {% include "irods_upload_add.html" %}
        {%  block modal_publish_resource %}
            <div class="modal fade" id="submit-for-publication-dialog" tabindex="-1" role="dialog"
                 aria-labelledby="myModalLabel" aria-hidden="true">
                <div class="modal-dialog">
                    <div class="modal-content">
                        <div class="modal-header">
                            <button type="button" class="close" data-dismiss="modal" aria-hidden="true">&times;</button>
                            <h4 class="modal-title" id="submit-for-publication-title">Submit resource for publication</h4>
                        </div>
                        <div class="modal-body">
                            <p>
                                Upon submitting the resource for publication it will be permanently published and assigned a
                                digital object identifier (DOI). This is <strong>final</strong> and changes can only be made
                                on a new version (copy) of the resource.
                            </p>
                            <p>
                                 Please confirm that you accept the HydroShare Publication Agreement shown below.
                            </p>
                            <div class="iframe-border">
                                <iframe id="pub-agreement-frame" scrolling="no" src="https://www.hydroshare.org/publication-agreement/"></iframe>
                            </div>
                            <input type="checkbox" id="agree-chk"><label for="agree-chk" class="checkbox-label">I accept the HydroShare Publication Agreement.</label>
                        </div>
                        <div class="modal-footer">
                            <button type="button" class="btn btn-default" data-dismiss="modal">Cancel</button>
                            <a type="button" id="publish-btn" class="btn btn-danger" href="/hsapi/_internal/{{ cm.short_id }}/publish/" disabled>Publish</a>
                        </div>
                    </div>
                </div>
            </div>
        {%  endblock %}

        <div class="modal fade" id="add-source-dialog" tabindex="-1" role="dialog" aria-labelledby="myModalLabel"
             aria-hidden="true">
            <div class="modal-dialog">
                <div class="modal-content">
                    <form action="/hsapi/_internal/{{ cm.short_id }}/source/add-metadata/" method="POST"
                          enctype="multipart/form-data">
                        {% csrf_token %}
                        <input name="resource-mode" type="hidden" value="edit">

                        <div class="modal-header">
                            <button type="button" class="close" data-dismiss="modal" aria-hidden="true">×</button>
                            <h4 class="modal-title" id="myModalLabel">Add Source</h4></div>
                        <div class="modal-body">
                            {% csrf_token %}

                            <div class="form-group">
                                {% csrf_token %}
                                <fieldset>
                                    <legend>Source</legend>
                                    <div id="div_id_derived_from" class="control-group">
                                        <label for="id_derived_from" class="control-label requiredField">Derived from<span class="asteriskField">*</span></label>

                                        <div class="controls">
                                            <input class="form-control input-sm textinput textInput"
                                                                     id="id_derived_from" maxlength="300"
                                                                     name="derived_from" type="text">
                                        </div>
                                    </div>
                                </fieldset>
                            </div>
                        </div>
                        <div class="modal-footer">
                            <button type="button" class="btn btn-default" data-dismiss="modal">Close</button>
                            <button type="submit" class="btn btn-primary">Save changes</button>
                        </div>
                    </form>
                </div>
            </div>
        </div>

        <div class="modal fade" id="add-relation-dialog" tabindex="-1" role="dialog" aria-labelledby="myModalLabel"
             aria-hidden="true">
            <div class="modal-dialog">
                <div class="modal-content">
                    <form action="/hsapi/_internal/{{ cm.short_id }}/relation/add-metadata/"
                          method="POST" enctype="multipart/form-data">
                        {% csrf_token %}
                        <input name="resource-mode" type="hidden" value="edit">

                        <div class="modal-header">
                            <button type="button" class="close" data-dismiss="modal" aria-hidden="true">×</button>
                            <h4 class="modal-title" id="myModalLabel"> Add Relation </h4></div>
                        <div class="modal-body">
                            {% csrf_token %}

                            <div class="form-group">
                                {% csrf_token %}
                                <fieldset>
                                    <legend>Relation</legend>
                                    <div id="div_id_type" class="control-group"><label for="id_type"
                                                                                       class="control-label requiredField">
                                        Relation type<span class="asteriskField">*</span></label>

                                        <div class="controls"><select class="form-control input-sm select" id="id_type" name="type">
                                            <option value="" selected="selected">---------</option>
                                            {% for type_value, type_display in relation_source_types %}
                                                <option value={{ type_value }}>{{ type_display }}</option>
                                            {% endfor %}
                                        </select></div>
                                    </div>
                                    <div id="div_id_value" class="control-group"><label for="id_value"
                                                                                        class="control-label requiredField">
                                        Related to<span class="asteriskField">*</span></label>

                                        <div class="controls"><input class="form-control input-sm textinput textInput"
                                                                     id="id_value" maxlength="500" name="value"
                                                                     type="text"></div>
                                    </div>
                                </fieldset>
                            </div>
                        </div>
                        <div class="modal-footer">
                            <button type="button" class="btn btn-default" data-dismiss="modal">Close</button>
                            <button type="submit" class="btn btn-primary">Save changes</button>
                        </div>
                    </form>
                </div>
            </div>
        </div>

        <div class="modal fade" id="new-version-resource-dialog" tabindex="-1" role="dialog" aria-labelledby="myModalLabel" aria-hidden="true">
            <div class="modal-dialog">
                <div class="modal-content">
                    <div class="modal-header">
                        <button type="button" class="close" data-dismiss="modal" aria-hidden="true">&times;</button>
                        <h4 class="modal-title" id="new-version-resource-title">Create New Version of This Resource</h4>
                    </div>
                    <div class="modal-body">
                        Creating a new version of this resource will obsolete this resource.
                        This resource will be still available in HydroShare, but will not be
                        discoverable via HydroShare search interface. Only one newer version
                        is allowed.
                    </div>
                    <div class="modal-footer">
                        <button type="button" class="btn btn-default" data-dismiss="modal">Cancel</button>
                        <a type="button" class="btn btn-danger"
                           href="/hsapi/_internal/{{ cm.short_id }}/create-new-version-resource/">Create New Version</a>
                    </div>
                </div>
            </div>
        </div>

        {% block modal_delete_resource %}
            <div class="modal fade" id="delete-resource-dialog" tabindex="-1" role="dialog" aria-labelledby="myModalLabel"
                 aria-hidden="true">
                <div class="modal-dialog">
                    <div class="modal-content">
                        <div class="modal-header">
                            <button type="button" class="close" data-dismiss="modal" aria-hidden="true">&times;</button>
                            <h4 class="modal-title" id="delete-resource-title">Delete Resource</h4>
                        </div>
                        <div class="modal-body">
                            <strong>THIS IS A PERMANENT ACTION. </strong>
                            <ul>
                                <li>This will delete the resource file.</li>
                                <li>A copy of your resource file will not be retained by Hydroshare.</li>
                                <li>We highly recommend that you download the latest copy of your resource file before
                                    confirming this action.
                                </li>
                            </ul>
                        </div>
                        <div class="modal-footer">
                            <button type="button" class="btn btn-default" data-dismiss="modal">Cancel</button>
                            <a type="button" class="btn btn-danger"
                               href="/hsapi/_internal/{{ cm.short_id }}/delete-resource/">Delete</a>
                        </div>
                    </div>
                </div>
            </div>
=======
            {% include "resource-landing-page/modals.html" %}
>>>>>>> d155ea33
        {%  endblock %}

    {% endwith %}
    {% endblock %}

    {% block extra_js %}
        <script type="text/javascript" src="{{ STATIC_URL }}js/irods.js"></script>
        <script type="text/javascript">
            function onRoleSelect(event) {
                var el = $(event.target);
                $("#selected_role").text(el.text());
                $("#selected_role")[0].setAttribute("data-role", el[0].getAttribute("data-role"));
            }

            function onRowRemove(event) {
                var el = $(event.target);
                var pk = el[0].getAttribute("data-pk");
                el.closest("tr").remove();
                var form = $(event.target).closest("form");
                form.submit();
            }

            // Toggles pointer events on and off for the access control interface
            function setPointerEvents(flag) {
                if (!flag) {
                    // Disable pointer events
                    $(".access-table").css("pointer-events", "none");
                    $("#manage-access .modal-content").css("pointer-events", "none");
                }
                else {
                    // Enable pointer events
                    $(".access-table").css("pointer-events", "auto");
                    $("#manage-access .modal-content").css("pointer-events", "auto");
                }
            }

            // Enables and disables granting access buttons accordingly to the current access level
            function updateActionsState(privilege){
                // Set the state of dropdown menu items and remove buttons to false by default
                $("form[data-access-type]").parent().addClass("disabled");
                $("#list-roles a[data-role]").parent().addClass("disabled");
                $(".access-table li.active[data-access-type]").closest("tr").addClass("hide-actions");

                if (privilege == "view") {
                    // Dropdown menu items
                    $("form[data-access-type='Can view']").parent().removeClass("disabled");
                    $("#list-roles a[data-role='view']").parent().removeClass("disabled");

                    // Remove buttons
                    $(".access-table li.active[data-access-type='Can view']").closest("tr").removeClass("hide-actions");
                }
                else if(privilege == "change") {
                    // Dropdown menu items
                    $("form[data-access-type='Can view']").parent().removeClass("disabled");
                    $("#list-roles a[data-role='view']").parent().removeClass("disabled");

                    $("form[data-access-type='Can edit']").parent().removeClass("disabled");
                    $("#list-roles a[data-role='edit']").parent().removeClass("disabled");

                    // Remove buttons
                    $(".access-table li.active[data-access-type='Can view']").closest("tr").removeClass("hide-actions");
                    $(".access-table li.active[data-access-type='Can edit']").closest("tr").removeClass("hide-actions");
                }
                else if(privilege == "owner") {
                    // Dropdown menu items
                    $("form[data-access-type='Can view']").parent().removeClass("disabled");
                    $("#list-roles a[data-role='view']").parent().removeClass("disabled");

                    $("form[data-access-type='Can edit']").parent().removeClass("disabled");
                    $("#list-roles a[data-role='edit']").parent().removeClass("disabled");

                    $("form[data-access-type='Is owner']").parent().removeClass("disabled");
                    $("#list-roles a[data-role='owner']").parent().removeClass("disabled");

                    // Remove buttons
                    $(".access-table li.active[data-access-type='Can view']").closest("tr").removeClass("hide-actions");
                    $(".access-table li.active[data-access-type='Can edit']").closest("tr").removeClass("hide-actions");
                    if ($(".access-table li.active[data-access-type='Is owner']").length > 1) {     // At least one owner constrain
                        $(".access-table li.active[data-access-type='Is owner']").closest("tr").removeClass("hide-actions");
                    }
                }
            }

            function onRemoveKeyword(event) {
                $($(this).closest(".tags").parent().find(".btn-primary")[0]).show();    // Show save button
                $(event.target).closest(".tag").remove();
                updateKeywords();
                return false;
            }

            function onAddKeyword(event) {
                var keyword = $("#txt-keyword").val();
                keyword = keyword.split(",");

                for (var i = 0; i < keyword.length; i++) {
                    keyword[i] = keyword[i].trim(); // Remove leading and trailing whitespace
                    var exists = false;
                    // Check if the keyword already exists
                    for (var x = 0; x < $("#lst-tags").find(".tag > span").length; x++) {
                        if ($($("#lst-tags").find(".tag > span")[x]).text() == keyword[i]) {
                            exists = true;
                        }
                    }

                    // If does not exist, add it
                    if (!exists && keyword[i] != "") {
                        var li = $("<li class='tag'><span></span></li>");
                        li.find('span').text(keyword[i]);
                        li.append('&nbsp;<a><span class="glyphicon glyphicon-remove-circle icon-remove"></span></a>')
                        $("#lst-tags").append(li);

                        $(".icon-remove").click(onRemoveKeyword);
                        $(this).closest("form-control").find("button").show();
                        updateKeywords();
                    }
                }

                $("#txt-keyword").val("");  // Clear text input
                return false;
            }

            function updateKeywords() {
                var keywords = "";
                var count = $("#lst-tags").find(".tag > span").length;
                for (var x = 0; x < count; x++) {
                    keywords += $($("#lst-tags").find(".tag > span")[x]).text();
                    if (x != count - 1) {
                        keywords += ",";
                    }
                }

                $("#id-subject").find("#id_value").val(keywords);
            }

            function customAlert(msg, duration) {
                var el = document.createElement("div");
                var top = 200;
                var left = ($(window).width() / 2) - 150;
                var style = "top:" + top + "px;left:" + left + "px";
                el.setAttribute("style", style);
                el.setAttribute("class", "custom-alert");
                el.innerHTML = msg;
                setTimeout(function () {
                    $(el).fadeOut(300, function () {
                        $(this).remove();
                    });
                }, duration);
                document.body.appendChild(el);
                $(el).hide().fadeIn(400);
            }

            $(document).ready(function () {
                // On manage access interface, prevent form submission when pressing the enter key on the search box.
                $('#id_user-autocomplete').keypress(function (e) {
                    e = e || event;
                    var txtArea = /textarea/i.test((e.target || e.srcElement).tagName);
                    return txtArea || (e.keyCode || e.which || e.charCode || 0) !== 13;
                });

                $("#citation-text").on("click", function (e) {
                    // document.selection logic is added in for IE 8 and lower
                    if (document.selection) {
                        document.selection.empty();
                        var range = document.body.createTextRange();
                        range.moveToElementText(this);
                        range.select();
                    }
                    else if (window.getSelection) {
                        // Get the selection object
                        var selection = window.getSelection();
                        selection.removeAllRanges();
                        var range = document.createRange();
                        range.selectNode(this);
                        selection.addRange(range);
                    }
                });

                $("#btn-shareable").on("change", shareable_ajax_submit);
                $("#btnMyResources").click(label_ajax_submit);
                $("#coverageTabBtn").click(function () {
                    setTimeout( function(){
                        // Call resize to re-render the map since it wasn't visible during load.
                        google.maps.event.trigger(coverageMap, "resize");
                        // This field is populated if the page is in view mode
                        var shapeType = $("#coverageMap")[0].getAttribute("data-shape-type");
                        // Center the map
                        if (shapeType) {
                            deleteAllShapes();
                            if (shapeType == "point") {
                                var myLatLng = {
                                    lat: parseFloat($("#cov_north").text()),
                                    lng: parseFloat($("#cov_east").text())
                                };
                                if (!myLatLng.lat || !myLatLng.lng) {
                                    return;
                                }
                                // Define the rectangle and set its editable property to true.
                                var marker = new google.maps.Marker({
                                    position: myLatLng,
                                    map: coverageMap
                                });
                                allShapes.push(marker);
                                // Center map at new market
                                coverageMap.setCenter(marker.getPosition());
                                $("#resetZoomBtn").click(function () {
                                    coverageMap.setCenter(marker.getPosition());
                                });
                            }
                            else if (shapeType == "box") {
                                var bounds = {
                                    north: parseFloat($("#cov_northlimit").text()),
                                    south: parseFloat($("#cov_southlimit").text()),
                                    east: parseFloat($("#cov_eastlimit").text()),
                                    west: parseFloat($("#cov_westlimit").text())
                                };
                                if (!bounds.north || !bounds.south || !bounds.east || !bounds.west) {
                                    return;
                                }
                                // Define the rectangle and set its editable property to true.
                                var rectangle = new google.maps.Rectangle({
                                    bounds: bounds,
                                    editable: false,
                                    draggable: false
                                });
                                rectangle.setMap(coverageMap);
                                allShapes.push(rectangle);
                                zoomCoverageMap(bounds);
                                $("#resetZoomBtn").click(function () {
                                    zoomCoverageMap(bounds);
                                });
                            }
                        }
                        else {
                            if ($("#id_type_1").is(":checked")) {
                                drawRectangleOnTextChange();
                            }
                            else {
                                drawMarkerOnTextChange();
                            }
                        }
                    }, 200 );   // Gives container enough time to be rendered before the map is rendered.
                });
                $("#id-coverage-spatial input:radio").change(function () {
                    if ($(this).val() == "point") {
                        $("#div_id_north").show();
                        $("#div_id_east").show();
                        $("#div_id_elevation").show();
                        $("#div_id_northlimit").hide();
                        $("#div_id_eastlimit").hide();
                        $("#div_id_southlimit").hide();
                        $("#div_id_westlimit").hide();
                        $("#div_id_uplimit").hide();
                        $("#div_id_downlimit").hide();
                        drawMarkerOnTextChange();
                        drawingManager.setDrawingMode(google.maps.drawing.OverlayType.MARKER);
                    }
                    else {
                        $("#div_id_north").hide();
                        $("#div_id_east").hide();
                        $("#div_id_elevation").hide();
                        $("#div_id_northlimit").show();
                        $("#div_id_eastlimit").show();
                        $("#div_id_southlimit").show();
                        $("#div_id_westlimit").show();
                        $("#div_id_uplimit").show();
                        $("#div_id_downlimit").show();
                        drawRectangleOnTextChange();
                        drawingManager.setDrawingMode(google.maps.drawing.OverlayType.RECTANGLE);
                    }
                    // Show save changes button
                    $("#coverage-spatial").find(".btn-primary").show();
                });
                if (sessionStorage.signininfo) {
                    $("#sign-in-info").text(sessionStorage.signininfo);
                    $("#btn-select-irods-file").show();
                }

                // Apply theme to comment's submit button
                $("#comment input[type='submit']").removeClass()
                $("#comment input[type='submit']").addClass("btn btn-default");

                $(".list-separator").parent().hover(function(){
                    $(this).css("text-decoration", "none");
                    $(this).css("pointer-events", "none");
                });

                var keywordString = "{% for k, v in subjects_form.initial.iteritems  %}{{ v }}{% endfor %}";
                $("#id-subject").find("#id_value").val(keywordString);

                // Populate keywords field
                var keywords = keywordString.split(",");
                $("#lst-tags").empty();
                for (var i = 0; i < keywords.length; i++) {
                    if (keywords[i] != "") {
                        var li = $("<li class='tag'><span></span></li>");
                        li.find('span').text(keywords[i]);
                        li.append('&nbsp;<a><span class="glyphicon glyphicon-remove-circle icon-remove"></span></a>')
                        $("#lst-tags").append(li);
                    }
                }

                $(".icon-remove").click(onRemoveKeyword);
                $("#btn-add-keyword").click(onAddKeyword);
                $("#txt-keyword").keyup(function (e) {
                    e.which = e.which || e.keyCode;
                    if (e.which == 13) {
                        onAddKeyword();
                    }
                });

                $("#list-roles a").click(onRoleSelect);
                $("#id_user-autocomplete").attr("placeholder", "Search by name or username")

                // hide add file button if necessary
                var file_count = $("#file-count").attr('value');
                //set allowed file types
                var file_types = $("#supported-file-types").attr('value');
                if (file_types != ".*") {
                    var display_file_types = file_types.substring(0, file_types.length - 2) + ').';
                    $("#file-types").text("Only the listed file types can be uploaded: " + display_file_types);
                    $("#file-types-irods").text("Only the listed file types can be uploaded: " + display_file_types);
                }
                else {
                    $("#file-types").text("Any file type can be uploaded.");
                    $("#file-types-irods").text("Any file type can be uploaded.");
                }
                // set if multiple file can be uploaded
                var allow_multiple_file_upload = $("#allow-multiple-file-upload").attr('value');
                if (allow_multiple_file_upload === "True") {
                    $("#file-multiple").text("Multiple file upload is allowed.");
                    $("#file-multiple-irods").text("Multiple file upload is allowed.");
                    $("#btn-add-file").attr('multiple', 'multiple');
                    $("#add-file-input").attr('multiple', 'multiple');
                }
                else {
                    $("#file-multiple").text("Only one file can be uploaded.");
                    $("#file-multiple-irods").text("Only one file can be uploaded.");
                    $("#btn-add-file").removeAttr('multiple');
                    $("#add-file-input").removeAttr('multiple');
                    if (file_count > 0) {
                        $("#btn-add-file").hide();
                        $("#log-into-irods").hide();
                        $("#sign-in-info").hide();
                        $("#btn-select-irods-file").hide();
                    }
                }
                // hide add file button if file upload is not allowed for the resource type
                if (file_types == "()") {
                    $("#btn-add-file").hide();
                    $("#log-into-irods").hide();
                    $("#sign-in-info").hide();
                    $("#btn-select-irods-file").hide();
                }

                // file upload validation when file is selected for upload
                $('#add-file-input').on('change', function () {
                    var file_types = $("#supported-file-types").attr('value');
                    if (file_types != ".*") {
                        file_types = file_types.substring(1, file_types.length - 1).split(",");
                    }
                    else {
                        $("#file-types").text("Any file type can be uploaded.");
                        return;
                    }
                    var fileList = this.files || []
                    var ext = ".*";
                    for (var i = 0; i < fileList.length; i++) {
                        ext = fileList[i].name.match(/\.([^\.]+)$/)[1];
                        ext = "'." + ext.toLowerCase() + "'";
                        var ext_found = false;
                        if (ext === file_types) {
                            ext_found = true;
                        }
                        else {
                            var index;
                            for (index = 0; index < file_types.length; index++) {
                                if (ext === file_types[index].trim()) {
                                    ext_found = true;
                                    break;
                                }
                            }
                        }
                        if (!ext_found) {
                            //remove user selected files
                            this.value = '';
                            var err_msg = 'Invalid file type: ' + ext;
                            $('#file-type-error').text(err_msg);
                            //alert('Invalid file type:' + ext)
                        }
                        else {
                            $('#file-type-error').text('');
                        }
                    }
                });
                if ($("#id_type_1").is(':checked')) { //box type coverage
                    $("#div_id_north").hide();
                    $("#div_id_east").hide();
                    $("#div_id_elevation").hide();
                }
                if ($("#id_type_2").is(':checked')) { // point type coverage
                    $("#div_id_northlimit").hide();
                    $("#div_id_eastlimit").hide();
                    $("#div_id_southlimit").hide();
                    $("#div_id_westlimit").hide();
                    $("#div_id_uplimit").hide();
                    $("#div_id_downlimit").hide();
                }
                if ($("input:button[value='Delete creator']").length == 1) {
                    $("input:button[value='Delete creator']").first().hide();
                }
                // disable all save changes button on load
                $("form").each(function () {
                    $save_button = $(this).find("button").first();
                    if ($save_button.text() === "Save changes") {
                        $save_button.hide();
                    }
                });

                $("#select_license").on('change', function () {
                    var value = this.value;
                    if (value === "other") {
                        $(this).closest("form").find("#id_statement").first().text("");
                        $(this).closest("form").find("#id_url").first().attr('value', "");
                        $(this).closest("form").find("#id_statement").first().attr('readonly', false);
                        $(this).closest("form").find("#id_url").first().attr('readonly', false);
                        $("#img-badge").first().hide();
                    }
                    else {
                        var text = $(this).find('option:selected').text();
                        text = "This resource is shared under the " + text + ".";
                        $(this).closest("form").find("#id_statement").first().text(text);
                        $(this).closest("form").find("#id_url").first().attr('value', value);
                        $(this).closest("form").find("#id_statement").first().attr('readonly', true);
                        $(this).closest("form").find("#id_url").first().attr('readonly', true);
                        $("#img-badge").first().show();
                        if (text == "This resource is shared under the Creative Commons Attribution CC BY.") {
                            $(this).closest("form").find("#img-badge").first().attr('src', "{{ STATIC_URL }}img/cc-badges/CC-BY.png");
                            $(this).closest("form").find("#img-badge").first().attr('alt', "CC-BY");
                        }
                        else if (text == "This resource is shared under the Creative Commons Attribution-ShareAlike CC BY-SA.") {
                            $(this).closest("form").find("#img-badge").first().attr('src', "{{ STATIC_URL }}img/cc-badges/CC-BY-SA.png");
                            $(this).closest("form").find("#img-badge").first().attr('alt', "CC-BY-SA");
                        }
                        else if (text == "This resource is shared under the Creative Commons Attribution-NoDerivs CC BY-ND.") {
                            $(this).closest("form").find("#img-badge").first().attr('src', "{{ STATIC_URL }}img/cc-badges/CC-BY-ND.png");
                            $(this).closest("form").find("#img-badge").first().attr('alt', "CC-BY-ND");
                        }
                        else if (text == "This resource is shared under the Creative Commons Attribution-NoCommercial-ShareAlike CC BY-NC-SA.") {
                            $(this).closest("form").find("#img-badge").first().attr('src', "{{ STATIC_URL }}img/cc-badges/CC-BY-NC-SA.png");
                            $(this).closest("form").find("#img-badge").first().attr('alt', "CC-BY-NC-SA");
                        }
                        else if (text == "This resource is shared under the Creative Commons Attribution-NoCommercial CC BY-NC.") {
                            $(this).closest("form").find("#img-badge").first().attr('src', "{{ STATIC_URL }}img/cc-badges/CC-BY-NC.png");
                            $(this).closest("form").find("#img-badge").first().attr('alt', "CC-BY-NC");
                        }
                        else if (text == "This resource is shared under the Creative Commons Attribution-NoCommercial-NoDerivs CC BY-NC-ND.") {
                            $(this).closest("form").find("#img-badge").first().attr('src', "{{ STATIC_URL }}img/cc-badges/CC-BY-NC-ND.png");
                            $(this).closest("form").find("#img-badge").first().attr('alt', "CC-BY-NC-ND");
                        }
                    }
                });

                // set the selected license in the select license dropdown
                var value_exists = false;
                $("#select_license option").each(function () {
                    if (this.value == $("#id_url").attr('value')) {
                        $("#select_license").val($("#id_url").attr('value'));
                        value_exists = true;
                        return;
                    }
                });

                if (value_exists == false) {
                    // set the selected license type to 'other'
                    $("#select_license").val('other');
                    if ($("#select_license").attr('readonly') == undefined) {
                        $("#select_license").closest("form").find("#id_statement").first().attr('readonly', false);
                        $("#select_license").closest("form").find("#id_url").first().attr('readonly', false);
                        $("#img-badge").first().hide();
                    }
                    else {
                        $("#select_license").attr('style', "background-color:white;");
                        $("#select_license").closest("form").find("#id_statement").first().attr('readonly', true);
                        $("#select_license").closest("form").find("#id_url").first().attr('readonly', true);
                    }
                }

                // show "Save changes" button when form editing starts
                $(".form-control").each(function () {
                    $(this).on('input', function (e) {
                        //$(this).css('border-color', 'gray');
                        $(this).closest("form").find("button").show();
                    });
                    $(this).on('change', function (e) {
                        //$(this).css('border-color', 'gray');
                        $(this).closest("form").find("button").show();
                    });
                });

                // Initialize date pickers
                $(".dateinput").each(function () {
                    $(this).datepicker({
                        format: 'mm-dd-yyyy',
                        yearRange: "-1000:+1000",
                        changeMonth: true,
                        changeYear: true
                    });
                    $(this).on('change', function () {
                        $(this).closest("form").find("button").show();
                    });
                });
            });
        </script>
        <script type="text/javascript" src="{{ STATIC_URL }}js/resourceLandingAjax.js"></script>
        <script type="text/javascript" src="{{ STATIC_URL }}js/coverageMap.js"></script>
        <script async defer src="https://maps.googleapis.com/maps/api/js?libraries=drawing&callback=initMap"></script>
        {% if relevant_tools %}
            <script type="text/javascript" src="{{ STATIC_URL }}js/toolresource.js"></script>
        {% endif %}
    {% endblock %}


    {% block extra_css %}
        {{ block.super }}
        {% if relevant_tools %}
            <link href="{{ STATIC_URL }}css/toolresource.css" rel="stylesheet"/>
        {% endif %}
    {%  endblock %}<|MERGE_RESOLUTION|>--- conflicted
+++ resolved
@@ -30,1294 +30,7 @@
         {% endblock %}
 
         {# ======= Title ======= #}
-<<<<<<< HEAD
-        <div class="col-sm-12">
-            {% if not metadata_form %}
-                <h2 id="resource-title">{{ title }}</h2>
-                {% if relevant_tools %}
-                    <span id="apps-dropdown">
-                    <button class="btn btn-primary dropdown-toggle" type="button" data-toggle="dropdown">Open with...
-                        <span class="caret"></span></button>
-                    <ul class="dropdown-menu">
-                        {% for tool in relevant_tools %}
-                            <li title="{{ tool.title }}">
-                                <a href="{{ tool.url }}" target="_blank">
-                                    <img class="dropdown-user-webapp-icon" src="{{ tool.icon_url }}">
-                                    {% if tool.title|length > 20 %}
-                                        <span>{{ tool.title|slice:":21"|add:"..." }}</span>
-                                    {% else %}
-                                        <span>{{ tool.title }}</span>
-                                    {% endif %}
-                                </a>
-                            </li>
-                        {% endfor %}
-                    </ul>
-                {% endif %}
-            {% else %}
-                <form action="/hsapi/_internal/{{ cm.short_id }}/title/{{ cm.metadata.title.id }}/update-metadata/"
-                      id="id-title"
-                      method="post">
-                    {% csrf_token %}
-                    <fieldset>
-                        <div id="div_id_value" class="control-group">
-                            <div class="controls"><input class="form-control input-sm textinput textInput"
-                                                         id="txt-title"
-                                                         maxlength="300" name="value" type="text"
-                                                         value="{{ cm.metadata.title }}"></div>
-                        </div>
-                        <div>
-                            <button type="button" class="btn btn-primary pull-right"
-                                    onclick="metadata_update_ajax_submit('id-title'); return false;"
-                                    style="display: none;">
-                                Save changes
-                            </button>
-                        </div>
-                    </fieldset>
-                </form>
-            {% endif %}
-        </div>
-        {#        ======= Top right buttons =======#}
-        <div class="col-sm-12">
-            <div class="lined-wrapper"></div>
-            {% if not metadata_form %}
-                <div class="custom-btn-toolbar">
-                    {% if not is_owner_user and not is_edit_user and not is_view_user %}
-                        {% if is_mine %}
-                            <form class="pull-right" data-id="form-add-to-my-resources"
-                                  action="/hsapi/_internal/{{ cm.short_id }}/label-resource-action/"
-                                  method="post">
-                                {% csrf_token %}
-                                <input type="hidden" name="label_type" value="MINE">
-                                <input type="hidden" name="action" value="DELETE">
-                                <button id="btnMyResources" data-toggle="tooltip" data-placement="auto"
-                                        title="Remove from my resources" data-form-id="form-add-to-my-resources"
-                                        class="glyphicon glyphicon-inbox icon-button btn-resource-remove"></button>
-                            </form>
-                        {% else %}
-                            <form class="pull-right" data-id="form-add-to-my-resources"
-                                  action="/hsapi/_internal/{{ cm.short_id }}/label-resource-action/"
-                                  method="post">
-                                {% csrf_token %}
-                                <input type="hidden" name="label_type" value="MINE">
-                                <input type="hidden" name="action" value="CREATE">
-                                <button id="btnMyResources" data-toggle="tooltip" data-placement="auto"
-                                        title="Add to my resources" data-form-id="form-add-to-my-resources"
-                                        class="glyphicon glyphicon-inbox icon-button btn-resource-add"></button>
-                            </form>
-                        {% endif %}
-                    {% endif %}
-                    {% if page.perms.change %}
-                            <form class="inline pull-right" action="{{ cm.get_absolute_url }}" method="post">
-                                {% csrf_token %}
-                                {% if page.perms.delete %}
-                                    {% if cm.can_be_public_or_discoverable %}
-                                         <a id="publish" data-toggle="modal" data-target="#submit-for-publication-dialog">
-                                            <span data-toggle="tooltip" data-placement="auto" title="Publish this resource"
-                                                  class="glyphicon glyphicon-book icon-button btn-edit"></span>
-                                        </a>
-                                    {% endif %}
-
-                                    <a id="new-version" data-toggle="modal" data-target="#new-version-resource-dialog">
-                                        <span data-toggle="tooltip" data-placement="auto" title="Create a new version of this resource"
-                                              class="glyphicon glyphicon-new-window icon-button btn-edit"></span>
-                                    </a>
-
-                                    <a id="delete" data-toggle="modal" data-target="#delete-resource-dialog">
-                                        <span data-toggle="tooltip" data-placement="auto" title="Delete this resource"
-                                              class="glyphicon glyphicon-trash icon-button btn-remove"></span>
-                                    </a>
-                                {% endif %}
-                                <input name="resource-mode" type="hidden" value="edit"/>
-                                <button id="edit-metadata" type="submit" data-toggle="tooltip" data-placement="auto"
-                                        title="Edit this resource"
-                                        class="glyphicon glyphicon-pencil icon-button btn-edit"></button>
-                            </form>
-
-                    {% endif %}
-                </div>
-            {% else %}
-                <div class="custom-btn-toolbar">
-                    <a href="{{ cm.get_absolute_url }}">
-                            <span data-toggle="tooltip" data-placement="auto" title="View resource"
-                                  class="glyphicon glyphicon-circle-arrow-left icon-button btn-edit"></span>
-                    </a>
-                </div>
-            {% endif %}
-        </div>
-
-
-        {#        ======= Authors =======#}
-        {% if not metadata_form %}
-        <div class="info-group col-sm-12">
-            <table>
-                <tr><th>Authors:</th><td id="authors">
-                    {% for cr in creators %}
-                        {% if forloop.counter0 != 0 %} <span>·</span> {% endif %}
-                        {% if cr.description %}<a href="{{ cr.description }}">{{ cr.name }}</a>
-                        {% else %}<span>{{ cr.name }}</span>{% endif %}
-                    {% endfor %}
-                </td></tr>
-                <tr><th>Owners:</th><td>
-                    {% for u in owners %}
-                        {% if forloop.counter0 != 0 %} <span class="list-separator">·</span> {% endif %}
-                        <span>{{ u|contact|safe }}</span>
-                    {% endfor %}
-                </td></tr>
-                <tr><th>Resource type:</th><td>{{ cm|resource_type }}</td></tr>
-                <tr><th>Created:</th><td>{{ cm.created }}</td></tr>
-                <tr><th>Last updated:</th><td> {{ cm.updated }} by {% if cm.last_changed_by %}{{ cm.last_changed_by|contact|safe }}{% endif %}</td></tr>
-            </table>
-        </div>
-        {% else %}
-            <div class="info-group col-sm-12">
-                <table>
-                    <tr>
-                        <th>Authors:</th>
-                        <td><span id="authors">
-
-                                {% for author in creator_formset.initial %}
-                                    {% if forloop.counter0 != 0 %} <span class="list-separator">·</span> {% endif %}
-                                    {% if author.description %}
-                                        <a href="{{ author.description }}">{{ author.name }}</a>
-                                    {% else %}
-                                        <span>{{ author.name }}</span>
-                                    {% endif %}
-                                {% endfor %}
-                            </span>
-                        </td>
-                    </tr>
-                    <tr><th>Owners:</th><td>
-                        {% for u in owners %}
-                            {% if forloop.counter0 != 0 %} <span class="list-separator">·</span> {% endif %}
-                            <span>{{ u|contact|safe }}</span>
-                        {% endfor %}
-                    </td></tr>
-                    <tr><th>Resource type:</th><td>{{ cm|resource_type }}</td></tr>
-                    <tr><th>Created:</th><td>{{ cm.created }}</td></tr>
-                    <tr><th>Last updated:</th><td> {{ cm.updated }} by {% if cm.last_changed_by %}{{ cm.last_changed_by|contact|safe }}{% endif %}</td></tr>
-                </table>
-            </div>
-        {% endif %}
-
-        {#        ======= Abstract =======#}
-        {% if not metadata_form %}
-            {% if abstract %}
-                <div class="col-sm-12 content-block">
-                    <h3>Abstract</h3>
-                    <span class="abstract">{{ abstract|linebreaks }}</span>
-                </div>
-            {% endif %}
-        {% else %}
-            <div class="col-sm-12 content-block">
-                <h3>Abstract</h3>
-                {% if cm.metadata.description %}
-                <form action="/hsapi/_internal/{{ cm.short_id }}/description/{{ cm.metadata.description.id }}/update-metadata/"
-                      id="id-description" method="post">
-                    {% csrf_token %}
-                    <fieldset>
-                        <div id="div_id_abstract" class="control-group">
-                            <div class="controls"><textarea class="form-control input-sm textarea" cols="40"
-                                                            id="id_abstract" name="abstract"
-                                                            rows="10">{{ cm.metadata.description }}</textarea></div>
-                        </div>
-                        <div style="margin-top:10px">
-                            <button type="button" class="btn btn-primary pull-right"
-                                    onclick="metadata_update_ajax_submit('id-description'); return false;"
-                                    style="display: none;">Save changes
-                            </button>
-                        </div>
-                    </fieldset>
-                </form>
-                {% else %}
-                <form action="/hsapi/_internal/{{ cm.short_id }}/description/add-metadata/"
-                      id="id-description" method="post">
-                    {% csrf_token %}
-                    <fieldset>
-                        <div id="div_id_abstract" class="control-group">
-                            <div class="controls"><textarea class="form-control input-sm textarea" cols="40"
-                                                            id="id_abstract" name="abstract" rows="10"></textarea></div>
-                        </div>
-                        <div style="margin-top:10px">
-                            <button type="button" class="btn btn-primary pull-right"
-                                    onclick="metadata_update_ajax_submit('id-description'); return false;"
-                                    style="display: none;">Save changes
-                            </button>
-                        </div>
-                    </fieldset>
-                </form>
-                {% endif %}
-            </div>
-        {% endif %}
-
-        {#        ======= Subject =======#}
-        {% if not metadata_form %}
-            {% if keywords %}
-            <div class="col-sm-12 content-block">
-                <h3>Subject</h3>
-
-                <p id="keywords">{{ keywords }}</p>
-
-                <div class="tags">
-                    <ul id="list-keywords" class="tag-list custom-well">
-                    </ul>
-                </div>
-            </div>
-            {% endif %}
-        {% else %}
-            <div class="col-sm-12 content-block">
-                <h3>Subject</h3>
-                <form action="/hsapi/_internal/{{ cm.short_id }}/subject/add-metadata/" id="id-subject"
-                      method="post">
-                    {% csrf_token %}
-                    <div class="tags">
-                        <div id="add-keyword-wrapper" class="input-group">
-                            <input id="txt-keyword" type="text" class="form-control" placeholder="Keyword">
-                        <span class="input-group-btn">
-                            <a id="btn-add-keyword" class="btn btn-success" type="button">Add</a>
-                        </span>
-                        </div>
-                        <ul id="lst-tags" class="custom-well tag-list">
-                        </ul>
-                    </div>
-
-                    <fieldset>
-                        <div id="div_id_value" class="control-group">
-                            <div class="controls"><input class="form-control input-sm textInput" id="id_value"
-                                                         maxlength="500" name="value" type="text"
-                                                         style="display: none;">{{ cm.keywords_string }}</div>
-                        </div>
-                        <div style="margin-top:10px">
-                            <button type="button" class="btn btn-primary pull-right"
-                                    onclick="metadata_update_ajax_submit('id-subject'); return false;"
-                                    style="display: none;">Save changes
-                            </button>
-                        </div>
-                    </fieldset>
-                </form>
-            </div>
-        {% endif %}
-
-        {#        ======= Citation =======#}
-        <div class="col-sm-12 content-block">
-            <h3>How to cite</h3>
-
-            <div class="input-group" style="margin-bottom: 30px">
-                <span id="citation-text">{{ citation }}</span>
-                <span class="input-group-addon"><span class="glyphicon glyphicon-book"
-                        data-toggle="tooltip" data-placement="bottom" title="Click on the text to select all"></span></span>
-            </div>
-
-            {#        ======= Sharing =======#}
-            {% if not metadata_form %}
-            {% if rights.statement or rights.url %}
-            <div id="rights">
-                {% if rights.statement %}
-                    <span class="rights-text">{{ rights.statement }} </span>
-                {% endif %}
-
-                {% if rights.url %}
-                    <span class="rights-url"><a href="{{ rights.url }}">&nbsp{{ rights.url }}</a></span>
-                {% endif %}
-            </div>
-            {% if rights.statement == "This resource is shared under the Creative Commons Attribution CC BY." %}
-                <img class="cc-image" src="{{ STATIC_URL }}img/cc-badges/CC-BY.png" alt="CC-BY"/>
-            {% elif rights.statement == "This resource is shared under the Creative Commons Attribution-ShareAlike CC BY-SA." %}
-                <img class="cc-image" src="{{ STATIC_URL }}img/cc-badges/CC-BY-SA.png" alt="CC-BY-SA"/>
-            {% elif rights.statement == "This resource is shared under the Creative Commons Attribution-NoDerivs CC BY-ND." %}
-                <img class="cc-image" src="{{ STATIC_URL }}img/cc-badges/CC-BY-ND.png" alt="CC-BY-ND"/>
-            {% elif rights.statement == "This resource is shared under the Creative Commons Attribution-NoCommercial-ShareAlike CC BY-NC-SA." %}
-                <img class="cc-image" src="{{ STATIC_URL }}img/cc-badges/CC-BY-NC-SA.png" alt="CC-BY-NC-SA"/>
-            {% elif rights.statement == "This resource is shared under the Creative Commons Attribution-NoCommercial CC BY-NC." %}
-                <img class="cc-image" src="{{ STATIC_URL }}img/cc-badges/CC-BY-NC.png" alt="CC-BY-NC"/>
-            {% elif rights.statement == "This resource is shared under the Creative Commons Attribution-NoCommercial-NoDerivs CC BY-NC-ND." %}
-                <img class="cc-image" src="{{ STATIC_URL }}img/cc-badges/CC-BY-NC-ND.png" alt="CC-BY-NC-ND"/>
-            {% endif %}
-            {% endif %}
-            {% else %}
-            <div class="row">
-            <form action="/hsapi/_internal/{{ cm.short_id }}/rights/{{ cm.metadata.rights.id }}/update-metadata/"#}
-                  id="id-rights" method="post">
-                {% csrf_token %}
-                <fieldset>
-                    <div class="col-md-6">
-                        <span for="select_license"> Select a license </span>
-                                <span data-toggle="tooltip" data-placement="auto"
-                                      title='Information about rights held in and over the HydroShare resource. (e.g. Creative commons Attribution License)'
-                                      class="glyphicon glyphicon-info-sign text-muted"></span>
-                        <select id="select_license" class="form-control">
-                            <option value="http://creativecommons.org/licenses/by/4.0/">Creative Commons Attribution CC BY</option>
-                            <option value="http://creativecommons.org/licenses/by-sa/4.0/">Creative Commons Attribution-ShareAlike CC BY-SA</option>
-                            <option value="http://creativecommons.org/licenses/by-nd/4.0/">Creative Commons Attribution-NoDerivs CC BY-ND</option>
-                            <option value="http://creativecommons.org/licenses/by-nc-sa/4.0/">Creative Commons Attribution-NoCommercial-ShareAlike CC BY-NC-SA</option>
-                            <option value="http://creativecommons.org/licenses/by-nc/4.0/">Creative Commons Attribution-NoCommercial CC BY-NC</option>
-                            <option value="http://creativecommons.org/licenses/by-nc-nd/4.0/">Creative Commons Attribution-NoCommercial-NoDerivs CC BY-NC-ND</option>
-                            <option value="other">Other</option>
-                        </select>
-                        <img id="img-badge" class="cc-image"
-                                {% if cm.metadata.rights.statement == "This resource is shared under the Creative Commons Attribution CC BY." %}
-                             src="{{ STATIC_URL }}img/cc-badges/CC-BY.png" alt="CC-BY"
-                                {% elif cm.metadata.rights.statement == "This resource is shared under the Creative Commons Attribution-ShareAlike CC BY-SA." %}
-                             src="{{ STATIC_URL }}img/cc-badges/CC-BY-SA.png" alt="CC-BY-SA"
-                                {% elif cm.metadata.rights.statement == "This resource is shared under the Creative Commons Attribution-NoDerivs CC BY-ND." %}
-                             src="{{ STATIC_URL }}img/cc-badges/CC-BY-ND.png" alt="CC-BY-ND"
-                                {% elif cm.metadata.rights.statement == "This resource is shared under the Creative Commons Attribution-NoCommercial-ShareAlike CC BY-NC-SA." %}
-                             src="{{ STATIC_URL }}img/cc-badges/CC-BY-NC-SA.png" alt="CC-BY-NC-SA"
-                                {% elif cm.metadata.rights.statement == "This resource is shared under the Creative Commons Attribution-NoCommercial CC BY-NC." %}
-                             src="{{ STATIC_URL }}img/cc-badges/CC-BY-NC.png" alt="CC-BY-NC"
-                                {% elif cm.metadata.rights.statement == "This resource is shared under the Creative Commons Attribution-NoCommercial-NoDerivs CC BY-NC-ND." %}
-                             src="{{ STATIC_URL }}img/cc-badges/CC-BY-NC-ND.png" alt="CC-BY-NC-ND"
-                                {% endif %}/>
-                    </div>
-                    <div class="col-md-6">
-                        <div id="div_id_statement" class="control-group">
-                            <span for="id_statement"> Statement</span>
-
-                            <div class="controls">
-                                    <textarea class="form-control input-sm textarea" cols="40"
-                                              id="id_statement" name="statement" readonly="True">{{ cm.metadata.rights.statement }}</textarea>
-                            </div>
-                        </div>
-                        <div id="div_id_url" class="control-group">
-                            <span for="id_url">Url</span>
-
-                            <div class="controls">
-                                <input class="form-control input-sm urlinput" id="id_url"
-                                       maxlength="200" name="url" readonly="True" type="url"
-                                       value={{ cm.metadata.rights.url }}>
-                            </div>
-                        </div>
-
-                        <button type="button" class="btn btn-primary pull-right"
-                                onclick="metadata_update_ajax_submit('id-rights'); return false;"
-                                style="display: none;">Save changes
-                        </button>
-                    </div>
-
-                </fieldset>
-            </form>
-             </div>
-            {% endif %}
-
-            <div id="permission-panel">
-                <div id="sharing-status">
-                <span class="pull-left">Sharing status:</span>
-                {% if page.perms.change and metadata_form and can_change_resource_flags%}
-                    <div id="status-btn-group" class="btn-group" role="group" aria-label="...">
-                        {# -------- PUBLIC -------- #}
-                        {% if cm.raccess.public %}
-                            <button id="btn-public" data-toggle="tooltip" data-placement="auto"
-                                    title='Can be viewed and downloaded by anyone.' type="button"
-                                    class="btn btn-default active">Public
-                            </button>
-                        {% else %}
-                            <form class="pull-left"
-                                  action="/hsapi/_internal/{{ cm.short_id }}/change-permissions/"
-                                  method="POST">
-                                {% csrf_token %}
-                                <input name="t" type="hidden" value="make_public"/>
-                                <button {% if not cm.can_be_public_or_discoverable %} disabled {% endif %}
-                                        id="btn-public" data-toggle="tooltip" data-placement="auto"
-                                        title='Can be viewed and downloaded by anyone.' type="submit"
-                                        class="btn btn-default">Public
-                                </button>
-                            </form>
-                        {% endif %}
-
-                        {# -------- DISCOVERABLE -------- #}
-                        {% if not cm.raccess.public and discoverable %}
-                            <button id="btn-discoverable" data-toggle="tooltip" data-placement="auto"
-                                    title='Metadata is public but data is protected.' type="button"
-                                    class="btn btn-default active">Discoverable
-                            </button>
-                        {% else %}
-                            <form class="pull-left"
-                                  action="/hsapi/_internal/{{ cm.short_id }}/change-permissions/"
-                                  method="POST">
-                                <input name="t" type="hidden" value="make_discoverable"/>
-                                {% csrf_token %}
-                                <button {% if not cm.can_be_public_or_discoverable %} disabled {% endif %}
-                                        id="btn-discoverable" data-toggle="tooltip" data-placement="auto"
-                                        title='Metadata is public but data is protected.' type="submit"
-                                        class="btn btn-default">Discoverable
-                                </button>
-                            </form>
-                        {% endif %}
-
-                        {# -------- PRIVATE -------- #}
-                        {% if not cm.raccess.public and not discoverable %}
-                            <button id="btn-private" data-toggle="tooltip" data-placement="auto"
-                                    title='Can be viewed and downloaded only by designated users or research groups.'
-                                    type="button" class="btn btn-default active">Private
-                            </button>
-                        {% else %}
-                            <form class="pull-left"
-                                  action="/hsapi/_internal/{{ cm.short_id }}/change-permissions/"
-                                  method="POST">
-                                <input name="t" type="hidden" value="make_private"/>
-                                {% csrf_token %}
-                                <button id="btn-private" data-toggle="tooltip" data-placement="auto"
-                                        title='Can be viewed and downloaded only by designated users or research groups.' type="submit"
-                                        class="btn btn-default">Private
-                                </button>
-                            </form>
-                        {% endif %}
-                    </div>
-
-                    {% if is_owner_user %}
-                        <div class="clear-fix" id="shareable-container">
-                            {#   Shareable flag    #}
-                            <form class="pull-left" action="/hsapi/_internal/{{ cm.short_id }}/change-permissions/"
-                                  method="POST">
-                                {% csrf_token %}
-
-                                <input name="t" type="hidden" {% if cm.raccess.shareable %}value="make_not_shareable"
-                                       {% else %}value="make_shareable"{% endif %}/>
-
-                                <div class="checkbox" data-toggle="tooltip"
-                                     title="When checked, users other than owners may grant access to the resource.">
-                                    <label><input id="btn-shareable" type="checkbox"
-                                                  {% if cm.raccess.shareable %}checked{% endif %}>Shareable</label>
-                                </div>
-                            </form>
-                        </div>
-                    {% endif %}
-                {% else %}
-                    {% if cm.raccess.published %}
-                        <strong class="label-public">&nbsp;Published</strong>
-                    {% elif cm.raccess.public %}
-                        <strong class="label-public">&nbsp;Public</strong>
-                    {% elif cm.raccess.discoverable %}
-                        <strong class="label-discoverable">&nbsp;Discoverable</strong>
-                    {% else %}
-                        <strong class="label-private">&nbsp;Private</strong>
-                    {% endif %}
-                    {% if cm.raccess.published %}
-                        {% if "pending" in cm.doi or "failure" in cm.doi %}&#8210; Note that the DOI will not be available until it has been registered and activated.{% endif %}
-                    {% else %}
-                        &{% if cm.raccess.shareable %}<strong style="color:#5cb85c">&nbsp;Shareable</strong>{% else %}<strong style="color:#d9534f">&nbsp;Not Shareable</strong>{% endif %}
-                    {% endif %}
-                {% endif %}
-            </div>
-
-            <div id="user-permission-msg">
-                {% if is_owner_user %}
-                    <div class="clear-fix"><i>You are the owner of this resource.</i></div>
-                {% elif is_edit_user %}
-                     <div class="clear-fix"><i>You have been given specific permission to edit this resource.</i></div>
-                {% elif is_view_user %}
-                     <div class="clear-fix"><i>You have been given specific permission to view this resource.</i></div>
-                {% endif %}
-            </div>
-            {% if is_owner_user or cm.raccess.shareable and is_view_user or cm.raccess.shareable and is_edit_user %}
-            <a type="button" class="btn btn-default" data-toggle="modal" data-target="#manage-access">
-                    <span class="glyphicon glyphicon-lock"><span
-                            class="button-label"> Manage access</span></span>
-            </a>
-            {#======= Manage access modal window begins =======#}
-            <div class="modal fade" id="manage-access">
-                <div class="modal-dialog">
-                    <div class="modal-content">
-                        <div class="modal-header">
-                            <button type="button" class="close" data-dismiss="modal"
-                                    aria-hidden="true">&times;</button>
-                            <h4 class="modal-title">Manage access</h4>
-                        </div>
-                        <div class="modal-body first-modal">
-                            <p>Who has access</p>
-                            <table class="table access-table">
-                                    <tbody>
-                                    {# Empty row used as template to generate subsequent rows #}
-                                    <tr id="templateRow">
-                                        <td>
-                                            <div class="profile-pic-thumbnail round-image user-icon"></div>
-                                            <div class="user-scope">
-                                                <span data-col="name" class="user-name"></span>
-                                                <span class="text-muted you-flag">(You)</span>
-                                                <br>
-                                                <span data-col="user-name"
-                                                      class="user-username-content"></span>
-                                            </div>
-                                        </td>
-
-                                        <td class="user-roles">
-                                            <span class="dropdown role-dropdown">
-                                                <span class="dropdown-toggle" data-col="current-access"
-                                                      id="roles-menu" data-toggle="dropdown"
-                                                      aria-haspopup="true" aria-expanded="true">
-                                                    <span class="caret"></span>
-                                                </span>
-                                                <ul class="dropdown-menu" aria-labelledby="roles-menu">
-                                                    <li data-access-type="Can view">
-                                                        <form class="share-form-view" data-access-type="Can view"
-                                                              method="POST">
-                                                            {% csrf_token %}
-                                                            <a>Can view</a>
-                                                        </form>
-                                                    </li>
-                                                    <li data-access-type="Can edit">
-                                                        <form class="share-form-edit" data-access-type="Can edit"
-                                                              method="POST">
-                                                            {% csrf_token %}
-                                                            <a>Can edit</a>
-                                                        </form>
-                                                    </li>
-                                                    <li data-access-type="Is owner">
-                                                        <form class="share-form-owner" data-access-type="Is owner"
-                                                              method="POST">
-                                                            {% csrf_token %}
-                                                            <a>Is owner</a>
-                                                        </form>
-                                                    </li>
-                                                </ul>
-                                            </span>
-                                        </td>
-
-                                        <td class="user-actions">
-                                            <form class="remove-user-form" method="POST">
-                                                {% csrf_token %}
-                                                <span class="glyphicon glyphicon-remove btn-remove-row"></span>
-                                            </form>
-                                        </td>
-                                    </tr>
-
-                                    {# Owners with full permissions to do anything on this resource #}
-                                    {% for u in owners %}
-                                        <tr id="row-id-{{ u.pk }}" {% if owners|length == 1 or not is_owner_user %}class="hide-actions"{% endif %}>
-                                            <td>
-                                                <div class="user-scope">
-
-                                                    {% if u.userprofile.picture %}
-                                                        <div style="background-image: url('{{ u.userprofile.picture.url }}');"
-                                                        class="profile-pic-thumbnail round-image"></div>
-                                                    {% else %}
-                                                         <div class="profile-pic-thumbnail round-image user-icon"></div>
-                                                    {% endif %}
-
-                                                    <span data-col="name"
-                                                          class="user-name">{{ u|best_name }}</span>
-                                                    {% if u.pk == current_user.pk %}
-                                                        <span class="text-muted you-flag">(You)</span>
-                                                    {% endif %}
-                                                    <br>
-                                                    <span data-col="user-name"
-                                                          class="user-username-content">{{ u.username }}</span>
-                                                </div>
-                                            </td>
-
-                                            <td class="user-roles">
-                                                    <span class="dropdown role-dropdown">
-                                                        <span class="dropdown-toggle" data-col="current-access"
-                                                              id="roles-menu"
-                                                              data-toggle="dropdown"
-                                                              aria-haspopup="true" aria-expanded="true">
-                                                            Is owner
-                                                            <span class="caret"></span>
-                                                        </span>
-                                                        <ul class="dropdown-menu" aria-labelledby="roles-menu">
-                                                            <li data-access-type="Can view">
-                                                                <form id="share-view-{{ u.pk }}"
-                                                                      class="share-form-view"
-                                                                      data-access-type="Can view"
-                                                                      action="/hsapi/_internal/{{ cm.short_id }}/share-resource-with-user/view/{{ u.pk }}/"
-                                                                      method="POST">
-                                                                    {% csrf_token %}
-                                                                    <a onclick="change_share_permission_ajax_submit('share-view-{{ u.pk }}')">Can
-                                                                        view</a>
-                                                                </form>
-                                                            </li>
-                                                            <li data-access-type="Can edit">
-                                                                <form id="share-edit-{{ u.pk }}"
-                                                                      class="share-form-edit"
-                                                                      data-access-type="Can edit"
-                                                                      action="/hsapi/_internal/{{ cm.short_id }}/share-resource-with-user/edit/{{ u.pk }}/"
-                                                                      method="POST">
-                                                                    {% csrf_token %}
-                                                                    <a onclick="change_share_permission_ajax_submit('share-edit-{{ u.pk }}')">Can
-                                                                        edit</a>
-                                                                </form>
-                                                            </li>
-                                                            <li class="active {% if not can_change_resource_flags %}disabled{% endif %}" data-access-type="Is owner">
-                                                                <form id="share-owner-{{ u.pk }}"
-                                                                      class="share-form-owner"
-                                                                      data-access-type="Is owner"
-                                                                      action="/hsapi/_internal/{{ cm.short_id }}/share-resource-with-user/owner/{{ u.pk }}/"
-                                                                      method="POST">
-                                                                    {% csrf_token %}
-                                                                    <a onclick="change_share_permission_ajax_submit('share-owner-{{ u.pk }}')">Is
-                                                                        owner</a>
-                                                                </form>
-                                                            </li>
-                                                        </ul>
-                                                    </span>
-                                            </td>
-
-                                            <td class="user-actions">
-                                                <form id="form-remove-user-{{ u.pk }}"
-                                                      class="remove-user-form"
-                                                      action="/hsapi/_internal/{{ cm.short_id }}/unshare-resource-with-user/{{ u.pk }}/"
-                                                      method="POST">
-                                                    {% csrf_token %}
-                                                    <span onclick="unshare_resource_ajax_submit('form-remove-user-{{ u.pk }}')"
-                                                          class="glyphicon glyphicon-remove btn-remove-row"></span>
-                                                </form>
-                                            </td>
-                                        </tr>
-                                    {% endfor %}
-
-                                    {# Users who can edit the content of this resource #}
-                                    {% for u in edit_users %}
-                                        <tr id="row-id-{{ u.pk }}">
-                                            <td>
-                                                <div class="user-scope">
-                                                    <div
-                                                    {% if u.userprofile.picture %}
-                                                        style="background-image: url('{{ u.userprofile.picture.url }}');"
-                                                        class="profile-pic-thumbnail round-image"
-                                                    {% else %}
-                                                         class="profile-pic-thumbnail round-image user-icon"
-                                                    {% endif %}
-                                                    >
-                                                    </div>
-                                                    <span value="{{ u.pk }}" class="user-name">{{ u|best_name }}</span>
-                                                    {% if u.pk == current_user.pk %}
-                                                        <span class="text-muted">(You)</span>
-                                                    {% endif %}
-                                                    <br>
-                                                    <span class="user-username-content">{{ u.username }}</span>
-                                                </div>
-                                            </td>
-
-                                            <td class="user-roles">
-                                                <span class="dropdown role-dropdown">
-                                                    <span class="dropdown-toggle" data-col="current-access"
-                                                          id="roles-menu" data-toggle="dropdown"
-                                                          aria-haspopup="true" aria-expanded="true">
-                                                        Can edit
-                                                        <span class="caret"></span>
-                                                    </span>
-                                                    <ul class="dropdown-menu" aria-labelledby="roles-menu">
-                                                        <li data-access-type="Can view">
-                                                            <form id="share-view-{{ u.pk }}" class="share-form-view" data-access-type="Can view"
-                                                                  action="/hsapi/_internal/{{ cm.short_id }}/share-resource-with-user/view/{{ u.pk }}/"
-                                                                  method="POST">
-                                                                {% csrf_token %}
-                                                                <a onclick="change_share_permission_ajax_submit('share-view-{{ u.pk }}')">Can view</a>
-                                                            </form>
-                                                        </li>
-                                                        <li class="active" data-access-type="Can edit" {% if not is_owner_user and not is_edit_user %}class="disabled"{% endif %}>
-                                                            <form id="share-edit-{{ u.pk }}" class="share-form-edit" data-access-type="Can edit"
-                                                                  action="/hsapi/_internal/{{ cm.short_id }}/share-resource-with-user/edit/{{ u.pk }}/"
-                                                                  method="POST">
-                                                                {% csrf_token %}
-                                                                <a onclick="change_share_permission_ajax_submit('share-edit-{{ u.pk }}')">Can edit</a>
-                                                            </form>
-                                                        </li>
-                                                        <li data-access-type="Is owner" {% if not is_owner_user %}class="disabled"{% endif %}>
-                                                            <form id="share-owner-{{ u.pk }}" class="share-form-owner" data-access-type="Is owner"
-                                                                  action="/hsapi/_internal/{{ cm.short_id }}/share-resource-with-user/owner/{{ u.pk }}/"
-                                                                  method="POST">
-                                                                {% csrf_token %}
-                                                                <a onclick="change_share_permission_ajax_submit('share-owner-{{ u.pk }}')">Is owner</a>
-                                                            </form>
-                                                        </li>
-                                                    </ul>
-                                                </span>
-                                            </td>
-                                            <td class="user-actions">
-                                                <form id="form-remove-user-{{ u.pk }}" class="remove-user-form"
-                                                      action="/hsapi/_internal/{{ cm.short_id }}/unshare-resource-with-user/{{ u.pk }}/"
-                                                      method="POST">
-                                                    {% csrf_token %}
-                                                    <span onclick="unshare_resource_ajax_submit('form-remove-user-{{ u.pk }}')"
-                                                          class="glyphicon glyphicon-remove btn-remove-row"></span>
-                                                </form>
-                                            </td>
-                                        </tr>
-                                    {% endfor %}
-
-                                    {# Users who can view the content of this resource #}
-                                    {% for u in view_users %}
-                                        <tr id="row-id-{{ u.pk }}">
-                                            <td>
-                                                <div class="user-scope">
-                                                    <div
-                                                        {% if u.userprofile.picture %}
-                                                            style="background-image: url('{{ u.userprofile.picture.url }}');"
-                                                            class="profile-pic-thumbnail round-image"
-                                                        {% else %}
-                                                            class="profile-pic-thumbnail round-image user-icon"
-                                                        {% endif %}
-                                                        >
-                                                    </div>
-                                                    <span value="{{ u.pk }}" class="user-name">{{ u|best_name }}</span>
-                                                    {% if u.pk == current_user.pk %}
-                                                        <span class="text-muted">(You)</span>
-                                                    {% endif %}
-                                                    <br>
-                                                    <span class="user-username-content">{{ u.username }}</span>
-                                                </div>
-                                            </td>
-
-                                            <td class="user-roles">
-                                                <span class="dropdown role-dropdown">
-                                                    <span class="dropdown-toggle" data-col="current-access"
-                                                          id="roles-menu" data-toggle="dropdown"
-                                                          aria-haspopup="true" aria-expanded="true">
-                                                        Can view
-                                                        <span class="caret"></span>
-                                                    </span>
-                                                    <ul class="dropdown-menu" aria-labelledby="roles-menu">
-                                                        <li class="active" data-access-type="Can view">
-                                                            <form id="share-view-{{ u.pk }}" class="share-form-view" data-access-type="Can view"
-                                                                  action="/hsapi/_internal/{{ cm.short_id }}/share-resource-with-user/view/{{ u.pk }}/"
-                                                                  method="POST">
-                                                                {% csrf_token %}
-                                                                <a onclick="change_share_permission_ajax_submit('share-view-{{ u.pk }}')">Can view</a>
-                                                            </form>
-                                                        </li>
-                                                        <li data-access-type="Can edit" {% if not is_owner_user and not is_edit_user %}class="disabled"{% endif %}>
-                                                            <form id="share-edit-{{ u.pk }}" class="share-form-edit" data-access-type="Can edit"
-                                                                  action="/hsapi/_internal/{{ cm.short_id }}/share-resource-with-user/edit/{{ u.pk }}/"
-                                                                  method="POST">
-                                                                {% csrf_token %}
-                                                                <a onclick="change_share_permission_ajax_submit('share-edit-{{ u.pk }}')">Can edit</a>
-                                                            </form>
-                                                        </li>
-                                                        <li data-access-type="Is owner" {% if not is_owner_user %}class="disabled"{% endif %}>
-                                                            <form id="share-owner-{{ u.pk }}" class="share-form-owner" data-access-type="Is owner"
-                                                                  action="/hsapi/_internal/{{ cm.short_id }}/share-resource-with-user/owner/{{ u.pk }}/"
-                                                                  method="POST">
-                                                                {% csrf_token %}
-                                                                <a onclick="change_share_permission_ajax_submit('share-owner-{{ u.pk }}')">Is owner</a>
-                                                            </form>
-                                                        </li>
-                                                    </ul>
-                                                </span>
-                                            </td>
-
-                                            <td class="user-actions">
-                                                <form id="form-remove-user-{{ u.pk }}" class="remove-user-form"
-                                                      action="/hsapi/_internal/{{ cm.short_id }}/unshare-resource-with-user/{{ u.pk }}/"
-                                                      method="POST">
-                                                    {% csrf_token %}
-                                                    <span onclick="unshare_resource_ajax_submit('form-remove-user-{{ u.pk }}')"
-                                                          class="glyphicon glyphicon-remove btn-remove-row"></span>
-                                                </form>
-                                            </td>
-                                        </tr>
-                                    {% endfor %}
-                                    </tbody>
-                                </table>
-                        </div>
-
-                        <div class="modal-body">
-                            <div id="div-invite-people">
-                                <p>Invite people:</p>
-
-                                <div class="input-group" style="width:100%">
-                                    <form id="add-access-form"
-                                          action="/hsapi/_internal/{{ cm.short_id }}/share-resource-with-user/"
-                                          method="POST">
-                                        {% csrf_token %}
-
-                                        {{ add_view_user_form.user }}
-
-                                        <div class="dropdown">
-                                            <button class="btn btn-default dropdown-toggle" type="button"
-                                                    id="roles_list" data-toggle="dropdown"
-                                                    aria-haspopup="true">
-                                                <span id="selected_role" data-role="view">Can view</span>
-                                                <span class="caret"></span>
-                                            </button>
-
-                                            <ul id="list-roles" class="dropdown-menu"
-                                                aria-labelledby="roles_list">
-                                                <li {% if not is_view_user and not is_edit_user and not is_owner_user %}class="disabled"{% endif %}><a data-role="view">Can view</a></li>
-                                                <li {% if not is_edit_user and not is_owner_user %}class="disabled"{% endif %}><a data-role="edit">Can edit</a></li>
-                                                <li {% if not is_owner_user %}class="disabled"{% endif %}><a data-role="owner">Is owner</a></li>
-                                            </ul>
-                                        </div>
-
-                                        <a id="btn-invite" onclick="share_resource_ajax_submit('add-access-form'); return false;"
-                                                class="btn btn-add-access btn-success pull-left glyphicon glyphicon-plus"><span
-                                                class="button-label">&nbspAdd</span></a>
-                                    </form>
-                                </div>
-                            </div>
-                        </div>
-
-                        <div class="modal-footer">
-                            <a type="button" data-dismiss="modal" class="btn btn-primary">Close</a>
-                        </div>
-                    </div>
-                </div>
-            </div>
-            {#======= Manage access modal  window ends =======#}
-            {% endif %}
-        </div>
-        </div>
-
-        {#        ======= Content =======#}
-
-        {% if cm.resource_type != "ToolResource" %}
-        <div class="col-sm-12 content-block">
-            <h3>Content</h3>
-
-            {% if show_content_files %}
-                <div class="custom-well">
-                    {% if cm.files.all %}
-                    <div class="table-container">
-                        <table class="table-plain table-striped">
-                            {% for f in cm.files.all %}
-                                {% if f.resource_file %}
-                                    {#======= Modal window begins =======#}
-                                    {% if page.perms.change and metadata_form %}
-                                        <div class="modal fade" id="delete-resource-file-{{ f.pk }}" tabindex="-1"
-                                             role="dialog"
-                                             aria-labelledby="myModalLabel" aria-hidden="true">
-                                            <div class="modal-dialog">
-                                                <div class="modal-content">
-                                                    <div class="modal-header">
-                                                        <button type="button" class="close" data-dismiss="modal"
-                                                                aria-hidden="true">&times;</button>
-                                                        <h4 class="modal-title">Confirm file deletion</h4>
-                                                    </div>
-                                                    <div class="modal-body">
-                                                        Consider saving a copy of the file before you delete it if
-                                                        it is
-                                                        important to you.
-                                                    </div>
-                                                    <div class="modal-footer">
-                                                        <button type="button" class="btn btn-default"
-                                                                data-dismiss="modal">
-                                                            Cancel
-                                                        </button>
-                                                        <a type="button" class="btn btn-danger"
-                                                           href="/hsapi/_internal/{{ cm.short_id }}/delete-resource-file/{{ f.pk }}/">Delete</a>
-                                                    </div>
-                                                </div>
-                                            </div>
-                                        </div>
-                                    {% endif %}
-                                    {#======= Modal window ends =======#}
-                                    <tr>
-                                        <td>
-                                            <span class="glyphicon glyphicon-file file-icon"></span>
-                                    <span>
-                                        <span class="label-file-name">{{ f.resource_file.name|slice:"33:" }}</span>
-                                        <p class="label-file-size">{{ f.resource_file.size|filesizeformat }}</p>
-                                    </span>
-                                        </td>
-                                        {#                    <td>{% if preview %}<a class="btn btn-info btn-block" href="{{ preview }}">Preview</a>{% endif %}</td>#}
-                                        <td>
-                                            {% if page.perms.change and metadata_form %}
-
-                                                <a href="{{ f.resource_file.url }}"><span data-toggle="modal"
-                                                                                          data-target="#delete-resource-file-{{ f.pk }}"
-                                                                                          data-placement="auto"
-                                                                                          title="Delete"
-                                                                                          class="glyphicon glyphicon-trash icon-button btn-remove"></span></a>
-
-                                            {% endif %}
-
-                                            <a href="{{ f.resource_file.url }}"><span data-toggle="tooltip"
-                                                                                      data-placement="auto"
-                                                                                      title="Download"
-                                                                                      class="glyphicon glyphicon-download icon-button btn-download"></span></a>
-
-                                            {% if preview %}
-                                                <a href="{{ preview }}"><span data-toggle="tooltip"
-                                                                              data-placement="auto"
-                                                                              title="Preview"
-                                                                              class="glyphicon glyphicon-eye-open icon-button"></span></a>
-                                            {% endif %}
-                                        </td>
-                                    </tr>
-                                {% endif %}
-                            {% endfor %}
-                        </table>
-                    </div>
-                    {% else %}
-                        <i>No files have been uploaded.</i>
-                    {% endif %}
-
-                    {% if page.perms.change and metadata_form %}
-                        <a id="btn-add-file" type="button" class="btn btn-success row-selector" data-toggle="modal"
-                           data-target="#add-file-dialog"
-                           multiple="multiple">
-                            <span class="glyphicon glyphicon-plus"><span class="button-label"> Add file...</span></span>
-                        </a>
-
-                        <a id="btn-select-irods-file" type="button" class="btn btn-success row-selector hidden-form" data-toggle="modal" data-target="#irodsContent" >
-                            <span class="glyphicon glyphicon-plus"><span class="button-label"> Add file from iRODS...</span></span>
-                        </a>
-
-                        <span id="log-into-irods">To add files from an iRODS server,
-                            <a id="btn-signin-irods" type="button" class="btn-link" data-toggle="modal" data-target="#irodsSignin">log in to iRODS</a>
-                        </span>
-                        <span id="sign-in-info"></span>
-                        <a id="btn-signout-irods" type="button" class="btn-link hidden-form">log out of iRODS</a>
-
-                        {% if file_type_error %}
-                          <div class="alert alert-danger alert-dismissible" role="alert">
-                            <button id="validation-error-close" type="button" class="close" data-dismiss="alert" aria-label="Close"><span aria-hidden="true">&times;</span></button>
-                            <strong>Uploaded File Type Validation Error: {{ file_type_error }}</strong>
-                          </div>
-                        {% endif %}
-                    {% endif %}
-
-                </div>
-                <!-- Buttons -->
-                {% block download_bag %}
-                <div>
-                    {% for b in cm.bags.all %}
-                        <a id="btn-download-all" type="button" class="btn btn-default row-selector" href="{{ bag_url }}">
-                            <span class="glyphicon glyphicon-download-alt">
-                                <span title='Download All Content as Zipped BagIt Archive' class="button-label">Download All Content as Zipped BagIt Archive</span>
-                            </span>
-                            <a target="_blank" href="http://en.wikipedia.org/wiki/BagIt">Learn more about the Bagit archive format</a>
-                        </a>
-                    {% endfor %}
-                </div>
-                {% endblock %}
-
-            {% else %}
-                <i class="glyphicon glyphicon-eye-close text-danger no-access-icon"></i>&nbsp;
-                <span>You do not have permission to see these content files. Please contact the Authors if you wish to obtain access.</span>
-            {% endif %}
-        </div>
-        {% endif %}
-
-        <div class="col-sm-12">
-            <!-- === Tabs begin === -->
-            <div class="tab-elements">
-                <div class="panel-tabs">
-                    <ul class="nav nav-tabs">
-                        <li class="active col-xs-2 col-md-2">
-                            <a href="#contactTab" data-toggle="tab" title="Contact">
-                                <span class="glyphicon glyphicon-user"> </span>
-                                &nbspContact
-                            </a>
-                        </li>
-                        {% if spatial_coverage.north or spatial_coverage.northlimit or temporal_coverage or metadata_form %}
-                            <li class="col-xs-2 col-md-2">
-                                <a id="coverageTabBtn" href="#coverageTab" data-toggle="tab" title="Coverage">
-                                    <span class="glyphicon glyphicon-globe"></span>
-                                    &nbspCoverage
-                                </a>
-                            </li>
-                        {% endif %}
-                        {% if sources or relations or metadata_form %}
-                            <li class="col-xs-2 col-md-2">
-                                <a href="#relatedResourcesTab" data-toggle="tab" title="Related resources">
-                                    <span class="glyphicon glyphicon-book"></span>
-                                    &nbspRelated Resources
-                                </a>
-                            </li>
-                        {% endif %}
-                        {% if extended_metadata_exists or metadata_form %}
-                            {#  Resource specific metadata can't be edited for HIS Referenced Time Series #}
-                            {% if cm|resource_type != "HIS Referenced Time Series" or not metadata_form %}
-                                {% if  cm|resource_type != "Generic" %}
-                                    <li class="col-xs-2 col-md-2">
-                                        <a href="#resourceSpecificTab" data-toggle="tab" title="Resource specific">
-                                            <span class="glyphicon glyphicon-folder-close"></span>
-                                            &nbspResource Specific
-                                        </a>
-                                    </li>
-                                {% endif %}
-                            {% endif %}
-                        {% endif %}
-                        {% if relevant_tools  %}
-                            <li class="col-xs-2 col-md-2">
-                                <a href="#relevantTools" data-toggle="tab" title="Relevant tools">
-                                    <span class="glyphicon glyphicon-wrench"></span>
-                                    &nbsp; Web Apps
-                                </a>
-                            </li>
-                        {% endif %}
-                    </ul>
-                </div>
-                <div class="tabs-body">
-                    <!-- Tab panes -->
-                    <div class="tab-content">
-                        <!-- ========= CONTACT TAB ========= -->
-                        <div class="tab-pane active" id="contactTab">
-                            {% if not metadata_form %}
-                                <table class="table table-striped">
-                                    <tbody>
-                                    <tr>
-                                        <th class="division-title">Authors</th>
-                                    </tr>
-                                    <tr class="header-row">
-                                        <th>Name</th>
-                                        <th>Organization</th>
-                                        <th>Address</th>
-                                        <th>Phone</th>
-                                    </tr>
-                                    {% for cr in creators %}
-                                        <tr>
-                                            <td>{% if cr.description %}
-                                                <a href="{{ cr.description }}">{{ cr.name }}</a>{% else %}
-                                                {{ cr.name }}{% endif %}</td>
-                                            <td>{% if cr.organization %} {{ cr.organization }}{% endif %}</td>
-                                            <td>{% if cr.address %} {{ cr.address }}{% endif %}</td>
-                                            <td>{% if cr.phone %} {{ cr.phone }}{% endif %}</td>
-                                        </tr>
-                                    {% endfor %}
-                                    {% if contributors %}
-                                        <tr>
-                                            <th class="division-title">Contributors</th>
-                                        </tr>
-                                        <tr class="header-row">
-                                            <th>Name</th>
-                                            <th>Organization</th>
-                                            <th>Address</th>
-                                            <th>Phone</th>
-                                        </tr>
-
-                                        {% for cont in contributors %}
-                                            <tr>
-                                                <td>{% if cont.description %}
-                                                    <a href="{{ cont.description }}">{{ cont.name }}</a>{% else %}
-                                                    {{ cont.name }}{% endif %}</td>
-                                                <td>{% if cont.organization %} {{ cont.organization }}{% endif %}</td>
-                                                <td>{% if cont.address %} {{ cont.address }}{% endif %}</td>
-                                                <td>{% if cont.phone %} {{ cont.phone }}{% endif %}</td>
-                                            </tr>
-                                        {% endfor %}
-                                    {% endif %}
-                                    </tbody>
-                                </table>
-                            {% else %}
-                                <div class="tab-pane active" id="contactTab">
-                                    <table id="contact-table" class="table table-striped">
-                                        <tbody>
-                                        <tr>
-                                            <th class="division-title">Authors</th>
-                                        </tr>
-                                        <tr class="header-row">
-                                            <th>Name</th>
-                                            <th>Organization</th>
-                                            <th>Address</th>
-                                            <th>Phone</th>
-                                            <th>Actions</th>
-                                        </tr>
-                                        {% for author in creator_formset.initial %}
-                                            <tr>
-                                                <td>{% if author.description %}
-                                                    <a href="{{ author.description }}">{{ author.name }}</a>{% else %}
-                                                    {{ author.name }}{% endif %}</td>
-                                                <td>{% if  author.organization %}{{ author.organization }}{% endif %}</td>
-                                                <td>{% if  author.address %}{{ author.address }}{% endif %}</td>
-                                                <td>{% if  author.phone %}{{ author.phone }}{% endif %}</td>
-                                                <td>
-                                                    <a data-toggle="modal" data-placement="auto" title="Edit"
-                                                       class="glyphicon glyphicon-pencil icon-button btn-edit"
-                                                       data-target="#edit-creator-dialog{{ author.id }}"
-                                                            ></a>
-
-                                                    {# Prevent deletion of last creator#}
-                                                    {% if creator_formset.initial|length > 1 %}
-                                                        <a data-toggle="modal" data-placement="auto" title="Remove"
-                                                           class="glyphicon glyphicon-trash icon-button btn-remove"
-                                                           data-target="#delete-creator-dialog{{ author.id }}"></a>
-                                                    {% endif %}
-                                                </td>
-                                            </tr>
-
-                                        {% endfor %}
-                                        <tr>
-                                            <th class="division-title">
-                                                <a type="button" class="btn btn-success" data-toggle="modal"
-                                                   data-target="#add-creator-dialog" multiple="multiple">
-                                                        <span class="glyphicon glyphicon-plus"><span
-                                                                class="button-label"> Add author...</span></span>
-                                                </a>
-                                            </th>
-                                        </tr>
-                                        <tr>
-                                            <th class="division-title">Contributors</th>
-                                        </tr>
-                                        <tr class="header-row">
-                                            <th>Name</th>
-                                            <th>Organization</th>
-                                            <th>Address</th>
-                                            <th>Phone</th>
-                                            <th>Actions</th>
-                                        </tr>
-                                        {% for contributor in contributor_formset.initial %}
-                                            <tr>
-                                                <td>{% if contributor.description %}
-                                                    <a href="{{ contributor.description }}">{{ contributor.name }}</a>{% else %}
-                                                    {{ contributor.name }}{% endif %}</td>
-                                                <td>{% if  contributor.organization %}
-                                                    {{ contributor.organization }}{% endif %}</td>
-                                                <td>{% if  contributor.address %}{{ contributor.address }}{% endif %}</td>
-                                                <td>{% if  contributor.phone %}{{ contributor.phone }}{% endif %}</td>
-                                                <td>
-                                                    <a data-toggle="modal" data-placement="auto" title="Edit"
-                                                       class="glyphicon glyphicon-pencil icon-button btn-edit"
-                                                       data-target="#edit-contributor-dialog{{ contributor.id }}"
-                                                            ></a>
-                                                    <a data-toggle="modal" data-placement="auto" title="Remove"
-                                                       class="glyphicon glyphicon-trash icon-button btn-remove"
-                                                       data-target="#delete-contributor-dialog{{ contributor.id }}"
-                                                            ></a>
-                                                </td>
-                                            </tr>
-                                        {% endfor %}
-
-                                        <tr>
-                                            <th class="division-title">
-                                                <a type="button" class="btn btn-success" data-toggle="modal"
-                                                   data-target="#add-contributor-dialog" multiple="multiple">
-                                                    <span class="glyphicon glyphicon-plus"><span class="button-label"> Add contributor...</span></span>
-                                                </a>
-                                            </th>
-                                        </tr>
-
-                                        </tbody>
-                                    </table>
-                                </div>
-                            {% endif %}
-                        </div>
-                        <!-- ========= COVERAGE TAB ========= -->
-                        {% if spatial_coverage.north or spatial_coverage.northlimit or temporal_coverage or metadata_form %}
-                            <div class="tab-pane" id="coverageTab">
-                                <div class="row">
-                                    {% if not metadata_form %}
-                                    <div class="{% if temporal_coverage %}col-md-8{% endif %} col-sm-12 col-xs-12" id="coverage-spatial">
-                                        <div class="row">
-                                        <div class="col-sm-12">
-                                            <legend>Spatial</legend>
-                                            <div class="info-group" style="margin-top: -20px; margin-bottom:20px;">
-                                                <table>
-                                                    <tbody>
-                                                        {% if spatial_coverage.name %}
-                                                        <tr>
-                                                            <th class="text-muted">Place/Area Name</th>
-                                                            <td>{{ spatial_coverage.name }}</td>
-                                                        </tr>
-                                                        {% endif %}
-                                                        {% if spatial_coverage.projection %}
-                                                        <tr>
-                                                            <th class="text-muted">Coordinate System/Geographic Projection
-                                                            </th>
-                                                            <td>WGS 84 EPSG:4326</td>
-                                                        </tr>
-                                                        {% endif %}
-                                                        {% if spatial_coverage.units %}
-                                                        <tr>
-                                                            <th class="text-muted">Coordinate Units</th>
-                                                            <td>Decimal degrees</td>
-                                                        </tr>
-                                                        {% endif %}
-
-                                                    </tbody>
-                                                </table>
-                                            </div>
-                                        </div>
-
-                                        <div class="col-sm-8">
-                                            <div id="coverageMap" data-shape-type="{{ spatial_coverage.type }}"></div>
-                                            <i id="resetZoomBtn" class="glyphicon glyphicon-record" data-toggle="tooltip"
-                                               data-placement="left" title="Recenter on selected area/point"></i>
-                                        </div>
-
-                                        <div class="col-sm-4">
-                                            {% if spatial_coverage.north or spatial_coverage.northlimit %}
-                                                <ul class="list-group">
-                                                    {% if spatial_coverage.type == 'point' %}
-                                                        {% if spatial_coverage.east %}
-                                                            <li class="list-group-item"><strong>Longitude</strong>
-                                                                <div id="cov_east">{{ spatial_coverage.east }}°</div>
-                                                            </li>
-                                                        {% endif %}
-                                                        {% if spatial_coverage.north %}
-                                                            <li class="list-group-item"><strong>Latitude</strong>
-                                                                <div id="cov_north">{{ spatial_coverage.north }}°</div>
-                                                            </li>
-                                                        {% endif %}
-                                                    {% else %}
-                                                        {% if spatial_coverage.northlimit %}
-                                                            <li class="list-group-item"><strong>North Latitude</strong>
-                                                                <div id="cov_northlimit">{{ spatial_coverage.northlimit }}°</div>
-                                                            </li>
-                                                        {% endif %}
-                                                        {% if spatial_coverage.eastlimit %}
-                                                            <li class="list-group-item"><strong>East Longitude</strong>
-                                                                <div id="cov_eastlimit">{{ spatial_coverage.eastlimit }}°</div>
-                                                            </li>
-                                                        {% endif %}
-                                                        {% if spatial_coverage.southlimit %}
-                                                            <li class="list-group-item"><strong>South Latitude</strong>
-                                                                <div id="cov_southlimit">{{ spatial_coverage.southlimit }}°</div>
-                                                            </li>
-                                                        {% endif %}
-                                                        {% if spatial_coverage.westlimit %}
-                                                            <li class="list-group-item"><strong>West Longitude</strong>
-                                                                <div id="cov_westlimit">{{ spatial_coverage.westlimit }}°</div>
-                                                            </li>
-                                                        {% endif %}
-                                                    {% endif %}
-                                                </ul>
-                                                <div class="text-muted" style="margin-top:20px;">WGS 84 decimal degrees</div>
-                                            {% endif %}
-                                        </div>
-
-                                    </div>
-                                    </div>
-                                    {% if temporal_coverage %}
-                                        <div class="col-sm-4">
-                                            <legend>Temporal</legend>
-                                            <div class="row">
-                                                <div class="col-sm-4"><strong class="text-muted">Start Date</strong></div>
-                                                <div class="col-sm-8">{{ temporal_coverage.start_date }}</div>
-                                            </div>
-                                            <div class="row">
-                                                <div class="col-sm-4"><strong class="text-muted">End Date</strong></div>
-                                                <div class="col-sm-8">{{ temporal_coverage.end_date }}</div>
-                                            </div>
-                                        </div>
-                                        {% endif %}
-
-                                    {% else %}
-                                        <div class="form-group">
-                                            <div class="col-md-8 col-sm-12 col-xs-12" id="coverage-spatial">
-                                                <div class="row">
-                                                    <form action="/hsapi/_internal/{{ cm.short_id }}/coverage/{% if not coverage_spatial_form.initial.north and not coverage_spatial_form.initial.northlimit %}add-metadata/{% else %}{{ coverage_spatial_form.initial.id }}/update-metadata/{% endif %}"
-                                                          id="id-coverage-spatial" method="post">
-                                                        {% csrf_token %}
-                                                         <div class="col-sm-12">
-                                                            <legend>Spatial</legend>
-                                                            <div class="info-group" style="margin-top: -20px; margin-bottom:20px;">
-                                                                 <table>
-                                                                     <tbody>
-                                                                         <tr>
-                                                                             <th class="text-muted">Coordinate System/Geographic Projection</th>
-                                                                             <td>WGS 84 EPSG:4326</td>
-                                                                         </tr>
-                                                                         <tr>
-                                                                             <th class="text-muted">Coordinate Units</th>
-                                                                             <td>Decimal degrees</td>
-                                                                         </tr>
-                                                                     </tbody>
-                                                                 </table>
-                                                             </div>
-
-                                                            <div id="div_id_name" class="control-group">
-                                                                <label for="id_name" class="control-label">Place/Area Name</label>
-
-                                                                <div class="controls">
-                                                                    <input class="form-control input-sm textinput textInput"
-                                                                           id="id_name" maxlength="200" name="name" type="text"
-                                                                           value="{% if coverage_spatial_form.initial.name %}{{ coverage_spatial_form.initial.name }}{% endif %}">
-                                                                </div>
-                                                            </div>
-=======
         {% include "resource-landing-page/title-section.html" %}
->>>>>>> d155ea33
 
         {# ======= Top-right buttons ======= #}
         {% include "resource-landing-page/top-right-buttons.html" %}
@@ -1347,553 +60,7 @@
         {% include "resource-landing-page/comments.html" %}
 
         {%  block modal %}
-<<<<<<< HEAD
-
-        {% for source in source_formset.initial %}
-        <div class="modal fade in" id="delete-source-element-dialog{{ source.id }}" tabindex="-1" role="dialog"
-             aria-labelledby="myModalLabel" aria-hidden="false">
-            <div class="modal-dialog">
-                <div class="modal-content">
-                    <div class="modal-header">
-                        <button type="button" class="close" data-dismiss="modal" aria-hidden="true">×</button>
-                        <h4 class="modal-title" id="myModalLabel">Delete metadata element</h4></div>
-                    <div class="modal-body"><strong>Are you sure you want to delete this metadata element?</strong>
-                    </div>
-                    <div class="modal-footer">
-                        <button type="button" class="btn btn-default" data-dismiss="modal">Cancel</button>
-                        <a type="button" class="btn btn-danger"
-                           href="/hsapi/_internal/{{ cm.short_id }}/source/{{ source.id }}/delete-metadata/">Delete</a>
-                    </div>
-                </div>
-            </div>
-        </div>
-
-        <div class="modal fade in" id="edit-source-dialog{{ source.id }}" tabindex="-1" role="dialog" aria-labelledby="myModalLabel"
-             aria-hidden="false">
-            <div class="modal-dialog">
-                <div class="modal-content">
-                    <form id="id_source_{{ source.id }}" action="/hsapi/_internal/{{ cm.short_id }}/source/{{ source.id }}/update-metadata/"
-                          method="POST" enctype="multipart/form-data">
-                        {% csrf_token %}
-                        <input name="resource-mode" type="hidden" value="edit">
-                        <div class="modal-header">
-                            <button type="button" class="close" data-dismiss="modal" aria-hidden="true">×</button>
-                            <h4 class="modal-title" id="myModalLabel"> Edit Source </h4></div>
-                        <div class="modal-body">
-                            {% csrf_token %}
-                            <div class="form-group">
-                                {% csrf_token %}
-                                <fieldset>
-                                    <legend>Source</legend>
-                                    <div id="div_id_derived_from" class="control-group">
-                                        <label for="id_derived_from" class="control-label requiredField">
-                                        Derived from<span class="asteriskField">*</span></label>
-
-                                        <div class="controls"><input
-                                                class="form-control input-sm textinput textInput"
-                                                id="id_source-{{ forloop.counter0 }}-derived_from" maxlength="300" name="source-{{ forloop.counter0 }}-derived_from"
-                                                type="text" value="{{ source.derived_from }}"></div>
-                                    </div>
-                                </fieldset>
-                            </div>
-                        </div>
-                        <div class="modal-footer">
-                            <button type="button" class="btn btn-default" data-dismiss="modal">Close</button>
-                            <button type="submit" class="btn btn-primary">Save changes</button>
-                        </div>
-                    </form>
-                </div>
-            </div>
-        </div>
-        {% endfor %}
-
-        {% for relation in relation_formset.initial %}
-        <div class="modal fade in" id="delete-relation-element-dialog{{ relation.id }}" tabindex="-1" role="dialog"
-             aria-labelledby="myModalLabel" aria-hidden="false">
-            <div class="modal-dialog">
-                <div class="modal-content">
-                    <div class="modal-header">
-                        <button type="button" class="close" data-dismiss="modal" aria-hidden="true">×</button>
-                        <h4 class="modal-title" id="myModalLabel">Delete metadata element</h4></div>
-                    <div class="modal-body"><strong>Are you sure you want to delete this metadata element?</strong>
-                    </div>
-                    <div class="modal-footer">
-                        <button type="button" class="btn btn-default" data-dismiss="modal">Cancel</button>
-                        <a type="button" class="btn btn-danger"
-                           href="/hsapi/_internal/{{ cm.short_id }}/relation/{{ relation.id }}/delete-metadata/">Delete</a>
-                    </div>
-                </div>
-            </div>
-        </div>
-
-        <div class="modal fade in" id="edit-relation-dialog_{{ relation.id }}" tabindex="-1" role="dialog"
-             aria-labelledby="myModalLabel" aria-hidden="false">
-            <div class="modal-dialog">
-                <div class="modal-content">
-                    <form action="/hsapi/_internal/{{ cm.short_id }}/relation/{{ relation.id }}/update-metadata/"
-                          method="POST" enctype="multipart/form-data">
-                        {% csrf_token %}
-                        <input name="resource-mode" type="hidden" value="edit">
-                        <div class="modal-header">
-                            <button type="button" class="close" data-dismiss="modal" aria-hidden="true">×</button>
-                            <h4 class="modal-title" id="myModalLabel"> Edit Relation </h4></div>
-                        <div class="modal-body">
-                            {% csrf_token %}
-
-                            <div class="form-group">
-                                {% csrf_token %}
-                                <fieldset>
-                                    <legend>Relation</legend>
-                                    <div id="div_id_type" class="control-group">
-                                        <label for="id_type" class="control-label requiredField">
-                                        Relation type<span class="asteriskField">*</span></label>
-
-                                        <div class="controls">
-                                            <select class="form-control input-sm select" id="id_relation-{{ forloop.counter0 }}-type" name="relation-{{ forloop.counter0 }}-type">
-                                                <option value="">---------</option>
-                                                {% for type_value, type_display in relation_source_types %}
-                                                    <option value={{ type_value }} {% if relation.type == type_value %}selected="selected"{% endif %}>{{ type_display }}</option>
-                                                {% endfor %}
-                                            </select>
-                                        </div>
-                                    </div>
-                                    <div id="div_id_value" class="control-group">
-                                        <label for="id_value" class="control-label requiredField">
-                                        Related to<span class="asteriskField">*</span></label>
-
-                                        <div class="controls"><input
-                                                class="form-control input-sm textinput textInput" id="id_relation-{{ forloop.counter0 }}-value"
-                                                maxlength="500" name="relation-{{ forloop.counter0 }}-value" type="text"
-                                                value="{{ relation.value }}"></div>
-                                    </div>
-                                </fieldset>
-                            </div>
-                        </div>
-                        <div class="modal-footer">
-                            <button type="button" class="btn btn-default" data-dismiss="modal">Close</button>
-                            <button type="submit" class="btn btn-primary">Save changes</button>
-                        </div>
-                    </form>
-                </div>
-            </div>
-        </div>
-        {% endfor %}
-
-        {% for contributor in contributor_formset.initial %}
-        <div class="modal fade" id="edit-contributor-dialog{{ contributor.id }}" tabindex="-1" role="dialog"
-             aria-labelledby="myModalLabel" aria-hidden="true">
-            <div class="modal-dialog">
-                <div class="modal-content">
-                    <form id="id_contributor_{{ contributor.id }}" action="/hsapi/_internal/{{ cm.short_id }}/contributor/{{ contributor.id }}/update-metadata/"
-                          method="POST"
-                          enctype="multipart/form-data">
-                        {% csrf_token %}
-                        <input name="resource-mode" type="hidden" value="edit">
-
-                        <div class="modal-header">
-                            <button type="button" class="close" data-dismiss="modal"
-                                    aria-hidden="true">×
-                            </button>
-                            <h4 class="modal-title" id="myModalLabel"> Edit contributor </h4></div>
-                        <div class="modal-body">
-                            {% csrf_token %}
-                            <div class="form-group">
-                                {% csrf_token %}
-                                <fieldset>
-                                    <div id="div_id_name" class="control-group">
-                                        <label class="control-label requiredField">Name<span
-                                                class="asteriskField">*</span></label>
-
-                                        <div class="controls"><input
-                                                class="form-control input-sm textinput textInput"
-                                                id="id_contributor-{{ contributor.order|add:"- 1" }}-name" maxlength="100" name="contributor-{{ contributor.order|add:"- 1" }}-name"
-                                                required="required" type="text" value="{% if contributor.name %}{{ contributor.name }}{% endif %}"></div>
-                                    </div>
-                                    <div id="div_id_description" class="control-group">
-                                        <label class="control-label">HydroShare User Identifier (URL)</label>
-
-                                        <div class="controls"><input
-                                                class="form-control input-sm urlinput"
-                                                id="id_contributor-{{ contributor.order|add:"- 1" }}-description" maxlength="200"
-                                                name="contributor-{{ contributor.order|add:"- 1" }}-description" type="url"
-                                                value="{% if contributor.description %}{{ contributor.description }}{% endif %}"
-                                                {% if contributor.description %} readonly {% endif %}></div>
-                                    </div>
-                                    <div id="div_id_organization" class="control-group">
-                                        <label class="control-label">Organization</label>
-
-                                        <div class="controls"><input
-                                                class="form-control input-sm textinput textInput"
-                                                id="id_contributor-{{ contributor.order|add:"- 1" }}-organization" maxlength="200"
-                                                name="contributor-{{ contributor.order|add:"- 1" }}-organization" type="text" value="{% if contributor.organization %}{{ contributor.organization }}{% endif %}"></div>
-                                    </div>
-                                    <div id="div_id_email" class="control-group">
-                                        <label class="control-label">Email</label>
-
-                                        <div class="controls">
-                                            <input class="form-control input-sm emailinput"
-                                                   id="id_contributor-{{ contributor.order|add:"- 1" }}-email" maxlength="75" name="contributor-{{ contributor.order|add:"- 1" }}-email"
-                                                   type="email" value="{% if contributor.email %}{{ contributor.email }}{% endif %}">
-                                        </div>
-                                    </div>
-                                    <div id="div_id_address" class="control-group">
-                                        <label class="control-label">Address</label>
-
-                                        <div class="controls">
-                                            <input class="form-control input-sm textinput textInput"
-                                                   id="id_contributor-{{ contributor.order|add:"- 1" }}-address" maxlength="250"
-                                                   name="contributor-{{ contributor.order|add:"- 1" }}-address"
-                                                   type="text" value="{% if contributor.address %}{{ contributor.address }}{% endif %}">
-                                        </div>
-                                    </div>
-                                    <div id="div_id_phone" class="control-group">
-                                        <label class="control-label">Phone</label>
-
-                                        <div class="controls">
-                                            <input class="form-control input-sm textinput textInput"
-                                                   id="id_contributor-{{ contributor.order|add:"- 1" }}-phone" maxlength="25" name="contributor-{{ contributor.order|add:"- 1" }}-phone"
-                                                   type="text" value="{% if contributor.phone %}{{ contributor.phone }}{% endif %}">
-                                        </div>
-                                    </div>
-                                    <div id="div_id_homepage" class="control-group">
-                                        <label class="control-label">Homepage</label>
-
-                                        <div class="controls"><input
-                                                class="form-control input-sm urlinput"
-                                                id="id_contributor-{{ contributor.order|add:"- 1" }}-homepage" maxlength="200" name="contributor-{{ contributor.order|add:"- 1" }}-homepage"
-                                                type="url" value="{% if contributor.homepage %}{{ contributor.homepage }}{% endif %}"></div>
-                                    </div>
-
-                                </fieldset>
-                            </div>
-                        </div>
-                        <div class="modal-footer">
-                            <button type="button" class="btn btn-default" data-dismiss="modal">Cancel</button>
-                            <button type="submit" class="btn btn-primary">Save changes</button>
-                        </div>
-                    </form>
-                </div>
-            </div>
-        </div>
-
-        <div class="modal fade" id="delete-contributor-dialog{{ contributor.id }}" tabindex="-1" role="dialog"
-             aria-labelledby="myModalLabel" aria-hidden="true">
-            <div class="modal-dialog">
-                <div class="modal-content">
-                    <div class="modal-header">
-                        <button type="button" class="close" data-dismiss="modal" aria-hidden="true">×</button>
-                        <h4 class="modal-title" id="myModalLabel">Delete metadata element</h4></div>
-                    <div class="modal-body"><strong>Are you sure you want to delete this metadata element?</strong>
-                    </div>
-                    <div class="modal-footer">
-                        <button type="button" class="btn btn-default" data-dismiss="modal">Cancel</button>
-                        <a type="button" class="btn btn-danger"
-                           href="/hsapi/_internal/{{ cm.short_id }}/contributor/{{ contributor.id }}/delete-metadata/">Delete</a>
-                    </div>
-                </div>
-            </div>
-        </div>
-        {% endfor %}
-
-        {% for author in creator_formset.initial %}
-        <div class="modal fade" id="edit-creator-dialog{{ author.id }}" tabindex="-1" role="dialog"
-             aria-labelledby="myModalLabel" aria-hidden="true">
-            <div class="modal-dialog">
-                <div class="modal-content">
-                    <form id="id_creator_{{ author.id }}" action="/hsapi/_internal/{{ cm.short_id }}/creator/{{ author.id }}/update-metadata/"
-                          method="POST"
-                          enctype="multipart/form-data">
-                        {% csrf_token %}
-                        <input name="resource-mode" type="hidden" value="edit">
-
-                        <div class="modal-header">
-                            <button type="button" class="close" data-dismiss="modal"
-                                    aria-hidden="true">×
-                            </button>
-                            <h4 class="modal-title" id="myModalLabel"> Edit author </h4></div>
-                        <div class="modal-body">
-                            {% csrf_token %}
-                            <div class="form-group">
-                                {% csrf_token %}
-                                <fieldset>
-                                    <div id="div_id_name" class="control-group">
-                                        <label class="control-label requiredField">Name<span
-                                                class="asteriskField">*</span></label>
-
-                                        <div class="controls"><input
-                                                class="form-control input-sm textinput textInput"
-                                                id="id_creator-{{ author.order|add:"- 1" }}-name" maxlength="100" name="creator-{{ author.order|add:"- 1" }}-name"
-                                                required="required" type="text" value="{% if author.name %}{{ author.name }}{% endif %}"></div>
-                                    </div>
-                                    <div id="div_id_description" class="control-group">
-                                        <label class="control-label">HydroShare User Identifier (URL)</label>
-
-                                        <div class="controls"><input
-                                                class="form-control input-sm urlinput"
-                                                id="id_creator-{{ author.order|add:"- 1" }}-description" maxlength="200"
-                                                name="creator-{{ author.order|add:"- 1" }}-description" type="url"
-                                                value="{% if author.description %}{{ author.description }}{% endif %}"
-                                                {% if author.description %} readonly {% endif %}></div>
-                                    </div>
-                                    <div id="div_id_organization" class="control-group">
-                                        <label class="control-label">Organization</label>
-
-                                        <div class="controls"><input
-                                                class="form-control input-sm textinput textInput"
-                                                id="id_creator-{{ author.order|add:"- 1" }}-organization" maxlength="200"
-                                                name="creator-{{ author.order|add:"- 1" }}-organization" type="text" value="{% if author.organization %}{{ author.organization }}{% endif %}"></div>
-                                    </div>
-                                    <div id="div_id_email" class="control-group">
-                                        <label class="control-label">Email</label>
-
-                                        <div class="controls">
-                                            <input class="form-control input-sm emailinput"
-                                                   id="id_creator-{{ author.order|add:"- 1" }}-email" maxlength="75" name="creator-{{ author.order|add:"- 1" }}-email"
-                                                   type="email" value="{% if author.email %}{{ author.email }}{% endif %}">
-                                        </div>
-                                    </div>
-                                    <div id="div_id_address" class="control-group">
-                                        <label class="control-label">Address</label>
-
-                                        <div class="controls">
-                                            <input class="form-control input-sm textinput textInput"
-                                                   id="id_creator-{{ author.order|add:"- 1" }}-address" maxlength="250"
-                                                   name="creator-{{ author.order|add:"- 1" }}-address"
-                                                   type="text" value="{% if author.address %}{{ author.address }}{% endif %}">
-                                        </div>
-                                    </div>
-                                    <div id="div_id_phone" class="control-group">
-                                        <label class="control-label">Phone</label>
-
-                                        <div class="controls">
-                                            <input class="form-control input-sm textinput textInput"
-                                                   id="id_creator-{{ author.order|add:"- 1" }}-phone" maxlength="25" name="creator-{{ author.order|add:"- 1" }}-phone"
-                                                   type="text" value="{% if author.phone %}{{ author.phone }}{% endif %}">
-                                        </div>
-                                    </div>
-                                    <div id="div_id_homepage" class="control-group">
-                                        <label class="control-label">Homepage</label>
-
-                                        <div class="controls"><input
-                                                class="form-control input-sm urlinput"
-                                                id="id_creator-{{ author.order|add:"- 1" }}-homepage" maxlength="200" name="creator-{{ author.order|add:"- 1" }}-homepage"
-                                                type="url" value="{% if author.homepage %}{{ author.homepage }}{% endif %}"></div>
-                                    </div>
-                                    <div id="div_id_order" class="control-group">
-                                        <label class="control-label">Order<span class="asteriskField">*</span></label>
-
-                                        <div class="controls"><input
-                                                class="form-control input-sm urlinput"
-                                                id="id_creator-{{ author.order|add:"- 1" }}-order" name="creator-{{ author.order|add:"- 1" }}-order" required="required"
-                                                type="number" value="{% if author.order %}{{ author.order }}{% endif %}"></div>
-                                    </div>
-                                </fieldset>
-                            </div>
-                        </div>
-                        <div class="modal-footer">
-                            <button type="button" class="btn btn-default" data-dismiss="modal">Cancel</button>
-                            <button type="submit" class="btn btn-primary">Save changes</button>
-                        </div>
-                    </form>
-                </div>
-            </div>
-        </div>
-
-        <div class="modal fade" id="delete-creator-dialog{{ author.id }}" tabindex="-1" role="dialog"
-             aria-labelledby="myModalLabel" aria-hidden="true">
-            <div class="modal-dialog">
-                <div class="modal-content">
-                    <div class="modal-header">
-                        <button type="button" class="close" data-dismiss="modal" aria-hidden="true">×</button>
-                        <h4 class="modal-title" id="myModalLabel">Delete metadata element</h4></div>
-                    <div class="modal-body"><strong>Are you sure you want to delete this metadata element?</strong>
-                    </div>
-                    <div class="modal-footer">
-                        <button type="button" class="btn btn-default" data-dismiss="modal">Cancel</button>
-                        <a type="button" class="btn btn-danger"
-                           href="/hsapi/_internal/{{ cm.short_id }}/creator/{{ author.id }}/delete-metadata/">Delete</a>
-                    </div>
-                </div>
-            </div>
-        </div>
-        {% endfor %}
-
-            {% include "irods_signin.html" %}
-            {% include "irods_upload_add.html" %}
-        {%  block modal_publish_resource %}
-            <div class="modal fade" id="submit-for-publication-dialog" tabindex="-1" role="dialog"
-                 aria-labelledby="myModalLabel" aria-hidden="true">
-                <div class="modal-dialog">
-                    <div class="modal-content">
-                        <div class="modal-header">
-                            <button type="button" class="close" data-dismiss="modal" aria-hidden="true">&times;</button>
-                            <h4 class="modal-title" id="submit-for-publication-title">Submit resource for publication</h4>
-                        </div>
-                        <div class="modal-body">
-                            <p>
-                                Upon submitting the resource for publication it will be permanently published and assigned a
-                                digital object identifier (DOI). This is <strong>final</strong> and changes can only be made
-                                on a new version (copy) of the resource.
-                            </p>
-                            <p>
-                                 Please confirm that you accept the HydroShare Publication Agreement shown below.
-                            </p>
-                            <div class="iframe-border">
-                                <iframe id="pub-agreement-frame" scrolling="no" src="https://www.hydroshare.org/publication-agreement/"></iframe>
-                            </div>
-                            <input type="checkbox" id="agree-chk"><label for="agree-chk" class="checkbox-label">I accept the HydroShare Publication Agreement.</label>
-                        </div>
-                        <div class="modal-footer">
-                            <button type="button" class="btn btn-default" data-dismiss="modal">Cancel</button>
-                            <a type="button" id="publish-btn" class="btn btn-danger" href="/hsapi/_internal/{{ cm.short_id }}/publish/" disabled>Publish</a>
-                        </div>
-                    </div>
-                </div>
-            </div>
-        {%  endblock %}
-
-        <div class="modal fade" id="add-source-dialog" tabindex="-1" role="dialog" aria-labelledby="myModalLabel"
-             aria-hidden="true">
-            <div class="modal-dialog">
-                <div class="modal-content">
-                    <form action="/hsapi/_internal/{{ cm.short_id }}/source/add-metadata/" method="POST"
-                          enctype="multipart/form-data">
-                        {% csrf_token %}
-                        <input name="resource-mode" type="hidden" value="edit">
-
-                        <div class="modal-header">
-                            <button type="button" class="close" data-dismiss="modal" aria-hidden="true">×</button>
-                            <h4 class="modal-title" id="myModalLabel">Add Source</h4></div>
-                        <div class="modal-body">
-                            {% csrf_token %}
-
-                            <div class="form-group">
-                                {% csrf_token %}
-                                <fieldset>
-                                    <legend>Source</legend>
-                                    <div id="div_id_derived_from" class="control-group">
-                                        <label for="id_derived_from" class="control-label requiredField">Derived from<span class="asteriskField">*</span></label>
-
-                                        <div class="controls">
-                                            <input class="form-control input-sm textinput textInput"
-                                                                     id="id_derived_from" maxlength="300"
-                                                                     name="derived_from" type="text">
-                                        </div>
-                                    </div>
-                                </fieldset>
-                            </div>
-                        </div>
-                        <div class="modal-footer">
-                            <button type="button" class="btn btn-default" data-dismiss="modal">Close</button>
-                            <button type="submit" class="btn btn-primary">Save changes</button>
-                        </div>
-                    </form>
-                </div>
-            </div>
-        </div>
-
-        <div class="modal fade" id="add-relation-dialog" tabindex="-1" role="dialog" aria-labelledby="myModalLabel"
-             aria-hidden="true">
-            <div class="modal-dialog">
-                <div class="modal-content">
-                    <form action="/hsapi/_internal/{{ cm.short_id }}/relation/add-metadata/"
-                          method="POST" enctype="multipart/form-data">
-                        {% csrf_token %}
-                        <input name="resource-mode" type="hidden" value="edit">
-
-                        <div class="modal-header">
-                            <button type="button" class="close" data-dismiss="modal" aria-hidden="true">×</button>
-                            <h4 class="modal-title" id="myModalLabel"> Add Relation </h4></div>
-                        <div class="modal-body">
-                            {% csrf_token %}
-
-                            <div class="form-group">
-                                {% csrf_token %}
-                                <fieldset>
-                                    <legend>Relation</legend>
-                                    <div id="div_id_type" class="control-group"><label for="id_type"
-                                                                                       class="control-label requiredField">
-                                        Relation type<span class="asteriskField">*</span></label>
-
-                                        <div class="controls"><select class="form-control input-sm select" id="id_type" name="type">
-                                            <option value="" selected="selected">---------</option>
-                                            {% for type_value, type_display in relation_source_types %}
-                                                <option value={{ type_value }}>{{ type_display }}</option>
-                                            {% endfor %}
-                                        </select></div>
-                                    </div>
-                                    <div id="div_id_value" class="control-group"><label for="id_value"
-                                                                                        class="control-label requiredField">
-                                        Related to<span class="asteriskField">*</span></label>
-
-                                        <div class="controls"><input class="form-control input-sm textinput textInput"
-                                                                     id="id_value" maxlength="500" name="value"
-                                                                     type="text"></div>
-                                    </div>
-                                </fieldset>
-                            </div>
-                        </div>
-                        <div class="modal-footer">
-                            <button type="button" class="btn btn-default" data-dismiss="modal">Close</button>
-                            <button type="submit" class="btn btn-primary">Save changes</button>
-                        </div>
-                    </form>
-                </div>
-            </div>
-        </div>
-
-        <div class="modal fade" id="new-version-resource-dialog" tabindex="-1" role="dialog" aria-labelledby="myModalLabel" aria-hidden="true">
-            <div class="modal-dialog">
-                <div class="modal-content">
-                    <div class="modal-header">
-                        <button type="button" class="close" data-dismiss="modal" aria-hidden="true">&times;</button>
-                        <h4 class="modal-title" id="new-version-resource-title">Create New Version of This Resource</h4>
-                    </div>
-                    <div class="modal-body">
-                        Creating a new version of this resource will obsolete this resource.
-                        This resource will be still available in HydroShare, but will not be
-                        discoverable via HydroShare search interface. Only one newer version
-                        is allowed.
-                    </div>
-                    <div class="modal-footer">
-                        <button type="button" class="btn btn-default" data-dismiss="modal">Cancel</button>
-                        <a type="button" class="btn btn-danger"
-                           href="/hsapi/_internal/{{ cm.short_id }}/create-new-version-resource/">Create New Version</a>
-                    </div>
-                </div>
-            </div>
-        </div>
-
-        {% block modal_delete_resource %}
-            <div class="modal fade" id="delete-resource-dialog" tabindex="-1" role="dialog" aria-labelledby="myModalLabel"
-                 aria-hidden="true">
-                <div class="modal-dialog">
-                    <div class="modal-content">
-                        <div class="modal-header">
-                            <button type="button" class="close" data-dismiss="modal" aria-hidden="true">&times;</button>
-                            <h4 class="modal-title" id="delete-resource-title">Delete Resource</h4>
-                        </div>
-                        <div class="modal-body">
-                            <strong>THIS IS A PERMANENT ACTION. </strong>
-                            <ul>
-                                <li>This will delete the resource file.</li>
-                                <li>A copy of your resource file will not be retained by Hydroshare.</li>
-                                <li>We highly recommend that you download the latest copy of your resource file before
-                                    confirming this action.
-                                </li>
-                            </ul>
-                        </div>
-                        <div class="modal-footer">
-                            <button type="button" class="btn btn-default" data-dismiss="modal">Cancel</button>
-                            <a type="button" class="btn btn-danger"
-                               href="/hsapi/_internal/{{ cm.short_id }}/delete-resource/">Delete</a>
-                        </div>
-                    </div>
-                </div>
-            </div>
-=======
             {% include "resource-landing-page/modals.html" %}
->>>>>>> d155ea33
         {%  endblock %}
 
     {% endwith %}
