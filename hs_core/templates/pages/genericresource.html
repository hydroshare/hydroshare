{% extends 'pages/page.html' %}

{% load ratings_tags pages_tags keyword_tags hydroshare_tags crispy_forms_tags %}

{% block extra_head %}
    <link href="{{ STATIC_URL }}css/site_base_irods.css" rel="stylesheet"/>
    <link rel="stylesheet" href='//cdn.datatables.net/1.10.10/css/jquery.dataTables.min.css'/>
    <link href="{{ STATIC_URL }}css/toolresource.css" rel="stylesheet"/>
    <link href="{{ STATIC_URL }}css/hs-file-icons.css" rel="stylesheet"/>
{% endblock %}

{% block main %}
    {% with page.get_content_model as cm %}
        {% keywords_for page as kws %}
        {% set_page_permissions page %}
        <input type="hidden" id="supported-file-types" value="{{ cm.get_supported_upload_file_types }}">
        <input type="hidden" id="allow-multiple-file-upload" value={{ cm.allow_multiple_file_upload }}>
        <input type="hidden" id="file-count" value={{ cm.files.all.count }}>
        <input type="hidden" id="resource-mode" value="{% if metadata_form %}Edit{% else %}View{% endif %}" >
        <input type="hidden" id="resource-type" value="{{ cm|resource_type }}" >
        <input type="hidden" id="spatial-coverage-type" value="{{ spatial_coverage.type }}" >
        <input type="hidden" id="current-user-id" value="{{ request.user.id }}" >
        <input type="hidden" id="keywords-string" value="{% for k, v in subjects_form.initial.iteritems  %}{{ v }}{% endfor %}">
        <input type="hidden" id="short-id" value="{{ page.get_content_model.short_id }}">
        <input type="hidden" id="static-url" value="{{ STATIC_URL }}">

        <div class="container" onload="loadScroll()" onunload="saveScroll()">
            {% block error %}
                {%  if validation_error %}
                    <div class="alert alert-danger alert-dismissible" role="alert">
                          <button type="button" class="close" data-dismiss="alert" aria-label="Close"><span aria-hidden="true">&times;</span></button>
                          <strong>Validation Error: {{ validation_error }}</strong>
                     </div>
                {%  endif %}
                {% if resource_creation_error %}
                    <div class="alert alert-danger alert-dismissible" role="alert">
                        <button type="button" class="close" data-dismiss="alert" aria-label="Close"><span aria-hidden="true">&times;</span></button>
                        <strong>{{ resource_creation_error }}</strong>
                    </div>
                {% endif %}
            {% endblock %}

            {%  if task_id and download_path %}
                <input type="hidden" id="task_id" name="task_id" value="{{ task_id }}">
                <input type="hidden" id="download_path" name="download_path" value="{{ download_path }}">
                <div class="col-sm-12">
                    <div id='download-status-info' class="alert alert-success">
                        Please wait for the resource bag to be created<span id="loading">.</span>
                    </div>
                </div>
            {% endif %}

            {# ======= Title ======= #}
            {% include "resource-landing-page/title-section.html" %}

            {# ======= Top-right buttons ======= #}
            {% include "resource-landing-page/top-right-buttons.html" with resource_is_mine=resource_is_mine show_manage_access=show_manage_access %}

            {# ======= Title and header content ======= #}
            {% include "resource-landing-page/resource-header.html" %}

            {# ======= Abstract ======= #}
            {% include "resource-landing-page/abstract.html" %}

            {# ======= Subject ======= #}
            {% include "resource-landing-page/subject.html" %}

            {# ======= Citation ======= #}
            {% if metadata_form %}
                {% include "resource-landing-page/citation.html" with resource_mode="edit" %}
            {% else %}
                {% include "resource-landing-page/citation.html" with resource_mode="view" %}
            {% endif %}

            {# ======= Coverage ======= #}
            {% if spatial_coverage.north or spatial_coverage.northlimit or temporal_coverage or metadata_form %}
                {% include "resource-landing-page/coverage.html" %}
            {% endif %}

            {% block content_block %}
            {# ======= Content (code moved here because django does not render blocks inside included templates) ======= #}
            {% if cm.resource_type != "ToolResource" %}
                {# POPUP MENU - Right clicking items #}
                <ul id="right-click-menu" class="dropdown-menu fb-dropdown selection-menu">
                    {% if cm|resource_type == "Generic" or cm|resource_type == "Model Program Resource" or cm|resource_type == "MODFLOW Model Instance Resource" or cm|resource_type == "SWAT Model Instance Resource" or cm|resource_type == "Model Instance Resource" %}
                    <li id="btn-open" data-menu-name="open">
                        <span class="fa fa-folder-open icon-blue"></span>
                        <span>Open</span>
                    </li>

                    <li id="open-separator" role="separator" class="divider"></li>
                    {% endif %}

                        {% if page.perms.change and metadata_form %}
                            {% if cm|resource_type == "Generic" or cm.resource_type == "CompositeResource" %}
                                <li id="btn-cut" data-menu-name="cut">
                                    <span class="fa fa-scissors icon-blue"></span>
                                    <span>Cut</span>
                                </li>

                            <li data-menu-name="paste">
                                <span class="fa fa-clipboard icon-blue"></span>
                                <span>Paste</span>
                            </li>

                        {% endif %}

                        {% if cm|resource_type == "Generic" or cm|resource_type == "Time Series" %}
                            <li data-menu-name="rename" data-toggle="modal" data-target="#rename-dialog">
                                <span class="glyphicon glyphicon-pencil icon-blue"></span>
                                <span>Rename</span>
                            </li>
                        {% endif %}

                        <li data-menu-name="delete" class="fb-files-remove" data-toggle="modal" data-target="#confirm-delete-dialog">
                            <span class="glyphicon glyphicon-trash icon-button btn-remove"></span>
                            <span>Delete</span>
                        </li>

                        <li id="delete-separator" role="separator" class="divider"></li>

                        {% if cm|resource_type == "Generic" %}

                            <li id="btn-zip" data-menu-name="zip" data-toggle="modal"
                                data-target="#zip-folder-dialog">
                                <span class="glyphicon glyphicon-compressed icon-blue"></span>
                                <span>Zip Folder...</span>
                            </li>

                            <li id="btn-unzip" data-menu-name="unzip">
                                <span class="fa fa-file-archive-o icon-blue"></span>
                                <span>Unzip here</span>
                            </li>

                            <li id="zip-separator" role="separator" class="divider"></li>
                        {% endif %}

                    {% endif %}
                    {% if cm.raccess.require_download_agreement %}
                        <li id="btn-download-with-agreement" data-menu-name="download" data-toggle="modal" data-target="#license-agree-dialog-file">
                            <span class="glyphicon glyphicon-download icon-blue"></span>
                            <span>Download</span>
                        </li>
                    {% else %}
                        <li id="btn-download" data-menu-name="download" >
                            <span class="glyphicon glyphicon-download icon-blue"></span>
                            <span>Download</span>
                        </li>
                    {% endif %}
                    <li id="btn-get-link" data-menu-name="get-link" data-toggle="modal" data-target="#get-file-url-dialog">
                        <span class="fa fa-link icon-blue"></span>
                        <span>Get file URL</span>
                    </li>
                    {% if page.perms.change and resource_edit_mode and cm.resource_type == "CompositeResource"%}
                        <li id="btn-set-geo-file-type" data-menu-name="setgeorasterfiletype">
                            <span class="glyphicon glyphicon-check icon-blue"></span>
                            <span>Set Geographic Raster File Type</span>
                        </li>
                        <li id="btn-set-netcdf-file-type" data-menu-name="setnetcdffiletype">
                            <span class="glyphicon glyphicon-check icon-blue"></span>
                            <span>Set Multidimensional Data File Type</span>
                        </li>
                        <li id="btn-set-geofeature-file-type" data-menu-name="setgeofeaturefiletype">
                            <span class="glyphicon glyphicon-check icon-blue"></span>
                            <span>Set Geographic Feature File Type</span>
                        </li>
                        <li id="btn-set-refts-file-type" data-menu-name="setreftsfiletype">
                            <span class="glyphicon glyphicon-check icon-blue"></span>
                            <span>Set Reference Timeseries File Type</span>
                        </li>
                        <li id="btn-set-timeseris-file-type" data-menu-name="settimeseriesfiletype">
                            <span class="glyphicon glyphicon-check icon-blue"></span>
                            <span>Set Timeseries File Type</span>
                        </li>
                    {%  endif %}
                </ul>

                {# POPUP MENU - Right clicking empty space in file browser #}
                <ul id="right-click-container-menu" class="dropdown-menu fb-dropdown selection-menu">
                    {% if page.perms.change and metadata_form %}
                        {% if cm|resource_type == "Generic" or cm|resource_type == "Model Program Resource" or cm|resource_type == "MODFLOW Model Instance Resource" or cm|resource_type == "SWAT Model Instance Resource" or cm|resource_type == "Model Instance Resource" or cm.resource_type == "CompositeResource" %}
                            <li id="btn-new-folder" data-menu-name="new-folder" data-toggle="modal"
                                data-target="#create-folder-dialog">
                                <span class="fa fa-folder icon-blue"></span>
                                <span>New Folder</span>
                            </li>
                            <li role="separator" class="divider"></li>
                        {% endif %}
                    {% endif %}

                    <li data-menu-name="refresh">
                        <span class="fa fa-refresh icon-blue"></span>
                        <span>Refresh</span>
                    </li>

                    <li data-menu-name="select-all">
                        <span class="fa fa-check-square icon-blue"></span>
                        <span>Select All</span>
                    </li>
                    {% if page.perms.change and metadata_form and cm|resource_type == "Generic"%}

                        <li role="separator" class="divider"></li>

                        <li data-menu-name="paste">
                            <span class="fa fa-clipboard icon-blue"></span>
                            <span>Paste</span>
                        </li>
                    {% endif %}
                </ul>

                <div class="col-xs-12 content-block">
                    <h3>Content</h3>
                    {% if show_content_files %}
                        {# ======= Modal window begins =======#}
                        <div class="modal fade" id="confirm-delete-dialog" tabindex="-1" role="dialog"
                             aria-labelledby="myModalLabel" aria-hidden="true">
                            <div class="modal-dialog">
                                <div class="modal-content">
                                    <div class="modal-header">
                                        <button type="button" class="close" data-dismiss="modal"
                                                aria-hidden="true">&times;</button>
                                        <h4 class="modal-title">Confirm files deletion</h4>
                                    </div>
                                    <div class="modal-body">
                                        <div class="warnings-list">
                                            <div>Consider saving a copy of the files before you delete it if it is
                                                important to you.
                                            </div>
                                            <br>
                                        </div>
                                    </div>
                                    <div class="modal-footer">
                                        <button type="button" class="btn btn-default" data-dismiss="modal">Cancel
                                        </button>
                                        <button id="btn-confirm-delete" type="button" class="btn btn-danger"
                                                data-dismiss="modal">Delete
                                        </button>
                                    </div>
                                </div>
                            </div>
                        </div>
                        {# ======= Modal window ends =======#}

                        <div id="hs-file-browser" data-res-id="{{ cm.short_id }}" data-current-path="data/contents"
                             {% if page.perms.change and metadata_form %}data-mode="edit"{% endif %}
                             data-supported-files="{{ cm.get_supported_upload_file_types }}"
                             data-allow-multiple-files="{{ cm.allow_multiple_file_upload }}"
                             data-initial-file-count="{{ cm.files.all.count }}"
                             {% if cm|resource_type != "Generic" and cm.resource_type != "CompositeResource" %}data-refresh-on-upload="true"{% endif %}
                             class="file-browser"
                        >

                            <div class="file-browser-container">
                                <div id="fb-inner-controls">
                                    <div id="fb-inner-buttons">
                                        <div class="row">
                                            {% if cm|resource_type == "Generic" or cm|resource_type == "Model Program Resource" or cm|resource_type == "MODFLOW Model Instance Resource" or cm|resource_type == "SWAT Model Instance Resource" or cm|resource_type == "Model Instance Resource" or cm.resource_type == "CompositeResource" %}
                                            <div class="col-xs-6 col-sm-3 col-md-3">
                                                <button id="fb-move-back"
                                                        class="btn btn-default fb-control-round disabled"
                                                        title="Click to go back"><span
                                                        class="glyphicon glyphicon-arrow-left"></span>
                                                </button>

                                                <button id="fb-move-forward"
                                                        class="btn btn-default fb-control-round disabled"
                                                        title="Click to go forward"><span
                                                        class="glyphicon glyphicon-arrow-right"></span>
                                                </button>

                                                <button id="fb-move-up"
                                                        class="btn btn-default fb-control-squared disabled"
                                                        title="Click to go to parent directory"><span
                                                        class="fa fa-level-up"></span></button>
                                            </div>
                                            {% endif %}

                                            <div class="{% if cm|resource_type == "Generic" %}col-xs-6{% else %}col-xs-12{% endif %} col-sm-4 col-md-3 pull-right text-right">
                                                <div id="btn-group-view" class="btn-group" role="group">
                                                    <button data-view="list" data-toggle="tooltip"
                                                            data-placement="auto"
                                                            title='List'
                                                            type="button"
                                                            class="btn btn-default"><i class='fa fa-list' aria-hidden='true'></i>
                                                    </button>

                                                    <button data-view="grid" data-toggle="tooltip"
                                                            data-placement="auto" type="button"
                                                            title='Grid'
                                                            class="btn btn-default active"><i class='glyphicon glyphicon-th-large' aria-hidden='true'></i>
                                                    </button>
                                                </div>

                                                <div id="fb-sort" class="btn-group">
                                                    <button type="button"
                                                            class="btn btn-default dropdown-toggle"
                                                            data-toggle="dropdown" aria-haspopup="true"
                                                            aria-expanded="false">
                                                        <span class="glyphicon glyphicon-sort"></span>&nbsp;<span>Sort By</span>&nbsp;<span
                                                            class="caret"></span>
                                                    </button>

                                                    <ul class="dropdown-menu text-left">
                                                        <li data-method="type" class="active"><a>Type</a></li>
                                                        <li data-method="name"><a>Name</a></li>
                                                        <li data-method="size"><a>Size</a></li>
                                                        <li role="separator" class="divider"></li>
                                                        <li data-order="asc" class="active"><a><i
                                                                class="fa fa-sort-amount-asc"></i>&nbsp;&nbsp;Ascending</a>
                                                        </li>
                                                        <li data-order="desc"><a><i
                                                                class="fa fa-sort-amount-desc"></i>&nbsp;&nbsp;Descending</a>
                                                        </li>
                                                    </ul>
                                                </div>
                                            </div>

                                            <div class="col-xs-12 col-sm-5 col-md-6" style="display: inline-block;">
                                                <div class="input-group file-browser-search">
                                                    <span class="glyphicon glyphicon-search search-icon"></span>
                                                <span id="btn-clear-search-input"
                                                      class="glyphicon glyphicon-remove-sign btn-clear-search"
                                                      data-toggle="tooltip"
                                                      data-placement="auto"
                                                      title="Clear search"></span>
                                                    <input type="text" id="txtDirSearch"
                                                           class="form-control fb-input-search"
                                                           placeholder="Search current directory">
                                                </div>
                                            </div>

                                        </div>
                                        <div class="row">
                                            <div id="fb-file-operations-controls" class="col-xs-12 col-sm-12 height-fix">
                                                {% if page.perms.change and metadata_form %}
                                                    {% if cm|resource_type == "Generic" or cm|resource_type == "Model Program Resource" or cm|resource_type == "MODFLOW Model Instance Resource" or cm|resource_type == "SWAT Model Instance Resource" or cm|resource_type == "Model Instance Resource" or cm.resource_type == "CompositeResource" %}
                                                        <button id="fb-create-folder" class="fb-space-right disabled"
                                                                data-toggle="modal"
                                                                data-target="#create-folder-dialog"
                                                            title="Create new folder">
                                                        <span class="fa fa-folder icon-blue"></span>
                                                    </button>
                                                    {% endif %}

                                                        {% if cm|resource_type == "Generic" or cm|resource_type == "Model Program Resource" or cm|resource_type == "MODFLOW Model Instance Resource" or cm|resource_type == "SWAT Model Instance Resource" or cm|resource_type == "Model Instance Resource" or cm.resource_type == "CompositeResource"  %}
                                                            <button id="fb-cut"
                                                                    class="disabled"
                                                                    title="Cut">
                                                                <span class="fa fa-scissors icon-blue"></span>
                                                            </button>
                                                            <button id="fb-paste"
                                                                    class="disabled fb-space-right"
                                                                    title="Paste">
                                                                <span class="fa fa-clipboard icon-blue"></span>
                                                            </button>
                                                        {% endif %}

                                                    {% if cm|resource_type != "Web App Resource" and cm|resource_type != "Geographic Raster"  and cm|resource_type != "HIS Referenced Time Series"  and cm|resource_type != "Geographic Feature (ESRI Shapefiles)" %}
                                                        <button id="fb-rename"
                                                                class="disabled fb-space-right"
                                                                title="Rename" data-toggle="modal"
                                                                data-target="#rename-dialog">
                                                            <span class="glyphicon glyphicon-pencil icon-blue"></span>
                                                        </button>
                                                    {% endif %}

                                                    {% if cm|resource_type == "Generic" or cm|resource_type == "Model Program Resource" or cm|resource_type == "MODFLOW Model Instance Resource" or cm|resource_type == "SWAT Model Instance Resource" or cm|resource_type == "Model Instance Resource" or cm.resource_type == "CompositeResource" %}
                                                        <button id="fb-zip"
                                                                class="disabled"
                                                                title="Zip Folder" data-toggle="modal"
                                                                data-target="#zip-folder-dialog">
                                                            <span class="glyphicon glyphicon-compressed icon-blue"></span>
                                                        </button>

                                                        <button id="fb-unzip"
                                                                class="disabled fb-space-right"
                                                                title="Unzip here">
                                                            <span class="fa fa-file-archive-o icon-blue"></span>
                                                        </button>
                                                    {% endif %}
                                                {% endif %}

                                                <button id="fb-select-all"
                                                        title="Select All">
                                                    <span class="fa fa-check-square icon-blue"></span>
                                                </button>

                                                <button id="fb-refresh" class="fb-space-right"
                                                        title="Refresh">
                                                    <span class="fa fa-refresh icon-blue"></span>
                                                </button>

                                                <button id="fb-download"
                                                        class="disabled"
                                                        title="Download">
                                                    <span class="glyphicon glyphicon-download icon-blue"></span>
                                                </button>

                                                <button id="fb-get-link" data-toggle="modal"
                                                        class="disabled" data-target="#get-file-url-dialog"
                                                        title="Get file URL">
                                                    <span class="fa fa-link icon-blue"></span>
                                                </button>

                                                {% if page.perms.change and metadata_form %}
                                                    <button id="fb-delete"
                                                            class="disabled"
                                                            title="Delete" data-toggle="modal"
                                                            data-target="#confirm-delete-dialog">
                                                        <span class="glyphicon glyphicon-trash btn-remove"></span>
                                                    </button>
                                                {% endif %}
                                            </div>
                                        </div>
                                    </div>

                                    <div class="file-browser-breadcrumb height-fix">
                                        <ol id="fb-bread-crumbs" class="breadcrumb">

                                        </ol>
                                    </div>
                                </div>
                                <form id="hsDropzone"
                                      class="files-container ui-widget-content {% if page.perms.change and metadata_form %}dropzone{% endif %}"
                                      action="/hsapi/_internal/{{ cm.short_id }}/add-files-to-resource/"
                                      method="POST">
                                    {% csrf_token %}

                                    <div id="flag-uploading" class="hidden">
                                        <i class="fa fa-circle-o-notch fa-spin fa-fw"></i>
                                        <small class="uploading-message">
                                            <strong>Uploading files to:</strong>&nbsp;
                                            <span id="upload-folder-path"></span>
                                            <strong>&nbsp;&nbsp;Progress:&nbsp;</strong>
                                            <span id="upload-progress"></span></small>
                                    </div>

                                    <div class="fb-drag-flag">
                                        <span class="fa fa-plus-square fa-5x"></span>
                                    </div>

                                    <ul id="fb-files-container" class="selectable fb-view-grid height-fix">
                                        <li class="fb-loading-spinner">
                                            <i class="fa fa-spinner fa-pulse fa-2x fa-fw icon-blue"></i>
                                        </li>
                                    </ul>
                                </form>

                                <form id="fb-delete-files-form" class="hidden"
                                      action="/hsapi/_internal/{{ cm.short_id }}/delete-multiple-files/"
                                      method="POST" enctype="multipart/form-data">
                                    {% csrf_token %}
                                    <input type="hidden" name="file_ids" value=""/>
                                </form>
                            </div>

                            {% if page.perms.change and metadata_form and cm.get_supported_upload_file_types != "()" %}
                                <div class="fb-upload-caption {% if cm.files.all.count > 0 and cm.allow_multiple_file_upload != "True" %}hidden{% endif %}">
                                    <span><i class="fa fa-upload" aria-hidden="true"></i>&nbsp;&nbsp;Upload
                                        files smaller than 1GB in size by dragging & dropping, or click <a
                                                id="upload-toggle" class="dz-clickable">here</a> to select them.
                                    </span>

                                    <hr>

                                    <div id="log-into-irods">
                                        <a id="btn-signin-irods" type="button" class="btn btn-info"
                                           data-toggle="modal"
                                           data-target="#irodsSignin">
                                            <span class="glyphicon glyphicon-log-in"></span>
                                            &nbsp;&nbsp;Log in to iRODS to add files from an iRODS server...
                                        </a>
                                    </div>

                                    <div><a id="btn-select-irods-file" type="button"
                                       class="btn btn-success row-selector hidden" data-toggle="modal"
                                       data-target="#irodsContent">
                                        <span class="glyphicon glyphicon-plus"><span class="button-label">
                                            Add files from iRODS...</span></span>
                                    </a></div>

                                    <div id="sign-in-info">
                                        <div id="sign-in-name"></div>
                                    </div>
                                    <a id="btn-signout-irods" type="button"
                                       class="btn btn-default hidden-form">
                                        <span class="glyphicon glyphicon-log-out"></span>
                                        &nbsp;&nbsp;Log out of iRODS
                                    </a>


                                </div>
                            {% endif %}
                        </div>

                        <div id="fb-download-help" class="alert alert-warning hidden" role="alert">
                            <strong><i class="glyphicon glyphicon-info-sign"></i>&nbsp;&nbsp;Downloading Large
                                Files</strong>
                            <ul>
                                <li><span>To learn how to download files larger than 1 GB see <a
                                        href="https://help.hydroshare.org/creating-and-managing-resources/uploading-large-files-into-hydroshare/"
                                        target="_blank">Uploading/Downloading large files to/from HydroShare</a>.</span>
                                </li>
                            </ul>
                        </div>

                        {% if page.perms.change and metadata_form and cm.get_supported_upload_file_types != "()" %}
                            <div id="fb-alerts">
                                <div class="alert alert-warning alert-dismissible" role="alert">
                                    <button type="button" class="close" data-dismiss="alert" aria-label="Close">
                                        <span aria-hidden="true">&times;</span>
                                    </button>

                                    <strong><i class="glyphicon glyphicon-info-sign"></i>&nbsp;&nbsp;Uploading</strong>
                                    <ul>
                                        <li><span id="file-types"></span></li>
                                        <li><span id="file-multiple"></span></li>
                                        {% block upload_message %}{% endblock %}
                                    </ul>
                                </div>
                            </div>
                        {% endif %}

                        {% if page.perms.change and metadata_form %}
                            {% if file_type_error %}
                                <div class="alert alert-danger alert-dismissible" role="alert">
                                    <button id="validation-error-close" type="button" class="close"
                                            data-dismiss="alert"
                                            aria-label="Close"><span aria-hidden="true">&times;</span></button>
                                    <strong>Uploaded File Type Validation Error: {{ file_type_error }}</strong>
                                </div>
                            {% endif %}
                        {% endif %}

                        <div class="files" id="previews"></div>
                            {% block download_bag %}
                        <div>
                        {% if user_zone_account_exist %}
                            <a id="rep-res-bag" type="button" class="btn btn-default row-selector" data-toggle="modal"
                               data-target="#rep-resource-to-irods-dialog">
                                <span class="glyphicon">
                                   <span title='Copy Resource Bag to iRODS User Zone' class="button-label">Copy Resource Bag to iRODS User Zone</span>
                                </span>
                            </a>
                        {% endif %}
                        {% for b in cm.bags.all %}
                            <div>
                            {% if cm.raccess.require_download_agreement %}
                                <a id="btn-download-all" type="button" class="btn btn-default row-selector"
                                data-target="#license-agree-dialog-bag" data-toggle="modal" data-placement="auto">
                            {% else %}
                                <a id="btn-download-all" type="button" class="btn btn-default row-selector"
                                   href="{{ cm.bag_url }}">
                            {% endif %}
                                <span class="glyphicon glyphicon-download-alt">
                                    <span title='Download All Content as Zipped BagIt Archive'
                                          class="button-label"> Download All Content as Zipped BagIt Archive</span>
                                </span>
                                </a>
                            </div>
                            <div>
                                <a target="_blank" href="https://en.wikipedia.org/wiki/BagIt">Learn more about the Bagit archive format</a>
                            </div>
                        {% endfor %}
                        {% if user_zone_account_exist %}
                            <div id='rep-alert-success' class="alert alert-success alert-dismissible" role="alert" style="display:none">
                                <button type="button" class="close" data-dismiss="alert" aria-label="Close"><span aria-hidden="true">&times;</span></button>
                                <span id="rep-status-success"></span>
                            </div>
                            <div id='rep-alert-error' class="alert alert-danger alert-dismissible" role="alert" style="display:none">
                                <button type="button" class="close" data-dismiss="alert" aria-label="Close"><span aria-hidden="true">&times;</span></button>
                                <span id="rep-status-error"></span>
                            </div>
                        {% endif %}
                        </div>
                        {% endblock %} {#  download_bag #}
                    {% else %}
                        <i class="glyphicon glyphicon-eye-close text-danger no-access-icon"></i>&nbsp;
                        <span>You do not have permission to see these content files. Please contact the Authors if you wish to obtain access.</span>
                    {% endif %}
                </div>
            {% endif %}
            {% endblock %} {# content_block #}

            {# ======= Content tabs (code moved here because django does not render blocks inside included templates) ======= #}
            <div class="col-sm-12">
                <!-- === Tabs begin === -->
                <div class="tab-elements">
                    <div class="panel-tabs">
                        <ul class="nav nav-tabs">
                            {% if not is_resource_specific_tab_active %}
                                <li class="active col-xs-2 col-md-2">
                            {% else %}
                               <li class="col-xs-2 col-md-2">
                            {%  endif %}
                                <a href="#contactTab" data-toggle="tab" title="Contact">
                                    <span class="glyphicon glyphicon-user"> </span>
                                    &nbspAuthorship
                                </a>
                            </li>
                            {% if sources or show_relations_section or belongs_to_collections or metadata_form %}
                                <li class="col-xs-2 col-md-2">
                                    <a href="#relatedResourcesTab" data-toggle="tab" title="Related resources">
                                        <span class="glyphicon glyphicon-book"></span>
                                        &nbspRelated Resources
                                    </a>
                                </li>
                            {% endif %}
                            {% if extended_metadata_exists or metadata_form %}
                                {#  Resource specific metadata can't be edited for HIS Referenced Time Series #}
                                {% if cm|resource_type != "HIS Referenced Time Series" or not metadata_form %}
                                    {% if  cm|resource_type != "Generic" and cm.resource_type != "CompositeResource"%}
                                        {% if  cm|resource_type|lower != "collection resource" %}
                                            {% if is_resource_specific_tab_active %}
                                                <li class="active col-xs-2 col-md-2">
                                            {% else %}
                                                <li class="col-xs-2 col-md-2">
                                            {% endif %}
                                                <a href="#resourceSpecificTab" data-toggle="tab" title="Resource specific">
                                                    <span class="glyphicon glyphicon-folder-close"></span>
                                                    &nbspResource Specific
                                                </a>
                                            </li>
                                        {% endif %}
                                    {% endif %}
                                {% endif %}
                            {% endif %}
                            {% if relevant_tools  %}
                                <li class="col-xs-2 col-md-2">
                                    <a href="#relevantTools" data-toggle="tab" title="Relevant tools">
                                        <span class="glyphicon glyphicon-wrench"></span>
                                        &nbsp; Web Apps
                                    </a>
                                </li>
                            {% endif %}
                            {% if metadata_form or page.get_content_model.extra_metadata.items|length > 0 %}
                                <li class="col-xs-2 col-md-2">
                                    <a href="#extraMetaTab" data-toggle="tab" title="Extended Metadata">
                                        <span class="glyphicon glyphicon-paperclip"> </span>
                                        &nbspExtended Metadata
                                    </a>
                                 </li>
                            {% endif %}
                            {% if connections %}
                                <li class="col-xs-2 col-md-2">
                                    <a href="#connectionsTab" data-toggle="tab" title="Connections">
                                        <span class="glyphicon glyphicon-fullscreen"> </span>
                                        &nbspConnections
                                    </a>
                                 </li>
                            {% endif %}
                            {% if cm.resource_type == "CompositeResource" %}
                                <li class="col-xs-2 col-md-2">
                                    <a href="#fileTypeMetaDataTab" data-toggle="tab" title="File Metadata">
                                        <span class="glyphicon glyphicon-list-alt"> </span>
                                        &nbspFile Metadata
                                    </a>
                                 </li>
                            {% endif %}
                        </ul>
                    </div>
                    <div class="tabs-body">
                        <!-- Tab panes -->
                        <div class="tab-content">
                            <!-- ========= CONTACT TAB ========= -->
                            <div {% if not is_resource_specific_tab_active %}class="tab-pane active"
                                 {% else %} class="tab-pane"{% endif %} id="contactTab">
                                {% if not metadata_form %}
                                    <h4>Authors </h4>
                                    <div>
                                        <small class="text-muted division-title-caption">The people
                                            or organizations that created the intellectual content
                                            of the resource.
                                        </small>
                                    </div>
                                    <br>
                                    <table class="table hs-table contact-table contact-table-view">
                                        <thead>
                                        <tr class="header-row">
                                            <th>Name</th>
                                            <th>Organization</th>
                                            <th>Address</th>
                                            <th>Phone</th>
                                        </tr>
                                        </thead>

                                        <tbody>
                                        {% for cr in creators %}
                                            <tr>
                                                <td>{% if cr.description %}
                                                    <a href="{{ cr.description }}">{{ cr.name }}</a>{% else %}
                                                    {{ cr.name }}{% endif %}</td>
                                                <td>{% if cr.organization %} {{ cr.organization }}{% endif %}</td>
                                                <td>{% if cr.address %} {{ cr.address }}{% endif %}</td>
                                                <td>{% if cr.phone %} {{ cr.phone }}{% endif %}</td>
                                            </tr>
                                        {% endfor %}
                                        </tbody>
                                    </table>

                                    {% if contributors %}
                                        <hr>
                                        <h4>Contributors</h4>
                                        <div>
                                            <small class="text-muted division-title-caption">People or
                                                organizations that contributed technically, materially,
                                                financially, or provided general support for the
                                                creation of the resource's content but are not
                                                considered authors.
                                            </small>
                                        </div>
                                        <br>
                                        <table class="table hs-table contact-table contact-table-view">
                                            <thead>
                                            <tr class="header-row">
                                                <th>Name</th>
                                                <th>Organization</th>
                                                <th>Address</th>
                                                <th>Phone</th>
                                            </tr>
                                            </thead>
                                            <tbody>
                                            {% for cont in contributors %}
                                                <tr>
                                                    <td>{% if cont.description %}
                                                        <a href="{{ cont.description }}">{{ cont.name }}</a>{% else %}
                                                        {{ cont.name }}{% endif %}</td>
                                                    <td>{% if cont.organization %}
                                                        {{ cont.organization }}{% endif %}</td>
                                                    <td>{% if cont.address %} {{ cont.address }}{% endif %}</td>
                                                    <td>{% if cont.phone %} {{ cont.phone }}{% endif %}</td>
                                                </tr>
                                            {% endfor %}
                                            </tbody>
                                        </table>
                                    {% endif %}

                                {% else %}
                                    <div class="tab-pane active" id="contactTab">
                                        <h4>Authors</h4>
                                        <div>
                                            <small class="text-muted division-title-caption">The people
                                                or organizations that created the intellectual content
                                                of the resource.
                                            </small>
                                        </div>
                                        <br>

                                        <table id="authors-table" class="hs-table contact-table table">
                                            <thead>
                                            <tr class="header-row">
                                                <th class="drag-indicator"></th>
                                                <th>Name</th>
                                                <th>Organization</th>
                                                <th>Address</th>
                                                <th>Phone</th>
                                                <th></th>
                                            </tr>
                                            </thead>
                                            <tbody class="sortable">
                                            {% for author in creator_formset.initial %}
                                                <tr>
                                                    <td class="drag-indicator">
                                                        <i class="fa fa-arrows-v" aria-hidden="true"></i>
                                                        <form class="hidden-form"
                                                              action="/hsapi/_internal/{{ cm.short_id }}/creator/{{ author.id }}/update-metadata/"
                                                               enctype="multipart/form-data">
                                                            {% csrf_token %}
                                                            <input name="resource-mode" type="hidden" value="edit">

                                                            <input name="creator-{{ author.order|add:"- 1" }}-name"
                                                                   value="{% if author.name %}{{ author.name }}{% endif %}">

                                                            <input name="creator-{{ author.order|add:"- 1" }}-description"
                                                                   value="{% if author.description %}{{ author.description }}{% endif %}">

                                                            <input name="creator-{{ author.order|add:"- 1" }}-organization" type="text"
                                                                   value="{% if author.organization %}{{ author.organization }}{% endif %}">

                                                            <input name="creator-{{ author.order|add:"- 1" }}-email"
                                                                   value="{% if author.email %}{{ author.email }}{% endif %}">

                                                            <input name="creator-{{ author.order|add:"- 1" }}-address"
                                                                   value="{% if author.address %}{{ author.address }}{% endif %}">

                                                            <input name="creator-{{ author.order|add:"- 1" }}-phone"
                                                                   type="text" value="{% if author.phone %}{{ author.phone }}{% endif %}">

                                                            <input name="creator-{{ author.order|add:"- 1" }}-homepage" type="url"
                                                                   value="{% if author.homepage %}{{ author.homepage }}{% endif %}">

                                                            <input class="order-input"
                                                                   name="creator-{{ author.order|add:"- 1" }}-order"
                                                                   type="number" value="{% if author.order %}{{ author.order }}{% endif %}">
                                                        </form>
                                                    </td>
                                                    <td>
                                                        {% if author.description %}
                                                        <a href="{{ author.description }}">{{ author.name }}</a>{% else %}
                                                        {{ author.name }}{% endif %}</td>
                                                    <td>{% if  author.organization %}
                                                        {{ author.organization }}{% endif %}</td>
                                                    <td>{% if  author.address %}{{ author.address }}{% endif %}</td>
                                                    <td>{% if  author.phone %}{{ author.phone }}{% endif %}</td>
                                                    <td>
                                                        <a data-toggle="modal" data-placement="auto" title="Edit"
                                                           class="glyphicon glyphicon-pencil icon-button table-icon icon-blue"
                                                           data-target="#edit-creator-dialog{{ author.id }}"
                                                        ></a>

                                                        {# Prevent deletion of last creator#}
                                                        {% if creator_formset.initial|length > 1 %}
                                                            <a data-toggle="modal" data-placement="auto" title="Remove"
                                                               class="glyphicon glyphicon-trash icon-button table-icon btn-remove"
                                                               data-target="#delete-creator-dialog{{ author.id }}"></a>
                                                        {% endif %}
                                                    </td>
                                                </tr>
                                            {% endfor %}
                                            </tbody>
                                        </table>

                                        <a type="button" class="btn btn-success" data-toggle="modal"
                                           data-target="#add-creator-dialog" multiple="multiple">
                                                                <span class="glyphicon glyphicon-plus"><span
                                                                        class="button-label"> Add Author</span></span>
                                        </a>

                                        <hr>

                                        <h4>Contributors</h4>

                                        <div>
                                            <small class="text-muted division-title-caption">People or
                                                organizations that contributed technically, materially,
                                                financially, or provided general support for the
                                                creation of the resource's content but are not
                                                considered authors.
                                            </small>
                                        </div>
                                        <br>

                                        <table class="hs-table contact-table table">
                                            <thead>
                                            <tr class="header-row">
                                                <th>Name</th>
                                                <th>Organization</th>
                                                <th>Address</th>
                                                <th>Phone</th>
                                                <th></th>
                                            </tr>
                                            </thead>
                                            <tbody>
                                            {% for contributor in contributor_formset.initial %}
                                                <tr>
                                                    <td>{% if contributor.description %}
                                                        <a href="{{ contributor.description }}">{{ contributor.name }}</a>{% else %}
                                                        {{ contributor.name }}{% endif %}</td>
                                                    <td>{% if  contributor.organization %}
                                                        {{ contributor.organization }}{% endif %}</td>
                                                    <td>{% if  contributor.address %}
                                                        {{ contributor.address }}{% endif %}</td>
                                                    <td>{% if  contributor.phone %}
                                                        {{ contributor.phone }}{% endif %}</td>
                                                    <td>
                                                        <a data-toggle="modal" data-placement="auto" title="Edit"
                                                           class="glyphicon glyphicon-pencil table-icon icon-button icon-blue"
                                                           data-target="#edit-contributor-dialog{{ contributor.id }}"
                                                        ></a>
                                                        <a data-toggle="modal" data-placement="auto" title="Remove"
                                                           class="glyphicon glyphicon-trash table-icon icon-button btn-remove"
                                                           data-target="#delete-contributor-dialog{{ contributor.id }}"
                                                        ></a>
                                                    </td>
                                                </tr>
                                            {% endfor %}
                                            </tbody>
                                        </table>

                                        <a type="button" class="btn btn-success" data-toggle="modal"
                                           data-target="#add-contributor-dialog" multiple="multiple">
                                            <span class="glyphicon glyphicon-plus"><span class="button-label"> Add Contributor</span></span>
                                        </a>
                                    </div>
                                {% endif %}
                            </div>
                            <!-- ========= RELATED RESOURCES TAB ========= -->
                            {% if sources or show_relations_section or belongs_to_collections or metadata_form %}
                                <div class="tab-pane" id="relatedResourcesTab">
                                    {% if not metadata_form %}
                                    {% if sources %}
                                        <table class="table hs-table">
                                            <legend>Sources</legend>
                                            {% for source in sources %}
<<<<<<< HEAD
                                            <tr>
                                                <th class="dataset-label"><strong>Derived From:</strong></th>
                                                <td class="dataset-details url-clickable">{{ source.derived_from }}</td>
                                            </tr>
=======
                                                <div class="row">
                                                    <div class="col-sm-4"><strong>Derived From:</strong></div>
                                                    <div class="col-sm-8">{{ source.derived_from|urlize }}</div>
                                                </div>
>>>>>>> f69090b6
                                            {% endfor %}
                                        </table>
                                    {% endif %}
                                    {% if show_relations_section %}
                                        <table class="table hs-table" style="margin-bottom: 0;">
                                            <legend>Relations</legend>
                                            {% for relation in relations %}
<<<<<<< HEAD
                                            {% if relation.type|lower != "haspart"%}
                                            <tr>
                                                <th class="dataset-label"><strong>{{ relation.type }}:</strong></th>
                                                <td class="dataset-details url-clickable">{{ relation.value }}</td>
                                            </tr>
                                            {% endif %}
=======
                                                {% if  relation.type|lower != "haspart"%}
                                                    <div class="row">
                                                        <div class="col-sm-4"><strong>{{ relation.type }}:</strong></div>
                                                        <div class="col-sm-8">{{ relation.value|urlize }}</div>
                                                    </div>
                                                {% endif %}
>>>>>>> f69090b6
                                            {% endfor %}
                                        </table>
                                    {% endif %}
                                    {% else %}
                                        <div>
                                            <table class="table hs-table" style="margin-bottom: 0;">
                                                <tbody>
                                                <legend>Sources</legend>
                                                {% for source in source_formset.initial %}
                                                    <tr>
                                                        <th scope="row" class="dataset-label">Derived From:</th>
                                                        <td class="dataset-details">{{ source.derived_from|urlize }}</td>
                                                        <td>
                                                            <a data-toggle="modal" data-placement="auto" title="Edit"
                                                               class="glyphicon glyphicon-pencil icon-button table-icon icon-blue"
                                                               data-target="#edit-source-dialog{{ source.id }}"></a>
                                                        </td>
                                                        <td>
                                                            <a data-toggle="modal" data-placement="auto"
                                                               title="Remove"
                                                               class="glyphicon glyphicon-trash icon-button table-icon btn-remove"
                                                               data-target="#delete-source-element-dialog{{ source.id }}"></a>
                                                        </td>
                                                    </tr>
                                                {% endfor %}
                                                </tbody>
                                            </table>
                                            <br>
                                            <a id="add-source" class="btn btn-success" data-toggle="modal"
                                               data-target="#add-source-dialog"><i
                                                    class="fa fa-plus"></i> Add Source</a>
                                        <span data-toggle="tooltip" data-placement="auto"
                                              title='If this resource was derived from another resource, click this button to create a link to the source resource from which this resource was derived. If the source resource is a HydroShare resource, you should paste in the URL to the source resource in HydroShare. If the source resource is something outside of HydroShare, you can paste in a URL or a full text citation to the external resource.'
                                              class="glyphicon glyphicon-info-sign text-muted"></span>
                                        </div>
                                        <hr style="border: 0;">
                                        <div>
                                            <table class="table hs-table">
                                                <tbody>
                                                <legend>Relations</legend>
                                                {% for relation in relation_formset.initial %}
                                                    {% if  relation.type|lower != "haspart"%}
                                                        <tr>
                                                            <th scope="row" class="dataset-label">{{ relation.type }}:</th>
                                                            <td class="dataset-details">{{ relation.value|urlize }}</td>
                                                            <td>
                                                                <a data-toggle="modal" data-placement="auto" title="Edit"
                                                                   class="glyphicon glyphicon-pencil table-icon icon-button icon-blue"
                                                                   data-target="#edit-relation-dialog_{{ relation.id }}"></a>
                                                            </td>
                                                            <td>
                                                                <a data-toggle="modal" data-placement="auto"
                                                                   title="Remove"
                                                                   class="glyphicon glyphicon-trash table-icon icon-button btn-remove"
                                                                   data-target="#delete-relation-element-dialog{{ relation.id }}"></a>
                                                            </td>
                                                        </tr>
                                                    {% endif %}
                                                {% endfor %}
                                                </tbody>
                                            </table>

                                            <a id="add-relation" class="btn btn-success" data-toggle="modal"
                                               data-target="#add-relation-dialog">
                                                <i class="fa fa-plus"></i> Add Relation</a>

                                            <span data-toggle="tooltip" data-placement="auto"
                                                  title='Click this button to add a relationship to another resource, external website, or document. You can express the type of relationship and then enter a URL to the resource or website. If the related resource does not have a URL, you can paste in a full text citation.'
                                                  class="glyphicon glyphicon-info-sign text-muted"></span>
                                            <hr style="border: 0;">
                                        </div>
                                    {% endif %}
                                    {% if belongs_to_collections %}
                                        <legend>This resource belongs to the following collections:</legend>
                                        <table id="collected-by-table" class="table-hover table-striped resource-custom-table" width="100%">
                                            <thead>
                                                <tr>
                                                    <th>Title</th>
                                                    <th>Owners</th>
                                                    <th>Sharing Status</th>
                                                    <th>My Permission</th>
                                                </tr>
                                            </thead>
                                            <tbody>
                                            {% for res in belongs_to_collections %}
                                                <tr id="{{ res.short_id }}">
                                                    <td>
                                                        {% if res|user_permission:request.user.pk|lower == "none" %}
                                                            <strong>{{ res.metadata.title }}</strong>
                                                        {% else %}
                                                            <strong><a href="{{ res.get_absolute_url }}"
                                                                       target="_blank">{{ res.metadata.title }}</a></strong>
                                                        {% endif %}
                                                    </td>
                                                    <td>
                                                        {% for owner in res.raccess.owners.all %}
                                                            {% if forloop.counter0 > 0 %} · {% endif %}
                                                            {% if owner.first_name %}
                                                                <a href='/user/{{ owner.pk }}/'
                                                                           target="_blank">{{ owner.first_name }} {{ owner.last_name }}</a>
                                                            {% else %}
                                                                <a href='/user/{{ owner.pk }}/'
                                                                           target="_blank">{{ owner.username }}</a>
                                                            {% endif %}
                                                        {% endfor %}
                                                    </td>
                                                    <td>
                                                        {% if res.raccess.published %}
                                                            <strong class="label-public">&nbsp;Published</strong>
                                                        {% elif res.raccess.public %}
                                                            <strong class="label-public">&nbsp;Public</strong>
                                                        {% elif res.raccess.discoverable %}
                                                            <strong class="label-discoverable">
                                                                &nbsp;Discoverable</strong>
                                                        {% else %}
                                                            <strong class="label-private">&nbsp;Private</strong>
                                                        {% endif %}
                                                        {% if res.raccess.published %}
                                                            {% if "pending" in cm.doi or "failure" in cm.doi %}
                                                                &#8210; Note that the DOI will not be available
                                                                until
                                                                it has been registered and activated.{% endif %}
                                                        {% else %}
                                                            &{% if res.raccess.shareable %}
                                                            <strong style="color:#5cb85c">&nbsp;Shareable</strong>
                                                        {% else %}<strong style="color:#d9534f">&nbsp;Not
                                                                Shareable</strong>{% endif %}
                                                        {% endif %}
                                                    </td>
                                                    <td>
                                                        {% if res|user_permission:request.user.pk|lower == "none" %}
                                                            <strong class="label-private">{{ res|user_permission:request.user.pk }}</strong>
                                                        {% elif res|user_permission:request.user.pk|lower == "open access" %}
                                                            <strong class="label-public">{{ res|user_permission:request.user.pk }}</strong>
                                                        {% else %}
                                                            {{ res|user_permission:request.user.pk }}
                                                        {% endif %}
                                                    </td>
                                                </tr>
                                            {% endfor %}

                                        </tbody>
                                    </table>
                                    {% endif%}
                                </div>
                            {% endif %}
                            <!-- ========= RESOURCE SPECIFIC TAB ========= -->
                            {% if site or extended_metadata_exists or res_add_metadata or metadata_form %}
                                {#  Resource specific metadata can't be edited for HIS Referenced Time Series #}
                                {% if cm|resource_type != "HIS Referenced Time Series" or not metadata_form %}
                                    {% if  cm|resource_type != "Generic" and cm.resource_type != "CompositeResource" %}
                                        {% if  cm|resource_type|lower != "collection resource" %}
                                            <div class="{% if not is_resource_specific_tab_active %}tab-pane{% else %}tab-pane active{% endif %}"
                                                 id="resourceSpecificTab">
                                                {% if not metadata_form %}

                                                    {% block extended_metadata %}

                                                    {% endblock %}

                                                {% else %}
                                                    {% crispy metadata_form %}
                                                {% endif %}
                                                {% block extra_section %} {# add extra section for resource landing page #}
                                                {% endblock %}
                                            </div>
                                        {% endif %}
                                    {% endif %}
                                {% endif %}
                            {% endif %}

                            <!-- ========= RELEVANT TOOLS TAB ========= -->
                            {% if relevant_tools %}
                                <div class="tab-pane" id="relevantTools">
                                    {% if not metadata_form %}
                                        {% for tool in relevant_tools %}
                                            <div title="{{ tool.title }}" id="web-app-item">
						<a href="{% url 'tracking-applaunch' %}?url={{tool.url|urlencode}};name={{tool.title}}" target="_blank" >
                                                    {% if tool.title|length > 20 %}
                                                        <h4>{{ tool.title|slice:":21"|add:"..." }}</h4>
                                                    {% else %}
                                                        <h4>{{ tool.title }}</h4>
                                                    {% endif %}
                                                    <img class="user-webapp-icon" src="{{ tool.icon_url }}">
                                                </a>
                                            </div>
                                        {% endfor %}
                                    {% else %}
                                        ------- Relevant tools form here -------
                                    {%  endif %}
                                </div>
                            {% endif %}

                            <!-- ========= EXTRA METADATA TAB ========= -->
                            {% if metadata_form or page.get_content_model.extra_metadata.items|length > 0 %}
                                <div class="tab-pane" id="extraMetaTab">
                                    {% if metadata_form %}
                                        <a id="btn-add-new-entry" type="button" class="btn btn-success">
                                            <i class="fa fa-plus"></i> Add New Entry
                                        </a>
                                    {% endif %}
                                    <table id="extraMetaTable" class="hs-table table" width="100%">
                                        <thead>
                                        <tr>
                                            <th>Name</th>
                                            <th>Value</th>
                                            {% if metadata_form %}
                                                <th>Edit/Remove</th>
                                            {% endif %}
                                        </tr>
                                        </thead>
                                        <tbody>
                                            {% for extra_meta_name, extra_meta_value in page.get_content_model.extra_metadata.items %}
                                                <tr id="{{ forloop.counter0 }}">
                                                    <td>
                                                        {{ extra_meta_name }}
                                                    </td>
                                                    <td>
                                                        {{ extra_meta_value|urlize }}
                                                    </td>
                                                    {% if metadata_form %}
                                                        <td>
                                                            <span data-loop-counter="{{ forloop.counter0 }}"
                                                                  data-form-type="toggle-favorite"
                                                                  class="glyphicon glyphicon-pencil icon-blue btn-edit-extra-metadata table-icon"
                                                                  data-toggle="tooltip" data-placement="top"
                                                                  title="Edit">
                                                            </span>
                                                            <span data-loop-counter="{{ forloop.counter0 }}"
                                                                  data-form-type="toggle-favorite"
                                                                  class="glyphicon glyphicon-trash btn-remove btn-remove-extra-metadata table-icon"
                                                                  data-toggle="tooltip" data-placement="top"
                                                                  title="Remove">
                                                            </span>
                                                        </td>
                                                    {% endif %}
                                                </tr>
                                            {% endfor %}
                                        </tbody>
                                    </table>

                                    {% if metadata_form %}
                                        <br>
                                        <input class="btn btn-primary" type="button" id="save-extra-meta-btn"
                                               value="Save Changes" style="display: none"/>
                                    {% endif %}
                            </div>
                            {% endif %}

                            {# ===========   File Type Metadata Tab ================== #}
                            {% if cm.resource_type == "CompositeResource" %}
                                <div class="tab-pane" id="fileTypeMetaDataTab">
                                    <div class="alert alert-warning alert-dismissible" role="alert">
                                        <h4>Select a file to see file type metadata.</h4>
                                    </div>
                                </div>
                            {% endif %}
                            </div>
                        </div>
                     <!-- ==== Tabs end ==== -->
                </div>
            </div>

            {# ======= Credits ======= #}
            {% include "resource-landing-page/credits.html" %}

            {# ======= Change quota holder ======= #}
            {% include "resource-landing-page/quota.html" %}

            {# ======= Ratings ======= #}
            {% include "resource-landing-page/ratings.html" %}

            {# ======= Comments ======= #}
            {% include "resource-landing-page/comments.html" %}

            {%  block modal %}
                {% include "resource-landing-page/modals.html" %}
                {% include "resource-landing-page/coordinates_picker.html" %}
            {%  endblock %}
            </div>

    {% endwith %}
{% endblock %}

{% block extra_js %}
    {{ block.super }}
    <script type="text/javascript" src="{{ STATIC_URL }}js/coverageMap.js"></script>
    <script src="https://maps.googleapis.com/maps/api/js?libraries=drawing"></script>
    <script type="text/javascript" src="{{ STATIC_URL }}js/dropzone.js"></script>
    <script type="text/javascript" src="{{ STATIC_URL }}js/hs-file-icons.js"></script>
    <script type="text/javascript" src="{{ STATIC_URL }}js/hs_file_browser.js"></script>
    <script type="text/javascript" src="{{ STATIC_URL }}js/resourceLandingAjax.js"></script>
    <script type="text/javascript" src='//cdn.datatables.net/1.10.10/js/jquery.dataTables.js'></script>
    <script type="text/javascript" src="{{ STATIC_URL }}js/copyToClipboard.js"></script>
    <script type="text/javascript" src="{{ STATIC_URL }}js/generic-resource.js"></script>

    {% if relevant_tools %}
        <script type="text/javascript" src="{{ STATIC_URL }}js/toolresource.js"></script>
    {% endif %}
{% endblock %}
<|MERGE_RESOLUTION|>--- conflicted
+++ resolved
@@ -892,17 +892,10 @@
                                         <table class="table hs-table">
                                             <legend>Sources</legend>
                                             {% for source in sources %}
-<<<<<<< HEAD
                                             <tr>
                                                 <th class="dataset-label"><strong>Derived From:</strong></th>
-                                                <td class="dataset-details url-clickable">{{ source.derived_from }}</td>
+                                                <td class="dataset-details">{{ source.derived_from|urlize }}</td>
                                             </tr>
-=======
-                                                <div class="row">
-                                                    <div class="col-sm-4"><strong>Derived From:</strong></div>
-                                                    <div class="col-sm-8">{{ source.derived_from|urlize }}</div>
-                                                </div>
->>>>>>> f69090b6
                                             {% endfor %}
                                         </table>
                                     {% endif %}
@@ -910,21 +903,12 @@
                                         <table class="table hs-table" style="margin-bottom: 0;">
                                             <legend>Relations</legend>
                                             {% for relation in relations %}
-<<<<<<< HEAD
                                             {% if relation.type|lower != "haspart"%}
                                             <tr>
                                                 <th class="dataset-label"><strong>{{ relation.type }}:</strong></th>
-                                                <td class="dataset-details url-clickable">{{ relation.value }}</td>
+                                                <td class="dataset-details">{{ relation.value|urlize }}</td>
                                             </tr>
                                             {% endif %}
-=======
-                                                {% if  relation.type|lower != "haspart"%}
-                                                    <div class="row">
-                                                        <div class="col-sm-4"><strong>{{ relation.type }}:</strong></div>
-                                                        <div class="col-sm-8">{{ relation.value|urlize }}</div>
-                                                    </div>
-                                                {% endif %}
->>>>>>> f69090b6
                                             {% endfor %}
                                         </table>
                                     {% endif %}
