{% extends 'pages/page.html' %}

{% load geoanalytics_tags pages_tags mezzanine_tags comment_tags keyword_tags hydroshare_tags crispy_forms_tags %}

{% block main %}

    {% with page.get_content_model as cm %}
        {% keywords_for page as kws %}
        {% set_page_permissions page %}
        {#        ================ VIEW MODE BEGINS ===============#}
        {% if not metadata_form %}
            {% if not keywords or not abstract %}
                <div class="alert alert-danger alert-dismissible" role="alert">
                  <button type="button" class="close" data-dismiss="alert" aria-label="Close"><span aria-hidden="true">&times;</span></button>
                  <strong>Data for the following required elements are missing:</strong>
                    <ul>
                    {% if not abstract %}
                       <li>Abstract</li>
                    {% endif %}
                    {% if not keywords %}
                       <li>Keywords</li>
                    {% endif %}
                    {% if title|stringformat:"s" == "Untitled resource" %}
                       <li>Title: needs to be changed</li>
                    {% endif %}
                </ul>
             </div>
            {% endif %}
            {% if page.perms.change %}
                <div class="custom-btn-toolbar">
                    <form class="inline" action="{{ cm.get_absolute_url }}" method="post">
                        {% csrf_token %}
                        <a id="delete" data-toggle="modal" data-target="#delete-resource-dialog">
                        <span data-toggle="tooltip" data-placement="auto" title="Delete"
                              class="glyphicon glyphicon-trash icon-button btn-remove"></span>
                        </a>
                        <input name="resource-mode" type="hidden" value="edit"/>
                        <button id="edit-metadata" type="submit" data-toggle="tooltip" data-placement="auto"
                                title="Edit" class="glyphicon glyphicon-pencil icon-button btn-edit"></button>
                    </form>
                </div>
            {% endif %}

            <h2 class="page-title">{{ title }}</h2>
            <div class="info-group">
                <table>
                    <tr><th>Authors:</th><td>
                        <span id="authors">
                            {% for cr in creators %}
                                {{ cr.name }},&nbsp
                            {% endfor %}
                        </span>
                    </td></tr>
                    <tr><th>Owner:</th><td>{{ cm.user|contact|safe }}</td></tr>
                    <tr><th>Resource type:</th><td>{{ cm|resource_type }}</td></tr>
                    <tr><th>Created:</th><td>{{ cm.created|date }}</td></tr>
                    <tr><th>Last updated:</th><td> {{ cm.updated|date }}</td></tr>
                </table>
            </div>

            {% if abstract %}
                <div class="content-block">
                    <h3>Abstract</h3>
                    <span class="abstract">{{ abstract }}</span>
                </div>
            {% endif %}

            <div class="content-block">
                <h3>How to cite</h3>
                <span id="citation-text">{{ citation }}</span>
            </div>

            <div class="content-block">
                <h3>Sharing</h3>

                <div id="sharing-status">
                    <span class="pull-left">Sharing status:</span>
                    {% if page.perms.change %}
                        <form id="form-sharing" class="pull-left"
                              action="/hsapi/_internal/{{ cm.short_id }}/change-permissions/" method="POST">
                            {% csrf_token %}
                            {% if cm.public %}
                                <input name="t" type="hidden" value="make_private"/>
                                <div class="btn-group" role="group" aria-label="...">
                                    <button id="btn-public" data-toggle="tooltip" data-placement="auto"
                                            title='Can be viewed and downloaded by anyone.' type="button"
                                            class="btn btn-default active">Public
                                    </button>
                                    <button id="btn-private" data-toggle="tooltip" data-placement="auto"
                                            title='Can be viewed and downloaded only by designated users or research groups.'
                                            type="submit" class="btn btn-default">Private
                                    </button>
                                </div>
                            {% else %}
                                <input name="t" type="hidden" value="make_public"/>
                                <div class="btn-group" role="group" aria-label="...">
                                    <button id="btn-public" data-toggle="tooltip" data-placement="auto"
                                            title='Can be viewed and downloaded by anyone.' type="submit"
                                            class="btn btn-default">Public
                                    </button>
                                    <button id="btn-private" data-toggle="tooltip" data-placement="auto"
                                            title='Can be viewed and downloaded only by designated users or research groups.'
                                            type="button" class="btn btn-default active">Private
                                    </button>
                                </div>
                            {% endif %}
                        </form>
                    {% else %}
                        {% if cm.public %}
<<<<<<< HEAD
                            <input name="t" type="hidden" value="make_private"/>
                            <div class="btn-group" role="group" aria-label="...">
                                <button id="btn-public" data-toggle="tooltip" data-placement="auto"
                                        title='Can be viewed and downloaded by anyone.' type="button"
                                        class="btn btn-default active">Public
                                </button>
                                <button id="btn-private" data-toggle="tooltip" data-placement="auto"
                                        title='Can be viewed and downloaded only by designated users or research groups.'
                                        type="submit" class="btn btn-default">Private
                                </button>
                            </div>
                        {% else %}
                            <input name="t" type="hidden" value="make_public"/>
                            <div class="btn-group" role="group" aria-label="...">
                                <button id="btn-public" data-toggle="tooltip" data-placement="auto"
                                        title='Can be viewed and downloaded by anyone.' type="submit"
                                        class="btn btn-default">Public
                                </button>
                                <button id="btn-private" data-toggle="tooltip" data-placement="auto"
                                        title='Can be viewed and downloaded only by designated users or research groups.'
                                        type="button" class="btn btn-default active">Private
                                </button>
                            </div>
=======
                            <strong>&nbspPublic</strong>
                        {% else %}
                            <strong>&nbspPrivate</strong>
>>>>>>> c54d013c
                        {% endif %}
                    {% endif %}
                </div>

                {% if rights.statement or rights.url %}
                    <div id="rights">
                        {% if rights.statement %}
                            <span class="rights-text">{{ rights.statement }} </span>
                        {% endif %}

                        {% if rights.url %}
                            <span class="rights-url"><a href="{{ rights.url }}">&nbsp{{ rights.url }}</a></span>
                        {% endif %}
                    </div>
                    {% if rights.statement == "This resource is shared under the Creative Commons Attribution CC BY." %}
                        <img class="cc-image" src="{{ STATIC_URL }}img/cc-badges/CC-BY.png" alt="CC-BY"/>
                    {% elif rights.statement == "This resource is shared under the Creative Commons Attribution-ShareAlike CC BY-SA." %}
                        <img class="cc-image" src="{{ STATIC_URL }}img/cc-badges/CC-BY-SA.png" alt="CC-BY-SA"/>
                    {% elif rights.statement == "This resource is shared under the Creative Commons Attribution-NoDerivs CC BY-ND." %}
                        <img class="cc-image" src="{{ STATIC_URL }}img/cc-badges/CC-BY-ND.png" alt="CC-BY-ND"/>
                    {% elif rights.statement == "This resource is shared under the Creative Commons Attribution-NoCommercial-ShareAlike CC BY-NC-SA." %}
                        <img class="cc-image" src="{{ STATIC_URL }}img/cc-badges/CC-BY-NC-SA.png" alt="CC-BY-NC-SA"/>
                    {% elif rights.statement == "This resource is shared under the Creative Commons Attribution-NoCommercial CC BY-NC." %}
                        <img class="cc-image" src="{{ STATIC_URL }}img/cc-badges/CC-BY-NC.png" alt="CC-BY-NC"/>
                    {% elif rights.statement == "This resource is shared under the Creative Commons Attribution-NoCommercial-NoDerivs CC BY-NC-ND." %}
                        <img class="cc-image" src="{{ STATIC_URL }}img/cc-badges/CC-BY-NC-ND.png" alt="CC-BY-NC-ND"/>
                    {% endif %}
                {% endif %}

                <div id="permission-panel">
                {% if user == cm.user %}
                    <p>You are the owner of this resource.</p>
                {% elif is_edit_user %}
                    <p>You have been given specific permission to edit this resource.</p>
                {% elif in_edit_group %}
                    Your research group(s) have been given specific permission to edit this resource.</p>
                {% elif is_view_user %}
                    <p>You have been given specific permission to view this resource.</p>
                {% elif in_view_group %}
                    <p>Your research group(s) have been given specific permission to view this resource.</p>
                {% endif %}

                {% if page.perms.change %}

                    <div class="panel panel-default panel-faq">
                    <div class="panel-heading">
                        <a data-toggle="collapse" data-parent="#accordion-cat-1" href="#faq-cat-1-sub-1">
                            <h4 class="panel-title">
                                Manage access
                                <span class="pull-right"><i class="glyphicon glyphicon-plus"></i></span>
                            </h4>
                        </a>
                    </div>
                    <div id="faq-cat-1-sub-1" class="panel-collapse collapse" style="height: auto;">
                        <div class="panel-body">
                            <div class="col-md-4">
                                <div class="custom-well">
                                    <h5 class="access-panel-title"><strong>Users with full read/write permissions on this resource</strong></h5>

                                    <form action="/hsapi/_internal/{{ cm.short_id }}/change-permissions/"
                                          method="POST">
                                        {% csrf_token %}
                                        <select name="designees" id="owners-select" multiple class="form-control"
                                                size="{{ owners.count }}">
                                            {% for u in owners %}
                                                <option value="{{ u.pk }}" selected>{{ u|best_name }}
                                                    ({{ u.username }})
                                                </option>
                                            {% endfor %}
                                        </select>
                                        <input name="t" value="owners" type="hidden"/>
                                        <button type="submit"
                                                class="btn btn-update-list pull-left btn-default glyphicon"><span
                                                class="button-label">&nbspUpdate access list</span></button>
                                                <span data-toggle="tooltip" data-placement="auto"
                                                      title='Hold down "Control", or "Command" on a Mac, to select more than one.'
                                                      class="pull-right glyphicon glyphicon-info-sign info-icon"></span>
                                    </form>
                                    <form action="/hsapi/_internal/{{ cm.short_id }}/change-permissions/"
                                          method="POST" style="padding-top:0.3em">
                                        {% csrf_token %}
                                        <div class="form-group">
                                            <button type="submit"
                                                    class="btn btn-add-access btn-default pull-left glyphicon glyphicon-plus"><span
                                                    class="button-label">&nbspAdd user</span></button>
                                            {{ add_owner_user_form.user }}
                                            <input name="t" value="add_owner" type="hidden"/>
                                        </div>
                                    </form>
                                </div>
                            </div>

                            <div class="col-md-4">
                                <div class="custom-well">
                                    <h5 class="access-panel-title"><strong>Users who can edit the content of this resource</strong></h5>

                                    <form action="/hsapi/_internal/{{ cm.short_id }}/change-permissions/"
                                          method="POST">
                                        {% csrf_token %}
                                        <select name="designees" id="edit_users-select" multiple
                                                class="form-control" size="{{ edit_users.count }}">
                                            {% for u in edit_users %}
                                                <option value="{{ u.pk }}" selected>{{ u|best_name }}
                                                    ({{ u.username }})
                                                </option>
                                            {% endfor %}
                                        </select>
                                        <input name="t" value="edit_users" type="hidden"/>
                                        <button type="submit"
                                                class="btn btn-update-list pull-left btn-default glyphicon"><span
                                                class="button-label">&nbspUpdate access list</span></button>
                                                <span data-toggle="tooltip" data-placement="auto"
                                                      title='Hold down "Control", or "Command" on a Mac, to select more than one.'
                                                      class="pull-right glyphicon glyphicon-info-sign info-icon"></span>
                                    </form>
                                    <form class="form-inline"
                                          action="/hsapi/_internal/{{ cm.short_id }}/change-permissions/"
                                          method="POST" style="padding-top:0.3em">
                                        {% csrf_token %}
                                        <div class="form-group">
                                            <button type="submit"
                                                    class="btn btn-add-access btn-default pull-left glyphicon glyphicon-plus"><span
                                                    class="button-label">&nbspAdd user</span></button>
                                            {{ add_edit_user_form.user }}
                                            <input name="t" value="add_edit_user" type="hidden"/>
                                        </div>
                                    </form>
                                </div>
                            </div>

                            <div class="col-md-4">
                                <div class="custom-well">
                                    <h5 class="access-panel-title"><strong>Research groups that can edit the content of this resource</strong>
                                    </h5>

                                    <form action="/hsapi/_internal/{{ cm.short_id }}/change-permissions/"
                                          method="POST">
                                        {% csrf_token %}
                                        <select name="designees" id="edit_groups-select" multiple
                                                class="form-control" size="{{ edit_groups.count }}">
                                            {% for u in edit_groups %}
                                                <option value="{{ u.pk }}"
                                                        {% if u in edit_groups %}selected{% endif %}>{{ u }}</option>
                                            {% endfor %}
                                        </select>
                                        <input name="t" value="edit_groups" type="hidden"/>
                                        <button type="submit"
                                                class="btn btn-update-list pull-left btn-default glyphicon"><span
                                                class="button-label">&nbspUpdate access list</span></button>
                                                <span data-toggle="tooltip" data-placement="auto"
                                                      title='Hold down "Control", or "Command" on a Mac, to select more than one.'
                                                      class="pull-right glyphicon glyphicon-info-sign info-icon"></span>
                                    </form>
                                    <form class="form-inline"
                                          action="/hsapi/_internal/{{ cm.short_id }}/change-permissions/"
                                          method="POST" style="padding-top:0.3em">
                                        {% csrf_token %}
                                        <div class="form-group">


                                            <button type="submit"
                                                    class="btn btn-default btn-add-access pull-left glyphicon glyphicon-plus"><span
                                                    class="button-label">&nbspAdd group</span></button>
                                            {{ add_edit_group_form.user }}
                                            <input name="t" value="add_edit_group" type="hidden"/>
                                        </div>
                                    </form>
                                </div>
                            </div>

                            {% if not cm.public %}
                                <div class="col-md-4">
                                    <div class="custom-well">
                                        <h5 class="access-panel-title"><strong>Users who can view and download the resource</strong></h5>

                                        <form action="/hsapi/_internal/{{ cm.short_id }}/change-permissions/"
                                              method="POST">
                                            {% csrf_token %}
                                            <select name="designees" id="view_users-select" multiple
                                                    class="form-control" size="{{ view_users.count }}">
                                                {% for u in view_users %}
                                                    <option value="{{ u.pk }}"
                                                            {% if u in view_users %}selected{% endif %}>{{ u|best_name }}</option>
                                                {% endfor %}
                                            </select>
                                            <input name="t" value="view_users" type="hidden"/>
                                            <button type="submit"
                                                    class="btn btn-update-list pull-left btn-default glyphicon">
                                                <span class="button-label">&nbspUpdate access list</span></button>
                                                    <span data-toggle="tooltip" data-placement="auto"
                                                          title='Hold down "Control", or "Command" on a Mac, to select more than one.'
                                                          class="pull-right glyphicon glyphicon-info-sign info-icon"></span>
                                        </form>
                                        <form action="/hsapi/_internal/{{ cm.short_id }}/change-permissions/"
                                              method="POST" style="padding-top:0.3em">
                                            {% csrf_token %}
                                            <div class="form-group">
                                                <button type="submit"
                                                        class="btn btn-add-access btn-default pull-left glyphicon glyphicon-plus"><span
                                                        class="button-label">&nbspAdd user</span></button>
                                                {{ add_view_user_form.user }}
                                                <input name="t" value="add_view_user" type="hidden"/>
                                            </div>
                                        </form>
                                    </div>
                                </div>

                                <div class="col-md-4">
                                    <div class="custom-well">
                                        <h5 class="access-panel-title"><strong>Research groups that can view and download the resource</strong>
                                        </h5>

                                        <form action="/hsapi/_internal/{{ cm.short_id }}/change-permissions/"
                                              method="POST">
                                            {% csrf_token %}
                                            <select name="designees" id="view_groups-select" multiple
                                                    class="form-control" size="{{ view_groups.count }}">
                                                {% for u in view_groups %}
                                                    <option value="{{ u.pk }}"
                                                            {% if u in view_groups %}selected{% endif %}>{{ u }}</option>
                                                {% endfor %}
                                            </select>
                                            <input name="t" value="view_groups" type="hidden"/>
                                            <button type="submit"
                                                    class="btn btn-update-list pull-left btn-default glyphicon">
                                                <span class="button-label">&nbspUpdate access list</span></button>
                                                    <span data-toggle="tooltip" data-placement="auto"
                                                          title='Hold down "Control", or "Command" on a Mac, to select more than one.'
                                                          class="pull-right glyphicon glyphicon-info-sign info-icon"></span>
                                        </form>
                                        <form class="form-inline"
                                              action="/hsapi/_internal/{{ cm.short_id }}/change-permissions/"
                                              method="POST" style="padding-top:0.3em">
                                            {% csrf_token %}
                                            <div class="form-group">
                                                <button type="submit"
                                                        class="btn btn-default btn-add-access pull-left glyphicon glyphicon-plus">
                                                    <span class="button-label">&nbspAdd group</span></button>
                                                {{ add_view_group_form.user }}
                                                <input name="t" value="add_view_group" type="hidden"/>
                                            </div>
                                        </form>
                                    </div>
                                </div>
                            {% endif %}
                        </div>
                    </div>
                    </div>
                    <div>

                    </div>
                {% endif %}
                </div>
            </div>


            {% if keywords %}
                <div class="content-block">
                    <h3>Keywords</h3>

                    <p id="keywords">{{ keywords }}</p>

                    <div class="tags">
                        <ul id="list-keywords" class="tag-list custom-well">
                        </ul>
                    </div>
                </div>
            {% endif %}


            <div>
                <h3>Content</h3>
                <div class="custom-well">
                    {#            {% block extra_content %}#}
                    {#            {% endblock %}#}
                    {% if cm.files.all %}
                    <div class="table-container">
                        <table class="table-plain table-striped">
                            {% for f in cm.files.all %}
                                {#======= Modal window begins =======#}
                                <div class="modal fade" id="delete-resource-file-{{ f.pk }}" tabindex="-1" role="dialog"
                                     aria-labelledby="myModalLabel" aria-hidden="true">
                                    <div class="modal-dialog">
                                        <div class="modal-content">
                                            <div class="modal-header">
                                                <button type="button" class="close" data-dismiss="modal"
                                                        aria-hidden="true">&times;</button>
                                                <h4 class="modal-title">Confirm file deletion</h4>
                                            </div>
                                            <div class="modal-body">
                                                This will delete the file from the resource. Consider saving a copy if
                                                it is important to you.
                                            </div>
                                            <div class="modal-footer">
                                                <button type="button" class="btn btn-default" data-dismiss="modal">
                                                    Cancel
                                                </button>
                                                <a type="button" class="btn btn-danger"
                                                   href="/hsapi/_internal/{{ cm.short_id }}/delete-resource-file/{{ f.pk }}/">Delete</a>
                                            </div>
                                        </div>
                                    </div>
                                </div>
                                {#======= Modal window ends =======#}
                                <tr>
                                    <td>
                                        <span class="glyphicon glyphicon-file file-icon"></span>
                                <span>
                                    <span class="label-file-name">{{ f.resource_file.name|slice:"33:" }}</span>
                                    <p class="label-file-size">{{ f.resource_file.size|filesizeformat }}</p>
                                </span>
                                    </td>
                                    {#                    <td>{% if preview %}<a class="btn btn-info btn-block" href="{{ preview }}">Preview</a>{% endif %}</td>#}
                                    <td>
                                        {% if page.perms.change %}
                                            <a href="{{ f.resource_file.url }}"><span data-toggle="modal"
                                                                                      data-target="#delete-resource-file-{{ f.pk }}"
                                                                                      data-placement="auto"
                                                                                      title="Delete"
                                                                                      class="glyphicon glyphicon-trash icon-button btn-remove"></span></a>
                                        {% endif %}
                                        <a href="{{ f.resource_file.url }}"><span data-toggle="tooltip"
                                                                                  data-placement="auto" title="Download"
                                                                                  class="glyphicon glyphicon-download icon-button btn-download"></span></a>
                                        {% if preview %}
                                            <a href="{{ f.resource_file.url }}"><span data-toggle="tooltip"
                                                                                      data-placement="auto"
                                                                                      title="Preview"
                                                                                      class="glyphicon glyphicon-eye-open icon-button"></span></a>
                                        {% endif %}
                                    </td>
                                </tr>
                            {% endfor %}

                        </table>
                    </div>
                    {% endif %}
                    <!-- Buttons -->
                    {% for b in cm.bags.all %}
                        <a id="btn-download-all" type="button" class="btn btn-default" href="{{ bag.bag.url }}">
                            <span class="glyphicon glyphicon-download-alt">
                                <span class="button-label">Download All ({{ b.bag.size|filesizeformat }})</span>
                            </span>
                        </a>
                    {% endfor %}

                    {#                      {% if page.perms.change and resource_type != "Geographic Raster Resource" %}#}
                    {% if page.perms.change %}
                        {#                        <td><button class="btn btn-success"  data-toggle="modal" data-target="#add-file-dialog" multiple="multiple">Add file</button></td>#}
                        <td><a id="btn-add-file" type="button" class="btn btn-success" data-toggle="modal" data-target="#add-file-dialog"
                               multiple="multiple">
                            <span class="glyphicon glyphicon-plus"><span class="button-label"> Add file...</span></span>
                        </a></td>
                    {% endif %}
                </div>
            </div>

            <!-- === Tabs begin === -->
            <div class="tab-elements">
            <div class="panel-tabs">
                <ul class="nav nav-tabs">
                    <li class="active col-md-3 col-sm-3 col-xs-12">
                        <a href="#contactTab" data-toggle="tab">
                            <span class="glyphicon glyphicon-user"> </span>
                            &nbspContact
                        </a>
                    </li>
                    {% if spatial_coverage.north or spatial_coverage.northlimit or temporal_coverage %}
                        <li class="col-md-3 col-sm-3 col-xs-12">
                            <a href="#coveragelTab" data-toggle="tab">
                                <span class="glyphicon glyphicon-globe"></span>
                                &nbspCoverage
                            </a>
                        </li>
                    {% endif %}
                    {% if sources or relations %}
                        <li class="col-md-3 col-sm-3 col-xs-12">
                            <a href="#relatedResourcesTab" data-toggle="tab">
                                <span class="glyphicon glyphicon-book"></span>
                                &nbspRelated Resources
                            </a>
                        </li>
                    {% endif %}
<<<<<<< HEAD
                    {#                    <li>#}
                    {#                        <a href="#resourceSpecificTab" data-toggle="tab">#}
                    {#                            <span class="glyphicon glyphicon-folder-close"></span>#}
                    {#                            &nbspResource Specific#}
                    {#                        </a>#}
                    {#                    </li>#}
=======
                    {% if site or extended_metadata_exists or res_add_metadata %}
                        <li class="col-md-3 col-sm-3 col-xs-12">
                            <a href="#resourceSpecificTab" data-toggle="tab">
                                <span class="glyphicon glyphicon-folder-close"></span>
                                &nbspResource Specific
                            </a>
                        </li>
                    {% endif %}
>>>>>>> c54d013c
                </ul>
            </div>
            <div class="tabs-body">
            <!-- Tab panes -->
            <div class="tab-content">
<<<<<<< HEAD
                <!-- ========= CONTACT TAB ========= -->
                <div class="tab-pane active" id="contactTab">
                    <div>
                        <table class="table table-striped">
                            <tbody>
                            <tr>
                                <th class="division-title">Authors</th>
=======
            <!-- ========= CONTACT TAB ========= -->
            <div class="tab-pane active" id="contactTab">
                <div>
                    <table class="table table-striped">
                        <tbody>
                        <tr>
                            <th class="division-title">Authors</th>
                        </tr>
                        <tr class="header-row">
                            <th>Name</th>
                            <th>Organization</th>
                            <th>Address</th>
                            <th>Phone</th>
                        </tr>
                        {% for cr in creators %}
                            <tr>
                                <td>{% if cr.description %} <a href="{{ cr.description }}">{{ cr.name }}</a>{% else %}{{ cr.name }}{% endif %}</td>
                                <td>{% if cr.organization %} {{ cr.organization }}{% endif %}</td>
                                <td>{% if cr.address %} {{ cr.address }}{% endif %}</td>
                                <td>{% if cr.phone %} {{ cr.phone }}{% endif %}</td>
                            </tr>
                        {% endfor %}
                        {% if contributors %}
                            <tr>
                                <th class="division-title">Contributors</th>
>>>>>>> c54d013c
                            </tr>
                            <tr class="header-row">
                                <th>Name</th>
                                <th>Organization</th>
                                <th>Address</th>
                                <th>Phone</th>
                            </tr>
<<<<<<< HEAD
                            {% for cr in creators %}
                                <tr>
                                    <td>{{ cr.name }}</td>
                                    <td>{% if cr.organization %} {{ cr.organization }}{% endif %}</td>
                                    <td>{% if cr.organization %} {{ cr.address }}{% endif %}</td>
                                    <td>{% if cr.organization %} {{ cr.phone }}{% endif %}</td>
                                </tr>
                            {% endfor %}
                            {% if contributors %}
                                <tr>
                                    <th class="division-title">Contributors</th>
                                </tr>
                                <tr class="header-row">
                                    <th>Name</th>
                                    <th>Organization</th>
                                    <th>Address</th>
                                    <th>Phone</th>
                                </tr>

                                {% for cont in contributors %}
                                    <tr>
                                        <td>{{ cont.name }}</td>
                                        <td>{{ cont.organization }}</td>
                                        <td>{{ cont.address }}</td>
                                        <td>{{ cont.phone }}</td>
                                    </tr>
                                {% endfor %}
                            {% endif %}
                            </tbody>
                        </table>
                    </div>
                </div>
                <!-- ========= COVERAGE TAB ========= -->
                {% if spatial_coverage.north or spatial_coverage.northlimit or temporal_coverage %}
                    <div class="tab-pane" id="coveragelTab">
                        <div class="col-md-6 col-sm-12 col-xs-12">
                        <div class="division-title"><p>Spatial</p></div>
                        <table class="table">
                            <tbody>
                            {% if spatial_coverage.type == 'point' %}
                                {#                                TODO: find a place for doi field#}
                                {#                                {% if cm.doi %}#}
                                {#                                <tr>#}
                                {#								    <th scope="row" class="dataset-label">DOI:</th>#}
                                {#								    <td class="dataset-details"><a id="permalink" href="http://{{ request.get_host }}/r/doi/{{ cm.doi }}/">{{ cm.doi }}</a></td>#}
                                {#							    </tr>#}
                                {#                                {% endif %}#}
                                {% if spatial_coverage.name %}
                                    <tr>
                                        <th scope="row" class="dataset-label">Place/Area Name:</th>
                                        <td class="dataset-details">{{ spatial_coverage.name }}</td>
                                    </tr>
                                {% endif %}
                                {% if spatial_coverage.projection %}
                                    <tr>
                                        <th scope="row" class="dataset-label">Coordinate System/Geographic
                                            Projection:
                                        </th>
                                        <td class="dataset-details">{{ spatial_coverage.projection }}</td>
                                    </tr>
                                {% endif %}
                                {% if spatial_coverage.east %}
                                    <tr>
                                        <th scope="row" class="dataset-label">Longitude:</th>
                                        <td class="dataset-details">{{ spatial_coverage.east }}</td>
                                    </tr>
                                {% endif %}
                                {% if spatial_coverage.north %}
                                    <tr>
                                        <th scope="row" class="dataset-label">Latitude:</th>
                                        <td class="dataset-details">{{ spatial_coverage.north }}</td>
                                    </tr>
                                {% endif %}
                                {% if spatial_coverage.units %}
                                    <tr>
                                        <th scope="row" class="dataset-label">Coordinate Units:</th>
                                        <td class="dataset-details">{{ spatial_coverage.units }}</td>
                                    </tr>
                                {% endif %}
                            {% else %}
                                {% if spatial_coverage.name %}
                                    <tr>
                                        <th scope="row" class="dataset-label">Place/Area Name:</th>
                                        <td class="dataset-details">{{ spatial_coverage.name }}</td>
                                    </tr>
                                {% endif %}
                                {% if spatial_coverage.projection %}
                                    <tr>
                                        <th scope="row" class="dataset-label">Coordinate System/Geographic
                                            Projection:
                                        </th>
                                        <td class="dataset-details">{{ spatial_coverage.projection }}</td>
                                    </tr>

                                {% endif %}
                                {% if spatial_coverage.northlimit %}
                                    <tr>
                                        <th scope="row" class="dataset-label">North Latitude:</th>
                                        <td class="dataset-details">{{ spatial_coverage.northlimit }}</td>
                                    </tr>
                                {% endif %}
                                {% if spatial_coverage.eastlimit %}
                                    <tr>
                                        <th scope="row" class="dataset-label">East Longitude:</th>
                                        <td class="dataset-details">{{ spatial_coverage.eastlimit }}</td>
                                    </tr>
                                {% endif %}
                                {% if spatial_coverage.southlimit %}
                                    <tr>
                                        <th scope="row" class="dataset-label">South Latitude:</th>
                                        <td class="dataset-details">{{ spatial_coverage.southlimit }}</td>
                                    </tr>

                                {% endif %}
                                {% if spatial_coverage.westlimit %}
                                    <tr>
                                        <th scope="row" class="dataset-label">West Longitude:</th>
                                        <td class="dataset-details">{{ spatial_coverage.westlimit }}</td>
                                    </tr>
                                {% endif %}
                                {% if spatial_coverage.units %}
                                    <tr>
                                        <th scope="row" class="dataset-label">Coordinate Units:</th>
                                        <td class="dataset-details">{{ spatial_coverage.units }}</td>
                                    </tr>
                                {% endif %}
                            {% endif %}
                            </tbody>
                        </table>
                        </div>
                        {% if temporal_coverage %}
                            <div class="col-md-6 col-sm-12 col-xs-12">
                                <div class="division-title"><p>Temporal</p></div>
                                <table class="table">
                                    <tbody>
                                    <tr>
                                        <th scope="row" class="dataset-label">Start Date:</th>
                                        <td class="dataset-details">{{ temporal_coverage.start_date }}</td>
                                    </tr>
                                    <tr>
                                        <th scope="row" class="dataset-label">End Date:</th>
                                        <td class="dataset-details">{{ temporal_coverage.end_date }}</td>
                                    </tr>
                                    </tbody>
                                </table>
                            </div>
                        {% endif %}
                    </div>
                {% endif %}
                <!-- ========= RELATED RESOURCES TAB ========= -->
                {% if sources %}
                    <div class="tab-pane" id="relatedResourcesTab">
                        <table class="table">
                            <tbody>
                            {% for source in sources %}
                                <tr>
                                    <th scope="row" class="dataset-label">Derived From:</th>
                                    <td class="dataset-details">{{ source.derived_from }}</td>
                                </tr>
                            {% endfor %}
                            {% for relation in relations %}
                                <tr>
                                    <th scope="row" class="dataset-label">{{ relation.type }}:</th>
                                    <td class="dataset-details">{{ relation.value }}</td>
                                </tr>
                            {% endfor %}
                            </tbody>
                        </table>
                    </div>
                {% endif %}
                <!-- ========= RESOURCE SPECIFIC TAB ========= -->
                {#                    <div class="tab-pane" id="resourceSpecificTab">#}
                {#                    TODO: resource specific fields#}
                {#                    <table class="table">#}
                {#                        {% for term in dublin_core %}#}
                {#                            {% ifnotequal term|dcterm 'Title' %}#}
                {#                                <tr>#}
                {#                                    <th>{{ term|dcterm }}</th>#}
                {#                                    <td>{{ term.content }}</td>#}
                {#                                </tr>#}
                {#                            {% endifnotequal %}#}
                {#                        {% endfor %}#}
                {#                    </table>#}
                {#                    {% if page.perms.change %}#}
                {#                        <button class="btn btn-primary" id="add-dcterm" data-toggle="modal" data-target="#add-dcterm-dialog">Add metadata term</button>#}
                {#                    {% endif %}#}
                {#                    </div>#}
=======

                            {% for cont in contributors %}
                                <tr>
                                    <td>{{ cont.name }}</td>
                                    <td>{{ cont.organization }}</td>
                                    <td>{{ cont.address }}</td>
                                    <td>{{ cont.phone }}</td>
                                </tr>
                            {% endfor %}
                        {% endif %}
                        </tbody>
                    </table>

                </div>
            </div>
            <!-- ========= COVERAGE TAB ========= -->
            {% if spatial_coverage.north or spatial_coverage.northlimit or temporal_coverage %}
                <div class="tab-pane" id="coveragelTab">
                    <h4><strong>Spatial:</strong></h4>
                    <hr style="margin-top: 0px;margin-bottom: 2px">

                    {% if spatial_coverage.type == 'point' %}
                        {#                                TODO: find a place for doi field#}
                        {#                                {% if cm.doi %}#}
                        {#                                <tr>#}
                        {#								    <th scope="row" class="dataset-label">DOI:</th>#}
                        {#								    <td class="dataset-details"><a id="permalink" href="http://{{ request.get_host }}/r/doi/{{ cm.doi }}/">{{ cm.doi }}</a></td>#}
                        {#							    </tr>#}
                        {#                                {% endif %}#}
                        {% if spatial_coverage.name %}
                            <div class="row">
                                <div class="col-sm-4"><strong>Place/Area Name:</strong></div>
                                <div class="col-sm-8">{{ spatial_coverage.name }}</div>
                            </div>
                        {% endif %}
                        {% if spatial_coverage.projection %}
                            <div class="row">
                                <div class="col-sm-4"><strong>Coordinate System/Geographic
                                    Projection:</strong></div>
                                <div class="col-sm-8">{{ spatial_coverage.projection }}</div>
                            </div>
                        {% endif %}
                        {% if spatial_coverage.east %}
                            <div class="row">
                                <div class="col-sm-4"><strong>Longitude:</strong></div>
                                <div class="col-sm-8">{{ spatial_coverage.east }}</div>
                            </div>
                        {% endif %}
                        {% if spatial_coverage.north %}
                            <div class="row">
                                <div class="col-sm-4"><strong>Latitude:</strong></div>
                                <div class="col-sm-8">{{ spatial_coverage.north }}</div>
                            </div>
                        {% endif %}
                        {% if spatial_coverage.units %}
                            <div class="row">
                                <div class="col-sm-4"><strong>Coordinate Units:</strong></div>
                                <div class="col-sm-8">{{ spatial_coverage.units }}</div>
                            </div>
                        {% endif %}
                    {% else %}
                        {% if spatial_coverage.name %}
                            <div class="row">
                                <div class="col-sm-4"><strong>CPlace/Area Name:</strong></div>
                                <div class="col-sm-8">{{ spatial_coverage.name }}</div>
                            </div>
                        {% endif %}
                        {% if spatial_coverage.projection %}
                            <div class="row">
                                <div class="col-sm-4"><strong>Coordinate System/Geographic
                                    Projection:</strong></div>
                                <div class="col-sm-8">{{ spatial_coverage.projection }}</div>
                            </div>
                        {% endif %}
                        {% if spatial_coverage.northlimit %}
                            <div class="row">
                                <div class="col-sm-4"><strong>North Latitude:</strong></div>
                                <div class="col-sm-8">{{ spatial_coverage.northlimit }}</div>
                            </div>
                        {% endif %}
                        {% if spatial_coverage.eastlimit %}
                            <div class="row">
                                <div class="col-sm-4"><strong>East Longitude:</strong></div>
                                <div class="col-sm-8">{{ spatial_coverage.eastlimit }}</div>
                            </div>
                        {% endif %}
                        {% if spatial_coverage.southlimit %}
                            <div class="row">
                                <div class="col-sm-4"><strong>South Latitude:</strong></div>
                                <div class="col-sm-8">{{ spatial_coverage.southlimit }}</div>
                            </div>
                        {% endif %}
                        {% if spatial_coverage.westlimit %}
                            <div class="row">
                                <div class="col-sm-4"><strong>West Longitude:</strong></div>
                                <div class="col-sm-8">{{ spatial_coverage.westlimit }}</div>
                            </div>
                        {% endif %}
                        {% if spatial_coverage.units %}
                            <div class="row">
                                <div class="col-sm-4"><strong>Coordinate Units:</strong></div>
                                <div class="col-sm-8">{{ spatial_coverage.units }}</div>
                            </div>
                        {% endif %}
                    {% endif %}

                    {% if temporal_coverage %}
                        <hr style="border: 0;">
                        <h4><strong>Temporal:</strong></h4>
                        <hr style="margin-top: 0px;margin-bottom: 2px">
                        <div class="row">
                            <div class="col-sm-4"><strong>Start Date:</strong></div>
                            <div class="col-sm-8">{{ temporal_coverage.start_date }}</div>
                        </div>
                        <div class="row">
                            <div class="col-sm-4"><strong>End Date:</strong></div>
                            <div class="col-sm-8">{{ temporal_coverage.end_date }}</div>
                        </div>
                    {% endif %}
                </div>
            {% endif %}
            <!-- ========= RELATED RESOURCES TAB ========= -->
            {% if sources or relations %}
                <div class="tab-pane" id="relatedResourcesTab">
                {% if sources %}
                    <h4><strong>Sources:</strong></h4>
                    <hr style="margin-top: 0px;margin-bottom: 2px">
                    {% for source in sources %}
                        <div class="row">
                            <div class="col-sm-4"><strong>Derived From:</strong></div>
                            <div class="col-sm-8">{{ source.derived_from }}</div>
                        </div>
                    {% endfor %}
                {% endif %}
                {% if relations %}
                    <hr style="border: 0;">
                    <h4><strong>Relations:</strong></h4>
                    <hr style="margin-top: 0px;margin-bottom: 2px">
                    {% for relation in relations %}
                        <div class="row">
                            <div class="col-sm-4"><strong>{{ relation.type }}:</strong></div>
                            <div class="col-sm-8">{{ relation.value }}</div>
                        </div>
                    {% endfor %}
                {% endif %}
                </div>
            {% endif %}


            <!-- ========= RESOURCE SPECIFIC TAB ========= -->
            {% if site or extended_metadata_exists or res_add_metadata %}
                <div class="tab-pane" id="resourceSpecificTab">
                {% if extended_metadata_exists %}
                    <div>
                        {% if model_output %}
                            <h4><strong>Model Output:</strong></h4>
                            <hr style="margin-top: 0px;margin-bottom: 2px">
                            <div class="row">
                                <div class="col-sm-4"><strong>Includes output files?</strong></div>
                                {% if model_output.includes_output == True %}
                                    <div class="col-sm-8">Yes</div>
                                {% else %}
                                    <div class="col-sm-8">No</div>
                                {% endif %}

                            </div>
                            <hr style="border: 0;">
                        {% endif %}
                    </div>
                    <div>
                    {% if executed_by.name %}
                        <h4><strong>Executed By:</strong></h4>
                        <hr style="margin-top: 0px;margin-bottom: 2px">
                        <div class="row">
                            <div class="col-sm-4"><strong>Model Program used for execution:</strong></div>
                            <div class="col-sm-8">{{ executed_by.name }}</div>
                        </div>
                        <hr style="border: 0;">
                    {% endif %}
                {% endif %}
                <div>
                    {% if cellInformation %}
                        <h4><strong>Cell Information:</strong></h4>
                        <hr style="margin-top: 0px;margin-bottom: 2px">
                        <div class="row">
                            <div class="col-sm-4"><strong>Rows:</strong></div>
                            <div class="col-sm-8">{{ cellInformation.rows }}</div>
                        </div>
                        <div class="row">
                            <div class="col-sm-4"><strong>Columns:</strong></div>
                            <div class="col-sm-8">{{ cellInformation.columns }}</div>
                        </div>
                        <div class="row">
                            <div class="col-sm-4"><strong>CellSizeXValue:</strong></div>
                            <div class="col-sm-8">{{ cellInformation.cellSizeXValue }}</div>
                        </div>
                        <div class="row">
                            <div class="col-sm-4"><strong>CellSizeYValue:</strong></div>
                            <div class="col-sm-8">{{ cellInformation.cellSizeYValue }}</div>
                        </div>
                        <div class="row">
                            <div class="col-sm-4"><strong>CellSizeUnit:</strong></div>
                            <div class="col-sm-8">{{ cellInformation.cellSizeUnit }}</div>
                        </div>
                        <div class="row">
                            <div class="col-sm-4"><strong>CellDataType:</strong></div>
                            <div class="col-sm-8">{{ cellInformation.cellDataType }}</div>
                        </div>
                        {% if cellInformation.noDataValue %}
                            <div class="row">
                                <div class="col-sm-4"><strong>NoDataValue:</strong></div>
                                <div class="col-sm-8">{{ cellInformation.noDataValue }}</div>
                            </div>
                        {% endif %}
                    <hr style="border: 0;">
                    {% endif %}
                </div>

                <div>
                    {% if bandInformation %}
                        <h4><strong>Band Information:</strong></h4>
                        <hr style="margin-top: 0px;margin-bottom: 2px">
                        {% for band in bandInformation %}
                            <div class="row">
                                <div class="col-sm-4"><strong>BandName:</strong></div>
                                <div class="col-sm-8">{{ band.name }}</div>
                            </div>
                            <div class="row">
                                <div class="col-sm-4"><strong>VariableName:</strong></div>
                                <div class="col-sm-8">{{ band.variableName }}</div>
                            </div>
                            <div class="row">
                                <div class="col-sm-4"><strong>VariableUnit:</strong></div>
                                <div class="col-sm-8">{{ band.variableUnit }}</div>
                            </div>
                            {% if band.method %}
                                <div class="row">
                                    <div class="col-sm-4"><strong>Method:</strong></div>
                                    <div class="col-sm-8">{{ band.method }}</div>
                                </div>
                            {% endif %}
                            {% if band.comment %}
                                <div class="row">
                                    <div class="col-sm-4"><strong>Comment:</strong></div>
                                    <div class="col-sm-8">{{ band.comment }}</div>
                                </div>
                            {% endif %}
                        {% endfor %}
                    <hr style="border: 0;">
                    {% endif %}
                </div>

                <div>
                    {% if site %}
                        <h4><strong>Site:</strong></h4>
                        <hr style="margin-top: 0px;margin-bottom: 2px">
                        <div class="row">
                            <div class="col-sm-4"><strong>Code:</strong></div>
                            <div class="col-sm-8">{{ site.site_code }}</div>
                        </div>
                        <div class="row">
                            <div class="col-sm-4"><strong>Name:</strong></div>
                            <div class="col-sm-8">{{ site.site_name }}</div>
                        </div>
                        {% if site.elevation_m %}
                            <div class="row">
                                <div class="col-sm-4"><strong>Elevation M:</strong></div>
                                <div class="col-sm-8">{{ site.elevation_m }}</div>
                            </div>
                        {% endif %}
                        {% if site.elevation_datum %}
                            <div class="row">
                                <div class="col-sm-4"><strong>Elevation Datum:</strong></div>
                                <div class="col-sm-8">{{ site.elevation_datum }}</div>
                            </div>
                        {% endif %}
                        {% if site.site_type %}
                            <div class="row">
                                <div class="col-sm-4"><strong>Site Type:</strong></div>
                                <div class="col-sm-8">{{ site.site_type }}</div>
                            </div>
                        {% endif %}
                        <hr style="border: 0;">
                    {% endif %}
                </div>
                <div>
                    {% if variable %}
                        <h4><strong>Variable:</strong></h4>
                        <hr style="margin-top: 0px;margin-bottom: 2px">
                        <div class="row">
                            <div class="col-sm-4"><strong>Code:</strong></div>
                            <div class="col-sm-8">{{ variable.variable_code }}</div>
                        </div>
                        <div class="row">
                            <div class="col-sm-4"><strong>Name:</strong></div>
                            <div class="col-sm-8">{{ variable.variable_name }}</div>
                        </div>
                        <div class="row">
                            <div class="col-sm-4"><strong>Type:</strong></div>
                            <div class="col-sm-8">{{ variable.variable_type }}</div>
                        </div>
                        <div class="row">
                            <div class="col-sm-4"><strong>No Data Value:</strong></div>
                            <div class="col-sm-8">{{ variable.no_data_value }}</div>
                        </div>
                        {% if variable.variable_definition %}
                            <div class="row">
                                <div class="col-sm-4"><strong>Definition:</strong></div>
                                <div class="col-sm-8">{{ variable.variable_definition }}</div>
                            </div>
                        {% endif %}
                        {% if variable.speciation %}
                            <div class="row">
                                <div class="col-sm-4"><strong>Speciation:</strong></div>
                                <div class="col-sm-8">{{ variable.speciation }}</div>
                            </div>
                        {% endif %}
                        <hr style="border: 0;">
                    {% endif %}
                </div>
                <div>
                    {% if method %}
                        <h4><strong>Method:</strong></h4>
                        <hr style="margin-top: 0px;margin-bottom: 2px">
                        <div class="row">
                            <div class="col-sm-4"><strong>Code:</strong></div>
                            <div class="col-sm-8">{{ method.method_code }}</div>
                        </div>
                        <div class="row">
                            <div class="col-sm-4"><strong>Name:</strong></div>
                            <div class="col-sm-8">{{ method.method_name }}</div>
                        </div>
                        <div class="row">
                            <div class="col-sm-4"><strong>Type:</strong></div>
                            <div class="col-sm-8">{{ method.method_type }}</div>
                        </div>
                        {% if method.method_description %}
                            <div class="row">
                                <div class="col-sm-4"><strong>Description:</strong></div>
                                <div class="col-sm-8">{{ method.method_description }}</div>
                            </div>
                        {% endif %}
                        {% if method.method_link %}
                            <div class="row">
                                <div class="col-sm-4"><strong>Link:</strong></div>
                                <div class="col-sm-8">{{ method.method_link }}</div>
                            </div>
                        {% endif %}
                        <hr style="border: 0;">
                    {% endif %}
                </div>
                <div>
                    {% if processing_level %}
                        <h4><strong>Processing Level:</strong></h4>
                        <hr style="margin-top: 0px;margin-bottom: 2px">
                        <div class="row">
                            <div class="col-sm-4"><strong>Code:</strong></div>
                            <div class="col-sm-8">{{ processing_level.processing_level_code }}</div>
                        </div>
                        {% if processing_level.definition %}
                            <div class="row">
                                <div class="col-sm-4"><strong>Definition:</strong></div>
                                <div class="col-sm-8">{{ processing_level.definition }}</div>
                            </div>
                        {% endif %}
                        {% if processing_level.explanation %}
                            <div class="row">
                                <div class="col-sm-4"><strong>Explanation:</strong></div>
                                <div class="col-sm-8">{{ processing_level.explanation }}</div>
                            </div>
                        {% endif %}
                        <hr style="border: 0;">
                    {% endif %}
                </div>
                <div>
                    {% if timeseries_result %}
                        <h4><strong>Time Series Result:</strong></h4>
                        <hr style="margin-top: 0px;margin-bottom: 2px">
                        <div class="row">
                            <div class="col-sm-4"><strong>Units Type:</strong></div>
                            <div class="col-sm-8">{{ timeseries_result.units_type }}</div>
                        </div>
                        <div class="row">
                            <div class="col-sm-4"><strong>Units Name:</strong></div>
                            <div class="col-sm-8">{{ timeseries_result.units_name }}</div>
                        </div>
                        <div class="row">
                            <div class="col-sm-4"><strong>Units Abbreviation:</strong></div>
                            <div class="col-sm-8">{{ timeseries_result.units_abbreviation }}</div>
                        </div>
                        <div class="row">
                            <div class="col-sm-4"><strong>Status:</strong></div>
                            <div class="col-sm-8">{{ timeseries_result.status }}</div>
                        </div>
                        <div class="row">
                            <div class="col-sm-4"><strong>Sample Medium:</strong></div>
                            <div class="col-sm-8">{{ timeseries_result.sample_medium }}</div>
                        </div>
                        <div class="row">
                            <div class="col-sm-4"><strong>Value Count:</strong></div>
                            <div class="col-sm-8">{{ timeseries_result.value_count }}</div>
                        </div>
                        <div class="row">
                            <div class="col-sm-4"><strong>Aggregation Statistics:</strong></div>
                            <div class="col-sm-8">{{ timeseries_result.aggregation_statistics }}</div>
                        </div>
                        <hr style="border: 0;">
                    {% endif %}
                </div>

                </div>
                </div>
            {% endif %}
            </div>
>>>>>>> c54d013c
            </div>
            <!-- ==== Tabs end ==== -->
            </div>
<<<<<<< HEAD
            </div>
            {% if not keywords or not abstract %}
                <table class="table table-condensed" style="margin-top: 2px; border: 2px solid red">
                    <tr style="color: red">
                        <td><h4>Data for the following required elements are missing:</h4></td>
                    </tr>
                    {% if not abstract %}
                        <tr>
                            <td>Abstract</td>
                        </tr>
                    {% endif %}
                    {% if not keywords %}
                        <tr>
                            <td>Keywords</td>
                        </tr>
                    {% endif %}
                    {% if title|stringformat:"s" == "Untitled resource" %}
                        <tr>
                            <td>Title:Needs to be changed</td>
                        </tr>
=======
        {% endif %}
        <!-- ==== Tabs end ==== -->

        {% if not metadata_form %}
            {% comments_for cm %}
        {% endif %}

        <div class="row">
            <div class="col-md-12">
                <div class="form-group">
                    {% if metadata_form %}
                        <button id="metadata-show-toggle" type="button" class="btn btn-primary"
                                onclick="toggle_metadata_display()">Collapse All
                        </button>
                        {% crispy metadata_form %}
>>>>>>> c54d013c
                    {% endif %}
                </table>
            {% endif %}
            {% comments_for cm %}
            {#        ================ VIEW MODE ENDS ===============#}

            {#        ============= FORM EDIT BEGINS ==============#}
        {% else %}
            <form role="form">
            <div class="custom-btn-toolbar">
                <form class="inline" action="{{ cm.get_absolute_url }}" method="post">
                    {% csrf_token %}
                    <button id="save" type="submit" data-toggle="tooltip" data-placement="auto"
                            title="Edit" class="glyphicon glyphicon-floppy-disk icon-button btn-edit"></button>
                    <button id="btn-cancel" type="submit" data-toggle="tooltip" data-placement="auto"
                            title="Cancel" class="glyphicon glyphicon-remove-sign icon-button btn-remove"></button>
                </form>
            </div>
            {#           ------- TITLE -------  #}
            <div class="form-group">
                <input id="txt-title" type="text" class="form-control input-md textinput" placeholder="Enter title"
                       value="{{ title }}"/>
            </div>

            <div class="info-group">
                <div>
                    <span id="authors">Authors:
                        {% for cr in creators %}
                            {{ cr.name }},&nbsp
                        {% endfor %}
                    </span>
                </div>
                <div><span>Owner: {{ cm.user }}</span></div>
                <div><span>Created on {{ cm.created|date }}. Last updated on {{ cm.updated|date }}.</span></div>
                <div><span>Resource type: {{ resource_type }}</span></div>
            </div>

            {#           ------- ABSTRACT -------  #}

            <h3>Abstract</h3>
            <div class="form-group">
                <textarea id="txt-abstract" type="email" class="form-control" id="email"
                          placeholder="Enter abstract"></textarea>
            </div>

            {#           ------- CITATION -------  #}
            <div class="content-block">
                <h3>How to cite</h3>
                <span id="citation-text">{{ citation }}</span>
            </div>


            {#           ------- SHARING -------  #}
            <div class="content-block">
            <h3>Sharing</h3>

            <div id="sharing-status">
                <span class="pull-left">Sharing status:</span>
                {% if page.perms.change %}
                    <form id="form-sharing" class="pull-left"
                          action="/hsapi/_internal/{{ cm.short_id }}/change-permissions/" method="POST">
                        {% csrf_token %}
                        {% if cm.public %}
                            <input name="t" type="hidden" value="make_private"/>
                            <div class="btn-group" role="group" aria-label="...">
                                <button id="btn-public" data-toggle="tooltip" data-placement="auto"
                                        title='Can be viewed and downloaded by anyone.' type="button"
                                        class="btn btn-default active">Public
                                </button>
                                <button id="btn-private" data-toggle="tooltip" data-placement="auto"
                                        title='Can be viewed and downloaded only by designated users or research groups.'
                                        type="submit" class="btn btn-default">Private
                                </button>
                            </div>
                        {% else %}
                            <input name="t" type="hidden" value="make_public"/>
                            <div class="btn-group" role="group" aria-label="...">
                                <button id="btn-public" data-toggle="tooltip" data-placement="auto"
                                        title='Can be viewed and downloaded by anyone.' type="submit"
                                        class="btn btn-default">Public
                                </button>
                                <button id="btn-private" data-toggle="tooltip" data-placement="auto"
                                        title='Can be viewed and downloaded only by designated users or research groups.'
                                        type="button" class="btn btn-default active">Private
                                </button>
                            </div>
                        {% endif %}
                    </form>
                {% else %}
                    {% if cm.public %}
                        <strong>&nbspPublic</strong>
                    {% else %}
                        <strong>&nbspPrivate</strong>
                    {% endif %}
                {% endif %}
            </div>

            <div id="rights">
            <div class="col-md-6 col-sm-12 col-xs-12">
                <div class="form-group">
                    <label for="select_license">Select a license</label>
                    <select id="select_license" class="form-control">
                        <option value="http://creativecommons.org/licenses/by/4.0/">Creative Commons Attribution CC BY
                        </option>
                        <option value="http://creativecommons.org/licenses/by-sa/4.0/">Creative Commons
                            Attribution-ShareAlike CC BY-SA
                        </option>
                        <option value="http://creativecommons.org/licenses/by-nd/4.0/">Creative Commons
                            Attribution-NoDerivs
                            CC BY-ND
                        </option>
                        <option value="http://creativecommons.org/licenses/by-nc-sa/4.0/">Creative Commons
                            Attribution-NoCommercial-ShareAlike CC BY-NC-SA
                        </option>
                        <option value="http://creativecommons.org/licenses/by-nc/4.0/">Creative Commons
                            Attribution-NoCommercial CC BY-NC
                        </option>
                        <option value="http://creativecommons.org/licenses/by-nc-nd/4.0/">Creative Commons
                            Attribution-NoCommercial-NoDerivs CC BY-NC-ND
                        </option>
                        <option value="other">Other</option>
                    </select>
                </div>


            </div>
            <div class="col-md-6 col-sm-12 col-xs-12">
                <div class="form-group">
                    <label for="id_statement">Statement</label>
                    <textarea class="form-control input-md textarea" cols="40" id="id_statement" name="statement"
                              readonly="True" rows="3" style="background-color:white;">This resource is shared under the
                        Creative Commons Attribution CC BY.</textarea>
                </div>

                <div class="form-group">
                    <label for="id_url">Url</label>
                    <input class="form-control input-md urlinput" id="id_url" maxlength="200"
                           readonly="True" style="background-color:white;"
                           type="url" value="http://creativecommons.org/licenses/by/4.0/">
                </div>

                <img class="cc-image" src="{{ STATIC_URL }}img/cc-badges/CC-BY-SA.png" alt="CC-BY-SA"/>
            </div>

            {% if rights.statement == "This resource is shared under the Creative Commons Attribution CC BY." %}
                <img class="cc-image" src="{{ STATIC_URL }}img/cc-badges/CC-BY.png" alt="CC-BY"/>
            {% elif rights.statement == "This resource is shared under the Creative Commons Attribution-ShareAlike CC BY-SA." %}
                <img class="cc-image" src="{{ STATIC_URL }}img/cc-badges/CC-BY-SA.png" alt="CC-BY-SA"/>
            {% elif rights.statement == "This resource is shared under the Creative Commons Attribution-NoDerivs CC BY-ND." %}
                <img class="cc-image" src="{{ STATIC_URL }}img/cc-badges/CC-BY-ND.png" alt="CC-BY-ND"/>
            {% elif rights.statement == "This resource is shared under the Creative Commons Attribution-NoCommercial-ShareAlike CC BY-NC-SA." %}
                <img class="cc-image" src="{{ STATIC_URL }}img/cc-badges/CC-BY-NC-SA.png" alt="CC-BY-NC-SA"/>
            {% elif rights.statement == "This resource is shared under the Creative Commons Attribution-NoCommercial CC BY-NC." %}
                <img class="cc-image" src="{{ STATIC_URL }}img/cc-badges/CC-BY-NC.png" alt="CC-BY-NC"/>
            {% elif rights.statement == "This resource is shared under the Creative Commons Attribution-NoCommercial-NoDerivs CC BY-NC-ND." %}
                <img class="cc-image" src="{{ STATIC_URL }}img/cc-badges/CC-BY-NC-ND.png" alt="CC-BY-NC-ND"/>
            {% endif %}

            <div id="permission-panel">
            {% if user == cm.user %}
                <p>You are the owner of this resource.</p>
            {% elif is_edit_user %}
                <p>You have been given specific permission to edit this resource.</p>
            {% elif in_edit_group %}
                Your research group(s) have been given specific permission to edit this resource.</p>
            {% elif is_view_user %}
                <p>You have been given specific permission to view this resource.</p>
            {% elif in_view_group %}
                <p>Your research group(s) have been given specific permission to view this resource.</p>
            {% endif %}

            {% if page.perms.change %}
                <div class="panel panel-default panel-faq">
                <div class="panel-heading">
                    <a data-toggle="collapse" data-parent="#accordion-cat-1" href="#faq-cat-1-sub-1">
                        <h4 class="panel-title">
                            Manage access
                            <span class="pull-right"><i class="glyphicon glyphicon-plus"></i></span>
                        </h4>
                    </a>
                </div>
                <div id="faq-cat-1-sub-1" class="panel-collapse in" style="height: auto;">
                    <div class="panel-body">
                        <div class="col-md-4">
                            <div class="custom-well">
                                <h5><strong>Users with full read/write permissions on this resource</strong></h5>

                                <form action="/hsapi/_internal/{{ cm.short_id }}/change-permissions/"
                                      method="POST">
                                    {% csrf_token %}
                                    <select name="designees" id="owners-select" multiple class="form-control"
                                            size="{{ owners.count }}">
                                        {% for u in owners %}
                                            <option value="{{ u.pk }}" selected>{{ u|best_name }}
                                                ({{ u.username }})
                                            </option>
                                        {% endfor %}
                                    </select>
                                    <input name="t" value="owners" type="hidden"/>
                                    <button type="submit"
                                            class="btn btn-update-list pull-left btn-primary glyphicon"><span
                                            class="button-label">&nbspUpdate access list</span></button>
                                        <span data-toggle="tooltip" data-placement="auto"
                                              title='Hold down "Control", or "Command" on a Mac, to select more than one.'
                                              class="pull-right glyphicon glyphicon-info-sign info-icon"></span>
                                </form>
                                <form action="/hsapi/_internal/{{ cm.short_id }}/change-permissions/"
                                      method="POST" style="padding-top:0.3em">
                                    {% csrf_token %}
                                    <div class="form-group">
                                        <button type="submit"
                                                class="btn btn-add-access btn-default pull-left glyphicon glyphicon-plus"><span
                                                class="button-label">&nbspAdd user</span></button>
                                        {{ add_owner_user_form.user }}
                                        <input name="t" value="add_owner" type="hidden"/>
                                    </div>
                                </form>
                            </div>
                        </div>

                        <div class="col-md-4">
                            <div class="custom-well">
                                <h5><strong>Users who can edit the content of this resource</strong></h5>

                                <form action="/hsapi/_internal/{{ cm.short_id }}/change-permissions/"
                                      method="POST">
                                    {% csrf_token %}
                                    <select name="designees" id="edit_users-select" multiple
                                            class="form-control" size="{{ edit_users.count }}">
                                        {% for u in edit_users %}
                                            <option value="{{ u.pk }}" selected>{{ u|best_name }}
                                                ({{ u.username }})
                                            </option>
                                        {% endfor %}
                                    </select>
                                    <input name="t" value="edit_users" type="hidden"/>
                                    <button type="submit"
                                            class="btn btn-update-list pull-left btn-primary glyphicon"><span
                                            class="button-label">&nbspUpdate access list</span></button>
                                        <span data-toggle="tooltip" data-placement="auto"
                                              title='Hold down "Control", or "Command" on a Mac, to select more than one.'
                                              class="pull-right glyphicon glyphicon-info-sign info-icon"></span>
                                </form>
                                <form action="/hsapi/_internal/{{ cm.short_id }}/change-permissions/"
                                      method="POST" style="padding-top:0.3em">
                                    {% csrf_token %}
                                    <div class="form-group">


                                        <button type="submit"
                                                class="btn btn-default btn-add-access pull-left glyphicon glyphicon-plus"><span
                                                class="button-label">&nbspAdd user</span></button>
                                        {{ add_edit_user_form.user }}
                                        <input name="t" value="add_edit_user" type="hidden"/>
                                    </div>
                                </form>
                            </div>
                        </div>

                        <div class="col-md-4">
                            <div class="custom-well">
                                <h5><strong>Research groups that can edit the content of this resource</strong>
                                </h5>

                                <form action="/hsapi/_internal/{{ cm.short_id }}/change-permissions/"
                                      method="POST">
                                    {% csrf_token %}
                                    <select name="designees" id="edit_groups-select" multiple
                                            class="form-control" size="{{ edit_groups.count }}">
                                        {% for u in edit_groups %}
                                            <option value="{{ u.pk }}"
                                                    {% if u in edit_groups %}selected{% endif %}>{{ u }}</option>
                                        {% endfor %}
                                    </select>
                                    <input name="t" value="edit_groups" type="hidden"/>
                                    <button type="submit"
                                            class="btn btn-update-list pull-left btn-primary glyphicon"><span
                                            class="button-label">&nbspUpdate access list</span></button>
                                        <span data-toggle="tooltip" data-placement="auto"
                                              title='Hold down "Control", or "Command" on a Mac, to select more than one.'
                                              class="pull-right glyphicon glyphicon-info-sign info-icon"></span>
                                </form>
                                <form class="form-inline"
                                      action="/hsapi/_internal/{{ cm.short_id }}/change-permissions/"
                                      method="POST" style="padding-top:0.3em">
                                    {% csrf_token %}
                                    <div class="form-group">


                                        <button type="submit"
                                                class="btn btn-default btn-add-access pull-left glyphicon glyphicon-plus"><span
                                                class="button-label">&nbspAdd group</span></button>
                                        {{ add_edit_group_form.user }}
                                        <input name="t" value="add_edit_group" type="hidden"/>
                                    </div>
                                </form>
                            </div>
                        </div>

                        {% if not cm.public %}
                            <div class="col-md-4">
                                <div class="custom-well">
                                    <h5><strong>Users who can view and download the resource</strong></h5>

                                    <form action="/hsapi/_internal/{{ cm.short_id }}/change-permissions/"
                                          method="POST">
                                        {% csrf_token %}
                                        <select name="designees" id="view_users-select" multiple
                                                class="form-control" size="{{ view_users.count }}">
                                            {% for u in view_users %}
                                                <option value="{{ u.pk }}"
                                                        {% if u in view_users %}selected{% endif %}>{{ u|best_name }}</option>
                                            {% endfor %}
                                        </select>
                                        <input name="t" value="view_users" type="hidden"/>
                                        <button type="submit"
                                                class="btn btn-update-list pull-left btn-primary glyphicon">
                                            <span class="button-label">&nbspUpdate access list</span></button>
                                            <span data-toggle="tooltip" data-placement="auto"
                                                  title='Hold down "Control", or "Command" on a Mac, to select more than one.'
                                                  class="pull-right glyphicon glyphicon-info-sign info-icon"></span>
                                    </form>
                                    <form action="/hsapi/_internal/{{ cm.short_id }}/change-permissions/"
                                          method="POST" style="padding-top:0.3em">
                                        {% csrf_token %}
                                        <div class="form-group">
                                            <button type="submit"
                                                    class="btn btn-add-access btn-default pull-left glyphicon glyphicon-plus"><span
                                                    class="button-label">&nbspAdd user</span></button>
                                            {{ add_view_user_form.user }}
                                            <input name="t" value="add_view_user" type="hidden"/>
                                        </div>
                                    </form>
                                </div>
                            </div>

                            <div class="col-md-4">
                                <div class="custom-well">
                                    <h5><strong>Research groups that can view and download the resource</strong>
                                    </h5>

                                    <form action="/hsapi/_internal/{{ cm.short_id }}/change-permissions/"
                                          method="POST">
                                        {% csrf_token %}
                                        <select name="designees" id="view_groups-select" multiple
                                                class="form-control" size="{{ view_groups.count }}">
                                            {% for u in view_groups %}
                                                <option value="{{ u.pk }}"
                                                        {% if u in view_groups %}selected{% endif %}>{{ u }}</option>
                                            {% endfor %}
                                        </select>
                                        <input name="t" value="view_groups" type="hidden"/>
                                        <button type="submit"
                                                class="btn btn-update-list pull-left btn-primary glyphicon">
                                            <span class="button-label">&nbspUpdate access list</span></button>
                                            <span data-toggle="tooltip" data-placement="auto"
                                                  title='Hold down "Control", or "Command" on a Mac, to select more than one.'
                                                  class="pull-right glyphicon glyphicon-info-sign info-icon"></span>
                                    </form>
                                    <form class="form-inline"
                                          action="/hsapi/_internal/{{ cm.short_id }}/change-permissions/"
                                          method="POST" style="padding-top:0.3em">
                                        {% csrf_token %}
                                        <div class="form-group">
                                            <button type="submit"
                                                    class="btn btn-default btn-add-access pull-left glyphicon glyphicon-plus">
                                                <span class="button-label">&nbspAdd group</span></button>
                                            {{ add_view_group_form.user }}
                                            <input name="t" value="add_view_group" type="hidden"/>
                                        </div>
                                    </form>
                                </div>
                            </div>
                        {% endif %}
                    </div>
                </div>
                </div>
                <div>

                </div>
            {% endif %}

            </div>
            </div>
            <div class="content-block">
                <h3>Keywords</h3>

                <div class="tags">
                    <ul class="tag-list custom-well">
                        <li class="tag"><span>These</span>&nbsp<a><span
                                class="glyphicon glyphicon-remove-circle icon-remove"></span></a></li>
                        <li class="tag"><span>are</span>&nbsp<a><span
                                class="glyphicon glyphicon-remove-circle icon-remove"></span></a></li>
                        <li class="tag"><span>some</span>&nbsp<a><span
                                class="glyphicon glyphicon-remove-circle icon-remove"></span></a></li>
                        <li class="tag"><span>keywords</span>&nbsp<a><span
                                class="glyphicon glyphicon-remove-circle icon-remove"></span></a></li>
                        <li>
                            <div id="add-keyword-wrapper" class="input-group">
                                <input type="text" class="form-control" placeholder="Keyword">
                              <span class="input-group-btn">
                                <button class="btn btn-default" type="button">Add</button>
                              </span>
                            </div>
                        </li>
                    </ul>
                </div>
            </div>
            </div>

            <div>
                <h3>Content</h3>

                <div class="custom-well">
                    {#            {% block extra_content %}#}
                    {#            {% endblock %}#}
                    <div class="table-container">
                        <table class="table-plain table-striped">
                            {% for f in cm.files.all %}
                                {#======= Modal window begins =======#}
                                <div class="modal fade" id="delete-resource-file-{{ f.pk }}" tabindex="-1" role="dialog"
                                     aria-labelledby="myModalLabel" aria-hidden="true">
                                    <div class="modal-dialog">
                                        <div class="modal-content">
                                            <div class="modal-header">
                                                <button type="button" class="close" data-dismiss="modal"
                                                        aria-hidden="true">&times;</button>
                                                <h4 class="modal-title">Confirm file deletion</h4>
                                            </div>
                                            <div class="modal-body">
                                                This will delete the file from the resource. Consider saving a copy if
                                                it is important to you.
                                            </div>
                                            <div class="modal-footer">
                                                <button type="button" class="btn btn-default" data-dismiss="modal">
                                                    Cancel
                                                </button>
                                                <a type="button" class="btn btn-danger"
                                                   href="/hsapi/_internal/{{ cm.short_id }}/delete-resource-file/{{ f.pk }}/">Delete</a>
                                            </div>
                                        </div>
                                    </div>
                                </div>
                                {#======= Modal window ends =======#}
                                <tr>
                                    <td>
                                        <span class="glyphicon glyphicon-file file-icon"></span>
                                        <span>
                                            <span class="label-file-name">{{ f.resource_file.name|slice:"33:" }}</span>
                                            <p class="label-file-size">{{ f.resource_file.size|filesizeformat }}</p>
                                        </span>
                                    </td>
                                    <td>
                                        {% if page.perms.change %}
                                            <a href="{{ f.resource_file.url }}"><span data-toggle="modal"
                                                                                      data-target="#delete-resource-file-{{ f.pk }}"
                                                                                      data-placement="auto"
                                                                                      title="Delete"
                                                                                      class="glyphicon glyphicon-trash icon-button btn-remove"></span></a>
                                        {% endif %}

                                        {% if preview %}
                                            <a href="{{ f.resource_file.url }}"><span data-toggle="tooltip"
                                                                                      data-placement="auto"
                                                                                      title="Preview"
                                                                                      class="glyphicon glyphicon-eye-open icon-button"></span></a>
                                        {% endif %}
                                    </td>
                                </tr>
                            {% endfor %}
                        </table>
                    </div>

                    <!-- Buttons -->
                    <a type="button" class="btn btn-success" data-toggle="modal" data-target="#add-file-dialog"
                       multiple="multiple">
                        <span class="glyphicon glyphicon-plus"><span class="button-label"> Add file...</span></span>
                    </a>

                </div>
            </div>
            <!-- === Tabs begin === -->
            <div class="tab-elements">
            <div class="panel-tabs">
                <ul class="nav nav-tabs">
                    <li class="active">
                        <a href="#contactTab" data-toggle="tab">
                            <span class="glyphicon glyphicon-user"> </span>
                            &nbspContact
                        </a>
                    </li>
                    <li>
                        <a href="#coveragelTab" data-toggle="tab">
                            <span class="glyphicon glyphicon-globe"></span>
                            &nbspCoverage
                        </a>
                    </li>
                    <li>
                        <a href="#relatedResourcesTab" data-toggle="tab">
                            <span class="glyphicon glyphicon-book"></span>
                            &nbspRelated Resources
                        </a>
                    </li>
                    {#                    <li>#}
                    {#                        <a href="#resourceSpecificTab" data-toggle="tab">#}
                    {#                            <span class="glyphicon glyphicon-folder-close"></span>#}
                    {#                            &nbspResource Specific#}
                    {#                        </a>#}
                    {#                    </li>#}
                </ul>
            </div>
            <div class="tabs-body">
                <!-- Tab panes -->
                <div class="tab-content">
                    <!-- ========= CONTACT TAB ========= -->
                    <div class="tab-pane active" id="contactTab">
                        <table id="contact-table" class="table table-striped">
                            <tbody>
                            <tr>
                                <th class="division-title">Authors</th>
                            </tr>
                            <tr class="header-row">
                                <th>Name</th>
                                <th>Organization</th>
                                <th>Address</th>
                                <th>Phone</th>
                                <th>Actions</th>
                            </tr>

                            <tr>
                                <td>admin</td>
                                <td> UWRL</td>
                                <td> 204 Richards Hall, Logan, Utah 84321</td>
                                <td> 435 764 2518</td>
                                <td>
                                    <button data-toggle="tooltip" data-placement="auto" title="Edit"
                                            class="glyphicon glyphicon-pencil icon-button btn-edit"></button>
                                    <button data-toggle="tooltip" data-placement="auto" title="Remove"
                                            class="glyphicon glyphicon-trash icon-button btn-remove"></button>
                                </td>
                            </tr>

                            <tr>
                                <td>Juan Caraballo</td>
                                <td> UWRL</td>
                                <td> 203 Richards Hall, Logan, Utah 84321</td>
                                <td> 435-764-2519</td>
                                <td>
                                    <button data-toggle="tooltip" data-placement="auto" title="Edit"
                                            class="glyphicon glyphicon-pencil icon-button btn-edit"></button>
                                    <button data-toggle="tooltip" data-placement="auto" title="Remove"
                                            class="glyphicon glyphicon-trash icon-button btn-remove"></button>
                                </td>
                            </tr>

                            <tr>
                                <th class="division-title">
                                    <a type="button" class="btn btn-success" data-toggle="modal"
                                       data-target="#add-file-dialog" multiple="multiple">
                                        <span class="glyphicon glyphicon-plus"><span
                                                class="button-label"> Add author...</span></span>
                                    </a>
                                </th>
                            </tr>

                            <tr>
                                <th class="division-title">Contributors</th>
                            </tr>
                            <tr class="header-row">
                                <th>Name</th>
                                <th>Organization</th>
                                <th>Address</th>
                                <th>Phone</th>
                                <th>Actions</th>
                            </tr>


                            <tr>
                                <td>Jacob Meline</td>
                                <td>asdf</td>
                                <td>140 Who Knows, Logan, Utah 84322</td>
                                <td>435 788 5858</td>
                                <td>
                                    <button data-toggle="tooltip" data-placement="auto" title="Edit"
                                            class="glyphicon glyphicon-pencil icon-button btn-edit"></button>
                                    <button data-toggle="tooltip" data-placement="auto" title="Remove"
                                            class="glyphicon glyphicon-trash icon-button btn-remove"></button>
                                </td>
                            </tr>
                            <tr>
                                <th class="division-title">
                                    <a type="button" class="btn btn-success" data-toggle="modal"
                                       data-target="#add-file-dialog" multiple="multiple">
                                        <span class="glyphicon glyphicon-plus"><span class="button-label"> Add contributor...</span></span>
                                    </a>
                                </th>
                            </tr>

                            </tbody>
                        </table>
                    </div>
                    <!-- ========= COVERAGE TAB ========= -->
                    <div class="tab-pane" id="coveragelTab">
                        <form class="col-md-6 col-sm-12 col-xs-12" role="form">
                            <h4>Spatial</h4>
                            <div id="div_id_type" class="control-group">
                                <div class="controls">
                                    <span class="radio"><input type="radio" name="type" id="id_type_1" value="box"> Box </span>
                                    <span class="radio"><input type="radio" checked="checked" name="type" id="id_type_2" value="point"> Point </span>
                                </div>
                            </div>
                            <div class="form-group">
                                <label for="id_name">Place/Area Name</label>
                                <input class="form-control input-md textinput textInput" id="id_name" maxlength="200"
                                       name="name" type="text" value="Little Bear River at Mendon Road">
                            </div>
                            <div class="form-group">
                                <label for="id_projection">Coordinate System/Geographic Projection</label>
                                <input class="form-control input-md textinput textInput" id="id_projection"
                                       maxlength="100" name="projection" readonly="True" style="background-color:white;"
                                       type="text" value="WGS 84 EPSG:4326">
                            </div>
                            <div class="form-group">
                                <label for="id_east">Longitude (WGS 84 decimal degrees)*</label>
                                <input class="form-control input-md textinput textInput" id="id_east" name="east"
                                       type="text" value="-111.946402">
                            </div>
                            <div class="form-group">
                                <label for="id_north">Latitude (WGS 84 decimal degrees)*</label>
                                <input class="form-control input-md textinput textInput" id="id_north" name="north"
                                       type="text" value="41.718473">
                            </div>
                            <div class="form-group">
                                <label for="id_units">Coordinate Units*</label>
                                <input class="form-control input-md textinput textInput" id="id_units" maxlength="50" name="units" readonly="True" style="background-color:white;" type="text" value="Decimal degrees">
                            </div>

                            <div class="form-group">
                                <label for="id_northlimit">North Latitude (WGS 84 decimal degrees)*</label>
                                <input class="form-control input-md textinput textInput" id="id_northlimit" name="northlimit" type="text">
                            </div>
                            <div class="form-group">
                                <label for="id_eastlimit">East Longitude (WGS 84 decimal degrees)*</label>
                                <input class="form-control input-md textinput textInput" id="id_eastlimit" name="eastlimit" type="text">
                            </div>
                            <div class="form-group">
                                <label for="id_southlimit">South Latitude (WGS 84 decimal degrees)*</label>
                                <input class="form-control input-md textinput textInput" id="id_southlimit" name="southlimit" type="text">
                            </div>
                            <div class="form-group">
                                <label for="id_westlimit">West Longitude (WGS 84 decimal degrees)*</label>
                                <input class="form-control input-md textinput textInput" id="id_westlimit" name="westlimit" type="text">
                            </div>
                        </form>
                        <form class="col-md-6 col-sm-12 col-xs-12" role="form">
                            <h4>Temporal</h4>
                            <div class="form-group">
                              <label for="email">Start Date*</label>
                              <input class="form-control input-md dateinput hasDatepicker" id="id_start" name="start" type="text">
                            </div>
                            <div class="form-group">
                              <label for="email">End Date*</label>
                              <input class="form-control input-md dateinput hasDatepicker" id="id_end" name="end" type="text">
                            </div>
                        </form>
                    </div>

                    <!-- ========= RELATED RESOURCES TAB ========= -->
                    <div class="tab-pane" id="relatedResourcesTab">
                        <table class="table">
                            <tbody>
                            {% for source in sources %}
                                <tr>
                                    <th scope="row" class="dataset-label">Derived From:</th>
                                    <td class="dataset-details">{{ source.derived_from }}</td>
                                </tr>
                            {% endfor %}
                            {% for relation in relations %}
                                <tr>
                                    <th scope="row" class="dataset-label">{{ relation.type }}:</th>
                                    <td class="dataset-details">{{ relation.value }}</td>
                                </tr>
                            {% endfor %}
                            </tbody>
                        </table>
                    <a id="add-relation" class="btn btn-success" data-toggle="modal" data-target="#add-relation-dialog"><i class="fa fa-plus"></i>Add another relation</a>
                    </div>
                </div>
            </div>
            <!-- ==== Tabs end ==== -->
        {% endif %}

    {#        ============= FORM EDIT ENDS ==============#}

    {#                #}
    {# dialogs follow #}
    {#                #}

    <!-- Modal -->
    <div class="modal fade" id="submit-for-publication-dialog" tabindex="-1" role="dialog"
         aria-labelledby="myModalLabel" aria-hidden="true">
        <div class="modal-dialog">
            <div class="modal-content">
                <div class="modal-header">
                    <button type="button" class="close" data-dismiss="modal" aria-hidden="true">&times;</button>
                    <h4 class="modal-title" id="submit-for-publication-title">Submit resource for publication</h4>
                </div>
                <div class="modal-body">
                    <p>
                        Once you submit the resource for publication it cannot be changed again. This will assign a
                        DOI to the
                        resource as it stands now and mark it as permanent. To make any changes after this, you
                        <strong>must</strong>
                        create a brand new resource. Click "Publish" if you really intend to do this.
                    </p>
                </div>
                <div class="modal-footer">
                    <button type="button" class="btn btn-default" data-dismiss="modal">Cancel</button>
                    <a type="button" class="btn btn-danger"
                       href="/hsapi/_internal/{{ cm.short_id }}/publish/">Publish</a>
                </div>
            </div>
        </div>
    </div>

    <div class="modal fade" id="delete-resource-dialog" tabindex="-1" role="dialog" aria-labelledby="myModalLabel"
         aria-hidden="true">
        <div class="modal-dialog">
            <div class="modal-content">
                <div class="modal-header">
                    <button type="button" class="close" data-dismiss="modal" aria-hidden="true">&times;</button>
                    <h4 class="modal-title" id="delete-resource-title">Delete Resource</h4>
                </div>
                <div class="modal-body">
                    <strong>THIS IS A PERMANENT ACTION. </strong>
                    <ul>
                        <li>This will delete the resource file.</li>
                        <li>A copy of your resource file will not be retained by Hydroshare.</li>
                        <li>We highly recommend that you download the latest copy of your resource file before
                            confirming this action.
                        </li>
                    </ul>
                </div>
                <div class="modal-footer">
                    <button type="button" class="btn btn-default" data-dismiss="modal">Cancel</button>
                    <a type="button" class="btn btn-danger"
                       href="/hsapi/_internal/{{ cm.short_id }}/delete-resource/">Delete</a>
                </div>
            </div>
        </div>
    </div>
    <!-- Modal -->
    <div class="modal fade" id="add-dcterm-dialog" tabindex="-1" role="dialog" aria-labelledby="myModalLabel"
         aria-hidden="true">
        <div class="modal-dialog">
            <div class="modal-content">
                <form action="/hsapi/_internal/{{ cm.short_id }}/add-metadata/">

                    <div class="modal-header">
                        <button type="button" class="close" data-dismiss="modal" aria-hidden="true">&times;</button>
                        <h4 class="modal-title" id="myModalLabel">Add metadata term</h4>
                    </div>
                    <div class="modal-body">
                        {% csrf_token %}

                        {{ dcterm_frm|crispy }}

                    </div>
                    <div class="modal-footer">
                        <button type="button" class="btn btn-default" data-dismiss="modal">Close</button>
                        <button type="submit" class="btn btn-primary">Save changes</button>
                    </div>
                </form>
            </div>
        </div>
    </div>
    <!-- Modal -->
    <div class="modal fade" id="add-reference-dialog" tabindex="-1" role="dialog" aria-labelledby="myModalLabel"
         aria-hidden="true">
        <div class="modal-dialog">
            <div class="modal-content">
                <form action="/hsapi/_internal/{{ cm.short_id }}/add-citation/">

                    <div class="modal-header">
                        <button type="button" class="close" data-dismiss="modal" aria-hidden="true">&times;</button>
                        <h4 class="modal-title" id="myModalLabel">Add reference</h4>
                    </div>
                    <div class="modal-body">
                        {% csrf_token %}
                        <div class="form-group">
                            <label for="add-citation-input">Citation text:</label>
                            <textarea class="form-control" name="content" id="add-citation-input" cols="30"
                                      rows="10"></textarea>
                        </div>
                    </div>
                    <div class="modal-footer">
                        <button type="button" class="btn btn-default" data-dismiss="modal">Close</button>
                        <button type="submit" class="btn btn-primary">Save changes</button>
                    </div>
                </form>
            </div>
        </div>
    </div>

    <div class="modal fade" id="add-file-dialog" tabindex="-1" role="dialog" aria-labelledby="myModalLabel"
         aria-hidden="true">
        <div class="modal-dialog">
            <div class="modal-content">
                <form action="/hsapi/_internal/{{ cm.short_id }}/add-file-to-resource/" method="POST"
                      enctype="multipart/form-data">

                    <div class="modal-header">
                        <button type="button" class="close" data-dismiss="modal" aria-hidden="true">&times;</button>
                        <h4 class="modal-title" id="myModalLabel">Add file to resource</h4>
                    </div>
                    <div class="modal-body">
                        {% csrf_token %}
                        <div class="form-group">
                            <label for="add-citation-input">Select files:</label>
                            <input type="file" name="files" id="add-file-input" multiple/>
                        </div>

                    </div>
                    <div class="modal-footer">
                        <button type="button" class="btn btn-default" data-dismiss="modal">Close</button>
                        <button type="submit" class="btn btn-primary">Save changes</button>
                    </div>
                </form>
            </div>
        </div>
    </div>
    </div>
    </form>
    {% endwith %}

    {% block extra_js %}
        <script type="text/javascript">
        $(function () {
        });

        function toggle_metadata_display() {
            if ($("#metadata-show-toggle").text() === 'Show All') {
                $("#metadata-show-toggle").text('Collapse All');
                $('.accordion-body:not(".in")').collapse('show');
            }
            else {
                $("#metadata-show-toggle").text('Show All');
                $('.accordion-body.in').collapse('hide');
            }
        }

        function metadata_update_ajax_submit(form_id) {
            $alert_success = '<div class="alert alert-success" id="success-alert"> \
                <button type="button" class="close" data-dismiss="alert">x</button> \
                <strong>Success! </strong> \
                Metadata updated.\
            </div>'

            $alert_error = '<div class="alert alert-danger" id="error-alert"> \
                <button type="button" class="close" data-dismiss="alert">x</button> \
                <strong>Error! </strong> \
                Metadata updated failed.\
            </div>'

            $form = $('#' + form_id);
            var datastring = $form.serialize();
            $.ajax({
                type: "POST",
                url: $form.attr('action'),
                dataType: 'html',
                data: datastring,
                success: function (result) {
                    /* The div contains now the updated form */
                    //$('#' + form_id).html(result);
                    console.log(result);
                    json_response = JSON.parse(result);
                    console.log(json_response);
                    if (json_response.status === 'success') {
                        $form.find("button").hide();
                        if (json_response.hasOwnProperty('element_id')) {
                            form_update_action = $form.attr('action');
                            res_short_id = form_update_action.split('/')[3];
                            update_url = "/hsapi/_internal/" + res_short_id + "/" + json_response.element_name + "/" + json_response.element_id + "/update-metadata/"
                            $form.attr('action', update_url);

                        }
                        if (json_response.hasOwnProperty('element_name')) {
                            if (json_response.element_name === 'title') {
                                $res_title = $(".section-header").find("span").first();
                                field_name_value = $res_title.text();
                                console.log(field_name_value);
                                updated_title = $form.find("#id_value").val();
                                $res_title.text(updated_title);
                            }
                        }

                        if (json_response.hasOwnProperty('metadata_status')) {
                            if (json_response.metadata_status !== $('#metadata-status').text()) {
                                $('#metadata-status').text(json_response.metadata_status);
                                if (json_response.metadata_status == "Sufficient to make public") {
                                    customAlert("Metadata Status:Sufficient to make public", 3000);
                                    $('#metadata-status').removeClass('text-danger');
                                    $('#metadata-status').addClass('text-success');
                                    $('#id_sharing #make-public').remove();
                                    $('#id_sharing').append('<input name="t" type="hidden" value="make_public"/><button id="make-public" type="submit" class="btn btn-danger">Make public</button>');
                                }
                                else {
                                    $('#metadata-status').removeClass('text-success');
                                    $('#metadata-status').addClass('text-danger');
                                    $('#id_sharing #make-public').hide();
                                    $('#id_sharing #make-private').hide();
                                    $('#sharing-status').text('Private');
                                }
                            }
                        }

                        $('#' + form_id).before($alert_success);
                        $('#' + form_id).closest('div').find('#error-alert').each(function () {
                            this.remove();
                        });
                        $(".alert-success").fadeTo(2000, 500).slideUp(1000, function () {

                            $(".alert-success").alert('close');
                        });
                    }
                    else {
                        $('#' + form_id).before($alert_error);

                    }
                },
                error: function (XMLHttpRequest, textStatus, errorThrown) {
                    $('#' + form_id).before($alert_error)
                    $(".alert-error").fadeTo(2000, 500).slideUp(1000, function () {
                        $(".alert-error").alert('close');
                    });
                }
            });

            //don't submit the form
            return false;
        }

        function customAlert(msg, duration) {
            var el = document.createElement("div");
            var top = ($(window).height() / 2) - 25;
            var left = ($(window).width() / 2) - 150;
            var style = "position:fixed;top:" + top + "px;left:" + left + "px;background-color:lightgreen; width:300px; height:50px; text-align:center; line-height:50px";
            el.setAttribute("style", style);
            el.innerHTML = msg;
            setTimeout(function () {
                el.parentNode.removeChild(el);
            }, duration);
            document.body.appendChild(el);
        }

        $(document).ready(function () {
            if ($("#id_type_1").is(':checked')) { //box type coverage
                $("#div_id_north").hide();
                $("#div_id_east").hide();
                $("#div_id_elevation").hide();
            }
            if ($("#id_type_2").is(':checked')) { // point type coverage
                $("#div_id_northlimit").hide();
                $("#div_id_eastlimit").hide();
                $("#div_id_southlimit").hide();
                $("#div_id_westlimit").hide();
                $("#div_id_uplimit").hide();
                $("#div_id_downlimit").hide();
            }
            if ($("input:button[value='Delete creator']").length == 1) {
                $("input:button[value='Delete creator']").first().hide();
            }
            // disable all save changes button on load
            $("form").each(function () {
                $save_button = $(this).find("button").first();
                if ($save_button.text() === "Save changes") {
                    $save_button.hide();
                }
            })

            // open all metadata collasible elements on page load
            $('.accordion-body:not(".in")').collapse('show');


            $("#select_license").on('change', function () {
                var value = this.value;
                if (value === "other") {
                    $(this).closest("form").find("#id_statement").first().text("");
                    $(this).closest("form").find("#id_url").first().attr('value', "");
                    $(this).closest("form").find("#id_statement").first().attr('readonly', false);
                    $(this).closest("form").find("#id_url").first().attr('readonly', false);
                }
                else {
                    var text = $(this).find('option:selected').text();
                    text = "This resource is shared under the " + text + ".";
                    $(this).closest("form").find("#id_statement").first().text(text);
                    $(this).closest("form").find("#id_url").first().attr('value', value);
                    $(this).closest("form").find("#id_statement").first().attr('readonly', true);
                    $(this).closest("form").find("#id_url").first().attr('readonly', true);
                }

            });

            // set the selected license in the select license dropdown
            var value_exists = false;
            $("#select_license option").each(function () {
                if (this.value == $("#id_url").attr('value')) {
                    $("#select_license").val($("#id_url").attr('value'));
                    value_exists = true;
                    return;
                }
            })

            if (value_exists == false) {
                // set the selected license type to 'other'
                $("#select_license").val('other');
                console.log($("#select_license").attr('readonly'));
                if ($("#select_license").attr('readonly') == undefined) {
                    $("#select_license").closest("form").find("#id_statement").first().attr('readonly', false);
                    $("#select_license").closest("form").find("#id_url").first().attr('readonly', false);
                }
                else {
                    $("#select_license").attr('style', "background-color:white;");
                    $("#select_license").closest("form").find("#id_statement").first().attr('readonly', true);
                    $("#select_license").closest("form").find("#id_url").first().attr('readonly', true);
                }
            }

            // show "Save changes" button when form editing starts
            $(".form-control").each(function () {
                $(this).on('input', function (e) {
                    //$(this).css('border-color', 'gray');
                    $(this).closest("form").find("button").show();
                });
                $(this).on('change', function (e) {
                    //$(this).css('border-color', 'gray');
                    $(this).closest("form").find("button").show();
                });
            })
            $(".dateinput").each(function () {
                $(this).datepicker({
                    format: 'mm-dd-yyyy',
                    changeMonth: true,
                    changeYear: true
                });

                $(this).on('change', function () {
                    $(this).closest("form").find("button").show();
                });
            })
            // Code adapted from http://djangosnippets.org/snippets/1389/
            function updateElementIndex(el, prefix, ndx) {
                var id_regex = new RegExp('(' + prefix + '-\\d+-)');
                var replacement = prefix + '-' + ndx + '-';
                if ($(el).attr("for")) $(el).attr("for", $(el).attr("for").replace(id_regex,
                        replacement));
                if (el.id) el.id = el.id.replace(id_regex, replacement);
                if (el.name) el.name = el.name.replace(id_regex, replacement);
            }

            function deleteForm(btn, prefix) {
                var formCount = parseInt($('#id_' + prefix + '-TOTAL_FORMS').val());
                if (formCount > 1) {
                    // Delete the item/form
                    $(btn).parents('.item').slideUp(300);
                    $(btn).parents('.item').remove();
                    var forms = $("#" + prefix + ' .item'); // Get all the forms
                    // Update the total number of forms (1 less than before)
                    $('#id_' + prefix + '-TOTAL_FORMS').val(forms.length);
                    var i = 0;
                    // Go through the forms and set their indices, names and IDs
                    for (formCount = forms.length; i < formCount; i++) {
                        $(forms.get(i)).children().children().each(function () {
                            if ($(this).attr('type') == 'text') updateElementIndex(this, prefix, i);
                            if ($(this).is('input')) updateElementIndex(this, prefix, i);
                        });
                        $(forms.get(i)).find('input').each(function () {
                            updateElementIndex(this, prefix, i);
                        })
                    }
                } // End if
                else {
                    if (prefix == 'creators') {
                        alert("Resource needs to have at least one creator!");
                    }
                }
                return false;
            }

            function addForm(btn, prefix) {
                var formCount = parseInt($('#id_' + prefix + '-TOTAL_FORMS').val());
                // You can only submit a maximum of 10 todo items
                if (formCount < 10) {
                    // Clone a form (without event handlers) from the first form
                    var row = $("#" + prefix + " .item:first").clone(false).get(0);
                    // Insert it after the last form
                    $(row).removeAttr('id').hide().insertAfter("#" + prefix + " .item:last").slideDown(300);
                    // Remove the bits we don't want in the new row/form
                    // e.g. error messages
                    $(".errorlist", row).remove();
                    $(row).children().removeClass("error");
                    $(row).find(".item_link:not(:first)").remove();
                    // Relabel or rename all the relevant bits of the main form
                    $(row).children().children().each(function () {
                        updateElementIndex(this, prefix, formCount);
                        $(this).val("");
                    });
                    // Relabel or rename all the relevant bits of the child form
                    var link_prefix = prefix + '_links'
                    $(row).find("*").each(function () {
                        updateElementIndex(this, link_prefix, formCount);
                        if ($(this).attr("id")) {
                            if ($(this).attr("id").substr(-6) !== "_FORMS") {
                                $(this).val("");
                            }
                            else {
                                if ($(this).attr("id").substr(-11) === "TOTAL_FORMS") {
                                    $(this).val("1");
                                }
                            }
                        }
                        else {
                            $(this).val("");
                        }
                    });
                    $(row).find('input').each(function () {
                        updateElementIndex(this, prefix, formCount);
                        if ($(this).attr('type') == 'button') {
                            if (prefix === 'creator') {
                                $(this).attr('value', 'Delete creator');
                            }
                            else if (prefix === 'contributor') {
                                $(this).attr('value', 'Delete contributor');
                            }
                            else {
                                $(this).attr('value', 'Delete');
                            }
                        }
                        if ($(this).attr('type') == 'submit') {
                            $(this).attr('value', 'Save');
                        }
                    })
                    // Add an event handler for the delete item/form link
                    $(row).find(".delete-creator").click(function () {
                        return deleteForm(this, prefix);
                    });
                    $(row).find(".delete-contributor").click(function () {
                        return deleteForm(this, prefix);
                    });
                    $(row).find("#addLinkCreator").click(function () {
                        return addLink(this, "creator");
                    });
                    // Add an event handler for the delete item/form link
                    $(row).find(".delete-link-creator").click(function () {
                        return deleteLink(this, prefix);
                    });
                    $(row).find(".delete-link-contributor").click(function () {
                        return deleteLink(this, prefix);
                    });
                    // Update the total form count
                    $("#id_" + prefix + "-TOTAL_FORMS").val(formCount + 1);
                } // End if
                else {
                    alert("Sorry, you can only enter a maximum of ten items.");
                }
                return false;
            }

            function deleteLink(btn, prefix) {
                var link_form_input = $(btn).parents('.item').children('input:first');
                var id = $(link_form_input).attr('id');
                var link_formset_index = id.split("-")[1];
                var formCount = parseInt($('#id_' + prefix + '_links-' + link_formset_index + '-TOTAL_FORMS').val());
                if (formCount > 1) {
                    // Delete the item/form
                    $(btn).parents('.item_link').slideUp(300);
                    $(btn).parents('.item_link').remove();
                    var forms = $("#" + prefix + ' .item_link'); // Get all the forms
                    // Update the total number of forms (1 less than before)
                    var update_prefix = prefix + '_links-' + link_formset_index;
                    $('#id_' + update_prefix + '-TOTAL_FORMS').val(forms.length);
                    var i = 0;
                    // Go through the forms and set their indices, names and IDs
                    for (formCount = forms.length; i < formCount; i++) {
                        $(forms.get(i)).children().children().each(function () {
                            if ($(this).attr('type') == 'text') updateElementIndex(this, update_prefix, i);
                            if ($(this).is('input')) updateElementIndex(this, update_prefix, i);
                        });
                        $(forms.get(i)).find('input').each(function () {
                            updateElementIndex(this, update_prefix, i);
                        })
                    }
                } // End if

                return false;
            }

            function addLink(btn, prefix) {
                var link_form_input = $(btn).parents('.item').children('input:first');
                var id = $(link_form_input).attr('id');
                var link_formset_index = id.split("-")[1];
                var formCount = parseInt($('#id_' + prefix + '_links-' + link_formset_index + '-TOTAL_FORMS').val());
                // You can only submit a maximum of 10 todo items
                if (formCount < 10) {
                    // Clone a form (without event handlers) from the first form
                    //var row = $("#" + prefix + " .item_link:first").clone(false).get(0);
                    var row = $(btn).parents(".item").find(".item_link:last").clone(false).get(0);
                    // Insert it after the last form
                    $(row).removeAttr('id').hide().insertAfter("#" + prefix + " .item_link:last").slideDown(300);
                    // Remove the bits we don't want in the new row/form
                    // e.g. error messages
                    $(".errorlist", row).remove();
                    $(row).children().removeClass("error");
                    var update_prefix = prefix + '_links-' + link_formset_index;
                    // Relabel or rename all the relevant bits
                    $(row).find('*').each(function () {
                        updateElementIndex(this, update_prefix, formCount);
                        $(this).val("");
                    })

                    $(row).find('button').each(function () {
                        updateElementIndex(this, update_prefix, formCount);
                        if ($(this).attr('type') == 'button') {
                            $(this).text('Delete Link');
                        }

                    })
                    // Add an event handler for the delete item/form link
                    $(row).find(".delete-link-creator").click(function () {
                        return deleteLink(this, prefix);
                    });
                    $(row).find(".delete-link-contributor").click(function () {
                        return deleteLink(this, prefix);
                    });
                    // Update the total form count
                    $("#id_" + update_prefix + "-TOTAL_FORMS").val(formCount + 1);
                } // End if
                else {
                    alert("Sorry, you can only enter a maximum of ten links.");
                }
                return false;
            }


            // Register the click event handlers
            $("#addCreator").click(function () {
                return addForm(this, "creator");
            });
            $(".delete-creator").click(function () {
                return deleteForm(this, "creator");
            });
            $("#addContributor").click(function () {
                return addForm(this, "contributor");
            });
            $("#addLinkCreator").click(function () {
                return addLink(this, "creator");
            });
            $(".delete-contributor").click(function () {
                return deleteForm(this, "contributors");
            });
            $(".delete-link-contributor").click(function () {
                return deleteLink(this, "contributors");
            });
            $(".delete-link-creator").click(function () {
                return deleteLink(this, "creator");
            });

            $("#addSource").click(function () {
                return addForm(this, "source");
            });

            $("form input:radio").change(function () {
                if ($(this).val() == "point") {
                    //alert('you select the point radio button');
                    $("#div_id_north").show();
                    $("#div_id_east").show();
                    $("#div_id_elevation").show();
                    $("#div_id_northlimit").hide();
                    $("#div_id_eastlimit").hide();
                    $("#div_id_southlimit").hide();
                    $("#div_id_westlimit").hide();
                    $("#div_id_uplimit").hide();
                    $("#div_id_downlimit").hide();
                }
                else {
                    //alert('you select the box radio button');
                    $("#div_id_north").hide();
                    $("#div_id_east").hide();
                    $("#div_id_elevation").hide();
                    $("#div_id_northlimit").show();
                    $("#div_id_eastlimit").show();
                    $("#div_id_southlimit").show();
                    $("#div_id_westlimit").show();
                    $("#div_id_uplimit").show();
                    $("#div_id_downlimit").show();
                }
            });
        });
        </script>
    {% endblock %}

{% endblock %}<|MERGE_RESOLUTION|>--- conflicted
+++ resolved
@@ -7,25 +7,8 @@
     {% with page.get_content_model as cm %}
         {% keywords_for page as kws %}
         {% set_page_permissions page %}
-        {#        ================ VIEW MODE BEGINS ===============#}
+
         {% if not metadata_form %}
-            {% if not keywords or not abstract %}
-                <div class="alert alert-danger alert-dismissible" role="alert">
-                  <button type="button" class="close" data-dismiss="alert" aria-label="Close"><span aria-hidden="true">&times;</span></button>
-                  <strong>Data for the following required elements are missing:</strong>
-                    <ul>
-                    {% if not abstract %}
-                       <li>Abstract</li>
-                    {% endif %}
-                    {% if not keywords %}
-                       <li>Keywords</li>
-                    {% endif %}
-                    {% if title|stringformat:"s" == "Untitled resource" %}
-                       <li>Title: needs to be changed</li>
-                    {% endif %}
-                </ul>
-             </div>
-            {% endif %}
             {% if page.perms.change %}
                 <div class="custom-btn-toolbar">
                     <form class="inline" action="{{ cm.get_absolute_url }}" method="post">
@@ -107,35 +90,9 @@
                         </form>
                     {% else %}
                         {% if cm.public %}
-<<<<<<< HEAD
-                            <input name="t" type="hidden" value="make_private"/>
-                            <div class="btn-group" role="group" aria-label="...">
-                                <button id="btn-public" data-toggle="tooltip" data-placement="auto"
-                                        title='Can be viewed and downloaded by anyone.' type="button"
-                                        class="btn btn-default active">Public
-                                </button>
-                                <button id="btn-private" data-toggle="tooltip" data-placement="auto"
-                                        title='Can be viewed and downloaded only by designated users or research groups.'
-                                        type="submit" class="btn btn-default">Private
-                                </button>
-                            </div>
-                        {% else %}
-                            <input name="t" type="hidden" value="make_public"/>
-                            <div class="btn-group" role="group" aria-label="...">
-                                <button id="btn-public" data-toggle="tooltip" data-placement="auto"
-                                        title='Can be viewed and downloaded by anyone.' type="submit"
-                                        class="btn btn-default">Public
-                                </button>
-                                <button id="btn-private" data-toggle="tooltip" data-placement="auto"
-                                        title='Can be viewed and downloaded only by designated users or research groups.'
-                                        type="button" class="btn btn-default active">Private
-                                </button>
-                            </div>
-=======
                             <strong>&nbspPublic</strong>
                         {% else %}
                             <strong>&nbspPrivate</strong>
->>>>>>> c54d013c
                         {% endif %}
                     {% endif %}
                 </div>
@@ -227,7 +184,89 @@
                                     </form>
                                 </div>
                             </div>
-
+                        </div>
+
+                        <div class="col-md-4">
+                            <div class="custom-well">
+                                <h5><strong>Users who can edit the content of this resource</strong></h5>
+
+                                <form action="/hsapi/_internal/{{ cm.short_id }}/change-permissions/"
+                                      method="POST">
+                                    {% csrf_token %}
+                                    <select name="designees" id="edit_users-select" multiple
+                                            class="form-control" size="{{ edit_users.count }}">
+                                        {% for u in edit_users %}
+                                            <option value="{{ u.pk }}" selected>{{ u|best_name }}
+                                                ({{ u.username }})
+                                            </option>
+                                        {% endfor %}
+                                    </select>
+                                    <input name="t" value="edit_users" type="hidden"/>
+                                    <button type="submit"
+                                            class="btn btn-update-list pull-left btn-primary glyphicon"><span
+                                            class="button-label">&nbspUpdate access list</span></button>
+                                            <span data-toggle="tooltip" data-placement="auto"
+                                                  title='Hold down "Control", or "Command" on a Mac, to select more than one.'
+                                                  class="pull-right glyphicon glyphicon-info-sign info-icon"></span>
+                                </form>
+                                <form class="form-inline"
+                                      action="/hsapi/_internal/{{ cm.short_id }}/change-permissions/"
+                                      method="POST" style="padding-top:0.3em">
+                                    {% csrf_token %}
+                                    <div class="form-group">
+
+
+                                        <button type="submit"
+                                                class="btn btn-default btn-add-access pull-left glyphicon glyphicon-plus"><span
+                                                class="button-label">&nbspAdd user</span></button>
+                                        {{ add_edit_user_form.user }}
+                                        <input name="t" value="add_edit_user" type="hidden"/>
+                                    </div>
+                                </form>
+                            </div>
+                        </div>
+
+                        <div class="col-md-4">
+                            <div class="custom-well">
+                                <h5><strong>Research groups that can edit the content of this resource</strong>
+                                </h5>
+
+                                <form action="/hsapi/_internal/{{ cm.short_id }}/change-permissions/"
+                                      method="POST">
+                                    {% csrf_token %}
+                                    <select name="designees" id="edit_groups-select" multiple
+                                            class="form-control" size="{{ edit_groups.count }}">
+                                        {% for u in edit_groups %}
+                                            <option value="{{ u.pk }}"
+                                                    {% if u in edit_groups %}selected{% endif %}>{{ u }}</option>
+                                        {% endfor %}
+                                    </select>
+                                    <input name="t" value="edit_groups" type="hidden"/>
+                                    <button type="submit"
+                                            class="btn btn-update-list pull-left btn-primary glyphicon"><span
+                                            class="button-label">&nbspUpdate access list</span></button>
+                                            <span data-toggle="tooltip" data-placement="auto"
+                                                  title='Hold down "Control", or "Command" on a Mac, to select more than one.'
+                                                  class="pull-right glyphicon glyphicon-info-sign info-icon"></span>
+                                </form>
+                                <form class="form-inline"
+                                      action="/hsapi/_internal/{{ cm.short_id }}/change-permissions/"
+                                      method="POST" style="padding-top:0.3em">
+                                    {% csrf_token %}
+                                    <div class="form-group">
+
+
+                                        <button type="submit"
+                                                class="btn btn-default btn-add-access pull-left glyphicon glyphicon-plus"><span
+                                                class="button-label">&nbspAdd group</span></button>
+                                        {{ add_edit_group_form.user }}
+                                        <input name="t" value="add_edit_group" type="hidden"/>
+                                    </div>
+                                </form>
+                            </div>
+                        </div>
+
+                        {% if not cm.public %}
                             <div class="col-md-4">
                                 <div class="custom-well">
                                     <h5 class="access-panel-title"><strong>Users who can edit the content of this resource</strong></h5>
@@ -408,6 +447,7 @@
 
             <div>
                 <h3>Content</h3>
+
                 <div class="custom-well">
                     {#            {% block extra_content %}#}
                     {#            {% endblock %}#}
@@ -519,14 +559,6 @@
                             </a>
                         </li>
                     {% endif %}
-<<<<<<< HEAD
-                    {#                    <li>#}
-                    {#                        <a href="#resourceSpecificTab" data-toggle="tab">#}
-                    {#                            <span class="glyphicon glyphicon-folder-close"></span>#}
-                    {#                            &nbspResource Specific#}
-                    {#                        </a>#}
-                    {#                    </li>#}
-=======
                     {% if site or extended_metadata_exists or res_add_metadata %}
                         <li class="col-md-3 col-sm-3 col-xs-12">
                             <a href="#resourceSpecificTab" data-toggle="tab">
@@ -535,21 +567,11 @@
                             </a>
                         </li>
                     {% endif %}
->>>>>>> c54d013c
                 </ul>
             </div>
             <div class="tabs-body">
             <!-- Tab panes -->
             <div class="tab-content">
-<<<<<<< HEAD
-                <!-- ========= CONTACT TAB ========= -->
-                <div class="tab-pane active" id="contactTab">
-                    <div>
-                        <table class="table table-striped">
-                            <tbody>
-                            <tr>
-                                <th class="division-title">Authors</th>
-=======
             <!-- ========= CONTACT TAB ========= -->
             <div class="tab-pane active" id="contactTab">
                 <div>
@@ -575,7 +597,6 @@
                         {% if contributors %}
                             <tr>
                                 <th class="division-title">Contributors</th>
->>>>>>> c54d013c
                             </tr>
                             <tr class="header-row">
                                 <th>Name</th>
@@ -583,195 +604,6 @@
                                 <th>Address</th>
                                 <th>Phone</th>
                             </tr>
-<<<<<<< HEAD
-                            {% for cr in creators %}
-                                <tr>
-                                    <td>{{ cr.name }}</td>
-                                    <td>{% if cr.organization %} {{ cr.organization }}{% endif %}</td>
-                                    <td>{% if cr.organization %} {{ cr.address }}{% endif %}</td>
-                                    <td>{% if cr.organization %} {{ cr.phone }}{% endif %}</td>
-                                </tr>
-                            {% endfor %}
-                            {% if contributors %}
-                                <tr>
-                                    <th class="division-title">Contributors</th>
-                                </tr>
-                                <tr class="header-row">
-                                    <th>Name</th>
-                                    <th>Organization</th>
-                                    <th>Address</th>
-                                    <th>Phone</th>
-                                </tr>
-
-                                {% for cont in contributors %}
-                                    <tr>
-                                        <td>{{ cont.name }}</td>
-                                        <td>{{ cont.organization }}</td>
-                                        <td>{{ cont.address }}</td>
-                                        <td>{{ cont.phone }}</td>
-                                    </tr>
-                                {% endfor %}
-                            {% endif %}
-                            </tbody>
-                        </table>
-                    </div>
-                </div>
-                <!-- ========= COVERAGE TAB ========= -->
-                {% if spatial_coverage.north or spatial_coverage.northlimit or temporal_coverage %}
-                    <div class="tab-pane" id="coveragelTab">
-                        <div class="col-md-6 col-sm-12 col-xs-12">
-                        <div class="division-title"><p>Spatial</p></div>
-                        <table class="table">
-                            <tbody>
-                            {% if spatial_coverage.type == 'point' %}
-                                {#                                TODO: find a place for doi field#}
-                                {#                                {% if cm.doi %}#}
-                                {#                                <tr>#}
-                                {#								    <th scope="row" class="dataset-label">DOI:</th>#}
-                                {#								    <td class="dataset-details"><a id="permalink" href="http://{{ request.get_host }}/r/doi/{{ cm.doi }}/">{{ cm.doi }}</a></td>#}
-                                {#							    </tr>#}
-                                {#                                {% endif %}#}
-                                {% if spatial_coverage.name %}
-                                    <tr>
-                                        <th scope="row" class="dataset-label">Place/Area Name:</th>
-                                        <td class="dataset-details">{{ spatial_coverage.name }}</td>
-                                    </tr>
-                                {% endif %}
-                                {% if spatial_coverage.projection %}
-                                    <tr>
-                                        <th scope="row" class="dataset-label">Coordinate System/Geographic
-                                            Projection:
-                                        </th>
-                                        <td class="dataset-details">{{ spatial_coverage.projection }}</td>
-                                    </tr>
-                                {% endif %}
-                                {% if spatial_coverage.east %}
-                                    <tr>
-                                        <th scope="row" class="dataset-label">Longitude:</th>
-                                        <td class="dataset-details">{{ spatial_coverage.east }}</td>
-                                    </tr>
-                                {% endif %}
-                                {% if spatial_coverage.north %}
-                                    <tr>
-                                        <th scope="row" class="dataset-label">Latitude:</th>
-                                        <td class="dataset-details">{{ spatial_coverage.north }}</td>
-                                    </tr>
-                                {% endif %}
-                                {% if spatial_coverage.units %}
-                                    <tr>
-                                        <th scope="row" class="dataset-label">Coordinate Units:</th>
-                                        <td class="dataset-details">{{ spatial_coverage.units }}</td>
-                                    </tr>
-                                {% endif %}
-                            {% else %}
-                                {% if spatial_coverage.name %}
-                                    <tr>
-                                        <th scope="row" class="dataset-label">Place/Area Name:</th>
-                                        <td class="dataset-details">{{ spatial_coverage.name }}</td>
-                                    </tr>
-                                {% endif %}
-                                {% if spatial_coverage.projection %}
-                                    <tr>
-                                        <th scope="row" class="dataset-label">Coordinate System/Geographic
-                                            Projection:
-                                        </th>
-                                        <td class="dataset-details">{{ spatial_coverage.projection }}</td>
-                                    </tr>
-
-                                {% endif %}
-                                {% if spatial_coverage.northlimit %}
-                                    <tr>
-                                        <th scope="row" class="dataset-label">North Latitude:</th>
-                                        <td class="dataset-details">{{ spatial_coverage.northlimit }}</td>
-                                    </tr>
-                                {% endif %}
-                                {% if spatial_coverage.eastlimit %}
-                                    <tr>
-                                        <th scope="row" class="dataset-label">East Longitude:</th>
-                                        <td class="dataset-details">{{ spatial_coverage.eastlimit }}</td>
-                                    </tr>
-                                {% endif %}
-                                {% if spatial_coverage.southlimit %}
-                                    <tr>
-                                        <th scope="row" class="dataset-label">South Latitude:</th>
-                                        <td class="dataset-details">{{ spatial_coverage.southlimit }}</td>
-                                    </tr>
-
-                                {% endif %}
-                                {% if spatial_coverage.westlimit %}
-                                    <tr>
-                                        <th scope="row" class="dataset-label">West Longitude:</th>
-                                        <td class="dataset-details">{{ spatial_coverage.westlimit }}</td>
-                                    </tr>
-                                {% endif %}
-                                {% if spatial_coverage.units %}
-                                    <tr>
-                                        <th scope="row" class="dataset-label">Coordinate Units:</th>
-                                        <td class="dataset-details">{{ spatial_coverage.units }}</td>
-                                    </tr>
-                                {% endif %}
-                            {% endif %}
-                            </tbody>
-                        </table>
-                        </div>
-                        {% if temporal_coverage %}
-                            <div class="col-md-6 col-sm-12 col-xs-12">
-                                <div class="division-title"><p>Temporal</p></div>
-                                <table class="table">
-                                    <tbody>
-                                    <tr>
-                                        <th scope="row" class="dataset-label">Start Date:</th>
-                                        <td class="dataset-details">{{ temporal_coverage.start_date }}</td>
-                                    </tr>
-                                    <tr>
-                                        <th scope="row" class="dataset-label">End Date:</th>
-                                        <td class="dataset-details">{{ temporal_coverage.end_date }}</td>
-                                    </tr>
-                                    </tbody>
-                                </table>
-                            </div>
-                        {% endif %}
-                    </div>
-                {% endif %}
-                <!-- ========= RELATED RESOURCES TAB ========= -->
-                {% if sources %}
-                    <div class="tab-pane" id="relatedResourcesTab">
-                        <table class="table">
-                            <tbody>
-                            {% for source in sources %}
-                                <tr>
-                                    <th scope="row" class="dataset-label">Derived From:</th>
-                                    <td class="dataset-details">{{ source.derived_from }}</td>
-                                </tr>
-                            {% endfor %}
-                            {% for relation in relations %}
-                                <tr>
-                                    <th scope="row" class="dataset-label">{{ relation.type }}:</th>
-                                    <td class="dataset-details">{{ relation.value }}</td>
-                                </tr>
-                            {% endfor %}
-                            </tbody>
-                        </table>
-                    </div>
-                {% endif %}
-                <!-- ========= RESOURCE SPECIFIC TAB ========= -->
-                {#                    <div class="tab-pane" id="resourceSpecificTab">#}
-                {#                    TODO: resource specific fields#}
-                {#                    <table class="table">#}
-                {#                        {% for term in dublin_core %}#}
-                {#                            {% ifnotequal term|dcterm 'Title' %}#}
-                {#                                <tr>#}
-                {#                                    <th>{{ term|dcterm }}</th>#}
-                {#                                    <td>{{ term.content }}</td>#}
-                {#                                </tr>#}
-                {#                            {% endifnotequal %}#}
-                {#                        {% endfor %}#}
-                {#                    </table>#}
-                {#                    {% if page.perms.change %}#}
-                {#                        <button class="btn btn-primary" id="add-dcterm" data-toggle="modal" data-target="#add-dcterm-dialog">Add metadata term</button>#}
-                {#                    {% endif %}#}
-                {#                    </div>#}
-=======
 
                             {% for cont in contributors %}
                                 <tr>
@@ -1091,143 +923,10 @@
                         {% endif %}
                         <hr style="border: 0;">
                     {% endif %}
-                </div>
-                <div>
-                    {% if method %}
-                        <h4><strong>Method:</strong></h4>
-                        <hr style="margin-top: 0px;margin-bottom: 2px">
-                        <div class="row">
-                            <div class="col-sm-4"><strong>Code:</strong></div>
-                            <div class="col-sm-8">{{ method.method_code }}</div>
-                        </div>
-                        <div class="row">
-                            <div class="col-sm-4"><strong>Name:</strong></div>
-                            <div class="col-sm-8">{{ method.method_name }}</div>
-                        </div>
-                        <div class="row">
-                            <div class="col-sm-4"><strong>Type:</strong></div>
-                            <div class="col-sm-8">{{ method.method_type }}</div>
-                        </div>
-                        {% if method.method_description %}
-                            <div class="row">
-                                <div class="col-sm-4"><strong>Description:</strong></div>
-                                <div class="col-sm-8">{{ method.method_description }}</div>
-                            </div>
-                        {% endif %}
-                        {% if method.method_link %}
-                            <div class="row">
-                                <div class="col-sm-4"><strong>Link:</strong></div>
-                                <div class="col-sm-8">{{ method.method_link }}</div>
-                            </div>
-                        {% endif %}
-                        <hr style="border: 0;">
-                    {% endif %}
-                </div>
-                <div>
-                    {% if processing_level %}
-                        <h4><strong>Processing Level:</strong></h4>
-                        <hr style="margin-top: 0px;margin-bottom: 2px">
-                        <div class="row">
-                            <div class="col-sm-4"><strong>Code:</strong></div>
-                            <div class="col-sm-8">{{ processing_level.processing_level_code }}</div>
-                        </div>
-                        {% if processing_level.definition %}
-                            <div class="row">
-                                <div class="col-sm-4"><strong>Definition:</strong></div>
-                                <div class="col-sm-8">{{ processing_level.definition }}</div>
-                            </div>
-                        {% endif %}
-                        {% if processing_level.explanation %}
-                            <div class="row">
-                                <div class="col-sm-4"><strong>Explanation:</strong></div>
-                                <div class="col-sm-8">{{ processing_level.explanation }}</div>
-                            </div>
-                        {% endif %}
-                        <hr style="border: 0;">
-                    {% endif %}
-                </div>
-                <div>
-                    {% if timeseries_result %}
-                        <h4><strong>Time Series Result:</strong></h4>
-                        <hr style="margin-top: 0px;margin-bottom: 2px">
-                        <div class="row">
-                            <div class="col-sm-4"><strong>Units Type:</strong></div>
-                            <div class="col-sm-8">{{ timeseries_result.units_type }}</div>
-                        </div>
-                        <div class="row">
-                            <div class="col-sm-4"><strong>Units Name:</strong></div>
-                            <div class="col-sm-8">{{ timeseries_result.units_name }}</div>
-                        </div>
-                        <div class="row">
-                            <div class="col-sm-4"><strong>Units Abbreviation:</strong></div>
-                            <div class="col-sm-8">{{ timeseries_result.units_abbreviation }}</div>
-                        </div>
-                        <div class="row">
-                            <div class="col-sm-4"><strong>Status:</strong></div>
-                            <div class="col-sm-8">{{ timeseries_result.status }}</div>
-                        </div>
-                        <div class="row">
-                            <div class="col-sm-4"><strong>Sample Medium:</strong></div>
-                            <div class="col-sm-8">{{ timeseries_result.sample_medium }}</div>
-                        </div>
-                        <div class="row">
-                            <div class="col-sm-4"><strong>Value Count:</strong></div>
-                            <div class="col-sm-8">{{ timeseries_result.value_count }}</div>
-                        </div>
-                        <div class="row">
-                            <div class="col-sm-4"><strong>Aggregation Statistics:</strong></div>
-                            <div class="col-sm-8">{{ timeseries_result.aggregation_statistics }}</div>
-                        </div>
-                        <hr style="border: 0;">
-                    {% endif %}
-                </div>
-
-                </div>
-                </div>
-            {% endif %}
-            </div>
->>>>>>> c54d013c
-            </div>
-            <!-- ==== Tabs end ==== -->
-            </div>
-<<<<<<< HEAD
-            </div>
-            {% if not keywords or not abstract %}
-                <table class="table table-condensed" style="margin-top: 2px; border: 2px solid red">
-                    <tr style="color: red">
-                        <td><h4>Data for the following required elements are missing:</h4></td>
-                    </tr>
-                    {% if not abstract %}
-                        <tr>
-                            <td>Abstract</td>
-                        </tr>
-                    {% endif %}
-                    {% if not keywords %}
-                        <tr>
-                            <td>Keywords</td>
-                        </tr>
-                    {% endif %}
                     {% if title|stringformat:"s" == "Untitled resource" %}
                         <tr>
                             <td>Title:Needs to be changed</td>
                         </tr>
-=======
-        {% endif %}
-        <!-- ==== Tabs end ==== -->
-
-        {% if not metadata_form %}
-            {% comments_for cm %}
-        {% endif %}
-
-        <div class="row">
-            <div class="col-md-12">
-                <div class="form-group">
-                    {% if metadata_form %}
-                        <button id="metadata-show-toggle" type="button" class="btn btn-primary"
-                                onclick="toggle_metadata_display()">Collapse All
-                        </button>
-                        {% crispy metadata_form %}
->>>>>>> c54d013c
                     {% endif %}
                 </table>
             {% endif %}
@@ -1260,6 +959,99 @@
                         {% endfor %}
                     </span>
                 </div>
+                <div>
+                    {% if method %}
+                        <h4><strong>Method:</strong></h4>
+                        <hr style="margin-top: 0px;margin-bottom: 2px">
+                        <div class="row">
+                            <div class="col-sm-4"><strong>Code:</strong></div>
+                            <div class="col-sm-8">{{ method.method_code }}</div>
+                        </div>
+                        <div class="row">
+                            <div class="col-sm-4"><strong>Name:</strong></div>
+                            <div class="col-sm-8">{{ method.method_name }}</div>
+                        </div>
+                        <div class="row">
+                            <div class="col-sm-4"><strong>Type:</strong></div>
+                            <div class="col-sm-8">{{ method.method_type }}</div>
+                        </div>
+                        {% if method.method_description %}
+                            <div class="row">
+                                <div class="col-sm-4"><strong>Description:</strong></div>
+                                <div class="col-sm-8">{{ method.method_description }}</div>
+                            </div>
+                        {% endif %}
+                        {% if method.method_link %}
+                            <div class="row">
+                                <div class="col-sm-4"><strong>Link:</strong></div>
+                                <div class="col-sm-8">{{ method.method_link }}</div>
+                            </div>
+                        {% endif %}
+                        <hr style="border: 0;">
+                    {% endif %}
+                </div>
+                <div>
+                    {% if processing_level %}
+                        <h4><strong>Processing Level:</strong></h4>
+                        <hr style="margin-top: 0px;margin-bottom: 2px">
+                        <div class="row">
+                            <div class="col-sm-4"><strong>Code:</strong></div>
+                            <div class="col-sm-8">{{ processing_level.processing_level_code }}</div>
+                        </div>
+                        {% if processing_level.definition %}
+                            <div class="row">
+                                <div class="col-sm-4"><strong>Definition:</strong></div>
+                                <div class="col-sm-8">{{ processing_level.definition }}</div>
+                            </div>
+                        {% endif %}
+                        {% if processing_level.explanation %}
+                            <div class="row">
+                                <div class="col-sm-4"><strong>Explanation:</strong></div>
+                                <div class="col-sm-8">{{ processing_level.explanation }}</div>
+                            </div>
+                        {% endif %}
+                        <hr style="border: 0;">
+                    {% endif %}
+                </div>
+                <div>
+                    {% if timeseries_result %}
+                        <h4><strong>Time Series Result:</strong></h4>
+                        <hr style="margin-top: 0px;margin-bottom: 2px">
+                        <div class="row">
+                            <div class="col-sm-4"><strong>Units Type:</strong></div>
+                            <div class="col-sm-8">{{ timeseries_result.units_type }}</div>
+                        </div>
+                        <div class="row">
+                            <div class="col-sm-4"><strong>Units Name:</strong></div>
+                            <div class="col-sm-8">{{ timeseries_result.units_name }}</div>
+                        </div>
+                        <div class="row">
+                            <div class="col-sm-4"><strong>Units Abbreviation:</strong></div>
+                            <div class="col-sm-8">{{ timeseries_result.units_abbreviation }}</div>
+                        </div>
+                        <div class="row">
+                            <div class="col-sm-4"><strong>Status:</strong></div>
+                            <div class="col-sm-8">{{ timeseries_result.status }}</div>
+                        </div>
+                        <div class="row">
+                            <div class="col-sm-4"><strong>Sample Medium:</strong></div>
+                            <div class="col-sm-8">{{ timeseries_result.sample_medium }}</div>
+                        </div>
+                        <div class="row">
+                            <div class="col-sm-4"><strong>Value Count:</strong></div>
+                            <div class="col-sm-8">{{ timeseries_result.value_count }}</div>
+                        </div>
+                        <div class="row">
+                            <div class="col-sm-4"><strong>Aggregation Statistics:</strong></div>
+                            <div class="col-sm-8">{{ timeseries_result.aggregation_statistics }}</div>
+                        </div>
+                        <hr style="border: 0;">
+                    {% endif %}
+                </div>
+
+                </div>
+                </div>
+            {% endif %}
                 <div><span>Owner: {{ cm.user }}</span></div>
                 <div><span>Created on {{ cm.created|date }}. Last updated on {{ cm.updated|date }}.</span></div>
                 <div><span>Resource type: {{ resource_type }}</span></div>
@@ -1272,6 +1064,9 @@
                 <textarea id="txt-abstract" type="email" class="form-control" id="email"
                           placeholder="Enter abstract"></textarea>
             </div>
+            </div>
+        {% endif %}
+        <!-- ==== Tabs end ==== -->
 
             {#           ------- CITATION -------  #}
             <div class="content-block">
@@ -1978,89 +1773,36 @@
                 </div>
             </div>
         </div>
-    </div>
-    <!-- Modal -->
-    <div class="modal fade" id="add-dcterm-dialog" tabindex="-1" role="dialog" aria-labelledby="myModalLabel"
-         aria-hidden="true">
-        <div class="modal-dialog">
-            <div class="modal-content">
-                <form action="/hsapi/_internal/{{ cm.short_id }}/add-metadata/">
-
-                    <div class="modal-header">
-                        <button type="button" class="close" data-dismiss="modal" aria-hidden="true">&times;</button>
-                        <h4 class="modal-title" id="myModalLabel">Add metadata term</h4>
-                    </div>
-                    <div class="modal-body">
-                        {% csrf_token %}
-
-                        {{ dcterm_frm|crispy }}
-
-                    </div>
-                    <div class="modal-footer">
-                        <button type="button" class="btn btn-default" data-dismiss="modal">Close</button>
-                        <button type="submit" class="btn btn-primary">Save changes</button>
-                    </div>
-                </form>
+
+        <div class="modal fade" id="add-file-dialog" tabindex="-1" role="dialog" aria-labelledby="myModalLabel"
+             aria-hidden="true">
+            <div class="modal-dialog">
+                <div class="modal-content">
+                    <form action="/hsapi/_internal/{{ cm.short_id }}/add-file-to-resource/" method="POST"
+                          enctype="multipart/form-data">
+
+                        <div class="modal-header">
+                            <button type="button" class="close" data-dismiss="modal" aria-hidden="true">&times;</button>
+                            <h4 class="modal-title" id="myModalLabel">Add file to resource</h4>
+                        </div>
+                        <div class="modal-body">
+                            {% csrf_token %}
+                            <div class="form-group">
+                                <label for="add-citation-input">Select files:</label>
+                                <input type="file" name="files" id="add-file-input" multiple/>
+                            </div>
+
+                        </div>
+                        <div class="modal-footer">
+                            <button type="button" class="btn btn-default" data-dismiss="modal">Close</button>
+                            <button type="submit" class="btn btn-primary">Save changes</button>
+                        </div>
+                    </form>
+                </div>
             </div>
         </div>
-    </div>
-    <!-- Modal -->
-    <div class="modal fade" id="add-reference-dialog" tabindex="-1" role="dialog" aria-labelledby="myModalLabel"
-         aria-hidden="true">
-        <div class="modal-dialog">
-            <div class="modal-content">
-                <form action="/hsapi/_internal/{{ cm.short_id }}/add-citation/">
-
-                    <div class="modal-header">
-                        <button type="button" class="close" data-dismiss="modal" aria-hidden="true">&times;</button>
-                        <h4 class="modal-title" id="myModalLabel">Add reference</h4>
-                    </div>
-                    <div class="modal-body">
-                        {% csrf_token %}
-                        <div class="form-group">
-                            <label for="add-citation-input">Citation text:</label>
-                            <textarea class="form-control" name="content" id="add-citation-input" cols="30"
-                                      rows="10"></textarea>
-                        </div>
-                    </div>
-                    <div class="modal-footer">
-                        <button type="button" class="btn btn-default" data-dismiss="modal">Close</button>
-                        <button type="submit" class="btn btn-primary">Save changes</button>
-                    </div>
-                </form>
-            </div>
-        </div>
-    </div>
-
-    <div class="modal fade" id="add-file-dialog" tabindex="-1" role="dialog" aria-labelledby="myModalLabel"
-         aria-hidden="true">
-        <div class="modal-dialog">
-            <div class="modal-content">
-                <form action="/hsapi/_internal/{{ cm.short_id }}/add-file-to-resource/" method="POST"
-                      enctype="multipart/form-data">
-
-                    <div class="modal-header">
-                        <button type="button" class="close" data-dismiss="modal" aria-hidden="true">&times;</button>
-                        <h4 class="modal-title" id="myModalLabel">Add file to resource</h4>
-                    </div>
-                    <div class="modal-body">
-                        {% csrf_token %}
-                        <div class="form-group">
-                            <label for="add-citation-input">Select files:</label>
-                            <input type="file" name="files" id="add-file-input" multiple/>
-                        </div>
-
-                    </div>
-                    <div class="modal-footer">
-                        <button type="button" class="btn btn-default" data-dismiss="modal">Close</button>
-                        <button type="submit" class="btn btn-primary">Save changes</button>
-                    </div>
-                </form>
-            </div>
-        </div>
-    </div>
-    </div>
-    </form>
+
+
     {% endwith %}
 
     {% block extra_js %}
