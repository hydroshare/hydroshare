{% extends 'pages/page.html' %}

{% load ratings_tags pages_tags keyword_tags hydroshare_tags crispy_forms_tags %}

{% block extra_head %}
    <link href="{{ STATIC_URL }}css/site_base_irods.css" rel="stylesheet"/>
    <link rel="stylesheet" type="text/css" href="{{ STATIC_URL }}css/jquery.dataTables.min.css">
    <link href="{{ STATIC_URL }}css/toolresource.css" rel="stylesheet"/>
    <link href="{{ STATIC_URL }}css/hs-file-icons.css" rel="stylesheet"/>
{% endblock %}

{% block main %}
    {% keywords_for page as kws %}
    {% set_page_permissions page %}
    {% if page.perms.change and resource_edit_mode %}
    {% csrf_token %}
    {% endif %}

    <div class="container" onload="loadScroll()" onunload="saveScroll()">
        {% block error %}
            {%  if validation_error %}
                <div class="alert alert-danger alert-dismissible" role="alert">
                      <button type="button" class="close" data-dismiss="alert" aria-label="Close"><span aria-hidden="true">&times;</span></button>
                      <strong>Validation Error: {{ validation_error }}</strong>
                 </div>
            {%  endif %}
            {% if resource_creation_error %}
                <div class="alert alert-danger alert-dismissible" role="alert">
                    <button type="button" class="close" data-dismiss="alert" aria-label="Close"><span aria-hidden="true">&times;</span></button>
                    <strong>{{ resource_creation_error }}</strong>
                </div>
            {% endif %}
        {% endblock %}

        {%  if task_id and download_path %}
            <input type="hidden" id="task_id" name="task_id" value="{{ task_id }}">
            <input type="hidden" id="download_path" name="download_path" value="{{ download_path }}">
            <div class="col-sm-12">
                <div id='download-status-info' class="alert alert-success">
                    Please wait for the download to be prepared<span id="loading">.</span>
                </div>
            </div>
        {% endif %}

        {# Needs to be included first so it's available before other instances initialize #}
        {% include "includes/profile-card.html" %}

        {%  block modal %}
            {% include "resource-landing-page/modals.html" %}
            {% include "includes/author-preview.html" %}
            {% include "resource-landing-page/coordinates_picker.html" %}
        {%  endblock %}

        {# ======= Title ======= #}
        {% include "resource-landing-page/title-section.html" %}

        {# ======= Top-right buttons ======= #}
        {% include "resource-landing-page/top-right-buttons.html" with resource_is_mine=resource_is_mine show_manage_access=show_manage_access %}

        {# ======= Title and header content ======= #}
        {% include "resource-landing-page/resource-header.html" %}

        {# ======= Abstract ======= #}
        {% include "resource-landing-page/abstract.html" %}

        {# ======= Subject ======= #}
        {% include "resource-landing-page/subject.html" %}

        {# ======= Coverage ======= #}
        {% if spatial_coverage.north or spatial_coverage.northlimit or temporal_coverage or resource_edit_mode %}
            {% include "resource-landing-page/coverage.html" %}
        {% endif %}

        {% block content_block %}
        {# ======= Content (code moved here because django does not render blocks inside included templates) ======= #}
        {% if cm.resource_type != "ToolResource" %}
            {# POPUP MENU - Right clicking items #}
            <ul id="right-click-menu" class="dropdown-menu fb-dropdown selection-menu">
                {% if cm.resource_type == "ModelProgramResource" or cm.resource_type == "MODFLOWModelInstanceResource" or cm.resource_type == "SWATModelInstanceResource" or cm.resource_type == "ModelInstanceResource" or cm.resource_type == "CompositeResource" %}
                    <li id="btn-open" data-menu-name="open" data-fb-action="open">
                        <span class="fa fa-folder-open icon-blue"></span>
                        <span>Open</span>
                    </li>

                    <li id="open-separator" role="separator" class="divider"></li>
                {% endif %}

                {% if page.perms.change and resource_edit_mode %}
                    {% if cm.resource_type == "CompositeResource" %}
                        <li id="btn-cut" data-menu-name="cut" data-fb-action="cut">
                            <span class="fa fa-scissors icon-blue"></span>
                            <span>Cut</span>
                        </li>
                        <li data-menu-name="paste" data-fb-action="paste">
                            <span class="fa fa-clipboard icon-blue"></span>
                            <span>Paste</span>
                        </li>
                    {% endif %}

                    {% if cm.resource_type == "TimeSeriesResource" or cm.resource_type == "CompositeResource" %}
                        <li data-menu-name="rename" data-toggle="modal" data-fb-action="rename" data-target="#rename-dialog">
                            <span class="glyphicon glyphicon-pencil icon-blue"></span>
                            <span>Rename</span>
                        </li>
                    {% endif %}

                    <li data-menu-name="delete" class="fb-files-remove"
                        data-fb-action="delete" data-toggle="modal"
                        data-target="#confirm-delete-dialog">
                        <span class="glyphicon glyphicon-trash icon-button btn-remove"></span>
                        <span>Delete</span>
                    </li>

                    <li id="zip-separator" role="separator" class="divider"></li>

                    <li id="btn-zip" data-menu-name="zip" data-toggle="modal" data-fb-action="zip"
                        data-target="#zip-folder-dialog">
                        <span class="glyphicon glyphicon-compressed icon-blue"></span>
                        <span>Zip folder...</span>
                    </li>

                    <li id="btn-unzip" data-menu-name="unzip" data-fb-action="unzip">
                        <span class="fa fa-file-archive-o icon-blue"></span>
                        <span>Unzip here</span>
                    </li>

                    <li role="separator" class="divider"></li>
                {% endif %}

                <li id="btn-download" data-menu-name="download" data-fb-action="download">
                    <span class="glyphicon glyphicon-download icon-blue"></span>
                    <span>Download</span>
                </li>
                <li data-menu-name="download" data-fb-action="downloadZipped" data-zipped="true">
                    <span class="fa fa-download icon-blue"></span>
                    <span>Download zipped</span>
                </li>
                <li id="btn-get-link" data-menu-name="get-link"
                    data-fb-action="getLink" data-toggle="modal"
                    data-target="#get-file-url-dialog">
                    <span class="fa fa-link icon-blue"></span>
                    <span>Get file URL</span>
                </li>
                <li data-fb-action="getRefUrl"
                    data-toggle="modal" data-target="#redirect-referenced-url-dialog">
                    <span class="fa fa-external-link icon-blue"></span>
                    <span>Open referenced URL</span>
                </li>
                {% if page.perms.change and resource_edit_mode and cm.resource_type == "CompositeResource" %}
                    <li data-fb-action="updateRefUrl"
                        data-toggle="modal" data-target="#edit-referenced-url-dialog">
                        <span class="glyphicon glyphicon-pencil icon-blue"></span>
                        <span>Edit referenced URL</span>
                    </li>
                {% endif %}
                <li id="content-type-separator" role="separator" class="divider"></li>
                {% if page.perms.change and resource_edit_mode and cm.resource_type == "CompositeResource"%}
                    {# ADD METADATA TO A FILE #}
                    <li id="btn-set-generic-file-type" data-fb-action="setGenericFileType">
                        <i class="fa fa-plus icon-green" aria-hidden="true"></i>
                        <span>Add metadata</span>
                    </li>
                    {# ADD METADATA TO A FOLDER #}
                    <li data-fb-action="setFileSetFileType">
                        <i class="fa fa-plus icon-green" aria-hidden="true"></i>
                        <span>Add metadata</span>
                    </li>
                    <li data-fb-action="subMenuSetContentType"
                        class="dropdown-submenu submenu-trigger">
                        <span tabindex="-1" class="">
                            <i class="fa fa-exchange icon-blue" aria-hidden="true"></i>
                            Set content type
                            <span class="caret"></span>
                        </span>
                        <ul class="dropdown-menu">
                            <li id="btn-set-geo-file-type" data-menu-name="setgeorasterfiletype"
                                data-toggle="tooltip" data-placement="right" data-fb-action="setGeoRasterFileType"
                                title="Convert GeoTiff files to a geographic raster dataset to which you can add metadata">
                                <img src="{{ STATIC_URL }}img/resource-icons/geographicraster48x48.png"
                                 alt="Geographic Raster Resource Icon" class="resource-type-icon"/>
                                <span>Geographic Raster</span>
                            </li>
                            <li id="btn-set-netcdf-file-type" data-menu-name="setnetcdffiletype"
                                data-toggle="tooltip" data-placement="right" data-fb-action="setNetCDFFileType"
                                title="Convert NetCDF files to a multidimensional dataset to which you can add metadata">
                                <img src="{{ STATIC_URL }}img/resource-icons/multidimensional48x48.png"
                                 alt="Multidimensional Resource Icon" class="resource-type-icon"/>
                                <span>Multidimensional</span>
                            </li>
                            <li id="btn-set-geofeature-file-type" data-menu-name="setgeofeaturefiletype"
                                data-toggle="tooltip" data-placement="right" data-fb-action="setGeoFeatureFileType"
                                title="Convert a shapefile to a geographic feature dataset to which you can add metadata">
                                <img src="{{ STATIC_URL }}img/resource-icons/geographicfeature48x48.png"
                                 alt="Geographic Feature Resource Icon" class="resource-type-icon"/>
                                <span>Geographic Feature</span>
                            </li>
                            <li id="btn-set-refts-file-type" data-menu-name="setreftsfiletype" data-toggle="tooltip"
                                data-placement="right" data-fb-action="setRefTimeseriesFileType"
                                title="Convert to a referenced time series dataset with metadata">
                                <img src="{{ STATIC_URL }}img/resource-icons/timeseries48x48.png"
                                 alt="Time Series Resource Icon" class="resource-type-icon"/>
                                <span>Referenced Time Series</span>
                            </li>
                            <li id="btn-set-timeseris-file-type" data-menu-name="settimeseriesfiletype"
                                data-toggle="tooltip" data-placement="right" data-fb-action="setTimeseriesFileType"
                                title="Convert to a time series dataset to which you can add metadata">
                                <img src="{{ STATIC_URL }}img/resource-icons/timeseries48x48.png"
                                 alt="Time Series Resource Icon" class="resource-type-icon"/>
                                <span>Time Series</span>
                            </li>
                        </ul>
                    </li>
                    <li data-fb-action="removeAggregation"
                        data-toggle="modal"
                        data-target="#remove-aggregation-dialog"
                        data-placement="right">
                        <span data-toggle="tooltip" data-placement="right"
                              title="Remove the content type association and delete content-level metadata">
                            <i class="fa fa-minus-circle btn-remove" aria-hidden="true"></i>
                            <span>Remove content type</span>
                        </span>
                    </li>
                {%  endif %}
            </ul>

            {# POPUP MENU - Right clicking empty space in file browser #}
            <ul id="right-click-container-menu" class="dropdown-menu fb-dropdown selection-menu">
                {% if page.perms.change and resource_edit_mode %}
                    {% if cm.resource_type == "ModelProgramResource" or cm.resource_type == "MODFLOWModelInstanceResource" or cm.resource_type == "SWATModelInstanceResource" or cm.resource_type == "ModelInstanceResource" or cm.resource_type == "CompositeResource" %}
                        <li id="btn-new-folder" data-menu-name="new-folder" data-toggle="modal"
                            data-fb-action="createFolder"
                            data-target="#create-folder-dialog">
                            <span class="fa fa-folder icon-blue"></span>
                            <span>New folder</span>
                        </li>
                        <li id="menu-add-reference" data-menu-name="add-reference" data-toggle="modal"
                            data-fb-action="createFolder"
                            data-target="#add-reference-url-dialog">
                            <span class="fa fa-external-link icon-blue"></span>
                            <span>Add content from the web</span>
                        </li>
                        <li data-menu-name="paste" data-fb-action="paste">
                            <span class="fa fa-clipboard icon-blue"></span>
                            <span>Paste</span>
                        </li>
                        <li role="separator" class="divider"></li>
                    {% endif %}
                {% endif %}

                <li data-menu-name="refresh">
                    <span class="fa fa-refresh icon-blue"></span>
                    <span>Refresh</span>
                </li>

                <li data-menu-name="select-all">
                    <span class="fa fa-th-large icon-blue"></span>
                    <span>Select all</span>
                </li>
                {% if page.perms.change and resource_edit_mode and cm.resource_type == "CompositeResource"%}
                    <li role="separator" class="divider"></li>
                    <li data-menu-name="paste">
                        <span class="fa fa-clipboard icon-blue"></span>
                        <span>Paste</span>
                    </li>
                {% endif %}
            </ul>

            <div class="col-xs-12 content-block">
                <h3>Content</h3>
                {% if page.perms.change and resource_edit_mode and cm.get_supported_upload_file_types != "()" %}
                    <div class="alert alert-info alert-dismissible" role="alert">
                        <button type="button" class="close" data-dismiss="alert" aria-label="Close">
                            <span aria-hidden="true">&times;</span>
                        </button>
                        <div class="flex">
                            <i class="glyphicon glyphicon-info-sign" style="margin-right: 20px;"></i>
                            <em>
                                If you upload a readme.txt or readme.md file at the root level in your
                                resource, it will be rendered automatically on the page. Markdown
                                formatting is allowed in readme.md.<br><strong><a
                                    href="https://daringfireball.net/projects/markdown/basics"
                                    target="_blank">Learn more about Markdown</a></strong>
                            </em>
                        </div>
                    </div>
                {% endif %}

                <div id="ref_file_note" class="alert alert-warning space-top" role="alert"
                        {% if not show_web_reference_note %} hidden {% endif %}>
                    <button type="button" class="close" data-dismiss="alert" aria-label="Close">
                        <span aria-hidden="true">×</span>
                    </button>
                    <div class="flex">
                        <i class="glyphicon glyphicon-info-sign" style="margin-right: 20px;"></i>
                        <em>
                            This resource contains links to external content. Linked content is
                            NOT stored in HydroShare, and we can't guarantee its availability, quality, or
                            security.
                        </em>
                    </div>
                </div>

                {% if page.perms.change and resource_edit_mode and cm.get_supported_upload_file_types != "()" %}
                    <div id="fb-alerts">
                        <div class="alert alert-warning alert-dismissible" role="alert">
                            <button type="button" class="close" data-dismiss="alert" aria-label="Close">
                                <span aria-hidden="true">&times;</span>
                            </button>

                            <div class="flex">
                                <i class="glyphicon glyphicon-info-sign" style="margin-right: 20px;"></i>
                                <em>
                                    <strong>Uploading</strong>
                                    <ul>
                                        <li><span id="file-types"></span></li>
                                        <li><span id="file-multiple"></span></li>
                                        {% block upload_message %}{% endblock %}
                                    </ul>
                                </em>
                            </div>
                        </div>
                    </div>
                {% endif %}

                {% if page.perms.change and resource_edit_mode %}
                    {% if file_type_error %}
                        <div class="alert alert-danger alert-dismissible" role="alert">
                            <button id="validation-error-close" type="button" class="close"
                                    data-dismiss="alert"
                                    aria-label="Close"><span aria-hidden="true">&times;</span></button>
                            <strong>Uploaded File Type Validation Error: {{ file_type_error }}</strong>
                        </div>
                    {% endif %}
                {% endif %}
                {% if show_content_files %}
                    {# ======= Modal window begins =======#}
                    <div class="modal fade" id="confirm-delete-dialog" tabindex="-1" role="dialog"
                         aria-labelledby="myModalLabel" aria-hidden="true">
                        <div class="modal-dialog">
                            <div class="modal-content">
                                <div class="modal-header">
                                    <button type="button" class="close" data-dismiss="modal"
                                            aria-hidden="true">&times;</button>
                                    <h4 class="modal-title">Confirm files deletion</h4>
                                </div>
                                <div class="modal-body">
                                    <div class="warnings-list">
                                        <div>Consider saving a copy of the files before you delete it if it is
                                            important to you.
                                        </div>
                                        <br>
                                    </div>
                                </div>
                                <div class="modal-footer">
                                    <button type="button" class="btn btn-default" data-dismiss="modal">Cancel
                                    </button>
                                    <button id="btn-confirm-delete" type="button" class="btn btn-danger"
                                            data-dismiss="modal">Delete
                                    </button>
                                </div>
                            </div>
                        </div>
                    </div>
                    {# ======= Modal window ends =======#}

                    <div id="hs-file-browser" data-current-path=""
                         {% if page.perms.change and resource_edit_mode %}data-mode="edit"{% endif %}
                         data-supported-files="{{ cm.get_supported_upload_file_types }}"
                         data-allow-multiple-files="{{ cm.allow_multiple_file_upload }}"
                         {% if cm.raccess.require_download_agreement %}
                             data-agreement="true"
                         {% endif %}
                         data-initial-file-count="{{ cm.files.all.count }}"
                         class="file-browser">

                        <div class="file-browser-container">
                            <div id="fb-inner-controls">
                                <div id="fb-inner-buttons">
                                    <div class="flex">
                                        {# FOLDER NAVIGATION #}
                                        {% if cm.resource_type == "ModelProgramResource" or cm.resource_type == "MODFLOWModelInstanceResource" or cm.resource_type == "SWATModelInstanceResource" or cm.resource_type == "ModelInstanceResource" or cm.resource_type == "CompositeResource" %}
                                            <div>
                                                <button id="fb-move-back"
                                                        class="btn btn-default fb-control-round disabled"
                                                        title="Click to go back"><span
                                                        class="glyphicon glyphicon-arrow-left"></span>
                                                </button>

                                                <button id="fb-move-forward"
                                                        class="btn btn-default fb-control-round disabled"
                                                        title="Click to go forward"><span
                                                        class="glyphicon glyphicon-arrow-right"></span>
                                                </button>

                                                <button id="fb-move-up"
                                                        class="btn btn-default fb-control-squared disabled"
                                                        title="Click to go to parent directory"><span
                                                        class="fa fa-level-up"></span></button>
                                            </div>
                                        {% endif %}

                                        {# SORT AND VIEW CONTROLS #}
                                        <div>
                                            <div id="btn-group-view" class="btn-group" role="group">
                                                <button data-view="list" data-toggle="tooltip"
                                                        data-placement="auto"
                                                        title='List'
                                                        type="button"
                                                        class="btn btn-default"><i class='fa fa-list'
                                                                                   aria-hidden='true'></i>
                                                </button>

                                                <button data-view="grid" data-toggle="tooltip"
                                                        data-placement="auto" type="button"
                                                        title='Grid'
                                                        class="btn btn-default active"><i
                                                        class='fa fa-th' aria-hidden='true'></i>
                                                </button>
                                            </div>

                                            <div id="fb-sort" class="btn-group">
                                                <button type="button"
                                                        class="btn btn-default dropdown-toggle"
                                                        data-toggle="dropdown" aria-haspopup="true"
                                                        aria-expanded="false">
                                                    <span class="glyphicon glyphicon-sort"></span>&nbsp;<span>Sort by</span>&nbsp;<span
                                                        class="caret"></span>
                                                </button>

                                                <ul class="dropdown-menu text-left">
                                                    <li data-method="type" class="active"><a>Type</a></li>
                                                    <li data-method="name"><a>Name</a></li>
                                                    <li data-method="size"><a>Size</a></li>
                                                    <li role="separator" class="divider"></li>
                                                    <li data-order="asc" class="active"><a><i
                                                            class="fa fa-sort-amount-asc"></i>&nbsp;&nbsp;Ascending</a>
                                                    </li>
                                                    <li data-order="desc"><a><i
                                                            class="fa fa-sort-amount-desc"></i>&nbsp;&nbsp;Descending</a>
                                                    </li>
                                                </ul>
                                            </div>
                                        </div>

                                        {# SEARCH FOR CURRENT DIRECTORY #}
                                        <div class="text-center fb-search-directory">
                                            <div class="input-group file-browser-search">
                                                <span class="glyphicon glyphicon-search search-icon"></span>
                                                <span id="btn-clear-search-input"
                                                      class="glyphicon glyphicon-remove-sign btn-clear-search"
                                                      data-toggle="tooltip"
                                                      data-placement="auto"
                                                      title="Clear search"></span>
                                                <input type="text" id="txtDirSearch"
                                                       class="form-control fb-input-search"
                                                       placeholder="Search current directory">
                                            </div>
                                        </div>
                                    </div>
                                    <div class="row">
                                        <div id="fb-file-operations-controls" class="col-xs-12 col-sm-12">
                                            {% if page.perms.change and resource_edit_mode and cm.get_supported_upload_file_types != "()" %}
                                                <a type="button"
                                                   class="btn btn-success btn-xs dz-clickable upload-toggle">
                                                    <i class="fa fa-plus"></i> Add files
                                                </a>

                                                <div id="irods-group" class="btn-group">
                                                    <button type="button"
                                                            class="btn btn-default btn-xs dropdown-toggle fb-space-right"
                                                            data-toggle="dropdown" aria-haspopup="true"
                                                            title="Add files from an iRODS server"
                                                            aria-expanded="false">
                                                        <span>iRODS</span>&nbsp;<span class="caret"></span>
                                                    </button>

                                                    <ul class="dropdown-menu text-left">
                                                        <li id="btn-signin-irods" data-toggle="modal"
                                                            data-target="#irodsSignin">
                                                            <a>
                                                                <span class="glyphicon glyphicon-log-in icon-blue"></span>&nbsp;&nbsp;Log
                                                                in to iRODS
                                                            </a>
                                                        </li>

                                                        <li id="btn-select-irods-file" class="dz-clickable hidden"
                                                            data-toggle="modal" data-target="#irodsContent">
                                                            <a>
                                                                <i class="fa fa-plus icon-green"></i>&nbsp;&nbsp;Add
                                                                files from iRODS...
                                                            </a>
                                                        </li>

                                                        <li role="separator" class="divider hidden"></li>
                                                        <li id="btn-signout-irods" class="hidden">
                                                            <a>
                                                                <span class="glyphicon glyphicon-log-out btn-remove"></span>&nbsp;&nbsp;Log
                                                                out of iRODS
                                                            </a>
                                                        </li>
                                                    </ul>
                                                </div>
                                            {% endif %}

                                            {% if page.perms.change and resource_edit_mode %}
                                                {% if cm.resource_type == "ModelProgramResource" or cm.resource_type == "MODFLOWModelInstanceResource" or cm.resource_type == "SWATModelInstanceResource" or cm.resource_type == "ModelInstanceResource" or cm.resource_type == "CompositeResource" %}
                                                    <button id="fb-create-folder" class="disabled"
                                                            data-fb-action="createFolder" data-toggle="modal"
                                                            data-target="#create-folder-dialog"
                                                            title="Create new folder">
                                                        <span class="fa fa-folder icon-blue"></span>
                                                    </button>
                                                    {% if cm.resource_type == "CompositeResource" %}
                                                    <button id="fb-add-reference" class="fb-space-right"
                                                            data-fb-action="createFolder"
                                                            data-toggle="modal"
                                                            data-target="#add-reference-url-dialog"
                                                        title="Add content from the web">
                                                    <span class="fa fa-external-link icon-blue"></span>
                                                    </button>
                                                    {% endif %}
                                                    <button id="fb-cut" data-fb-action="cut"
                                                            class="disabled"
                                                            title="Cut">
                                                        <span class="fa fa-scissors icon-blue"></span>
                                                    </button>
                                                    <button id="fb-paste" data-fb-action="paste"
                                                            class="disabled fb-space-right"
                                                            title="Paste">
                                                        <span class="fa fa-clipboard icon-blue"></span>
                                                    </button>
                                                {% endif %}

                                                {% if cm.resource_type != "ToolResource" and cm.resource_type != "RasterResource"  and cm.resource_type != "RefTimeSeriesResource"  and cm.resource_type != "GeographicFeatureResource" %}
                                                    <button id="fb-rename" data-fb-action="rename"
                                                            class="disabled fb-space-right"
                                                            title="Rename" data-toggle="modal"
                                                            data-target="#rename-dialog">
                                                        <span class="glyphicon glyphicon-pencil icon-blue"></span>
                                                    </button>
                                                {% endif %}

                                                {% if cm.resource_type == "ModelProgramResource" or cm.resource_type == "MODFLOWModelInstanceResource" or cm.resource_type == "SWATModelInstanceResource" or cm.resource_type == "ModelInstanceResource" or cm.resource_type == "CompositeResource" %}
                                                    <button id="fb-zip" data-fb-action="zip"
                                                            class="disabled"
                                                            title="Zip folder" data-toggle="modal"
                                                            data-target="#zip-folder-dialog">
                                                        <span class="glyphicon glyphicon-compressed icon-blue"></span>
                                                    </button>

                                                    <button id="fb-unzip" data-fb-action="unzip"
                                                            class="disabled fb-space-right"
                                                            title="Unzip here">
                                                        <span class="fa fa-file-archive-o icon-blue"></span>
                                                    </button>
                                                {% endif %}
                                            {% endif %}

                                            {% if page.perms.change and resource_edit_mode %}
                                                <button id="fb-delete" data-fb-action="delete"
                                                        class="disabled fb-space-right"
                                                        title="Delete" data-toggle="modal"
                                                        data-target="#confirm-delete-dialog">
                                                    <span class="glyphicon glyphicon-trash btn-remove"></span>
                                                </button>
                                            {% endif %}

                                            <button id="fb-select-all"
                                                    title="Select all">
                                                <span class="fa fa-th-large icon-blue"></span>
                                            </button>

                                            <button id="fb-refresh" class="fb-space-right"
                                                    title="Refresh">
                                                <span class="fa fa-refresh icon-blue"></span>
                                            </button>

                                            <button id="fb-get-link" data-toggle="modal" data-fb-action="getLink"
                                                    class="disabled" data-target="#get-file-url-dialog"
                                                    title="Get file URL">
                                                <span class="fa fa-link icon-blue"></span>
                                            </button>

                                            <button id="fb-download"
                                                    class="disabled" data-fb-action="download"
                                                    title="Download">

                                                <span class="glyphicon glyphicon-download icon-blue"></span>
                                            </button>

                                            <button class="disabled" data-fb-action="downloadZipped"
                                                    title="Download zipped">
                                                <span class="fa fa-download icon-blue"></span>
                                            </button>

                                            {% if user_zone_account_exist %}
                                                <a id="rep-res-bag" type="button"
                                                   title="Copy Resource Bag to iRODS User Zone"
                                                   data-target="#rep-resource-to-irods-dialog"
                                                   data-toggle="modal"
                                                   data-placement="auto">
                                                    <span class="hs-icon-irods icon-blue"></span>
                                                </a>
                                            {% endif %}

                                            {% for b in cm.bags.all %}
                                                <a id="btn-download-all" type="button"
                                                   title="Download all content as Zipped BagIt Archive"
                                                        {% if cm.raccess.require_download_agreement %}
                                                   data-target="#license-agree-dialog-bag" data-toggle="modal"
                                                   data-placement="auto"
                                                   {% else %}href="{{ cm.bag_url }}"{% endif %}>
                                                    <span class="fa fa-briefcase icon-blue"></span>
                                                </a>
                                                <a class="small" target="_blank"
                                                   href="https://en.wikipedia.org/wiki/BagIt">Learn more</a>
                                            {% endfor %}
                                        </div>
                                    </div>
                                </div>

                                <div class="file-browser-breadcrumb height-fix">
                                    <ol id="fb-bread-crumbs" class="breadcrumb">

                                    </ol>
                                </div>
                            </div>
                            <div class="fb-content-wrapper">
                                <div class="fb-dropzone-wrapper{% if cm.resource_type == "CompositeResource" %} ui-resizable{% endif %}">
                                    <form id="hsDropzone"
                                          class="files-container h-100 ui-widget-content {% if page.perms.change and resource_edit_mode %}dropzone{% endif %}"
                                          action="/hsapi/_internal/{{ cm.short_id }}/add-files-to-resource/"
                                          method="POST">
                                        {% csrf_token %}

                                        <div id="flag-uploading" class="hidden">
                                            <i class="fa fa-circle-o-notch fa-spin fa-fw"></i>
                                            <small class="uploading-message">
                                                <strong>Uploading files to:</strong>&nbsp;
                                                <span id="root-path">contents</span><span id="upload-folder-path"></span>
                                                <strong>&nbsp;&nbsp;Progress:&nbsp;</strong>
                                                <span id="upload-progress"></span>
                                            </small>
                                        </div>

                                        <div class="fb-drag-flag">
                                            <span class="fa fa-plus-square fa-5x"></span>
                                        </div>

                                        <ul id="fb-files-container" class="selectable fb-view-grid height-fix">
                                            <li class="fb-loading-spinner">
                                                <i class="fa fa-spinner fa-pulse fa-2x fa-fw icon-blue"></i>
                                            </li>
                                        </ul>
                                    </form>

                                    {% if page.perms.change and resource_edit_mode and cm.get_supported_upload_file_types != "()" %}
                                        <div class="fb-upload-caption ">
                                            <i class="fa fa-upload" aria-hidden="true"></i>&nbsp;&nbsp;Upload files
                                            smaller than 1GB in size by dragging & dropping, or click <a
                                                class="dz-clickable upload-toggle">here</a> to select them.
                                        </div>
                                    {% endif %}
                                </div>
                                {% if cm.resource_type == "CompositeResource" %}
                                <div id="fb-metadata-helper">
                                    <i class="fa fa-caret-square-o-right fb-metadata-collapse" aria-hidden="true"
                                       data-fb-action="hide"
                                       data-toggle="tooltip" data-placement="left" title="Hide"></i>
                                    <i class="fa fa-caret-square-o-left fb-metadata-collapse hidden" aria-hidden="true"
                                       data-fb-action="show"
                                       data-toggle="tooltip" data-placement="left" title="Show"></i>

                                    <span class="ui-icon ui-icon-grip-dotted-vertical"></span>
                                </div>
                                <div id="fb-metadata" class="fb-metadata h-100">
                                    {% if cm.resource_type == "CompositeResource" %}
                                        <div id="fileTypeMetaData">
                                            <div id="#fb-metadata-default" class="text-center text-muted"
                                                 role="alert">
                                                <div>Select a file to see file type metadata.</div>
                                                <hr>
                                                <span class="fa-stack fa-lg text-center">
                                                    <i class="fa fa-file-o fa-stack-2x" aria-hidden="true"></i>
                                                    <i class="fa fa-mouse-pointer fa-stack-1x" aria-hidden="true"
                                                       style="top: 14px;"></i>
                                                </span>
                                            </div>
                                        </div>
                                    {% endif %}
                                </div>
                                {% endif %}
                            </div>

                            {% if page.perms.change and resource_edit_mode %}
                                <form id="fb-delete-files-form" class="hidden"
                                      action="/hsapi/_internal/{{ cm.short_id }}/delete-multiple-files/"
                                      method="POST" enctype="multipart/form-data">
                                    {% csrf_token %}
                                    <input type="hidden" name="file_ids" value=""/>
                                </form>
                            {% endif %}
                        </div>
                    </div>

                    <div id="fb-download-help" class="alert alert-warning hidden" role="alert">
                        <div class="flex">
                            <i class="glyphicon glyphicon-info-sign" style="margin-right: 20px;"></i>
                            <em>
                                <p><strong>Downloading LargeFiles</strong></p>
                                <p>To learn how to download files larger than 1 GB see <a
                                        href="https://help.hydroshare.org/creating-and-managing-resources/uploading-large-files-into-hydroshare/"
                                        target="_blank">Uploading/Downloading large files to/from HydroShare</a>.</p>
                            </em>
                        </div>
                    </div>

                    <div class="files" id="previews"></div>
                    {% block download_bag %}
                        {% if user_zone_account_exist %}
                            <div>
                                <div id='rep-alert-success' class="alert alert-success alert-dismissible"
                                     role="alert" style="display:none">
                                    <button type="button" class="close" data-dismiss="alert" aria-label="Close">
                                        <span aria-hidden="true">&times;</span></button>
                                    <span id="rep-status-success"></span>
                                </div>
                                <div id='rep-alert-error' class="alert alert-danger alert-dismissible" role="alert"
                                     style="display:none">
                                    <button type="button" class="close" data-dismiss="alert" aria-label="Close">
                                        <span aria-hidden="true">&times;</span></button>
                                    <span id="rep-status-error"></span>
                                </div>
                            </div>
                        {% endif %}
                    {% endblock %} {#  download_bag #}

                    {# ======= Readme ======= #}
                    {% if readme %}
                        {% include "resource-landing-page/readme-file.html" %}
                    {% endif %}
                {% else %}
                    <i class="glyphicon glyphicon-eye-close text-danger no-access-icon"></i>&nbsp;
                    <span>You do not have permission to see these content files. Please contact the Authors if you wish to obtain access.</span>
                {% endif %}
            </div>
        {% endif %}
        {% endblock %} {# content_block #}

        {# ======= Resource Specific ======= #}

        {% if site or extended_metadata_exists or res_add_metadata or resource_edit_mode %}
            {#  Resource specific metadata can't be edited for HIS Referenced Time Series #}
            {% if cm.resource_type != "RefTimeSeriesResource" or not resource_edit_mode %}
                {% if cm.resource_type != "CompositeResource" and cm.resource_type != "CollectionResource" %}
                    <div class="col-xs-12 content-block">
                        <h3>Resource Specific</h3>
                        <div id="resourceSpecificTab">
                            <div class="row">
                                {% if not resource_edit_mode %}
                                    {% block extended_metadata %}{% endblock %}
                                {% else %}
                                    {% crispy metadata_form  %}
                                {% endif %}

                                {# add extra section for resource landing page #}
                                {% block extra_section %}{% endblock %}
                            </div>
                        </div>
                    </div>
                {% endif %}
            {% endif %}
        {% endif %}

        {# ======= Additional Metadata ======= #}
        {% include "resource-landing-page/additional-metadata.html" %}

        {# ======= References ======= #}
        {% include "resource-landing-page/references.html" %}

        {# ======= Credits ======= #}
        {% include "resource-landing-page/credits.html" %}

        {# ======= Citation ======= #}
        {% if resource_edit_mode %}
            {% include "resource-landing-page/citation.html" with resource_mode="edit" %}
        {% else %}
            {% include "resource-landing-page/citation.html" with resource_mode="view" %}
        {% endif %}

        {# ======= Comments ======= #}
        {% include "resource-landing-page/comments.html" %}
        </div>
{% endblock %}

{% block extra_js %}
    {% set_page_permissions page %}
    {{ block.super }}
    <script>
      {# GLOBAL DECLARATIONS FOR RESOURCE LANDING PAGE SCRIPTS #}
      const RES_KEYWORDS = {{ keywords|safe }};
      const SELF_ACCESS_LEVEL = "{{ self_access_level }}";
      const CAN_CHANGE = "{{ page.perms.change }}" === "True";
      const RES_TYPE = "{{ cm|resource_type }}";
      const FILE_COUNT = {{ cm.files.all.count }};
      const SUPPORTE_FILE_TYPES = "{{ cm.get_supported_upload_file_types }}";
      const ALLLOW_MULTIPLE_FILE_UPLOAD = "{{ cm.allow_multiple_file_upload }}";
      const RESOURCE_MODE = "{% if resource_edit_mode %}Edit{% else %}View{% endif %}";
      const CURRENT_USER_ID = {{ request.user.id|default:"null" }};
      const SHORT_ID = "{{ cm.short_id }}";
      const STATIC_URL = "{{ STATIC_URL }}";
      const USERS_JSON = {{ users_json|safe }};
<<<<<<< HEAD
      const AUTHORS = [
          {% for author in creators %}
              {
                  "id": "{{ author.id }}",
                  "name": "{{ author.name|default:"" }}",
                  "email": "{{ author.email|default:"" }}",
                  "organization": "{{ author.organization|default:"" }}",
                  "identifiers": {
                      {% for name, link in author.identifiers.items %}
                          "{{ name }}": "{{ link }}",
                      {% endfor %}
                  },
                  "address": "{{ author.address|default:"" }}",
                  "phone": "{{ author.phone|default:"" }}",
                  "homepage": "{{ author.homepage|default:"" }}",
                  "profileUrl": "{{ author.description|default:"" }}",
                  "order": "{{ author.order }}"
              },
          {% endfor %}
      ];
=======
      const TRACKING_APPLAUNCH_URL = "{% url 'tracking-applaunch' %}";
>>>>>>> 3b701a23

      {% with cm.last_changed_by as usr %}
          const LAST_CHANGED_BY = {
          "id": {{ usr.id }},
          "pictureUrl": {% if  usr.userprofile.picture %}"{{ usr.userprofile.picture.url }}"{% else %}null{% endif %},
          "best_name": "{{ usr|best_name }}",
          "email": "{{ usr.email|safe }}",
          "organization": "{{ usr.userprofile.organization }}",
          "title": "{{ usr.userprofile.title }}",
          "contributions": "{{ usr.uaccess.owned_resources|length  }}",
          "subject_areas": "{{ usr.userprofile.subject_areas }}",
          "identifiers": {
              {% for name, link in usr.userprofile.identifiers.items %}
                  "{{ name }}": "{{ link }}",
              {% endfor %}
          },
          "state": "{{ usr.userprofile.state }}",
          "country": "{{ usr.userprofile.country }}",
          "joined": "{{ usr.date_joined|date:"M d, Y" }}"
      };
      {% endwith %}

      {% if show_manage_access %}
          const QUOTA_HOLDER_PK = {{ quota_holder.pk  }};
          const GROUP_IMAGE_DEFAULT_URL = "{{ STATIC_URL }}" + "img/home-page/step4.png";
          const CAN_CHANGE_RESOURCE_FLAGS = "{{ can_change_resource_flags }}" === "True";
          const CAN_BE_PUBLIC_OR_DISCOVERABLE = "{{ cm.can_be_public_or_discoverable }}" === "True";
          const RESOURCE_ACCESS = {
              isPublic: "{{ cm.raccess.public }}" === "True",
              isDiscoverable: "{{ cm.raccess.discoverable }}" === "True",
              isShareable: "{{ cm.raccess.shareable }}" === "True"
          };
      {% endif %}
      var spatial_coverage_type = "{{ spatial_coverage.type }}";
    </script>

    <script type="text/javascript" src="{{ STATIC_URL }}js/coverageMap.js"></script>
    <script src="https://maps.googleapis.com/maps/api/js?libraries=drawing&v=3{% if maps_key %}&key={{ maps_key }}{% endif %}"></script>
    <script type="text/javascript" src="{{ STATIC_URL }}js/dropzone.js"></script>
    <script type="text/javascript" src="{{ STATIC_URL }}js/vue-2.6.10-dev.js"></script>
    <script type="text/javascript" src="{{ STATIC_URL }}js/hs-file-icons.js"></script>
    <script type="text/javascript" src="{{ STATIC_URL }}js/hs_file_browser.js"></script>
    <script type="text/javascript" src="{{ STATIC_URL }}js/resourceLandingAjax.js"></script>
    <script type="text/javascript" charset="utf8" src="{{ STATIC_URL }}js/jquery.dataTables.js"></script>
    <script type="text/javascript" src="{{ STATIC_URL }}js/copyToClipboard.js"></script>
    <script type="text/javascript" src="{{ STATIC_URL }}js/generic-resource.js"></script>

{% endblock %}
<|MERGE_RESOLUTION|>--- conflicted
+++ resolved
@@ -810,7 +810,6 @@
       const SHORT_ID = "{{ cm.short_id }}";
       const STATIC_URL = "{{ STATIC_URL }}";
       const USERS_JSON = {{ users_json|safe }};
-<<<<<<< HEAD
       const AUTHORS = [
           {% for author in creators %}
               {
@@ -831,9 +830,7 @@
               },
           {% endfor %}
       ];
-=======
       const TRACKING_APPLAUNCH_URL = "{% url 'tracking-applaunch' %}";
->>>>>>> 3b701a23
 
       {% with cm.last_changed_by as usr %}
           const LAST_CHANGED_BY = {
