--- conflicted
+++ resolved
@@ -712,14 +712,9 @@
 {#            {% if site or extended_metadata_exists or res_add_metadata %}#}
                 <div class="tab-pane" id="relevantTools">
                     {% for tool in relevant_tools %}
-<<<<<<< HEAD
                         <h4>{{ tool.title }}</h4>
                         <a href="{{ tool.url }}" target="_blank"><button class="btn btn-primary">Launch Tool</button></a>
                         <hr>
-=======
-                        <p>{{ tool.title }}</p>
-                        <a href="{{ tool.url }}"><button>run tool</button></a>
->>>>>>> 81003a94
                     {% endfor %}
                 </div>
             </div>
