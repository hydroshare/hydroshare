{% extends 'pages/page.html' %}

{% load geoanalytics_tags ratings_tags pages_tags mezzanine_tags comments_tags keyword_tags hydroshare_tags crispy_forms_tags inplace_edit %}

{% block extra_head %}
      <link href="{{ STATIC_URL }}css/site_base_irods.css" rel="stylesheet"/>
{% endblock %}

{% block main %}
    {% with page.get_content_model as cm %}
        {% keywords_for page as kws %}
        {% set_page_permissions page %}
        <input type="hidden" id="supported-file-types" value="{{ cm.get_supported_upload_file_types }}">
        <input type="hidden" id="allow-multiple-file-upload" value={{ cm.can_have_multiple_files }}>
        <input type="hidden" id="file-count" value={{ cm.files.all.count }}>

        {% block error %}
            {%  if validation_error %}
                <div class="alert alert-danger alert-dismissible" role="alert">
                      <button type="button" class="close" data-dismiss="alert" aria-label="Close"><span aria-hidden="true">&times;</span></button>
                      <strong>Validation Error: {{ validation_error }}</strong>
                 </div>
            {%  endif %}
        {% endblock %}

        {# ======= Missing fields notification =======#}
        {% if not metadata_form and page.perms.change %}
            {% if missing_metadata_elements or title|stringformat:"s" == "Untitled resource" or not cm.has_required_content_files %}
                <div class="col-sm-12">
                    <div class="alert {% if just_created %}alert-success{% else %}alert-warning{% endif %} alert-dismissible" role="alert">
                        <button type="button" class="close" data-dismiss="alert" aria-label="Close"><span
                                aria-hidden="true">&times;</span></button>
                        {% if missing_metadata_elements  %}
                            {% if just_created %}
                                <strong>Congratulations! </strong>
                                <span>Now that your resource has been created the following metadata are still required to make it public or discoverable:</span>
                            {% else %}
                                <span>The following metadata are still required to make the resource public or discoverable:</span>
                            {% endif %}
                            <ul>
                                {% for element in missing_metadata_elements %}
                                    <li>{{ element }}</li>
                                {% endfor %}
                                {% if title|stringformat:"s" == "Untitled resource" %}
                                   <li>Title: needs to be changed</li>
                                {% endif %}
                            </ul>
                        {%  endif %}
                        {%  if not cm.has_required_content_files %}
                                <br>
                                <span>Content files are required to make the resource public or discoverable.</span>
                        {% endif %}
                        <hr>
                        <span class="glyphicon glyphicon-question-sign"></span>
                        <small> Click on the edit button ( <span class="glyphicon glyphicon-pencil"></span> ) below to edit this resource.</small>
                     </div>
                </div>
                {% endif %}
            {% endif %}

        {# ======= Title ======= #}
        <div class="col-sm-12">
            {% if not metadata_form %}
                <h2 id="resource-title">{{ title }}</h2>
                {% if relevant_tools %}
                    <span id="apps-dropdown">
                    <button class="btn btn-primary dropdown-toggle" type="button" data-toggle="dropdown">Open with...
                        <span class="caret"></span></button>
                    <ul class="dropdown-menu">
                        {% for tool in relevant_tools %}
                            <li>
                                <a href="{{ tool.url }}" target="_blank">
                                    <img class="dropdown-user-webapp-icon" src="{{ tool.icon_url }}">
                                    <span>{{ tool.title }}</span>
                                </a>
                            </li>
                        {% endfor %}
                    </ul>
                {% endif %}
            {% else %}
                <form action="/hsapi/_internal/{{ cm.short_id }}/title/{{ cm.metadata.title.id }}/update-metadata/"
                      id="id-title"
                      method="post">
                    {% csrf_token %}
                    <fieldset>
                        <div id="div_id_value" class="control-group">
                            <div class="controls"><input class="form-control input-sm textinput textInput"
                                                         id="txt-title"
                                                         maxlength="300" name="value" type="text"
                                                         value="{{ cm.metadata.title }}"></div>
                        </div>
                        <div>
                            <button type="button" class="btn btn-primary pull-right"
                                    onclick="metadata_update_ajax_submit('id-title'); return false;"
                                    style="display: none;">
                                Save changes
                            </button>
                        </div>
                    </fieldset>
                </form>
            {% endif %}
        </div>
        {#        ======= Top right buttons =======#}
        <div class="col-sm-12">
            <div class="lined-wrapper"></div>
            {% if not metadata_form %}
                <div class="custom-btn-toolbar">
                    {% if not is_owner_user and not is_edit_user and not is_view_user %}
                        {% if is_mine %}
                            <form class="pull-right" data-id="form-add-to-my-resources"
                                  action="/hsapi/_internal/{{ cm.short_id }}/label-resource-action/"
                                  method="post">
                                {% csrf_token %}
                                <input type="hidden" name="label_type" value="MINE">
                                <input type="hidden" name="action" value="DELETE">
                                <button id="btnMyResources" data-toggle="tooltip" data-placement="auto"
                                        title="Remove from my resources" data-form-id="form-add-to-my-resources"
                                        class="glyphicon glyphicon-inbox icon-button btn-resource-remove"></button>
                            </form>
                        {% else %}
                            <form class="pull-right" data-id="form-add-to-my-resources"
                                  action="/hsapi/_internal/{{ cm.short_id }}/label-resource-action/"
                                  method="post">
                                {% csrf_token %}
                                <input type="hidden" name="label_type" value="MINE">
                                <input type="hidden" name="action" value="CREATE">
                                <button id="btnMyResources" data-toggle="tooltip" data-placement="auto"
                                        title="Add to my resources" data-form-id="form-add-to-my-resources"
                                        class="glyphicon glyphicon-inbox icon-button btn-resource-add"></button>
                            </form>
                        {% endif %}
                    {% endif %}
                    {% if page.perms.change %}
                            <form class="inline pull-right" action="{{ cm.get_absolute_url }}" method="post">
                                {% csrf_token %}
                                {% if page.perms.delete %}
                                    <a id="delete" data-toggle="modal" data-target="#delete-resource-dialog">
                                        <span data-toggle="tooltip" data-placement="auto" title="Delete this resource"
                                              class="glyphicon glyphicon-trash icon-button btn-remove"></span>
                                    </a>
                                {% endif %}
                                <input name="resource-mode" type="hidden" value="edit"/>
                                <button id="edit-metadata" type="submit" data-toggle="tooltip" data-placement="auto"
                                        title="Edit this resource"
                                        class="glyphicon glyphicon-pencil icon-button btn-edit"></button>
                            </form>

                    {% endif %}
                </div>
            {% else %}
                <div class="custom-btn-toolbar">
                    <a href="{{ cm.get_absolute_url }}">
                            <span data-toggle="tooltip" data-placement="auto" title="View resource"
                                  class="glyphicon glyphicon-circle-arrow-left icon-button btn-edit"></span>
                    </a>
                </div>
            {% endif %}
        </div>


        {#        ======= Authors =======#}
        {% if not metadata_form %}
        <div class="info-group col-sm-12">
            <table>
                <tr><th>Authors:</th><td id="authors">
                    {% for cr in creators %}
                        {% if forloop.counter0 != 0 %} <span>·</span> {% endif %}
                        {% if cr.description %}<a href="{{ cr.description }}">{{ cr.name }}</a>
                        {% else %}<span>{{ cr.name }}</span>{% endif %}
                    {% endfor %}
                </td></tr>
                <tr><th>Owners:</th><td>
                    {% for u in owners %}
                        {% if forloop.counter0 != 0 %} <span class="list-separator">·</span> {% endif %}
                        <span>{{ u|contact|safe }}</span>
                    {% endfor %}
                </td></tr>
                <tr><th>Resource type:</th><td>{{ cm|resource_type }}</td></tr>
                <tr><th>Created:</th><td>{{ cm.created }}</td></tr>
                <tr><th>Last updated:</th><td> {{ cm.updated }} by {% if cm.last_changed_by %}{{ cm.last_changed_by|contact|safe }}{% endif %}</td></tr>
            </table>
        </div>
        {% else %}
            <div class="info-group col-sm-12">
                <table>
                    <tr>
                        <th>Authors:</th>
                        <td><span id="authors">

                                {% for author in creator_formset.initial %}
                                    {% if forloop.counter0 != 0 %} <span class="list-separator">·</span> {% endif %}
                                    {% if author.description %}
                                        <a href="{{ author.description }}">{{ author.name }}</a>
                                    {% else %}
                                        <span>{{ author.name }}</span>
                                    {% endif %}
                                {% endfor %}
                            </span>
                        </td>
                    </tr>
                    <tr><th>Owners:</th><td>
                        {% for u in owners %}
                            {% if forloop.counter0 != 0 %} <span class="list-separator">·</span> {% endif %}
                            <span>{{ u|contact|safe }}</span>
                        {% endfor %}
                    </td></tr>
                    <tr><th>Resource type:</th><td>{{ cm|resource_type }}</td></tr>
                    <tr><th>Created:</th><td>{{ cm.created }}</td></tr>
                    <tr><th>Last updated:</th><td> {{ cm.updated }} by {% if cm.last_changed_by %}{{ cm.last_changed_by|contact|safe }}{% endif %}</td></tr>
                </table>
            </div>
        {% endif %}

        {#        ======= Abstract =======#}
        {% if not metadata_form %}
            {% if abstract %}
                <div class="col-sm-12 content-block">
                    <h3>Abstract</h3>
                    <span class="abstract">{{ abstract|linebreaks }}</span>
                </div>
            {% endif %}
        {% else %}
            <div class="col-sm-12 content-block">
                <h3>Abstract</h3>
                {% if cm.metadata.description %}
                <form action="/hsapi/_internal/{{ cm.short_id }}/description/{{ cm.metadata.description.id }}/update-metadata/"
                      id="id-description" method="post">
                    {% csrf_token %}
                    <fieldset>
                        <div id="div_id_abstract" class="control-group">
                            <div class="controls"><textarea class="form-control input-sm textarea" cols="40"
                                                            id="id_abstract" name="abstract"
                                                            rows="10">{{ cm.metadata.description }}</textarea></div>
                        </div>
                        <div style="margin-top:10px">
                            <button type="button" class="btn btn-primary pull-right"
                                    onclick="metadata_update_ajax_submit('id-description'); return false;"
                                    style="display: none;">Save changes
                            </button>
                        </div>
                    </fieldset>
                </form>
                {% else %}
                <form action="/hsapi/_internal/{{ cm.short_id }}/description/add-metadata/"
                      id="id-description" method="post">
                    {% csrf_token %}
                    <fieldset>
                        <div id="div_id_abstract" class="control-group">
                            <div class="controls"><textarea class="form-control input-sm textarea" cols="40"
                                                            id="id_abstract" name="abstract" rows="10"></textarea></div>
                        </div>
                        <div style="margin-top:10px">
                            <button type="button" class="btn btn-primary pull-right"
                                    onclick="metadata_update_ajax_submit('id-description'); return false;"
                                    style="display: none;">Save changes
                            </button>
                        </div>
                    </fieldset>
                </form>
                {% endif %}
            </div>
        {% endif %}

        {#        ======= Subject =======#}
        {% if not metadata_form %}
            {% if keywords %}
            <div class="col-sm-12 content-block">
                <h3>Subject</h3>

                <p id="keywords">{{ keywords }}</p>

                <div class="tags">
                    <ul id="list-keywords" class="tag-list custom-well">
                    </ul>
                </div>
            </div>
            {% endif %}
        {% else %}
            <div class="col-sm-12 content-block">
                <h3>Subject</h3>
                <form action="/hsapi/_internal/{{ cm.short_id }}/subject/add-metadata/" id="id-subject"
                      method="post">
                    {% csrf_token %}
                    <div class="tags">
                        <div id="add-keyword-wrapper" class="input-group">
                            <input id="txt-keyword" type="text" class="form-control" placeholder="Keyword">
                        <span class="input-group-btn">
                            <a id="btn-add-keyword" class="btn btn-success" type="button">Add</a>
                        </span>
                        </div>
                        <ul id="lst-tags" class="custom-well tag-list">
                        </ul>
                    </div>

                    <fieldset>
                        <div id="div_id_value" class="control-group">
                            <div class="controls"><input class="form-control input-sm textInput" id="id_value"
                                                         maxlength="500" name="value" type="text"
                                                         style="display: none;">{{ cm.keywords_string }}</div>
                        </div>
                        <div style="margin-top:10px">
                            <button type="button" class="btn btn-primary pull-right"
                                    onclick="metadata_update_ajax_submit('id-subject'); return false;"
                                    style="display: none;">Save changes
                            </button>
                        </div>
                    </fieldset>
                </form>
            </div>
        {% endif %}

        {#        ======= Citation =======#}
        <div class="col-sm-12 content-block">
            <h3>How to cite</h3>

            <div class="input-group" style="margin-bottom: 30px">
                <span id="citation-text">{{ citation }}</span>
                <span class="input-group-addon"><span class="glyphicon glyphicon-book"
                        data-toggle="tooltip" data-placement="bottom" title="Click on the text to select all"></span></span>
            </div>

            {#        ======= Sharing =======#}
            {% if not metadata_form %}
            {% if rights.statement or rights.url %}
            <div id="rights">
                {% if rights.statement %}
                    <span class="rights-text">{{ rights.statement }} </span>
                {% endif %}

                {% if rights.url %}
                    <span class="rights-url"><a href="{{ rights.url }}">&nbsp{{ rights.url }}</a></span>
                {% endif %}
            </div>
            {% if rights.statement == "This resource is shared under the Creative Commons Attribution CC BY." %}
                <img class="cc-image" src="{{ STATIC_URL }}img/cc-badges/CC-BY.png" alt="CC-BY"/>
            {% elif rights.statement == "This resource is shared under the Creative Commons Attribution-ShareAlike CC BY-SA." %}
                <img class="cc-image" src="{{ STATIC_URL }}img/cc-badges/CC-BY-SA.png" alt="CC-BY-SA"/>
            {% elif rights.statement == "This resource is shared under the Creative Commons Attribution-NoDerivs CC BY-ND." %}
                <img class="cc-image" src="{{ STATIC_URL }}img/cc-badges/CC-BY-ND.png" alt="CC-BY-ND"/>
            {% elif rights.statement == "This resource is shared under the Creative Commons Attribution-NoCommercial-ShareAlike CC BY-NC-SA." %}
                <img class="cc-image" src="{{ STATIC_URL }}img/cc-badges/CC-BY-NC-SA.png" alt="CC-BY-NC-SA"/>
            {% elif rights.statement == "This resource is shared under the Creative Commons Attribution-NoCommercial CC BY-NC." %}
                <img class="cc-image" src="{{ STATIC_URL }}img/cc-badges/CC-BY-NC.png" alt="CC-BY-NC"/>
            {% elif rights.statement == "This resource is shared under the Creative Commons Attribution-NoCommercial-NoDerivs CC BY-NC-ND." %}
                <img class="cc-image" src="{{ STATIC_URL }}img/cc-badges/CC-BY-NC-ND.png" alt="CC-BY-NC-ND"/>
            {% endif %}
            {% endif %}
            {% else %}
            <div class="row">
            <form action="/hsapi/_internal/{{ cm.short_id }}/rights/{{ cm.metadata.rights.id }}/update-metadata/"#}
                  id="id-rights" method="post">
                {% csrf_token %}
                <fieldset>
                    <div class="col-md-6">
                        <span for="select_license"> Select a license </span>
                                <span data-toggle="tooltip" data-placement="auto"
                                      title='Information about rights held in and over the HydroShare resource. (e.g. Creative commons Attribution License)'
                                      class="glyphicon glyphicon-info-sign text-muted"></span>
                        <select id="select_license" class="form-control">
                            <option value="http://creativecommons.org/licenses/by/4.0/">Creative Commons Attribution CC BY</option>
                            <option value="http://creativecommons.org/licenses/by-sa/4.0/">Creative Commons Attribution-ShareAlike CC BY-SA</option>
                            <option value="http://creativecommons.org/licenses/by-nd/4.0/">Creative Commons Attribution-NoDerivs CC BY-ND</option>
                            <option value="http://creativecommons.org/licenses/by-nc-sa/4.0/">Creative Commons Attribution-NoCommercial-ShareAlike CC BY-NC-SA</option>
                            <option value="http://creativecommons.org/licenses/by-nc/4.0/">Creative Commons Attribution-NoCommercial CC BY-NC</option>
                            <option value="http://creativecommons.org/licenses/by-nc-nd/4.0/">Creative Commons Attribution-NoCommercial-NoDerivs CC BY-NC-ND</option>
                            <option value="other">Other</option>
                        </select>
                        <img id="img-badge" class="cc-image"
                                {% if cm.metadata.rights.statement == "This resource is shared under the Creative Commons Attribution CC BY." %}
                             src="{{ STATIC_URL }}img/cc-badges/CC-BY.png" alt="CC-BY"
                                {% elif cm.metadata.rights.statement == "This resource is shared under the Creative Commons Attribution-ShareAlike CC BY-SA." %}
                             src="{{ STATIC_URL }}img/cc-badges/CC-BY-SA.png" alt="CC-BY-SA"
                                {% elif cm.metadata.rights.statement == "This resource is shared under the Creative Commons Attribution-NoDerivs CC BY-ND." %}
                             src="{{ STATIC_URL }}img/cc-badges/CC-BY-ND.png" alt="CC-BY-ND"
                                {% elif cm.metadata.rights.statement == "This resource is shared under the Creative Commons Attribution-NoCommercial-ShareAlike CC BY-NC-SA." %}
                             src="{{ STATIC_URL }}img/cc-badges/CC-BY-NC-SA.png" alt="CC-BY-NC-SA"
                                {% elif cm.metadata.rights.statement == "This resource is shared under the Creative Commons Attribution-NoCommercial CC BY-NC." %}
                             src="{{ STATIC_URL }}img/cc-badges/CC-BY-NC.png" alt="CC-BY-NC"
                                {% elif cm.metadata.rights.statement == "This resource is shared under the Creative Commons Attribution-NoCommercial-NoDerivs CC BY-NC-ND." %}
                             src="{{ STATIC_URL }}img/cc-badges/CC-BY-NC-ND.png" alt="CC-BY-NC-ND"
                                {% endif %}/>
                    </div>
                    <div class="col-md-6">
                        <div id="div_id_statement" class="control-group">
                            <span for="id_statement"> Statement</span>

                            <div class="controls">
                                    <textarea class="form-control input-sm textarea" cols="40"
                                              id="id_statement" name="statement" readonly="True">{{ cm.metadata.rights.statement }}</textarea>
                            </div>
                        </div>
                        <div id="div_id_url" class="control-group">
                            <span for="id_url">Url</span>

                            <div class="controls">
                                <input class="form-control input-sm urlinput" id="id_url"
                                       maxlength="200" name="url" readonly="True" type="url"
                                       value={{ cm.metadata.rights.url }}>
                            </div>
                        </div>

                        <button type="button" class="btn btn-primary pull-right"
                                onclick="metadata_update_ajax_submit('id-rights'); return false;"
                                style="display: none;">Save changes
                        </button>
                    </div>

                </fieldset>
            </form>
             </div>
            {% endif %}

            <div id="permission-panel">
                <div id="sharing-status">
                <span class="pull-left">Sharing status:</span>
                {% if page.perms.change and metadata_form and can_change_resource_flags%}
                    <div id="status-btn-group" class="btn-group" role="group" aria-label="...">
                        {# -------- PUBLIC -------- #}
                        {% if cm.raccess.public %}
                            <button id="btn-public" data-toggle="tooltip" data-placement="auto"
                                    title='Can be viewed and downloaded by anyone.' type="button"
                                    class="btn btn-default active">Public
                            </button>
                        {% else %}
                            <form class="pull-left"
                                  action="/hsapi/_internal/{{ cm.short_id }}/change-permissions/"
                                  method="POST">
                                {% csrf_token %}
                                <input name="t" type="hidden" value="make_public"/>
                                <button {% if not cm.can_be_public_or_discoverable %} disabled {% endif %}
                                        id="btn-public" data-toggle="tooltip" data-placement="auto"
                                        title='Can be viewed and downloaded by anyone.' type="submit"
                                        class="btn btn-default">Public
                                </button>
                            </form>
                        {% endif %}

                        {# -------- DISCOVERABLE -------- #}
                        {% if not cm.raccess.public and discoverable %}
                            <button id="btn-discoverable" data-toggle="tooltip" data-placement="auto"
                                    title='Metadata is public but data is protected.' type="button"
                                    class="btn btn-default active">Discoverable
                            </button>
                        {% else %}
                            <form class="pull-left"
                                  action="/hsapi/_internal/{{ cm.short_id }}/change-permissions/"
                                  method="POST">
                                <input name="t" type="hidden" value="make_discoverable"/>
                                {% csrf_token %}
                                <button {% if not cm.can_be_public_or_discoverable %} disabled {% endif %}
                                        id="btn-discoverable" data-toggle="tooltip" data-placement="auto"
                                        title='Metadata is public but data is protected.' type="submit"
                                        class="btn btn-default">Discoverable
                                </button>
                            </form>
                        {% endif %}

                        {# -------- PRIVATE -------- #}
                        {% if not cm.raccess.public and not discoverable %}
                            <button id="btn-private" data-toggle="tooltip" data-placement="auto"
                                    title='Can be viewed and downloaded only by designated users or research groups.'
                                    type="button" class="btn btn-default active">Private
                            </button>
                        {% else %}
                            <form class="pull-left"
                                  action="/hsapi/_internal/{{ cm.short_id }}/change-permissions/"
                                  method="POST">
                                <input name="t" type="hidden" value="make_private"/>
                                {% csrf_token %}
                                <button id="btn-private" data-toggle="tooltip" data-placement="auto"
                                        title='Can be viewed and downloaded only by designated users or research groups.' type="submit"
                                        class="btn btn-default">Private
                                </button>
                            </form>
                        {% endif %}
                    </div>

                    {% if is_owner_user %}
                        <div class="clear-fix" id="shareable-container">
                            {#   Shareable flag    #}
                            <form class="pull-left" action="/hsapi/_internal/{{ cm.short_id }}/change-permissions/"
                                  method="POST">
                                {% csrf_token %}

                                <input name="t" type="hidden" {% if cm.raccess.shareable %}value="make_not_shareable"
                                       {% else %}value="make_shareable"{% endif %}/>

                                <div class="checkbox" data-toggle="tooltip"
                                     title="When checked, users other than owners may grant access to the resource.">
                                    <label><input id="btn-shareable" type="checkbox"
                                                  {% if cm.raccess.shareable %}checked{% endif %}>Shareable</label>
                                </div>
                            </form>
                        </div>
                    {% endif %}
                {% else %}
                    {% if cm.raccess.public %}
                        <strong class="label-public">&nbspPublic</strong>
                    {% elif cm.raccess.discoverable %}
                        <strong class="label-discoverable">&nbspDiscoverable</strong>
                    {% else %}
                        <strong class="label-private">&nbspPrivate</strong>
                    {% endif %}
                    &{% if cm.raccess.shareable %}<strong style="color:#5cb85c">&nbspShareable</strong>{% else %}<strong style="color:#d9534f">&nbspNot Shareable</strong>{% endif %}
                {% endif %}
            </div>

            <div id="user-permission-msg">
                {% if is_owner_user %}
                    <div class="clear-fix"><i>You are the owner of this resource.</i></div>
                {% elif is_edit_user %}
                     <div class="clear-fix"><i>You have been given specific permission to edit this resource.</i></div>
                {% elif is_view_user %}
                     <div class="clear-fix"><i>You have been given specific permission to view this resource.</i></div>
                {% endif %}
            </div>
            {% if is_owner_user or cm.raccess.shareable and is_view_user or cm.raccess.shareable and is_edit_user %}
            <a type="button" class="btn btn-default" data-toggle="modal" data-target="#manage-access">
                    <span class="glyphicon glyphicon-lock"><span
                            class="button-label"> Manage access</span></span>
            </a>
            {#======= Manage access modal window begins =======#}
            <div class="modal fade" id="manage-access">
                <div class="modal-dialog">
                    <div class="modal-content">
                        <div class="modal-header">
                            <button type="button" class="close" data-dismiss="modal"
                                    aria-hidden="true">&times;</button>
                            <h4 class="modal-title">Manage access</h4>
                        </div>
                        <div class="modal-body first-modal">
                            <p>Who has access</p>
                            <table class="table access-table">
                                    <tbody>
                                    {# Empty row used as template to generate subsequent rows #}
                                    <tr id="templateRow">
                                        <td>
                                            <div class="profile-pic-thumbnail round-image user-icon"></div>
                                            <div class="user-scope">
                                                <span data-col="name" class="user-name"></span>
                                                <span class="text-muted you-flag">(You)</span>
                                                <br>
                                                <span data-col="user-name"
                                                      class="user-username-content"></span>
                                            </div>
                                        </td>

                                        <td class="user-roles">
                                            <span class="dropdown role-dropdown">
                                                <span class="dropdown-toggle" data-col="current-access"
                                                      id="roles-menu" data-toggle="dropdown"
                                                      aria-haspopup="true" aria-expanded="true">
                                                    <span class="caret"></span>
                                                </span>
                                                <ul class="dropdown-menu" aria-labelledby="roles-menu">
                                                    <li data-access-type="Can view">
                                                        <form class="share-form-view" data-access-type="Can view"
                                                              method="POST">
                                                            {% csrf_token %}
                                                            <a>Can view</a>
                                                        </form>
                                                    </li>
                                                    <li data-access-type="Can edit">
                                                        <form class="share-form-edit" data-access-type="Can edit"
                                                              method="POST">
                                                            {% csrf_token %}
                                                            <a>Can edit</a>
                                                        </form>
                                                    </li>
                                                    <li data-access-type="Is owner">
                                                        <form class="share-form-owner" data-access-type="Is owner"
                                                              method="POST">
                                                            {% csrf_token %}
                                                            <a>Is owner</a>
                                                        </form>
                                                    </li>
                                                </ul>
                                            </span>
                                        </td>

                                        <td class="user-actions">
                                            <form class="remove-user-form" method="POST">
                                                {% csrf_token %}
                                                <span class="glyphicon glyphicon-remove btn-remove-row"></span>
                                            </form>
                                        </td>
                                    </tr>

                                    {# Owners with full permissions to do anything on this resource #}
                                    {% for u in owners %}
                                        <tr id="row-id-{{ u.pk }}" {% if owners|length == 1 or not is_owner_user %}class="hide-actions"{% endif %}>
                                            <td>
                                                <div class="user-scope">

                                                    {% if u.userprofile.picture %}
                                                        <div style="background-image: url('{{ u.userprofile.picture.url }}');"
                                                        class="profile-pic-thumbnail round-image"></div>
                                                    {% else %}
                                                         <div class="profile-pic-thumbnail round-image user-icon"></div>
                                                    {% endif %}

                                                    <span data-col="name"
                                                          class="user-name">{{ u|best_name }}</span>
                                                    {% if u.pk == current_user.pk %}
                                                        <span class="text-muted you-flag">(You)</span>
                                                    {% endif %}
                                                    <br>
                                                    <span data-col="user-name"
                                                          class="user-username-content">{{ u.username }}</span>
                                                </div>
                                            </td>

                                            <td class="user-roles">
                                                    <span class="dropdown role-dropdown">
                                                        <span class="dropdown-toggle" data-col="current-access"
                                                              id="roles-menu"
                                                              data-toggle="dropdown"
                                                              aria-haspopup="true" aria-expanded="true">
                                                            Is owner
                                                            <span class="caret"></span>
                                                        </span>
                                                        <ul class="dropdown-menu" aria-labelledby="roles-menu">
                                                            <li data-access-type="Can view">
                                                                <form id="share-view-{{ u.pk }}"
                                                                      class="share-form-view"
                                                                      data-access-type="Can view"
                                                                      action="/hsapi/_internal/{{ cm.short_id }}/share-resource-with-user/view/{{ u.pk }}/"
                                                                      method="POST">
                                                                    {% csrf_token %}
                                                                    <a onclick="change_share_permission_ajax_submit('share-view-{{ u.pk }}')">Can
                                                                        view</a>
                                                                </form>
                                                            </li>
                                                            <li data-access-type="Can edit">
                                                                <form id="share-edit-{{ u.pk }}"
                                                                      class="share-form-edit"
                                                                      data-access-type="Can edit"
                                                                      action="/hsapi/_internal/{{ cm.short_id }}/share-resource-with-user/edit/{{ u.pk }}/"
                                                                      method="POST">
                                                                    {% csrf_token %}
                                                                    <a onclick="change_share_permission_ajax_submit('share-edit-{{ u.pk }}')">Can
                                                                        edit</a>
                                                                </form>
                                                            </li>
                                                            <li class="active {% if not can_change_resource_flags %}disabled{% endif %}" data-access-type="Is owner">
                                                                <form id="share-owner-{{ u.pk }}"
                                                                      class="share-form-owner"
                                                                      data-access-type="Is owner"
                                                                      action="/hsapi/_internal/{{ cm.short_id }}/share-resource-with-user/owner/{{ u.pk }}/"
                                                                      method="POST">
                                                                    {% csrf_token %}
                                                                    <a onclick="change_share_permission_ajax_submit('share-owner-{{ u.pk }}')">Is
                                                                        owner</a>
                                                                </form>
                                                            </li>
                                                        </ul>
                                                    </span>
                                            </td>

                                            <td class="user-actions">
                                                <form id="form-remove-user-{{ u.pk }}"
                                                      class="remove-user-form"
                                                      action="/hsapi/_internal/{{ cm.short_id }}/unshare-resource-with-user/{{ u.pk }}/"
                                                      method="POST">
                                                    {% csrf_token %}
                                                    <span onclick="unshare_resource_ajax_submit('form-remove-user-{{ u.pk }}')"
                                                          class="glyphicon glyphicon-remove btn-remove-row"></span>
                                                </form>
                                            </td>
                                        </tr>
                                    {% endfor %}

                                    {# Users who can edit the content of this resource #}
                                    {% for u in edit_users %}
                                        <tr id="row-id-{{ u.pk }}">
                                            <td>
                                                <div class="user-scope">
                                                    <div
                                                    {% if u.userprofile.picture %}
                                                        style="background-image: url('{{ u.userprofile.picture.url }}');"
                                                        class="profile-pic-thumbnail round-image"
                                                    {% else %}
                                                         class="profile-pic-thumbnail round-image user-icon"
                                                    {% endif %}
                                                    >
                                                    </div>
                                                    <span value="{{ u.pk }}" class="user-name">{{ u|best_name }}</span>
                                                    {% if u.pk == current_user.pk %}
                                                        <span class="text-muted">(You)</span>
                                                    {% endif %}
                                                    <br>
                                                    <span class="user-username-content">{{ u.username }}</span>
                                                </div>
                                            </td>

                                            <td class="user-roles">
                                                <span class="dropdown role-dropdown">
                                                    <span class="dropdown-toggle" data-col="current-access"
                                                          id="roles-menu" data-toggle="dropdown"
                                                          aria-haspopup="true" aria-expanded="true">
                                                        Can edit
                                                        <span class="caret"></span>
                                                    </span>
                                                    <ul class="dropdown-menu" aria-labelledby="roles-menu">
                                                        <li data-access-type="Can view">
                                                            <form id="share-view-{{ u.pk }}" class="share-form-view" data-access-type="Can view"
                                                                  action="/hsapi/_internal/{{ cm.short_id }}/share-resource-with-user/view/{{ u.pk }}/"
                                                                  method="POST">
                                                                {% csrf_token %}
                                                                <a onclick="change_share_permission_ajax_submit('share-view-{{ u.pk }}')">Can view</a>
                                                            </form>
                                                        </li>
                                                        <li class="active" data-access-type="Can edit" {% if not is_owner_user and not is_edit_user %}class="disabled"{% endif %}>
                                                            <form id="share-edit-{{ u.pk }}" class="share-form-edit" data-access-type="Can edit"
                                                                  action="/hsapi/_internal/{{ cm.short_id }}/share-resource-with-user/edit/{{ u.pk }}/"
                                                                  method="POST">
                                                                {% csrf_token %}
                                                                <a onclick="change_share_permission_ajax_submit('share-edit-{{ u.pk }}')">Can edit</a>
                                                            </form>
                                                        </li>
                                                        <li data-access-type="Is owner" {% if not is_owner_user %}class="disabled"{% endif %}>
                                                            <form id="share-owner-{{ u.pk }}" class="share-form-owner" data-access-type="Is owner"
                                                                  action="/hsapi/_internal/{{ cm.short_id }}/share-resource-with-user/owner/{{ u.pk }}/"
                                                                  method="POST">
                                                                {% csrf_token %}
                                                                <a onclick="change_share_permission_ajax_submit('share-owner-{{ u.pk }}')">Is owner</a>
                                                            </form>
                                                        </li>
                                                    </ul>
                                                </span>
                                            </td>
                                            <td class="user-actions">
                                                <form id="form-remove-user-{{ u.pk }}" class="remove-user-form"
                                                      action="/hsapi/_internal/{{ cm.short_id }}/unshare-resource-with-user/{{ u.pk }}/"
                                                      method="POST">
                                                    {% csrf_token %}
                                                    <span onclick="unshare_resource_ajax_submit('form-remove-user-{{ u.pk }}')"
                                                          class="glyphicon glyphicon-remove btn-remove-row"></span>
                                                </form>
                                            </td>
                                        </tr>
                                    {% endfor %}

                                    {# Users who can view the content of this resource #}
                                    {% for u in view_users %}
                                        <tr id="row-id-{{ u.pk }}">
                                            <td>
                                                <div class="user-scope">
                                                    <div
                                                        {% if u.userprofile.picture %}
                                                            style="background-image: url('{{ u.userprofile.picture.url }}');"
                                                            class="profile-pic-thumbnail round-image"
                                                        {% else %}
                                                            class="profile-pic-thumbnail round-image user-icon"
                                                        {% endif %}
                                                        >
                                                    </div>
                                                    <span value="{{ u.pk }}" class="user-name">{{ u|best_name }}</span>
                                                    {% if u.pk == current_user.pk %}
                                                        <span class="text-muted">(You)</span>
                                                    {% endif %}
                                                    <br>
                                                    <span class="user-username-content">{{ u.username }}</span>
                                                </div>
                                            </td>

                                            <td class="user-roles">
                                                <span class="dropdown role-dropdown">
                                                    <span class="dropdown-toggle" data-col="current-access"
                                                          id="roles-menu" data-toggle="dropdown"
                                                          aria-haspopup="true" aria-expanded="true">
                                                        Can view
                                                        <span class="caret"></span>
                                                    </span>
                                                    <ul class="dropdown-menu" aria-labelledby="roles-menu">
                                                        <li class="active" data-access-type="Can view">
                                                            <form id="share-view-{{ u.pk }}" class="share-form-view" data-access-type="Can view"
                                                                  action="/hsapi/_internal/{{ cm.short_id }}/share-resource-with-user/view/{{ u.pk }}/"
                                                                  method="POST">
                                                                {% csrf_token %}
                                                                <a onclick="change_share_permission_ajax_submit('share-view-{{ u.pk }}')">Can view</a>
                                                            </form>
                                                        </li>
                                                        <li data-access-type="Can edit" {% if not is_owner_user and not is_edit_user %}class="disabled"{% endif %}>
                                                            <form id="share-edit-{{ u.pk }}" class="share-form-edit" data-access-type="Can edit"
                                                                  action="/hsapi/_internal/{{ cm.short_id }}/share-resource-with-user/edit/{{ u.pk }}/"
                                                                  method="POST">
                                                                {% csrf_token %}
                                                                <a onclick="change_share_permission_ajax_submit('share-edit-{{ u.pk }}')">Can edit</a>
                                                            </form>
                                                        </li>
                                                        <li data-access-type="Is owner" {% if not is_owner_user %}class="disabled"{% endif %}>
                                                            <form id="share-owner-{{ u.pk }}" class="share-form-owner" data-access-type="Is owner"
                                                                  action="/hsapi/_internal/{{ cm.short_id }}/share-resource-with-user/owner/{{ u.pk }}/"
                                                                  method="POST">
                                                                {% csrf_token %}
                                                                <a onclick="change_share_permission_ajax_submit('share-owner-{{ u.pk }}')">Is owner</a>
                                                            </form>
                                                        </li>
                                                    </ul>
                                                </span>
                                            </td>

                                            <td class="user-actions">
                                                <form id="form-remove-user-{{ u.pk }}" class="remove-user-form"
                                                      action="/hsapi/_internal/{{ cm.short_id }}/unshare-resource-with-user/{{ u.pk }}/"
                                                      method="POST">
                                                    {% csrf_token %}
                                                    <span onclick="unshare_resource_ajax_submit('form-remove-user-{{ u.pk }}')"
                                                          class="glyphicon glyphicon-remove btn-remove-row"></span>
                                                </form>
                                            </td>
                                        </tr>
                                    {% endfor %}
                                    </tbody>
                                </table>
                        </div>

                        <div class="modal-body">
                            <div id="div-invite-people">
                                <p>Invite people:</p>

                                <div class="input-group" style="width:100%">
                                    <form id="add-access-form"
                                          action="/hsapi/_internal/{{ cm.short_id }}/share-resource-with-user/"
                                          method="POST">
                                        {% csrf_token %}

                                        {{ add_view_user_form.user }}

                                        <div class="dropdown">
                                            <button class="btn btn-default dropdown-toggle" type="button"
                                                    id="roles_list" data-toggle="dropdown"
                                                    aria-haspopup="true">
                                                <span id="selected_role" data-role="view">Can view</span>
                                                <span class="caret"></span>
                                            </button>

                                            <ul id="list-roles" class="dropdown-menu"
                                                aria-labelledby="roles_list">
                                                <li {% if not is_view_user and not is_edit_user and not is_owner_user %}class="disabled"{% endif %}><a data-role="view">Can view</a></li>
                                                <li {% if not is_edit_user and not is_owner_user %}class="disabled"{% endif %}><a data-role="edit">Can edit</a></li>
                                                <li {% if not is_owner_user %}class="disabled"{% endif %}><a data-role="owner">Is owner</a></li>
                                            </ul>
                                        </div>

                                        <a id="btn-invite" onclick="share_resource_ajax_submit('add-access-form'); return false;"
                                                class="btn btn-add-access btn-success pull-left glyphicon glyphicon-plus"><span
                                                class="button-label">&nbspAdd</span></a>
                                    </form>
                                </div>
                            </div>
                        </div>

                        <div class="modal-footer">
                            <a type="button" data-dismiss="modal" class="btn btn-primary">Close</a>
                        </div>
                    </div>
                </div>
            </div>
            {#======= Manage access modal  window ends =======#}
            {% endif %}
        </div>
        </div>

        {#        ======= Content =======#}

        {% if cm.resource_type != "ToolResource" %}
        <div class="col-sm-12 content-block">
            <h3>Content</h3>

            {% if show_content_files %}
                <div class="custom-well">
                    {% if cm.files.all %}
                    <div class="table-container">
                        <table class="table-plain table-striped">
                            {% for f in cm.files.all %}
                                {% if f.resource_file %}
                                    {#======= Modal window begins =======#}
                                    {% if page.perms.change and metadata_form %}
                                        <div class="modal fade" id="delete-resource-file-{{ f.pk }}" tabindex="-1"
                                             role="dialog"
                                             aria-labelledby="myModalLabel" aria-hidden="true">
                                            <div class="modal-dialog">
                                                <div class="modal-content">
                                                    <div class="modal-header">
                                                        <button type="button" class="close" data-dismiss="modal"
                                                                aria-hidden="true">&times;</button>
                                                        <h4 class="modal-title">Confirm file deletion</h4>
                                                    </div>
                                                    <div class="modal-body">
                                                        Consider saving a copy of the file before you delete it if
                                                        it is
                                                        important to you.
                                                    </div>
                                                    <div class="modal-footer">
                                                        <button type="button" class="btn btn-default"
                                                                data-dismiss="modal">
                                                            Cancel
                                                        </button>
                                                        <a type="button" class="btn btn-danger"
                                                           href="/hsapi/_internal/{{ cm.short_id }}/delete-resource-file/{{ f.pk }}/">Delete</a>
                                                    </div>
                                                </div>
                                            </div>
                                        </div>
                                    {% endif %}
                                    {#======= Modal window ends =======#}
                                    <tr>
                                        <td>
                                            <span class="glyphicon glyphicon-file file-icon"></span>
                                    <span>
                                        <span class="label-file-name">{{ f.resource_file.name|slice:"33:" }}</span>
                                        <p class="label-file-size">{{ f.resource_file.size|filesizeformat }}</p>
                                    </span>
                                        </td>
                                        {#                    <td>{% if preview %}<a class="btn btn-info btn-block" href="{{ preview }}">Preview</a>{% endif %}</td>#}
                                        <td>
                                            {% if page.perms.change and metadata_form %}

                                                <a href="{{ f.resource_file.url }}"><span data-toggle="modal"
                                                                                          data-target="#delete-resource-file-{{ f.pk }}"
                                                                                          data-placement="auto"
                                                                                          title="Delete"
                                                                                          class="glyphicon glyphicon-trash icon-button btn-remove"></span></a>

                                            {% endif %}

                                            <a href="{{ f.resource_file.url }}"><span data-toggle="tooltip"
                                                                                      data-placement="auto"
                                                                                      title="Download"
                                                                                      class="glyphicon glyphicon-download icon-button btn-download"></span></a>

                                            {% if preview %}
                                                <a href="{{ preview }}"><span data-toggle="tooltip"
                                                                              data-placement="auto"
                                                                              title="Preview"
                                                                              class="glyphicon glyphicon-eye-open icon-button"></span></a>
                                            {% endif %}
                                        </td>
                                    </tr>
                                {% endif %}
                            {% endfor %}
                        </table>
                    </div>
                    {% else %}
                        <i>No files have been uploaded.</i>
                    {% endif %}

                    {% if page.perms.change and metadata_form %}
                        <a id="btn-add-file" type="button" class="btn btn-success row-selector" data-toggle="modal"
                           data-target="#add-file-dialog"
                           multiple="multiple">
                            <span class="glyphicon glyphicon-plus"><span class="button-label"> Add file...</span></span>
                        </a>

                        <a id="btn-select-irods-file" type="button" class="btn btn-success row-selector hidden-form" data-toggle="modal" data-target="#irodsContent" >
                            <span class="glyphicon glyphicon-plus"><span class="button-label"> Add file from iRODS...</span></span>
                        </a>

                        <span id="log-into-irods">To add files from an iRODS server,
                            <a id="btn-signin-irods" type="button" class="btn-link" data-toggle="modal" data-target="#irodsSignin">log in to iRODS</a>
                        </span>
                        <span id="sign-in-info"></span>
                        <a id="btn-signout-irods" type="button" class="btn-link hidden-form">log out of iRODS</a>

                        {% if file_type_error %}
                          <div class="alert alert-danger alert-dismissible" role="alert">
                            <button id="validation-error-close" type="button" class="close" data-dismiss="alert" aria-label="Close"><span aria-hidden="true">&times;</span></button>
                            <strong>Uploaded File Type Validation Error: {{ file_type_error }}</strong>
                          </div>
                        {% endif %}
                    {% endif %}

                </div>
                <!-- Buttons -->
                <div>
                    {% for b in cm.bags.all %}
                        <a id="btn-download-all" type="button" class="btn btn-default row-selector" href="{{ bag_url }}">
                            <span class="glyphicon glyphicon-download-alt">
                                <span title='Download All Content as Zipped BagIt Archive' class="button-label">Download All Content as Zipped BagIt Archive</span>
                            </span>
                            <a target="_blank" href="http://en.wikipedia.org/wiki/BagIt">Learn more about the Bagit archive format</a>
                        </a>
                    {% endfor %}
                </div>

            {% else %}
                <i class="glyphicon glyphicon-eye-close text-danger no-access-icon"></i>&nbsp;
                <span>You do not have permission to see these content files. Please contact the Authors if you wish to obtain access.</span>
            {% endif %}
        </div>
        {% endif %}

        <div class="col-sm-12">
            <!-- === Tabs begin === -->
            <div class="tab-elements">
                <div class="panel-tabs">
                    <ul class="nav nav-tabs">
                        <li class="active col-xs-2 col-md-2">
                            <a href="#contactTab" data-toggle="tab" title="Contact">
                                <span class="glyphicon glyphicon-user"> </span>
                                &nbspContact
                            </a>
                        </li>
                        {% if spatial_coverage.north or spatial_coverage.northlimit or temporal_coverage or metadata_form %}
                            <li class="col-xs-2 col-md-2">
                                <a id="coverageTabBtn" href="#coverageTab" data-toggle="tab" title="Coverage">
                                    <span class="glyphicon glyphicon-globe"></span>
                                    &nbspCoverage
                                </a>
                            </li>
                        {% endif %}
                        {% if sources or relations or metadata_form %}
                            <li class="col-xs-2 col-md-2">
                                <a href="#relatedResourcesTab" data-toggle="tab" title="Related resources">
                                    <span class="glyphicon glyphicon-book"></span>
                                    &nbspRelated Resources
                                </a>
                            </li>
                        {% endif %}
                        {% if extended_metadata_exists or metadata_form %}
                            {#  Resource specific metadata can't be edited for HIS Referenced Time Series #}
                            {% if cm|resource_type != "HIS Referenced Time Series" or not metadata_form %}
                                {% if  cm|resource_type != "Generic" %}
                                    <li class="col-xs-2 col-md-2">
                                        <a href="#resourceSpecificTab" data-toggle="tab" title="Resource specific">
                                            <span class="glyphicon glyphicon-folder-close"></span>
                                            &nbspResource Specific
                                        </a>
                                    </li>
                                {% endif %}
                            {% endif %}
                        {% endif %}
                        {% if relevant_tools  %}
                            <li class="col-xs-2 col-md-2">
                                <a href="#relevantTools" data-toggle="tab" title="Relevant tools">
                                    <span class="glyphicon glyphicon-wrench"></span>
                                    &nbsp; Web Apps
                                </a>
                            </li>
                        {% endif %}
                    </ul>
                </div>
                <div class="tabs-body">
                    <!-- Tab panes -->
                    <div class="tab-content">
                        <!-- ========= CONTACT TAB ========= -->
                        <div class="tab-pane active" id="contactTab">
                            {% if not metadata_form %}
                                <table class="table table-striped">
                                    <tbody>
                                    <tr>
                                        <th class="division-title">Authors</th>
                                    </tr>
                                    <tr class="header-row">
                                        <th>Name</th>
                                        <th>Organization</th>
                                        <th>Address</th>
                                        <th>Phone</th>
                                    </tr>
                                    {% for cr in creators %}
                                        <tr>
                                            <td>{% if cr.description %}
                                                <a href="{{ cr.description }}">{{ cr.name }}</a>{% else %}
                                                {{ cr.name }}{% endif %}</td>
                                            <td>{% if cr.organization %} {{ cr.organization }}{% endif %}</td>
                                            <td>{% if cr.address %} {{ cr.address }}{% endif %}</td>
                                            <td>{% if cr.phone %} {{ cr.phone }}{% endif %}</td>
                                        </tr>
                                    {% endfor %}
                                    {% if contributors %}
                                        <tr>
                                            <th class="division-title">Contributors</th>
                                        </tr>
                                        <tr class="header-row">
                                            <th>Name</th>
                                            <th>Organization</th>
                                            <th>Address</th>
                                            <th>Phone</th>
                                        </tr>

                                        {% for cont in contributors %}
                                            <tr>
                                                <td>{% if cont.description %}
                                                    <a href="{{ cont.description }}">{{ cont.name }}</a>{% else %}
                                                    {{ cont.name }}{% endif %}</td>
                                                <td>{% if cont.organization %} {{ cont.organization }}{% endif %}</td>
                                                <td>{% if cont.address %} {{ cont.address }}{% endif %}</td>
                                                <td>{% if cont.phone %} {{ cont.phone }}{% endif %}</td>
                                            </tr>
                                        {% endfor %}
                                    {% endif %}
                                    </tbody>
                                </table>
                            {% else %}
                                <div class="tab-pane active" id="contactTab">
                                    <table id="contact-table" class="table table-striped">
                                        <tbody>
                                        <tr>
                                            <th class="division-title">Authors</th>
                                        </tr>
                                        <tr class="header-row">
                                            <th>Name</th>
                                            <th>Organization</th>
                                            <th>Address</th>
                                            <th>Phone</th>
                                            <th>Actions</th>
                                        </tr>
                                        {% for author in creator_formset.initial %}
                                            <tr>
                                                <td>{% if author.description %}
                                                    <a href="{{ author.description }}">{{ author.name }}</a>{% else %}
                                                    {{ author.name }}{% endif %}</td>
                                                <td>{% if  author.organization %}{{ author.organization }}{% endif %}</td>
                                                <td>{% if  author.address %}{{ author.address }}{% endif %}</td>
                                                <td>{% if  author.phone %}{{ author.phone }}{% endif %}</td>
                                                <td>
                                                    <a data-toggle="modal" data-placement="auto" title="Edit"
                                                       class="glyphicon glyphicon-pencil icon-button btn-edit"
                                                       data-target="#edit-creator-dialog{{ author.id }}"
                                                            ></a>

                                                    {# Prevent deletion of last creator#}
                                                    {% if creator_formset.initial|length > 1 %}
                                                        <a data-toggle="modal" data-placement="auto" title="Remove"
                                                           class="glyphicon glyphicon-trash icon-button btn-remove"
                                                           data-target="#delete-creator-dialog{{ author.id }}"></a>
                                                    {% endif %}
                                                </td>
                                            </tr>

                                        {% endfor %}
                                        <tr>
                                            <th class="division-title">
                                                <a type="button" class="btn btn-success" data-toggle="modal"
                                                   data-target="#add-creator-dialog" multiple="multiple">
                                                        <span class="glyphicon glyphicon-plus"><span
                                                                class="button-label"> Add author...</span></span>
                                                </a>
                                            </th>
                                        </tr>
                                        <tr>
                                            <th class="division-title">Contributors</th>
                                        </tr>
                                        <tr class="header-row">
                                            <th>Name</th>
                                            <th>Organization</th>
                                            <th>Address</th>
                                            <th>Phone</th>
                                            <th>Actions</th>
                                        </tr>
                                        {% for contributor in contributor_formset.initial %}
                                            <tr>
                                                <td>{% if contributor.description %}
                                                    <a href="{{ contributor.description }}">{{ contributor.name }}</a>{% else %}
                                                    {{ contributor.name }}{% endif %}</td>
                                                <td>{% if  contributor.organization %}
                                                    {{ contributor.organization }}{% endif %}</td>
                                                <td>{% if  contributor.address %}{{ contributor.address }}{% endif %}</td>
                                                <td>{% if  contributor.phone %}{{ contributor.phone }}{% endif %}</td>
                                                <td>
                                                    <a data-toggle="modal" data-placement="auto" title="Edit"
                                                       class="glyphicon glyphicon-pencil icon-button btn-edit"
                                                       data-target="#edit-contributor-dialog{{ contributor.id }}"
                                                            ></a>
                                                    <a data-toggle="modal" data-placement="auto" title="Remove"
                                                       class="glyphicon glyphicon-trash icon-button btn-remove"
                                                       data-target="#delete-contributor-dialog{{ contributor.id }}"
                                                            ></a>
                                                </td>
                                            </tr>
                                        {% endfor %}

                                        <tr>
                                            <th class="division-title">
                                                <a type="button" class="btn btn-success" data-toggle="modal"
                                                   data-target="#add-contributor-dialog" multiple="multiple">
                                                    <span class="glyphicon glyphicon-plus"><span class="button-label"> Add contributor...</span></span>
                                                </a>
                                            </th>
                                        </tr>

                                        </tbody>
                                    </table>
                                </div>
                            {% endif %}
                        </div>
                        <!-- ========= COVERAGE TAB ========= -->
                        {% if spatial_coverage.north or spatial_coverage.northlimit or temporal_coverage or metadata_form %}
                            <div class="tab-pane" id="coverageTab">
                                <div class="row">
                                    {% if not metadata_form %}
                                    <div class="{% if temporal_coverage %}col-md-8{% endif %} col-sm-12 col-xs-12" id="coverage-spatial">
                                        <div class="row">
                                        <div class="col-sm-12">
                                            <legend>Spatial</legend>
                                            <div class="info-group" style="margin-top: -20px; margin-bottom:20px;">
                                                <table>
                                                    <tbody>
                                                        {% if spatial_coverage.name %}
                                                        <tr>
                                                            <th class="text-muted">Place/Area Name</th>
                                                            <td>{{ spatial_coverage.name }}</td>
                                                        </tr>
                                                        {% endif %}
                                                        {% if spatial_coverage.projection %}
                                                        <tr>
                                                            <th class="text-muted">Coordinate System/Geographic Projection
                                                            </th>
                                                            <td>WGS 84 EPSG:4326</td>
                                                        </tr>
                                                        {% endif %}
                                                        {% if spatial_coverage.units %}
                                                        <tr>
                                                            <th class="text-muted">Coordinate Units</th>
                                                            <td>Decimal degrees</td>
                                                        </tr>
                                                        {% endif %}

                                                    </tbody>
                                                </table>
                                            </div>
                                        </div>

                                        <div class="col-sm-8">
                                            <div id="coverageMap" data-shape-type="{{ spatial_coverage.type }}"></div>
                                            <i id="resetZoomBtn" class="glyphicon glyphicon-record" data-toggle="tooltip"
                                               data-placement="left" title="Recenter on selected area/point"></i>
                                        </div>

                                        <div class="col-sm-4">
                                            {% if spatial_coverage.north or spatial_coverage.northlimit %}
                                                <ul class="list-group">
                                                    {% if spatial_coverage.type == 'point' %}
                                                        {% if spatial_coverage.east %}
                                                            <li class="list-group-item"><strong>Longitude</strong>
                                                                <div id="cov_east">{{ spatial_coverage.east }}°</div>
                                                            </li>
                                                        {% endif %}
                                                        {% if spatial_coverage.north %}
                                                            <li class="list-group-item"><strong>Latitude</strong>
                                                                <div id="cov_north">{{ spatial_coverage.north }}°</div>
                                                            </li>
                                                        {% endif %}
                                                    {% else %}
                                                        {% if spatial_coverage.northlimit %}
                                                            <li class="list-group-item"><strong>North Latitude</strong>
                                                                <div id="cov_northlimit">{{ spatial_coverage.northlimit }}°</div>
                                                            </li>
                                                        {% endif %}
                                                        {% if spatial_coverage.eastlimit %}
                                                            <li class="list-group-item"><strong>East Longitude</strong>
                                                                <div id="cov_eastlimit">{{ spatial_coverage.eastlimit }}°</div>
                                                            </li>
                                                        {% endif %}
                                                        {% if spatial_coverage.southlimit %}
                                                            <li class="list-group-item"><strong>South Latitude</strong>
                                                                <div id="cov_southlimit">{{ spatial_coverage.southlimit }}°</div>
                                                            </li>
                                                        {% endif %}
                                                        {% if spatial_coverage.westlimit %}
                                                            <li class="list-group-item"><strong>West Longitude</strong>
                                                                <div id="cov_westlimit">{{ spatial_coverage.westlimit }}°</div>
                                                            </li>
                                                        {% endif %}
                                                    {% endif %}
                                                </ul>
                                                <div class="text-muted" style="margin-top:20px;">WGS 84 decimal degrees</div>
                                            {% endif %}
                                        </div>

                                    </div>
                                    </div>
                                    {% if temporal_coverage %}
                                        <div class="col-sm-4">
                                            <legend>Temporal</legend>
                                            <div class="row">
                                                <div class="col-sm-4"><strong class="text-muted">Start Date</strong></div>
                                                <div class="col-sm-8">{{ temporal_coverage.start_date }}</div>
                                            </div>
                                            <div class="row">
                                                <div class="col-sm-4"><strong class="text-muted">End Date</strong></div>
                                                <div class="col-sm-8">{{ temporal_coverage.end_date }}</div>
                                            </div>
                                        </div>
                                        {% endif %}

                                    {% else %}
                                        <div class="form-group">
                                            <div class="col-md-8 col-sm-12 col-xs-12" id="coverage-spatial">
                                                <div class="row">
                                                    <form action="/hsapi/_internal/{{ cm.short_id }}/coverage/{% if not coverage_spatial_form.initial.north and not coverage_spatial_form.initial.northlimit %}add-metadata/{% else %}{{ coverage_spatial_form.initial.id }}/update-metadata/{% endif %}"
                                                          id="id-coverage-spatial" method="post">
                                                        {% csrf_token %}
                                                         <div class="col-sm-12">
                                                            <legend>Spatial</legend>
                                                            <div class="info-group" style="margin-top: -20px; margin-bottom:20px;">
                                                                 <table>
                                                                     <tbody>
                                                                         <tr>
                                                                             <th class="text-muted">Coordinate System/Geographic Projection</th>
                                                                             <td>WGS 84 EPSG:4326</td>
                                                                         </tr>
                                                                         <tr>
                                                                             <th class="text-muted">Coordinate Units</th>
                                                                             <td>Decimal degrees</td>
                                                                         </tr>
                                                                     </tbody>
                                                                 </table>
                                                             </div>

                                                            <div id="div_id_name" class="control-group">
                                                                <label for="id_name" class="control-label">Place/Area Name</label>

                                                                <div class="controls">
                                                                    <input class="form-control input-sm textinput textInput"
                                                                           id="id_name" maxlength="200" name="name" type="text"
                                                                           value="{% if coverage_spatial_form.initial.name %}{{ coverage_spatial_form.initial.name }}{% endif %}">
                                                                </div>
                                                            </div>

                                                             <input id="id_projection" maxlength="100" name="projection"
                                                                    type="text" style="display:none"
                                                                    value="{% if coverage_spatial_form.initial.projection %}{{ coverage_spatial_form.initial.projection }}{% else %}WGS 84 EPSG:4326{% endif %}">
                                                             <input id="id_units" maxlength="50" name="units"
                                                                    style="display:none"
                                                                    type="text" value="{% if coverage_spatial_form.initial.units %}{{ coverage_spatial_form.initial.units }}{% endif %}">

                                                             <div id="div_id_type">
                                                                 <label class="radio-inline">
                                                                     <input type="radio"
                                                                            {% if coverage_spatial_form.initial.type == "box" %}checked="checked"{% endif %}
                                                                            name="type" id="id_type_1"
                                                                            value="box">Box</label>

                                                                 <label class="radio-inline">
                                                                     <input type="radio"
                                                                            {% if coverage_spatial_form.initial.type == "point" %}checked="checked"{% endif %}
                                                                            name="type" id="id_type_2"
                                                                            value="point">Point</label>
                                                             </div>
                                                         </div>

                                                        <fieldset>
                                                            <div class="col-sm-8">
                                                                <div id="coverageMap"></div>
                                                                <i id="resetZoomBtn" class="glyphicon glyphicon-record" data-toggle="tooltip"
                                                                    data-placement="left" title="Recenter on selected area/point"></i>
                                                            </div>

                                                            <div class="col-sm-4">
                                                                <div id="div_id_north" class="control-group" style="margin-bottom: 10px;">
                                                                    <label for="id_north" class="control-label requiredField">
                                                                        Latitude<span class="asteriskField">*</span>
                                                                    </label>

                                                                    <div class="input-group">
                                                                        <input type="text" class="form-control" placeholder="-90 to 90"
                                                                             id="id_north" name="north"
                                                                             value="{% if coverage_spatial_form.initial.north %}{{ coverage_spatial_form.initial.north }}{% endif %}">
                                                                        <span data-toggle="tooltip" data-placement="auto" title="WGS 84 decimal degrees"
                                                                              class="input-group-addon">°</span>
                                                                    </div>
                                                                </div>
                                                                <div id="div_id_east" class="control-group" style="margin-bottom: 10px;">
                                                                    <label for="id_east" class="control-label requiredField">
                                                                        Longitude<span class="asteriskField">*</span>
                                                                    </label>

                                                                    <div class="input-group">
                                                                        <input type="text" class="form-control" placeholder="-180 to 180"
                                                                             id="id_east" name="east"
                                                                             value="{% if coverage_spatial_form.initial.east %}{{ coverage_spatial_form.initial.east }}{% endif %}">
                                                                        <span data-toggle="tooltip" data-placement="auto" title="WGS 84 decimal degrees"
                                                                              class="input-group-addon">°</span>
                                                                    </div>
                                                                </div>
                                                                <div id="div_id_northlimit" class="control-group" style="margin-bottom: 10px;">
                                                                    <label for="id_northlimit" class="control-label requiredField">
                                                                        North Latitude<span class="asteriskField">*</span>
                                                                    </label>

                                                                    <div class="input-group">
                                                                        <input type="text" class="form-control" placeholder="-90 to 90"
                                                                             id="id_northlimit" name="northlimit"
                                                                             value="{% if coverage_spatial_form.initial.northlimit %}{{ coverage_spatial_form.initial.northlimit }}{% endif %}">
                                                                        <span data-toggle="tooltip" data-placement="auto" title="WGS 84 decimal degrees"
                                                                              class="input-group-addon">°</span>
                                                                    </div>
                                                                </div>
                                                                <div id="div_id_eastlimit" class="control-group" style="margin-bottom: 10px;">
                                                                    <label for="id_eastlimit" class="control-label requiredField">
                                                                        East Longitude<span class="asteriskField">*</span>
                                                                    </label>

                                                                    <div class="input-group">
                                                                        <input type="text" class="form-control" placeholder="-180 to 180"
                                                                             id="id_eastlimit" name="eastlimit"
                                                                             value="{% if coverage_spatial_form.initial.eastlimit %}{{ coverage_spatial_form.initial.eastlimit }}{% endif %}">
                                                                        <span data-toggle="tooltip" data-placement="auto" title="WGS 84 decimal degrees"
                                                                              class="input-group-addon">°</span>
                                                                    </div>
                                                                </div>
                                                                <div id="div_id_southlimit" class="control-group" style="margin-bottom: 10px;">
                                                                    <label for="id_southlimit" class="control-label requiredField">
                                                                        South Latitude<span class="asteriskField">*</span>
                                                                    </label>

                                                                    <div class="input-group">
                                                                        <input type="text" class="form-control" placeholder="-90 to 90"
                                                                             id="id_southlimit" name="southlimit"
                                                                             value="{% if coverage_spatial_form.initial.southlimit %}{{ coverage_spatial_form.initial.southlimit }}{% endif %}">
                                                                        <span data-toggle="tooltip" data-placement="auto" title="WGS 84 decimal degrees"
                                                                              class="input-group-addon">°</span>
                                                                    </div>
                                                                </div>
                                                                <div id="div_id_westlimit" class="control-group" style="margin-bottom: 10px;">
                                                                    <label for="id_westlimit" class="control-label requiredField">
                                                                        West Longitude<span class="asteriskField">*</span>
                                                                    </label>

                                                                    <div class="input-group">
                                                                        <input type="text" class="form-control" placeholder="-180 to 180"
                                                                             id="id_westlimit" name="westlimit"
                                                                             value="{% if coverage_spatial_form.initial.westlimit %}{{ coverage_spatial_form.initial.westlimit }}{% endif %}">
                                                                        <span data-toggle="tooltip" data-placement="auto" title="WGS 84 decimal degrees"
                                                                              class="input-group-addon">°</span>
                                                                    </div>
                                                                </div>

                                                            <button type="button" class="btn btn-primary pull-right"
                                                                        onclick="metadata_update_ajax_submit('id-coverage-spatial'); return false;"
                                                                        style="display: none;">Save changes
                                                                </button>

                                                            </div>
                                                        </fieldset>
                                                    </form>

                                                </div>
                                            </div>

                                            <div class="form-group col-md-4 col-sm-12 col-xs-12" id="coverage-temporal">
                                                {% if not coverage_temporal_form.initial.start %}
                                                <form action="/hsapi/_internal/{{ cm.short_id }}/coverage/add-metadata/"
                                                      id="id-coverage-temporal" method="post">
                                                    {% csrf_token %}
                                                    <fieldset>
                                                        <legend>Temporal</legend>
                                                        <div id="div_id_start" class="control-group">
                                                            <label for="id_start" class="control-label requiredField">
                                                                Start Date<span class="asteriskField">*</span></label>

                                                            <div class="controls">
                                                                <input class="form-control input-sm dateinput" id="id_start"
                                                                       name="start" type="text">
                                                            </div>
                                                        </div>
                                                        <div id="div_id_end" class="control-group">
                                                            <label for="id_end" class="control-label requiredField">End
                                                                Date<span class="asteriskField">*</span></label>

                                                            <div class="controls">
                                                                <input class="form-control input-sm dateinput" id="id_end"
                                                                       name="end" type="text">
                                                            </div>
                                                        </div>
                                                        <div style="margin-top:10px">
                                                            <button type="button" class="btn btn-primary pull-right"
                                                                    onclick="metadata_update_ajax_submit('id-coverage-temporal'); return false;">
                                                                Save changes
                                                            </button>
                                                        </div>
                                                    </fieldset>
                                                </form>
                                            {% else %}
                                                <form action="/hsapi/_internal/{{ cm.short_id }}/coverage/{{ coverage_temporal_form.initial.id }}/update-metadata/"
                                                      id="id-coverage-temporal" method="post">
                                                    {% csrf_token %}
                                                    <fieldset>
                                                        <legend>Temporal</legend>
                                                        <div id="div_id_start" class="control-group">
                                                            <label for="id_start" class="control-label requiredField">
                                                                Start Date<span class="asteriskField">*</span></label>

                                                            <div class="controls">
                                                                <input class="form-control input-sm dateinput" id="id_start"
                                                                       name="start" type="text"
                                                                       value="{{ coverage_temporal_form.initial.start }}">
                                                            </div>
                                                        </div>
                                                        <div id="div_id_end" class="control-group">
                                                            <label for="id_end" class="control-label requiredField">End
                                                                Date<span class="asteriskField">*</span></label>

                                                            <div class="controls">
                                                                <input class="form-control input-sm dateinput" id="id_end"
                                                                       name="end" type="text"
                                                                       value="{{ coverage_temporal_form.initial.end }}">
                                                            </div>
                                                        </div>
                                                        <div style="margin-top:10px">
                                                            <button type="button" class="btn btn-primary pull-right"
                                                                    onclick="metadata_update_ajax_submit('id-coverage-temporal'); return false;"
                                                                    style="display: none;">Save changes
                                                            </button>
                                                        </div>
                                                    </fieldset>
                                                </form>
                                            {% endif %}
                                            </div>
                                        </div>

                                    {% endif %}
                                </div>
                            </div>
                        {% endif %}
                        <!-- ========= RELATED RESOURCES TAB ========= -->
                        {% if sources or relations or metadata_form %}
                            <div class="tab-pane" id="relatedResourcesTab">
                                {% if not metadata_form %}
                                    {% if sources %}
                                        <h4><strong>Sources</strong></h4>
                                        <hr style="margin-top: 0px;margin-bottom: 2px">
                                        {% for source in sources %}
                                            <div class="row">
                                                <div class="col-sm-4"><strong>Derived From:</strong></div>
                                                <div class="col-sm-8">{{ source.derived_from }}</div>
                                            </div>
                                        {% endfor %}
                                    {% endif %}
                                    {% if relations %}
                                        <hr style="border: 0;">
                                        <h4><strong>Relations</strong></h4>
                                        <hr style="margin-top: 0;margin-bottom: 2px">
                                        {% for relation in relations %}
                                            <div class="row">
                                                <div class="col-sm-4"><strong>{{ relation.type }}:</strong></div>
                                                <div class="col-sm-8">{{ relation.value }}</div>
                                            </div>
                                        {% endfor %}
                                    {% endif %}
                                {% else %}
                                    <div>
                                        <table class="table" style="margin-bottom: 0;">
                                            <tbody>
                                            <legend>Sources</legend>
                                            {% for source in source_formset.initial %}
                                                <tr>
                                                    <th scope="row" class="dataset-label">Derived From:</th>
                                                    <td class="dataset-details">{{ source.derived_from }}</td>
                                                    <td>
                                                        <a data-toggle="modal" data-placement="auto" title="Edit"
                                                           class="glyphicon glyphicon-pencil icon-button btn-edit"
                                                           data-target="#edit-source-dialog{{ source.id }}"
                                                           style="top: -5px; "></a>
                                                    </td>
                                                    <td>
                                                        <a data-toggle="modal" data-placement="auto"
                                                           title="Remove"
                                                           class="glyphicon glyphicon-trash icon-button btn-remove"
                                                           data-target="#delete-source-element-dialog{{ source.id }}"
                                                           style="top: -5px; right:20px;"></a>
                                                    </td>
                                                </tr>
                                            {% endfor %}
                                            </tbody>
                                        </table>
                                        <a id="add-source" class="btn btn-success" data-toggle="modal"
                                           data-target="#add-source-dialog"><i
                                                class="fa fa-plus"></i> Add source</a>
                                    </div>
                                    <hr style="border: 0;">
                                    <div>
                                        <table class="table" style="margin-bottom: 0;">
                                            <tbody>
                                            <legend>Relations</legend>
                                            {% for relation in relation_formset.initial %}
                                                <tr>
                                                    <th scope="row" class="dataset-label">{{ relation.type }}:</th>
                                                    <td class="dataset-details">{{ relation.value }}</td>
                                                    <td>
                                                        <a data-toggle="modal" data-placement="auto" title="Edit"
                                                           class="glyphicon glyphicon-pencil icon-button btn-edit"
                                                           data-target="#edit-relation-dialog_{{ relation.id }}"
                                                           style="top: -5px; "></a>
                                                    </td>
                                                    <td>
                                                        <a data-toggle="modal" data-placement="auto"
                                                           title="Remove"
                                                           class="glyphicon glyphicon-trash icon-button btn-remove"
                                                           data-target="#delete-relation-element-dialog{{ relation.id }}"
                                                           style="top: -5px; right:20px;"></a>
                                                    </td>
                                                </tr>
                                            {% endfor %}

                                            </tbody>
                                        </table>
                                        <a id="add-relation" class="btn btn-success" data-toggle="modal"
                                           data-target="#add-relation-dialog"><i class="fa fa-plus"></i> Add relation</a>
                                    </div>
                                {% endif %}
                            </div>
                        {% endif %}
                        <!-- ========= RESOURCE SPECIFIC TAB ========= -->
                        {% if site or extended_metadata_exists or res_add_metadata or metadata_form %}
                            {#  Resource specific metadata can't be edited for HIS Referenced Time Series #}
                            {% if cm|resource_type != "HIS Referenced Time Series" or not metadata_form %}
                                {% if  cm|resource_type != "Generic" %}
                                    <div class="tab-pane" id="resourceSpecificTab">
                                        {% if not metadata_form %}

                                            {% block extended_metadata %}

                                            {% endblock %}

                                        {% else %}
                                            {% crispy metadata_form %}
                                        {% endif %}
                                        {% block extra_section %} {# add extra section for resource landing page #}
                                        {% endblock %}
                                    </div>
                                {% endif %}
                            {% endif %}
                        {% endif %}
                            <!-- ========= RELEVANT TOOLS TAB ========= -->
                        {% if relevant_tools %}
                            <div class="tab-pane" id="relevantTools">
                            {% if not metadata_form %}
                                {% for tool in relevant_tools %}
                                    <a href="{{ tool.url }}" target="_blank">
                                    <div id="web-app-item">
                                        <h4>{{ tool.title }}</h4>
                                        <img class="user-webapp-icon" src="{{ tool.icon_url }}">
                                    </div>
                                    </a>
                                {% endfor %}
                            {% else %}
                                ------- Relevant tools form here -------
                            {%  endif %}
                            </div>
                        {% endif %}
                    </div>
                </div>
            </div>
            <!-- ==== Tabs end ==== -->
        </div>

        <div class="rating col-sm-12 content-block">
            {% rating_for cm %}
        </div>

        <div class="rating col-sm-12 content-block">
            {% comments_for cm %}
        </div>

        {#                #}
        {# dialogs follow #}
        {#                #}
        {%  block modal %}

        {% for source in source_formset.initial %}
        <div class="modal fade in" id="delete-source-element-dialog{{ source.id }}" tabindex="-1" role="dialog"
             aria-labelledby="myModalLabel" aria-hidden="false">
            <div class="modal-dialog">
                <div class="modal-content">
                    <div class="modal-header">
                        <button type="button" class="close" data-dismiss="modal" aria-hidden="true">×</button>
                        <h4 class="modal-title" id="myModalLabel">Delete metadata element</h4></div>
                    <div class="modal-body"><strong>Are you sure you want to delete this metadata element?</strong>
                    </div>
                    <div class="modal-footer">
                        <button type="button" class="btn btn-default" data-dismiss="modal">Cancel</button>
                        <a type="button" class="btn btn-danger"
                           href="/hsapi/_internal/{{ cm.short_id }}/source/{{ source.id }}/delete-metadata/">Delete</a>
                    </div>
                </div>
            </div>
        </div>

        <div class="modal fade in" id="edit-source-dialog{{ source.id }}" tabindex="-1" role="dialog" aria-labelledby="myModalLabel"
             aria-hidden="false">
            <div class="modal-dialog">
                <div class="modal-content">
                    <form id="id_source_{{ source.id }}" action="/hsapi/_internal/{{ cm.short_id }}/source/{{ source.id }}/update-metadata/"
                          method="POST" enctype="multipart/form-data">
                        {% csrf_token %}
                        <input name="resource-mode" type="hidden" value="edit">
                        <div class="modal-header">
                            <button type="button" class="close" data-dismiss="modal" aria-hidden="true">×</button>
                            <h4 class="modal-title" id="myModalLabel"> Edit Source </h4></div>
                        <div class="modal-body">
                            {% csrf_token %}
                            <div class="form-group">
                                {% csrf_token %}
                                <fieldset>
                                    <legend>Source</legend>
                                    <div id="div_id_derived_from" class="control-group">
                                        <label for="id_derived_from" class="control-label requiredField">
                                        Derived from<span class="asteriskField">*</span></label>

                                        <div class="controls"><input
                                                class="form-control input-sm textinput textInput"
                                                id="id_source-{{ forloop.counter0 }}-derived_from" maxlength="300" name="source-{{ forloop.counter0 }}-derived_from"
                                                type="text" value="{{ source.derived_from }}"></div>
                                    </div>
                                </fieldset>
                            </div>
                        </div>
                        <div class="modal-footer">
                            <button type="button" class="btn btn-default" data-dismiss="modal">Close</button>
                            <button type="submit" class="btn btn-primary">Save changes</button>
                        </div>
                    </form>
                </div>
            </div>
        </div>
        {% endfor %}

        {% for relation in relation_formset.initial %}
        <div class="modal fade in" id="delete-relation-element-dialog{{ relation.id }}" tabindex="-1" role="dialog"
             aria-labelledby="myModalLabel" aria-hidden="false">
            <div class="modal-dialog">
                <div class="modal-content">
                    <div class="modal-header">
                        <button type="button" class="close" data-dismiss="modal" aria-hidden="true">×</button>
                        <h4 class="modal-title" id="myModalLabel">Delete metadata element</h4></div>
                    <div class="modal-body"><strong>Are you sure you want to delete this metadata element?</strong>
                    </div>
                    <div class="modal-footer">
                        <button type="button" class="btn btn-default" data-dismiss="modal">Cancel</button>
                        <a type="button" class="btn btn-danger"
                           href="/hsapi/_internal/{{ cm.short_id }}/relation/{{ relation.id }}/delete-metadata/">Delete</a>
                    </div>
                </div>
            </div>
        </div>

        <div class="modal fade in" id="edit-relation-dialog_{{ relation.id }}" tabindex="-1" role="dialog"
             aria-labelledby="myModalLabel" aria-hidden="false">
            <div class="modal-dialog">
                <div class="modal-content">
                    <form action="/hsapi/_internal/{{ cm.short_id }}/relation/{{ relation.id }}/update-metadata/"
                          method="POST" enctype="multipart/form-data">
                        {% csrf_token %}
                        <input name="resource-mode" type="hidden" value="edit">
                        <div class="modal-header">
                            <button type="button" class="close" data-dismiss="modal" aria-hidden="true">×</button>
                            <h4 class="modal-title" id="myModalLabel"> Edit Relation </h4></div>
                        <div class="modal-body">
                            {% csrf_token %}

                            <div class="form-group">
                                {% csrf_token %}
                                <fieldset>
                                    <legend>Relation</legend>
                                    <div id="div_id_type" class="control-group">
                                        <label for="id_type" class="control-label requiredField">
                                        Relation type<span class="asteriskField">*</span></label>

                                        <div class="controls">
                                            <select class="form-control input-sm select" id="id_relation-{{ forloop.counter0 }}-type" name="relation-{{ forloop.counter0 }}-type">
                                                <option value="">---------</option>
                                                {% for type_value, type_display in relation_source_types %}
                                                    <option value={{ type_value }} {% if relation.type == type_value %}selected="selected"{% endif %}>{{ type_display }}</option>
                                                {% endfor %}
                                            </select>
                                        </div>
                                    </div>
                                    <div id="div_id_value" class="control-group">
                                        <label for="id_value" class="control-label requiredField">
                                        Related to<span class="asteriskField">*</span></label>

                                        <div class="controls"><input
                                                class="form-control input-sm textinput textInput" id="id_relation-{{ forloop.counter0 }}-value"
                                                maxlength="500" name="relation-{{ forloop.counter0 }}-value" type="text"
                                                value="{{ relation.value }}"></div>
                                    </div>
                                </fieldset>
                            </div>
                        </div>
                        <div class="modal-footer">
                            <button type="button" class="btn btn-default" data-dismiss="modal">Close</button>
                            <button type="submit" class="btn btn-primary">Save changes</button>
                        </div>
                    </form>
                </div>
            </div>
        </div>
        {% endfor %}

        {% for contributor in contributor_formset.initial %}
        <div class="modal fade" id="edit-contributor-dialog{{ contributor.id }}" tabindex="-1" role="dialog"
             aria-labelledby="myModalLabel" aria-hidden="true">
            <div class="modal-dialog">
                <div class="modal-content">
                    <form id="id_contributor_{{ contributor.id }}" action="/hsapi/_internal/{{ cm.short_id }}/contributor/{{ contributor.id }}/update-metadata/"
                          method="POST"
                          enctype="multipart/form-data">
                        {% csrf_token %}
                        <input name="resource-mode" type="hidden" value="edit">

                        <div class="modal-header">
                            <button type="button" class="close" data-dismiss="modal"
                                    aria-hidden="true">×
                            </button>
                            <h4 class="modal-title" id="myModalLabel"> Edit contributor </h4></div>
                        <div class="modal-body">
                            {% csrf_token %}
                            <div class="form-group">
                                {% csrf_token %}
                                <fieldset>
                                    <div id="div_id_name" class="control-group">
                                        <label class="control-label requiredField">Name<span
                                                class="asteriskField">*</span></label>

                                        <div class="controls"><input
                                                class="form-control input-sm textinput textInput"
                                                id="id_contributor-{{ contributor.order|add:"- 1" }}-name" maxlength="100" name="contributor-{{ contributor.order|add:"- 1" }}-name"
                                                required="required" type="text" value="{% if contributor.name %}{{ contributor.name }}{% endif %}"></div>
                                    </div>
                                    <div id="div_id_description" class="control-group">
                                        <label class="control-label">HydroShare User Identifier (URL)</label>

                                        <div class="controls"><input
                                                class="form-control input-sm urlinput"
                                                id="id_contributor-{{ contributor.order|add:"- 1" }}-description" maxlength="200"
                                                name="contributor-{{ contributor.order|add:"- 1" }}-description" type="url"
                                                value="{% if contributor.description %}{{ contributor.description }}{% endif %}"
                                                {% if contributor.description %} readonly {% endif %}></div>
                                    </div>
                                    <div id="div_id_organization" class="control-group">
                                        <label class="control-label">Organization</label>

                                        <div class="controls"><input
                                                class="form-control input-sm textinput textInput"
                                                id="id_contributor-{{ contributor.order|add:"- 1" }}-organization" maxlength="200"
                                                name="contributor-{{ contributor.order|add:"- 1" }}-organization" type="text" value="{% if contributor.organization %}{{ contributor.organization }}{% endif %}"></div>
                                    </div>
                                    <div id="div_id_email" class="control-group">
                                        <label class="control-label">Email</label>

                                        <div class="controls">
                                            <input class="form-control input-sm emailinput"
                                                   id="id_contributor-{{ contributor.order|add:"- 1" }}-email" maxlength="75" name="contributor-{{ contributor.order|add:"- 1" }}-email"
                                                   type="email" value="{% if contributor.email %}{{ contributor.email }}{% endif %}">
                                        </div>
                                    </div>
                                    <div id="div_id_address" class="control-group">
                                        <label class="control-label">Address</label>

                                        <div class="controls">
                                            <input class="form-control input-sm textinput textInput"
                                                   id="id_contributor-{{ contributor.order|add:"- 1" }}-address" maxlength="250"
                                                   name="contributor-{{ contributor.order|add:"- 1" }}-address"
                                                   type="text" value="{% if contributor.address %}{{ contributor.address }}{% endif %}">
                                        </div>
                                    </div>
                                    <div id="div_id_phone" class="control-group">
                                        <label class="control-label">Phone</label>

                                        <div class="controls">
                                            <input class="form-control input-sm textinput textInput"
                                                   id="id_contributor-{{ contributor.order|add:"- 1" }}-phone" maxlength="25" name="contributor-{{ contributor.order|add:"- 1" }}-phone"
                                                   type="text" value="{% if contributor.phone %}{{ contributor.phone }}{% endif %}">
                                        </div>
                                    </div>
                                    <div id="div_id_homepage" class="control-group">
                                        <label class="control-label">Homepage</label>

                                        <div class="controls"><input
                                                class="form-control input-sm urlinput"
                                                id="id_contributor-{{ contributor.order|add:"- 1" }}-homepage" maxlength="200" name="contributor-{{ contributor.order|add:"- 1" }}-homepage"
                                                type="url" value="{% if contributor.homepage %}{{ contributor.homepage }}{% endif %}"></div>
                                    </div>

                                </fieldset>
                            </div>
                        </div>
                        <div class="modal-footer">
                            <button type="button" class="btn btn-default" data-dismiss="modal">Cancel</button>
                            <button type="submit" class="btn btn-primary">Save changes</button>
                        </div>
                    </form>
                </div>
            </div>
        </div>

        <div class="modal fade" id="delete-contributor-dialog{{ contributor.id }}" tabindex="-1" role="dialog"
             aria-labelledby="myModalLabel" aria-hidden="true">
            <div class="modal-dialog">
                <div class="modal-content">
                    <div class="modal-header">
                        <button type="button" class="close" data-dismiss="modal" aria-hidden="true">×</button>
                        <h4 class="modal-title" id="myModalLabel">Delete metadata element</h4></div>
                    <div class="modal-body"><strong>Are you sure you want to delete this metadata element?</strong>
                    </div>
                    <div class="modal-footer">
                        <button type="button" class="btn btn-default" data-dismiss="modal">Cancel</button>
                        <a type="button" class="btn btn-danger"
                           href="/hsapi/_internal/{{ cm.short_id }}/contributor/{{ contributor.id }}/delete-metadata/">Delete</a>
                    </div>
                </div>
            </div>
        </div>
        {% endfor %}

        {% for author in creator_formset.initial %}
        <div class="modal fade" id="edit-creator-dialog{{ author.id }}" tabindex="-1" role="dialog"
             aria-labelledby="myModalLabel" aria-hidden="true">
            <div class="modal-dialog">
                <div class="modal-content">
                    <form id="id_creator_{{ author.id }}" action="/hsapi/_internal/{{ cm.short_id }}/creator/{{ author.id }}/update-metadata/"
                          method="POST"
                          enctype="multipart/form-data">
                        {% csrf_token %}
                        <input name="resource-mode" type="hidden" value="edit">

                        <div class="modal-header">
                            <button type="button" class="close" data-dismiss="modal"
                                    aria-hidden="true">×
                            </button>
                            <h4 class="modal-title" id="myModalLabel"> Edit author </h4></div>
                        <div class="modal-body">
                            {% csrf_token %}
                            <div class="form-group">
                                {% csrf_token %}
                                <fieldset>
                                    <div id="div_id_name" class="control-group">
                                        <label class="control-label requiredField">Name<span
                                                class="asteriskField">*</span></label>

                                        <div class="controls"><input
                                                class="form-control input-sm textinput textInput"
                                                id="id_creator-{{ author.order|add:"- 1" }}-name" maxlength="100" name="creator-{{ author.order|add:"- 1" }}-name"
                                                required="required" type="text" value="{% if author.name %}{{ author.name }}{% endif %}"></div>
                                    </div>
                                    <div id="div_id_description" class="control-group">
                                        <label class="control-label">HydroShare User Identifier (URL)</label>

                                        <div class="controls"><input
                                                class="form-control input-sm urlinput"
                                                id="id_creator-{{ author.order|add:"- 1" }}-description" maxlength="200"
                                                name="creator-{{ author.order|add:"- 1" }}-description" type="url"
                                                value="{% if author.description %}{{ author.description }}{% endif %}"
                                                {% if author.description %} readonly {% endif %}></div>
                                    </div>
                                    <div id="div_id_organization" class="control-group">
                                        <label class="control-label">Organization</label>

                                        <div class="controls"><input
                                                class="form-control input-sm textinput textInput"
                                                id="id_creator-{{ author.order|add:"- 1" }}-organization" maxlength="200"
                                                name="creator-{{ author.order|add:"- 1" }}-organization" type="text" value="{% if author.organization %}{{ author.organization }}{% endif %}"></div>
                                    </div>
                                    <div id="div_id_email" class="control-group">
                                        <label class="control-label">Email</label>

                                        <div class="controls">
                                            <input class="form-control input-sm emailinput"
                                                   id="id_creator-{{ author.order|add:"- 1" }}-email" maxlength="75" name="creator-{{ author.order|add:"- 1" }}-email"
                                                   type="email" value="{% if author.email %}{{ author.email }}{% endif %}">
                                        </div>
                                    </div>
                                    <div id="div_id_address" class="control-group">
                                        <label class="control-label">Address</label>

                                        <div class="controls">
                                            <input class="form-control input-sm textinput textInput"
                                                   id="id_creator-{{ author.order|add:"- 1" }}-address" maxlength="250"
                                                   name="creator-{{ author.order|add:"- 1" }}-address"
                                                   type="text" value="{% if author.address %}{{ author.address }}{% endif %}">
                                        </div>
                                    </div>
                                    <div id="div_id_phone" class="control-group">
                                        <label class="control-label">Phone</label>

                                        <div class="controls">
                                            <input class="form-control input-sm textinput textInput"
                                                   id="id_creator-{{ author.order|add:"- 1" }}-phone" maxlength="25" name="creator-{{ author.order|add:"- 1" }}-phone"
                                                   type="text" value="{% if author.phone %}{{ author.phone }}{% endif %}">
                                        </div>
                                    </div>
                                    <div id="div_id_homepage" class="control-group">
                                        <label class="control-label">Homepage</label>

                                        <div class="controls"><input
                                                class="form-control input-sm urlinput"
                                                id="id_creator-{{ author.order|add:"- 1" }}-homepage" maxlength="200" name="creator-{{ author.order|add:"- 1" }}-homepage"
                                                type="url" value="{% if author.homepage %}{{ author.homepage }}{% endif %}"></div>
                                    </div>
                                    <div id="div_id_order" class="control-group">
                                        <label class="control-label">Order<span class="asteriskField">*</span></label>

                                        <div class="controls"><input
                                                class="form-control input-sm urlinput"
                                                id="id_creator-{{ author.order|add:"- 1" }}-order" name="creator-{{ author.order|add:"- 1" }}-order" required="required"
                                                type="number" value="{% if author.order %}{{ author.order }}{% endif %}"></div>
                                    </div>
                                </fieldset>
                            </div>
                        </div>
                        <div class="modal-footer">
                            <button type="button" class="btn btn-default" data-dismiss="modal">Cancel</button>
                            <button type="submit" class="btn btn-primary">Save changes</button>
                        </div>
                    </form>
                </div>
            </div>
        </div>

        <div class="modal fade" id="delete-creator-dialog{{ author.id }}" tabindex="-1" role="dialog"
             aria-labelledby="myModalLabel" aria-hidden="true">
            <div class="modal-dialog">
                <div class="modal-content">
                    <div class="modal-header">
                        <button type="button" class="close" data-dismiss="modal" aria-hidden="true">×</button>
                        <h4 class="modal-title" id="myModalLabel">Delete metadata element</h4></div>
                    <div class="modal-body"><strong>Are you sure you want to delete this metadata element?</strong>
                    </div>
                    <div class="modal-footer">
                        <button type="button" class="btn btn-default" data-dismiss="modal">Cancel</button>
                        <a type="button" class="btn btn-danger"
                           href="/hsapi/_internal/{{ cm.short_id }}/creator/{{ author.id }}/delete-metadata/">Delete</a>
                    </div>
                </div>
            </div>
        </div>
        {% endfor %}

            {% include "irods_signin.html" %}
            {% include "irods_upload_add.html" %}
        {%  block modal_publish_resource %}
            <div class="modal fade" id="submit-for-publication-dialog" tabindex="-1" role="dialog"
                 aria-labelledby="myModalLabel" aria-hidden="true">
                <div class="modal-dialog">
                    <div class="modal-content">
                        <div class="modal-header">
                            <button type="button" class="close" data-dismiss="modal" aria-hidden="true">&times;</button>
                            <h4 class="modal-title" id="submit-for-publication-title">Submit resource for publication</h4>
                        </div>
                        <div class="modal-body">
                            <p>
                                Once you submit the resource for publication it cannot be changed again. This will assign a
                                DOI to the
                                resource as it stands now and mark it as permanent. To make any changes after this, you
                                <strong>must</strong>
                                create a brand new resource. Click "Publish" if you really intend to do this.
                            </p>
                        </div>
                        <div class="modal-footer">
                            <button type="button" class="btn btn-default" data-dismiss="modal">Cancel</button>
                            <a type="button" class="btn btn-danger" href="/hsapi/_internal/{{ cm.short_id }}/publish/">Publish</a>
                        </div>
                    </div>
                </div>
            </div>
        {%  endblock %}

        <div class="modal fade" id="add-source-dialog" tabindex="-1" role="dialog" aria-labelledby="myModalLabel"
             aria-hidden="true">
            <div class="modal-dialog">
                <div class="modal-content">
                    <form action="/hsapi/_internal/{{ cm.short_id }}/source/add-metadata/" method="POST"
                          enctype="multipart/form-data">
                        {% csrf_token %}
                        <input name="resource-mode" type="hidden" value="edit">

                        <div class="modal-header">
                            <button type="button" class="close" data-dismiss="modal" aria-hidden="true">×</button>
                            <h4 class="modal-title" id="myModalLabel">Add Source</h4></div>
                        <div class="modal-body">
                            {% csrf_token %}

                            <div class="form-group">
                                {% csrf_token %}
                                <fieldset>
                                    <legend>Source</legend>
                                    <div id="div_id_derived_from" class="control-group">
                                        <label for="id_derived_from" class="control-label requiredField">Derived from<span class="asteriskField">*</span></label>

                                        <div class="controls">
                                            <input class="form-control input-sm textinput textInput"
                                                                     id="id_derived_from" maxlength="300"
                                                                     name="derived_from" type="text">
                                        </div>
                                    </div>
                                </fieldset>
                            </div>
                        </div>
                        <div class="modal-footer">
                            <button type="button" class="btn btn-default" data-dismiss="modal">Close</button>
                            <button type="submit" class="btn btn-primary">Save changes</button>
                        </div>
                    </form>
                </div>
            </div>
        </div>

        <div class="modal fade" id="add-relation-dialog" tabindex="-1" role="dialog" aria-labelledby="myModalLabel"
             aria-hidden="true">
            <div class="modal-dialog">
                <div class="modal-content">
                    <form action="/hsapi/_internal/{{ cm.short_id }}/relation/add-metadata/"
                          method="POST" enctype="multipart/form-data">
                        {% csrf_token %}
                        <input name="resource-mode" type="hidden" value="edit">

                        <div class="modal-header">
                            <button type="button" class="close" data-dismiss="modal" aria-hidden="true">×</button>
                            <h4 class="modal-title" id="myModalLabel"> Add Relation </h4></div>
                        <div class="modal-body">
                            {% csrf_token %}

                            <div class="form-group">
                                {% csrf_token %}
                                <fieldset>
                                    <legend>Relation</legend>
                                    <div id="div_id_type" class="control-group"><label for="id_type"
                                                                                       class="control-label requiredField">
                                        Relation type<span class="asteriskField">*</span></label>

                                        <div class="controls"><select class="form-control input-sm select" id="id_type" name="type">
                                            <option value="" selected="selected">---------</option>
                                            {% for type_value, type_display in relation_source_types %}
                                                <option value={{ type_value }}>{{ type_display }}</option>
                                            {% endfor %}
                                        </select></div>
                                    </div>
                                    <div id="div_id_value" class="control-group"><label for="id_value"
                                                                                        class="control-label requiredField">
                                        Related to<span class="asteriskField">*</span></label>

                                        <div class="controls"><input class="form-control input-sm textinput textInput"
                                                                     id="id_value" maxlength="500" name="value"
                                                                     type="text"></div>
                                    </div>
                                </fieldset>
                            </div>
                        </div>
                        <div class="modal-footer">
                            <button type="button" class="btn btn-default" data-dismiss="modal">Close</button>
                            <button type="submit" class="btn btn-primary">Save changes</button>
                        </div>
                    </form>
                </div>
            </div>
        </div>

        {% block modal_delete_resource %}
            <div class="modal fade" id="delete-resource-dialog" tabindex="-1" role="dialog" aria-labelledby="myModalLabel"
                 aria-hidden="true">
                <div class="modal-dialog">
                    <div class="modal-content">
                        <div class="modal-header">
                            <button type="button" class="close" data-dismiss="modal" aria-hidden="true">&times;</button>
                            <h4 class="modal-title" id="delete-resource-title">Delete Resource</h4>
                        </div>
                        <div class="modal-body">
                            <strong>THIS IS A PERMANENT ACTION. </strong>
                            <ul>
                                <li>This will delete the resource file.</li>
                                <li>A copy of your resource file will not be retained by Hydroshare.</li>
                                <li>We highly recommend that you download the latest copy of your resource file before
                                    confirming this action.
                                </li>
                            </ul>
                        </div>
                        <div class="modal-footer">
                            <button type="button" class="btn btn-default" data-dismiss="modal">Cancel</button>
                            <a type="button" class="btn btn-danger"
                               href="/hsapi/_internal/{{ cm.short_id }}/delete-resource/">Delete</a>
                        </div>
                    </div>
                </div>
            </div>
        {%  endblock %}

        <div class="modal fade" id="add-dcterm-dialog" tabindex="-1" role="dialog" aria-labelledby="myModalLabel"
             aria-hidden="true">
            <div class="modal-dialog">
                <div class="modal-content">
                    <form action="/hsapi/_internal/{{ cm.short_id }}/add-metadata/">

                        <div class="modal-header">
                            <button type="button" class="close" data-dismiss="modal" aria-hidden="true">&times;</button>
                            <h4 class="modal-title" id="myModalLabel">Add metadata term</h4>
                        </div>
                        <div class="modal-body">
                            {% csrf_token %}

                            {{ dcterm_frm|crispy }}

                        </div>
                        <div class="modal-footer">
                            <button type="button" class="btn btn-default" data-dismiss="modal">Close</button>
                            <button type="submit" class="btn btn-primary">Save changes</button>
                        </div>
                    </form>
                </div>
            </div>
        </div>

        <div class="modal fade" id="add-reference-dialog" tabindex="-1" role="dialog" aria-labelledby="myModalLabel"
             aria-hidden="true">
            <div class="modal-dialog">
                <div class="modal-content">
                    <form action="/hsapi/_internal/{{ cm.short_id }}/add-citation/">

                        <div class="modal-header">
                            <button type="button" class="close" data-dismiss="modal" aria-hidden="true">&times;</button>
                            <h4 class="modal-title" id="myModalLabel">Add reference</h4>
                        </div>
                        <div class="modal-body">
                            {% csrf_token %}
                            <div class="form-group">
                                <label for="add-citation-input">Citation text:</label>
                                <textarea class="form-control" name="content" id="add-citation-input" cols="30"
                                          rows="10"></textarea>
                            </div>
                        </div>
                        <div class="modal-footer">
                            <button type="button" class="btn btn-default" data-dismiss="modal">Close</button>
                            <button type="submit" class="btn btn-primary">Save changes</button>
                        </div>
                    </form>
                </div>
            </div>
        </div>

        <div class="modal fade" id="add-creator-dialog" tabindex="-1" role="dialog" aria-labelledby="myModalLabel" aria-hidden="true">
            <div class="modal-dialog">
                <div class="modal-content">
                    <form action="/hsapi/_internal/{{ cm.short_id }}/creator/add-metadata/" method="POST"
                          enctype="multipart/form-data">
                        {% csrf_token %}
                        <input name="resource-mode" type="hidden" value="edit">

                        <div class="modal-header">
                            <button type="button" class="close" data-dismiss="modal" aria-hidden="true">×</button>
                            <h4 class="modal-title" id="myModalLabel"> Add author </h4></div>
                        <div class="modal-body">
                            {% csrf_token %}
                            <div class="form-group">
                                {% csrf_token %}
                                <fieldset>
                                    <div id="div_id_name" class="control-group">
                                        <label for="id_name" class="control-label requiredField">Name<span class="asteriskField">*</span></label>

                                        <div class="controls"><input class="form-control input-sm textinput textInput"
                                                                     id="id_name" maxlength="100" name="name"
                                                                     required="required" type="text"></div>
                                    </div>
                                    <div id="div_id_description" class="control-group">
                                        <label for="id_description" class="control-label">HydroShare User Identifier (URL)</label>
                                        <div class="controls"><input class="form-control input-sm urlinput"
                                                                     id="id_description" maxlength="200"
                                                                     name="description" type="url"></div>
                                    </div>
                                    <div id="div_id_organization" class="control-group">
                                        <label for="id_organization" class="control-label">Organization</label>
                                        <div class="controls"><input class="form-control input-sm textinput textInput"
                                                                     id="id_organization" maxlength="200"
                                                                     name="organization" type="text"></div>
                                    </div>
                                    <div id="div_id_email" class="control-group">
                                        <label for="id_email" class="control-label">Email</label>

                                        <div class="controls">
                                            <input class="form-control input-sm emailinput"
                                                                     id="id_email" maxlength="75" name="email"
                                                                     type="email">
                                        </div>
                                    </div>
                                    <div id="div_id_address" class="control-group">
                                        <label for="id_address" class="control-label">Address</label>
                                        <div class="controls">
                                            <input class="form-control input-sm textinput textInput"
                                                                     id="id_address" maxlength="250" name="address"
                                                                     type="text">
                                        </div>
                                    </div>
                                    <div id="div_id_phone" class="control-group">
                                        <label for="id_phone"class="control-label">Phone</label>
                                        <div class="controls">
                                            <input class="form-control input-sm textinput textInput"
                                                                     id="id_phone" maxlength="25" name="phone"
                                                                     type="text">
                                        </div>
                                    </div>
                                    <div id="div_id_homepage" class="control-group">
                                        <label for="id_homepage" class="control-label">Homepage</label>
                                        <div class="controls"><input class="form-control input-sm urlinput"
                                                                     id="id_homepage" maxlength="200" name="homepage"
                                                                     type="url"></div>
                                    </div>
                                </fieldset>
                            </div>
                        </div>
                        <div class="modal-footer">
                            <button type="button" class="btn btn-default" data-dismiss="modal">Close</button>
                            <button type="submit" class="btn btn-primary">Save changes</button>
                        </div>
                    </form>
                </div>
            </div>
        </div>

        <div class="modal fade in" id="add-contributor-dialog" tabindex="-1" role="dialog"
             aria-labelledby="myModalLabel" aria-hidden="true">
            <div class="modal-dialog">
                <div class="modal-content">
                    <form action="/hsapi/_internal/{{ cm.short_id }}/contributor/add-metadata/"
                          method="POST" enctype="multipart/form-data">
                        {% csrf_token %}
                        <input name="resource-mode" type="hidden" value="edit">

                        <div class="modal-header">
                            <button type="button" class="close" data-dismiss="modal" aria-hidden="true">×</button>
                            <h4 class="modal-title" id="myModalLabel"> Add Contributor </h4></div>
                        <div class="modal-body">
                            {% csrf_token %}
                            <div class="form-group">
                                {% csrf_token %}
                                <fieldset>
                                    <div id="div_id_name" class="control-group">
                                        <label for="id_name" class="control-label requiredField">Name<span class="asteriskField">*</span></label>

                                        <div class="controls">
                                            <input class="form-control input-sm textinput textInput"
                                                                     id="id_name" maxlength="100" name="name"
                                                                     type="text">
                                        </div>
                                    </div>
                                    <div id="div_id_description" class="control-group">
                                        <label for="id_description" class="control-label">HydroShare User Identifier (URL)</label>

                                        <div class="controls">
                                            <input class="form-control input-sm urlinput"
                                                                     id="id_description" maxlength="200"
                                                                     name="description" type="url">
                                        </div>
                                    </div>
                                    <div id="div_id_organization" class="control-group">
                                        <label for="id_organization" class="control-label">Organization</label>

                                        <div class="controls"><input class="form-control input-sm textinput textInput"
                                                                     id="id_organization" maxlength="200"
                                                                     name="organization" type="text">
                                        </div>
                                    </div>
                                    <div id="div_id_email" class="control-group">
                                        <label for="id_email" class="control-label">Email</label>

                                        <div class="controls">
                                            <input class="form-control input-sm emailinput"
                                                                     id="id_email" maxlength="75" name="email"
                                                                     type="email">
                                        </div>
                                    </div>
                                    <div id="div_id_address" class="control-group">
                                        <label for="id_address" class="control-label">Address</label>

                                        <div class="controls">
                                            <input class="form-control input-sm textinput textInput"
                                                                     id="id_address" maxlength="250" name="address"
                                                                     type="text">
                                        </div>
                                    </div>
                                    <div id="div_id_phone" class="control-group">
                                        <label for="id_phone" class="control-label">Phone</label>

                                        <div class="controls">
                                            <input class="form-control input-sm textinput textInput"
                                                                     id="id_phone" maxlength="25" name="phone"
                                                                     type="text">
                                        </div>
                                    </div>
                                    <div id="div_id_homepage" class="control-group">
                                        <label for="id_homepage" class="control-label">Homepage</label>

                                        <div class="controls">
                                            <input class="form-control input-sm urlinput"
                                                                     id="id_homepage" maxlength="200" name="homepage"
                                                                     type="url">
                                        </div>
                                    </div>
                                </fieldset>
                            </div>
                        </div>
                        <div class="modal-footer">
                            <button type="button" class="btn btn-default" data-dismiss="modal">Close</button>
                            <button type="submit" class="btn btn-primary">Save changes</button>
                        </div>
                    </form>
                </div>
            </div>
        </div>

        <!-- Modal -->
        {%  block modal_add_file %}
            <div class="modal fade" id="add-file-dialog" tabindex="-1" role="dialog" aria-labelledby="myModalLabel"
                 aria-hidden="true">
                <div class="modal-dialog">
                    <div class="modal-content">
                        <form action="/hsapi/_internal/{{ cm.short_id }}/add-file-to-resource/" method="POST"
                              enctype="multipart/form-data">

                            <div class="modal-header">
                                <button type="button" class="close" data-dismiss="modal" aria-hidden="true">&times;</button>
                                <h4 class="modal-title" id="myModalLabel">Add file to resource</h4>
                            </div>
                            <div class="modal-body">
                                {% csrf_token %}
                                <div class="form-group">
                                    <label for="add-file-input">Select files:</label>
                                    <input type="file" name="files" id="add-file-input" multiple/>
                                </div>
                                <div id="file-types">Any file type can be uploaded.</div>
                                <div id="file-multiple">Multiple file upload is allowed.</div>
                                <br>
                                <h3 style="color: red" id="file-type-error"></h3>
                            </div>
                            <div class="modal-footer">
                                <button type="button" class="btn btn-default" data-dismiss="modal">Close</button>
                                <button type="submit" class="btn btn-primary">Save changes</button>
                            </div>
                        </form>
                    </div>
                </div>
            </div>
        {%  endblock %}
        {%  endblock %}
    {% endwith %}
    {% endblock %}

    {% block extra_js %}
        <script type="text/javascript" src="{{ STATIC_URL }}js/irods.js"></script>
        <script type="text/javascript">
            function label_ajax_submit() {
                var el = $(this);
                var dataFormID = el.attr("data-form-id")
                var formID = $("form[data-id='" + dataFormID + "']");
                var form = $(formID);
                var datastring = form.serialize();
                var url = form.attr('action');

                $.ajax({
                    type: "POST",
                    url: url,
                    dataType: 'html',
                    data: datastring,
                    success: function (result) {
                        var json_response = JSON.parse(result);
                        if (json_response.status == "success") {

                            var action = form.find("input[name='action']");
                            if (json_response.action == "CREATE") {
                                action.val("DELETE");
                                $("#btnMyResources").removeClass("btn-resource-add");
                                $("#btnMyResources").addClass("btn-resource-remove");
                            }
                            else {
                                action.val("CREATE");
                                $("#btnMyResources").addClass("btn-resource-add");
                                $("#btnMyResources").removeClass("btn-resource-remove");
                            }
                        }
                    },
                    error: function (XMLHttpRequest, textStatus, errorThrown) {

                    }
                });
                //don't submit the form
                return false;
            }

            // Prevents form submission when pressing the enter key on the search box.
            $('#id_user-autocomplete').keypress(function(e){
                e = e || event;
                var txtArea = /textarea/i.test((e.target || e.srcElement).tagName);
                return txtArea || (e.keyCode || e.which || e.charCode || 0) !== 13;
            });

            function onRoleSelect(event) {
                var el = $(event.target);
                $("#selected_role").text(el.text());
                $("#selected_role")[0].setAttribute("data-role", el[0].getAttribute("data-role"));
            }

            function onRowRemove(event) {
                var el = $(event.target);
                var pk = el[0].getAttribute("data-pk");
                el.closest("tr").remove();
                var form = $(event.target).closest("form");
                form.submit();
            }

            // Toggles pointer events on and off for the access control interface
            function setPointerEvents(flag) {
                if (!flag) {
                    // Disable pointer events
                    $(".access-table").css("pointer-events", "none");
                    $("#manage-access .modal-content").css("pointer-events", "none");
                }
                else {
                    // Enable pointer events
                    $(".access-table").css("pointer-events", "auto");
                    $("#manage-access .modal-content").css("pointer-events", "auto");
                }
            }

            function shareable_ajax_submit(event) {
                var form = $(this).closest("form");
                var datastring = form.serialize();
                var url = form.attr('action');
                var element = $(this);
                var action = $(this).closest("form").find("input[name='t']").val();
                element.attr("disabled", true);


                $.ajax({
                    type: "POST",
                    url: url,
                    dataType: 'html',
                    data: datastring,
                    success: function () {
                        element.attr("disabled", false);
                        if (action == "make_not_shareable") {
                            element.closest("form").find("input[name='t']").val("make_shareable");
                        }
                        else {
                            element.closest("form").find("input[name='t']").val("make_not_shareable");
                        }
                    },
                    error: function () {
                        element.attr("disabled", false);
                    }
                });
                //don't submit the form
                return false;
            }

            function unshare_resource_ajax_submit(form_id) {
                $form = $('#' + form_id);
                var datastring = $form.serialize();
                var url = $form.attr('action');
                setPointerEvents(false);
                $form.parent().closest("tr").addClass("loading");
                $.ajax({
                    type: "POST",
                    url: url,
                    dataType: 'html',
                    data: datastring,
                    success: function (result) {
                        $form.parent().closest("tr").remove();
                        if ($(".access-table li.active[data-access-type='Is owner']").length == 1) {
                            $(".access-table li.active[data-access-type='Is owner']").closest("tr").addClass("hide-actions");
                        }
                        setPointerEvents(true);
                    },
                    error: function(XMLHttpRequest, textStatus, errorThrown){
                        $("#div-invite-people").find(".label-danger").remove(); // Remove previous alerts
                        $("#div-invite-people").append("<span class='label label-danger'><strong>Error: </strong>" + errorThrown + "</span>");
                        setPointerEvents(true);
                    }
                });
                //don't submit the form
                return false;
            }

            // Enables and disables granting access buttons accordingly to the current access level
            function updateActionsState(privilege){
                // Set the state of dropdown menu items and remove buttons to false by default
                $("form[data-access-type]").parent().addClass("disabled");
                $("#list-roles a[data-role]").parent().addClass("disabled");
                $(".access-table li.active[data-access-type]").closest("tr").addClass("hide-actions");

                if (privilege == "view") {
                    // Dropdown menu items
                    $("form[data-access-type='Can view']").parent().removeClass("disabled");
                    $("#list-roles a[data-role='view']").parent().removeClass("disabled");

                    // Remove buttons
                    $(".access-table li.active[data-access-type='Can view']").closest("tr").removeClass("hide-actions");
                }
                else if(privilege == "change") {
                    // Dropdown menu items
                    $("form[data-access-type='Can view']").parent().removeClass("disabled");
                    $("#list-roles a[data-role='view']").parent().removeClass("disabled");

                    $("form[data-access-type='Can edit']").parent().removeClass("disabled");
                    $("#list-roles a[data-role='edit']").parent().removeClass("disabled");

                    // Remove buttons
                    $(".access-table li.active[data-access-type='Can view']").closest("tr").removeClass("hide-actions");
                    $(".access-table li.active[data-access-type='Can edit']").closest("tr").removeClass("hide-actions");
                }
                else if(privilege == "owner") {
                    // Dropdown menu items
                    $("form[data-access-type='Can view']").parent().removeClass("disabled");
                    $("#list-roles a[data-role='view']").parent().removeClass("disabled");

                    $("form[data-access-type='Can edit']").parent().removeClass("disabled");
                    $("#list-roles a[data-role='edit']").parent().removeClass("disabled");

                    $("form[data-access-type='Is owner']").parent().removeClass("disabled");
                    $("#list-roles a[data-role='owner']").parent().removeClass("disabled");

                    // Remove buttons
                    $(".access-table li.active[data-access-type='Can view']").closest("tr").removeClass("hide-actions");
                    $(".access-table li.active[data-access-type='Can edit']").closest("tr").removeClass("hide-actions");
                    if ($(".access-table li.active[data-access-type='Is owner']").length > 1) {     // At least one owner constrain
                        $(".access-table li.active[data-access-type='Is owner']").closest("tr").removeClass("hide-actions");
                    }
                }
            }

            function change_share_permission_ajax_submit(form_id) {
                $form = $('#' + form_id);
                var datastring = $form.serialize();
                var url = $form.attr('action');
                $form.parent().closest(".user-roles").find("li[data-access-type='" + $form.attr("data-access-type") + "']").addClass("loading");
                setPointerEvents(false);
                $.ajax({
                    type: "POST",
                    url: url,
                    dataType: 'html',
                    data: datastring,
                    success: function (result) {
                        $("#div-invite-people").find(".label-danger").remove(); // Remove previous alerts
                        json_response = JSON.parse(result);

                        if (json_response.status == "success") {
                            $form.parent().closest(".user-roles").find(".dropdown-toggle").text($form.attr("data-access-type"));
                            $form.parent().closest(".user-roles").find(".dropdown-toggle").append(" <span class='caret'></span>");
                            $form.parent().closest(".user-roles").find("li").removeClass("active");

                            $form.parent().closest(".user-roles").find("li[data-access-type='" + $form.attr("data-access-type") + "']").addClass("active");
                            $(".role-dropdown").removeClass("open");
                            $form.parent().closest(".user-roles").find("li").removeClass("loading");

                            updateActionsState(json_response.current_user_privilege);

                            setPointerEvents(true);
                        }
                        else if (json_response.status == "error") {
                            $("#div-invite-people").append("<span class='label label-danger'><strong>Error: </strong>" + json_response.error_msg + "</span>");
                            $form.parent().closest(".user-roles").find("li").removeClass("loading");
                            setPointerEvents(true);
                        }
                    },
                    error: function(XMLHttpRequest, textStatus, errorThrown){
                        $("#div-invite-people").find(".label-danger").remove(); // Remove previous alerts
                        $("#div-invite-people").append("<span class='label label-danger'><strong>Error: </strong>" + errorThrown + "</span>");
                        setPointerEvents(true);
                    }
                });
            }

            function share_resource_ajax_submit(form_id) {
                if (!$("#id_user-deck > .hilight").length) {
                    return false; // If no user selected, ignore the request
                }
                $form = $('#' + form_id);

                var datastring = $form.serialize();
                var share_with = $("#id_user-deck > .hilight")[0].getAttribute("data-value");
                var access_type = $("#selected_role")[0].getAttribute("data-role");
                var url = $form.attr('action') + access_type + "/" + share_with + "/";
                setPointerEvents(false);
                $.ajax({
                    type: "POST",
                    url: url,
                    dataType: 'html',
                    data: datastring,
                    success: function (result) {
                        $("#div-invite-people").find(".label-danger").remove(); // Remove previous alerts
                        json_response = JSON.parse(result);
                        if (json_response.status == "success") {
                            $(".access-table #row-id-" + share_with).remove(); // Remove previous entry if it exists
                            $(".hilight > span").click(); // Clears the search field

                            // Get a copy of the user row template
                            var rowTemplate = $("#templateRow").clone();

                            // Form actions
                            var unshareUrl = $form.attr('action').replace("share-resource-with-user", "unshare-resource-with-user") + share_with + "/";
                            var viewUrl = $form.attr('action') + "view" + "/" + share_with + "/";
                            var changeUrl = $form.attr('action') + "edit" + "/" + share_with + "/";
                            var ownerUrl = $form.attr('action') + "owner" + "/" + share_with + "/";
                            rowTemplate.find(".remove-user-form").attr('action', unshareUrl);
                            rowTemplate.find(".remove-user-form").attr('id', 'form-remove-user-' + share_with);
                            rowTemplate.find(".remove-user-form .btn-remove-row").attr("onclick", "unshare_resource_ajax_submit('form-remove-user-" + share_with + "')")
                            // Set form urls, ids, and onclick methods
                            rowTemplate.find(".share-form-view").attr('action', viewUrl);
                            rowTemplate.find(".share-form-view").attr("id", "share-view-" + share_with);
                            rowTemplate.find(".share-form-view").attr("data-access-type", "Can view");
                            rowTemplate.find(".share-form-view a").attr("onclick", "change_share_permission_ajax_submit('share-view-" + share_with + "')");
                            rowTemplate.find(".share-form-edit").attr('action', changeUrl);
                            rowTemplate.find(".share-form-edit").attr("id", "share-edit-" + share_with);
                            rowTemplate.find(".share-form-edit").attr("data-access-type", "Can edit");
                            rowTemplate.find(".share-form-edit a").attr("onclick", "change_share_permission_ajax_submit('share-edit-" + share_with + "')");
                            rowTemplate.find(".share-form-owner").attr('action', ownerUrl);
                            rowTemplate.find(".share-form-owner").attr("id", "share-owner-" + share_with);
                            rowTemplate.find(".share-form-owner").attr("data-access-type", "Is owner");
                            rowTemplate.find(".share-form-owner a").attr("onclick", "change_share_permission_ajax_submit('share-owner-" + share_with + "')");
                            if (json_response.name) {
                                rowTemplate.find("span[data-col='name']").text(json_response.name);
                            }
                            else {
                                rowTemplate.find("span[data-col='name']").text(json_response.username);
                            }

                            if (!json_response.is_current_user) {
                                rowTemplate.find(".you-flag").hide();
                            }
                            rowTemplate.find("span[data-col='user-name']").text(json_response.username);

                            if (json_response.profile_pic != "No picture provided") {
                                rowTemplate.find(".profile-pic-thumbnail").attr("style", "background-image: url('" + json_response.profile_pic + "')");
                                rowTemplate.find(".profile-pic-thumbnail").removeClass("user-icon");
                            }

                            if (access_type == "view") {
                                rowTemplate.find("span[data-col='current-access']").text("Can view");
                                rowTemplate.find("span[data-col='current-access']").append(" <span class='caret'></span>");
                                rowTemplate.find(".share-form-view").parent().addClass("active");
                            }
                            else if (access_type == "edit") {
                                rowTemplate.find("span[data-col='current-access']").text("Can edit");
                                rowTemplate.find("span[data-col='current-access']").append(" <span class='caret'></span>");
                                rowTemplate.find(".share-form-edit").parent().addClass("active");
                            }
                            else if (access_type == "owner") {
                                rowTemplate.find("span[data-col='current-access']").text("Is owner");
                                rowTemplate.find("span[data-col='current-access']").append(" <span class='caret'></span>");
                                rowTemplate.find(".share-form-owner").parent().addClass("active");
                            }
                            $(".access-table tbody").append($("<tr id='row-id-" + share_with + "'>" + rowTemplate.html() + "</tr>"));

                            updateActionsState(json_response.current_user_privilege);
                        }
                        else if (json_response.status == "error") {
                            $("#div-invite-people").append("<span class='label label-danger'><strong>Error: </strong>" + json_response.error_msg + "</span>");
                        }
                        setPointerEvents(true);
                    },
                    error: function(XMLHttpRequest, textStatus, errorThrown){
                        $("#div-invite-people").find(".label-danger").remove(); // Remove previous alerts
                        $("#div-invite-people").append("<span class='label label-danger'><strong>Error: </strong>" + errorThrown + "</span>");
                        setPointerEvents(true);
                    }

                });
                //don't submit the form
                return false;
            }

            function onRemoveKeyword(event) {
                $($(this).closest(".tags").parent().find(".btn-primary")[0]).show();    // Show save button
                $(event.target).closest(".tag").remove();
                updateKeywords();
                return false;
            }

            function onAddKeyword(event) {
                var keyword = $("#txt-keyword").val();
                keyword = keyword.split(",");

                for (var i = 0; i < keyword.length; i++) {
                    keyword[i] = keyword[i].trim(); // Remove leading and trailing whitespace
                    var exists = false;
                    // Check if the keyword already exists
                    for (var x = 0; x < $("#lst-tags").find(".tag > span").length; x++) {
                        if ($($("#lst-tags").find(".tag > span")[x]).text() == keyword[i]) {
                            exists = true;
                        }
                    }

                    // If does not exist, add it
                    if (!exists && keyword[i] != "") {
                        var li = $("<li class='tag'><span></span></li>");
                        li.find('span').text(keyword[i]);
                        li.append('&nbsp;<a><span class="glyphicon glyphicon-remove-circle icon-remove"></span></a>')
                        $("#lst-tags").append(li);

                        $(".icon-remove").click(onRemoveKeyword);
                        $(this).closest("form-control").find("button").show();
                        updateKeywords();
                    }
                }

                $("#txt-keyword").val("");  // Clear text input
                return false;
            }

            function updateKeywords() {
                var keywords = "";
                var count = $("#lst-tags").find(".tag > span").length;
                for (var x = 0; x < count; x++) {
                    keywords += $($("#lst-tags").find(".tag > span")[x]).text();
                    if (x != count - 1) {
                        keywords += ",";
                    }
                }

                $("#id-subject").find("#id_value").val(keywords);
            }

            function metadata_update_ajax_submit(form_id){
                $alert_success = '<div class="alert alert-success" id="success-alert"> \
                    <button type="button" class="close" data-dismiss="alert">x</button> \
                    <strong>Success! </strong> \
                    Metadata updated.\
                </div>'
                $alert_error = '<div class="alert alert-danger" id="error-alert"> \
                    <button type="button" class="close" data-dismiss="alert">x</button> \
                    <strong>Error! </strong> \
                    Metadata failed to update.\
                </div>'
                $form=$('#' + form_id);
                var datastring = $form.serialize();
                $.ajax({
                    type: "POST",
                    url: $form.attr('action'),
                    dataType: 'html',
                    data: datastring,
                    success: function(result)
                    {
                        /* The div contains now the updated form */
                        //$('#' + form_id).html(result);
                        json_response = JSON.parse(result);
                        if (json_response.status === 'success')
                        {
                            $(document).trigger("submit-success");
                            $form.find("button.btn-primary").hide();
                            if (json_response.hasOwnProperty('element_id')){
                                form_update_action = $form.attr('action');
                                res_short_id = form_update_action.split('/')[3];
                                update_url = "/hsapi/_internal/" + res_short_id + "/" + json_response.element_name +"/" + json_response.element_id + "/update-metadata/"
                                $form.attr('action', update_url);
                            }
                            if (json_response.hasOwnProperty('element_name')){
                                if(json_response.element_name === 'title'){
                                    $res_title = $(".section-header").find("span").first();
                                    field_name_value = $res_title.text();
                                    updated_title = $form.find("#id_value").val();
                                    $res_title.text(updated_title);
                                }
                            }
                            if (json_response.hasOwnProperty('metadata_status')) {
                                if (json_response.metadata_status !== $('#metadata-status').text()) {
                                    $('#metadata-status').text(json_response.metadata_status);
                                    if (json_response.metadata_status == "Sufficient to make public") {
                                        customAlert("<i class='glyphicon glyphicon-flag custom-alert-icon'></i><strong>Metadata Status:</strong> sufficient to make public", 3000);
                                        $("#btn-public").prop("disabled", false);
                                        $("#btn-discoverable").prop("disabled", false);
                                    }
                                }
                            }
                            $('body > .container').append($alert_success);
                            $('#error-alert').each(function(){
                                this.remove();
                            });
                            $(".alert-success").fadeTo(2000, 500).fadeOut(1000, function(){
                                $(document).trigger("submit-success");
                                $(".alert-success").alert('close');
                            });
                        }
                        else{
                            $('body > .container').append($alert_error);
                            $(".alert-danger").fadeTo(3000, 500).fadeOut(1000, function(){
                                $(document).trigger("submit-error");
                                $(".alert-danger").alert('close');
                            });
                        }
                    },
                    error: function(XMLHttpRequest, textStatus, errorThrown)
                    {
                        $('#' + form_id).before($alert_error);
                        $(".alert-error").fadeTo(2000, 500).slideUp(1000, function(){
                            $(".alert-error").alert('close');
                        });
                    }
                });
                //don't submit the form
                return false;
            }

            // Map js
            var coverageMap;
            var allOverlays = [];
            var allShapes = []; // Keeps track of shapes added by text change events
            var drawingManager;
            function initMap() {
                var shapeType;
                if ($("#coverageMap")[0]) {
                    shapeType = $("#coverageMap")[0].getAttribute("data-shape-type");
                }
                coverageMap = new google.maps.Map(document.getElementById('coverageMap'), {
                    color:"#DDD",
                    zoom: 3,
                    streetViewControl: false,
                    center: {lat: 41.850033, lng: -87.6500523}, // Default center
                    mapTypeControl: true,
                    mapTypeControlOptions: {
                        style: google.maps.MapTypeControlStyle.DROPDOWN_MENU,
                        mapTypeIds: [
                            google.maps.MapTypeId.ROADMAP,
                            google.maps.MapTypeId.SATELLITE
                        ]
                    }
                });
                if (!shapeType) {
                    drawingManager = new google.maps.drawing.DrawingManager({
                        drawingControl: true,
                        drawingControlOptions: {
                            position: google.maps.ControlPosition.TOP_CENTER,
                            drawingModes: [
                                google.maps.drawing.OverlayType.MARKER,
                                google.maps.drawing.OverlayType.RECTANGLE
                            ]
                        },
                        rectangleOptions: {
                            editable: true,
                            draggable: true
                        }
                    });
                    drawingManager.setMap(coverageMap);
                    google.maps.event.addListener(drawingManager, 'rectanglecomplete', function (rectangle) {
                        var coordinates = (rectangle.getBounds());
                        processDrawing(coordinates, "rectangle");
                        rectangle.addListener('bounds_changed', function () {
                            var coordinates = (rectangle.getBounds());
                            processDrawing(coordinates, "rectangle");
                        });
                    });
                    google.maps.event.addListener(drawingManager, 'markercomplete', function (marker) {
                        var coordinates = (marker.getPosition());
                        // Set onClick event for recenter button
                        processDrawing(coordinates, "marker");
                    });
                    google.maps.event.addListener(drawingManager, 'overlaycomplete', function (e) {
                        allOverlays.push(e);
                    });
                }
            }
            // Draw marker on text change
            $("#id_east").bind('input', drawMarkerOnTextChange);
            $("#id_north").bind('input', drawMarkerOnTextChange);
            function drawMarkerOnTextChange(){
                var myLatLng = {lat: parseFloat($("#id_north").val()), lng: parseFloat($("#id_east").val())};
                // Delete previous drawings
                deleteAllShapes();
                deleteAllOverlays();
                // Bounds validation
                var badInput = false;
                // Lat
                if (myLatLng.lat > 90 || myLatLng.lat < -90) {
                    $("#id_north").addClass("invalid-input");
                    badInput = true;
                }
                else {
                    $("#id_north").removeClass("invalid-input");
                }
                if (myLatLng.lng > 180 || myLatLng.lng < -180) {
                    $("#id_east").addClass("invalid-input");
                    badInput = true;
                }
                else {
                    $("#id_east").removeClass("invalid-input");
                }
                if (badInput || isNaN(myLatLng.lat) || isNaN(myLatLng.lng)) {
                    return;
                }
                // Define the rectangle and set its editable property to true.
                var marker = new google.maps.Marker({
                    position: myLatLng,
                    map: coverageMap
                });
                // Center map at new market
                coverageMap.setCenter(marker.getPosition());
                // Set onClick event for recenter button
                $("#resetZoomBtn").click(function(){
                    coverageMap.setCenter(marker.getPosition());
                });
                allShapes.push(marker);
            }
            // Draw rectangle on text change
            $("#id_northlimit").bind('input', drawRectangleOnTextChange);
            $("#id_eastlimit").bind('input', drawRectangleOnTextChange);
            $("#id_southlimit").bind('input', drawRectangleOnTextChange);
            $("#id_westlimit").bind('input', drawRectangleOnTextChange);
            function drawRectangleOnTextChange(){
                var bounds = {
                    north: parseFloat($("#id_northlimit").val()),
                    south: parseFloat($("#id_southlimit").val()),
                    east: parseFloat($("#id_eastlimit").val()),
                    west: parseFloat($("#id_westlimit").val())
                };
                // Delete previous drawings
                deleteAllShapes();
                deleteAllOverlays();
                // Bounds validation
                var badInput = false;
                // North
                if (bounds.north > 90 || bounds.north < -90) {
                    $("#id_northlimit").addClass("invalid-input");
                    badInput = true;
                }
                else {
                    $("#id_northlimit").removeClass("invalid-input");
                }
                // East
                if (bounds.east > 180 || bounds.east < -180) {
                    badInput = true;
                    $("#id_eastlimit").addClass("invalid-input");
                }
                else {
                    $("#id_eastlimit").removeClass("invalid-input");
                }
                // South
                if (bounds.south < -90 || bounds.south > 90) {
                    badInput = true;
                    $("#id_southlimit").addClass("invalid-input");
                }
                else {
                    $("#id_southlimit").removeClass("invalid-input");
                }
                // West
                if (bounds.west < -180 || bounds.west > 180) {
                    badInput = true;
                    $("#id_westlimit").addClass("invalid-input");
                }
                else {
                    $("#id_westlimit").removeClass("invalid-input");
                }
                if (badInput || isNaN(bounds.north) || isNaN(bounds.south) || isNaN(bounds.east) || isNaN(bounds.west)) {
                    return;
                }
                // Define the rectangle and set its editable property to true.
                var rectangle = new google.maps.Rectangle({
                    bounds: bounds,
                    editable: true,
                    draggable: true
                });
                rectangle.setMap(coverageMap);
                rectangle.addListener('bounds_changed', function () {
                    var coordinates = (rectangle.getBounds());
                    processDrawing(coordinates, "rectangle");
                });
                zoomCoverageMap(bounds);
                $("#resetZoomBtn").click(function(){
                    zoomCoverageMap(bounds);
                });
                allShapes.push(rectangle);
            }
            function processDrawing (coordinates, shape) {
                // Delete previous drawings
                if (allOverlays.length > 1){
                    for (var i = 1; i < allOverlays.length; i++){
                        allOverlays[i-1].overlay.setMap(null);
                    }
                    allOverlays.shift();
                }
                if (allOverlays.length > 0) {
                    deleteAllShapes();
                }
                // Show save changes button
                $("#coverage-spatial").find(".btn-primary").show();
                if (shape == "rectangle"){
                    document.getElementById("id_type_1").checked = true;
                    $("#div_id_north").hide();
                    $("#div_id_east").hide();
                    $("#div_id_elevation").hide();
                    $("#div_id_northlimit").show();
                    $("#div_id_eastlimit").show();
                    $("#div_id_southlimit").show();
                    $("#div_id_westlimit").show();
                    $("#div_id_uplimit").show();
                    $("#div_id_downlimit").show();
                    var bounds = {
                        north: parseFloat(coordinates.getNorthEast().lat()),
                        south: parseFloat(coordinates.getSouthWest().lat()),
                        east: parseFloat(coordinates.getNorthEast().lng()),
                        west: parseFloat(coordinates.getSouthWest().lng())
                    };
                    // Update fields
                    $("#id_northlimit").val(bounds.north);
                    $("#id_eastlimit").val(bounds.east);
                    $("#id_southlimit").val(bounds.south);
                    $("#id_westlimit").val(bounds.west);
                    // Remove red borders
                    $("#id_northlimit").removeClass("invalid-input");
                    $("#id_eastlimit").removeClass("invalid-input");
                    $("#id_southlimit").removeClass("invalid-input");
                    $("#id_westlimit").removeClass("invalid-input");
                    $("#resetZoomBtn").click(function(){
                        zoomCoverageMap(bounds);
                    });
                }
                else {
                    document.getElementById("id_type_2").checked = true;
                    $("#div_id_north").show();
                    $("#div_id_east").show();
                    $("#div_id_elevation").show();
                    $("#div_id_northlimit").hide();
                    $("#div_id_eastlimit").hide();
                    $("#div_id_southlimit").hide();
                    $("#div_id_westlimit").hide();
                    $("#div_id_uplimit").hide();
                    $("#div_id_downlimit").hide();
                    $("#id_east").val(coordinates.lng());
                    $("#id_north").val(coordinates.lat());
                    // Remove red borders
                    $("#id_east").removeClass("invalid-input");
                    $("#id_north").removeClass("invalid-input");
                    $("#resetZoomBtn").click(function () {
                        coverageMap.setCenter(coordinates);
                    });
                }
            }
            function deleteAllOverlays() {
                for (var i = 0; i < allOverlays.length; i++) {
                    allOverlays[i].overlay.setMap(null);
                }
                allOverlays = [];
            }
            function deleteAllShapes(){
                for (var i = 0; i < allShapes.length; i++) {
                    allShapes[i].setMap(null);
                }
                allShapes = [];
            }
            function zoomCoverageMap(bounds) {
                // Zoom in on the shape
                var GLOBE_WIDTH = 256; // a constant in Google maps projection
                var c_west = bounds.west * 8;    // Zooms out on the shape a little so that we can see it
                var c_east = bounds.east * 8;
                var angle = c_east - c_west;
                var pixelWidth = parseInt($("#coverageMap").width());
                if (angle < 0) {
                    angle += 360;
                }
                var zoom = Math.round(Math.log(pixelWidth * 360 / angle / GLOBE_WIDTH) / Math.LN2);
                if (!isNaN(zoom)){
                    coverageMap.setZoom(Math.max(3, zoom)); // Allow minumum zoom level of 3
                }
                else{
                    return;
                }
                // Center map at new rectangle
                var latCenter = (bounds.north + bounds.south) / 2;
                var lngCenter = (bounds.west + bounds.east) / 2;
                coverageMap.setCenter(new google.maps.LatLng(latCenter, lngCenter));
            }

            function customAlert(msg, duration) {
                var el = document.createElement("div");
                var top = 200;
                var left = ($(window).width() / 2) - 150;
                var style = "top:" + top + "px;left:" + left + "px";
                el.setAttribute("style", style);
                el.setAttribute("class", "custom-alert");
                el.innerHTML = msg;
                setTimeout(function () {
                    $(el).fadeOut(300, function () {
                        $(this).remove();
                    });
                }, duration);
                document.body.appendChild(el);
                $(el).hide().fadeIn(400);
            }

            $(document).ready(function () {
                $("#citation-text").on("click", function (e) {
                    // document.selection logic is added in for IE 8 and lower
                    if (document.selection) {
                        document.selection.empty();
                        var range = document.body.createTextRange();
                        range.moveToElementText(this);
                        range.select();
                    }
                    else if (window.getSelection) {
                        // Get the selection object
                        var selection = window.getSelection();
                        selection.removeAllRanges();
                        var range = document.createRange();
                        range.selectNode(this);
                        selection.addRange(range);
                    }
                });

                $("#btn-shareable").on("change", shareable_ajax_submit);
                $("#btnMyResources").click(label_ajax_submit);
                $("#coverageTabBtn").click(function () {
                    setTimeout( function(){
                        // Call resize to re-render the map since it wasn't visible during load.
                        google.maps.event.trigger(coverageMap, "resize");
                        // This field is populated if the page is in view mode
                        var shapeType = $("#coverageMap")[0].getAttribute("data-shape-type");
                        // Center the map
                        if (shapeType) {
                            deleteAllShapes();
                            if (shapeType == "point") {
                                var myLatLng = {
                                    lat: parseFloat($("#cov_north").text()),
                                    lng: parseFloat($("#cov_east").text())
                                };
                                if (!myLatLng.lat || !myLatLng.lng) {
                                    return;
                                }
                                // Define the rectangle and set its editable property to true.
                                var marker = new google.maps.Marker({
                                    position: myLatLng,
                                    map: coverageMap
                                });
                                allShapes.push(marker);
                                // Center map at new market
                                coverageMap.setCenter(marker.getPosition());
                                $("#resetZoomBtn").click(function () {
                                    coverageMap.setCenter(marker.getPosition());
                                });
                            }
                            else if (shapeType == "box") {
                                var bounds = {
                                    north: parseFloat($("#cov_northlimit").text()),
                                    south: parseFloat($("#cov_southlimit").text()),
                                    east: parseFloat($("#cov_eastlimit").text()),
                                    west: parseFloat($("#cov_westlimit").text())
                                };
                                if (!bounds.north || !bounds.south || !bounds.east || !bounds.west) {
                                    return;
                                }
                                // Define the rectangle and set its editable property to true.
                                var rectangle = new google.maps.Rectangle({
                                    bounds: bounds,
                                    editable: false,
                                    draggable: false
                                });
                                rectangle.setMap(coverageMap);
                                allShapes.push(rectangle);
                                zoomCoverageMap(bounds);
                                $("#resetZoomBtn").click(function () {
                                    zoomCoverageMap(bounds);
                                });
                            }
                        }
                        else {
                            if ($("#id_type_1").is(":checked")) {
                                drawRectangleOnTextChange();
                            }
                            else {
                                drawMarkerOnTextChange();
                            }
                        }
                    }, 200 );   // Gives container enough time to be rendered before the map is rendered.
                });
                $("#id-coverage-spatial input:radio").change(function () {
                    if ($(this).val() == "point") {
                        $("#div_id_north").show();
                        $("#div_id_east").show();
                        $("#div_id_elevation").show();
                        $("#div_id_northlimit").hide();
                        $("#div_id_eastlimit").hide();
                        $("#div_id_southlimit").hide();
                        $("#div_id_westlimit").hide();
                        $("#div_id_uplimit").hide();
                        $("#div_id_downlimit").hide();
                        drawMarkerOnTextChange();
                        drawingManager.setDrawingMode(google.maps.drawing.OverlayType.MARKER);
                    }
                    else {
                        $("#div_id_north").hide();
                        $("#div_id_east").hide();
                        $("#div_id_elevation").hide();
                        $("#div_id_northlimit").show();
                        $("#div_id_eastlimit").show();
                        $("#div_id_southlimit").show();
                        $("#div_id_westlimit").show();
                        $("#div_id_uplimit").show();
                        $("#div_id_downlimit").show();
                        drawRectangleOnTextChange();
                        drawingManager.setDrawingMode(google.maps.drawing.OverlayType.RECTANGLE);
                    }
                    // Show save changes button
                    $("#coverage-spatial").find(".btn-primary").show();
                });
                if (sessionStorage.signininfo) {
                    $("#sign-in-info").text(sessionStorage.signininfo);
                    $("#btn-select-irods-file").show();
                }

                // Apply theme to comment's submit button
                $("#comment input[type='submit']").removeClass()
                $("#comment input[type='submit']").addClass("btn btn-default");

                $(".list-separator").parent().hover(function(){
                    $(this).css("text-decoration", "none");
                    $(this).css("pointer-events", "none");
                });

                var keywordString = "{% for k, v in subjects_form.initial.iteritems  %}{{ v }}{% endfor %}";
                $("#id-subject").find("#id_value").val(keywordString);

                // Populate keywords field
                var keywords = keywordString.split(",");
                $("#lst-tags").empty();
                for (var i = 0; i < keywords.length; i++) {
                    if (keywords[i] != "") {
                        var li = $("<li class='tag'><span></span></li>");
                        li.find('span').text(keywords[i]);
                        li.append('&nbsp;<a><span class="glyphicon glyphicon-remove-circle icon-remove"></span></a>')
                        $("#lst-tags").append(li);
                    }
                }

                $(".icon-remove").click(onRemoveKeyword);
                $("#btn-add-keyword").click(onAddKeyword);
                $("#txt-keyword").keyup(function (e) {
                    e.which = e.which || e.keyCode;
                    if (e.which == 13) {
                        onAddKeyword();
                    }
                });

                $("#list-roles a").click(onRoleSelect);
                $("#id_user-autocomplete").attr("placeholder", "Search by name or username")

                // hide add file button if necessary
                var file_count = $("#file-count").attr('value');
                //set allowed file types
                var file_types = $("#supported-file-types").attr('value');
                if (file_types != ".*") {
                    var display_file_types = file_types.substring(0, file_types.length - 2) + ').';
                    $("#file-types").text("Only the listed file types can be uploaded: " + display_file_types);
                    $("#file-types-irods").text("Only the listed file types can be uploaded: " + display_file_types);
                }
                else {
                    $("#file-types").text("Any file type can be uploaded.");
                    $("#file-types-irods").text("Any file type can be uploaded.");
                }
                // set if multiple file can be uploaded
                var allow_multiple_file_upload = $("#allow-multiple-file-upload").attr('value');
                if (allow_multiple_file_upload === "True") {
                    $("#file-multiple").text("Multiple file upload is allowed.");
                    $("#file-multiple-irods").text("Multiple file upload is allowed.");
                    $("#btn-add-file").attr('multiple', 'multiple');
                    $("#add-file-input").attr('multiple', 'multiple');
                }
                else {
                    $("#file-multiple").text("Only one file can be uploaded.");
                    $("#file-multiple-irods").text("Only one file can be uploaded.");
                    $("#btn-add-file").removeAttr('multiple');
                    $("#add-file-input").removeAttr('multiple');
                    if (file_count > 0) {
                        $("#btn-add-file").hide();
                        $("#log-into-irods").hide();
                        $("#sign-in-info").hide();
                        $("#btn-select-irods-file").hide();
                    }
                }
                // hide add file button if file upload is not allowed for the resource type
                if (file_types == "()") {
                    $("#btn-add-file").hide();
                    $("#log-into-irods").hide();
                    $("#sign-in-info").hide();
                    $("#btn-select-irods-file").hide();
                }

                // file upload validation when file is selected for upload
                $('#add-file-input').on('change', function () {
                    var file_types = $("#supported-file-types").attr('value');
                    if (file_types != ".*") {
                        file_types = file_types.substring(1, file_types.length - 1).split(",");
                    }
                    else {
                        $("#file-types").text("Any file type can be uploaded.");
                        return;
                    }
                    var fileList = this.files || []
                    var ext = ".*";
                    for (var i = 0; i < fileList.length; i++) {
                        ext = fileList[i].name.match(/\.([^\.]+)$/)[1];
                        ext = "'." + ext.toLowerCase() + "'";
                        var ext_found = false;
                        if (ext === file_types) {
                            ext_found = true;
                        }
                        else {
                            var index;
                            for (index = 0; index < file_types.length; index++) {
                                if (ext === file_types[index].trim()) {
                                    ext_found = true;
                                    break;
                                }
                            }
                        }
                        if (!ext_found) {
                            //remove user selected files
                            this.value = '';
                            var err_msg = 'Invalid file type: ' + ext;
                            $('#file-type-error').text(err_msg);
                            //alert('Invalid file type:' + ext)
                        }
                        else {
                            $('#file-type-error').text('');
                        }
                    }
                });
                if ($("#id_type_1").is(':checked')) { //box type coverage
                    $("#div_id_north").hide();
                    $("#div_id_east").hide();
                    $("#div_id_elevation").hide();
                }
                if ($("#id_type_2").is(':checked')) { // point type coverage
                    $("#div_id_northlimit").hide();
                    $("#div_id_eastlimit").hide();
                    $("#div_id_southlimit").hide();
                    $("#div_id_westlimit").hide();
                    $("#div_id_uplimit").hide();
                    $("#div_id_downlimit").hide();
                }
                if ($("input:button[value='Delete creator']").length == 1) {
                    $("input:button[value='Delete creator']").first().hide();
                }
                // disable all save changes button on load
                $("form").each(function () {
                    $save_button = $(this).find("button").first();
                    if ($save_button.text() === "Save changes") {
                        $save_button.hide();
                    }
                });

                $("#select_license").on('change', function () {
                    var value = this.value;
                    if (value === "other") {
                        $(this).closest("form").find("#id_statement").first().text("");
                        $(this).closest("form").find("#id_url").first().attr('value', "");
                        $(this).closest("form").find("#id_statement").first().attr('readonly', false);
                        $(this).closest("form").find("#id_url").first().attr('readonly', false);
                        $("#img-badge").first().hide();
                    }
                    else {
                        var text = $(this).find('option:selected').text();
                        text = "This resource is shared under the " + text + ".";
                        $(this).closest("form").find("#id_statement").first().text(text);
                        $(this).closest("form").find("#id_url").first().attr('value', value);
                        $(this).closest("form").find("#id_statement").first().attr('readonly', true);
                        $(this).closest("form").find("#id_url").first().attr('readonly', true);
                        $("#img-badge").first().show();
                        if (text == "This resource is shared under the Creative Commons Attribution CC BY.") {
                            $(this).closest("form").find("#img-badge").first().attr('src', "{{ STATIC_URL }}img/cc-badges/CC-BY.png");
                            $(this).closest("form").find("#img-badge").first().attr('alt', "CC-BY");
                        }
                        else if (text == "This resource is shared under the Creative Commons Attribution-ShareAlike CC BY-SA.") {
                            $(this).closest("form").find("#img-badge").first().attr('src', "{{ STATIC_URL }}img/cc-badges/CC-BY-SA.png");
                            $(this).closest("form").find("#img-badge").first().attr('alt', "CC-BY-SA");
                        }
                        else if (text == "This resource is shared under the Creative Commons Attribution-NoDerivs CC BY-ND.") {
                            $(this).closest("form").find("#img-badge").first().attr('src', "{{ STATIC_URL }}img/cc-badges/CC-BY-ND.png");
                            $(this).closest("form").find("#img-badge").first().attr('alt', "CC-BY-ND");
                        }
                        else if (text == "This resource is shared under the Creative Commons Attribution-NoCommercial-ShareAlike CC BY-NC-SA.") {
                            $(this).closest("form").find("#img-badge").first().attr('src', "{{ STATIC_URL }}img/cc-badges/CC-BY-NC-SA.png");
                            $(this).closest("form").find("#img-badge").first().attr('alt', "CC-BY-NC-SA");
                        }
                        else if (text == "This resource is shared under the Creative Commons Attribution-NoCommercial CC BY-NC.") {
                            $(this).closest("form").find("#img-badge").first().attr('src', "{{ STATIC_URL }}img/cc-badges/CC-BY-NC.png");
                            $(this).closest("form").find("#img-badge").first().attr('alt', "CC-BY-NC");
                        }
                        else if (text == "This resource is shared under the Creative Commons Attribution-NoCommercial-NoDerivs CC BY-NC-ND.") {
                            $(this).closest("form").find("#img-badge").first().attr('src', "{{ STATIC_URL }}img/cc-badges/CC-BY-NC-ND.png");
                            $(this).closest("form").find("#img-badge").first().attr('alt', "CC-BY-NC-ND");
                        }
                    }
                });
                // set the selected license in the select license dropdown
                var value_exists = false;
                $("#select_license option").each(function () {
                    if (this.value == $("#id_url").attr('value')) {
                        $("#select_license").val($("#id_url").attr('value'));
                        value_exists = true;
                        return;
                    }
                })
                if (value_exists == false) {
                    // set the selected license type to 'other'
                    $("#select_license").val('other');
                    if ($("#select_license").attr('readonly') == undefined) {
                        $("#select_license").closest("form").find("#id_statement").first().attr('readonly', false);
                        $("#select_license").closest("form").find("#id_url").first().attr('readonly', false);
                        $("#img-badge").first().hide();
                    }
                    else {
                        $("#select_license").attr('style', "background-color:white;");
                        $("#select_license").closest("form").find("#id_statement").first().attr('readonly', true);
                        $("#select_license").closest("form").find("#id_url").first().attr('readonly', true);
                    }
                }
                // show "Save changes" button when form editing starts
                $(".form-control").each(function () {
                    $(this).on('input', function (e) {
                        //$(this).css('border-color', 'gray');
                        $(this).closest("form").find("button").show();
                    });
                    $(this).on('change', function (e) {
                        //$(this).css('border-color', 'gray');
                        $(this).closest("form").find("button").show();
                    });
                });
                $(".dateinput").each(function () {
                    $(this).datepicker({
                        format: 'mm-dd-yyyy',
                        yearRange: "-1000:+1000",
                        changeMonth: true,
                        changeYear: true
                    });
                    $(this).on('change', function () {
                        $(this).closest("form").find("button").show();
                    });
                });
            });
        </script>
        <script async defer src="https://maps.googleapis.com/maps/api/js?libraries=drawing&callback=initMap"></script>
<<<<<<< HEAD
=======
        {% if relevant_tools %}
            <script type="text/javascript" src="{{ STATIC_URL }}js/toolresource.js"></script>
        {% endif %}
>>>>>>> ab30afb7
    {% endblock %}


    {% block extra_css %}
        {{ block.super }}
        {% if relevant_tools %}
            <link href="{{ STATIC_URL }}css/toolresource.css" rel="stylesheet"/>
        {% endif %}
    {%  endblock %}<|MERGE_RESOLUTION|>--- conflicted
+++ resolved
@@ -3526,12 +3526,9 @@
             });
         </script>
         <script async defer src="https://maps.googleapis.com/maps/api/js?libraries=drawing&callback=initMap"></script>
-<<<<<<< HEAD
-=======
         {% if relevant_tools %}
             <script type="text/javascript" src="{{ STATIC_URL }}js/toolresource.js"></script>
         {% endif %}
->>>>>>> ab30afb7
     {% endblock %}
 
 
