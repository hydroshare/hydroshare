--- conflicted
+++ resolved
@@ -690,16 +690,6 @@
                     {% endif %}
 
                     <!-- Buttons -->
-<<<<<<< HEAD
-                    {% for b in cm.bags.all %}
-                        <a id="btn-download-all" type="button" class="btn btn-default" href="{{ bag_url }}">
-                            <span class="glyphicon glyphicon-download-alt">
-                                <span title='Download All Content as Zipped BagIt Archive' class="button-label">Download All Content as Zipped BagIt Archive</span>
-                            </span>
-                        </a>
-                    {% endfor %}
-{% endblock download_list %}
-=======
                     {% if show_content_files %}
                         {% for b in cm.bags.all %}
                             <a id="btn-download-all" type="button" class="btn btn-default" href="{{ bag_url }}">
@@ -710,7 +700,6 @@
                         {% endfor %}
                     {%  endif %}
 
->>>>>>> 6d9afdbb
                     {% if page.perms.change %}
                         <a id="btn-add-file" type="button" class="btn btn-success" data-toggle="modal" data-target="#add-file-dialog"
                                multiple="multiple">
@@ -735,7 +724,7 @@
                 </div>
                 {% endif %}
             </div>
-
+{% endblock download_list %}
             <!-- === Tabs begin === -->
             <div class="tab-elements">
             <div class="panel-tabs">
