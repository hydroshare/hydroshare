--- conflicted
+++ resolved
@@ -892,13 +892,8 @@
                                             {% if max_file_size > 0 %}
                                                 <div class="fb-upload-caption">
                                                     <i class="fa fa-upload" aria-hidden="true"></i>&nbsp;&nbsp;
-<<<<<<< HEAD
-                                                    Upload files smaller than {{ max_file_size|floatformat:"1" }}MB in size by dragging & dropping, or click
-                                                    <a class="dz-clickable upload-toggle">here</a> to select them.
-=======
-                                                    Upload files smaller than {{ max_file_size_for_display|floatformat:"0" }}GB in size by dragging & dropping, or click 
+                                                    Upload files smaller than {{ max_file_size_for_display|floatformat:"0" }}GB in size by dragging & dropping, or click
                                                     <a class="dz-clickable upload-toggle">here</a> to select them. Uploads > 1GB are still in beta. Uploads are not resumable.
->>>>>>> e97d778a
                                                 </div>
                                             {% endif %}
                                         {% endif %}
