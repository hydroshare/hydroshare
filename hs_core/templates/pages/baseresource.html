{% extends 'pages/page.html' %}

{% load ratings_tags pages_tags keyword_tags hydroshare_tags crispy_forms_tags %}

{% block extra_head %}
    <link href="{% static 'css/site_base_irods.css' %}" rel="stylesheet"/>
    <link rel="stylesheet" type="text/css" href="{% static 'css/jquery.dataTables.min.css' %}">
    <link href="{% static 'css/toolresource.css' %}" rel="stylesheet"/>
    <link href="{% static 'css/modal-vue.css' %}" rel="stylesheet"/>
    <link href="{% static 'css/hs-file-icons.css' %}" rel="stylesheet"/>
    <link rel='stylesheet' type='text/css' href="{% static 'css/vuetify.2.64.min.css' %}">
    <link rel="stylesheet" href="https://unpkg.com/leaflet@1.9.2/dist/leaflet.css"
    integrity="sha256-sA+zWATbFveLLNqWO2gtiw3HL/lh1giY/Inf1BJ0z14="
    crossorigin=""/>
    <link rel='stylesheet' type='text/css' href="https://unpkg.com/leaflet-fullscreen@1.0.2/dist/leaflet.fullscreen.css" />
    <link rel="stylesheet" href="https://unpkg.com/leaflet-draw@1.0.4/dist/leaflet.draw.css" />


{# ======= JSON-LD Structure ======= #}
<script id="schemaorg" type="application/ld+json">
{
    "@context": "https://schema.org",
    {% if cm.raccess.published %}
    "@id": "https://doi.org/10.4211/hs.{{ cm.short_id }}#schemaorg",
    "sameAs": "https://www.hydroshare.org/resource/{{ cm.short_id }}",
    "url": "https://doi.org/10.4211/hs.{{ cm.short_id }}",
    {% else %}
    "@id": "https://www.hydroshare.org/resource/{{ cm.short_id }}#schemaorg",
    "url": "https://www.hydroshare.org/resource/{{ cm.short_id }}",
    {% endif %}
    "@type": "Dataset",
    "additionalType": "{{ cm.metadata.type.url }}",
    "name": "{{ title }}",
    "description": "{{ cm.metadata.description | escapejs }}",
    "keywords": {{ keywords|safe }},
    {% if cm.raccess.published %}
    "creativeWorkStatus": "Published",
    {% elif cm.raccess.public %}
    "creativeWorkStatus": "Public",
    {% elif cm.raccess.discoverable %}
    "creativeWorkStatus": "Discoverable",
    {% elif is_replaced_by %}
    "creativeWorkStatus": "Obsolete",
    {% else %}
    "creativeWorkStatus": "Private",
    {% endif %}
    "inLanguage": "en-US",
    {% if cm.raccess.published %}
    "identifier": [
      {
        "@id": "https://doi.org/10.4211/hs.{{ cm.short_id }}",
        "@type": "PropertyValue",
        "propertyID": "https://registry.identifiers.org/registry/doi",
        "url": "https://doi.org/10.4211/hs.{{ cm.short_id }}",
        "value": "doi:10.4211/hs.{{ cm.short_id }}"
      },
      "https://www.hydroshare.org/resource/{{ cm.short_id }}"
    ],
    {% else %}
    "identifier": [
      "https://www.hydroshare.org/resource/{{ cm.short_id }}"
    ],
    {% endif %}
    "creator": {{ creators | creator_json_ld_element | safe }},
    {# There is discussion about adding more linked data fields for referenced items #}
    {# https://github.com/hydroshare/hydroshare/issues/4566#issuecomment-1124283370 #}
    {% if geospatial_relations %}
    "about": [
    {% for geospatial_relation in geospatial_relations %}{% if geospatial_relation.value|is_url %}
      {
        "@id": "{{ geospatial_relation.value | escapejs }}",
        {# We might eventually want to encode related features with more specificity than generic https://schema.org/Place #}
        {# Examples include https://schema.org/Landform and https://schema.org/BodyOfWater #}
        "@type": "Place",
        "url": "{{ geospatial_relation.value | escapejs }}"
      }{%if not forloop.last%},{%endif%}
    {% endif %}{% endfor %}
    ],
    {% endif %}
    {% if temporal_coverage %}
    "temporalCoverage": "{{ temporal_coverage.start_date }}/{{ temporal_coverage.end_date }}",
    {% endif %}
    {% if spatial_coverage.exists %}
    {# Could include specific properties https://schema.org/GeospatialGeometry for related features #}
    "spatialCoverage": {
        "@type": "Place",
        {% if spatial_coverage.name %}
        "name": "{{ spatial_coverage.name }}",
        {% endif %}
        "geo": {
            {% if spatial_coverage.type == 'point' %}
            "@type": "GeoCoordinates",
            "latitude": {{ spatial_coverage.north|floatformat:"4" }},
            "longitude": {{ spatial_coverage.east|floatformat:"4" }}
            {% else %}
            "@type": "GeoShape",
            "box": "{{ spatial_coverage.southlimit|floatformat:"4" }} {{ spatial_coverage.westlimit|floatformat:"4" }} {{ spatial_coverage.northlimit|floatformat:"4" }} {{ spatial_coverage.eastlimit|floatformat:"4" }}"
            {% endif %}
        }
    },
    {% endif %}
    {% if cm.raccess.published %}
    "publisher": {
        "@id": "https://www.hydroshare.org"
    },
    {% endif %}
    "provider": {
        "@id": "https://www.hydroshare.org",
        "@type": "Organization",
        "name": "HydroShare",
        "url": "https://www.hydroshare.org"
    },
    "includedInDataCatalog": {
		"@type": "DataCatalog",
		"name": "HydroShare",
    	"url": "https://www.hydroshare.org/search/"
	},
	 {% if cm.metadata.rights.statement or cm.metadata.rights.url %}
	"license": {
	    "@type": "CreativeWork",
	    {% if cm.metadata.rights.statement and cm.metadata.rights.url %}
        "text": "{{ cm.metadata.rights.statement | escapejs }}",
        "url": "{{ cm.metadata.rights.url }}"
        {% elif cm.metadata.rights.statement %}
        "text": "{{ cm.metadata.rights.statement | escapejs }}",
        "name": "Customized license"
        {% else %}
        "url": "{{ cm.metadata.rights.url }}"
        {% endif %}
	},
	{% endif %}
    {% if cm.raccess.public %} "isAccessibleForFree": true, {% endif %}
    {% if relations %}
    "citation": [
    {% for relation in relations %}
        "{{ relation.value | escapejs }}"{%if not forloop.last%},{%endif%}
    {% endfor %}
    ],
    {% endif %}
    {% if fundingagencies %}
    "funding": [
    {% for agency in fundingagencies %}
        {
            "@type": "Grant",
            "identifier": "{{ agency.award_number }}",
            "name": "{{ agency.award_title | escapejs }}",
            "funder": {
                "@type": "Organization",
                "name": "{{ agency.agency_name | escapejs }}",
                "identifier": "{{ agency.agency_url }}"
            }
        }{%if not forloop.last%},{%endif%}
        {% endfor %}
    ],
    {% endif %}
    "dateCreated": "{{ cm.created | date:"c" }}",
    "dateModified": "{{ cm.last_updated | date:"c"}}",
    {% if cm.raccess.published %}"datePublished": "{{ cm|published_date | date:"c"}}", {% endif %}
    "subjectOf": {
        "@type": "DataDownload",
        "name": "resourcemetadata.xml",
        "description": "Dublin Core Metadata Document Describing the Dataset",
        "url": "https://www.hydroshare.org/hsapi/resource/{{ cm.short_id }}/scimeta/",
        "encodingFormat": "application/rdf+xml"
    },
    "distribution": {
        "@type": "DataDownload",
        "contentSize": "{{ cm.size|filesizeformat }}",
        "encodingFormat": "application/zip",
        "contentUrl": "https://www.hydroshare.org/hsapi/resource/{{ cm.short_id }}/",
        "description": "Zipped BagIt Bag containing the HydroShare Resource",
        "dateModified": "{{ cm.last_updated | date:"c" }}",
        {% if cm.raccess.published %}
        "identifier": [
          "https://www.hydroshare.org/resource/{{ cm.short_id }}",
          {
            "@type": "PropertyValue",
            "additionalType": [
                "http://www.wikidata.org/entity/Q185235",
                "http://id.loc.gov/vocabulary/preservation/cryptographicHashFunctions/md5"
            ],
            "identifier": "md5:{{ cm.bag_checksum }}",
            "propertyID": "MD5",
            "value": "{{ cm.bag_checksum }}"
          }
        ]
        {% else %}
        "identifier": [
          "https://www.hydroshare.org/resource/{{ cm.short_id }}"
        ]
        {% endif %}
    }
}
</script>
{% endblock %}

{% block main %}
    {% keywords_for page as kws %}
    {% set_page_permissions page %}
    {% if page.perms.change and resource_edit_mode and not cm.raccess.published_or_review_pending %}
    {% csrf_token %}
    {% endif %}

    <div class="container" onload="loadScroll()" onunload="saveScroll()">
        {% block error %}
            {%  if validation_error %}
                <div class="alert alert-danger alert-dismissible" role="alert">
                      <button type="button" class="close" data-dismiss="alert" aria-label="Close"><span aria-hidden="true">&times;</span></button>
                      <strong>Validation Error: {{ validation_error }}</strong>
                 </div>
            {%  endif %}
            {% if resource_creation_error %}
                <div class="alert alert-danger alert-dismissible" role="alert">
                    <button type="button" class="close" data-dismiss="alert" aria-label="Close"><span aria-hidden="true">&times;</span></button>
                    <strong>{{ resource_creation_error }}</strong>
                </div>
            {% endif %}
        {% endblock %}

        {# Needs to be included first so it's available before other instances initialize #}
        {% include "includes/profile-card.html" %}

        {%  block modal %}
            {% include "resource-landing-page/modals.html" %}
            {% include "includes/author-preview.html" %}
            {% include "resource-landing-page/coordinates_picker.html" %}
        {%  endblock %}

        {# ======= Title ======= #}
        {% include "resource-landing-page/title-section.html" %}

        {# ======= Top-right buttons ======= #}
        {% include "resource-landing-page/top-right-buttons.html" with resource_is_mine=resource_is_mine show_manage_access=show_manage_access %}

        {# ======= Title and header content ======= #}
        {% include "resource-landing-page/resource-header.html" %}

        {# ======= Abstract ======= #}
        {% include "resource-landing-page/abstract.html" %}

        {# ======= Subject ======= #}
        {% include "resource-landing-page/subject.html" %}

        {# ======= Coverage ======= #}
        {% if spatial_coverage.north or spatial_coverage.northlimit or temporal_coverage or resource_edit_mode %}
            {% include "resource-landing-page/coverage.html" %}
        {% endif %}

        {% block content_block %}
        {# ======= Content (code moved here because django does not render blocks inside included templates) ======= #}
        {% if cm.resource_type != "ToolResource" %}
            {# POPUP MENU - Right clicking items #}
            <ul id="right-click-menu" class="dropdown-menu fb-dropdown selection-menu">
                {% if cm.resource_type == "CompositeResource" %}
                    <li id="btn-open" data-menu-name="open" data-fb-action="open">
                        <span class="fa fa-folder-open icon-blue"></span>
                        <span>Open</span>
                    </li>

                    <li id="open-separator" role="separator" class="divider"></li>
                {% endif %}

                {% if page.perms.change and resource_edit_mode and not cm.raccess.published_or_review_pending %}
                    {% if cm.resource_type == "CompositeResource" %}
                        <li id="btn-cut" data-menu-name="cut" data-fb-action="cut">
                            <span class="fa fa-scissors icon-blue"></span>
                            <span>Cut</span>
                        </li>
                        <li data-menu-name="paste" data-fb-action="paste">
                            <span class="fa fa-clipboard icon-blue"></span>
                            <span>Paste</span>
                        </li>
                    {% endif %}

                    {% if cm.resource_type == "CompositeResource" %}
                        <li data-menu-name="rename" data-toggle="modal" data-fb-action="rename" data-target="#rename-dialog">
                            <span class="glyphicon glyphicon-pencil icon-blue"></span>
                            <span>Rename</span>
                        </li>
                    {% endif %}

                    <li data-menu-name="delete" class="fb-files-remove"
                        data-fb-action="delete" data-toggle="modal"
                        data-target="#confirm-delete-dialog">
                        <span class="glyphicon glyphicon-trash icon-button btn-remove"></span>
                        <span>Delete</span>
                    </li>
                    {% if max_file_size > 0 %}
                        <li id="zip-separator" role="separator" class="divider"></li>

                        <li id="btn-zip" data-menu-name="zip" data-toggle="modal" data-fb-action="zip"
                            data-target="#zip-folder-dialog">
                            <span class="glyphicon glyphicon-compressed icon-blue"></span>
                            <span>Zip folder...</span>
                        </li>

                        <li id="btn-unzip" data-menu-name="unzip" data-fb-action="unzip">
                            <span class="fa fa-file-archive-o icon-blue"></span>
                            <span>Unzip here</span>
                        </li>

                        <li id="btn-unzip-to-folder" data-menu-name="unzip-to-folder" data-fb-action="unzipToFolder">
                            <span class="fa fa-file-archive-o icon-blue"></span>
                            <span>Unzip to folder</span>
                        </li>
                    {% endif %}

                    <li role="separator" class="divider"></li>
                {% endif %}

                <li id="btn-preview" data-menu-name="preview" data-fb-action="preview">
                    <span class="glyphicon glyphicon-eye-open icon-blue"></span>
                    <span>Preview</span>
                </li>
                <li id="btn-download" data-menu-name="download" data-fb-action="download">
                    <span class="glyphicon glyphicon-download icon-blue"></span>
                    <span>Download</span>
                </li>
                <li data-menu-name="download" data-fb-action="downloadZipped" data-zipped="true">
                    <span class="fa fa-download icon-blue"></span>
                    <span>Download zipped</span>
                </li>
                <li id="btn-get-link" data-menu-name="get-link"
                    data-fb-action="getLink" data-toggle="modal"
                    data-target="#get-file-url-dialog">
                    <span class="fa fa-link icon-blue"></span>
                    <span>Get file URL</span>
                </li>
                <li data-fb-action="getRefUrl"
                    data-toggle="modal" data-target="#redirect-referenced-url-dialog">
                    <span class="fa fa-external-link icon-blue"></span>
                    <span>Open referenced URL</span>
                </li>
                {% if page.perms.change and resource_edit_mode and cm.resource_type == "CompositeResource" %}
                    <li data-fb-action="updateRefUrl"
                        data-toggle="modal" data-target="#edit-referenced-url-dialog">
                        <span class="glyphicon glyphicon-pencil icon-blue"></span>
                        <span>Edit referenced URL</span>
                    </li>
                {% endif %}
                <li id="content-type-separator" role="separator" class="divider"></li>
                {% if page.perms.change and resource_edit_mode and cm.resource_type == "CompositeResource" and not cm.raccess.published_or_review_pending %}
                    {# ADD METADATA TO A FILE #}
                    <li id="btn-set-generic-file-type" data-fb-action="setGenericFileType">
                        <i class="fa fa-plus icon-green" aria-hidden="true"></i>
                        <span>Add metadata</span>
                    </li>
                    {# ADD METADATA TO A FOLDER #}
                    <li data-fb-action="setFileSetFileType">
                        <i class="fa fa-plus icon-green" aria-hidden="true"></i>
                        <span>Add metadata</span>
                    </li>
                    <li data-fb-action="subMenuSetContentType"
                        class="dropdown-submenu submenu-trigger">
                        <span tabindex="-1" class="">
                            <i class="fa fa-exchange icon-blue" aria-hidden="true"></i>
                            Set content type
                            <span class="caret"></span>
                        </span>
                        <ul class="dropdown-menu">
                            <li id="btn-set-geo-file-type" data-menu-name="setgeorasterfiletype"
                                data-toggle="tooltip" data-placement="right" data-fb-action="setGeoRasterFileType"
                                title="Convert GeoTiff files to a geographic raster dataset to which you can add metadata">
                                <img src="{% static 'img/resource-icons/geographicraster48x48.png' %}"
                                 alt="Geographic Raster Resource Icon" class="resource-type-icon"/>
                                <span>Geographic Raster</span>
                            </li>
                            <li id="btn-set-netcdf-file-type" data-menu-name="setnetcdffiletype"
                                data-toggle="tooltip" data-placement="right" data-fb-action="setNetCDFFileType"
                                title="Convert NetCDF files to a multidimensional dataset to which you can add metadata">
                                <img src="{% static 'img/resource-icons/multidimensional48x48.png' %}"
                                 alt="Multidimensional Resource Icon" class="resource-type-icon"/>
                                <span>Multidimensional</span>
                            </li>
                            <li id="btn-set-geofeature-file-type" data-menu-name="setgeofeaturefiletype"
                                data-toggle="tooltip" data-placement="right" data-fb-action="setGeoFeatureFileType"
                                title="Convert a shapefile to a geographic feature dataset to which you can add metadata">
                                <img src="{% static 'img/resource-icons/geographicfeature48x48.png' %}"
                                 alt="Geographic Feature Resource Icon" class="resource-type-icon"/>
                                <span>Geographic Feature</span>
                            </li>
                            <li id="btn-set-refts-file-type" data-menu-name="setreftsfiletype" data-toggle="tooltip"
                                data-placement="right" data-fb-action="setRefTimeseriesFileType"
                                title="Convert to a referenced time series dataset with metadata">
                                <img src="{% static 'img/resource-icons/timeseries48x48.png' %}"
                                 alt="Time Series Resource Icon" class="resource-type-icon"/>
                                <span>Referenced Time Series</span>
                            </li>
                            <li id="btn-set-timeseris-file-type" data-menu-name="settimeseriesfiletype"
                                data-toggle="tooltip" data-placement="right" data-fb-action="setTimeseriesFileType"
                                title="Convert to a time series dataset to which you can add metadata">
                                <img src="{% static 'img/resource-icons/timeseries48x48.png' %}"
                                 alt="Time Series Resource Icon" class="resource-type-icon"/>
                                <span>Time Series</span>
                            </li>
                            <li id="btn-set-model-program-file-type" data-menu-name="setmodelprogramfiletype"
                                data-toggle="tooltip" data-placement="right" data-fb-action="setModelProgramFileType"
                                title="Convert to a model program dataset to which you can add metadata">
                                <img src="{% static 'img/resource-icons/modelprogram48x48.png' %}"
                                 alt="Model Program Aggregation Icon" class="resource-type-icon"/>
                                <span>Model Program</span>
                            </li>
                            <li id="btn-set-model-instance-file-type" data-menu-name="setmodelinstancefiletype"
                                data-toggle="tooltip" data-placement="right" data-fb-action="setModelInstanceFileType"
                                title="Convert to a model instance dataset to which you can add metadata">
                                <img src="{% static 'img/resource-icons/modelinstance48x48.png' %}"
                                 alt="Model Instance Aggregation Icon" class="resource-type-icon"/>
                                <span>Model Instance</span>
                            </li>
                        </ul>
                    </li>
                    <li data-fb-action="removeAggregation"
                        data-toggle="modal"
                        data-target="#remove-aggregation-dialog"
                        data-placement="right">
                        <span data-toggle="tooltip" data-placement="right"
                              title="Remove the content type association and delete content-level metadata">
                            <i class="fa fa-minus-circle btn-remove" aria-hidden="true"></i>
                            <span>Remove content type</span>
                        </span>
                    </li>
                {%  endif %}
            </ul>

            {# POPUP MENU - Right clicking empty space in file browser #}
            <ul id="right-click-container-menu" class="dropdown-menu fb-dropdown selection-menu">
                {% if page.perms.change and resource_edit_mode and not cm.raccess.published_or_review_pending %}
                    {% if cm.resource_type == "CompositeResource" %}
                        <li id="btn-new-folder" data-menu-name="new-folder" data-toggle="modal"
                            data-fb-action="createFolder"
                            data-target="#create-folder-dialog">
                            <span class="fa fa-folder icon-blue"></span>
                            <span>New folder</span>
                        </li>
                        {% if max_file_size > 0 %}
                            <li id="menu-add-reference" data-menu-name="add-reference" data-toggle="modal"
                                data-fb-action="createFolder"
                                data-target="#add-reference-url-dialog">
                                <span class="fa fa-external-link icon-blue"></span>
                                <span>Add content from the web</span>
                            </li>
                        {% endif %}
                        <li data-menu-name="paste" data-fb-action="paste">
                            <span class="fa fa-clipboard icon-blue"></span>
                            <span>Paste</span>
                        </li>
                        <li role="separator" class="divider"></li>
                    {% endif %}
                {% endif %}

                <li data-menu-name="refresh">
                    <span class="fa fa-refresh icon-blue"></span>
                    <span>Refresh</span>
                </li>

                <li data-menu-name="select-all">
                    <span class="fa fa-th-large icon-blue"></span>
                    <span>Select all</span>
                </li>
            </ul>

            <div class="col-xs-12 content-block">
                <h3>
                  <span>Content</span>
                  {% if resource_edit_mode %}
                  <a data-toggle="tooltip" data-placement="auto"
                      href="https://www.youtube.com/watch?v=wTPGJY9-k18" target="_blank"
                      title='How to: Upload Files to a HydroShare Resource'
                      class="fa fa-youtube-play icon-red no-decoration has-space-left icon-guide">
                  </a>
                  {% endif %}
                </h3>
                {% if page.perms.change and resource_edit_mode and cm.get_supported_upload_file_types != "()" %}
                    {% if not cm.raccess.published_or_review_pending or current_user.is_superuser %}
                        <div class="alert alert-info alert-dismissible" role="alert">
                            <button type="button" class="close" data-dismiss="alert" aria-label="Close">
                                <span aria-hidden="true">&times;</span>
                            </button>
                            <div class="flex">
                                <i class="glyphicon glyphicon-info-sign" style="margin-right: 20px;"></i>
                                <em>
                                    If you upload a readme.txt or readme.md file at the root level in your
                                    resource, it will be rendered automatically on the page. Markdown
                                    formatting is allowed in readme.md.<br><strong><a
                                        href="https://daringfireball.net/projects/markdown/basics"
                                        target="_blank">Learn more about Markdown</a></strong>
                                </em>
                            </div>
                        </div>
                    {% endif %}
                {% endif %}

                <div id="ref_file_note" class="alert alert-warning has-space-top" role="alert"
                        {% if not show_web_reference_note %} hidden {% endif %}>
                    <button type="button" class="close" data-dismiss="alert" aria-label="Close">
                        <span aria-hidden="true">×</span>
                    </button>
                    <div class="flex">
                        <i class="glyphicon glyphicon-info-sign" style="margin-right: 20px;"></i>
                        <em>
                            This resource contains links to external content. Linked content is
                            NOT stored in HydroShare, and we can't guarantee its availability, quality, or
                            security.
                        </em>
                    </div>
                </div>

                {% if page.perms.change and resource_edit_mode and cm.get_supported_upload_file_types != "()" %}
                    {% if not cm.raccess.published_or_review_pending or current_user.is_superuser %}
                        <div id="fb-alerts">
                            {% if max_file_size > 0 %}
                                <div class="alert alert-warning alert-dismissible" role="alert">
                                    <button type="button" class="close" data-dismiss="alert" aria-label="Close">
                                        <span aria-hidden="true">&times;</span>
                                    </button>

                                    <div class="flex">
                                        <i class="glyphicon glyphicon-info-sign" style="margin-right: 20px;"></i>
                                        <em>
                                            <strong>Uploading</strong>
                                            <ul>
                                                <li><span id="file-types"></span></li>
                                                <li><span id="file-multiple"></span></li>
                                                {% block upload_message %}{% endblock %}
                                            </ul>
                                        </em>
                                    </div>
                                </div>
                            {% else %}
                                <div class="alert alert-danger alert-dismissible" role="alert">
                                    <button type="button" class="close" data-dismiss="alert" aria-label="Close">
                                        <span aria-hidden="true">&times;</span>
                                    </button>
                                    <div class="flex">
                                        <i class="fa fa-exclamation-circle" style="margin-right: 20px; margin-left: 10px;"></i>
                                        <em>
                                            File upload is not allowed because you have exceeded your quota.
                                            More information can be found on your <a href="/user/{{current_user.id}}">User Profile</a> page.
                                        </em>
                                    </div>
                                </div>
                            {% endif %}
                        </div>
                   {% endif %}
                {% endif %}

                {% if page.perms.change and resource_edit_mode %}
                    {% if file_type_error %}
                        <div class="alert alert-danger alert-dismissible" role="alert">
                            <button id="validation-error-close" type="button" class="close"
                                    data-dismiss="alert"
                                    aria-label="Close"><span aria-hidden="true">&times;</span></button>
                            <strong>Uploaded File Type Validation Error: {{ file_type_error }}</strong>
                        </div>
                    {% endif %}
                {% endif %}
                {% if show_content_files %}
                    {# ======= Modal window begins =======#}
                    <div class="modal fade" id="confirm-delete-dialog" tabindex="-1" role="dialog"
                         aria-labelledby="myModalLabel" aria-hidden="true">
                        <div class="modal-dialog">
                            <div class="modal-content">
                                <div class="modal-header">
                                    <button type="button" class="close" data-dismiss="modal"
                                            aria-hidden="true">&times;</button>
                                    <h4 class="modal-title">Confirm files deletion</h4>
                                </div>
                                <div class="modal-body">
                                    <div class="warnings-list">
                                        <div>This file will be permanently deleted. Consider saving a copy if it is
                                            important to you.<strong> If this is the last file in the resource and it is public,
                                            the sharing status will revert to private.</strong> If you are not the owner of
                                            this resource, then an owner will need to reset this to public after a new
                                            file has been added. If you want to replace this file, add the new file
                                            first then delete the old one, so that sharing status does not change.
                                            <br /><br />
                                            <p id="additional-citation-warning"></p>
                                        </div>
                                        <br>
                                    </div>
                                </div>
                                <div class="modal-footer">
                                    <button type="button" class="btn btn-default" data-dismiss="modal">Cancel
                                    </button>
                                    <button id="btn-confirm-delete" type="button" class="btn btn-danger"
                                            data-dismiss="modal">Delete
                                    </button>
                                </div>
                            </div>
                        </div>
                    </div>
                    {# ======= Modal window ends =======#}

                    <div id="hs-file-browser" data-current-path=""
                         {% if page.perms.change and resource_edit_mode and not cm.raccess.published_or_review_pending %}
                             data-mode="edit"
                         {% else %}
                            data-mode="view"
                         {% endif %}
                         data-supported-files="{{ cm.get_supported_upload_file_types }}"
                         data-allow-multiple-files="{{ cm.allow_multiple_file_upload }}"
                         {% if cm.raccess.require_download_agreement %}
                             data-agreement="true"
                         {% endif %}
                         data-initial-file-count="{{ cm.files.all.count }}"
                         class="file-browser">

                        <div class="file-browser-container">
                            <div id="fb-inner-controls">
                                <div id="fb-inner-buttons">
                                    <div class="flex">
                                        {# FOLDER NAVIGATION #}
                                        {% if cm.resource_type == "CompositeResource" %}
                                            <div>
                                                <button id="fb-move-back"
                                                        class="btn btn-default fb-control-round disabled"
                                                        title="Click to go back"><span
                                                        class="glyphicon glyphicon-arrow-left"></span>
                                                </button>

                                                <button id="fb-move-forward"
                                                        class="btn btn-default fb-control-round disabled"
                                                        title="Click to go forward"><span
                                                        class="glyphicon glyphicon-arrow-right"></span>
                                                </button>

                                                <button id="fb-move-up"
                                                        class="btn btn-default fb-control-squared disabled"
                                                        title="Click to go to parent directory"><span
                                                        class="fa fa-level-up"></span></button>
                                            </div>
                                        {% endif %}

                                        {# SORT AND VIEW CONTROLS #}
                                        <div>
                                            <div id="btn-group-view" class="btn-group" role="group">
                                                <button data-view="list" data-toggle="tooltip"
                                                        data-placement="auto"
                                                        title='List'
                                                        type="button"
                                                        class="btn btn-default"><i class='fa fa-list'
                                                                                   aria-hidden='true'></i>
                                                </button>

                                                <button data-view="grid" data-toggle="tooltip"
                                                        data-placement="auto" type="button"
                                                        title='Grid'
                                                        class="btn btn-default active"><i
                                                        class='fa fa-th' aria-hidden='true'></i>
                                                </button>
                                            </div>

                                            <div id="fb-sort" class="btn-group">
                                                <button type="button"
                                                        class="btn btn-default dropdown-toggle"
                                                        data-toggle="dropdown" aria-haspopup="true"
                                                        aria-expanded="false">
                                                    <span class="glyphicon glyphicon-sort"></span>&nbsp;<span>Sort by</span>&nbsp;<span
                                                        class="caret"></span>
                                                </button>

                                                <ul class="dropdown-menu text-left">
                                                    <li data-method="type" class="active"><a>Type</a></li>
                                                    <li data-method="name"><a>Name</a></li>
                                                    <li data-method="size"><a>Size</a></li>
                                                    <li role="separator" class="divider"></li>
                                                    <li data-order="asc" class="active"><a><i
                                                            class="fa fa-sort-amount-asc"></i>&nbsp;&nbsp;Ascending</a>
                                                    </li>
                                                    <li data-order="desc"><a><i
                                                            class="fa fa-sort-amount-desc"></i>&nbsp;&nbsp;Descending</a>
                                                    </li>
                                                </ul>
                                            </div>
                                        </div>

                                        {# SEARCH FOR CURRENT DIRECTORY #}
                                        <div class="text-center fb-search-directory">
                                            <div class="input-group file-browser-search">
                                                <span class="glyphicon glyphicon-search search-icon"></span>
                                                <span id="btn-clear-search-input"
                                                      class="glyphicon glyphicon-remove-sign btn-clear-search"
                                                      data-toggle="tooltip"
                                                      data-placement="auto"
                                                      title="Clear search"></span>
                                                <input type="text" id="txtDirSearch"
                                                       class="form-control fb-input-search"
                                                       placeholder="Search current directory">
                                            </div>
                                        </div>
                                    </div>
                                    <div class="row">
                                        <div id="fb-file-operations-controls" class="col-xs-12 col-sm-12">
                                            {% if page.perms.change and resource_edit_mode and cm.get_supported_upload_file_types != "()" %}
                                                {% if not cm.raccess.published_or_review_pending or current_user.is_superuser %}
                                                    <a {% if max_file_size <= 0 %}disabled{% endif %} type="button" data-fb-action="uploadFiles"
                                                       class="btn btn-success btn-xs dz-clickable upload-toggle">
                                                        <i class="fa fa-plus"></i> Add files
                                                    </a>

                                                    <div id="irods-group" class="btn-group">
                                                        <button type="button"
                                                                class="btn btn-default btn-xs dropdown-toggle fb-space-right"
                                                                data-toggle="dropdown" aria-haspopup="true"
                                                                title="Add files from an iRODS server"
                                                                aria-expanded="false"
                                                                {% if max_file_size <= 0 %}disabled{% endif %}>
                                                            <span>iRODS</span>&nbsp;<span class="caret"></span>
                                                        </button>

                                                        <ul class="dropdown-menu text-left">
                                                            <li id="btn-signin-irods" data-toggle="modal"
                                                                data-target="#irodsSignin">
                                                                <a>
                                                                    <span class="glyphicon glyphicon-log-in icon-blue"></span>&nbsp;&nbsp;Log
                                                                    in to iRODS
                                                                </a>
                                                            </li>

                                                            <li id="btn-select-irods-file" class="dz-clickable hidden"
                                                                data-fb-action="uploadFiles"
                                                                data-toggle="modal" data-target="#irodsContent">
                                                                <a>
                                                                    <i class="fa fa-plus icon-green"></i>&nbsp;&nbsp;Add
                                                                    files from iRODS...
                                                                </a>
                                                            </li>

                                                            <li role="separator" class="divider hidden"></li>
                                                            <li id="btn-signout-irods" class="hidden">
                                                                <a>
                                                                    <span class="glyphicon glyphicon-log-out btn-remove"></span>&nbsp;&nbsp;Log
                                                                    out of iRODS
                                                                </a>
                                                            </li>
                                                        </ul>
                                                    </div>
                                                {% endif %}
                                            {% endif %}

                                            {% if page.perms.change and resource_edit_mode and not cm.raccess.published_or_review_pending or current_user.is_superuser %}
                                                {% if cm.resource_type == "CompositeResource" %}
                                                    <button id="fb-create-folder" class="disabled"
                                                            data-fb-action="createFolder" data-toggle="modal"
                                                            data-target="#create-folder-dialog"
                                                            title="Create new folder">
                                                        <span class="fa fa-folder icon-blue"></span>
                                                    </button>
                                                    {% if max_file_size > 0 %}
                                                        <button id="fb-add-reference" class="fb-space-right {% if max_file_size <= 0 %}disabled{% endif %}"
                                                                data-fb-action="createFolder"
                                                                data-toggle="modal"
                                                                data-target="#add-reference-url-dialog"
                                                            title="Add content from the web">
                                                        <span class="fa fa-external-link icon-blue"></span>
                                                        </button>
                                                    {% endif %}
                                                    <button id="fb-cut" data-fb-action="cut"
                                                            class="disabled"
                                                            title="Cut">
                                                        <span class="fa fa-scissors icon-blue"></span>
                                                    </button>
                                                    <button id="fb-paste" data-fb-action="paste"
                                                            class="disabled fb-space-right"
                                                            title="Paste">
                                                        <span class="fa fa-clipboard icon-blue"></span>
                                                    </button>
                                                {% endif %}

                                                {% if cm.resource_type != "ToolResource" %}
                                                    <button id="fb-rename" data-fb-action="rename"
                                                            class="disabled fb-space-right"
                                                            title="Rename" data-toggle="modal"
                                                            data-target="#rename-dialog">
                                                        <span class="glyphicon glyphicon-pencil icon-blue"></span>
                                                    </button>
                                                {% endif %}

                                                {% if cm.resource_type == "CompositeResource" and max_file_size > 0 %}
                                                    <button id="fb-zip" data-fb-action="zip"
                                                            class="disabled"
                                                            title="Zip folder" data-toggle="modal"
                                                            data-target="#zip-folder-dialog">
                                                        <span class="glyphicon glyphicon-compressed icon-blue"></span>
                                                    </button>

                                                    <button id="fb-unzip" data-fb-action="unzip"
                                                            class="disabled fb-space-right"
                                                            title="Unzip here">
                                                        <span class="fa fa-file-archive-o icon-blue"></span>
                                                    </button>
                                                    <button id="fb-unzip-to-folder" data-fb-action="unzipToFolder"
                                                            class="disabled fb-space-right"
                                                            title="Unzip to folder">
                                                        <span class="fa fa-file-archive-o icon-blue"></span>
                                                    </button>
                                                {% endif %}
                                            {% endif %}

                                            {% if page.perms.change and resource_edit_mode %}
                                                {% if not cm.raccess.published_or_review_pending or current_user.is_superuser %}
                                                    <button id="fb-delete" data-fb-action="delete"
                                                            class="disabled fb-space-right"
                                                            title="Delete" data-toggle="modal"
                                                            data-target="#confirm-delete-dialog" onclick="warnExternalContent('{{ cm.short_id }}')">
                                                        <span class="glyphicon glyphicon-trash btn-remove"></span>
                                                    </button>
                                                {% endif %}
                                            {% endif %}

                                            <button id="fb-select-all"
                                                    title="Select all">
                                                <span class="fa fa-th-large icon-blue"></span>
                                            </button>

                                            <button id="fb-refresh" class="fb-space-right"
                                                    title="Refresh">
                                                <span class="fa fa-refresh icon-blue"></span>
                                            </button>

                                            <button id="fb-get-link" data-toggle="modal" data-fb-action="getLink"
                                                    class="disabled" data-target="#get-file-url-dialog"
                                                    title="Get file URL">
                                                <span class="fa fa-link icon-blue"></span>
                                            </button>

                                            <button id="fb-download"
                                                    class="disabled" data-fb-action="download"
                                                    title="Download">

                                                <span class="glyphicon glyphicon-download icon-blue"></span>
                                            </button>

                                            <button class="disabled" data-fb-action="downloadZipped"
                                                    title="Download zipped">
                                                <span class="fa fa-download icon-blue"></span>
                                            </button>

                                            <button id="btn-download-all"
                                                title="Download all content as Zipped BagIt Archive"
                                                {% if cm.raccess.require_download_agreement %}
                                                data-target="#license-agree-dialog-bag" data-toggle="modal"
                                                data-placement="auto"
                                                {% endif %}
                                                data-bag-url="{{ cm.bag_url }}">
                                                <span class="fa fa-briefcase icon-blue"></span>
                                            </button>
                                            <a class="small" target="_blank"
                                               href="https://help.hydroshare.org/creating-and-managing-resources/view-and-download-a-resource">Learn more about the BagIt download</a>
                                        </div>
                                    </div>
                                </div>

                                <div class="file-browser-breadcrumb height-fix">
                                    <ol id="fb-bread-crumbs" class="breadcrumb">

                                    </ol>
                                </div>
                            </div>
                            <div class="fb-content-wrapper">
                                <div class="fb-dropzone-wrapper{% if cm.resource_type == "CompositeResource" %} ui-resizable{% endif %}">
                                    {% comment %}
                                        This upload could be chunked with Tus protocol
                                        Dropzone allows chunking https://docs.dropzone.dev/configuration/basics/configuration-options
                                        However not using TUS protocol. 
                                        So could use the tus-js-client library to implement chunking but do so within the Dropzone event handlers.
                                        https://github.com/tus/tus-js-client/blob/main/demos/browser/demo.js#L38.
                                    {% endcomment %}
                                    <form id="hsDropzone"
                                        class="files-container h-100 ui-widget-content {% if page.perms.change and resource_edit_mode and not cm.raccess.published_or_review_pending or current_user.is_superuser %}dropzone{% endif %}"
                                        action="/hsapi/_internal/{{ cm.short_id }}/add-files-to-resource/"
                                        method="POST">
                                        {% csrf_token %}

                                        <div id="flag-uploading" class="hidden">
                                            <i class="fa fa-circle-o-notch fa-spin fa-fw"></i>
                                            <small class="uploading-message">
                                                <strong>Uploading files to:</strong>&nbsp;
                                                <span id="root-path">contents</span>
                                                <strong>&nbsp;&nbsp;Progress:&nbsp;</strong>
                                                <span id="upload-progress"></span>
                                            </small>
                                        </div>

                                        <div class="fb-drag-flag">
                                            <span class="fa fa-plus-square fa-5x"></span>
                                        </div>

                                        <ul id="fb-files-container" class="selectable fb-view-grid height-fix">
                                            <li class="fb-loading-spinner">
                                                <i class="fa fa-spinner fa-pulse fa-2x fa-fw icon-blue"></i>
                                            </li>
                                        </ul>
                                    </form>

                                    {% if page.perms.change and resource_edit_mode and cm.get_supported_upload_file_types != "()" %}
                                        {% if not cm.raccess.published_or_review_pending or current_user.is_superuser %}
                                            {% if max_file_size > 0 %}
                                                <div class="fb-upload-caption">
                                                    <i class="fa fa-upload" aria-hidden="true"></i>&nbsp;&nbsp;
<<<<<<< HEAD
                                                    Upload files up to {{ max_file_size_for_display|floatformat:"0" }}GB in size by dragging & dropping.
                                                    <br>
                                                    For large files, or if your connection is slow, you can
                                                    <a type="button" id="uppy-modal-trigger" class="btn btn-success btn-xs dz-clickable">conduct a resumable upload</a>.
=======
                                                    Upload files smaller than {{ max_file_size_for_display|floatformat:"0" }}GB in size by dragging & dropping, or click
                                                    <a class="dz-clickable upload-toggle">here</a> to select them. Uploads > 1GB are still in beta. Uploads are not resumable.
>>>>>>> afff5e5f
                                                </div>
                                            {% endif %}
                                        {% endif %}
                                    {% endif %}
                                </div>
                                {% if cm.resource_type == "CompositeResource" %}
                                <div id="fb-metadata-helper" class="has-background-light-gray">
                                    <i class="fa fa-caret-square-o-right fb-metadata-collapse" aria-hidden="true"
                                       data-fb-action="hide"
                                       data-toggle="tooltip" data-placement="left" title="Hide"></i>
                                    <i class="fa fa-caret-square-o-left fb-metadata-collapse hidden" aria-hidden="true"
                                       data-fb-action="show"
                                       data-toggle="tooltip" data-placement="left" title="Show"></i>

                                    <span class="ui-icon ui-icon-grip-dotted-vertical"></span>
                                </div>
                                <div id="fb-metadata" class="fb-metadata h-100">
                                    {% if cm.resource_type == "CompositeResource" %}
                                        <div id="fileTypeMetaData">
                                            <div id="#fb-metadata-default" class="text-center text-muted"
                                                 role="alert">
                                                <div>Select a file to see file type metadata.</div>
                                                <hr>
                                                <span class="fa-stack fa-lg text-center">
                                                    <i class="fa fa-file-o fa-stack-2x" aria-hidden="true"></i>
                                                    <i class="fa fa-mouse-pointer fa-stack-1x" aria-hidden="true"
                                                       style="top: 14px;"></i>
                                                </span>
                                            </div>
                                        </div>
                                    {% endif %}
                                </div>
                                {% endif %}
                            </div>

                            {% if page.perms.change and resource_edit_mode %}
                                {% if not cm.raccess.published_or_review_pending or current_user.is_superuser %}
                                    <form id="fb-delete-files-form" class="hidden" enctype="multipart/form-data">
                                        {% csrf_token %}
                                        <input type="hidden" name="file_ids" value=""/>
                                    </form>
                                {% endif %}
                            {% endif %}
                        </div>
                    </div>

                    <div class="files" id="previews"></div>
                    {% block download_bag %}
                        <div>
                            <div id='rep-alert-success' class="alert alert-success alert-dismissible"
                                    role="alert" style="display:none">
                                <button type="button" class="close" data-dismiss="alert" aria-label="Close">
                                    <span aria-hidden="true">&times;</span></button>
                                <span id="rep-status-success"></span>
                            </div>
                            <div id='rep-alert-error' class="alert alert-danger alert-dismissible" role="alert"
                                    style="display:none">
                                <button type="button" class="close" data-dismiss="alert" aria-label="Close">
                                    <span aria-hidden="true">&times;</span></button>
                                <span id="rep-status-error"></span>
                            </div>
                        </div>
                    {% endblock %} {#  download_bag #}

                    {# ======= Readme ======= #}
                    {% if readme %}
                        {% include "resource-landing-page/readme-file.html" %}
                    {% endif %}
                {% else %}
                    <i class="glyphicon glyphicon-eye-close text-danger no-access-icon"></i>&nbsp;
                    <span>You do not have permission to see these content files. Please contact an Owner if you wish to obtain access.</span>
                {% endif %}
            </div>
        {% endif %}
        {% endblock %} {# content_block #}
            
        {# ======= Uppy for large file upload ======= #}
        {% include "uppy.html" %}

        {# ======= Data Services ======= #}
        {% if data_services_urls.wms_url or data_services_urls.wfs_url or data_services_urls.wcs_url or data_services_urls.thredds_url %}
            {% include "resource-landing-page/data-services.html" %}
        {% endif %}

        {# ======= Resource Specific ======= #}

        {% if site or extended_metadata_exists or res_add_metadata or resource_edit_mode %}
            {% if cm.resource_type == "ToolResource" %}
                <div class="col-xs-12 content-block">
                    <h3>Configuration</h3>
                    <div id="resourceSpecificTab">
                        <div class="row">
                            {% if not resource_edit_mode or cm.raccess.published_or_review_pending %}
                                {% block extended_metadata %}{% endblock %}
                            {% else %}
                                {% crispy metadata_form %}
                            {% endif %}

                            {# add extra section for resource landing page #}
                            {% block extra_section %}{% endblock %}
                        </div>
                    </div>
                </div>
            {% endif %}
        {% endif %}

        {# ======= Additional Metadata ======= #}
        {% include "resource-landing-page/additional-metadata.html" %}

        {# ======= Geoconnex ======= #}
        {% include "resource-landing-page/geoconnex.html" %}

        {# ======= References ======= #}
        {% include "resource-landing-page/references.html" %}

        {# ======= Credits ======= #}
        {% include "resource-landing-page/credits.html" %}

        {# ======= Citation ======= #}
        {% include "resource-landing-page/citation.html" %}

        {# ======= Comments ======= #}
        {% include "resource-landing-page/comments.html" %}
        </div>
{% endblock %}

{% block extra_js %}
    {% set_page_permissions page %}
    {{ block.super }}
    <script>
      {# GLOBAL DECLARATIONS FOR RESOURCE LANDING PAGE SCRIPTS #}
      const SHORT_ID = "{{ cm.short_id }}";
      var global_num_ext_refs = 0;
      var global_custom_citation = "{{ custom_citation }}";
      const MAX_FILE_SIZE = {{ max_file_size }};
      $.ajax({
        type: "GET",
        url: '/hsapi/_internal/' + SHORT_ID + '/list-referenced-content/',
      }).complete(function(res) {
        if (res.responseText) {
          global_num_ext_refs = JSON.parse(res.responseText).filenames.length
        }
      });
      const CITATION_ID = "{{ citation_id }}";
      const RES_KEYWORDS = {{ keywords|safe }};
      const RES_FUNDING_AGENCIES = [
        {% for agency in fundingagencies %}
            {
                "agency_id": "{{ agency.id }}",
                "award_number": "{{ agency.award_number }}",
                "award_title": "{{ agency.award_title | escapejs }}",
                "agency_name": "{{ agency.agency_name | escapejs }}",
                "agency_url": "{{ agency.agency_url }}"
            },
        {% endfor %}
      ];
      const SELF_ACCESS_LEVEL = "{{ self_access_level }}";
      const CAN_CHANGE = "{{ page.perms.change }}" === "True";
      const RES_TYPE = "{{ cm|resource_type }}";
      const FILE_COUNT = {{ cm.files.all.count }};
      const SUPPORTE_FILE_TYPES = "{{ cm.get_supported_upload_file_types }}";
      const ALLLOW_MULTIPLE_FILE_UPLOAD = "{{ cm.allow_multiple_file_upload }}";
      const RESOURCE_MODE = "{% if resource_edit_mode %}Edit{% else %}View{% endif %}";
      const RESOURCE_PUBLISHED_OR_UNDER_REVIEW = "{{ cm.raccess.published_or_review_pending }}" === "True";
      const CURRENT_USER_ID = {{ request.user.id|default:"null" }};
      const USERS_JSON = {{ users_json|safe }};
      const AUTHORS = [
          {% for author in creators %}
            {
                "id": "{{ author.id }}",
                "name": "{{ author.name|default:""|escapejs }}",
                "email": "{{ author.email|default:"" }}",
                "organization": "{{ author.organization|default:""|escapejs }}",
                "identifiers": {
                    {% for name, link in author.identifiers.items %}
                        "{{ name }}": "{{ link }}",
                    {% endfor %}
                },
                "address": "{{ author.address|default:""|escapejs }}",
                "phone": "{{ author.phone|default:"" }}",
                "homepage": "{{ author.homepage|default:"" }}",
                "profileUrl": "{{ author.relative_uri|default:'' }}",
                "order": "{{ author.order }}",
                "is_active": "{{ author.is_active_user|default:"" }}",
            },
          {% endfor %}
      ];
      const GEOSPATIAL_RELATIONS = [
        {% for relation in geospatial_relations %}
            {
                "value": "{{ relation.value| escapejs}}",
                "text": "{{ relation.text }}",
                "id": "{{ relation.id }}"
            },
        {% endfor %}
      ];
      const TRACKING_APPLAUNCH_URL = "{% url 'tracking-applaunch' %}";

      {% if show_manage_access %}
          const QUOTA_HOLDER_PK = {{ quota_holder.pk  }};
          const GROUP_IMAGE_DEFAULT_URL = "{% static 'img/home-page/step4.png' %}";
          const CAN_CHANGE_RESOURCE_FLAGS = "{{ can_change_resource_flags }}" === "True";
          const CAN_BE_PUBLIC_OR_DISCOVERABLE = "{{ cm.can_be_public_or_discoverable }}" === "True";
          const RESOURCE_ACCESS = {
              isPublic: "{{ cm.raccess.public }}" === "True",
              isDiscoverable: "{{ cm.raccess.discoverable }}" === "True",
              isShareable: "{{ cm.raccess.shareable }}" === "True",
              isPrivateLinkSharing : "{{ cm.raccess.allow_private_sharing }}" === "True",
          };
      {% endif %}
      var spatial_coverage_type = "{{ spatial_coverage.type }}";

    </script>

    <script src="https://unpkg.com/leaflet@1.9.2/dist/leaflet.js"
        integrity="sha256-o9N1jGDZrf5tS+Ft4gbIK7mYMipq9lqpVJ91xHSyKhg="
        crossorigin="">
    </script>
    <script src="https://unpkg.com/leaflet-fullscreen@1.0.2/dist/Leaflet.fullscreen.min.js" crossorigin=""></script>
    <script src="https://unpkg.com/leaflet-draw@1.0.4/dist/leaflet.draw.js"></script>
    <script type="text/javascript" src="{% static 'js/coverageMap.js' %}"></script>
    <script type="text/javascript" src="{% static 'js/dropzone.js' %}"></script>
    <script type="text/javascript" src="{% static 'js/hs-file-icons.js' %}"></script>
    <script type="text/javascript" src="{% static 'js/hs_file_browser.js' %}"></script>
    <script type="text/javascript" src="{% static 'js/resourceLandingAjax.js' %}"></script>
    <script type="text/javascript" charset="utf8" src="{% static 'js/jquery.dataTables.js' %}"></script>
    <script type="text/javascript" src="{% static 'js/copyToClipboard.js' %}"></script>
    <script type="text/javascript" src="{% static 'js/generic-resource.js' %}"></script>
    {#the following loads the asset for the DAL autocomplete#}
    {{ add_view_resource_permission_form.media }}
{% endblock %}<|MERGE_RESOLUTION|>--- conflicted
+++ resolved
@@ -898,15 +898,10 @@
                                             {% if max_file_size > 0 %}
                                                 <div class="fb-upload-caption">
                                                     <i class="fa fa-upload" aria-hidden="true"></i>&nbsp;&nbsp;
-<<<<<<< HEAD
                                                     Upload files up to {{ max_file_size_for_display|floatformat:"0" }}GB in size by dragging & dropping.
                                                     <br>
                                                     For large files, or if your connection is slow, you can
                                                     <a type="button" id="uppy-modal-trigger" class="btn btn-success btn-xs dz-clickable">conduct a resumable upload</a>.
-=======
-                                                    Upload files smaller than {{ max_file_size_for_display|floatformat:"0" }}GB in size by dragging & dropping, or click
-                                                    <a class="dz-clickable upload-toggle">here</a> to select them. Uploads > 1GB are still in beta. Uploads are not resumable.
->>>>>>> afff5e5f
                                                 </div>
                                             {% endif %}
                                         {% endif %}
