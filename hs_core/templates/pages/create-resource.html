--- conflicted
+++ resolved
@@ -1,376 +1,366 @@
-{% extends "pages/page.html" %}
-
-{% load mezzanine_tags pages_tags hydroshare_tags %}
-
-{% block extra_head %}
-    <link href="{{ STATIC_URL }}css/site_base_irods.css" rel="stylesheet"/>
-    <link href="{{ STATIC_URL }}css/hs-file-icons.css" rel="stylesheet"/>
-{% endblock %}
-
-{% block meta_title %}Create resource{% endblock %}
-
-{% block main %}
-    <div class="container">
-        <div id="resource-content" class="row">
-            <div class="col-xs-12">
-                {% block error %}
-                    {% if validation_error %}
-                        <div class="alert alert-danger alert-dismissible" role="alert">
-                            <button type="button" class="close" data-dismiss="alert" aria-label="Close"><span
-                                    aria-hidden="true">&times;</span></button>
-                            <strong>Validation Error: {{ validation_error }}</strong>
-                        </div>
-                    {% endif %}
-                    {% if file_size_error %}
-                        <div class="alert alert-danger alert-dismissible" role="alert">
-                            <button type="button" class="close" data-dismiss="alert" aria-label="Close"><span
-                                    aria-hidden="true">&times;</span></button>
-                            <strong>Uploaded File Size Error: {{ file_size_error }}</strong>
-                        </div>
-                    {% endif %}
-                    {% if resource_creation_error %}
-                        <div class="alert alert-danger alert-dismissible" role="alert">
-                            <button type="button" class="close" data-dismiss="alert" aria-label="Close"><span
-                                    aria-hidden="true">&times;</span></button>
-                            <strong>Failed to Create Resource: {{ resource_creation_error }}</strong>
-                        </div>
-                    {% endif %}
-                {% endblock %}
-
-                <div class="alert alert-info">
-                    <p>Click create resource to upload your files. For more information click 
-                        <strong><a href="https://help.hydroshare.org/creating-and-managing-resources/"
-                           target="_blank">here</a></strong>.</p>
-                </div>
-            </div>
-
-            <div class="col-xs-12">
-                <h2 class="page-title">Create Resource
-                    <small class="text-muted">
-                        <em>A DOI is reserved for the resource. </em>
-                        <span class="glyphicon glyphicon-info-sign info-popover-glypn"
-                              data-toggle="popover1" data-placement="bottom"
-                              data-content="A Digital Object Identifier (DOI) is reserved for the resource.
-                              It remains inactive until the resource is published."></span>
-                    </small>
-                </h2>
-            </div>
-
-            <div class="col-xs-12">
-                <label for="dropdown-resource-type" class="col-form-label">Select a resource type</label>
-                <div id="dropdown-resource-type" class="dropdown">
-                    <div id="select-resource-type" class="resource-type selected-type" data-toggle="dropdown"
-                         aria-haspopup="true" aria-expanded="true">
-                        <img src="{{ STATIC_URL }}img/resource-icons/composite48x48.png"
-                             alt="Composite Resource Icon" class="resource-type-icon"/>
-                        <div class="resource-type-name">&nbsp;Composite&nbsp;<span class="caret"></span></div>
-                    </div>
-
-                    <ul class="dropdown-menu shadow-md" aria-labelledby="select-resource-type">
-                        {# GENERAL #}
-                        <li class="dropdown-header">General</li>
-                        <li>
-                            <a data-toggle="tooltip" data-placement="right"
-                               title="A resource which can include multiple files without file format limitations."
-                               data-value="CompositeResource">
-                                <img src="{{ STATIC_URL }}img/resource-icons/composite48x48.png"
-                                     alt="Composite Resource Icon" class="resource-type-icon"/>
-                                <div class="resource-type-name">&nbsp;Composite</div>
-                            </a>
-                        </li>
-                        <li>
-                            <a data-toggle="tooltip" data-placement="right"
-                               title="A resource that holds a list of other resources in HydroShare."
-                               data-value="CollectionResource">
-                                <img src="{{ STATIC_URL }}img/resource-icons/collection48x48.png"
-                                     alt="Collection Resource Icon" class="resource-type-icon"/>
-                                <div class="resource-type-name">&nbsp;Collection</div>
-                            </a>
-                        </li>
-                        <li>
-                            <a data-toggle="tooltip" data-placement="right"
-                               title="A shortcut (or reference) to an external web application that functions with HydroShare data resources."
-                               data-value="ToolResource">
-                                <img src="{{ STATIC_URL }}img/resource-icons/webapp48x48.png"
-                                     alt="Web App Resource Icon" class="resource-type-icon"/>
-                                <div class="resource-type-name">&nbsp;Web App</div>
-                            </a>
-                        </li>
-
-                        {# MODELING #}
-                        <li role="separator" class="divider"></li>
-                        <li class="dropdown-header">Modeling</li>
-                        <li>
-                            <a data-toggle="tooltip" data-placement="right"
-                               title="Describes the software component of a generic model within the water domain."
-                               data-value="ModelProgramResource">
-                                <img src="{{ STATIC_URL }}img/resource-icons/modelprogram48x48.png"
-                                     alt="Model Program Resource Icon" class="resource-type-icon"/>
-                                <div class="resource-type-name">&nbsp;Model Program</div>
-                            </a>
-                        </li>
-                        <li>
-                            <a data-toggle="tooltip" data-placement="right"
-                               title="Defines the input and output data for a generic hydrological model, for a specific time and place."
-                               data-value="ModelInstanceResource">
-                                <img src="{{ STATIC_URL }}img/resource-icons/modelinstance48x48.png"
-                                     alt="Model Instance Resource Icon" class="resource-type-icon"/>
-                                <div class="resource-type-name">&nbsp;Model Instance</div>
-                            </a>
-                        </li>
-                        <li>
-                            <a data-toggle="tooltip" data-placement="right"
-                               title="A specific case of the Model Instance resource that applies to the Soil and Water Assessment Tool."
-                               data-value="SWATModelInstanceResource">
-                                <img src="{{ STATIC_URL }}img/resource-icons/swat48x48.png"
-                                     alt="SWAT Model Instance Resource Icon" class="resource-type-icon"/>
-                                <div class="resource-type-name">&nbsp;SWAT Model Instance</div>
-                            </a>
-                        </li>
-                        <li>
-                            <a data-toggle="tooltip" data-placement="right"
-                               title="A specific case of the Model Instance resource that applies to USGS MODFLOW 2000 and later versions."
-                               data-value="MODFLOWModelInstanceResource">
-                                <img src="{{ STATIC_URL }}img/resource-icons/modflow48x48.png"
-                                     alt="Collection Resource Icon" class="resource-type-icon"/>
-                                <div class="resource-type-name">&nbsp;MODFLOW Model Instance</div>
-                            </a>
-                        </li>
-                    </ul>
-                </div>
-            </div>
-
-            <br>
-
-            <label for="title" class="col-xs-12 col-form-label">Input a title</label>
-
-            <div class="col-xs-12">
-                <input id="txtTitle" placeholder="Untitled Resource" class="form-control" type="text">
-                <br>
-            </div>
-
-            <div id="upload-content" class="col-xs-12">
-                <div class="row">
-                    <label for="hsDropzone" class="col-xs-12 col-form-label">Add your files</label>
-
-                    <div class="col-xs-12 col-sm-8 col-md-9">
-                        <form id="hsDropzone" class="dropzone" role="form" method="POST"
-                              enctype="multipart/form-data"
-                              action="/hsapi/_internal/create-resource/do/">
-                            {% csrf_token %}
-
-                            <div class="hs-dropzone-header">
-                                <i class="fa fa-info-circle" aria-hidden="true"></i>
-                                <span class="hs-dropzone-header-help">Drop files below or click to upload.</span>
-
-                                <span id="btn-remove-all-files" class="btn btn-default pull-right">
-                                    <i class="fa fa-trash-o btn-remove" aria-hidden="true"></i>
-                                    <span>&nbsp;&nbsp;Remove All Files</span>
-                                </span>
-                            </div>
-
-                            <div class="hs-dropzone-wrapper">
-                                <div class="hs-upload-indicator text-center">
-                                    <i class="fa fa-file" aria-hidden="true"></i>
-                                    <h3>Drop files here or click to upload</h3>
-                                </div>
-                                <div id="dz-container">
-                                    <input id="form-title" type="hidden" name="title" value=""/>
-                                    {# Defaults to CompositeResource #}
-                                    <input id="form-resource-type" type="hidden" name="resource-type"
-                                           value="CompositeResource"/>
-                                </div>
-                            </div>
-
-                            <div class="hs-dropzone-footer">
-                                <div id="file-types">
-                                    <i class="fa fa-check-circle" aria-hidden="true"></i>
-                                    <span>Any file type can be uploaded.</span>
-                                </div>
-                            </div>
-
-                            <div class="hs-dropzone-footer">
-                                <div id="file-multiple">
-                                    <i class="fa fa-check-circle" aria-hidden="true"></i>
-                                    <span>Multiple file upload is allowed.</span>
-                                </div>
-                            </div>
-
-                            <div class="row">
-                                <div class="col-xs-12">
-                                    <hr>
-                                    <label>To load files from an iRODS server including your iRODS user HydroShare server:</label>
-
-                                    <div id="irods-browse">
-                                        <div id="log-into-irods">
-                                            <a id="btn-signin-irods" type="button" class="btn btn-info"
-                                               data-toggle="modal"
-                                               data-target="#irodsSignin"><span
-                                                    class="glyphicon glyphicon-log-in"></span>&nbsp;&nbsp;Log in to iRODS...</a>
-                                        </div>
-                                        <br>
-                                        <input type="hidden" id="irods-username" name="irods-username" value="">
-                                        <input type="hidden" id="irods-password" name="irods-password" value="">
-                                        <input type="hidden" id="irods-host" name="irods-host" value="">
-                                        <input type="hidden" id="irods-port" name="irods-port" value="">
-                                        <input type="hidden" id="irods-zone" name="irods-zone" value="">
-                                        <input type="hidden" id="irods_file_names" name="irods_file_names" value="">
-                                        <input type="hidden" id="irods_federated" name="irods_federated" value="">
-
-                                        <a id="btn-select-irods-file" type="button"
-                                           class="btn btn-success hidden"
-                                           data-toggle="modal" data-target="#irodsContent">
-                                            Browse iRODS...
-                                        </a>
-
-                                        <span id="irods-sel-file"></span>
-
-                                        <input type="hidden" id="copy-or-move" name="copy-or-move" value='copy'>
-
-                                        <span id="irods-copy-move" class="hidden-form">
-                                            <span class="form-check">
-                                              <label class="form-check-label">
-                                                <input id='copy-radio' class="form-check-input" type="radio"
-                                                       name="copy-move"
-                                                       value="copy" checked>&nbsp;Copy&nbsp;&nbsp;
-                                              </label>
-                                            </span>
-
-                                            <span class="form-check">
-                                              <label class="form-check-label">
-                                                <input id="move-radio" class="form-check-input" type="radio"
-                                                       name="copy-move"
-                                                       value="move">&nbsp;Move
-                                              </label>
-                                            </span>
-                                        </span>
-
-                                        <br>
-
-                                        <div class="alert alert-danger hidden" id="sign-in-info">
-                                            <div id="sign-in-name"></div>
-                                        </div>
-
-                                        <div id="irdos-signout">
-                                            <a id="btn-signout-irods" type="button"
-                                               class="btn btn-default hidden-form">
-                                                <span class="glyphicon glyphicon-log-out"></span>&nbsp;&nbsp;Log out of
-                                                iRODS
-                                            </a>
-                                        </div>
-                                    </div>
-                                </div>
-                            </div>
-                        </form>
-
-                        <div id="preview-template" class="dz-preview dz-file-preview" style="display: none;">
-                            <div class="dz-details shadow-md">
-                                <div class="dz-details-header">
-                                    <div class="dz-size text-muted pull-left" data-dz-size></div>
-                                    <i class="fa fa-trash-o btn-remove pull-right" data-toggle="tooltip"
-                                       data-placement="bottom" title="Remove this file" aria-hidden="true"
-                                       data-dz-remove></i>
-                                </div>
-
-                                <span class="file-type-icon">
-
-                                </span>
-
-                                <div class="dz-error-message arrow_box arrow_box_top_center">
-                                    <span class="dz-error-message" data-dz-errormessage></span>
-                                </div>
-
-                                <div class="dz-filename" data-toggle="tooltip" data-placement="bottom"
-                                     title=""><span data-dz-name></span></div>
-                            </div>
-                        </div>
-
-                        <br>
-
-                        <div id="file-move-warning" class="alert alert-warning hidden-form">
-                            You selected move option which will move the selected files out of your iRODS account into a
-                            HydroShare resource once created.
-                        </div>
-
-                        {% if file_size_error %}
-                            <div class="alert alert-danger alert-dismissible">
-                                <button type="button" class="close" data-dismiss="alert" aria-label="Close"><span
-                                        aria-hidden="true">&times;</span></button>
-                                {{ file_size_error }}
-                            </div>
-                        {% endif %}
-
-                        {% if validation_error %}
-                            <div id="file-type-error" class="alert alert-danger alert-dismissible">
-                                <button type="button" class="close" data-dismiss="alert" aria-label="Close"><span
-                                        aria-hidden="true">&times;</span></button>
-                                {{ validation_error }}
-                            </div>
-                        {% endif %}
-                    </div>
-
-                    <div class="col-xs-12 col-sm-4 col-md-3">
-                        <ul id="constraints" class="list-group">
-                            <li id="required-types" class="list-group-item list-group-item-success">The following file types are required:
-                                <span>
-                                </span>
-                            </li>
-                            <li id="res-empty" class="list-group-item list-group-item-danger">This resource must have content files.</li>
-                            <li id="single-file" class="list-group-item">
-                                Single file to upload must be of type <span id="single-file-type"></span>
-                            </li>
-                            <li id="same-file-names" class="list-group-item" >Your files must share the same file name.
-                            </li>
-                        </ul>
-
-                        <ul class="list-group">
-                            <li class="list-group-item">Files you upload here will be grouped together into a
-                                "Resource" in HydroShare.
-                            </li>
-                            <li class="list-group-item">Files uploaded directly from a browser are limited to 1 GB per
-                                file.
-                            </li>
-                            <li class="list-group-item">
-                                <p>Use iRODS to add files larger than 1 GB. Any iRODS server may be used. If you do not
-                                have an account on an iRODS server you can create a HydroShare iRODS account from your
-                                 <a href="/user/{{ user.id }}/">User Profile page</a>.</p>
-
-                                <p>See <a href="https://help.hydroshare.org/creating-and-managing-resources/"
-                                          target="_blank">Creating and Managing Resources</a> for more information on
-                                    working with iRODS directly.</p>
-                            </li>
-                        </ul>
-                    </div>
-                </div>
-<<<<<<< HEAD
-
-                <div class="row">
-                    <div class="col-xs-12">
-                        <span class="btn btn-primary btn-create-resource pull-right">Create Resource</span>
-                        <span class="btn btn-default btn-cancel-create-resource pull-left">Cancel</span>
-                    </div>
-                </div>
-=======
->>>>>>> 0e44d6c9
-            </div>
-            
-            <div class="col-xs-12">
-                    <span class="btn btn-primary btn-create-resource pull-right">Create Resource</span>
-                    <span class="btn btn-default btn-cancel-create-resource pull-left">Cancel</span>
-            </div>
-            
-        </div>
-    </div>
-
-    {% block modal %}
-        {% include "irods_signin.html" %}
-        {% include "irods_upload_create.html" %}
-    {% endblock %}
-
-    <script type="text/javascript" src="{{ STATIC_URL }}js/hs-file-icons.js"></script>
-    <script type="text/javascript" src="{{ STATIC_URL }}js/dropzone.js"></script>
-    {% block extra_js %}
-        {{ block.super }}
-        <script type="text/javascript" src="{{ STATIC_URL }}js/create-resource.js"></script>
-    {% endblock %}
-{% endblock %}
+{% extends "pages/page.html" %}
+
+{% load mezzanine_tags pages_tags hydroshare_tags %}
+
+{% block extra_head %}
+    <link href="{{ STATIC_URL }}css/site_base_irods.css" rel="stylesheet"/>
+    <link href="{{ STATIC_URL }}css/hs-file-icons.css" rel="stylesheet"/>
+{% endblock %}
+
+{% block meta_title %}Create resource{% endblock %}
+
+{% block main %}
+    <div class="container">
+        <div id="resource-content" class="row">
+            <div class="col-xs-12">
+                {% block error %}
+                    {% if validation_error %}
+                        <div class="alert alert-danger alert-dismissible" role="alert">
+                            <button type="button" class="close" data-dismiss="alert" aria-label="Close"><span
+                                    aria-hidden="true">&times;</span></button>
+                            <strong>Validation Error: {{ validation_error }}</strong>
+                        </div>
+                    {% endif %}
+                    {% if file_size_error %}
+                        <div class="alert alert-danger alert-dismissible" role="alert">
+                            <button type="button" class="close" data-dismiss="alert" aria-label="Close"><span
+                                    aria-hidden="true">&times;</span></button>
+                            <strong>Uploaded File Size Error: {{ file_size_error }}</strong>
+                        </div>
+                    {% endif %}
+                    {% if resource_creation_error %}
+                        <div class="alert alert-danger alert-dismissible" role="alert">
+                            <button type="button" class="close" data-dismiss="alert" aria-label="Close"><span
+                                    aria-hidden="true">&times;</span></button>
+                            <strong>Failed to Create Resource: {{ resource_creation_error }}</strong>
+                        </div>
+                    {% endif %}
+                {% endblock %}
+
+                <div class="alert alert-info">
+                    <p>Click create resource to upload your files. For more information click 
+                        <strong><a href="https://help.hydroshare.org/creating-and-managing-resources/"
+                           target="_blank">here</a></strong>.</p>
+                </div>
+            </div>
+
+            <div class="col-xs-12">
+                <h2 class="page-title">Create Resource
+                    <small class="text-muted">
+                        <em>A DOI is reserved for the resource. </em>
+                        <span class="glyphicon glyphicon-info-sign info-popover-glypn"
+                              data-toggle="popover1" data-placement="bottom"
+                              data-content="A Digital Object Identifier (DOI) is reserved for the resource.
+                              It remains inactive until the resource is published."></span>
+                    </small>
+                </h2>
+            </div>
+
+            <div class="col-xs-12">
+                <label for="dropdown-resource-type" class="col-form-label">Select a resource type</label>
+                <div id="dropdown-resource-type" class="dropdown">
+                    <div id="select-resource-type" class="resource-type selected-type" data-toggle="dropdown"
+                         aria-haspopup="true" aria-expanded="true">
+                        <img src="{{ STATIC_URL }}img/resource-icons/composite48x48.png"
+                             alt="Composite Resource Icon" class="resource-type-icon"/>
+                        <div class="resource-type-name">&nbsp;Composite&nbsp;<span class="caret"></span></div>
+                    </div>
+
+                    <ul class="dropdown-menu shadow-md" aria-labelledby="select-resource-type">
+                        {# GENERAL #}
+                        <li class="dropdown-header">General</li>
+                        <li>
+                            <a data-toggle="tooltip" data-placement="right"
+                               title="A resource which can include multiple files without file format limitations."
+                               data-value="CompositeResource">
+                                <img src="{{ STATIC_URL }}img/resource-icons/composite48x48.png"
+                                     alt="Composite Resource Icon" class="resource-type-icon"/>
+                                <div class="resource-type-name">&nbsp;Composite</div>
+                            </a>
+                        </li>
+                        <li>
+                            <a data-toggle="tooltip" data-placement="right"
+                               title="A resource that holds a list of other resources in HydroShare."
+                               data-value="CollectionResource">
+                                <img src="{{ STATIC_URL }}img/resource-icons/collection48x48.png"
+                                     alt="Collection Resource Icon" class="resource-type-icon"/>
+                                <div class="resource-type-name">&nbsp;Collection</div>
+                            </a>
+                        </li>
+                        <li>
+                            <a data-toggle="tooltip" data-placement="right"
+                               title="A shortcut (or reference) to an external web application that functions with HydroShare data resources."
+                               data-value="ToolResource">
+                                <img src="{{ STATIC_URL }}img/resource-icons/webapp48x48.png"
+                                     alt="Web App Resource Icon" class="resource-type-icon"/>
+                                <div class="resource-type-name">&nbsp;Web App</div>
+                            </a>
+                        </li>
+
+                        {# MODELING #}
+                        <li role="separator" class="divider"></li>
+                        <li class="dropdown-header">Modeling</li>
+                        <li>
+                            <a data-toggle="tooltip" data-placement="right"
+                               title="Describes the software component of a generic model within the water domain."
+                               data-value="ModelProgramResource">
+                                <img src="{{ STATIC_URL }}img/resource-icons/modelprogram48x48.png"
+                                     alt="Model Program Resource Icon" class="resource-type-icon"/>
+                                <div class="resource-type-name">&nbsp;Model Program</div>
+                            </a>
+                        </li>
+                        <li>
+                            <a data-toggle="tooltip" data-placement="right"
+                               title="Defines the input and output data for a generic hydrological model, for a specific time and place."
+                               data-value="ModelInstanceResource">
+                                <img src="{{ STATIC_URL }}img/resource-icons/modelinstance48x48.png"
+                                     alt="Model Instance Resource Icon" class="resource-type-icon"/>
+                                <div class="resource-type-name">&nbsp;Model Instance</div>
+                            </a>
+                        </li>
+                        <li>
+                            <a data-toggle="tooltip" data-placement="right"
+                               title="A specific case of the Model Instance resource that applies to the Soil and Water Assessment Tool."
+                               data-value="SWATModelInstanceResource">
+                                <img src="{{ STATIC_URL }}img/resource-icons/swat48x48.png"
+                                     alt="SWAT Model Instance Resource Icon" class="resource-type-icon"/>
+                                <div class="resource-type-name">&nbsp;SWAT Model Instance</div>
+                            </a>
+                        </li>
+                        <li>
+                            <a data-toggle="tooltip" data-placement="right"
+                               title="A specific case of the Model Instance resource that applies to USGS MODFLOW 2000 and later versions."
+                               data-value="MODFLOWModelInstanceResource">
+                                <img src="{{ STATIC_URL }}img/resource-icons/modflow48x48.png"
+                                     alt="Collection Resource Icon" class="resource-type-icon"/>
+                                <div class="resource-type-name">&nbsp;MODFLOW Model Instance</div>
+                            </a>
+                        </li>
+                    </ul>
+                </div>
+            </div>
+
+            <br>
+
+            <label for="title" class="col-xs-12 col-form-label">Input a title</label>
+
+            <div class="col-xs-12">
+                <input id="txtTitle" placeholder="Untitled Resource" class="form-control" type="text">
+                <br>
+            </div>
+
+            <div id="upload-content" class="col-xs-12">
+                <div class="row">
+                    <label for="hsDropzone" class="col-xs-12 col-form-label">Add your files</label>
+
+                    <div class="col-xs-12 col-sm-8 col-md-9">
+                        <form id="hsDropzone" class="dropzone" role="form" method="POST"
+                              enctype="multipart/form-data"
+                              action="/hsapi/_internal/create-resource/do/">
+                            {% csrf_token %}
+
+                            <div class="hs-dropzone-header">
+                                <i class="fa fa-info-circle" aria-hidden="true"></i>
+                                <span class="hs-dropzone-header-help">Drop files below or click to upload.</span>
+
+                                <span id="btn-remove-all-files" class="btn btn-default pull-right">
+                                    <i class="fa fa-trash-o btn-remove" aria-hidden="true"></i>
+                                    <span>&nbsp;&nbsp;Remove All Files</span>
+                                </span>
+                            </div>
+
+                            <div class="hs-dropzone-wrapper">
+                                <div class="hs-upload-indicator text-center">
+                                    <i class="fa fa-file" aria-hidden="true"></i>
+                                    <h3>Drop files here or click to upload</h3>
+                                </div>
+                                <div id="dz-container">
+                                    <input id="form-title" type="hidden" name="title" value=""/>
+                                    {# Defaults to CompositeResource #}
+                                    <input id="form-resource-type" type="hidden" name="resource-type"
+                                           value="CompositeResource"/>
+                                </div>
+                            </div>
+
+                            <div class="hs-dropzone-footer">
+                                <div id="file-types">
+                                    <i class="fa fa-check-circle" aria-hidden="true"></i>
+                                    <span>Any file type can be uploaded.</span>
+                                </div>
+                            </div>
+
+                            <div class="hs-dropzone-footer">
+                                <div id="file-multiple">
+                                    <i class="fa fa-check-circle" aria-hidden="true"></i>
+                                    <span>Multiple file upload is allowed.</span>
+                                </div>
+                            </div>
+
+                            <div class="row">
+                                <div class="col-xs-12">
+                                    <hr>
+                                    <label>To load files from an iRODS server including your iRODS user HydroShare server:</label>
+
+                                    <div id="irods-browse">
+                                        <div id="log-into-irods">
+                                            <a id="btn-signin-irods" type="button" class="btn btn-info"
+                                               data-toggle="modal"
+                                               data-target="#irodsSignin"><span
+                                                    class="glyphicon glyphicon-log-in"></span>&nbsp;&nbsp;Log in to iRODS...</a>
+                                        </div>
+                                        <br>
+                                        <input type="hidden" id="irods-username" name="irods-username" value="">
+                                        <input type="hidden" id="irods-password" name="irods-password" value="">
+                                        <input type="hidden" id="irods-host" name="irods-host" value="">
+                                        <input type="hidden" id="irods-port" name="irods-port" value="">
+                                        <input type="hidden" id="irods-zone" name="irods-zone" value="">
+                                        <input type="hidden" id="irods_file_names" name="irods_file_names" value="">
+                                        <input type="hidden" id="irods_federated" name="irods_federated" value="">
+
+                                        <a id="btn-select-irods-file" type="button"
+                                           class="btn btn-success hidden"
+                                           data-toggle="modal" data-target="#irodsContent">
+                                            Browse iRODS...
+                                        </a>
+
+                                        <span id="irods-sel-file"></span>
+
+                                        <input type="hidden" id="copy-or-move" name="copy-or-move" value='copy'>
+
+                                        <span id="irods-copy-move" class="hidden-form">
+                                            <span class="form-check">
+                                              <label class="form-check-label">
+                                                <input id='copy-radio' class="form-check-input" type="radio"
+                                                       name="copy-move"
+                                                       value="copy" checked>&nbsp;Copy&nbsp;&nbsp;
+                                              </label>
+                                            </span>
+
+                                            <span class="form-check">
+                                              <label class="form-check-label">
+                                                <input id="move-radio" class="form-check-input" type="radio"
+                                                       name="copy-move"
+                                                       value="move">&nbsp;Move
+                                              </label>
+                                            </span>
+                                        </span>
+
+                                        <br>
+
+                                        <div class="alert alert-danger hidden" id="sign-in-info">
+                                            <div id="sign-in-name"></div>
+                                        </div>
+
+                                        <div id="irdos-signout">
+                                            <a id="btn-signout-irods" type="button"
+                                               class="btn btn-default hidden-form">
+                                                <span class="glyphicon glyphicon-log-out"></span>&nbsp;&nbsp;Log out of
+                                                iRODS
+                                            </a>
+                                        </div>
+                                    </div>
+                                </div>
+                            </div>
+                        </form>
+
+                        <div id="preview-template" class="dz-preview dz-file-preview" style="display: none;">
+                            <div class="dz-details shadow-md">
+                                <div class="dz-details-header">
+                                    <div class="dz-size text-muted pull-left" data-dz-size></div>
+                                    <i class="fa fa-trash-o btn-remove pull-right" data-toggle="tooltip"
+                                       data-placement="bottom" title="Remove this file" aria-hidden="true"
+                                       data-dz-remove></i>
+                                </div>
+
+                                <span class="file-type-icon">
+
+                                </span>
+
+                                <div class="dz-error-message arrow_box arrow_box_top_center">
+                                    <span class="dz-error-message" data-dz-errormessage></span>
+                                </div>
+
+                                <div class="dz-filename" data-toggle="tooltip" data-placement="bottom"
+                                     title=""><span data-dz-name></span></div>
+                            </div>
+                        </div>
+
+                        <br>
+
+                        <div id="file-move-warning" class="alert alert-warning hidden-form">
+                            You selected move option which will move the selected files out of your iRODS account into a
+                            HydroShare resource once created.
+                        </div>
+
+                        {% if file_size_error %}
+                            <div class="alert alert-danger alert-dismissible">
+                                <button type="button" class="close" data-dismiss="alert" aria-label="Close"><span
+                                        aria-hidden="true">&times;</span></button>
+                                {{ file_size_error }}
+                            </div>
+                        {% endif %}
+
+                        {% if validation_error %}
+                            <div id="file-type-error" class="alert alert-danger alert-dismissible">
+                                <button type="button" class="close" data-dismiss="alert" aria-label="Close"><span
+                                        aria-hidden="true">&times;</span></button>
+                                {{ validation_error }}
+                            </div>
+                        {% endif %}
+                    </div>
+
+                    <div class="col-xs-12 col-sm-4 col-md-3">
+                        <ul id="constraints" class="list-group">
+                            <li id="required-types" class="list-group-item list-group-item-success">The following file types are required:
+                                <span>
+                                </span>
+                            </li>
+                            <li id="res-empty" class="list-group-item list-group-item-danger">This resource must have content files.</li>
+                            <li id="single-file" class="list-group-item">
+                                Single file to upload must be of type <span id="single-file-type"></span>
+                            </li>
+                            <li id="same-file-names" class="list-group-item" >Your files must share the same file name.
+                            </li>
+                        </ul>
+
+                        <ul class="list-group">
+                            <li class="list-group-item">Files you upload here will be grouped together into a
+                                "Resource" in HydroShare.
+                            </li>
+                            <li class="list-group-item">Files uploaded directly from a browser are limited to 1 GB per
+                                file.
+                            </li>
+                            <li class="list-group-item">
+                                <p>Use iRODS to add files larger than 1 GB. Any iRODS server may be used. If you do not
+                                have an account on an iRODS server you can create a HydroShare iRODS account from your
+                                 <a href="/user/{{ user.id }}/">User Profile page</a>.</p>
+
+                                <p>See <a href="https://help.hydroshare.org/creating-and-managing-resources/"
+                                          target="_blank">Creating and Managing Resources</a> for more information on
+                                    working with iRODS directly.</p>
+                            </li>
+                        </ul>
+                    </div>
+                </div>
+            </div>
+            <div class="row">
+                <div class="col-xs-12">
+                        <span class="btn btn-primary btn-create-resource pull-right">Create Resource</span>
+                        <span class="btn btn-default btn-cancel-create-resource pull-left">Cancel</span>
+                </div>
+           </div>
+        </div>
+    </div>
+
+    {% block modal %}
+        {% include "irods_signin.html" %}
+        {% include "irods_upload_create.html" %}
+    {% endblock %}
+
+    <script type="text/javascript" src="{{ STATIC_URL }}js/hs-file-icons.js"></script>
+    <script type="text/javascript" src="{{ STATIC_URL }}js/dropzone.js"></script>
+    {% block extra_js %}
+        {{ block.super }}
+        <script type="text/javascript" src="{{ STATIC_URL }}js/create-resource.js"></script>
+    {% endblock %}
+{% endblock %}