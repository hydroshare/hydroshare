{% extends "pages/page.html" %}

{% load mezzanine_tags pages_tags hydroshare_tags %}

{% block title %}

    Create resource

{% endblock %}

{% block main %}

    <h2>Select a resource type and upload files as needed to create a new resource</h2>

    <ul>
    <li>Files you upload here will be grouped together into a "Resource"</li>
    <li>File size is limited to 10 GB per file</li>
    </ul>

<form class="form-horizontal" role="form" method="POST" enctype="multipart/form-data" action="/hsapi/_internal/create-resource/do/">
    {% csrf_token %}
    <div class="form-group">
        <label for="" class="col-sm-2 control-label">Select a resource type</label>
        <div class="col-sm-10">
            <select class="form-control" name="resource-type" id="resource-type">
                <option value="GenericResource">Generic Resource</option>
<<<<<<< HEAD
                <option value="NetcdfResource">Multidimensional Space and Time Data Resource</option>
{#                <option value="RasterResource">Geographic Raster Resource</option>#}
{#                <option value="TimeSeriesResource">Time Series Resource</option>#}
{#                <option value="InstResource">RHESSys Instance Resource</option>#}
=======
                <option value="RasterResource">Geographic Raster Resource</option>
                <option value="TimeSeriesResource">Time Series Resource</option>
                {# <option value="InstResource">RHESSys Instance Resource</option> #}
>>>>>>> 1012e823
                <option value="RefTimeSeries">HIS Referenced Time Series</option>
                <option value="ModelInstanceResource">Model Instance Resource</option>
            </select>
        </div>
    </div>
    <div class="form-group">
        <label for="" class="col-sm-2 control-label">Title</label>
        <div class="col-sm-10">
          <input type="text" class="form-control" name="title" id="title" placeholder="Untitled resource">
        </div>
    </div>
    <h3>Add your files here:</h3>
    <table class="table" id="file-list">
    <tbody id="files">
        <tr>
            <td><input type="file" name="files" id="" multiple/></td>
        </tr>
    </tbody>
    </table>

    <h2 style="color:red">{{ file_size_error }}</h2>

    <div class="form-group">
        <div class="col-sm-offset-2 col-sm-10">
            <button type="submit" class="btn btn-primary btn-lg btn-block">Create Resource</button>
        </div>
    </div>
</form>

{% endblock %}<|MERGE_RESOLUTION|>--- conflicted
+++ resolved
@@ -1,66 +1,60 @@
-{% extends "pages/page.html" %}
-
-{% load mezzanine_tags pages_tags hydroshare_tags %}
-
-{% block title %}
-
-    Create resource
-
-{% endblock %}
-
-{% block main %}
-
-    <h2>Select a resource type and upload files as needed to create a new resource</h2>
-
-    <ul>
-    <li>Files you upload here will be grouped together into a "Resource"</li>
-    <li>File size is limited to 10 GB per file</li>
-    </ul>
-
-<form class="form-horizontal" role="form" method="POST" enctype="multipart/form-data" action="/hsapi/_internal/create-resource/do/">
-    {% csrf_token %}
-    <div class="form-group">
-        <label for="" class="col-sm-2 control-label">Select a resource type</label>
-        <div class="col-sm-10">
-            <select class="form-control" name="resource-type" id="resource-type">
-                <option value="GenericResource">Generic Resource</option>
-<<<<<<< HEAD
-                <option value="NetcdfResource">Multidimensional Space and Time Data Resource</option>
-{#                <option value="RasterResource">Geographic Raster Resource</option>#}
-{#                <option value="TimeSeriesResource">Time Series Resource</option>#}
-{#                <option value="InstResource">RHESSys Instance Resource</option>#}
-=======
-                <option value="RasterResource">Geographic Raster Resource</option>
-                <option value="TimeSeriesResource">Time Series Resource</option>
-                {# <option value="InstResource">RHESSys Instance Resource</option> #}
->>>>>>> 1012e823
-                <option value="RefTimeSeries">HIS Referenced Time Series</option>
-                <option value="ModelInstanceResource">Model Instance Resource</option>
-            </select>
-        </div>
-    </div>
-    <div class="form-group">
-        <label for="" class="col-sm-2 control-label">Title</label>
-        <div class="col-sm-10">
-          <input type="text" class="form-control" name="title" id="title" placeholder="Untitled resource">
-        </div>
-    </div>
-    <h3>Add your files here:</h3>
-    <table class="table" id="file-list">
-    <tbody id="files">
-        <tr>
-            <td><input type="file" name="files" id="" multiple/></td>
-        </tr>
-    </tbody>
-    </table>
-
-    <h2 style="color:red">{{ file_size_error }}</h2>
-
-    <div class="form-group">
-        <div class="col-sm-offset-2 col-sm-10">
-            <button type="submit" class="btn btn-primary btn-lg btn-block">Create Resource</button>
-        </div>
-    </div>
-</form>
-
+{% extends "pages/page.html" %}
+
+{% load mezzanine_tags pages_tags hydroshare_tags %}
+
+{% block title %}
+
+    Create resource
+
+{% endblock %}
+
+{% block main %}
+
+    <h2>Select a resource type and upload files as needed to create a new resource</h2>
+
+    <ul>
+    <li>Files you upload here will be grouped together into a "Resource"</li>
+    <li>File size is limited to 10 GB per file</li>
+    </ul>
+
+<form class="form-horizontal" role="form" method="POST" enctype="multipart/form-data" action="/hsapi/_internal/create-resource/do/">
+    {% csrf_token %}
+    <div class="form-group">
+        <label for="" class="col-sm-2 control-label">Select a resource type</label>
+        <div class="col-sm-10">
+            <select class="form-control" name="resource-type" id="resource-type">
+                <option value="GenericResource">Generic Resource</option>
+                <option value="RasterResource">Geographic Raster Resource</option>
+                <option value="TimeSeriesResource">Time Series Resource</option>
+                {# <option value="InstResource">RHESSys Instance Resource</option> #}
+                <option value="RefTimeSeries">HIS Referenced Time Series</option>
+                <option value="ModelInstanceResource">Model Instance Resource</option>
+                <option value="NetcdfResource">Multidimensional Space and Time Data Resource</option>
+            </select>
+        </div>
+    </div>
+    <div class="form-group">
+        <label for="" class="col-sm-2 control-label">Title</label>
+        <div class="col-sm-10">
+          <input type="text" class="form-control" name="title" id="title" placeholder="Untitled resource">
+        </div>
+    </div>
+    <h3>Add your files here:</h3>
+    <table class="table" id="file-list">
+    <tbody id="files">
+        <tr>
+            <td><input type="file" name="files" id="" multiple/></td>
+        </tr>
+    </tbody>
+    </table>
+
+    <h2 style="color:red">{{ file_size_error }}</h2>
+
+    <div class="form-group">
+        <div class="col-sm-offset-2 col-sm-10">
+            <button type="submit" class="btn btn-primary btn-lg btn-block">Create Resource</button>
+        </div>
+    </div>
+</form>
+
 {% endblock %}