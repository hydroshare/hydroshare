import autocomplete_light
from django.contrib.auth.models import User, Group

class UserAutocomplete(autocomplete_light.AutocompleteModelBase):
    search_fields=['username','first_name','last_name']
    
    def choice_label(self, choice):
        label = ""

        if choice.first_name:
            label += choice.first_name

        if choice.last_name:
            if choice.first_name:
                label += " "
            label += choice.last_name

<<<<<<< HEAD
        if choice.email:
            if choice.first_name or choice.last_name:
                label += " - "
            label += choice.email
=======
        if choice.userprofile.organization:
            if choice.first_name or choice.last_name:
                label += ", "
            label += choice.userprofile.organization

        if choice.username:
            label += "".join([" (", choice.username, ")"])
>>>>>>> dfd6f219

        return label

autocomplete_light.register(User, UserAutocomplete)

autocomplete_light.register(Group,
    search_fields=['name'])<|MERGE_RESOLUTION|>--- conflicted
+++ resolved
@@ -15,12 +15,6 @@
                 label += " "
             label += choice.last_name
 
-<<<<<<< HEAD
-        if choice.email:
-            if choice.first_name or choice.last_name:
-                label += " - "
-            label += choice.email
-=======
         if choice.userprofile.organization:
             if choice.first_name or choice.last_name:
                 label += ", "
@@ -28,7 +22,6 @@
 
         if choice.username:
             label += "".join([" (", choice.username, ")"])
->>>>>>> dfd6f219
 
         return label
 
