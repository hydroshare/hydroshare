--- conflicted
+++ resolved
@@ -38,22 +38,20 @@
     url(r'^resource/(?P<pk>[0-9a-f-]+)/scimeta/$', views.resource_rest_api.ScienceMetadataRetrieveUpdate.as_view(),
         name='get_update_science_metadata'),
 
-<<<<<<< HEAD
     # DEPRECATED: use form above instead
     url(r'^scimeta/(?P<pk>[0-9a-f-]+)/$', views.resource_rest_api.ScienceMetadataRetrieveUpdate.as_view(),
         name='DEPRECATED_get_update_science_metadata'),
 
-    # Unused. See ResourceFileListCreate. 
+    # Unused. See ResourceFileListCreate. This is now implemented there.
     # url(r'^resource/(?P<pk>[0-9a-f-]+)/files/$', 
     #     views.resource_rest_api.ResourceFileCRUD.as_view(),
     #     name='add_resource_file'),
-=======
+
     url(r'^resource/(?P<pk>[A-z0-9]+)/map/$', views.resource_rest_api.ResourceMapRetrieve.as_view(),
         name='get_resource_map'),
 
     url(r'^resource/(?P<pk>[A-z0-9]+)/files/$', views.resource_rest_api.ResourceFileCRUD.as_view(),
         name='add_resource_file'),
->>>>>>> 7677f353
 
     url(r'^resource/(?P<pk>[0-9a-f-]+)/files/(?P<filename>[^/]+)/$',
         views.resource_rest_api.ResourceFileCRUD.as_view(), 
