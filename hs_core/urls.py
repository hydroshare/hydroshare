from django.conf.urls import patterns, url
from hs_core import views

urlpatterns = patterns('',

    # resource API
     url(r'^resource/types/$', views.resource_rest_api.ResourceTypes.as_view(),
        name='list_resource_types'),

     # DEPRECATED: use from above instead
     url(r'^resourceTypes/$', views.resource_rest_api.ResourceTypes.as_view(),
        name='DEPRECATED_list_resource_types'),

    # DEPRECATED: use GET /resource/ instead 
    url(r'^resourceList/$', views.resource_rest_api.ResourceList.as_view(),
        name='DEPRECATED_list_resources'),

    url(r'^resource/$', views.resource_rest_api.ResourceListCreate.as_view(),
        name='list_create_resource'),

    url(r'^resource/(?P<pk>[0-9a-f-]+)/$', views.resource_rest_api.ResourceReadUpdateDelete.as_view(),
        name='get_update_delete_resource'),

<<<<<<< HEAD
    # public copy resource endpoint
    url(r'^resource/(?P<pk>[0-9a-f-]+)/copy/$', views.copy_resource_public, name='copy_resource_public'),

    # DEPRECATED: use form above instead
=======
    # DEPRECATED: use from above instead
>>>>>>> b310705b
    url(r'^resource/accessRules/(?P<pk>[0-9a-f-]+)/$', views.resource_rest_api.AccessRulesUpdate.as_view(),
        name='DEPRECATED_update_access_rules'),

    url(r'^resource/(?P<pk>[0-9a-f-]+)/sysmeta/$', views.resource_rest_api.SystemMetadataRetrieve.as_view(),
        name='get_system_metadata'),

    # DEPRECATED: use from above instead
    url(r'^sysmeta/(?P<pk>[0-9a-f-]+)/$', views.resource_rest_api.SystemMetadataRetrieve.as_view(),
        name='DEPRECATED_get_system_metadata'),

    url(r'^resource/(?P<pk>[0-9a-f-]+)/scimeta/$', views.resource_rest_api.ScienceMetadataRetrieveUpdate.as_view(),
        name='get_update_science_metadata'),

    # Resource metadata editing
    url(r'^resource/(?P<pk>[0-9a-f-]+)/scimeta/elements/$', views.resource_metadata_rest_api.MetadataElementsRetrieveUpdate.as_view(),
        name='get_update_science_metadata_elements'),

    # Update key-value metadata
    url(r'^resource/(?P<pk>[0-9a-f-]+)/scimeta/custom/$', views.update_key_value_metadata_public,
        name='update_custom_metadata'),

    # DEPRECATED: use from above instead
    url(r'^scimeta/(?P<pk>[0-9a-f-]+)/$', views.resource_rest_api.ScienceMetadataRetrieveUpdate.as_view(),
        name='DEPRECATED_get_update_science_metadata'),

    url(r'^resource/(?P<pk>[A-z0-9]+)/map/$', views.resource_rest_api.ResourceMapRetrieve.as_view(),
        name='get_resource_map'),

    # Unused. See ResourceFileListCreate. This is now implemented there.
    # Older version based upon polymorphism of ResourceFileCRUD. 
    # url(r'^resource/(?P<pk>[A-z0-9]+)/files/$', 
    #     views.resource_rest_api.ResourceFileCRUD.as_view(),
    #     name='add_resource_file'),

    # Patterns are now checked in the view class.
    url(r'^resource/(?P<pk>[0-9a-f-]+)/files/(?P<pathname>.+)/$',
        views.resource_rest_api.ResourceFileCRUD.as_view(), 
        name='get_update_delete_resource_file'),

    url(r'^resource/(?P<pk>[0-9a-f-]+)/files/$', 
        views.resource_rest_api.ResourceFileListCreate.as_view(),
        name='list_create_resource_file'),

    url(r'^resource/(?P<pk>[0-9a-f-]+)/folders/(?P<pathname>.*)/$', 
        views.resource_folder_rest_api.ResourceFolders.as_view(),
        name='list_manipulate_folders'),

    # public unzip endpoint
    url(r'^resource/(?P<pk>[0-9a-f-]+)/functions/unzip/(?P<pathname>.*)/$',
        views.resource_folder_hierarchy.data_store_folder_unzip_public),

    # public zip folder endpoint
    url(r'^resource/(?P<pk>[0-9a-f-]+)/functions/zip/$',
        views.resource_folder_hierarchy.data_store_folder_zip_public),

    # public move or rename
    url(r'^resource/(?P<pk>[0-9a-f-]+)/functions/move-or-rename/$',
        views.resource_folder_hierarchy.data_store_file_or_folder_move_or_rename_public),

    # DEPRECATED: use form above instead. Added unused POST for simplicity
    url(r'^resource/(?P<pk>[0-9a-f-]+)/file_list/$', 
        views.resource_rest_api.ResourceFileListCreate.as_view(),
        name='DEPRECATED_get_resource_file_list'),

    url(r'^taskstatus/(?P<task_id>[A-z0-9\-]+)/$',
        views.resource_rest_api.CheckTaskStatus.as_view(),
        name='get_task_status'),

    url(r'^userInfo/$',
        views.user_rest_api.UserInfo.as_view(), name='get_logged_in_user_info'),

    # Resource Access
    url(r'^resource/(?P<pk>[0-9a-f-]+)/access/$',
        views.resource_access_api.ResourceAccessUpdateDelete.as_view(),
        name='get_update_delete_resource_access'),

    # internal API

    url(r'^_internal/(?P<shortkey>[0-9a-f-]+)/add-files-to-resource/$', views.add_files_to_resource),
    url(r'^_internal/(?P<shortkey>[0-9a-f-]+)/(?P<element_name>[A-z]+)/add-metadata/$', views.add_metadata_element),
    url(r'^_internal/(?P<shortkey>[0-9a-f-]+)/(?P<element_name>[A-z]+)/(?P<element_id>[A-z0-9]+)/update-metadata/$',
        views.update_metadata_element),
    url(r'^_internal/(?P<shortkey>[0-9a-f-]+)/(?P<element_name>[A-z]+)/(?P<element_id>[A-z0-9]+)/delete-metadata/$',
        views.delete_metadata_element),
    url(r'^_internal/(?P<shortkey>[0-9a-f-]+)/update-key-value-metadata/$',
        views.update_key_value_metadata),
    url(r'^_internal/(?P<shortkey>[0-9a-f-]+)/delete-resource-file/(?P<f>[0-9]+)/$', views.delete_file),
    url(r'^_internal/(?P<shortkey>[A-z0-9]+)/delete-multiple-files/$',
        views.delete_multiple_files),
    url(r'^_internal/(?P<shortkey>[0-9a-f-]+)/delete-resource/$', views.delete_resource),
    url(r'^_internal/(?P<shortkey>[0-9a-f-]+)/create-new-version-resource/$', views.create_new_version_resource),
    url(r'^_internal/(?P<shortkey>[0-9a-f-]+)/copy-resource/$', views.copy_resource),
    url(r'^_internal/(?P<shortkey>[0-9a-f-]+)/rep-res-bag-to-irods-user-zone/$', views.rep_res_bag_to_irods_user_zone),
    url(r'^_internal/(?P<shortkey>[0-9a-f-]+)/set-resource-flag/$', views.set_resource_flag),
    url(r'^_internal/(?P<shortkey>[0-9a-f-]+)/share-resource-with-user/(?P<privilege>[a-z]+)/(?P<user_id>[0-9]+)/$',
        views.share_resource_with_user),
    url(r'^_internal/(?P<shortkey>[0-9a-f-]+)/unshare-resource-with-user/(?P<user_id>[0-9]+)/$',
        views.unshare_resource_with_user),
    url(r'^_internal/(?P<shortkey>[0-9a-f-]+)/share-resource-with-group/(?P<privilege>[a-z]+)/(?P<group_id>[0-9]+)/$',
        views.share_resource_with_group, name='share_resource_with_group'),
    url(r'^_internal/(?P<shortkey>[0-9a-f-]+)/unshare-resource-with-group/(?P<group_id>[0-9]+)/$',
        views.unshare_resource_with_group, name='unshare_resource_with_group'),
    url(r'^_internal/create-user-group/$', views.create_user_group, name='create_user_group'),
    url(r'^_internal/update-user-group/(?P<group_id>[0-9]+)$', views.update_user_group,
        name='update_user_group'),
    url(r'^_internal/delete-user-group/(?P<group_id>[0-9]+)$', views.delete_user_group,
        name='delete_user_group'),
    url(r'^_internal/restore-user-group/(?P<group_id>[0-9]+)$', views.restore_user_group,
        name='restore_user_group'),
    url(r'^_internal/share-group-with-user/(?P<group_id>[0-9]+)/(?P<user_id>[0-9]+)/(?P<privilege>[a-z]+)/$',
        views.share_group_with_user, name='share_group_with_user'),
    url(r'^_internal/unshare-group-with-user/(?P<group_id>[0-9]+)/(?P<user_id>[0-9]+)/$',
        views.unshare_group_with_user, name='unshare_group_with_user'),
    url(r'^_internal/make-group-membership-request/(?P<group_id>[0-9]+)/(?P<user_id>[0-9]+)/$',
        views.make_group_membership_request, name='make_group_membership_request'),
    url(r'^_internal/make-group-membership-request/(?P<group_id>[0-9]+)/$',
        views.make_group_membership_request, name='make_group_membership_request'),
    url(r'^_internal/act-on-group-membership-request/(?P<membership_request_id>[0-9]+)/(?P<action>[a-z]+)/$',
        views.act_on_group_membership_request, name='act_on_group_membership_request'),
    url(r'^_internal/group_membership/(?P<token>[-\w]+)/(?P<uidb36>[-\w]+)/(?P<membership_request_id>[0-9]+)/',
        views.group_membership,
        name='group_membership'),
    url(r'^_internal/get-user-or-group-data/(?P<user_or_group_id>[0-9]+)/(?P<is_group>[a-z]+)$', views.get_user_or_group_data, name='get_user_or_group_data'),
    url(r'^_internal/(?P<shortkey>[0-9a-f-]+)/publish/$', views.publish),
    url(r'^_internal/create-resource/$', views.create_resource_select_resource_type),
    url(r'^_internal/create-resource/do/$', views.create_resource),
    url(r'^_internal/verify-account/$', views.verify_account),
    url(r'^_internal/resend_verification_email/$', views.resend_verification_email),
    url(r'^_internal/(?P<resource_type>[A-z]+)/supported-file-types/$',
        views.get_supported_file_types_for_resource_type),
    url(r'^_internal/(?P<resource_type>[A-z]+)/allow-multiple-file/$',
        views.is_multiple_file_upload_allowed),
    url(r'^_internal/search/autocomplete/', "hs_core.views.autocomplete.autocomplete"),
    url(r'^_internal/data-store-structure/$', views.resource_folder_hierarchy.data_store_structure),
    url(r'^_internal/data-store-folder-zip/$',
        views.resource_folder_hierarchy.data_store_folder_zip),
    url(r'^_internal/data-store-folder-unzip/$',
        views.resource_folder_hierarchy.data_store_folder_unzip),
    url(r'^_internal/data-store-create-folder/$',
        views.resource_folder_hierarchy.data_store_create_folder),
    url(r'^_internal/data-store-move-or-rename/$',
        views.resource_folder_hierarchy.data_store_file_or_folder_move_or_rename),
    url(r'^_internal/data-store-delete-folder/$',
        views.resource_folder_hierarchy.data_store_remove_folder),
)<|MERGE_RESOLUTION|>--- conflicted
+++ resolved
@@ -21,14 +21,10 @@
     url(r'^resource/(?P<pk>[0-9a-f-]+)/$', views.resource_rest_api.ResourceReadUpdateDelete.as_view(),
         name='get_update_delete_resource'),
 
-<<<<<<< HEAD
     # public copy resource endpoint
     url(r'^resource/(?P<pk>[0-9a-f-]+)/copy/$', views.copy_resource_public, name='copy_resource_public'),
 
     # DEPRECATED: use form above instead
-=======
-    # DEPRECATED: use from above instead
->>>>>>> b310705b
     url(r'^resource/accessRules/(?P<pk>[0-9a-f-]+)/$', views.resource_rest_api.AccessRulesUpdate.as_view(),
         name='DEPRECATED_update_access_rules'),
 
