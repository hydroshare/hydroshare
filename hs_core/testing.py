--- conflicted
+++ resolved
@@ -1,704 +1,3 @@
-<<<<<<< HEAD
-"""Test cases and utilities for hs_core module. See also ./tests folder."""
-
-from dateutil import parser
-import tempfile
-import os
-
-from django.conf import settings
-from django.contrib.sessions.middleware import SessionMiddleware
-from django.contrib.messages.storage.fallback import FallbackStorage
-from django.test import TestCase, RequestFactory
-
-from hs_core.models import ResourceFile
-from hs_core.hydroshare import add_resource_files
-from hs_core.views.utils import create_folder, move_or_rename_file_or_folder, zip_folder, \
-    unzip_file, remove_folder
-from hs_core.views.utils import run_ssh_command
-from theme.models import UserProfile
-from django_irods.icommands import SessionException
-from django_irods.storage import IrodsStorage
-
-
-class MockIRODSTestCaseMixin(object):
-    """Mix in to allow for mock iRODS testing."""
-
-    def setUp(self):
-        """Set up iRODS patchers for testing of data bags, etc."""
-        super(MockIRODSTestCaseMixin, self).setUp()
-        # only mock up testing iRODS operations when local iRODS container is not used
-        if settings.IRODS_HOST != 'data.local.org':
-            from mock import patch
-            self.irods_patchers = (
-                patch("hs_core.hydroshare.hs_bagit.delete_files_and_bag"),
-                patch("hs_core.hydroshare.hs_bagit.create_bag"),
-                patch("hs_core.hydroshare.hs_bagit.create_bag_files"),
-                patch("hs_core.tasks.create_bag_by_irods"),
-                patch("hs_core.hydroshare.utils.copy_resource_files_and_AVUs"),
-            )
-            for patcher in self.irods_patchers:
-                patcher.start()
-
-    def tearDown(self):
-        """Stop iRODS patchers."""
-        if settings.IRODS_HOST != 'data.local.org':
-            for patcher in self.irods_patchers:
-                patcher.stop()
-        super(MockIRODSTestCaseMixin, self).tearDown()
-
-
-class TestCaseCommonUtilities(object):
-    """Enable common utilities for iRODS testing."""
-    def assert_federated_irods_available(self):
-        """assert federated iRODS is available before proceeding with federation-related tests."""
-        self.assertTrue(settings.REMOTE_USE_IRODS and
-                        settings.HS_USER_ZONE_HOST == 'users.local.org' and
-                        settings.IRODS_HOST == 'data.local.org',
-                        "irods docker containers are not set up properly for federation testing")
-        self.irods_fed_storage = IrodsStorage('federated')
-        self.irods_storage = IrodsStorage()
-
-    def create_irods_user_in_user_zone(self):
-        """Create corresponding irods account in user zone."""
-        try:
-            exec_cmd = "{0} {1} {2}".format(settings.LINUX_ADMIN_USER_CREATE_USER_IN_USER_ZONE_CMD,
-                                            self.user.username, self.user.username)
-            output = run_ssh_command(host=settings.HS_USER_ZONE_HOST,
-                                     uname=settings.LINUX_ADMIN_USER_FOR_HS_USER_ZONE,
-                                     pwd=settings.LINUX_ADMIN_USER_PWD_FOR_HS_USER_ZONE,
-                                     exec_cmd=exec_cmd)
-            if output:
-                if 'ERROR:' in output.upper():
-                    # irods account failed to create
-                    raise SessionException(-1, output, output)
-
-            user_profile = UserProfile.objects.filter(user=self.user).first()
-            user_profile.create_irods_user_account = True
-            user_profile.save()
-        except Exception as ex:
-            raise SessionException(-1, str(ex), str(ex))
-
-    def delete_irods_user_in_user_zone(self):
-        """Delete irods test user in user zone."""
-        try:
-            exec_cmd = "{0} {1}".format(settings.LINUX_ADMIN_USER_DELETE_USER_IN_USER_ZONE_CMD,
-                                        self.user.username)
-            output = run_ssh_command(host=settings.HS_USER_ZONE_HOST,
-                                     uname=settings.LINUX_ADMIN_USER_FOR_HS_USER_ZONE,
-                                     pwd=settings.LINUX_ADMIN_USER_PWD_FOR_HS_USER_ZONE,
-                                     exec_cmd=exec_cmd)
-            if output:
-                if 'ERROR:' in output.upper():
-                    # there is an error from icommand run, report the error
-                    raise SessionException(-1, output, output)
-
-            user_profile = UserProfile.objects.filter(user=self.user).first()
-            user_profile.create_irods_user_account = False
-            user_profile.save()
-        except Exception as ex:
-            # there is an error from icommand run, report the error
-            raise SessionException(-1, str(ex), str(ex))
-
-    def save_files_to_user_zone(self, file_name_to_target_name_dict):
-        """Save a list of files to iRODS user zone.
-
-        :param file_name_to_target_name_dict: a dictionary in the form of {ori_file, target_file}
-        where ori_file is the file to be save to, and the target_file is the full path file name
-        in iRODS user zone to save ori_file to
-        :return:
-        """
-        for file_name, target_name in list(file_name_to_target_name_dict.items()):
-            self.irods_fed_storage.saveFile(file_name, target_name)
-
-    def check_file_exist(self, irods_path):
-        """Check whether the input irods_path exist in iRODS.
-
-        :param irods_path: the iRODS path to check whether it exists or not
-        :return: True if exist, False otherwise.
-        """
-        return self.irods_storage.exists(irods_path)
-
-    def delete_directory(self, irods_path):
-        """delete the input irods_path.
-        :param irods_path: the iRODS path to be deleted
-        :return:
-        """
-        self.irods_fed_storage.delete(irods_path)
-
-    def verify_user_quota_usage_avu_in_user_zone(self, attname, qsize):
-        '''
-        Have to use LINUX_ADMIN_USER_FOR_HS_USER_ZONE with rodsadmin role to get user type AVU
-        in user zone and verify its quota usage is set correctly
-        :param attname: quota usage attribute name set on iRODS proxy user in user zone
-        :param qsize: quota size (type string) to be verified to equal to the value set for attname.
-        '''
-        istorage = IrodsStorage()
-        istorage.set_user_session(username=settings.LINUX_ADMIN_USER_FOR_HS_USER_ZONE,
-                                  password=settings.LINUX_ADMIN_USER_PWD_FOR_HS_USER_ZONE,
-                                  host=settings.HS_USER_ZONE_HOST,
-                                  port=settings.IRODS_PORT,
-                                  zone=settings.HS_USER_IRODS_ZONE,
-                                  sess_id='user_proxy_session')
-
-        uz_bagit_path = os.path.join('/', settings.HS_USER_IRODS_ZONE, 'home',
-                                     settings.HS_IRODS_PROXY_USER_IN_USER_ZONE,
-                                     settings.IRODS_BAGIT_PATH)
-        get_qsize = istorage.getAVU(uz_bagit_path, attname)
-        self.assertEqual(qsize, get_qsize)
-
-    def resource_file_oprs(self):
-        """Test common iRODS file operations.
-
-        This is a common test utility function to be called by both regular folder operation
-        testing and federated zone folder operation testing.
-        Make sure the calling TestCase object has the following attributes defined before calling
-        this method:
-        self.res: resource that has been created that contains files listed in file_name_list
-        self.user: owner of the resource
-        self.file_name_list: a list of three file names that have been added to the res object
-        self.test_file_1 needs to be present for the calling object for doing regular folder
-        operations without involving federated zone so that the same opened file can be re-added
-        to the resource for testing the case where zipping cannot overwrite existing file
-        """
-        user = self.user
-        res = self.res
-        file_name_list = self.file_name_list
-        # create a folder, if folder is created successfully, no exception is raised, otherwise,
-        # an iRODS exception will be raised which will be caught by the test runner and mark as
-        # a test failure
-        create_folder(res.short_id, 'data/contents/sub_test_dir')
-        istorage = res.get_irods_storage()
-        res_path = res.file_path
-        store = istorage.listdir(res_path)
-        self.assertIn('sub_test_dir', store[0], msg='resource does not contain created sub-folder')
-
-        # rename the third file in file_name_list
-        move_or_rename_file_or_folder(user, res.short_id,
-                                      'data/contents/' + file_name_list[2],
-                                      'data/contents/new_' + file_name_list[2])
-        # move the first two files in file_name_list to the new folder
-        move_or_rename_file_or_folder(user, res.short_id,
-                                      'data/contents/' + file_name_list[0],
-                                      'data/contents/sub_test_dir/' + file_name_list[0])
-        move_or_rename_file_or_folder(user, res.short_id,
-                                      'data/contents/' + file_name_list[1],
-                                      'data/contents/sub_test_dir/' + file_name_list[1])
-        updated_res_file_names = []
-        for rf in ResourceFile.objects.filter(object_id=res.id):
-            updated_res_file_names.append(rf.short_path)
-
-        self.assertIn('new_' + file_name_list[2], updated_res_file_names,
-                      msg="resource does not contain the updated file new_" + file_name_list[2])
-        self.assertNotIn(file_name_list[2], updated_res_file_names,
-                         msg='resource still contains the old file ' + file_name_list[2] +
-                             ' after renaming')
-        self.assertIn('sub_test_dir/' + file_name_list[0], updated_res_file_names,
-                      msg='resource does not contain ' + file_name_list[0] + ' moved to a folder')
-        self.assertNotIn(file_name_list[0], updated_res_file_names,
-                         msg='resource still contains the old ' + file_name_list[0] +
-                             'after moving to a folder')
-        self.assertIn('sub_test_dir/' + file_name_list[1], updated_res_file_names,
-                      msg='resource does not contain ' + file_name_list[1] +
-                          'moved to a new folder')
-        self.assertNotIn(file_name_list[1], updated_res_file_names,
-                         msg='resource still contains the old ' + file_name_list[1] +
-                             ' after moving to a folder')
-
-        # zip the folder
-        output_zip_fname, size = \
-            zip_folder(user, res.short_id, 'data/contents/sub_test_dir',
-                       'sub_test_dir.zip', True)
-        self.assertGreater(size, 0, msg='zipped file has a size of 0')
-        # Now resource should contain only two files: new_file3.txt and sub_test_dir.zip
-        # since the folder is zipped into sub_test_dir.zip with the folder deleted
-        self.assertEqual(res.files.all().count(), 2,
-                         msg="resource file count didn't match-")
-
-        # test unzip does not allow override of existing files
-        # add an existing file in the zip to the resource
-        if res.resource_federation_path:
-            fed_test_file1_full_path = '/{zone}/home/{uname}/{fname}'.format(
-                zone=settings.HS_USER_IRODS_ZONE, uname=user.username, fname=file_name_list[0])
-            # TODO: why isn't this a method of resource?
-            # TODO: Why do we repeat the resource_federation_path?
-            add_resource_files(res.short_id, source_names=[fed_test_file1_full_path],
-                               move=False)
-
-        else:
-            # TODO: Why isn't this a method of resource?
-            add_resource_files(res.short_id, self.test_file_1)
-
-        # TODO: use ResourceFile.create_folder, which doesn't require data/contents prefix
-        create_folder(res.short_id, 'data/contents/sub_test_dir')
-
-        # TODO: use ResourceFile.rename, which doesn't require data/contents prefix
-        move_or_rename_file_or_folder(user, res.short_id,
-                                      'data/contents/' + file_name_list[0],
-                                      'data/contents/sub_test_dir/' + file_name_list[0])
-        # Now resource should contain three files: file3_new.txt, sub_test_dir.zip, and file1.txt
-        self.assertEqual(res.files.all().count(), 3, msg="resource file count didn't match")
-        unzip_file(user, res.short_id, 'data/contents/sub_test_dir.zip', False)
-
-        # Resource should still contain 5 files: file3_new.txt (2), sub_test_dir.zip,
-        # and file1.txt (2)
-        file_cnt = res.files.all().count()
-        self.assertEqual(file_cnt, 5, msg="resource file count didn't match - " +
-                                          str(file_cnt) + " != 5")
-
-        # remove all files except the zippped file
-        remove_folder(user, res.short_id, 'data/contents/sub_test_dir')
-        remove_folder(user, res.short_id, 'data/contents/sub_test_dir-1')
-
-        # Now resource should contain two files: file3_new.txt sub_test_dir.zip
-        file_cnt = res.files.all().count()
-        self.assertEqual(file_cnt, 2, msg="resource file count didn't match - " +
-                                          str(file_cnt) + " != 2")
-        unzip_file(user, res.short_id, 'data/contents/sub_test_dir.zip', True)
-        # Now resource should contain three files: file1.txt, file2.txt, and file3_new.txt
-        self.assertEqual(res.files.all().count(), 3, msg="resource file count didn't match")
-        updated_res_file_names = []
-        for rf in ResourceFile.objects.filter(object_id=res.id):
-            updated_res_file_names.append(rf.short_path)
-        self.assertNotIn('sub_test_dir.zip', updated_res_file_names,
-                         msg="resource still contains the zip file after unzipping")
-        self.assertIn('sub_test_dir/sub_test_dir/' + file_name_list[0], updated_res_file_names,
-                      msg='resource does not contain unzipped file ' + file_name_list[0])
-        self.assertIn('sub_test_dir/sub_test_dir/' + file_name_list[1], updated_res_file_names,
-                      msg='resource does not contain unzipped file ' + file_name_list[1])
-        self.assertIn('new_' + file_name_list[2], updated_res_file_names,
-                      msg='resource does not contain unzipped file new_' + file_name_list[2])
-
-        # rename a folder
-        move_or_rename_file_or_folder(user, res.short_id,
-                                      'data/contents/sub_test_dir/sub_test_dir',
-                                      'data/contents/sub_dir')
-        updated_res_file_names = []
-        for rf in ResourceFile.objects.filter(object_id=res.id):
-            updated_res_file_names.append(rf.short_path)
-
-        self.assertNotIn('sub_test_dir/sub_test_dir/' + file_name_list[0], updated_res_file_names,
-                         msg='resource still contains ' + file_name_list[0] +
-                             ' in the old folder after renaming')
-        self.assertIn('sub_dir/' + file_name_list[0], updated_res_file_names,
-                      msg='resource does not contain ' + file_name_list[0] +
-                          ' in the new folder after renaming')
-        self.assertNotIn('sub_test_dir/sub_test_dir/' + file_name_list[1], updated_res_file_names,
-                         msg='resource still contains ' + file_name_list[1] +
-                             ' in the old folder after renaming')
-        self.assertIn('sub_dir/' + file_name_list[1], updated_res_file_names,
-                      msg='resource does not contain ' + file_name_list[1] +
-                          ' in the new folder after renaming')
-
-        # remove a folder
-        # TODO: utilize ResourceFile.remove_folder instead. Takes a short path.
-        remove_folder(user, res.short_id, 'data/contents/sub_dir')
-        # Now resource only contains one file
-        self.assertEqual(res.files.all().count(), 1, msg="resource file count didn't match")
-        updated_res_file_names = []
-        for rf in ResourceFile.objects.filter(object_id=res.id):
-            updated_res_file_names.append(rf.short_path)
-
-        self.assertEqual(len(updated_res_file_names), 1)
-        self.assertEqual(updated_res_file_names[0], 'new_' + file_name_list[2])
-
-    def raster_metadata_extraction(self):
-        """Test raster metadata extraction.
-
-        This is a common test utility function to be called by both regular raster metadata
-        extraction testing and federated zone raster metadata extraction testing.
-        Make sure the calling TestCase object has self.resRaster attribute defined before calling
-        this method which is the raster resource that has been created containing valid raster
-        files.
-        """
-        # there should be 2 content files
-        self.assertEqual(self.resRaster.files.all().count(), 2)
-
-        # test core metadata after metadata extraction
-        extracted_title = "My Test Raster Resource"
-        self.assertEqual(self.resRaster.metadata.title.value, extracted_title)
-
-        # there should be 1 creator
-        self.assertEqual(self.resRaster.metadata.creators.all().count(), 1)
-
-        # there should be 1 coverage element - box type
-        self.assertEqual(self.resRaster.metadata.coverages.all().count(), 1)
-        self.assertEqual(self.resRaster.metadata.coverages.all().filter(type='box').count(), 1)
-
-        box_coverage = self.resRaster.metadata.coverages.all().filter(type='box').first()
-        self.assertEqual(box_coverage.value['projection'], 'WGS 84 EPSG:4326')
-        self.assertEqual(box_coverage.value['units'], 'Decimal degrees')
-        self.assertEqual(float(box_coverage.value['northlimit']), 42.11270614966863)
-        self.assertEqual(float(box_coverage.value['eastlimit']), -111.45699925047542)
-        self.assertEqual(float(box_coverage.value['southlimit']), 41.66222054591102)
-        self.assertEqual(float(box_coverage.value['westlimit']), -111.81761887121905)
-
-        # there should be 2 format elements
-        self.assertEqual(self.resRaster.metadata.formats.all().count(), 2)
-        self.assertEqual(self.resRaster.metadata.formats.all().filter(
-            value='application/vrt').count(), 1)
-        self.assertEqual(self.resRaster.metadata.formats.all().filter(
-            value='image/tiff').count(), 1)
-
-        # testing extended metadata element: original coverage
-        ori_coverage = self.resRaster.metadata.originalCoverage
-        self.assertNotEqual(ori_coverage, None)
-        self.assertEqual(float(ori_coverage.value['northlimit']), 4662392.446916306)
-        self.assertEqual(float(ori_coverage.value['eastlimit']), 461954.01909127034)
-        self.assertEqual(float(ori_coverage.value['southlimit']), 4612592.446916306)
-        self.assertEqual(float(ori_coverage.value['westlimit']), 432404.01909127034)
-        self.assertEqual(ori_coverage.value['units'], 'meter')
-        self.assertEqual(ori_coverage.value['projection'], "NAD83 / UTM zone 12N")
-        self.assertEqual(ori_coverage.value['datum'], "North_American_Datum_1983")
-        projection_string = 'PROJCS["NAD83 / UTM zone 12N",GEOGCS["NAD83",' \
-                            'DATUM["North_American_Datum_1983",' \
-                            'SPHEROID["GRS 1980",6378137,298.257222101,' \
-                            'AUTHORITY["EPSG","7019"]],' \
-                            'TOWGS84[0,0,0,0,0,0,0],AUTHORITY["EPSG","6269"]],' \
-                            'PRIMEM["Greenwich",0,AUTHORITY["EPSG","8901"]],' \
-                            'UNIT["degree",0.0174532925199433,AUTHORITY["EPSG","9122"]],' \
-                            'AUTHORITY["EPSG","4269"]],PROJECTION["Transverse_Mercator"],' \
-                            'PARAMETER["latitude_of_origin",0],' \
-                            'PARAMETER["central_meridian",-111],' \
-                            'PARAMETER["scale_factor",0.9996],PARAMETER["false_easting",500000],' \
-                            'PARAMETER["false_northing",0],' \
-                            'UNIT["metre",1,AUTHORITY["EPSG","9001"]],' \
-                            'AXIS["Easting",EAST],AXIS["Northing",' \
-                            'NORTH],AUTHORITY["EPSG","26912"]]'
-        self.assertEqual(ori_coverage.value['projection_string'], projection_string)
-
-        # testing extended metadata element: cell information
-        cell_info = self.resRaster.metadata.cellInformation
-        self.assertEqual(cell_info.rows, 1660)
-        self.assertEqual(cell_info.columns, 985)
-        self.assertEqual(cell_info.cellSizeXValue, 30.0)
-        self.assertEqual(cell_info.cellSizeYValue, 30.0)
-        self.assertEqual(cell_info.cellDataType, 'Float32')
-
-        # testing extended metadata element: band information
-        self.assertEqual(self.resRaster.metadata.bandInformations.count(), 1)
-        band_info = self.resRaster.metadata.bandInformations.first()
-        self.assertEqual(band_info.noDataValue, '-3.4028234663852886e+38')
-        self.assertEqual(band_info.maximumValue, '3031.443115234375')
-        self.assertEqual(band_info.minimumValue, '1358.3345947265625')
-
-    def netcdf_metadata_extraction(self, expected_creators_count=1):
-        """Test NetCDF metadata extraction.
-
-        This is a common test utility function to be called by both regular netcdf metadata
-        extraction testing and federated zone netCDF metadata extraction testing.
-        Make sure the calling TestCase object has self.resNetcdf attribute defined before calling
-        this method which is the netCDF resource that has been created containing valid netCDF
-        files.
-        """
-        # there should 2 content file
-        self.assertEqual(self.resNetcdf.files.all().count(), 2)
-
-        # test core metadata after metadata extraction
-        extracted_title = "Snow water equivalent estimation at TWDEF site from " \
-                          "Oct 2009 to June 2010"
-        self.assertEqual(self.resNetcdf.metadata.title.value, extracted_title)
-
-        # there should be an abstract element
-        self.assertNotEqual(self.resNetcdf.metadata.description, None)
-        extracted_abstract = "This netCDF data is the simulation output from Utah Energy " \
-                             "Balance (UEB) model.It includes the simulation result " \
-                             "of snow water equivalent during the period " \
-                             "Oct. 2009 to June 2010 for TWDEF site in Utah."
-        self.assertEqual(self.resNetcdf.metadata.description.abstract, extracted_abstract)
-
-        # there should be one source element
-        self.assertEqual(self.resNetcdf.metadata.sources.all().count(), 1)
-
-        # there should be one license element:
-        self.assertNotEqual(self.resNetcdf.metadata.rights.statement, 1)
-
-        # there should be one relation element
-        self.assertEqual(self.resNetcdf.metadata.relations.all().filter(type='cites').count(), 1)
-
-        # there should be creators equal to expected_creators_count
-        self.assertEqual(self.resNetcdf.metadata.creators.all().count(), expected_creators_count)
-
-        # there should be one contributor
-        self.assertEqual(self.resNetcdf.metadata.contributors.all().count(), 1)
-
-        # there should be 2 coverage element - box type and period type
-        self.assertEqual(self.resNetcdf.metadata.coverages.all().count(), 2)
-        self.assertEqual(self.resNetcdf.metadata.coverages.all().filter(type='box').count(), 1)
-        self.assertEqual(self.resNetcdf.metadata.coverages.all().filter(type='period').count(), 1)
-
-        box_coverage = self.resNetcdf.metadata.coverages.all().filter(type='box').first()
-        self.assertEqual(box_coverage.value['projection'], 'WGS 84 EPSG:4326')
-        self.assertEqual(box_coverage.value['units'], 'Decimal degrees')
-        self.assertEqual(float(box_coverage.value['northlimit']), 41.86712640899591)
-        self.assertEqual(float(box_coverage.value['eastlimit']), -111.50594036845686)
-        self.assertEqual(float(box_coverage.value['southlimit']), 41.8639080745171)
-        self.assertEqual(float(box_coverage.value['westlimit']), -111.51138807956221)
-
-        temporal_coverage = self.resNetcdf.metadata.coverages.all().filter(type='period').first()
-        self.assertEqual(parser.parse(temporal_coverage.value['start']).date(),
-                         parser.parse('10/01/2009').date())
-        self.assertEqual(parser.parse(temporal_coverage.value['end']).date(),
-                         parser.parse('05/30/2010').date())
-
-        # there should be 2 format elements
-        self.assertEqual(self.resNetcdf.metadata.formats.all().count(), 2)
-        self.assertEqual(self.resNetcdf.metadata.formats.all().
-                         filter(value='text/plain').count(), 1)
-        self.assertEqual(self.resNetcdf.metadata.formats.all().
-                         filter(value='application/x-netcdf').count(), 1)
-
-        # there should be one subject element
-        self.assertEqual(self.resNetcdf.metadata.subjects.all().count(), 1)
-        subj_element = self.resNetcdf.metadata.subjects.all().first()
-        self.assertEqual(subj_element.value, 'Snow water equivalent')
-
-        # testing extended metadata element: original coverage
-        ori_coverage = self.resNetcdf.metadata.ori_coverage.all().first()
-        self.assertNotEqual(ori_coverage, None)
-        self.assertEqual(ori_coverage.projection_string_type, 'Proj4 String')
-        proj_text = '+proj=tmerc +y_0=0.0 +x_0=500000.0 +k_0=0.9996 +lat_0=0.0 +lon_0=-111.0'
-        self.assertEqual(ori_coverage.projection_string_text, proj_text)
-        self.assertEqual(float(ori_coverage.value['northlimit']), 4.63515e+06)
-        self.assertEqual(float(ori_coverage.value['eastlimit']), 458010.0)
-        self.assertEqual(float(ori_coverage.value['southlimit']), 4.63479e+06)
-        self.assertEqual(float(ori_coverage.value['westlimit']), 457560.0)
-        self.assertEqual(ori_coverage.value['units'], 'Meter')
-        self.assertEqual(ori_coverage.value['projection'], 'transverse_mercator')
-
-        # testing extended metadata element: variables
-        self.assertEqual(self.resNetcdf.metadata.variables.all().count(), 5)
-
-        # test time variable
-        var_time = self.resNetcdf.metadata.variables.all().filter(name='time').first()
-        self.assertNotEqual(var_time, None)
-        self.assertEqual(var_time.unit, 'hours since 2009-10-1 0:0:00 UTC')
-        self.assertEqual(var_time.type, 'Float')
-        self.assertEqual(var_time.shape, 'time')
-        self.assertEqual(var_time.descriptive_name, 'time')
-
-        # test x variable
-        var_x = self.resNetcdf.metadata.variables.all().filter(name='x').first()
-        self.assertNotEqual(var_x, None)
-        self.assertEqual(var_x.unit, 'Meter')
-        self.assertEqual(var_x.type, 'Float')
-        self.assertEqual(var_x.shape, 'x')
-        self.assertEqual(var_x.descriptive_name, 'x coordinate of projection')
-
-        # test y variable
-        var_y = self.resNetcdf.metadata.variables.all().filter(name='y').first()
-        self.assertNotEqual(var_y, None)
-        self.assertEqual(var_y.unit, 'Meter')
-        self.assertEqual(var_y.type, 'Float')
-        self.assertEqual(var_y.shape, 'y')
-        self.assertEqual(var_y.descriptive_name, 'y coordinate of projection')
-
-        # test SWE variable
-        var_swe = self.resNetcdf.metadata.variables.all().filter(name='SWE').first()
-        self.assertNotEqual(var_swe, None)
-        self.assertEqual(var_swe.unit, 'm')
-        self.assertEqual(var_swe.type, 'Float')
-        self.assertEqual(var_swe.shape, 'y,x,time')
-        self.assertEqual(var_swe.descriptive_name, 'Snow water equivalent')
-        self.assertEqual(var_swe.method, 'model simulation of UEB model')
-        self.assertEqual(var_swe.missing_value, '-9999')
-
-        # test grid mapping variable
-        var_grid = self.resNetcdf.metadata.variables.all().\
-            filter(name='transverse_mercator').first()
-        self.assertNotEqual(var_grid, None)
-        self.assertEqual(var_grid.unit, 'Unknown')
-        self.assertEqual(var_grid.type, 'Unknown')
-        self.assertEqual(var_grid.shape, 'Not defined')
-
-    def timeseries_metadata_extraction(self):
-        """Test timeseries metadata extraction.
-
-        This is a common test utility function to be called by both regular timeseries metadata
-        extraction testing and federated zone timeseries metadata extraction testing.
-        Make sure the calling TestCase object has self.resTimeSeries attribute defined before
-        calling this method which is the timeseries resource that has been created containing
-        valid timeseries file.
-        """
-        # there should one content file
-        self.assertEqual(self.resTimeSeries.files.all().count(), 1)
-
-        # there should be one contributor element
-        self.assertEqual(self.resTimeSeries.metadata.contributors.all().count(), 1)
-
-        # test core metadata after metadata extraction
-        extracted_title = "Water temperature data from the Little Bear River, UT"
-        self.assertEqual(self.resTimeSeries.metadata.title.value, extracted_title)
-
-        # there should be an abstract element
-        self.assertNotEqual(self.resTimeSeries.metadata.description, None)
-        extracted_abstract = "This dataset contains time series of observations of water " \
-                             "temperature in the Little Bear River, UT. Data were recorded every " \
-                             "30 minutes. The values were recorded using a HydroLab MS5 " \
-                             "multi-parameter water quality sonde connected to a Campbell " \
-                             "Scientific datalogger."
-
-        self.assertEqual(self.resTimeSeries.metadata.description.abstract.strip(),
-                         extracted_abstract)
-
-        # there should be 2 coverage element -  box type and period type
-        self.assertEqual(self.resTimeSeries.metadata.coverages.all().count(), 2)
-        self.assertEqual(self.resTimeSeries.metadata.coverages.all().filter(type='box').count(), 1)
-        self.assertEqual(self.resTimeSeries.metadata.coverages.all().filter(
-            type='period').count(), 1)
-
-        box_coverage = self.resTimeSeries.metadata.coverages.all().filter(type='box').first()
-        self.assertEqual(box_coverage.value['projection'], 'WGS 84 EPSG:4326')
-        self.assertEqual(box_coverage.value['units'], 'Decimal degrees')
-        self.assertEqual(float(box_coverage.value['northlimit']), 41.718473)
-        self.assertEqual(float(box_coverage.value['eastlimit']), -111.799324)
-        self.assertEqual(float(box_coverage.value['southlimit']), 41.495409)
-        self.assertEqual(float(box_coverage.value['westlimit']), -111.946402)
-
-        temporal_coverage = self.resTimeSeries.metadata.coverages.all().filter(
-            type='period').first()
-        self.assertEqual(parser.parse(temporal_coverage.value['start']).date(),
-                         parser.parse('01/01/2008').date())
-        self.assertEqual(parser.parse(temporal_coverage.value['end']).date(),
-                         parser.parse('01/30/2008').date())
-
-        # there should be one format element
-        self.assertEqual(self.resTimeSeries.metadata.formats.all().count(), 1)
-        format_element = self.resTimeSeries.metadata.formats.all().first()
-        self.assertEqual(format_element.value, 'application/sqlite')
-
-        # there should be one subject element
-        self.assertEqual(self.resTimeSeries.metadata.subjects.all().count(), 1)
-        subj_element = self.resTimeSeries.metadata.subjects.all().first()
-        self.assertEqual(subj_element.value, 'Temperature')
-
-        # there should be a total of 7 timeseries
-        self.assertEqual(self.resTimeSeries.metadata.time_series_results.all().count(), 7)
-
-        # testing extended metadata elements
-
-        # test 'site' - there should be 7 sites
-        self.assertEqual(self.resTimeSeries.metadata.sites.all().count(), 7)
-        # each site be associated with one series id
-        for site in self.resTimeSeries.metadata.sites.all():
-            self.assertEqual(len(site.series_ids), 1)
-
-        # test the data for a specific site
-        site = self.resTimeSeries.metadata.sites.filter(site_code='USU-LBR-Paradise').first()
-        self.assertNotEqual(site, None)
-        site_name = 'Little Bear River at McMurdy Hollow near Paradise, Utah'
-        self.assertEqual(site.site_name, site_name)
-        self.assertEqual(site.elevation_m, 1445)
-        self.assertEqual(site.elevation_datum, 'NGVD29')
-        self.assertEqual(site.site_type, 'Stream')
-
-        # test 'variable' - there should be 1 variable element
-        self.assertEqual(self.resTimeSeries.metadata.variables.all().count(), 1)
-        variable = self.resTimeSeries.metadata.variables.all().first()
-        # there should be 7 series ids associated with this one variable
-        self.assertEqual(len(variable.series_ids), 7)
-        # test the data for a variable
-        self.assertEqual(variable.variable_code, 'USU36')
-        self.assertEqual(variable.variable_name, 'Temperature')
-        self.assertEqual(variable.variable_type, 'Water Quality')
-        self.assertEqual(variable.no_data_value, -9999)
-        self.assertEqual(variable.variable_definition, None)
-        self.assertEqual(variable.speciation, 'Not Applicable')
-
-        # test 'method' - there should be 1 method element
-        self.assertEqual(self.resTimeSeries.metadata.methods.all().count(), 1)
-        method = self.resTimeSeries.metadata.methods.all().first()
-        # there should be 7 series ids associated with this one method element
-        self.assertEqual(len(method.series_ids), 7)
-        self.assertEqual(method.method_code, '28')
-        method_name = 'Quality Control Level 1 Data Series created from raw QC Level 0 data ' \
-                      'using ODM Tools.'
-        self.assertEqual(method.method_name, method_name)
-        self.assertEqual(method.method_type, 'Instrument deployment')
-        method_des = 'Quality Control Level 1 Data Series created from raw QC Level 0 data ' \
-                     'using ODM Tools.'
-        self.assertEqual(method.method_description, method_des)
-        self.assertEqual(method.method_link, None)
-
-        # test 'processing_level' - there should be 1 processing_level element
-        self.assertEqual(self.resTimeSeries.metadata.processing_levels.all().count(), 1)
-        proc_level = self.resTimeSeries.metadata.processing_levels.all().first()
-        # there should be 7 series ids associated with this one element
-        self.assertEqual(len(proc_level.series_ids), 7)
-        self.assertEqual(proc_level.processing_level_code, '1')
-        self.assertEqual(proc_level.definition, 'Quality controlled data')
-        explanation = 'Quality controlled data that have passed quality assurance procedures ' \
-                      'such as routine estimation of timing and sensor calibration or visual ' \
-                      'inspection and removal of obvious errors. An example is USGS published ' \
-                      'streamflow records following parsing through USGS quality control ' \
-                      'procedures.'
-        self.assertEqual(proc_level.explanation, explanation)
-
-        # test 'timeseries_result' - there should be 7 timeseries_result element
-        self.assertEqual(self.resTimeSeries.metadata.time_series_results.all().count(), 7)
-        ts_result = self.resTimeSeries.metadata.time_series_results.filter(
-            series_ids__contains=['182d8fa3-1ebc-11e6-ad49-f45c8999816f']).first()
-        self.assertNotEqual(ts_result, None)
-        # there should be only 1 series id associated with this element
-        self.assertEqual(len(ts_result.series_ids), 1)
-        self.assertEqual(ts_result.units_type, 'Temperature')
-        self.assertEqual(ts_result.units_name, 'degree celsius')
-        self.assertEqual(ts_result.units_abbreviation, 'degC')
-        self.assertEqual(ts_result.status, 'Unknown')
-        self.assertEqual(ts_result.sample_medium, 'Surface Water')
-        self.assertEqual(ts_result.value_count, 1441)
-        self.assertEqual(ts_result.aggregation_statistics, 'Average')
-
-        # test for CV lookup tables
-        # there should be 23 CV_VariableType records
-        self.assertEqual(self.resTimeSeries.metadata.cv_variable_types.all().count(), 23)
-        # there should be 805 CV_VariableName records
-        self.assertEqual(self.resTimeSeries.metadata.cv_variable_names.all().count(), 805)
-        # there should be 145 CV_Speciation records
-        self.assertEqual(self.resTimeSeries.metadata.cv_speciations.all().count(), 145)
-        # there should be 51 CV_SiteType records
-        self.assertEqual(self.resTimeSeries.metadata.cv_site_types.all().count(), 51)
-        # there should be 5 CV_ElevationDatum records
-        self.assertEqual(self.resTimeSeries.metadata.cv_elevation_datums.all().count(), 5)
-        # there should be 25 CV_MethodType records
-        self.assertEqual(self.resTimeSeries.metadata.cv_method_types.all().count(), 25)
-        # there should be 179 CV_UnitsType records
-        self.assertEqual(self.resTimeSeries.metadata.cv_units_types.all().count(), 179)
-        # there should be 4 CV_Status records
-        self.assertEqual(self.resTimeSeries.metadata.cv_statuses.all().count(), 4)
-        # there should be 17 CV_Medium records
-        self.assertEqual(self.resTimeSeries.metadata.cv_mediums.all().count(), 18)
-        # there should be 17 CV_aggregationStatistics records
-        self.assertEqual(self.resTimeSeries.metadata.cv_aggregation_statistics.all().count(), 17)
-        # there should not be any UTCOffset element
-        self.assertEqual(self.resTimeSeries.metadata.utc_offset, None)
-
-
-class ViewTestCase(TestCase):
-    """Test basic view functionality."""
-
-    def setUp(self):
-        """Create request factory and set temp_dir for testing."""
-        self.factory = RequestFactory()
-        self.temp_dir = tempfile.mkdtemp()
-        super(ViewTestCase, self).setUp()
-
-    @staticmethod
-    def set_request_message_attributes(request):
-        """Set session and _messages attributies on request."""
-        # the following 3 lines are for preventing error in unit test due to the view being
-        # tested uses messaging middleware
-        setattr(request, 'session', 'session')
-        messages = FallbackStorage(request)
-        setattr(request, '_messages', messages)
-
-    @staticmethod
-    def add_session_to_request(request):
-        """Use SessionMiddleware to add a session to the request."""
-        """Annotate a request object with a session"""
-        middleware = SessionMiddleware()
-        middleware.process_request(request)
-        request.session.save()
-=======
 """Test cases and utilities for hs_core module. See also ./tests folder."""
 
 from dateutil import parser
@@ -1398,5 +697,4 @@
         """Annotate a request object with a session"""
         middleware = SessionMiddleware()
         middleware.process_request(request)
-        request.session.save()
->>>>>>> 25a09104
+        request.session.save()