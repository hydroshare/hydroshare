"""Test cases and utilities for hs_core module. See also ./tests folder."""

import os
import tempfile

from dateutil import parser
from django.conf import settings
from django.contrib.messages.storage.fallback import FallbackStorage
from django.contrib.sessions.middleware import SessionMiddleware
from django.core.files.uploadedfile import UploadedFile
from django.test import RequestFactory, TestCase

from django_irods.storage import IrodsStorage
from hs_core.hydroshare import add_file_to_resource, add_resource_files
<<<<<<< HEAD
from hs_core.tasks import FileOverrideException
from hs_core.views.utils import (create_folder, move_or_rename_file_or_folder,
                                 remove_folder, run_ssh_command, unzip_file,
                                 zip_folder)
from theme.models import UserProfile
=======
from hs_core.views.utils import create_folder, move_or_rename_file_or_folder, zip_folder, \
    unzip_file, remove_folder
from hs_core.tasks import FileOverrideException
>>>>>>> e97d778a


class MockIRODSTestCaseMixin(object):
    """Mix in to allow for mock iRODS testing."""

    def setUp(self):
        """Set up iRODS patchers for testing of data bags, etc."""
        super(MockIRODSTestCaseMixin, self).setUp()
        # only mock up testing iRODS operations when local iRODS container is not used
        if settings.IRODS_HOST != 'data.local.org':
            from mock import patch
            self.irods_patchers = (
                patch("hs_core.hydroshare.hs_bagit.delete_files_and_bag"),
                patch("hs_core.hydroshare.hs_bagit.create_bag"),
                patch("hs_core.hydroshare.hs_bagit.create_bag_files"),
                patch("hs_core.tasks.create_bag_by_irods"),
                patch("hs_core.hydroshare.utils.copy_resource_files_and_AVUs"),
            )
            for patcher in self.irods_patchers:
                patcher.start()

    def tearDown(self):
        """Stop iRODS patchers."""
        if settings.IRODS_HOST != 'data.local.org':
            for patcher in self.irods_patchers:
                patcher.stop()
        super(MockIRODSTestCaseMixin, self).tearDown()


class TestCaseCommonUtilities(object):
    """Enable common utilities for iRODS testing."""

    def check_file_exist(self, irods_path):
        """Check whether the input irods_path exist in iRODS.

        :param irods_path: the iRODS path to check whether it exists or not
        :return: True if exist, False otherwise.
        """
        return self.irods_storage.exists(irods_path)

    def delete_directory(self, irods_path):
        """delete the input irods_path.
        :param irods_path: the iRODS path to be deleted
        :return:
        """
        self.irods_fed_storage.delete(irods_path)

    def resource_file_oprs(self):
        """Test common iRODS file operations.

        This is a common test utility function to be called by both regular folder operation
        testing and federated zone folder operation testing.
        Make sure the calling TestCase object has the following attributes defined before calling
        this method:
        self.res: resource that has been created that contains files listed in file_name_list
        self.user: owner of the resource
        self.file_name_list: a list of three file names that have been added to the res object
        self.test_file_1 needs to be present for the calling object for doing regular folder
        operations without involving federated zone so that the same opened file can be re-added
        to the resource for testing the case where zipping cannot overwrite existing file
        """
        user = self.user
        res = self.res
        file_name_list = self.file_name_list
        # create a folder, if folder is created successfully, no exception is raised, otherwise,
        # an iRODS exception will be raised which will be caught by the test runner and mark as
        # a test failure
        create_folder(res.short_id, 'data/contents/sub_test_dir')
        istorage = res.get_irods_storage()
        res_path = res.file_path
        store = istorage.listdir(res_path)
        self.assertIn('sub_test_dir', store[0], msg='resource does not contain created sub-folder')

        # create a temporary zips folder to make sure no duplicate folders are returned from listdir()
        zip_res_coll_path = os.path.join('zips', '2020-02-03', res.short_id, 'data', 'contents', 'sub_test_dir')
        istorage.session.run("imkdir", None, '-p', zip_res_coll_path)
        store = istorage.listdir(res_path)
        self.assertEqual(store[0].count('sub_test_dir'), 1, msg='duplicate folder: sub_test_dir occurred more '
                                                                'than once')

        # rename the third file in file_name_list
        move_or_rename_file_or_folder(user, res.short_id,
                                      'data/contents/' + file_name_list[2],
                                      'data/contents/new_' + file_name_list[2])

        # move the first two files in file_name_list to the new folder that we will be zipping
        move_or_rename_file_or_folder(user, res.short_id,
                                      'data/contents/' + file_name_list[0],
                                      'data/contents/sub_test_dir/' + file_name_list[0])
        move_or_rename_file_or_folder(user, res.short_id,
                                      'data/contents/' + file_name_list[1],
                                      'data/contents/sub_test_dir/' + file_name_list[1])

        updated_res_file_names = []
        for rf in res.files.all():
            updated_res_file_names.append(rf.short_path)

        self.assertIn('new_' + file_name_list[2], updated_res_file_names,
                      msg="resource does not contain the updated file new_" + file_name_list[2])
        self.assertNotIn(file_name_list[2], updated_res_file_names,
                         msg='resource still contains the old file ' + file_name_list[2] + ' after renaming')
        self.assertIn('sub_test_dir/' + file_name_list[0], updated_res_file_names,
                      msg='resource does not contain ' + file_name_list[0] + ' moved to a folder')
        self.assertNotIn(file_name_list[0], updated_res_file_names,
                         msg='resource still contains the old ' + file_name_list[0] + 'after moving to a folder')
        self.assertIn('sub_test_dir/' + file_name_list[1], updated_res_file_names,
                      msg='resource does not contain ' + file_name_list[1] + 'moved to a new folder')
        self.assertNotIn(file_name_list[1], updated_res_file_names,
                         msg='resource still contains the old ' + file_name_list[1] + ' after moving to a folder')

        # zip the folder 'sub_test_dir'
        output_zip_fname, size = \
            zip_folder(user, res.short_id, 'data/contents/sub_test_dir', 'sub_test_dir.zip', True)

        self.assertGreater(size, 0, msg='zipped file has a size of 0')
        # Now resource should contain only two files: new_file3.txt and sub_test_dir.zip
        # since the folder is zipped into sub_test_dir.zip with the folder deleted
        self.assertEqual(res.files.all().count(), 2, msg="resource file count didn't match-")

        # >> testing folder name collision upon unzip
        # create a folder 'sub_test_dir' same as the folder we expect the unzip to create
        create_folder(res.short_id, 'data/contents/sub_test_dir')
        # unzip should fail due to folder name (sub_test_dir) collision
        with self.assertRaises(FileOverrideException):
            unzip_file(user, res.short_id, 'data/contents/sub_test_dir.zip', bool_remove_original=False)

        # remove the conflicting folder (sub_test_dir) to test that unzip should work after that
        remove_folder(user, res.short_id, 'data/contents/sub_test_dir')
        # unzip should work now
        unzip_file(user, res.short_id, 'data/contents/sub_test_dir.zip', bool_remove_original=False)

        remove_folder(user, res.short_id, 'data/contents/sub_test_dir')
        for rf in res.files.all():
            rf.delete()

        # >> test filename collision upon unzip
        # add the file 'test.txt'
        res_file_txt = _add_file_to_resource(resource=res, file_to_add=self.test_data_file_path)
        # add 'test.zip' file which contains one file 'test.txt'
        _add_file_to_resource(resource=res, file_to_add=self.test_data_zip_file_path)
        self.assertEqual(res.files.all().count(), 2)

        # unzipping of the above added zip file should fail due to filename (text.txt) collision
        with self.assertRaises(FileOverrideException):
            unzip_file(user, res.short_id, f'data/contents/{self.test_data_zip_file_name}', bool_remove_original=False)

        # delete the conflicting file (test.txt) - then unzip should work
        res_file_txt.delete()
        unzip_file(user, res.short_id, f'data/contents/{self.test_data_zip_file_name}', bool_remove_original=False)

        # the resource should have 2 files (test.zip and test.txt)
        self.assertEqual(res.files.all().count(), 2)
        # test unzip with original zip file being removed
        for rf in res.files.all():
            if rf.short_path == self.test_data_file_name:
                rf.delete()
                break
        # resource should have 1 file (test.zip)
        self.assertEqual(res.files.all().count(), 1)
        unzip_file(user, res.short_id, f'data/contents/{self.test_data_zip_file_name}', bool_remove_original=True)
        # resource should have 1 file (test.txt)
        self.assertEqual(res.files.all().count(), 1)
        res_file_txt = res.files.all().first()
        self.assertEqual(res_file_txt.short_path, self.test_data_file_name)
        zip_storage_file_path = os.path.join(res.file_path, self.test_data_zip_file_name)
        self.assertFalse(istorage.exists(zip_storage_file_path))

        # remove all files in sub_test_dir created by unzip, and then create an empty sub_test_dir
        for rf in res.files.all():
            rf.delete()
        create_folder(res.short_id, 'data/contents/sub_test_dir')

        # add 2 files to the root folder
        add_resource_files(res.short_id, self.test_file_1, self.test_file_3)
        # resource should have 2 files
        self.assertEqual(res.files.all().count(), 2)
        # check that the files were added to the root folder
        for rf in res.files.all():
            self.assertEqual(rf.file_folder, "")

        # TODO: use ResourceFile.rename, which doesn't require data/contents prefix
        # >> test moving files to a different directory
        # move the 2 files to the new directory - 'sub_test_dir'
        move_or_rename_file_or_folder(user, res.short_id,
                                      'data/contents/' + file_name_list[0],
                                      'data/contents/sub_test_dir/' + file_name_list[0])
        move_or_rename_file_or_folder(user, res.short_id,
                                      'data/contents/' + file_name_list[2],
                                      'data/contents/sub_test_dir/' + file_name_list[2])
        # resource should have 2 files
        self.assertEqual(res.files.all().count(), 2)
        # check the files got moved to a different directory
        for rf in res.files.all():
            self.assertEqual(rf.file_folder, "sub_test_dir")

        # >> test renaming files
        # rename one of the files
        move_or_rename_file_or_folder(user, res.short_id,
                                      'data/contents/sub_test_dir/' + file_name_list[0],
                                      'data/contents/sub_test_dir/new_' + file_name_list[0])
        file_renamed = False
        for rf in res.files.all():
            if rf.short_path == f"sub_test_dir/new_{file_name_list[0]}":
                file_renamed = True
                break
        self.assertTrue(file_renamed)
        file_storage_path_old = os.path.join(res.file_path, 'sub_test_dir', file_name_list[0])
        file_storage_path_new = os.path.join(res.file_path, 'sub_test_dir', f"new_{file_name_list[0]}")
        self.assertFalse(istorage.exists(file_storage_path_old))
        self.assertTrue(istorage.exists(file_storage_path_new))

        # >> test renaming a folder
        move_or_rename_file_or_folder(user, res.short_id,
                                      'data/contents/sub_test_dir',
                                      'data/contents/sub_dir')

        dir_storage_path_old = os.path.join(res.file_path, "sub_test_dir")
        dir_storage_path_new = os.path.join(res.file_path, "sub_dir")
        self.assertFalse(istorage.exists(dir_storage_path_old))
        self.assertTrue(istorage.exists(dir_storage_path_new))

        for rf in res.files.all():
            self.assertEqual(rf.file_folder, "sub_dir")

        remove_folder(user, res.short_id, 'data/contents/sub_dir')
        dir_storage_path_deleted = os.path.join(res.file_path, "sub_dir")
        self.assertFalse(istorage.exists(dir_storage_path_deleted))

        # resource should have no files after the folder containing the folder is deleted
        self.assertEqual(res.files.all().count(), 0)

    def raster_metadata_extraction(self):
        """Test raster metadata extraction.

        This is a common test utility function to be called by both regular raster metadata
        extraction testing and federated zone raster metadata extraction testing.
        Make sure the calling TestCase object has self.resRaster attribute defined before calling
        this method which is the raster resource that has been created containing valid raster
        files.
        """
        # there should be 2 content files
        self.assertEqual(self.resRaster.files.all().count(), 2)

        # test core metadata after metadata extraction
        extracted_title = "My Test Raster Resource"
        self.assertEqual(self.resRaster.metadata.title.value, extracted_title)

        # there should be 1 creator
        self.assertEqual(self.resRaster.metadata.creators.all().count(), 1)

        # there should be 1 coverage element - box type
        self.assertEqual(self.resRaster.metadata.coverages.all().count(), 1)
        self.assertEqual(self.resRaster.metadata.coverages.all().filter(type='box').count(), 1)

        box_coverage = self.resRaster.metadata.coverages.all().filter(type='box').first()
        self.assertEqual(box_coverage.value['projection'], 'WGS 84 EPSG:4326')
        self.assertEqual(box_coverage.value['units'], 'Decimal degrees')
        self.assertEqual(float(box_coverage.value['northlimit']), 42.11270614966863)
        self.assertEqual(float(box_coverage.value['eastlimit']), -111.45699925047542)
        self.assertEqual(float(box_coverage.value['southlimit']), 41.66222054591102)
        self.assertEqual(float(box_coverage.value['westlimit']), -111.81761887121905)

        # there should be 2 format elements
        self.assertEqual(self.resRaster.metadata.formats.all().count(), 2)
        self.assertEqual(self.resRaster.metadata.formats.all().filter(
            value='application/vrt').count(), 1)
        self.assertEqual(self.resRaster.metadata.formats.all().filter(
            value='image/tiff').count(), 1)

        # testing additional metadata element: original coverage
        ori_coverage = self.resRaster.metadata.originalCoverage
        self.assertNotEqual(ori_coverage, None)
        self.assertEqual(float(ori_coverage.value['northlimit']), 4662392.446916306)
        self.assertEqual(float(ori_coverage.value['eastlimit']), 461954.01909127034)
        self.assertEqual(float(ori_coverage.value['southlimit']), 4612592.446916306)
        self.assertEqual(float(ori_coverage.value['westlimit']), 432404.01909127034)
        self.assertEqual(ori_coverage.value['units'], 'meter')
        self.assertEqual(ori_coverage.value['projection'], "NAD83 / UTM zone 12N")
        self.assertEqual(ori_coverage.value['datum'], "North_American_Datum_1983")
        projection_string = 'PROJCS["NAD83 / UTM zone 12N",GEOGCS["NAD83",' \
                            'DATUM["North_American_Datum_1983",' \
                            'SPHEROID["GRS 1980",6378137,298.257222101,' \
                            'AUTHORITY["EPSG","7019"]],' \
                            'TOWGS84[0,0,0,0,0,0,0],AUTHORITY["EPSG","6269"]],' \
                            'PRIMEM["Greenwich",0,AUTHORITY["EPSG","8901"]],' \
                            'UNIT["degree",0.0174532925199433,AUTHORITY["EPSG","9122"]],' \
                            'AUTHORITY["EPSG","4269"]],PROJECTION["Transverse_Mercator"],' \
                            'PARAMETER["latitude_of_origin",0],' \
                            'PARAMETER["central_meridian",-111],' \
                            'PARAMETER["scale_factor",0.9996],PARAMETER["false_easting",500000],' \
                            'PARAMETER["false_northing",0],' \
                            'UNIT["metre",1,AUTHORITY["EPSG","9001"]],' \
                            'AXIS["Easting",EAST],AXIS["Northing",' \
                            'NORTH],AUTHORITY["EPSG","26912"]]'
        self.assertEqual(ori_coverage.value['projection_string'], projection_string)

        # testing additional metadata element: cell information
        cell_info = self.resRaster.metadata.cellInformation
        self.assertEqual(cell_info.rows, 1660)
        self.assertEqual(cell_info.columns, 985)
        self.assertEqual(cell_info.cellSizeXValue, 30.0)
        self.assertEqual(cell_info.cellSizeYValue, 30.0)
        self.assertEqual(cell_info.cellDataType, 'Float32')

        # testing additional metadata element: band information
        self.assertEqual(self.resRaster.metadata.bandInformations.count(), 1)
        band_info = self.resRaster.metadata.bandInformations.first()
        self.assertEqual(band_info.noDataValue, '-3.4028234663852886e+38')
        self.assertEqual(band_info.maximumValue, '3031.443115234375')
        self.assertEqual(band_info.minimumValue, '1358.3345947265625')

    def netcdf_metadata_extraction(self, expected_creators_count=1):
        """Test NetCDF metadata extraction.

        This is a common test utility function to be called by both regular netcdf metadata
        extraction testing and federated zone netCDF metadata extraction testing.
        Make sure the calling TestCase object has self.resNetcdf attribute defined before calling
        this method which is the netCDF resource that has been created containing valid netCDF
        files.
        """
        # there should 2 content file
        self.assertEqual(self.resNetcdf.files.all().count(), 2)

        # test core metadata after metadata extraction
        extracted_title = "Snow water equivalent estimation at TWDEF site from " \
                          "Oct 2009 to June 2010"
        self.assertEqual(self.resNetcdf.metadata.title.value, extracted_title)

        # there should be an abstract element
        self.assertNotEqual(self.resNetcdf.metadata.description, None)
        extracted_abstract = "This netCDF data is the simulation output from Utah Energy " \
                             "Balance (UEB) model.It includes the simulation result " \
                             "of snow water equivalent during the period " \
                             "Oct. 2009 to June 2010 for TWDEF site in Utah."
        self.assertEqual(self.resNetcdf.metadata.description.abstract, extracted_abstract)

        # there should be one relation element of type 'source'
        self.assertEqual(self.resNetcdf.metadata.relations.filter(type='source').count(), 1)

        # there should be one license element:
        self.assertNotEqual(self.resNetcdf.metadata.rights.statement, 1)

        # there should be one relation element
        self.assertEqual(self.resNetcdf.metadata.relations.all().filter(type='references').count(), 1)

        # there should be creators equal to expected_creators_count
        self.assertEqual(self.resNetcdf.metadata.creators.all().count(), expected_creators_count)

        # there should be one contributor
        self.assertEqual(self.resNetcdf.metadata.contributors.all().count(), 1)

        # there should be 2 coverage element - box type and period type
        self.assertEqual(self.resNetcdf.metadata.coverages.all().count(), 2)
        self.assertEqual(self.resNetcdf.metadata.coverages.all().filter(type='box').count(), 1)
        self.assertEqual(self.resNetcdf.metadata.coverages.all().filter(type='period').count(), 1)

        box_coverage = self.resNetcdf.metadata.coverages.all().filter(type='box').first()
        self.assertEqual(box_coverage.value['projection'], 'WGS 84 EPSG:4326')
        self.assertEqual(box_coverage.value['units'], 'Decimal degrees')
        self.assertEqual(float(box_coverage.value['northlimit']), 41.86712640899591)
        self.assertEqual(float(box_coverage.value['eastlimit']), -111.50594036845686)
        self.assertEqual(float(box_coverage.value['southlimit']), 41.8639080745171)
        self.assertEqual(float(box_coverage.value['westlimit']), -111.51138807956221)

        temporal_coverage = self.resNetcdf.metadata.coverages.all().filter(type='period').first()
        self.assertEqual(parser.parse(temporal_coverage.value['start']).date(),
                         parser.parse('10/01/2009').date())
        self.assertEqual(parser.parse(temporal_coverage.value['end']).date(),
                         parser.parse('05/30/2010').date())

        # there should be 2 format elements
        self.assertEqual(self.resNetcdf.metadata.formats.all().count(), 2)
        self.assertEqual(self.resNetcdf.metadata.formats.all().
                         filter(value='text/plain').count(), 1)
        self.assertEqual(self.resNetcdf.metadata.formats.all().
                         filter(value='application/x-netcdf').count(), 1)

        # there should be one subject element
        self.assertEqual(self.resNetcdf.metadata.subjects.all().count(), 1)
        subj_element = self.resNetcdf.metadata.subjects.all().first()
        self.assertEqual(subj_element.value, 'Snow water equivalent')

        # testing additional metadata element: original coverage
        ori_coverage = self.resNetcdf.metadata.ori_coverage.all().first()
        self.assertNotEqual(ori_coverage, None)
        self.assertEqual(ori_coverage.projection_string_type, 'Proj4 String')
        proj_text = '+proj=tmerc +y_0=0.0 +x_0=500000.0 +k_0=0.9996 +lat_0=0.0 +lon_0=-111.0'
        self.assertEqual(ori_coverage.projection_string_text, proj_text)
        self.assertEqual(float(ori_coverage.value['northlimit']), 4.63515e+06)
        self.assertEqual(float(ori_coverage.value['eastlimit']), 458010.0)
        self.assertEqual(float(ori_coverage.value['southlimit']), 4.63479e+06)
        self.assertEqual(float(ori_coverage.value['westlimit']), 457560.0)
        self.assertEqual(ori_coverage.value['units'], 'Meter')
        self.assertEqual(ori_coverage.value['projection'], 'transverse_mercator')

        # testing additional metadata element: variables
        self.assertEqual(self.resNetcdf.metadata.variables.all().count(), 5)

        # test time variable
        var_time = self.resNetcdf.metadata.variables.all().filter(name='time').first()
        self.assertNotEqual(var_time, None)
        self.assertEqual(var_time.unit, 'hours since 2009-10-1 0:0:00 UTC')
        self.assertEqual(var_time.type, 'Float')
        self.assertEqual(var_time.shape, 'time')
        self.assertEqual(var_time.descriptive_name, 'time')

        # test x variable
        var_x = self.resNetcdf.metadata.variables.all().filter(name='x').first()
        self.assertNotEqual(var_x, None)
        self.assertEqual(var_x.unit, 'Meter')
        self.assertEqual(var_x.type, 'Float')
        self.assertEqual(var_x.shape, 'x')
        self.assertEqual(var_x.descriptive_name, 'x coordinate of projection')

        # test y variable
        var_y = self.resNetcdf.metadata.variables.all().filter(name='y').first()
        self.assertNotEqual(var_y, None)
        self.assertEqual(var_y.unit, 'Meter')
        self.assertEqual(var_y.type, 'Float')
        self.assertEqual(var_y.shape, 'y')
        self.assertEqual(var_y.descriptive_name, 'y coordinate of projection')

        # test SWE variable
        var_swe = self.resNetcdf.metadata.variables.all().filter(name='SWE').first()
        self.assertNotEqual(var_swe, None)
        self.assertEqual(var_swe.unit, 'm')
        self.assertEqual(var_swe.type, 'Float')
        self.assertEqual(var_swe.shape, 'y,x,time')
        self.assertEqual(var_swe.descriptive_name, 'Snow water equivalent')
        self.assertEqual(var_swe.method, 'model simulation of UEB model')
        self.assertEqual(var_swe.missing_value, '-9999')

        # test grid mapping variable
        var_grid = self.resNetcdf.metadata.variables.all().\
            filter(name='transverse_mercator').first()
        self.assertNotEqual(var_grid, None)
        self.assertEqual(var_grid.unit, 'Unknown')
        self.assertEqual(var_grid.type, 'Unknown')
        self.assertEqual(var_grid.shape, 'Not defined')

    def timeseries_metadata_extraction(self):
        """Test timeseries metadata extraction.

        This is a common test utility function to be called by both regular timeseries metadata
        extraction testing and federated zone timeseries metadata extraction testing.
        Make sure the calling TestCase object has self.resTimeSeries attribute defined before
        calling this method which is the timeseries resource that has been created containing
        valid timeseries file.
        """
        # there should one content file
        self.assertEqual(self.resTimeSeries.files.all().count(), 1)

        # there should be one contributor element
        self.assertEqual(self.resTimeSeries.metadata.contributors.all().count(), 1)

        # test core metadata after metadata extraction
        extracted_title = "Water temperature data from the Little Bear River, UT"
        self.assertEqual(self.resTimeSeries.metadata.title.value, extracted_title)

        # there should be an abstract element
        self.assertNotEqual(self.resTimeSeries.metadata.description, None)
        extracted_abstract = "This dataset contains time series of observations of water " \
                             "temperature in the Little Bear River, UT. Data were recorded every " \
                             "30 minutes. The values were recorded using a HydroLab MS5 " \
                             "multi-parameter water quality sonde connected to a Campbell " \
                             "Scientific datalogger."

        self.assertEqual(self.resTimeSeries.metadata.description.abstract.strip(),
                         extracted_abstract)

        # there should be 2 coverage element -  box type and period type
        self.assertEqual(self.resTimeSeries.metadata.coverages.all().count(), 2)
        self.assertEqual(self.resTimeSeries.metadata.coverages.all().filter(type='box').count(), 1)
        self.assertEqual(self.resTimeSeries.metadata.coverages.all().filter(
            type='period').count(), 1)

        box_coverage = self.resTimeSeries.metadata.coverages.all().filter(type='box').first()
        self.assertEqual(box_coverage.value['projection'], 'WGS 84 EPSG:4326')
        self.assertEqual(box_coverage.value['units'], 'Decimal degrees')
        self.assertEqual(float(box_coverage.value['northlimit']), 41.718473)
        self.assertEqual(float(box_coverage.value['eastlimit']), -111.799324)
        self.assertEqual(float(box_coverage.value['southlimit']), 41.495409)
        self.assertEqual(float(box_coverage.value['westlimit']), -111.946402)

        temporal_coverage = self.resTimeSeries.metadata.coverages.all().filter(
            type='period').first()
        self.assertEqual(parser.parse(temporal_coverage.value['start']).date(),
                         parser.parse('01/01/2008').date())
        self.assertEqual(parser.parse(temporal_coverage.value['end']).date(),
                         parser.parse('01/30/2008').date())

        # there should be one format element
        self.assertEqual(self.resTimeSeries.metadata.formats.all().count(), 1)
        format_element = self.resTimeSeries.metadata.formats.all().first()
        self.assertEqual(format_element.value, 'application/sqlite')

        # there should be one subject element
        self.assertEqual(self.resTimeSeries.metadata.subjects.all().count(), 1)
        subj_element = self.resTimeSeries.metadata.subjects.all().first()
        self.assertEqual(subj_element.value, 'Temperature')

        # there should be a total of 7 timeseries
        self.assertEqual(self.resTimeSeries.metadata.time_series_results.all().count(), 7)

        # testing additional metadata elements

        # test 'site' - there should be 7 sites
        self.assertEqual(self.resTimeSeries.metadata.sites.all().count(), 7)
        # each site be associated with one series id
        for site in self.resTimeSeries.metadata.sites.all():
            self.assertEqual(len(site.series_ids), 1)

        # test the data for a specific site
        site = self.resTimeSeries.metadata.sites.filter(site_code='USU-LBR-Paradise').first()
        self.assertNotEqual(site, None)
        site_name = 'Little Bear River at McMurdy Hollow near Paradise, Utah'
        self.assertEqual(site.site_name, site_name)
        self.assertEqual(site.elevation_m, 1445)
        self.assertEqual(site.elevation_datum, 'NGVD29')
        self.assertEqual(site.site_type, 'Stream')

        # test 'variable' - there should be 1 variable element
        self.assertEqual(self.resTimeSeries.metadata.variables.all().count(), 1)
        variable = self.resTimeSeries.metadata.variables.all().first()
        # there should be 7 series ids associated with this one variable
        self.assertEqual(len(variable.series_ids), 7)
        # test the data for a variable
        self.assertEqual(variable.variable_code, 'USU36')
        self.assertEqual(variable.variable_name, 'Temperature')
        self.assertEqual(variable.variable_type, 'Water Quality')
        self.assertEqual(variable.no_data_value, -9999)
        self.assertEqual(variable.variable_definition, None)
        self.assertEqual(variable.speciation, 'Not Applicable')

        # test 'method' - there should be 1 method element
        self.assertEqual(self.resTimeSeries.metadata.methods.all().count(), 1)
        method = self.resTimeSeries.metadata.methods.all().first()
        # there should be 7 series ids associated with this one method element
        self.assertEqual(len(method.series_ids), 7)
        self.assertEqual(method.method_code, '28')
        method_name = 'Quality Control Level 1 Data Series created from raw QC Level 0 data ' \
                      'using ODM Tools.'
        self.assertEqual(method.method_name, method_name)
        self.assertEqual(method.method_type, 'Instrument deployment')
        method_des = 'Quality Control Level 1 Data Series created from raw QC Level 0 data ' \
                     'using ODM Tools.'
        self.assertEqual(method.method_description, method_des)
        self.assertEqual(method.method_link, None)

        # test 'processing_level' - there should be 1 processing_level element
        self.assertEqual(self.resTimeSeries.metadata.processing_levels.all().count(), 1)
        proc_level = self.resTimeSeries.metadata.processing_levels.all().first()
        # there should be 7 series ids associated with this one element
        self.assertEqual(len(proc_level.series_ids), 7)
        self.assertEqual(proc_level.processing_level_code, '1')
        self.assertEqual(proc_level.definition, 'Quality controlled data')
        explanation = 'Quality controlled data that have passed quality assurance procedures ' \
                      'such as routine estimation of timing and sensor calibration or visual ' \
                      'inspection and removal of obvious errors. An example is USGS published ' \
                      'streamflow records following parsing through USGS quality control ' \
                      'procedures.'
        self.assertEqual(proc_level.explanation, explanation)

        # test 'timeseries_result' - there should be 7 timeseries_result element
        self.assertEqual(self.resTimeSeries.metadata.time_series_results.all().count(), 7)
        ts_result = self.resTimeSeries.metadata.time_series_results.filter(
            series_ids__contains=['182d8fa3-1ebc-11e6-ad49-f45c8999816f']).first()
        self.assertNotEqual(ts_result, None)
        # there should be only 1 series id associated with this element
        self.assertEqual(len(ts_result.series_ids), 1)
        self.assertEqual(ts_result.units_type, 'Temperature')
        self.assertEqual(ts_result.units_name, 'degree celsius')
        self.assertEqual(ts_result.units_abbreviation, 'degC')
        self.assertEqual(ts_result.status, 'Unknown')
        self.assertEqual(ts_result.sample_medium, 'Surface Water')
        self.assertEqual(ts_result.value_count, 1441)
        self.assertEqual(ts_result.aggregation_statistics, 'Average')

        # test for CV lookup tables
        # there should be 23 CV_VariableType records
        self.assertEqual(self.resTimeSeries.metadata.cv_variable_types.all().count(), 23)
        # there should be 805 CV_VariableName records
        self.assertEqual(self.resTimeSeries.metadata.cv_variable_names.all().count(), 805)
        # there should be 145 CV_Speciation records
        self.assertEqual(self.resTimeSeries.metadata.cv_speciations.all().count(), 145)
        # there should be 51 CV_SiteType records
        self.assertEqual(self.resTimeSeries.metadata.cv_site_types.all().count(), 51)
        # there should be 5 CV_ElevationDatum records
        self.assertEqual(self.resTimeSeries.metadata.cv_elevation_datums.all().count(), 5)
        # there should be 25 CV_MethodType records
        self.assertEqual(self.resTimeSeries.metadata.cv_method_types.all().count(), 25)
        # there should be 179 CV_UnitsType records
        self.assertEqual(self.resTimeSeries.metadata.cv_units_types.all().count(), 179)
        # there should be 4 CV_Status records
        self.assertEqual(self.resTimeSeries.metadata.cv_statuses.all().count(), 4)
        # there should be 17 CV_Medium records
        self.assertEqual(self.resTimeSeries.metadata.cv_mediums.all().count(), 18)
        # there should be 17 CV_aggregationStatistics records
        self.assertEqual(self.resTimeSeries.metadata.cv_aggregation_statistics.all().count(), 17)
        # there should not be any UTCOffset element
        self.assertEqual(self.resTimeSeries.metadata.utc_offset, None)


def _add_file_to_resource(resource, file_to_add, upload_folder=''):
    file_to_upload = UploadedFile(file=open(file_to_add, 'rb'),
                                  name=os.path.basename(file_to_add))

    new_res_file = add_file_to_resource(resource, file_to_upload, folder=upload_folder, check_target_folder=True)
    return new_res_file


class ViewTestCase(TestCase):
    """Test basic view functionality."""

    def setUp(self):
        """Create request factory and set temp_dir for testing."""
        self.factory = RequestFactory()
        self.temp_dir = tempfile.mkdtemp()
        super(ViewTestCase, self).setUp()

    @staticmethod
    def set_request_message_attributes(request):
        """Set session and _messages attributies on request."""
        # the following 3 lines are for preventing error in unit test due to the view being
        # tested uses messaging middleware
        setattr(request, 'session', 'session')
        messages = FallbackStorage(request)
        setattr(request, '_messages', messages)

    @staticmethod
    def add_session_to_request(request):
        """Use SessionMiddleware to add a session to the request."""
        """Annotate a request object with a session"""
        middleware = SessionMiddleware(request)
        middleware.process_request(request)
        request.session.save()<|MERGE_RESOLUTION|>--- conflicted
+++ resolved
@@ -1,28 +1,19 @@
 """Test cases and utilities for hs_core module. See also ./tests folder."""
 
+from dateutil import parser
+import tempfile
 import os
-import tempfile
-
-from dateutil import parser
+
 from django.conf import settings
+from django.contrib.sessions.middleware import SessionMiddleware
 from django.contrib.messages.storage.fallback import FallbackStorage
-from django.contrib.sessions.middleware import SessionMiddleware
 from django.core.files.uploadedfile import UploadedFile
-from django.test import RequestFactory, TestCase
-
-from django_irods.storage import IrodsStorage
+from django.test import TestCase, RequestFactory
+
 from hs_core.hydroshare import add_file_to_resource, add_resource_files
-<<<<<<< HEAD
-from hs_core.tasks import FileOverrideException
-from hs_core.views.utils import (create_folder, move_or_rename_file_or_folder,
-                                 remove_folder, run_ssh_command, unzip_file,
-                                 zip_folder)
-from theme.models import UserProfile
-=======
 from hs_core.views.utils import create_folder, move_or_rename_file_or_folder, zip_folder, \
     unzip_file, remove_folder
 from hs_core.tasks import FileOverrideException
->>>>>>> e97d778a
 
 
 class MockIRODSTestCaseMixin(object):
