import json
import logging
import os
from uuid import uuid4
import errno
import shutil

from django.core.exceptions import ValidationError
from django.http import HttpResponse, JsonResponse, HttpResponseBadRequest, HttpResponseServerError
from django.conf import settings

from rest_framework.decorators import api_view
from rest_framework.exceptions import NotFound, status, PermissionDenied, \
    ValidationError as DRF_ValidationError

from django_irods.icommands import SessionException
from hs_core.hydroshare.utils import get_file_mime_type, resolve_request, \
    get_resource_by_shortkey, resource_modified
from hs_core.models import ResourceFile
from hs_file_types.utils import set_logical_file_type

from hs_core.views.utils import authorize, ACTION_TO_AUTHORIZE, zip_folder, unzip_file, \
    create_folder, remove_folder, move_or_rename_file_or_folder, move_to_folder, \
    rename_file_or_folder, get_coverage_data_dict, irods_path_is_directory, validate_url, \
    add_url_file_to_resource

logger = logging.getLogger(__name__)


def data_store_structure(request):
    """
    Get file hierarchy (collection of subcollections and data objects) for the requested directory
    in hydroshareZone or any federated zone used for HydroShare resource backend store.
    It is invoked by an AJAX call and returns json object that holds content for files
    and folders under the requested directory/collection/subcollection.
    The AJAX request must be a POST request with input data passed in for res_id and store_path
    where store_path is the relative path under res_id collection/directory
    """
    res_id = request.POST.get('res_id', None)
    if res_id is None:
        logger.error("no resource id in request")
        return HttpResponse('Bad request - resource id is not included',
                            status=status.HTTP_500_INTERNAL_SERVER_ERROR)
    res_id = str(res_id).strip()
    try:
        resource, _, _ = authorize(request, res_id,
                                   needed_permission=ACTION_TO_AUTHORIZE.VIEW_RESOURCE)
    except NotFound:
        logger.error("resource {} not found".format(res_id))
        return HttpResponse('Bad request - resource not found', status=status.HTTP_400_BAD_REQUEST)
    except PermissionDenied:
        logger.error("permission denied for resource {}".format(res_id))
        return HttpResponse('Permission denied', status=status.HTTP_401_UNAUTHORIZED)

    store_path = request.POST.get('store_path', None)
    if store_path is None:
        logger.error("store_path not included for resource {}".format(res_id))
        return HttpResponse('Bad request - store_path is not included',
                            status=status.HTTP_400_BAD_REQUEST)
    store_path = str(store_path).strip()
    if not store_path:
        logger.error("store_path empty for resource {}".format(res_id))
        return HttpResponse('Bad request - store_path cannot be empty',
                            status=status.HTTP_400_BAD_REQUEST)

    if not store_path.startswith('data/contents'):
        logger.error("store_path doesn't start with data/contents for resource {}".format(res_id))
        return HttpResponse('Bad request - store_path must start with data/contents/',
                            status=status.HTTP_400_BAD_REQUEST)

    if store_path.find('/../') >= 0 or store_path.endswith('/..'):
        logger.error("store_path cannot contain .. for resource {}".format(res_id))
        return HttpResponse('Bad request - store_path cannot contain /../',
                            status=status.HTTP_400_BAD_REQUEST)

    istorage = resource.get_irods_storage()
    directory_in_irods = resource.get_irods_path(store_path)

    try:
        store = istorage.listdir(directory_in_irods)
    except SessionException as ex:
        logger.error("session exception querying store_path {} for {}".format(store_path, res_id))
        return HttpResponse(ex.stderr, status=status.HTTP_500_INTERNAL_SERVER_ERROR)

    files = []
    dirs = []
    for dname in store[0]:     # directories
        d_pk = dname.decode('utf-8')
        d_store_path = os.path.join(store_path, d_pk)
        d_url = resource.get_url_of_path(d_store_path)
        main_file = ''
        folder_aggregation_type = ''
        folder_aggregation_name = ''
        folder_aggregation_id = ''
        folder_aggregation_type_to_set = ''
        if resource.resource_type == "CompositeResource":
            dir_path = resource.get_public_path(d_store_path)
            # find if this folder *dir_path* represents (contains) an aggregation object
            aggregation_object = resource.get_folder_aggregation_object(dir_path)
            # folder aggregation type is not relevant for single file aggregation types - which
            # are: GenericLogicalFile, and RefTimeseriesLogicalFile
            if aggregation_object is not None and not \
                    aggregation_object.is_single_file_aggregation:
                folder_aggregation_type = aggregation_object.get_aggregation_class_name()
                folder_aggregation_name = aggregation_object.get_aggregation_display_name()
                folder_aggregation_id = aggregation_object.id
                main_file = aggregation_object.get_main_file.file_name
            else:
                # find if any aggregation type can be created from this folder
                folder_aggregation_type_to_set =  \
                    resource.get_folder_aggregation_type_to_set(dir_path)
                if folder_aggregation_type_to_set is None:
                    folder_aggregation_type_to_set = ""
        dirs.append({'name': d_pk,
                     'url': d_url,
                     'main_file': main_file,
                     'folder_aggregation_type': folder_aggregation_type,
                     'folder_aggregation_name': folder_aggregation_name,
                     'folder_aggregation_id': folder_aggregation_id,
                     'folder_aggregation_type_to_set': folder_aggregation_type_to_set,
                     'folder_short_path': os.path.join(store_path, d_pk)})  # this is NOT short path

    is_federated = resource.is_federated
    for index, fname in enumerate(store[1]):  # files
        fname = fname.decode('utf-8')
        f_store_path = os.path.join(store_path, fname)
        file_in_irods = resource.get_irods_path(f_store_path)
        size = store[2][index]
        mtype = get_file_mime_type(fname)
        idx = mtype.find('/')
        if idx >= 0:
            mtype = mtype[idx + 1:]
<<<<<<< HEAD
        f_pk = ''
        f_url = ''
        f_ref_url = ''
        logical_file_type = ''
        logical_file_id = ''
        aggregation_name = ''
        for f in ResourceFile.objects.filter(object_id=resource.id):
            if file_in_irods == f.storage_path:
                f_pk = f.pk
                f_url = f.url
                if resource.resource_type == "CompositeResource":
                    if f.has_logical_file:
                        logical_file_type = f.logical_file_type_name
                        logical_file_id = f.logical_file.id
                        aggregation_name = f.aggregation_display_name
                        if 'url' in f.logical_file.extra_data:
                            f_ref_url = f.logical_file.extra_data['url']
                break

        if f_pk:  # file is found in Django
            files.append({'name': fname, 'size': size, 'type': mtype, 'pk': f_pk, 'url': f_url,
                          'reference_url': f_ref_url,
                          'aggregation_name': aggregation_name,
                          'logical_type': logical_file_type,
                          'logical_file_id': logical_file_id})
        else:  # file is not found in Django
            logger.error("data_store_structure: filename {} in iRODs has no analogue in Django"
                         .format(file_in_irods))
=======

        if is_federated:
            f = ResourceFile.objects.filter(object_id=resource.id,
                                            fed_resource_file=file_in_irods).first()
        else:
            f = ResourceFile.objects.filter(object_id=resource.id,
                                            resource_file=file_in_irods).first()

        if not f:
            # skip metadata files
            continue

        logical_file_type = ''
        logical_file_id = ''
        aggregation_name = ''
        if resource.resource_type == "CompositeResource":
            if f.has_logical_file:
                logical_file_type = f.logical_file_type_name
                logical_file_id = f.logical_file.id
                aggregation_name = f.aggregation_display_name

        files.append({'name': fname, 'size': size, 'type': mtype, 'pk': f.pk, 'url': f.url,
                      'aggregation_name': aggregation_name,
                      'logical_type': logical_file_type,
                      'logical_file_id': logical_file_id})
>>>>>>> a6a20809

    return_object = {'files': files,
                     'folders': dirs,
                     'can_be_public': resource.can_be_public_or_discoverable}

    if resource.resource_type == "CompositeResource":
        return_object['spatial_coverage'] = get_coverage_data_dict(resource)
        return_object['temporal_coverage'] = get_coverage_data_dict(resource,
                                                                    coverage_type='temporal')
    return HttpResponse(
        json.dumps(return_object),
        content_type="application/json"
    )


def to_external_url(url):
    """
    Convert an internal download file/folder url to the external url.  This should eventually be
    replaced with with a reverse method that gets the correct mapping.
    """
    return url.replace("django_irods/download", "resource", 1)


def data_store_folder_zip(request, res_id=None):
    """
    Zip requested files and folders into a zip file in hydroshareZone or any federated zone
    used for HydroShare resource backend store. It is invoked by an AJAX call and returns
    json object that holds the created zip file name if it succeeds, and an empty string
    if it fails. The AJAX request must be a POST request with input data passed in for
    res_id, input_coll_path, output_zip_file_name, and remove_original_after_zip where
    input_coll_path is the relative sub-collection path under res_id collection to be zipped,
    output_zip_file_name is the file name only with no path of the generated zip file name,
    and remove_original_after_zip has a value of "true" or "false" (default is "true") indicating
    whether original files will be deleted after zipping.
    """
    res_id = request.POST.get('res_id', res_id)
    if res_id is None:
        return HttpResponse('Bad request - resource id is not included',
                            status=status.HTTP_400_BAD_REQUEST)
    res_id = str(res_id).strip()
    try:
        resource, _, user = authorize(request, res_id,
                                      needed_permission=ACTION_TO_AUTHORIZE.EDIT_RESOURCE)
    except NotFound:
        return HttpResponse('Bad request - resource not found', status=status.HTTP_400_BAD_REQUEST)
    except PermissionDenied:
        return HttpResponse('Permission denied', status=status.HTTP_401_UNAUTHORIZED)

    input_coll_path = resolve_request(request).get('input_coll_path', None)
    if input_coll_path is None:
        return HttpResponse('Bad request - input_coll_path is not included',
                            status=status.HTTP_400_BAD_REQUEST)
    input_coll_path = str(input_coll_path).strip()
    if not input_coll_path:
        return HttpResponse('Bad request - input_coll_path cannot be empty',
                            status=status.HTTP_400_BAD_REQUEST)

    if not input_coll_path.startswith('data/contents/'):
        return HttpResponse('Bad request - input_coll_path must start with data/contents/',
                            status=status.HTTP_400_BAD_REQUEST)

    if input_coll_path.find('/../') >= 0 or input_coll_path.endswith('/..'):
        return HttpResponse('Bad request - input_coll_path must not contain /../',
                            status=status.HTTP_400_BAD_REQUEST)

    output_zip_fname = resolve_request(request).get('output_zip_file_name', None)
    if output_zip_fname is None:
        return HttpResponse('Bad request - output_zip_fname is not included',
                            status=status.HTTP_400_BAD_REQUEST)
    output_zip_fname = str(output_zip_fname).strip()
    if not output_zip_fname:
        return HttpResponse('Bad request - output_zip_fname cannot be empty',
                            status=status.HTTP_400_BAD_REQUEST)

    if output_zip_fname.find('/') >= 0:
        return HttpResponse('Bad request - output_zip_fname cannot contain /',
                            status=status.HTTP_400_BAD_REQUEST)

    remove_original = resolve_request(request).get('remove_original_after_zip', None)
    bool_remove_original = True
    if remove_original:
        remove_original = str(remove_original).strip().lower()
        if remove_original == 'false':
            bool_remove_original = False

    try:
        output_zip_fname, size = \
            zip_folder(user, res_id, input_coll_path, output_zip_fname, bool_remove_original)
    except SessionException as ex:
        return HttpResponse(ex.stderr, status=status.HTTP_500_INTERNAL_SERVER_ERROR)
    except DRF_ValidationError as ex:
        return HttpResponse(ex.detail, status=status.HTTP_400_BAD_REQUEST)

    return_object = {'name': output_zip_fname,
                     'size': size,
                     'type': 'zip'}

    return HttpResponse(
        json.dumps(return_object),
        content_type="application/json"
    )


@api_view(['POST'])
def data_store_folder_zip_public(request, pk):
    return data_store_folder_zip(request, res_id=pk)


def data_store_folder_unzip(request, **kwargs):
    """
    Unzip requested zip file while preserving folder structures in hydroshareZone or
    any federated zone used for HydroShare resource backend store. It is invoked by an AJAX call,
    and returns json object that holds the root path that contains the zipped content if it
    succeeds, and an empty string if it fails. The AJAX request must be a POST request with
    input data passed in for res_id, zip_with_rel_path, and remove_original_zip where
    zip_with_rel_path is the zip file name with relative path under res_id collection to be
    unzipped, and remove_original_zip has a value of "true" or "false" (default is "true")
    indicating whether original zip file will be deleted after unzipping.
    """
    res_id = request.POST.get('res_id', kwargs.get('res_id'))
    if res_id is None:
        return HttpResponse('Bad request - resource id is not included',
                            status=status.HTTP_400_BAD_REQUEST)
    res_id = str(res_id).strip()
    try:
        resource, _, user = authorize(request, res_id,
                                      needed_permission=ACTION_TO_AUTHORIZE.EDIT_RESOURCE)
    except NotFound:
        return HttpResponse('Bad request - resource not found', status=status.HTTP_400_BAD_REQUEST)
    except PermissionDenied:
        return HttpResponse('Permission denied', status=status.HTTP_401_UNAUTHORIZED)

    zip_with_rel_path = request.POST.get('zip_with_rel_path', kwargs.get('zip_with_rel_path'))
    if zip_with_rel_path is None:
        return HttpResponse('Bad request - zip_with_rel_path is not included',
                            status=status.HTTP_400_BAD_REQUEST)

    zip_with_rel_path = str(zip_with_rel_path).strip()
    if not zip_with_rel_path:
        return HttpResponse('Bad request - zip_with_rel_path cannot be empty',
                            status=status.HTTP_400_BAD_REQUEST)

    # security checks deny illicit requests
    if not zip_with_rel_path.startswith('data/contents/'):
        return HttpResponse('Bad request - zip_with_rel_path must start with data/contents/',
                            status=status.HTTP_400_BAD_REQUEST)
    if zip_with_rel_path.find('/../') >= 0 or zip_with_rel_path.endswith('/..'):
        return HttpResponse('Bad request - zip_with_rel_path must not contain /../',
                            status=status.HTTP_400_BAD_REQUEST)

    remove_original = request.POST.get('remove_original_zip', None)
    bool_remove_original = True
    if remove_original:
        remove_original = str(remove_original).strip().lower()
        if remove_original == 'false':
            bool_remove_original = False

    try:
        unzip_file(user, res_id, zip_with_rel_path, bool_remove_original)
    except SessionException as ex:
        specific_msg = "iRODS error resulted in unzip being cancelled. This may be due to " \
                       "protection from overwriting existing files. Unzip in a different " \
                       "location (e.g., folder) or move or rename the file being overwritten. " \
                       "iRODS error follows: "
        return HttpResponse(specific_msg + ex.stderr, status=status.HTTP_500_INTERNAL_SERVER_ERROR)
    except DRF_ValidationError as ex:
        return HttpResponse(ex.detail, status=status.HTTP_400_BAD_REQUEST)

    # this unzipped_path can be used for POST request input to data_store_structure()
    # to list the folder structure after unzipping
    return_object = {'unzipped_path': os.path.dirname(zip_with_rel_path)}

    return HttpResponse(
        json.dumps(return_object),
        content_type="application/json"
    )


@api_view(['POST'])
def data_store_folder_unzip_public(request, pk, pathname):
    """
    Public version of data_store_folder_unzip, incorporating path variables

    :param request:
    :param pk:
    :param pathname:
    :return HttpResponse:
    """

    sys_pathname = 'data/contents/%s' % pathname
    return data_store_folder_unzip(request, res_id=pk, zip_with_rel_path=sys_pathname)


@api_view(['POST'])
def data_store_add_reference(request):
    """
    create the reference url file, add the url file to resource, and add the url to
    metadata accordingly for easy later retrieval
    :param request:
    :return: JsonResponse on success or HttpResponse with error status code on error
    """

    res_id = request.POST.get('res_id', None)
    curr_path = request.POST.get('curr_path', None)
    ref_name = request.POST.get('ref_name', None)
    ref_url = request.POST.get('ref_url', None)

    if not res_id:
        return HttpResponseBadRequest('Must have res_id included in the POST data')
    if not curr_path:
        return HttpResponseBadRequest('Must have curr_path included in the POST data')
    if not ref_name:
        return HttpResponseBadRequest('Must have ref_name included in the POST data')
    if not ref_url:
        return HttpResponseBadRequest('Must have ref_url included in the POST data')

    # validate curr_path starts with data/contents
    ref_name = ref_name.lower()
    if not ref_name.endswith('.url'):
        ref_name += '.url'

    is_valid, err_msg = validate_url(ref_url)
    if not is_valid:
        return HttpResponseBadRequest(err_msg)

    f =  add_url_file_to_resource(res_id, ref_url, ref_name, curr_path)

    if not f:
        return HttpResponseServerError('New file failed to be added to the resource')

    # make sure the new file has logical file set and is single file aggregation
    try:
        # set 'SingleFile' logical file type to this .url file
        res = get_resource_by_shortkey(res_id)
        set_logical_file_type(res, request.user, f.id, 'SingleFile', extra_data={'url': ref_url})
        resource_modified(res, request.user, overwrite_bag=False)
    except Exception as ex:
        return JsonResponse({'message': ex.message}, status=status.HTTP_500_INTERNAL_SERVER_ERROR)

    return JsonResponse({'status': 'success'})


@api_view(['POST'])
def data_store_edit_reference_url(request):
    """
    edit the referenced url in an url file
    :param request:
    :return: JsonResponse on success or HttpResponse with error status code on error
    """
    res_id = request.POST.get('res_id', None)
    curr_path = request.POST.get('curr_path', None)
    url_filename = request.POST.get('url_filename', None)
    new_ref_url = request.POST.get('new_ref_url', None)

    if not res_id:
        return HttpResponseBadRequest('Must have res_id included in the POST data')
    if not curr_path:
        return HttpResponseBadRequest('Must have curr_path included in the POST data')
    if not url_filename:
        return HttpResponseBadRequest('Must have url_filename included in the POST data')
    if not new_ref_url:
        return HttpResponseBadRequest('Must have new_ref_url included in the POST data')

    # validate curr_url_file_path starts with data/contents
    ref_name = url_filename.lower()
    if not ref_name.endswith('.url'):
        return HttpResponseBadRequest('url_filename must have .url extension in the POST data')

    try:
        res, _, _ = authorize(request, res_id,
                              needed_permission=ACTION_TO_AUTHORIZE.EDIT_RESOURCE)
    except NotFound:
        return HttpResponseBadRequest('Bad request - resource not found')
    except PermissionDenied:
        return HttpResponse('Permission denied', status=status.HTTP_401_UNAUTHORIZED)

    is_valid, err_msg = validate_url(new_ref_url)
    if not is_valid:
        return HttpResponseBadRequest(err_msg)

    # temp path to hold updated url file to be written to iRODS
    temp_path = os.path.join(getattr(settings, 'IRODS_ROOT', '/tmp'), uuid4().hex)

    prefix_path = 'data/contents'
    if curr_path != prefix_path and curr_path.startswith(prefix_path):
        curr_path = curr_path[len(prefix_path) + 1:]
    if curr_path == prefix_path or not curr_path.startswith(prefix_path):
        folder = None
    else:
        folder = curr_path[len(prefix_path) + 1:]

    # update url in extra_data in url file's logical file object
    f = ResourceFile.get(resource=res, file=url_filename, folder=folder)
    extra_data = f.logical_file.extra_data
    extra_data['url'] = new_ref_url
    f.logical_file.extra_data = extra_data
    f.logical_file.save()

    try:
        os.makedirs(temp_path)
    except OSError as ex:
        # TODO: there might be concurrent operations.
        if ex.errno == errno.EEXIST:
            shutil.rmtree(temp_path)
            os.makedirs(temp_path)
        else:
            raise Exception(ex.message)

    # update url file in iRODS
    urlstring = '[InternetShortcut]\nURL=' + new_ref_url + '\n'
    from_file_name = os.path.join(temp_path, ref_name)
    with open(from_file_name, 'w') as out:
        out.write(urlstring)
    istorage = res.get_irods_storage()
    target_irods_file_path = os.path.join(res.root_path, curr_path, ref_name)
    try:
        istorage.saveFile(from_file_name, target_irods_file_path)
        shutil.rmtree(temp_path)
        resource_modified(res, request.user, overwrite_bag=False)
    except SessionException as ex:
        shutil.rmtree(temp_path)
        return HttpResponse(ex.stderr, status=status.HTTP_500_INTERNAL_SERVER_ERROR)

    return JsonResponse({'status': 'success'})


def data_store_create_folder(request):
    """
    create a sub-folder/sub-collection in hydroshareZone or any federated zone used for HydroShare
    resource backend store. It is invoked by an AJAX call and returns json object that has the
    relative path of the new folder created if succeeds, and return empty string if fails. The
    AJAX request must be a POST request with input data passed in for res_id and folder_path
    where folder_path is the relative path for the new folder to be created under
    res_id collection/directory.
    """
    res_id = request.POST.get('res_id', None)
    if res_id is None:
        return HttpResponse('Bad request - resource id is not included',
                            status=status.HTTP_400_BAD_REQUEST)
    res_id = str(res_id).strip()
    try:
        resource, _, _ = authorize(request, res_id,
                                   needed_permission=ACTION_TO_AUTHORIZE.EDIT_RESOURCE)
    except NotFound:
        return HttpResponse('Bad request - resource not found', status=status.HTTP_400_BAD_REQUEST)
    except PermissionDenied:
        return HttpResponse('Permission denied', status=status.HTTP_401_UNAUTHORIZED)

    folder_path = request.POST.get('folder_path', None)
    if folder_path is None:
        return HttpResponse('Bad request - folder_path is not included',
                            status=status.HTTP_400_BAD_REQUEST)
    folder_path = str(folder_path).strip()
    if not folder_path:
        return HttpResponse('Bad request - folder_path cannot be empty',
                            status=status.HTTP_400_BAD_REQUEST)

    if not folder_path.startswith('data/contents/'):
        return HttpResponse('Bad request - folder_path must start with data/contents/',
                            status=status.HTTP_400_BAD_REQUEST)

    if folder_path.find('/../') >= 0 or folder_path.endswith('/..'):
        return HttpResponse('Bad request - folder_path must not contain /../',
                            status=status.HTTP_400_BAD_REQUEST)

    try:
        create_folder(res_id, folder_path)
    except SessionException as ex:
        return HttpResponse(ex.stderr, status=status.HTTP_500_INTERNAL_SERVER_ERROR)
    except DRF_ValidationError as ex:
        return HttpResponse(ex.detail, status=status.HTTP_400_BAD_REQUEST)

    return_object = {'new_folder_rel_path': folder_path}

    return HttpResponse(
        json.dumps(return_object),
        content_type="application/json"
    )


def data_store_remove_folder(request):
    """
    remove a sub-folder/sub-collection in hydroshareZone or any federated zone used for HydroShare
    resource backend store. It is invoked by an AJAX call and returns json object that include a
    status of 'success' if succeeds, and HttpResponse of status code of 403, 400, or 500 if fails.
    The AJAX request must be a POST request with input data passed in for res_id and folder_path
    where folder_path is the relative path for the folder to be removed under
    res_id collection/directory.
    """
    res_id = request.POST.get('res_id', None)
    if res_id is None:
        return HttpResponse('Bad request - resource id is not included',
                            status=status.HTTP_400_BAD_REQUEST)
    res_id = str(res_id).strip()
    try:
        resource, _, user = authorize(request, res_id,
                                      needed_permission=ACTION_TO_AUTHORIZE.EDIT_RESOURCE)
    except NotFound:
        return HttpResponse('Bad request - resource not found', status=status.HTTP_400_BAD_REQUEST)
    except PermissionDenied:
        return HttpResponse('Permission denied', status=status.HTTP_401_UNAUTHORIZED)

    folder_path = request.POST.get('folder_path', None)
    if folder_path is None:
        return HttpResponse('Bad request - folder_path is not included',
                            status=status.HTTP_400_BAD_REQUEST)
    folder_path = str(folder_path).strip()
    if not folder_path:
        return HttpResponse('Bad request - folder_path cannot be empty',
                            status=status.HTTP_400_BAD_REQUEST)

    if not folder_path.startswith('data/contents/'):
        return HttpResponse('Bad request - folder_path must start with data/contents/',
                            status=status.HTTP_400_BAD_REQUEST)

    if folder_path.find('/../') >= 0 or folder_path.endswith('/..'):
        return HttpResponse('Bad request - folder_path must not contain /../',
                            status=status.HTTP_400_BAD_REQUEST)

    try:
        remove_folder(user, res_id, folder_path)
    except SessionException as ex:
        return HttpResponse(ex.stderr, status=status.HTTP_500_INTERNAL_SERVER_ERROR)
    except Exception as ex:
        return HttpResponse(ex.message, status=status.HTTP_500_INTERNAL_SERVER_ERROR)

    return_object = {'status': 'success'}
    return HttpResponse(
        json.dumps(return_object),
        content_type="application/json"
    )


def data_store_file_or_folder_move_or_rename(request, res_id=None):
    """
    Move or rename a file or folder in hydroshareZone or any federated zone used for HydroShare
    resource backend store. It is invoked by an AJAX call and returns json object that has the
    relative path of the target file or folder being moved to if succeeds, and return empty string
    if fails. The AJAX request must be a POST request with input data passed in for res_id,
    source_path, and target_path where source_path and target_path are the relative paths for the
    source and target file or folder under res_id collection/directory.
    """
    res_id = request.POST.get('res_id', res_id)
    if res_id is None:
        return HttpResponse('Bad request - resource id is not included',
                            status=status.HTTP_400_BAD_REQUEST)
    res_id = str(res_id).strip()
    try:
        resource, _, user = authorize(request, res_id,
                                      needed_permission=ACTION_TO_AUTHORIZE.EDIT_RESOURCE)
    except NotFound:
        return HttpResponse('Bad request - resource not found', status=status.HTTP_400_BAD_REQUEST)
    except PermissionDenied:
        return HttpResponse('Permission denied', status=status.HTTP_401_UNAUTHORIZED)

    src_path = resolve_request(request).get('source_path', None)
    tgt_path = resolve_request(request).get('target_path', None)
    if src_path is None or tgt_path is None:
        return HttpResponse('Bad request - src_path or tgt_path is not included',
                            status=status.HTTP_400_BAD_REQUEST)
    src_path = str(src_path).strip()
    tgt_path = str(tgt_path).strip()
    if not src_path or not tgt_path:
        return HttpResponse('Bad request - src_path or tgt_path cannot be empty',
                            status=status.HTTP_400_BAD_REQUEST)

    if not src_path.startswith('data/contents/'):
        return HttpResponse('Bad request - src_path must start with data/contents/',
                            status=status.HTTP_400_BAD_REQUEST)
    if src_path.find('/../') >= 0 or src_path.endswith('/..'):
        return HttpResponse('Bad request - src_path cannot contain /../',
                            status=status.HTTP_400_BAD_REQUEST)

    if not tgt_path.startswith('data/contents/'):
        return HttpResponse('Bad request - tgt_path must start with data/contents/',
                            status=status.HTTP_400_BAD_REQUEST)

    if tgt_path.find('/../') >= 0 or tgt_path.endswith('/..'):
        return HttpResponse('Bad request - tgt_path cannot contain /../',
                            status=status.HTTP_400_BAD_REQUEST)

    try:
        move_or_rename_file_or_folder(user, res_id, src_path, tgt_path)
    except SessionException as ex:
        return HttpResponse(ex.stderr, status=status.HTTP_500_INTERNAL_SERVER_ERROR)
    except DRF_ValidationError as ex:
        return HttpResponse(ex.detail, status=status.HTTP_400_BAD_REQUEST)

    return_object = {'target_rel_path': tgt_path}

    return HttpResponse(
        json.dumps(return_object),
        content_type='application/json'
    )


@api_view(['POST'])
def data_store_file_or_folder_move_or_rename_public(request, pk):
    return data_store_file_or_folder_move_or_rename(request, res_id=pk)


@api_view(['POST'])
def data_store_move_to_folder(request, pk=None):
    """
    Move a list of files and/or folders to another folder in a resource file hierarchy.

    :param request: a REST request
    :param pk: the short_id of a resource to modify, from REST URL.

    It is invoked by an AJAX call and returns a json object that has the relative paths of
    the target files or folders to which files have been moved. The AJAX request must be a POST
    request with input data passed in for source_paths and target_path where source_paths
    and target_path are the relative paths for the source and target file or folder in the
    res_id file directory.

    This routine is **specifically** targeted at validating requests from the UI.
    Thus it is much more limiting than a general purpose REST responder.
    """
    pk = request.POST.get('res_id', pk)
    if pk is None:
        return HttpResponse('Bad request - resource id is not included',
                            status=status.HTTP_400_BAD_REQUEST)

    # whether to treat request as atomic: skip overwrites for valid request
    atomic = request.POST.get('atomic', 'false') == 'true'  # False by default

    pk = str(pk).strip()
    try:
        resource, _, user = authorize(request, pk,
                                      needed_permission=ACTION_TO_AUTHORIZE.EDIT_RESOURCE)
    except NotFound:
        return HttpResponse('Bad request - resource not found', status=status.HTTP_400_BAD_REQUEST)
    except PermissionDenied:
        return HttpResponse('Permission denied', status=status.HTTP_401_UNAUTHORIZED)

    tgt_path = resolve_request(request).get('target_path', None)
    src_paths = resolve_request(request).get('source_paths', None)
    if src_paths is None or tgt_path is None:
        return HttpResponse('Bad request - src_paths or tgt_path is not included',
                            status=status.HTTP_400_BAD_REQUEST)

    tgt_path = str(tgt_path).strip()
    if not tgt_path:
        return HttpResponse('Target directory not specified',
                            status=status.HTTP_400_BAD_REQUEST)

    # protect against common hacking attacks
    if not tgt_path.startswith('data/contents/'):
        return HttpResponse('Target directory path must start with data/contents/',
                            status=status.HTTP_400_BAD_REQUEST)
    if tgt_path.find('/../') >= 0 or tgt_path.endswith('/..'):
        return HttpResponse('Bad request - tgt_path cannot contain /../',
                            status=status.HTTP_400_BAD_REQUEST)

    istorage = resource.get_irods_storage()

    # strip trailing slashes (if any)
    tgt_path = tgt_path.rstrip('/')
    tgt_short_path = tgt_path[len('data/contents/'):]
    tgt_storage_path = os.path.join(resource.root_path, tgt_path)

    if not irods_path_is_directory(istorage, tgt_storage_path):
        return HttpResponse('Target of move is not an existing folder',
                            status=status.HTTP_400_BAD_REQUEST)

    src_paths = json.loads(src_paths)

    for i in range(len(src_paths)):
        src_paths[i] = str(src_paths[i]).strip().rstrip('/')

    # protect against common hacking attacks
    for src_path in src_paths:

        if not src_path.startswith('data/contents/'):
            return HttpResponse('Paths to be moved must start with data/contents/',
                                status=status.HTTP_400_BAD_REQUEST)

        if src_path.find('/../') >= 0 or src_path.endswith('/..'):
            return HttpResponse('Paths to be moved cannot contain /../',
                                status=status.HTTP_400_BAD_REQUEST)

    valid_src_paths = []
    skipped_tgt_paths = []

    for src_path in src_paths:
        src_storage_path = os.path.join(resource.root_path, src_path)
        src_short_path = src_path[len('data/contents/'):]

        # protect against stale data botches: source files should exist
        try:
            folder, file = ResourceFile.resource_path_is_acceptable(resource,
                                                                    src_storage_path,
                                                                    test_exists=True)
        except ValidationError:
            return HttpResponse('Source file {} does not exist'.format(src_short_path),
                                status=status.HTTP_400_BAD_REQUEST)

        if not irods_path_is_directory(istorage, src_storage_path):  # there is django record
            try:
                ResourceFile.get(resource, file, folder=folder)
            except ResourceFile.DoesNotExist:
                return HttpResponse('Source file {} does not exist'.format(src_short_path),
                                    status=status.HTTP_400_BAD_REQUEST)

        # protect against inadvertent overwrite
        base = os.path.basename(src_storage_path)
        tgt_overwrite = os.path.join(tgt_storage_path, base)
        if not istorage.exists(tgt_overwrite):
            valid_src_paths.append(src_path)  # partly qualified path for operation
        else:  # skip pre-existing objects
            skipped_tgt_paths.append(os.path.join(tgt_short_path, base))

    if skipped_tgt_paths:
        if atomic:
            message = 'move would overwrite {}'.format(', '.join(skipped_tgt_paths))
            return HttpResponse(message, status=status.HTTP_400_BAD_REQUEST)

    # if not atomic, then try to move the files that don't have conflicts
    # stop immediately on error.

    try:
        move_to_folder(user, pk, valid_src_paths, tgt_path)
    except SessionException as ex:
        return HttpResponse(ex.stderr, status=status.HTTP_500_INTERNAL_SERVER_ERROR)
    except DRF_ValidationError as ex:
        return HttpResponse(ex.detail, status=status.HTTP_400_BAD_REQUEST)

    return_object = {'target_rel_path': tgt_path}

    if skipped_tgt_paths:  # add information on skipped steps
        message = '[Warn] skipped move to existing {}'.format(', '.join(skipped_tgt_paths))
        return_object['additional_status'] = message

    return HttpResponse(
        json.dumps(return_object),
        content_type='application/json'
    )


@api_view(['POST'])
def data_store_rename_file_or_folder(request, pk=None):
    """
    Rename one file or folder in a resource file hierarchy.  It is invoked by an AJAX call

    :param request: a REST request
    :param pk: the short_id of a resource to modify, from REST URL.

    This is invoked by an AJAX call in the UI. It returns a json object that has the
    relative path of the target file or folder that has been renamed. The AJAX request
    must be a POST request with input data for source_path and target_path, where source_path
    and target_path are the relative paths for the source and target file or folder.

    This routine is **specifically** targeted at validating requests from the UI.
    Thus it is much more limiting than a general purpose REST responder.
    """
    pk = request.POST.get('res_id', pk)
    if pk is None:
        return HttpResponse('Bad request - resource id is not included',
                            status=status.HTTP_400_BAD_REQUEST)
    pk = str(pk).strip()
    try:
        resource, _, user = authorize(request, pk,
                                      needed_permission=ACTION_TO_AUTHORIZE.EDIT_RESOURCE)
    except NotFound:
        return HttpResponse('Bad request - resource not found', status=status.HTTP_400_BAD_REQUEST)
    except PermissionDenied:
        return HttpResponse('Permission denied', status=status.HTTP_401_UNAUTHORIZED)

    src_path = resolve_request(request).get('source_path', None)
    tgt_path = resolve_request(request).get('target_path', None)
    if src_path is None or tgt_path is None:
        return HttpResponse('Source or target name is not specified',
                            status=status.HTTP_400_BAD_REQUEST)

    if not src_path or not tgt_path:
        return HttpResponse('Source or target name is empty',
                            status=status.HTTP_400_BAD_REQUEST)

    src_path = str(src_path).strip()
    tgt_path = str(tgt_path).strip()
    src_folder, src_base = os.path.split(src_path)
    tgt_folder, tgt_base = os.path.split(tgt_path)

    if src_folder != tgt_folder:
        return HttpResponse('Rename: Source and target names must be in same folder',
                            status=status.HTTP_400_BAD_REQUEST)

    if not src_path.startswith('data/contents/'):
        return HttpResponse('Rename: Source path must start with data/contents/',
                            status=status.HTTP_400_BAD_REQUEST)

    if src_path.find('/../') >= 0 or src_path.endswith('/..'):
        return HttpResponse('Rename: Source path cannot contain /../',
                            status=status.HTTP_400_BAD_REQUEST)

    if not tgt_path.startswith('data/contents/'):
        return HttpResponse('Rename: Target path must start with data/contents/',
                            status=status.HTTP_400_BAD_REQUEST)

    if tgt_path.find('/../') >= 0 or tgt_path.endswith('/..'):
        return HttpResponse('Rename: Target path cannot contain /../',
                            status=status.HTTP_400_BAD_REQUEST)

    istorage = resource.get_irods_storage()

    # protect against stale data botches: source files should exist
    src_storage_path = os.path.join(resource.root_path, src_path)
    try:
        folder, base = ResourceFile.resource_path_is_acceptable(resource,
                                                                src_storage_path,
                                                                test_exists=True)
    except ValidationError:
        return HttpResponse('Object to be renamed does not exist',
                            status=status.HTTP_400_BAD_REQUEST)

    if not irods_path_is_directory(istorage, src_storage_path):
        try:  # Django record should exist for each file
            ResourceFile.get(resource, base, folder=folder)
        except ResourceFile.DoesNotExist:
            return HttpResponse('Object to be renamed does not exist',
                                status=status.HTTP_400_BAD_REQUEST)

    # check that the target doesn't exist
    tgt_storage_path = os.path.join(resource.root_path, tgt_path)
    tgt_short_path = tgt_path[len('data/contents/'):]
    if istorage.exists(tgt_storage_path):
        return HttpResponse('Desired name is already in use',
                            status=status.HTTP_400_BAD_REQUEST)
    try:
        folder, base = ResourceFile.resource_path_is_acceptable(resource,
                                                                tgt_storage_path,
                                                                test_exists=False)
    except ValidationError:
        return HttpResponse('Poorly structured desired name {}'
                            .format(tgt_short_path),
                            status=status.HTTP_400_BAD_REQUEST)
    try:
        ResourceFile.get(resource, base, folder=tgt_short_path)
        return HttpResponse('Desired name {} is already in use'
                            .format(tgt_short_path),
                            status=status.HTTP_400_BAD_REQUEST)
    except ResourceFile.DoesNotExist:
        pass  # correct response

    try:
        rename_file_or_folder(user, pk, src_path, tgt_path)
    except SessionException as ex:
        return HttpResponse(ex.stderr, status=status.HTTP_500_INTERNAL_SERVER_ERROR)
    except DRF_ValidationError as ex:
        return HttpResponse(ex.detail, status=status.HTTP_400_BAD_REQUEST)

    return_object = {'target_rel_path': tgt_path}

    return HttpResponse(
        json.dumps(return_object),
        content_type='application/json'
    )<|MERGE_RESOLUTION|>--- conflicted
+++ resolved
@@ -130,36 +130,6 @@
         idx = mtype.find('/')
         if idx >= 0:
             mtype = mtype[idx + 1:]
-<<<<<<< HEAD
-        f_pk = ''
-        f_url = ''
-        f_ref_url = ''
-        logical_file_type = ''
-        logical_file_id = ''
-        aggregation_name = ''
-        for f in ResourceFile.objects.filter(object_id=resource.id):
-            if file_in_irods == f.storage_path:
-                f_pk = f.pk
-                f_url = f.url
-                if resource.resource_type == "CompositeResource":
-                    if f.has_logical_file:
-                        logical_file_type = f.logical_file_type_name
-                        logical_file_id = f.logical_file.id
-                        aggregation_name = f.aggregation_display_name
-                        if 'url' in f.logical_file.extra_data:
-                            f_ref_url = f.logical_file.extra_data['url']
-                break
-
-        if f_pk:  # file is found in Django
-            files.append({'name': fname, 'size': size, 'type': mtype, 'pk': f_pk, 'url': f_url,
-                          'reference_url': f_ref_url,
-                          'aggregation_name': aggregation_name,
-                          'logical_type': logical_file_type,
-                          'logical_file_id': logical_file_id})
-        else:  # file is not found in Django
-            logger.error("data_store_structure: filename {} in iRODs has no analogue in Django"
-                         .format(file_in_irods))
-=======
 
         if is_federated:
             f = ResourceFile.objects.filter(object_id=resource.id,
@@ -172,6 +142,7 @@
             # skip metadata files
             continue
 
+        f_ref_url = ''
         logical_file_type = ''
         logical_file_id = ''
         aggregation_name = ''
@@ -180,12 +151,14 @@
                 logical_file_type = f.logical_file_type_name
                 logical_file_id = f.logical_file.id
                 aggregation_name = f.aggregation_display_name
+                if 'url' in f.logical_file.extra_data:
+                    f_ref_url = f.logical_file.extra_data['url']
 
         files.append({'name': fname, 'size': size, 'type': mtype, 'pk': f.pk, 'url': f.url,
+                      'reference_url': f_ref_url,
                       'aggregation_name': aggregation_name,
                       'logical_type': logical_file_type,
                       'logical_file_id': logical_file_id})
->>>>>>> a6a20809
 
     return_object = {'files': files,
                      'folders': dirs,
