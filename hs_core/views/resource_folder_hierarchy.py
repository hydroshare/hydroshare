--- conflicted
+++ resolved
@@ -4,7 +4,7 @@
 
 from django.core.exceptions import ValidationError
 from django.http import HttpResponse, JsonResponse, HttpResponseBadRequest
-from drf_yasg.utils import swagger_auto_schema
+
 from rest_framework.decorators import api_view
 from rest_framework.exceptions import NotFound, status, PermissionDenied, \
     ValidationError as DRF_ValidationError
@@ -15,16 +15,17 @@
 from hs_core.models import ResourceFile
 from hs_core.task_utils import get_or_create_task_notification
 from hs_core.tasks import unzip_task
-<<<<<<< HEAD
-=======
 from hs_core.views import utils as view_utils
 
->>>>>>> 9765fdce
 from hs_core.views.utils import authorize, ACTION_TO_AUTHORIZE, zip_folder, unzip_file, \
     create_folder, remove_folder, move_or_rename_file_or_folder, move_to_folder, \
     rename_file_or_folder, get_coverage_data_dict, irods_path_is_directory, \
     add_reference_url_to_resource, edit_reference_url_in_resource
+
 from hs_file_types.models import FileSetLogicalFile
+
+from drf_yasg.utils import swagger_auto_schema
+
 
 logger = logging.getLogger(__name__)
 
