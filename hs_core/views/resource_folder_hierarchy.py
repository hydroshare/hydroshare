import json
import logging
import os

from django.core.exceptions import ValidationError
from django.http import HttpResponse

from rest_framework.decorators import api_view
from rest_framework.exceptions import NotFound, status, PermissionDenied, \
    ValidationError as DRF_ValidationError

from django_irods.icommands import SessionException
from hs_core.hydroshare.utils import get_file_mime_type, resolve_request
from hs_core.models import ResourceFile

from hs_core.views.utils import authorize, ACTION_TO_AUTHORIZE, zip_folder, unzip_file, \
    create_folder, remove_folder, move_or_rename_file_or_folder, move_to_folder, \
    rename_file_or_folder, get_coverage_data_dict, irods_path_is_directory

logger = logging.getLogger(__name__)


def data_store_structure(request):
    """
    Get file hierarchy (collection of subcollections and data objects) for the requested directory
    in hydroshareZone or any federated zone used for HydroShare resource backend store.
    It is invoked by an AJAX call and returns json object that holds content for files
    and folders under the requested directory/collection/subcollection.
    The AJAX request must be a POST request with input data passed in for res_id and store_path
    where store_path is the relative path under res_id collection/directory
    """
    res_id = request.POST.get('res_id', None)
    if res_id is None:
        logger.error("no resource id in request")
        return HttpResponse('Bad request - resource id is not included',
                            status=status.HTTP_500_INTERNAL_SERVER_ERROR)
    res_id = str(res_id).strip()
    try:
        resource, _, _ = authorize(request, res_id,
                                   needed_permission=ACTION_TO_AUTHORIZE.VIEW_RESOURCE)
    except NotFound:
        logger.error("resource {} not found".format(res_id))
        return HttpResponse('Bad request - resource not found', status=status.HTTP_400_BAD_REQUEST)
    except PermissionDenied:
        logger.error("permission denied for resource {}".format(res_id))
        return HttpResponse('Permission denied', status=status.HTTP_401_UNAUTHORIZED)

    store_path = request.POST.get('store_path', None)
    if store_path is None:
        logger.error("store_path not included for resource {}".format(res_id))
        return HttpResponse('Bad request - store_path is not included',
                            status=status.HTTP_400_BAD_REQUEST)
    store_path = str(store_path).strip()
    if not store_path:
        logger.error("store_path empty for resource {}".format(res_id))
        return HttpResponse('Bad request - store_path cannot be empty',
                            status=status.HTTP_400_BAD_REQUEST)

    if not store_path.startswith('data/contents'):
        logger.error("store_path doesn't start with data/contents for resource {}".format(res_id))
        return HttpResponse('Bad request - store_path must start with data/contents/',
                            status=status.HTTP_400_BAD_REQUEST)

    if store_path.find('/../') >= 0 or store_path.endswith('/..'):
        logger.error("store_path cannot contain .. for resource {}".format(res_id))
        return HttpResponse('Bad request - store_path cannot contain /../',
                            status=status.HTTP_400_BAD_REQUEST)

    istorage = resource.get_irods_storage()
<<<<<<< HEAD
    directory_in_irods = resource.get_irods_path(store_path)
=======
    res_coll = os.path.join(resource.root_path, store_path)
    try:
        store = istorage.listdir(res_coll)
        dirs = []
        for dname in store[0]:  # directories
            d_pk = dname.decode('utf-8')
            name_with_full_path = os.path.join(res_coll, d_pk)
            d_url = to_external_url(istorage.url(name_with_full_path))
            dirs.append({'name': d_pk, 'url': d_url})

        files = []
        is_federated = resource.is_federated
        for index, fname in enumerate(store[1]):  # files
            fname = fname.decode('utf-8')
            name_with_full_path = os.path.join(res_coll, fname)
            size = store[2][index]
            mtype = get_file_mime_type(fname)
            idx = mtype.find('/')
            if idx >= 0:
                mtype = mtype[idx + 1:]
            logical_file_type = ''
            logical_file_id = ''
            if is_federated:
                f = ResourceFile.objects.filter(object_id=resource.id,
                                                fed_resource_file=name_with_full_path).first()
            else:
                f = ResourceFile.objects.filter(object_id=resource.id,
                                                resource_file=name_with_full_path).first()
            if not f:
                logger.error("data_store_structure: filename {} in iRODs has no analogue in Django"
                             .format(name_with_full_path))
                continue

            f_url = to_external_url(get_resource_file_url(f))
            if resource.resource_type == "CompositeResource":
                f_logical = f.get_or_create_logical_file
                logical_file_type = f.logical_file_type_name
                logical_file_id = f_logical.id
            files.append({'name': fname, 'size': size, 'type': mtype, 'pk': f.pk, 'url': f_url,
                          'logical_type': logical_file_type,
                          'logical_file_id': logical_file_id})
>>>>>>> 489a8332

    try:
        store = istorage.listdir(directory_in_irods)
    except SessionException as ex:
        logger.error("session exception querying store_path {} for {}".format(store_path, res_id))
        return HttpResponse(ex.stderr, status=status.HTTP_500_INTERNAL_SERVER_ERROR)

    files = []
    dirs = []
    for dname in store[0]:     # directories
        d_pk = dname.decode('utf-8')
        d_store_path = os.path.join(store_path, d_pk)
        d_url = resource.get_url_of_path(d_store_path)
        main_file = ''
        folder_aggregation_type = ''
        folder_aggregation_name = ''
        folder_aggregation_id = ''
        folder_aggregation_type_to_set = ''
        if resource.resource_type == "CompositeResource":
            dir_path = resource.get_public_path(d_store_path)
            # find if this folder *dir_path* represents (contains) an aggregation object
            aggregation_object = resource.get_folder_aggregation_object(dir_path)
            # folder aggregation type is not relevant for single file aggregation types - which
            # are: GenericLogicalFile, and RefTimeseriesLogicalFile
            if aggregation_object is not None and not \
                    aggregation_object.is_single_file_aggregation:
                folder_aggregation_type = aggregation_object.get_aggregation_class_name()
                folder_aggregation_name = aggregation_object.get_aggregation_display_name()
                folder_aggregation_id = aggregation_object.id
                main_file = aggregation_object.get_main_file.file_name
            else:
                # find if any aggregation type can be created from this folder
                folder_aggregation_type_to_set =  \
                    resource.get_folder_aggregation_type_to_set(dir_path)
                if folder_aggregation_type_to_set is None:
                    folder_aggregation_type_to_set = ""
        dirs.append({'name': d_pk,
                     'url': d_url,
                     'main_file': main_file,
                     'folder_aggregation_type': folder_aggregation_type,
                     'folder_aggregation_name': folder_aggregation_name,
                     'folder_aggregation_id': folder_aggregation_id,
                     'folder_aggregation_type_to_set': folder_aggregation_type_to_set,
                     'folder_short_path': os.path.join(store_path, d_pk)})  # this is NOT short path

    for fname in store[1]:  # files
        fname = fname.decode('utf-8')
        f_store_path = os.path.join(store_path, fname)
        file_in_irods = resource.get_irods_path(f_store_path)
        size = istorage.size(file_in_irods)
        mtype = get_file_mime_type(fname)
        idx = mtype.find('/')
        if idx >= 0:
            mtype = mtype[idx + 1:]
        f_pk = ''
        f_url = ''
        logical_file_type = ''
        logical_file_id = ''
        aggregation_name = ''
        for f in ResourceFile.objects.filter(object_id=resource.id):
            if file_in_irods == f.storage_path:
                f_pk = f.pk
                f_url = f.url
                if resource.resource_type == "CompositeResource":
                    if f.has_logical_file:
                        logical_file_type = f.logical_file_type_name
                        logical_file_id = f.logical_file.id
                        aggregation_name = f.aggregation_display_name
                break

        if f_pk:  # file is found in Django
            files.append({'name': fname, 'size': size, 'type': mtype, 'pk': f_pk, 'url': f_url,
                          'aggregation_name': aggregation_name,
                          'logical_type': logical_file_type,
                          'logical_file_id': logical_file_id})
        else:  # file is not found in Django
            logger.error("data_store_structure: filename {} in iRODs has no analogue in Django"
                         .format(file_in_irods))

    return_object = {'files': files,
                     'folders': dirs,
                     'can_be_public': resource.can_be_public_or_discoverable}

    if resource.resource_type == "CompositeResource":
        return_object['spatial_coverage'] = get_coverage_data_dict(resource)
        return_object['temporal_coverage'] = get_coverage_data_dict(resource,
                                                                    coverage_type='temporal')
    return HttpResponse(
        json.dumps(return_object),
        content_type="application/json"
    )


def to_external_url(url):
    """
    Convert an internal download file/folder url to the external url.  This should eventually be
    replaced with with a reverse method that gets the correct mapping.
    """
    return url.replace("django_irods/download", "resource", 1)


def data_store_folder_zip(request, res_id=None):
    """
    Zip requested files and folders into a zip file in hydroshareZone or any federated zone
    used for HydroShare resource backend store. It is invoked by an AJAX call and returns
    json object that holds the created zip file name if it succeeds, and an empty string
    if it fails. The AJAX request must be a POST request with input data passed in for
    res_id, input_coll_path, output_zip_file_name, and remove_original_after_zip where
    input_coll_path is the relative sub-collection path under res_id collection to be zipped,
    output_zip_file_name is the file name only with no path of the generated zip file name,
    and remove_original_after_zip has a value of "true" or "false" (default is "true") indicating
    whether original files will be deleted after zipping.
    """
    res_id = request.POST.get('res_id', res_id)
    if res_id is None:
        return HttpResponse('Bad request - resource id is not included',
                            status=status.HTTP_400_BAD_REQUEST)
    res_id = str(res_id).strip()
    try:
        resource, _, user = authorize(request, res_id,
                                      needed_permission=ACTION_TO_AUTHORIZE.EDIT_RESOURCE)
    except NotFound:
        return HttpResponse('Bad request - resource not found', status=status.HTTP_400_BAD_REQUEST)
    except PermissionDenied:
        return HttpResponse('Permission denied', status=status.HTTP_401_UNAUTHORIZED)

    input_coll_path = resolve_request(request).get('input_coll_path', None)
    if input_coll_path is None:
        return HttpResponse('Bad request - input_coll_path is not included',
                            status=status.HTTP_400_BAD_REQUEST)
    input_coll_path = str(input_coll_path).strip()
    if not input_coll_path:
        return HttpResponse('Bad request - input_coll_path cannot be empty',
                            status=status.HTTP_400_BAD_REQUEST)

    if not input_coll_path.startswith('data/contents/'):
        return HttpResponse('Bad request - input_coll_path must start with data/contents/',
                            status=status.HTTP_400_BAD_REQUEST)

    if input_coll_path.find('/../') >= 0 or input_coll_path.endswith('/..'):
        return HttpResponse('Bad request - input_coll_path must not contain /../',
                            status=status.HTTP_400_BAD_REQUEST)

    output_zip_fname = resolve_request(request).get('output_zip_file_name', None)
    if output_zip_fname is None:
        return HttpResponse('Bad request - output_zip_fname is not included',
                            status=status.HTTP_400_BAD_REQUEST)
    output_zip_fname = str(output_zip_fname).strip()
    if not output_zip_fname:
        return HttpResponse('Bad request - output_zip_fname cannot be empty',
                            status=status.HTTP_400_BAD_REQUEST)

    if output_zip_fname.find('/') >= 0:
        return HttpResponse('Bad request - output_zip_fname cannot contain /',
                            status=status.HTTP_400_BAD_REQUEST)

    remove_original = resolve_request(request).get('remove_original_after_zip', None)
    bool_remove_original = True
    if remove_original:
        remove_original = str(remove_original).strip().lower()
        if remove_original == 'false':
            bool_remove_original = False

    try:
        output_zip_fname, size = \
            zip_folder(user, res_id, input_coll_path, output_zip_fname, bool_remove_original)
    except SessionException as ex:
        return HttpResponse(ex.stderr, status=status.HTTP_500_INTERNAL_SERVER_ERROR)
    except DRF_ValidationError as ex:
        return HttpResponse(ex.detail, status=status.HTTP_400_BAD_REQUEST)

    return_object = {'name': output_zip_fname,
                     'size': size,
                     'type': 'zip'}

    return HttpResponse(
        json.dumps(return_object),
        content_type="application/json"
    )


@api_view(['POST'])
def data_store_folder_zip_public(request, pk):
    return data_store_folder_zip(request, res_id=pk)


def data_store_folder_unzip(request, **kwargs):
    """
    Unzip requested zip file while preserving folder structures in hydroshareZone or
    any federated zone used for HydroShare resource backend store. It is invoked by an AJAX call,
    and returns json object that holds the root path that contains the zipped content if it
    succeeds, and an empty string if it fails. The AJAX request must be a POST request with
    input data passed in for res_id, zip_with_rel_path, and remove_original_zip where
    zip_with_rel_path is the zip file name with relative path under res_id collection to be
    unzipped, and remove_original_zip has a value of "true" or "false" (default is "true")
    indicating whether original zip file will be deleted after unzipping.
    """
    res_id = request.POST.get('res_id', kwargs.get('res_id'))
    if res_id is None:
        return HttpResponse('Bad request - resource id is not included',
                            status=status.HTTP_400_BAD_REQUEST)
    res_id = str(res_id).strip()
    try:
        resource, _, user = authorize(request, res_id,
                                      needed_permission=ACTION_TO_AUTHORIZE.EDIT_RESOURCE)
    except NotFound:
        return HttpResponse('Bad request - resource not found', status=status.HTTP_400_BAD_REQUEST)
    except PermissionDenied:
        return HttpResponse('Permission denied', status=status.HTTP_401_UNAUTHORIZED)

    zip_with_rel_path = request.POST.get('zip_with_rel_path', kwargs.get('zip_with_rel_path'))
    if zip_with_rel_path is None:
        return HttpResponse('Bad request - zip_with_rel_path is not included',
                            status=status.HTTP_400_BAD_REQUEST)

    zip_with_rel_path = str(zip_with_rel_path).strip()
    if not zip_with_rel_path:
        return HttpResponse('Bad request - zip_with_rel_path cannot be empty',
                            status=status.HTTP_400_BAD_REQUEST)

    # security checks deny illicit requests
    if not zip_with_rel_path.startswith('data/contents/'):
        return HttpResponse('Bad request - zip_with_rel_path must start with data/contents/',
                            status=status.HTTP_400_BAD_REQUEST)
    if zip_with_rel_path.find('/../') >= 0 or zip_with_rel_path.endswith('/..'):
        return HttpResponse('Bad request - zip_with_rel_path must not contain /../',
                            status=status.HTTP_400_BAD_REQUEST)

    remove_original = request.POST.get('remove_original_zip', None)
    bool_remove_original = True
    if remove_original:
        remove_original = str(remove_original).strip().lower()
        if remove_original == 'false':
            bool_remove_original = False

    try:
        unzip_file(user, res_id, zip_with_rel_path, bool_remove_original)
    except SessionException as ex:
        specific_msg = "iRODS error resulted in unzip being cancelled. This may be due to " \
                       "protection from overwriting existing files. Unzip in a different " \
                       "location (e.g., folder) or move or rename the file being overwritten. " \
                       "iRODS error follows: "
        return HttpResponse(specific_msg + ex.stderr, status=status.HTTP_500_INTERNAL_SERVER_ERROR)
    except DRF_ValidationError as ex:
        return HttpResponse(ex.detail, status=status.HTTP_400_BAD_REQUEST)

    # this unzipped_path can be used for POST request input to data_store_structure()
    # to list the folder structure after unzipping
    return_object = {'unzipped_path': os.path.dirname(zip_with_rel_path)}

    return HttpResponse(
        json.dumps(return_object),
        content_type="application/json"
    )


@api_view(['POST'])
def data_store_folder_unzip_public(request, pk, pathname):
    """
    Public version of data_store_folder_unzip, incorporating path variables

    :param request:
    :param pk:
    :param pathname:
    :return HttpResponse:
    """

    sys_pathname = 'data/contents/%s' % pathname
    return data_store_folder_unzip(request, res_id=pk, zip_with_rel_path=sys_pathname)


def data_store_create_folder(request):
    """
    create a sub-folder/sub-collection in hydroshareZone or any federated zone used for HydroShare
    resource backend store. It is invoked by an AJAX call and returns json object that has the
    relative path of the new folder created if succeeds, and return empty string if fails. The
    AJAX request must be a POST request with input data passed in for res_id and folder_path
    where folder_path is the relative path for the new folder to be created under
    res_id collection/directory.
    """
    res_id = request.POST.get('res_id', None)
    if res_id is None:
        return HttpResponse('Bad request - resource id is not included',
                            status=status.HTTP_400_BAD_REQUEST)
    res_id = str(res_id).strip()
    try:
        resource, _, _ = authorize(request, res_id,
                                   needed_permission=ACTION_TO_AUTHORIZE.EDIT_RESOURCE)
    except NotFound:
        return HttpResponse('Bad request - resource not found', status=status.HTTP_400_BAD_REQUEST)
    except PermissionDenied:
        return HttpResponse('Permission denied', status=status.HTTP_401_UNAUTHORIZED)

    folder_path = request.POST.get('folder_path', None)
    if folder_path is None:
        return HttpResponse('Bad request - folder_path is not included',
                            status=status.HTTP_400_BAD_REQUEST)
    folder_path = str(folder_path).strip()
    if not folder_path:
        return HttpResponse('Bad request - folder_path cannot be empty',
                            status=status.HTTP_400_BAD_REQUEST)

    if not folder_path.startswith('data/contents/'):
        return HttpResponse('Bad request - folder_path must start with data/contents/',
                            status=status.HTTP_400_BAD_REQUEST)

    if folder_path.find('/../') >= 0 or folder_path.endswith('/..'):
        return HttpResponse('Bad request - folder_path must not contain /../',
                            status=status.HTTP_400_BAD_REQUEST)

    try:
        create_folder(res_id, folder_path)
    except SessionException as ex:
        return HttpResponse(ex.stderr, status=status.HTTP_500_INTERNAL_SERVER_ERROR)
    except DRF_ValidationError as ex:
        return HttpResponse(ex.detail, status=status.HTTP_400_BAD_REQUEST)

    return_object = {'new_folder_rel_path': folder_path}

    return HttpResponse(
        json.dumps(return_object),
        content_type="application/json"
    )


def data_store_remove_folder(request):
    """
    remove a sub-folder/sub-collection in hydroshareZone or any federated zone used for HydroShare
    resource backend store. It is invoked by an AJAX call and returns json object that include a
    status of 'success' if succeeds, and HttpResponse of status code of 403, 400, or 500 if fails.
    The AJAX request must be a POST request with input data passed in for res_id and folder_path
    where folder_path is the relative path for the folder to be removed under
    res_id collection/directory.
    """
    res_id = request.POST.get('res_id', None)
    if res_id is None:
        return HttpResponse('Bad request - resource id is not included',
                            status=status.HTTP_400_BAD_REQUEST)
    res_id = str(res_id).strip()
    try:
        resource, _, user = authorize(request, res_id,
                                      needed_permission=ACTION_TO_AUTHORIZE.EDIT_RESOURCE)
    except NotFound:
        return HttpResponse('Bad request - resource not found', status=status.HTTP_400_BAD_REQUEST)
    except PermissionDenied:
        return HttpResponse('Permission denied', status=status.HTTP_401_UNAUTHORIZED)

    folder_path = request.POST.get('folder_path', None)
    if folder_path is None:
        return HttpResponse('Bad request - folder_path is not included',
                            status=status.HTTP_400_BAD_REQUEST)
    folder_path = str(folder_path).strip()
    if not folder_path:
        return HttpResponse('Bad request - folder_path cannot be empty',
                            status=status.HTTP_400_BAD_REQUEST)

    if not folder_path.startswith('data/contents/'):
        return HttpResponse('Bad request - folder_path must start with data/contents/',
                            status=status.HTTP_400_BAD_REQUEST)

    if folder_path.find('/../') >= 0 or folder_path.endswith('/..'):
        return HttpResponse('Bad request - folder_path must not contain /../',
                            status=status.HTTP_400_BAD_REQUEST)

    try:
        remove_folder(user, res_id, folder_path)
    except SessionException as ex:
        return HttpResponse(ex.stderr, status=status.HTTP_500_INTERNAL_SERVER_ERROR)
    except Exception as ex:
        return HttpResponse(ex.message, status=status.HTTP_500_INTERNAL_SERVER_ERROR)

    return_object = {'status': 'success'}
    return HttpResponse(
        json.dumps(return_object),
        content_type="application/json"
    )


def data_store_file_or_folder_move_or_rename(request, res_id=None):
    """
    Move or rename a file or folder in hydroshareZone or any federated zone used for HydroShare
    resource backend store. It is invoked by an AJAX call and returns json object that has the
    relative path of the target file or folder being moved to if succeeds, and return empty string
    if fails. The AJAX request must be a POST request with input data passed in for res_id,
    source_path, and target_path where source_path and target_path are the relative paths for the
    source and target file or folder under res_id collection/directory.
    """
    res_id = request.POST.get('res_id', res_id)
    if res_id is None:
        return HttpResponse('Bad request - resource id is not included',
                            status=status.HTTP_400_BAD_REQUEST)
    res_id = str(res_id).strip()
    try:
        resource, _, user = authorize(request, res_id,
                                      needed_permission=ACTION_TO_AUTHORIZE.EDIT_RESOURCE)
    except NotFound:
        return HttpResponse('Bad request - resource not found', status=status.HTTP_400_BAD_REQUEST)
    except PermissionDenied:
        return HttpResponse('Permission denied', status=status.HTTP_401_UNAUTHORIZED)

    src_path = resolve_request(request).get('source_path', None)
    tgt_path = resolve_request(request).get('target_path', None)
    if src_path is None or tgt_path is None:
        return HttpResponse('Bad request - src_path or tgt_path is not included',
                            status=status.HTTP_400_BAD_REQUEST)
    src_path = str(src_path).strip()
    tgt_path = str(tgt_path).strip()
    if not src_path or not tgt_path:
        return HttpResponse('Bad request - src_path or tgt_path cannot be empty',
                            status=status.HTTP_400_BAD_REQUEST)

    if not src_path.startswith('data/contents/'):
        return HttpResponse('Bad request - src_path must start with data/contents/',
                            status=status.HTTP_400_BAD_REQUEST)
    if src_path.find('/../') >= 0 or src_path.endswith('/..'):
        return HttpResponse('Bad request - src_path cannot contain /../',
                            status=status.HTTP_400_BAD_REQUEST)

    if not tgt_path.startswith('data/contents/'):
        return HttpResponse('Bad request - tgt_path must start with data/contents/',
                            status=status.HTTP_400_BAD_REQUEST)

    if tgt_path.find('/../') >= 0 or tgt_path.endswith('/..'):
        return HttpResponse('Bad request - tgt_path cannot contain /../',
                            status=status.HTTP_400_BAD_REQUEST)

    try:
        move_or_rename_file_or_folder(user, res_id, src_path, tgt_path)
    except SessionException as ex:
        return HttpResponse(ex.stderr, status=status.HTTP_500_INTERNAL_SERVER_ERROR)
    except DRF_ValidationError as ex:
        return HttpResponse(ex.detail, status=status.HTTP_400_BAD_REQUEST)

    return_object = {'target_rel_path': tgt_path}

    return HttpResponse(
        json.dumps(return_object),
        content_type='application/json'
    )


@api_view(['POST'])
def data_store_file_or_folder_move_or_rename_public(request, pk):
    return data_store_file_or_folder_move_or_rename(request, res_id=pk)


@api_view(['POST'])
def data_store_move_to_folder(request, pk=None):
    """
    Move a list of files and/or folders to another folder in a resource file hierarchy.

    :param request: a REST request
    :param pk: the short_id of a resource to modify, from REST URL.

    It is invoked by an AJAX call and returns a json object that has the relative paths of
    the target files or folders to which files have been moved. The AJAX request must be a POST
    request with input data passed in for source_paths and target_path where source_paths
    and target_path are the relative paths for the source and target file or folder in the
    res_id file directory.

    This routine is **specifically** targeted at validating requests from the UI.
    Thus it is much more limiting than a general purpose REST responder.
    """
    pk = request.POST.get('res_id', pk)
    if pk is None:
        return HttpResponse('Bad request - resource id is not included',
                            status=status.HTTP_400_BAD_REQUEST)

    # whether to treat request as atomic: skip overwrites for valid request
    atomic = request.POST.get('atomic', 'false') == 'true'  # False by default

    pk = str(pk).strip()
    try:
        resource, _, user = authorize(request, pk,
                                      needed_permission=ACTION_TO_AUTHORIZE.EDIT_RESOURCE)
    except NotFound:
        return HttpResponse('Bad request - resource not found', status=status.HTTP_400_BAD_REQUEST)
    except PermissionDenied:
        return HttpResponse('Permission denied', status=status.HTTP_401_UNAUTHORIZED)

    tgt_path = resolve_request(request).get('target_path', None)
    src_paths = resolve_request(request).get('source_paths', None)
    if src_paths is None or tgt_path is None:
        return HttpResponse('Bad request - src_paths or tgt_path is not included',
                            status=status.HTTP_400_BAD_REQUEST)

    tgt_path = str(tgt_path).strip()
    if not tgt_path:
        return HttpResponse('Target directory not specified',
                            status=status.HTTP_400_BAD_REQUEST)

    # protect against common hacking attacks
    if not tgt_path.startswith('data/contents/'):
        return HttpResponse('Target directory path must start with data/contents/',
                            status=status.HTTP_400_BAD_REQUEST)
    if tgt_path.find('/../') >= 0 or tgt_path.endswith('/..'):
        return HttpResponse('Bad request - tgt_path cannot contain /../',
                            status=status.HTTP_400_BAD_REQUEST)

    istorage = resource.get_irods_storage()

    # strip trailing slashes (if any)
    tgt_path = tgt_path.rstrip('/')
    tgt_short_path = tgt_path[len('data/contents/'):]
    tgt_storage_path = os.path.join(resource.root_path, tgt_path)

    if not irods_path_is_directory(istorage, tgt_storage_path):
        return HttpResponse('Target of move is not an existing folder',
                            status=status.HTTP_400_BAD_REQUEST)

    src_paths = json.loads(src_paths)

    for i in range(len(src_paths)):
        src_paths[i] = str(src_paths[i]).strip().rstrip('/')

    # protect against common hacking attacks
    for src_path in src_paths:

        if not src_path.startswith('data/contents/'):
            return HttpResponse('Paths to be moved must start with data/contents/',
                                status=status.HTTP_400_BAD_REQUEST)

        if src_path.find('/../') >= 0 or src_path.endswith('/..'):
            return HttpResponse('Paths to be moved cannot contain /../',
                                status=status.HTTP_400_BAD_REQUEST)

    valid_src_paths = []
    skipped_tgt_paths = []

    for src_path in src_paths:
        src_storage_path = os.path.join(resource.root_path, src_path)
        src_short_path = src_path[len('data/contents/'):]

        # protect against stale data botches: source files should exist
        try:
            folder, file = ResourceFile.resource_path_is_acceptable(resource,
                                                                    src_storage_path,
                                                                    test_exists=True)
        except ValidationError:
            return HttpResponse('Source file {} does not exist'.format(src_short_path),
                                status=status.HTTP_400_BAD_REQUEST)

        if not irods_path_is_directory(istorage, src_storage_path):  # there is django record
            try:
                ResourceFile.get(resource, file, folder=folder)
            except ResourceFile.DoesNotExist:
                return HttpResponse('Source file {} does not exist'.format(src_short_path),
                                    status=status.HTTP_400_BAD_REQUEST)

        # protect against inadvertent overwrite
        base = os.path.basename(src_storage_path)
        tgt_overwrite = os.path.join(tgt_storage_path, base)
        if not istorage.exists(tgt_overwrite):
            valid_src_paths.append(src_path)  # partly qualified path for operation
        else:  # skip pre-existing objects
            skipped_tgt_paths.append(os.path.join(tgt_short_path, base))

    if skipped_tgt_paths:
        if atomic:
            message = 'move would overwrite {}'.format(', '.join(skipped_tgt_paths))
            return HttpResponse(message, status=status.HTTP_400_BAD_REQUEST)

    # if not atomic, then try to move the files that don't have conflicts
    # stop immediately on error.

    try:
        move_to_folder(user, pk, valid_src_paths, tgt_path)
    except SessionException as ex:
        return HttpResponse(ex.stderr, status=status.HTTP_500_INTERNAL_SERVER_ERROR)
    except DRF_ValidationError as ex:
        return HttpResponse(ex.detail, status=status.HTTP_400_BAD_REQUEST)

    return_object = {'target_rel_path': tgt_path}

    if skipped_tgt_paths:  # add information on skipped steps
        message = '[Warn] skipped move to existing {}'.format(', '.join(skipped_tgt_paths))
        return_object['additional_status'] = message

    return HttpResponse(
        json.dumps(return_object),
        content_type='application/json'
    )


@api_view(['POST'])
def data_store_rename_file_or_folder(request, pk=None):
    """
    Rename one file or folder in a resource file hierarchy.  It is invoked by an AJAX call

    :param request: a REST request
    :param pk: the short_id of a resource to modify, from REST URL.

    This is invoked by an AJAX call in the UI. It returns a json object that has the
    relative path of the target file or folder that has been renamed. The AJAX request
    must be a POST request with input data for source_path and target_path, where source_path
    and target_path are the relative paths for the source and target file or folder.

    This routine is **specifically** targeted at validating requests from the UI.
    Thus it is much more limiting than a general purpose REST responder.
    """
    pk = request.POST.get('res_id', pk)
    if pk is None:
        return HttpResponse('Bad request - resource id is not included',
                            status=status.HTTP_400_BAD_REQUEST)
    pk = str(pk).strip()
    try:
        resource, _, user = authorize(request, pk,
                                      needed_permission=ACTION_TO_AUTHORIZE.EDIT_RESOURCE)
    except NotFound:
        return HttpResponse('Bad request - resource not found', status=status.HTTP_400_BAD_REQUEST)
    except PermissionDenied:
        return HttpResponse('Permission denied', status=status.HTTP_401_UNAUTHORIZED)

    src_path = resolve_request(request).get('source_path', None)
    tgt_path = resolve_request(request).get('target_path', None)
    if src_path is None or tgt_path is None:
        return HttpResponse('Source or target name is not specified',
                            status=status.HTTP_400_BAD_REQUEST)

    if not src_path or not tgt_path:
        return HttpResponse('Source or target name is empty',
                            status=status.HTTP_400_BAD_REQUEST)

    src_path = str(src_path).strip()
    tgt_path = str(tgt_path).strip()
    src_folder, src_base = os.path.split(src_path)
    tgt_folder, tgt_base = os.path.split(tgt_path)

    if src_folder != tgt_folder:
        return HttpResponse('Rename: Source and target names must be in same folder',
                            status=status.HTTP_400_BAD_REQUEST)

    if not src_path.startswith('data/contents/'):
        return HttpResponse('Rename: Source path must start with data/contents/',
                            status=status.HTTP_400_BAD_REQUEST)

    if src_path.find('/../') >= 0 or src_path.endswith('/..'):
        return HttpResponse('Rename: Source path cannot contain /../',
                            status=status.HTTP_400_BAD_REQUEST)

    if not tgt_path.startswith('data/contents/'):
        return HttpResponse('Rename: Target path must start with data/contents/',
                            status=status.HTTP_400_BAD_REQUEST)

    if tgt_path.find('/../') >= 0 or tgt_path.endswith('/..'):
        return HttpResponse('Rename: Target path cannot contain /../',
                            status=status.HTTP_400_BAD_REQUEST)

    istorage = resource.get_irods_storage()

    # protect against stale data botches: source files should exist
    src_storage_path = os.path.join(resource.root_path, src_path)
    try:
        folder, base = ResourceFile.resource_path_is_acceptable(resource,
                                                                src_storage_path,
                                                                test_exists=True)
    except ValidationError:
        return HttpResponse('Object to be renamed does not exist',
                            status=status.HTTP_400_BAD_REQUEST)

    if not irods_path_is_directory(istorage, src_storage_path):
        try:  # Django record should exist for each file
            ResourceFile.get(resource, base, folder=folder)
        except ResourceFile.DoesNotExist:
            return HttpResponse('Object to be renamed does not exist',
                                status=status.HTTP_400_BAD_REQUEST)

    # check that the target doesn't exist
    tgt_storage_path = os.path.join(resource.root_path, tgt_path)
    tgt_short_path = tgt_path[len('data/contents/'):]
    if istorage.exists(tgt_storage_path):
        return HttpResponse('Desired name is already in use',
                            status=status.HTTP_400_BAD_REQUEST)
    try:
        folder, base = ResourceFile.resource_path_is_acceptable(resource,
                                                                tgt_storage_path,
                                                                test_exists=False)
    except ValidationError:
        return HttpResponse('Poorly structured desired name {}'
                            .format(tgt_short_path),
                            status=status.HTTP_400_BAD_REQUEST)
    try:
        ResourceFile.get(resource, base, folder=tgt_short_path)
        return HttpResponse('Desired name {} is already in use'
                            .format(tgt_short_path),
                            status=status.HTTP_400_BAD_REQUEST)
    except ResourceFile.DoesNotExist:
        pass  # correct response

    try:
        rename_file_or_folder(user, pk, src_path, tgt_path)
    except SessionException as ex:
        return HttpResponse(ex.stderr, status=status.HTTP_500_INTERNAL_SERVER_ERROR)
    except DRF_ValidationError as ex:
        return HttpResponse(ex.detail, status=status.HTTP_400_BAD_REQUEST)

    return_object = {'target_rel_path': tgt_path}

    return HttpResponse(
        json.dumps(return_object),
        content_type='application/json'
    )<|MERGE_RESOLUTION|>--- conflicted
+++ resolved
@@ -67,51 +67,8 @@
                             status=status.HTTP_400_BAD_REQUEST)
 
     istorage = resource.get_irods_storage()
-<<<<<<< HEAD
     directory_in_irods = resource.get_irods_path(store_path)
-=======
-    res_coll = os.path.join(resource.root_path, store_path)
-    try:
-        store = istorage.listdir(res_coll)
-        dirs = []
-        for dname in store[0]:  # directories
-            d_pk = dname.decode('utf-8')
-            name_with_full_path = os.path.join(res_coll, d_pk)
-            d_url = to_external_url(istorage.url(name_with_full_path))
-            dirs.append({'name': d_pk, 'url': d_url})
-
-        files = []
-        is_federated = resource.is_federated
-        for index, fname in enumerate(store[1]):  # files
-            fname = fname.decode('utf-8')
-            name_with_full_path = os.path.join(res_coll, fname)
-            size = store[2][index]
-            mtype = get_file_mime_type(fname)
-            idx = mtype.find('/')
-            if idx >= 0:
-                mtype = mtype[idx + 1:]
-            logical_file_type = ''
-            logical_file_id = ''
-            if is_federated:
-                f = ResourceFile.objects.filter(object_id=resource.id,
-                                                fed_resource_file=name_with_full_path).first()
-            else:
-                f = ResourceFile.objects.filter(object_id=resource.id,
-                                                resource_file=name_with_full_path).first()
-            if not f:
-                logger.error("data_store_structure: filename {} in iRODs has no analogue in Django"
-                             .format(name_with_full_path))
-                continue
-
-            f_url = to_external_url(get_resource_file_url(f))
-            if resource.resource_type == "CompositeResource":
-                f_logical = f.get_or_create_logical_file
-                logical_file_type = f.logical_file_type_name
-                logical_file_id = f_logical.id
-            files.append({'name': fname, 'size': size, 'type': mtype, 'pk': f.pk, 'url': f_url,
-                          'logical_type': logical_file_type,
-                          'logical_file_id': logical_file_id})
->>>>>>> 489a8332
+
 
     try:
         store = istorage.listdir(directory_in_irods)
@@ -157,39 +114,43 @@
                      'folder_aggregation_type_to_set': folder_aggregation_type_to_set,
                      'folder_short_path': os.path.join(store_path, d_pk)})  # this is NOT short path
 
-    for fname in store[1]:  # files
+
+    is_federated = resource.is_federated
+    for index, fname in enumerate(store[1]):  # files
         fname = fname.decode('utf-8')
         f_store_path = os.path.join(store_path, fname)
         file_in_irods = resource.get_irods_path(f_store_path)
-        size = istorage.size(file_in_irods)
+        size = store[2][index]
         mtype = get_file_mime_type(fname)
         idx = mtype.find('/')
         if idx >= 0:
             mtype = mtype[idx + 1:]
-        f_pk = ''
-        f_url = ''
+
+        if is_federated:
+            f = ResourceFile.objects.filter(object_id=resource.id,
+                                            fed_resource_file=file_in_irods).first()
+        else:
+            f = ResourceFile.objects.filter(object_id=resource.id,
+                                            resource_file=file_in_irods).first()
+
+        if not f:
+            logger.error("data_store_structure: filename {} in iRODs has no analogue in Django"
+                         .format(file_in_irods))
+            continue
+
         logical_file_type = ''
         logical_file_id = ''
         aggregation_name = ''
-        for f in ResourceFile.objects.filter(object_id=resource.id):
-            if file_in_irods == f.storage_path:
-                f_pk = f.pk
-                f_url = f.url
-                if resource.resource_type == "CompositeResource":
-                    if f.has_logical_file:
-                        logical_file_type = f.logical_file_type_name
-                        logical_file_id = f.logical_file.id
-                        aggregation_name = f.aggregation_display_name
-                break
-
-        if f_pk:  # file is found in Django
-            files.append({'name': fname, 'size': size, 'type': mtype, 'pk': f_pk, 'url': f_url,
-                          'aggregation_name': aggregation_name,
-                          'logical_type': logical_file_type,
-                          'logical_file_id': logical_file_id})
-        else:  # file is not found in Django
-            logger.error("data_store_structure: filename {} in iRODs has no analogue in Django"
-                         .format(file_in_irods))
+        if resource.resource_type == "CompositeResource":
+            if f.has_logical_file:
+                logical_file_type = f.logical_file_type_name
+                logical_file_id = f.logical_file.id
+                aggregation_name = f.aggregation_display_name
+
+        files.append({'name': fname, 'size': size, 'type': mtype, 'pk': f.pk, 'url': f.url,
+                      'aggregation_name': aggregation_name,
+                      'logical_type': logical_file_type,
+                      'logical_file_id': logical_file_id})
 
     return_object = {'files': files,
                      'folders': dirs,
