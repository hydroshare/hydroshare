import json
import logging
import os

from django.core.exceptions import (ObjectDoesNotExist,
                                    SuspiciousFileOperation, ValidationError)
from django.http import HttpResponse, HttpResponseBadRequest, JsonResponse
from drf_yasg import openapi
from drf_yasg.utils import swagger_auto_schema
from rest_framework.decorators import api_view
from rest_framework.exceptions import NotFound, PermissionDenied
from rest_framework.exceptions import ValidationError as DRF_ValidationError
from rest_framework.exceptions import status
from rest_framework.response import Response

from django_irods.icommands import SessionException
from hs_core.hydroshare import delete_resource_file
from hs_core.hydroshare.utils import (QuotaException, get_file_mime_type,
                                      resolve_request)
from hs_core.models import ResourceFile
from hs_core.task_utils import get_or_create_task_notification
from hs_core.tasks import FileOverrideException, unzip_task
from hs_core.views import utils as view_utils
from hs_core.views.utils import (ACTION_TO_AUTHORIZE,
                                 add_reference_url_to_resource, authorize,
                                 create_folder, edit_reference_url_in_resource,
                                 irods_path_is_directory, is_ajax,
                                 move_or_rename_file_or_folder, move_to_folder,
                                 remove_folder, rename_file_or_folder,
                                 unzip_file, zip_by_aggregation_file,
                                 zip_folder)
from hs_file_types.models import (FileSetLogicalFile, ModelInstanceLogicalFile,
                                  ModelProgramLogicalFile)

logger = logging.getLogger(__name__)


def data_store_structure(request):
    """
    Get file hierarchy (collection of subcollections and data objects) for the requested directory
    in hydroshareZone or any federated zone used for HydroShare resource backend store.
    It is invoked by an AJAX call and returns json object that holds content for files
    and folders under the requested directory/collection/subcollection.
    The AJAX request must be a POST request with input data passed in for res_id and store_path
    where store_path is the relative path to res_id/data/contents
    """
    res_id = request.POST.get('res_id', None)
    found_unreferenced_files = False   # flag to trigger ingest of unreferenced files
    if res_id is None:
        logger.error("no resource id in request")
        return HttpResponse('Bad request - resource id is not included',
                            status=status.HTTP_500_INTERNAL_SERVER_ERROR)
    res_id = str(res_id).strip()
    try:
        resource, _, _ = authorize(request, res_id,
                                   needed_permission=ACTION_TO_AUTHORIZE.VIEW_RESOURCE)
    except NotFound:
        logger.error("resource {} not found".format(res_id))
        return HttpResponse('Bad request - resource not found', status=status.HTTP_400_BAD_REQUEST)
    except PermissionDenied:
        logger.error("permission denied for resource {}".format(res_id))
        return HttpResponse('Permission denied', status=status.HTTP_401_UNAUTHORIZED)

    store_path = request.POST.get('store_path', None)

    try:
        store_path = _validate_path(store_path, check_path_empty=False)
    except ValidationError as ex:
        return HttpResponse(str(ex), status=status.HTTP_400_BAD_REQUEST)

    istorage = resource.get_irods_storage()
    directory_in_irods = resource.get_irods_path(store_path)

    try:
        store = istorage.listdir(directory_in_irods)
    except SessionException as ex:
        logger.error("session exception querying store_path {} for {}".format(store_path, res_id))
        return HttpResponse(ex.stderr, status=status.HTTP_500_INTERNAL_SERVER_ERROR)

    files = []
    dirs = []
    aggregations = []
    _APPKEY = 'appkey'
    # folder path relative to 'data/contents/' needed for the UI
    folder_path = store_path[len("data/contents/"):]
    if resource.resource_type == "CompositeResource":
        res_aggregations = list(resource.logical_files)

    for dname in store[0]:     # directories
        d_pk = dname
        d_store_path = os.path.join(store_path, d_pk)
        d_url = resource.get_url_of_path(d_store_path)
        main_file = ''
        folder_aggregation_type = ''
        folder_aggregation_name = ''
        folder_aggregation_id = ''
        folder_aggregation_type_to_set = ''
        folder_aggregation_appkey = ''
        if resource.resource_type == "CompositeResource":
            dir_path = resource.get_irods_path(d_store_path)
            # find if this folder *dir_path* represents (contains) an aggregation object
            aggregation_object = resource.get_folder_aggregation_object(dir_path, aggregations=res_aggregations)
            # folder aggregation type is not relevant for single file aggregation types - which
            # are: GenericLogicalFile, RefTimeseriesLogicalFile, and CSVLogicalFile
            if aggregation_object is not None:
                folder_aggregation_type = aggregation_object.get_aggregation_class_name()
                folder_aggregation_name = aggregation_object.get_aggregation_display_name()
                folder_aggregation_id = aggregation_object.id
                folder_aggregation_appkey = aggregation_object.metadata.extra_metadata.get(_APPKEY, '')
                aggr_main_file = aggregation_object.get_main_file
                if aggr_main_file is not None:
                    main_file = aggr_main_file.file_name
            else:
                # check first if ModelProgram/ModelInstance aggregation type can be created from this folder
                can_set_model_instance = ModelInstanceLogicalFile.can_set_folder_to_aggregation(
                    resource=resource, dir_path=dir_path, aggregations=res_aggregations)
                can_set_model_program = ModelProgramLogicalFile.can_set_folder_to_aggregation(
                    resource=resource, dir_path=dir_path, aggregations=res_aggregations)
                if can_set_model_instance and can_set_model_program:
                    folder_aggregation_type_to_set = 'ModelProgramOrInstanceLogicalFile'
                elif can_set_model_program:
                    folder_aggregation_type_to_set = ModelProgramLogicalFile.__name__
                elif can_set_model_instance:
                    folder_aggregation_type_to_set = ModelInstanceLogicalFile.__name__
                # otherwise, check if FileSet aggregation type that can be created from this folder
                elif FileSetLogicalFile.can_set_folder_to_aggregation(resource=resource, dir_path=dir_path,
                                                                      aggregations=res_aggregations):
                    folder_aggregation_type_to_set = FileSetLogicalFile.__name__
                else:
                    folder_aggregation_type_to_set = ""
        dirs.append({'name': d_pk,
                     'url': d_url,
                     'main_file': main_file,
                     'folder_aggregation_type': folder_aggregation_type,
                     'folder_aggregation_name': folder_aggregation_name,
                     'folder_aggregation_id': folder_aggregation_id,
                     'folder_aggregation_type_to_set': folder_aggregation_type_to_set,
                     'folder_short_path': os.path.join(folder_path, d_pk),
                     'folder_aggregation_appkey': folder_aggregation_appkey,
                     })

    for index, fname in enumerate(store[1]):  # files
        f_store_path = os.path.join(store_path, fname)
        file_in_irods = resource.get_irods_path(f_store_path)
        res_file = ResourceFile.objects.filter(object_id=resource.id,
                                               resource_file=file_in_irods).first()

        if not res_file:
            # skip metadata files
            if not resource.is_metadata_xml_file(f_store_path):
                found_unreferenced_files = True
            continue

        size = store[2][index]
        mtype = get_file_mime_type(fname)
        idx = mtype.find('/')
        if idx >= 0:
            mtype = mtype[idx + 1:]

        f_ref_url = ''
        logical_file_type = ''
        logical_file_id = ''
        aggregation_name = ''
        # flag for UI to know if a file is part of a model program aggregation that has been created from a folder
        # Note: model program aggregation can be created either from a single file of a folder that has one or more
        # files
        has_model_program_aggr_folder = False
        has_model_instance_aggr_folder = False
        aggregation_appkey = ''
        if res_file.has_logical_file:
            main_extension = res_file.logical_file.get_main_file_type()
            if not main_extension:
                # accept any extension
                main_extension = ""

            _, file_extension = os.path.splitext(fname)
            if file_extension and main_extension.endswith(file_extension) and main_extension != ".csv":
                if not hasattr(res_file.logical_file, 'folder') or res_file.logical_file.folder is None:
                    aggregation_appkey = res_file.logical_file.metadata.extra_metadata.get(_APPKEY, '')

                # these aggregations will be shown in the UI as virtual folders
                aggregations.append({'logical_file_id': res_file.logical_file.id,
                                     'name': res_file.logical_file.dataset_name,
                                     'logical_type': res_file.logical_file.get_aggregation_class_name(),
                                     'aggregation_name': res_file.logical_file.get_aggregation_display_name(),
                                     'aggregation_appkey': aggregation_appkey,
                                     'main_file': res_file.logical_file.get_main_file.file_name,
                                     'preview_data_url': res_file.logical_file.metadata.get_preview_data_url(
                                         resource=resource,
                                         folder_path=f_store_path
                                     ),
                                     'url': res_file.logical_file.url})
            logical_file = res_file.logical_file
            logical_file_type = res_file.logical_file_type_name
            logical_file_id = logical_file.id
            aggregation_name = res_file.aggregation_display_name
            aggregation_appkey = ''
            if not hasattr(logical_file, 'folder') or logical_file.folder is None:
                aggregation_appkey = logical_file.metadata.extra_metadata.get(_APPKEY, '')
            if 'url' in res_file.logical_file.extra_data:
                f_ref_url = res_file.logical_file.extra_data['url']

            # check if this file (f) is part of a model program folder aggregation
            if logical_file_type == "ModelProgramLogicalFile":
                if res_file.file_folder is not None and res_file.logical_file.folder is not None:
                    if res_file.file_folder.startswith(res_file.logical_file.folder):
                        has_model_program_aggr_folder = True
            elif logical_file_type == "ModelInstanceLogicalFile":
                if res_file.file_folder is not None and res_file.logical_file.folder is not None:
                    if res_file.file_folder.startswith(res_file.logical_file.folder):
                        has_model_instance_aggr_folder = True

        files.append({'name': fname, 'size': size, 'type': mtype, 'pk': res_file.pk, 'url': res_file.url,
                      'reference_url': f_ref_url,
                      'aggregation_name': aggregation_name,
                      'logical_type': logical_file_type,
                      'logical_file_id': logical_file_id,
                      'aggregation_appkey': aggregation_appkey,
                      'has_model_program_aggr_folder': has_model_program_aggr_folder,
                      'has_model_instance_aggr_folder': has_model_instance_aggr_folder})

    return_object = {'files': files,
                     'folders': dirs,
                     'aggregations': aggregations,
                     'can_be_public': resource.can_be_public_or_discoverable}

    if found_unreferenced_files:
        from hs_core.management.utils import ingest_irods_files
        ingest_irods_files(resource, None)
<<<<<<< HEAD
=======
        return data_store_structure(request)
>>>>>>> 6351029c

    return HttpResponse(
        json.dumps(return_object),
        content_type="application/json"
    )


def to_external_url(url):
    """
    Convert an internal download file/folder url to the external url.  This should eventually be
    replaced with a reverse method that gets the correct mapping.
    """
    return url.replace("django_irods/download", "resource", 1)


def data_store_folder_zip(request, res_id=None):
    """
    Zip requested files and folders into a zip file in hydroshareZone or any federated zone
    used for HydroShare resource backend store. It is invoked by an AJAX call and returns
    json object that holds the created zip file name if it succeeds, and an empty string
    if it fails. The AJAX request must be a POST request with input data passed in for
    res_id, input_coll_path, output_zip_file_name, and remove_original_after_zip where
    input_coll_path is the relative path under res_id/data/contents to be zipped,
    output_zip_file_name is the file name only with no path of the generated zip file name,
    and remove_original_after_zip has a value of "true" or "false" (default is "true") indicating
    whether original files will be deleted after zipping.
    """
    res_id = request.POST.get('res_id', res_id)
    if res_id is None:
        return JsonResponse({"error": "Resource id was not provided"}, status=status.HTTP_400_BAD_REQUEST)
    res_id = str(res_id).strip()
    try:
        resource, _, user = authorize(request, res_id,
                                      needed_permission=ACTION_TO_AUTHORIZE.EDIT_RESOURCE)
    except NotFound:
        return JsonResponse({"error": "Resource was not found"}, status=status.HTTP_400_BAD_REQUEST)
    except PermissionDenied:
        return JsonResponse({"error": "Permission denied"}, status=status.HTTP_401_UNAUTHORIZED)

    input_coll_path = resolve_request(request).get('input_coll_path', None)

    try:
        input_coll_path = _validate_path(input_coll_path)
    except ValidationError as ex:
        return JsonResponse({"error": str(ex)}, status=status.HTTP_400_BAD_REQUEST)

    output_zip_fname = resolve_request(request).get('output_zip_file_name', None)
    if output_zip_fname is None:
        return JsonResponse({"error": "Output zip file name was not provided"}, status=status.HTTP_400_BAD_REQUEST)
    output_zip_fname = str(output_zip_fname).strip()
    if not output_zip_fname:
        return JsonResponse({"error": "Output zip file name can't be be empty string"},
                            status=status.HTTP_400_BAD_REQUEST)

    remove_original = resolve_request(request).get('remove_original_after_zip', None)
    bool_remove_original = True
    if remove_original is not None:
        remove_original = str(remove_original).strip().lower()
        if remove_original == 'false':
            bool_remove_original = False

    try:
        output_zip_fname, size = \
            zip_folder(user, res_id, input_coll_path, output_zip_fname, bool_remove_original)
    except SessionException as ex:
        return JsonResponse({"error": ex.stderr}, status=status.HTTP_500_INTERNAL_SERVER_ERROR)
    except DRF_ValidationError as ex:
        return JsonResponse({"error": ex.detail}, status=status.HTTP_400_BAD_REQUEST)
    except (QuotaException) as ex:
        return JsonResponse({"error": str(ex)}, status=status.HTTP_400_BAD_REQUEST)

    return_data = {"name": output_zip_fname, "size": size, "type": "zip"}
    return JsonResponse(return_data)


def zip_aggregation_file(request, res_id=None):
    """
    Zip requested aggregation into a zip file in hydroshareZone or any federated zone
    used for HydroShare resource backend store. It is invoked by an AJAX call and returns
    json object that holds the created zip file name if it succeeds, and an empty string
    if it fails. The AJAX request must be a POST request with input data passed in for
    res_id, aggregation_path, and output_zip_file_name where
    aggregation_path  is the relative path under res_id/data/contents representing an aggregation to be zipped,
    output_zip_file_name is the file name only with no path of the generated zip file name.
    """
    res_id = request.POST.get('res_id', res_id)
    if res_id is None:
        return JsonResponse({"error": "Resource id was not provided"}, status=status.HTTP_400_BAD_REQUEST)
    res_id = str(res_id).strip()
    try:
        resource, _, user = authorize(request, res_id,
                                      needed_permission=ACTION_TO_AUTHORIZE.EDIT_RESOURCE)
    except NotFound:
        return JsonResponse({"error": "Resource was not found"}, status=status.HTTP_400_BAD_REQUEST)
    except PermissionDenied:
        return JsonResponse({"error": "Permission denied"}, status=status.HTTP_401_UNAUTHORIZED)

    if resource.resource_type != "CompositeResource":
        err_msg = f"{resource.display_name} type doesn't support zipping of aggregation."
        return JsonResponse({"error": err_msg}, status=status.HTTP_400_BAD_REQUEST)

    aggregation_path = resolve_request(request).get('aggregation_path', None)

    try:
        aggregation_path = _validate_path(aggregation_path)
    except ValidationError as ex:
        return JsonResponse({"error": str(ex)}, status=status.HTTP_400_BAD_REQUEST)

    output_zip_fname = resolve_request(request).get('output_zip_file_name', None)
    if output_zip_fname is None:
        return JsonResponse({"error": "Output zip filename was not provided"}, status=status.HTTP_400_BAD_REQUEST)
    output_zip_fname = str(output_zip_fname).strip()
    if not output_zip_fname:
        return JsonResponse({"error": "Output zip filename can't be empty"}, status=status.HTTP_400_BAD_REQUEST)

    try:
        output_zip_fname, size = zip_by_aggregation_file(user, res_id, aggregation_path, output_zip_fname)
    except SessionException as ex:
        return JsonResponse({"error": ex.stderr}, status=status.HTTP_500_INTERNAL_SERVER_ERROR)
    except DRF_ValidationError as ex:
        return JsonResponse({"error": ex.detail}, status=status.HTTP_400_BAD_REQUEST)
    except (QuotaException) as ex:
        return JsonResponse({"error": str(ex)}, status=status.HTTP_400_BAD_REQUEST)

    return_data = {"name": output_zip_fname, "size": size, "type": "zip"}
    return JsonResponse(return_data)


rid = openapi.Parameter('id', openapi.IN_PATH, description="id of the resource", type=openapi.TYPE_STRING)
body = openapi.Schema(
    type=openapi.TYPE_OBJECT,
    properties={
        'input_coll_path': openapi.Schema(type=openapi.TYPE_STRING, description='the relative path under res_id/data/ \
            contents to be zipped'),
        'output_zip_file_name': openapi.Schema(type=openapi.TYPE_STRING, description='the file name only with no path \
            of the generated zip file name'),
        'remove_original_after_zip': openapi.Schema(type=openapi.TYPE_BOOLEAN, description='whether original files \
            will be deleted after zipping')
    }
)


@swagger_auto_schema(method='post',
                     operation_description="Zip requested files and folders into a zip file",
                     responses={200: "Returns JsonResponse with zip file or empty string"},
                     manual_parameters=[rid], request_body=body)
@api_view(['POST'])
def data_store_folder_zip_public(request, pk):
    '''
    Zip requested files and folders into a zip file in hydroshareZone or any federated zone

    Used for HydroShare resource backend store. Returns
    json object that holds the created zip file name if it succeeds, and an empty string
    if it fails. The request must be a POST request with input data passed in for
    **res_id, input_coll_path, output_zip_file_name, and remove_original_after_zip** where
    input_coll_path is the relative path under res_id/data/contents to be zipped,
    output_zip_file_name is the file name only with no path of the generated zip file name,
    and remove_original_after_zip has a value of "true" or "false" (default is "true") indicating
    whether original files will be deleted after zipping.

    :param request:
    :param pk: Id of the hydroshare resource
    :return: JsonResponse with zip file or empty string
    '''
    return data_store_folder_zip(request, res_id=pk)


rid = openapi.Parameter('id', openapi.IN_PATH, description="id of the resource", type=openapi.TYPE_STRING)
body = openapi.Schema(
    type=openapi.TYPE_OBJECT,
    properties={
        'aggregation_path': openapi.Schema(type=openapi.TYPE_STRING, description='the relative path under res_id/data/ \
            contents to be zipped'),
        'output_zip_file_name': openapi.Schema(type=openapi.TYPE_STRING, description='the file name only with no path \
            of the generated zip file name')
    }
)


@swagger_auto_schema(method='post', operation_description="Zip requested aggregation into a zip file in hydroshareZone \
                                                            or any federated zone",
                     responses={200: "Returns JsonResponse with zip file or empty string"},
                     manual_parameters=[rid], request_body=body)
@api_view(['POST'])
def zip_aggregation_file_public(request, pk):
    '''
    Zip requested aggregation into a zip file in hydroshareZone or any federated zone

    Used for HydroShare resource backend store.
    Returns a json object that holds the created zip file name if it succeeds, and an empty string
    if it fails. The request must be a POST request with input data passed in for
    **res_id, aggregation_path, and output_zip_file_name** where
    aggregation_path  is the relative path under res_id/data/contents representing an aggregation to be zipped,
    output_zip_file_name is the file name only with no path of the generated zip file name.

    :param request:
    :return: JsonResponse with zip file or empty string
    '''
    return zip_aggregation_file(request, res_id=pk)


def data_store_folder_unzip(request, **kwargs):
    """
    Unzip requested zip file while preserving folder structures in hydroshareZone or
    any federated zone used for HydroShare resource backend store. It is invoked by an AJAX call,
    and returns json object that holds the root path that contains the zipped content if it
    succeeds, and an empty string if it fails. The AJAX request must be a POST request with
    input data passed in for res_id, zip_with_rel_path, and remove_original_zip where
    zip_with_rel_path is the zip file name with relative path under res_id collection to be
    unzipped, and remove_original_zip has a value of "true" or "false" (default is "true")
    indicating whether original zip file will be deleted after unzipping.
    """
    res_id = request.POST.get('res_id', kwargs.get('res_id'))
    if res_id is None:
        return JsonResponse({"error": "Resource id was not provided"}, status=status.HTTP_400_BAD_REQUEST)
    res_id = str(res_id).strip()
    try:
        resource, _, user = authorize(request, res_id,
                                      needed_permission=ACTION_TO_AUTHORIZE.EDIT_RESOURCE)
    except NotFound:
        return JsonResponse({"error": "Resource was not found"}, status=status.HTTP_400_BAD_REQUEST)
    except PermissionDenied:
        return JsonResponse({"error": "Permission denied"}, status=status.HTTP_401_UNAUTHORIZED)

    zip_with_rel_path = request.POST.get('zip_with_rel_path', kwargs.get('zip_with_rel_path'))

    try:
        zip_with_rel_path = _validate_path(zip_with_rel_path)
    except ValidationError as ex:
        return JsonResponse({"error": str(ex)}, status=status.HTTP_400_BAD_REQUEST)

    overwrite = request.POST.get('overwrite', 'false').lower() == 'true'  # False by default
    auto_aggregate = request.POST.get('auto_aggregate', 'true').lower() == 'true'  # True by default
    ingest_metadata = request.POST.get('ingest_metadata', 'false').lower() == 'true'  # False by default
    remove_original_zip = request.POST.get('remove_original_zip', 'true').lower() == 'true'
    unzip_to_folder = request.POST.get('unzip_to_folder', 'false').lower() == 'true'

    if is_ajax(request):
        task = unzip_task.apply_async((user.pk, res_id, zip_with_rel_path, remove_original_zip, overwrite,
                                       auto_aggregate, ingest_metadata, unzip_to_folder))
        task_id = task.task_id
        task_dict = get_or_create_task_notification(task_id, name='file unzip', username=request.user.username,
                                                    payload=resource.get_absolute_url())
        return JsonResponse(task_dict)
    else:
        try:
            unzip_file(user, res_id, zip_with_rel_path, remove_original_zip, overwrite, auto_aggregate,
                       ingest_metadata, unzip_to_folder)
        except SessionException as ex:
            specific_msg = "iRODS error resulted in unzip being cancelled. This may be due to " \
                           "protection from overwriting existing files. Unzip in a different " \
                           "location (e.g., folder) or move or rename the file being overwritten. " \
                           "iRODS error follows: "
            err_msg = specific_msg + ex.stderr
            return JsonResponse({"error": err_msg}, status=status.HTTP_500_INTERNAL_SERVER_ERROR)
        except (DRF_ValidationError, SuspiciousFileOperation, FileOverrideException, QuotaException) as ex:
            err_msg = ex.detail if isinstance(ex, DRF_ValidationError) else str(ex)
            return JsonResponse({"error": err_msg}, status=status.HTTP_400_BAD_REQUEST)
        except Exception as ex:
            err_msg = str(ex)
            return JsonResponse({"error": err_msg}, status=status.HTTP_500_INTERNAL_SERVER_ERROR)

        # this unzipped_path can be used for POST request input to data_store_structure()
        # to list the folder structure after unzipping
        return_data = {'unzipped_path': os.path.dirname(zip_with_rel_path)}
        return JsonResponse(return_data)


@api_view(['POST'])
def data_store_folder_unzip_public(request, pk, pathname):
    """
    Public version of data_store_folder_unzip, incorporating path variables

    :param request:
    :param pk:
    :param pathname:
    :return HttpResponse:
    """

    return data_store_folder_unzip(request, res_id=pk, zip_with_rel_path=pathname)


rid = openapi.Parameter('id', openapi.IN_PATH, description="id of the resource", type=openapi.TYPE_STRING)


@swagger_auto_schema(method='post', operation_description="Ingests metadata files",
                     responses={204: "HttpResponse response with status code"},
                     manual_parameters=[rid])
@api_view(['POST'])
def ingest_metadata_files(request, pk):
    '''
    Ingests metadata files

    The files to be ingested should be provided in the REST request

    :param request:
    :param pk: id of the hydroshare resource
    :return: HttpResponse response with status code
    '''
    from hs_file_types.utils import identify_and_ingest_metadata_files
    resource, _, _ = view_utils.authorize(request, pk,
                                          needed_permission=ACTION_TO_AUTHORIZE.EDIT_RESOURCE)
    resource_files = list(request.FILES.values())
    identify_and_ingest_metadata_files(resource, resource_files)
    return Response(status=204)


body = openapi.Schema(
    type=openapi.TYPE_OBJECT,
    properties={
        'res_id': openapi.Schema(type=openapi.TYPE_STRING, description='res_id'),
        'curr_path': openapi.Schema(type=openapi.TYPE_STRING, description='curr_path'),
        'ref_name': openapi.Schema(type=openapi.TYPE_STRING, description='ref_name'),
        'ref_url': openapi.Schema(type=openapi.TYPE_STRING, description='ref_url')
    }
)


@swagger_auto_schema(method='post', operation_description="Create reference URL file",
                     responses={200: "JsonResponse with status code and message"}, request_body=body)
@api_view(['POST'])
def data_store_add_reference_public(request):
    """
    Create the reference url file, add the url file to resource, and add the url to
    metadata accordingly for easy later retrieval
    Request should include **curr_path**, **res_id**, **ref_name**, and **ref_url**
    :param request:
    :return: JsonResponse with status code and message
    """
    return data_store_add_reference(request._request)


@swagger_auto_schema(method='post', auto_schema=None)
@api_view(['POST'])
def data_store_add_reference(request):
    """
    create the reference url file, add the url file to resource, and add the url to
    metadata accordingly for easy later retrieval
    :param request:
    :return: JsonResponse with status code and message
    """

    res_id = request.POST.get('res_id', None)
    curr_path = request.POST.get('curr_path', None)
    ref_name = request.POST.get('ref_name', None)
    ref_url = request.POST.get('ref_url', None)
    validate_url_flag = request.POST.get('validate_url_flag', 'true')
    validate_url_flag = True if validate_url_flag.lower() == 'true' else False

    if not res_id:
        return HttpResponseBadRequest('Must have res_id included in the POST data')
    if not ref_name:
        return HttpResponseBadRequest('Must have ref_name included in the POST data')
    if not ref_url:
        return HttpResponseBadRequest('Must have ref_url included in the POST data')
    try:
        curr_path = _validate_path(curr_path, check_path_empty=False)
    except ValidationError as ex:
        return HttpResponse(str(ex), status=status.HTTP_400_BAD_REQUEST)

    try:
        res, _, _ = authorize(request, res_id,
                              needed_permission=ACTION_TO_AUTHORIZE.EDIT_RESOURCE)
    except NotFound:
        return HttpResponseBadRequest('Bad request - resource not found')
    except PermissionDenied:
        return HttpResponse('Permission denied', status=status.HTTP_401_UNAUTHORIZED)

    ret_status, msg, file_id = add_reference_url_to_resource(request.user, res_id, ref_url,
                                                             ref_name, curr_path,
                                                             validate_url_flag=validate_url_flag)
    if ret_status == status.HTTP_200_OK:
        return JsonResponse({'status': 'success', 'file_id': file_id})
    else:
        return JsonResponse({'message': msg}, status=ret_status)


body = openapi.Schema(
    type=openapi.TYPE_OBJECT,
    properties={
        'res_id': openapi.Schema(type=openapi.TYPE_STRING, description='res_id'),
        'curr_path': openapi.Schema(type=openapi.TYPE_STRING, description='curr_path'),
        'url_filename': openapi.Schema(type=openapi.TYPE_STRING, description='url_filename'),
        'new_ref_url': openapi.Schema(type=openapi.TYPE_STRING, description='new_ref_url')
    }
)


@swagger_auto_schema(method='post', operation_description="Edit the referenced url in a url file",
                     responses={200: "JsonResponse on success", 400: "HttpResponse with error status code on error"},
                     request_body=body)
@api_view(['POST'])
def data_store_edit_reference_url_public(request):
    """
    Edit the referenced url in a url file

    Post request should include **res_id, curr_path, url_filename, new_ref_url**
    :param request:
    :return: JsonResponse on success or HttpResponse with error status code on error
    """
    return data_store_edit_reference_url(request._request)


@swagger_auto_schema(method='post', auto_schema=None)
@api_view(['POST'])
def data_store_edit_reference_url(request):
    """
    edit the referenced url in an url file
    :param request:
    :return: JsonResponse on success or HttpResponse with error status code on error
    """
    res_id = request.POST.get('res_id', None)
    curr_path = request.POST.get('curr_path', None)
    url_filename = request.POST.get('url_filename', None)
    new_ref_url = request.POST.get('new_ref_url', None)
    validate_url_flag = request.POST.get('validate_url_flag', 'true')
    validate_url_flag = True if validate_url_flag.lower() == 'true' else False

    if not res_id:
        return HttpResponseBadRequest('Must have res_id included in the POST data')

    if not url_filename:
        return HttpResponseBadRequest('Must have url_filename included in the POST data')
    if not new_ref_url:
        return HttpResponseBadRequest('Must have new_ref_url included in the POST data')

    try:
        curr_path = _validate_path(curr_path, check_path_empty=False)
    except ValidationError as ex:
        return HttpResponse(str(ex), status=status.HTTP_400_BAD_REQUEST)

    try:
        res, _, _ = authorize(request, res_id,
                              needed_permission=ACTION_TO_AUTHORIZE.EDIT_RESOURCE)
    except NotFound:
        return HttpResponseBadRequest('Bad request - resource not found')
    except PermissionDenied:
        return HttpResponse('Permission denied', status=status.HTTP_401_UNAUTHORIZED)

    ret_status, msg = edit_reference_url_in_resource(request.user, res, new_ref_url,
                                                     curr_path, url_filename,
                                                     validate_url_flag=validate_url_flag)
    if ret_status == status.HTTP_200_OK:
        return JsonResponse({'status': 'success'})
    else:
        return JsonResponse({'message': msg}, status=ret_status)


def data_store_create_folder(request):
    """
    create a sub-folder/sub-collection in hydroshareZone or any federated zone used for HydroShare
    resource backend store. It is invoked by an AJAX call and returns json object that has the
    relative path of the new folder created if succeeds, and return empty string if fails. The
    AJAX request must be a POST request with input data passed in for res_id and folder_path
    where folder_path is the relative path to res_id/data/contents for the new folder to be
    created under res_id collection/directory.
    """
    res_id = request.POST.get('res_id', None)
    if res_id is None:
        return JsonResponse({"error": "Resource id was not specified"}, status=status.HTTP_400_BAD_REQUEST)
    res_id = str(res_id).strip()
    try:
        resource, _, _ = authorize(request, res_id,
                                   needed_permission=ACTION_TO_AUTHORIZE.EDIT_RESOURCE)
    except NotFound:
        return JsonResponse({"error": "Resource was not found"}, status=status.HTTP_400_BAD_REQUEST)
    except PermissionDenied:
        return JsonResponse({"error": "Permission denied"}, status=status.HTTP_401_UNAUTHORIZED)

    folder_path = request.POST.get('folder_path', None)

    try:
        folder_path = _validate_path(folder_path)
    except ValidationError as ex:
        return JsonResponse({"error": str(ex)}, status=status.HTTP_400_BAD_REQUEST)

    try:
        create_folder(res_id, folder_path)
    except SessionException as ex:
        return JsonResponse({"error": ex.stderr}, status=status.HTTP_500_INTERNAL_SERVER_ERROR)
    except (DRF_ValidationError, SuspiciousFileOperation) as ex:
        err_msg = ex.detail if isinstance(ex, DRF_ValidationError) else str(ex)
        return JsonResponse({"error": err_msg}, status=status.HTTP_400_BAD_REQUEST)

    return JsonResponse({'new_folder_rel_path': folder_path})


def data_store_remove_folder(request):
    """
    remove a sub-folder/sub-collection in hydroshareZone or any federated zone used for HydroShare
    resource backend store. It is invoked by an AJAX call and returns json object that include a
    status of 'success' if succeeds, and HttpResponse of status code of 403, 400, or 500 if fails.
    The AJAX request must be a POST request with input data passed in for res_id and folder_path
    where folder_path is the relative path (relative to res_id/data/contents) for the folder to
    be removed under res_id collection/directory.
    """
    res_id = request.POST.get('res_id', None)
    if res_id is None:
        return HttpResponse('Bad request - resource id is not included',
                            status=status.HTTP_400_BAD_REQUEST)
    res_id = str(res_id).strip()
    try:
        resource, _, user = authorize(request, res_id,
                                      needed_permission=ACTION_TO_AUTHORIZE.EDIT_RESOURCE)
    except NotFound:
        return HttpResponse('Bad request - resource not found', status=status.HTTP_400_BAD_REQUEST)
    except PermissionDenied:
        return HttpResponse('Permission denied', status=status.HTTP_401_UNAUTHORIZED)

    folder_path = request.POST.get('folder_path', None)

    try:
        folder_path = _validate_path(folder_path)
    except ValidationError as ex:
        return HttpResponse(str(ex), status=status.HTTP_400_BAD_REQUEST)

    try:
        remove_folder(user, res_id, folder_path)
    except SessionException as ex:
        return HttpResponse(ex.stderr, status=status.HTTP_500_INTERNAL_SERVER_ERROR)
    except Exception as ex:
        return HttpResponse(str(ex), status=status.HTTP_500_INTERNAL_SERVER_ERROR)

    return_object = {'status': 'success'}
    return HttpResponse(
        json.dumps(return_object),
        content_type="application/json"
    )


def data_store_file_or_folder_move_or_rename(request, res_id=None):
    """
    Move or rename a file or folder in hydroshareZone or any federated zone used for HydroShare
    resource backend store. It is invoked by an AJAX call and returns json object that has the
    relative path of the target file or folder being moved to if succeeds, and return empty string
    if fails. The AJAX request must be a POST request with input data passed in for res_id,
    source_path, and target_path where source_path and target_path are the relative paths
    (relative to path res_id/data/contents) for the source and target file or folder under
    res_id collection/directory.
    """
    res_id = request.POST.get('res_id', res_id)
    if res_id is None:
        return JsonResponse({"error": "Resource id was not specified"}, status=status.HTTP_400_BAD_REQUEST)
    res_id = str(res_id).strip()
    try:
        resource, _, user = authorize(request, res_id,
                                      needed_permission=ACTION_TO_AUTHORIZE.EDIT_RESOURCE)
    except NotFound:
        return JsonResponse({"error": "Resource was not found"}, status=status.HTTP_400_BAD_REQUEST)
    except PermissionDenied:
        return JsonResponse({"error": "Permission denied"}, status=status.HTTP_401_UNAUTHORIZED)

    src_path = resolve_request(request).get('source_path', None)
    tgt_path = resolve_request(request).get('target_path', None)
    try:
        src_path = _validate_path(src_path)
        tgt_path = _validate_path(tgt_path)
    except ValidationError as ex:
        err_msg = str(ex)
        return JsonResponse({"error": err_msg}, status=status.HTTP_400_BAD_REQUEST)

    try:
        move_or_rename_file_or_folder(user, res_id, src_path, tgt_path)
    except SessionException as ex:
        return JsonResponse({"error": ex.stderr}, status=status.HTTP_500_INTERNAL_SERVER_ERROR)
    except (DRF_ValidationError, ValidationError, SuspiciousFileOperation) as ex:
        err_msg = ex.detail if isinstance(ex, DRF_ValidationError) else str(ex)
        return JsonResponse({"error": err_msg}, status=status.HTTP_400_BAD_REQUEST)

    return JsonResponse({'target_rel_path': tgt_path})


rid = openapi.Parameter('id', openapi.IN_PATH, description="id of the resource", type=openapi.TYPE_STRING)
body = openapi.Schema(
    type=openapi.TYPE_OBJECT,
    properties={
        'source_path': openapi.Schema(type=openapi.TYPE_STRING, description='path (relative to path \
            res_id/data/contents) for source file or folder under id collection'),
        'target_path': openapi.Schema(type=openapi.TYPE_STRING, description='path (relative to path \
            res_id/data/contents) for target file or folder under id collection')
    }
)


@swagger_auto_schema(method='post',
                     operation_description="Move a list of files and/or folders to another folder in a resource file \
                         hierarchy.", manual_parameters=[rid], request_body=body)
@api_view(['POST'])
def data_store_file_or_folder_move_or_rename_public(request, pk):
    """
    Move a list of files and/or folders to another folder in a resource file hierarchy.

    :param request: a REST request
    :param pk: the short_id of a resource to modify, from REST URL.

    Move or rename a file or folder in hydroshareZone or any federated zone used for HydroShare
    resource backend store. It is invoked by an AJAX call and returns json object that has the
    relative path of the target file or folder being moved to if succeeds, and return empty string
    if fails. The AJAX request must be a POST request with input data passed in for **res_id**,
    **source_path**, and **target_path** where source_path and target_path are the relative paths
    (relative to path res_id/data/contents) for the source and target file or folder under
    res_id collection/directory.
    """
    return data_store_file_or_folder_move_or_rename(request, res_id=pk)


@swagger_auto_schema(method='post', auto_schema=None)
@api_view(['POST'])
def data_store_move_to_folder(request, pk=None):
    """
    Move a list of files and/or folders to another folder in a resource file hierarchy.

    :param request: a REST request
    :param pk: the short_id of a resource to modify, from REST URL.

    It is invoked by an AJAX call and returns a json object that has the relative paths of
    the target files or folders to which files have been moved. The AJAX request must be a POST
    request with input data passed in for source_paths and target_path where source_paths
    and target_path are the relative paths (relative to path res_id/data/contents) for the source
    and target file or folder in the res_id file directory.

    This routine is **specifically** targeted at validating requests from the UI.
    Thus it is much more limiting than a general purpose REST responder.
    """
    pk = request.POST.get('res_id', pk)
    if pk is None:
        return HttpResponse('Bad request - resource id is not included',
                            status=status.HTTP_400_BAD_REQUEST)

    pk = str(pk).strip()
    try:
        resource, _, user = authorize(request, pk,
                                      needed_permission=ACTION_TO_AUTHORIZE.EDIT_RESOURCE)
    except NotFound:
        return HttpResponse('Bad request - resource not found', status=status.HTTP_400_BAD_REQUEST)
    except PermissionDenied:
        return HttpResponse('Permission denied', status=status.HTTP_401_UNAUTHORIZED)

    tgt_path = resolve_request(request).get('target_path', None)
    src_paths = resolve_request(request).get('source_paths', None)
    file_override = resolve_request(request).get('file_override', False)
    if not isinstance(file_override, bool):
        file_override = True if str(file_override).lower() == 'true' else False
    try:
        tgt_path = _validate_path(tgt_path, check_path_empty=False)
    except ValidationError as ex:
        return HttpResponse(str(ex), status=status.HTTP_400_BAD_REQUEST)

    istorage = resource.get_irods_storage()

    tgt_short_path = tgt_path[len('data/contents/'):]
    tgt_storage_path = os.path.join(resource.root_path, tgt_path)

    if not irods_path_is_directory(istorage, tgt_storage_path):
        return HttpResponse('Target of move is not an existing folder',
                            status=status.HTTP_400_BAD_REQUEST)

    src_paths = json.loads(src_paths)

    # protect against common hacking attacks
    for index, src_path in enumerate(src_paths):
        try:
            src_paths[index] = _validate_path(src_path)
        except ValidationError as ex:
            return HttpResponse(str(ex), status=status.HTTP_400_BAD_REQUEST)

    valid_src_paths = []
    override_tgt_paths = []

    for src_path in src_paths:
        src_storage_path = os.path.join(resource.root_path, src_path)
        src_short_path = src_path[len('data/contents/'):]

        # protect against stale data botches: source files should exist
        try:
            folder, file = ResourceFile.resource_path_is_acceptable(resource,
                                                                    src_storage_path,
                                                                    test_exists=True)
        except ValidationError:
            return HttpResponse('Source file {} does not exist'.format(src_short_path),
                                status=status.HTTP_400_BAD_REQUEST)

        if not irods_path_is_directory(istorage, src_storage_path):  # there is django record
            try:
                ResourceFile.get(resource, file, folder=folder)
            except ObjectDoesNotExist:
                return HttpResponse('Source file {} does not exist'.format(src_short_path),
                                    status=status.HTTP_400_BAD_REQUEST)

        # protect against inadvertent overwrite
        base = os.path.basename(src_storage_path)
        tgt_overwrite = os.path.join(tgt_storage_path, base)
        if not istorage.exists(tgt_overwrite):
            valid_src_paths.append(src_path)  # partly qualified path for operation
        else:
            override_tgt_paths.append(os.path.join(tgt_short_path, base))
            if file_override:
                valid_src_paths.append(src_path)

    if override_tgt_paths:
        if not file_override:
            message = 'move would overwrite {}'.format(', '.join(override_tgt_paths))
            return HttpResponse(message, status=status.HTTP_300_MULTIPLE_CHOICES)
        # delete conflicting files so that move can succeed
        for override_tgt_path in override_tgt_paths:
            override_storage_tgt_path = os.path.join(resource.root_path, 'data', 'contents', override_tgt_path)
            if irods_path_is_directory(istorage, override_storage_tgt_path):
                # folder rather than a data object, just delete the folder
                remove_folder(user, pk, os.path.join('data', 'contents', override_tgt_path))
            else:
                # data object or file
                delete_resource_file(pk, override_tgt_path, user)
        resource.cleanup_aggregations()

    try:
        move_to_folder(user, pk, valid_src_paths, tgt_path)
    except SessionException as ex:
        return HttpResponse(ex.stderr, status=status.HTTP_500_INTERNAL_SERVER_ERROR)
    except DRF_ValidationError as ex:
        return HttpResponse(ex.detail, status=status.HTTP_400_BAD_REQUEST)

    return_object = {'target_rel_path': tgt_path}

    return HttpResponse(
        json.dumps(return_object),
        content_type='application/json'
    )


@swagger_auto_schema(method='post', auto_schema=None)
@api_view(['POST'])
def data_store_rename_file_or_folder(request, pk=None):
    """
    Rename one file or folder in a resource file hierarchy.  It is invoked by an AJAX call

    :param request: a REST request
    :param pk: the short_id of a resource to modify, from REST URL.

    This is invoked by an AJAX call in the UI. It returns a json object that has the
    relative path of the target file or folder that has been renamed. The AJAX request
    must be a POST request with input data for source_path and target_path, where source_path
    and target_path are the relative paths (relative to path res_id/data/contents) for the
    source and target file or folder.

    This routine is **specifically** targeted at validating requests from the UI.
    Thus it is much more limiting than a general purpose REST responder.
    """
    pk = request.POST.get('res_id', pk)
    if pk is None:
        return JsonResponse({"error": "Resource id was not specified"}, status=status.HTTP_400_BAD_REQUEST)

    pk = str(pk).strip()
    try:
        resource, _, user = authorize(request, pk,
                                      needed_permission=ACTION_TO_AUTHORIZE.EDIT_RESOURCE)
    except NotFound:
        return JsonResponse({"error": "Resource was not found"}, status=status.HTTP_400_BAD_REQUEST)

    except PermissionDenied:
        return JsonResponse({"error": "Permission denied"}, status=status.HTTP_401_UNAUTHORIZED)

    src_path = resolve_request(request).get('source_path', None)
    tgt_path = resolve_request(request).get('target_path', None)
    try:
        src_path = _validate_path(src_path)
        tgt_path = _validate_path(tgt_path)
    except ValidationError as ex:
        return HttpResponse(str(ex), status=status.HTTP_400_BAD_REQUEST)

    src_folder, src_base = os.path.split(src_path)
    tgt_folder, tgt_base = os.path.split(tgt_path)

    if src_folder != tgt_folder:
        return JsonResponse({"error": "Source and target names must be in same folder"},
                            status=status.HTTP_400_BAD_REQUEST)
    istorage = resource.get_irods_storage()

    # protect against stale data botches: source files should exist
    src_storage_path = os.path.join(resource.root_path, src_path)
    try:
        folder, base = ResourceFile.resource_path_is_acceptable(resource,
                                                                src_storage_path,
                                                                test_exists=True)
    except ValidationError:
        return JsonResponse({"error": "Object to be renamed does not exist"}, status=status.HTTP_400_BAD_REQUEST)

    if not irods_path_is_directory(istorage, src_storage_path):
        try:  # Django record should exist for each file
            ResourceFile.get(resource, base, folder=folder)
        except ObjectDoesNotExist:
            return JsonResponse({"error": "Path to be renamed does not exist"}, status=status.HTTP_400_BAD_REQUEST)

    # check that the target doesn't exist
    tgt_storage_path = os.path.join(resource.root_path, tgt_path)
    tgt_short_path = tgt_path[len('data/contents/'):]
    if istorage.exists(tgt_storage_path):
        err_msg = f"Desired name ({tgt_short_path}) already in use"
        return JsonResponse({"error": err_msg}, status=status.HTTP_400_BAD_REQUEST)
    try:
        folder, base = ResourceFile.resource_path_is_acceptable(resource,
                                                                tgt_storage_path,
                                                                test_exists=False)
    except ValidationError:
        err_msg = f"Poorly structured desired name: {tgt_short_path}"
        return JsonResponse({"error": err_msg}, status=status.HTTP_400_BAD_REQUEST)

    try:
        ResourceFile.get(resource, base, folder=tgt_short_path)
        err_msg = f"Desired name ({tgt_short_path}) already in use"
        return JsonResponse({"error": err_msg}, status=status.HTTP_400_BAD_REQUEST)

    except ObjectDoesNotExist:
        pass  # correct response

    try:
        rename_file_or_folder(user, pk, src_path, tgt_path)
    except SessionException as ex:
        return JsonResponse({"error": ex.stderr}, status=status.HTTP_500_INTERNAL_SERVER_ERROR)
    except (DRF_ValidationError, SuspiciousFileOperation) as ex:
        err_msg = ex.detail if isinstance(ex, DRF_ValidationError) else str(ex)
        return JsonResponse({"error": err_msg}, status=status.HTTP_400_BAD_REQUEST)

    return JsonResponse({'target_rel_path': tgt_path})


def _validate_path(path, check_path_empty=True):

    if path is None:
        raise ValidationError("A value for path is missing")

    # strip trailing slashes (if any)
    path = str(path).strip().rstrip('/')
    if not path and check_path_empty:
        raise ValidationError('Path cannot be empty')

    if path.startswith('/'):
        raise ValidationError(f"Path ({path}) must not start with '/'")

    if path.find('/../') >= 0 or path.endswith('/..'):
        raise ValidationError(f"Path ({path}) must not contain '/../'")

    if not path:
        path = "data/contents"
    elif not path.startswith('data/contents/'):
        path = os.path.join('data', 'contents', path)
    return path<|MERGE_RESOLUTION|>--- conflicted
+++ resolved
@@ -227,10 +227,7 @@
     if found_unreferenced_files:
         from hs_core.management.utils import ingest_irods_files
         ingest_irods_files(resource, None)
-<<<<<<< HEAD
-=======
         return data_store_structure(request)
->>>>>>> 6351029c
 
     return HttpResponse(
         json.dumps(return_object),
