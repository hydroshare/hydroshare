--- conflicted
+++ resolved
@@ -4,24 +4,18 @@
 from django.template import loader
 from hs_core.views.utils import authorize, ACTION_TO_AUTHORIZE
 from hs_access_control.models import PrivilegeCodes
-<<<<<<< HEAD
 from hs_core.tasks import resource_debug
 from django.shortcuts import redirect
 from celery.result import AsyncResult
-=======
->>>>>>> b1faa7d1
 
 
 def debug_resource(request, shortkey):
     """ Debug view for resource depicts output of various integrity checking scripts """
     resource, _, _ = authorize(request, shortkey,
                                needed_permission=ACTION_TO_AUTHORIZE.VIEW_RESOURCE)
-<<<<<<< HEAD
-=======
     # importing here to avoid circular dependency
     from hs_core.management.utils import check_irods_files
     irods_issues, irods_errors = check_irods_files(resource, log_errors=False, return_errors=True)
->>>>>>> b1faa7d1
 
     template = loader.get_template('debug/debug_resource.html')
     context = {
