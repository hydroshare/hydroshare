import os
import mimetypes
import copy
import tempfile
import shutil
import logging
import json

from django.core.urlresolvers import reverse
from django.core.exceptions import ObjectDoesNotExist, SuspiciousFileOperation
from django.http import HttpResponseRedirect
from django.shortcuts import redirect
from django.contrib.sites.models import Site

from rest_framework.pagination import PageNumberPagination
from rest_framework.views import APIView
from rest_framework.response import Response
from rest_framework import generics, status
from rest_framework.request import Request
from rest_framework.exceptions import ValidationError, NotAuthenticated, PermissionDenied, NotFound

from hs_core import hydroshare
from hs_core.models import AbstractResource
from hs_core.hydroshare.utils import get_resource_by_shortkey, get_resource_types
from hs_core.views import utils as view_utils
from hs_core.views.utils import ACTION_TO_AUTHORIZE
from hs_core.views import serializers
from hs_core.views import pagination
from hs_core.hydroshare.utils import get_file_storage, resource_modified
from hs_core.serialization import GenericResourceMeta, HsDeserializationDependencyException, \
    HsDeserializationException
from hs_core.hydroshare.hs_bagit import create_bag_files


logger = logging.getLogger(__name__)


# Mixins
class ResourceToListItemMixin(object):
    def resourceToResourceListItem(self, r):
        site_url = hydroshare.utils.current_site_url()
        bag_url = site_url + AbstractResource.bag_url(r.short_id)
        science_metadata_url = site_url + reverse('get_update_science_metadata', args=[r.short_id])
        resource_map_url = site_url + reverse('get_resource_map', args=[r.short_id])
        resource_url = site_url + r.get_absolute_url()
        resource_list_item = serializers.ResourceListItem(resource_type=r.resource_type,
                                                          resource_id=r.short_id,
                                                          resource_title=r.metadata.title.value,
                                                          creator=r.first_creator.name,
                                                          public=r.raccess.public,
                                                          discoverable=r.raccess.discoverable,
                                                          shareable=r.raccess.shareable,
                                                          immutable=r.raccess.immutable,
                                                          published=r.raccess.published,
                                                          date_created=r.created,
                                                          date_last_updated=r.updated,
                                                          bag_url=bag_url,
                                                          science_metadata_url=science_metadata_url,
                                                          resource_map_url=resource_map_url,
                                                          resource_url=resource_url)
        return resource_list_item


class ResourceFileToListItemMixin(object):
    def resourceFileToListItem(self, f):
        url = hydroshare.utils.current_site_url() + f.resource_file.url
        fsize = f.resource_file.size
        mimetype = mimetypes.guess_type(url)
        if mimetype[0]:
            ftype = mimetype[0]
        else:
            ftype = repr(None)
        resource_file_info_item = serializers.ResourceFileItem(url=url,
                                                               size=fsize,
                                                               content_type=ftype)
        return resource_file_info_item


class ResourceTypes(generics.ListAPIView):
    """
    Get a list of resource types

    REST URL: hsapi/resourceTypes
    HTTP method: GET

    example return JSON format for GET /hsapi/resourceTypes (note response will consist of only
    one page):

    [
        {
            "resource_type": "GenericResource"
        },
        {
            "resource_type": "RasterResource"
        },
        {
            "resource_type": "RefTimeSeries"
        },
        {
            "resource_type": "TimeSeriesResource"
        },
        {
            "resource_type": "NetcdfResource"
        },
        {
            "resource_type": "ModelProgramResource"
        },
        {
            "resource_type": "ModelInstanceResource"
        },
        {
            "resource_type": "ToolResource"
        },
        {
            "resource_type": "SWATModelInstanceResource"
        }
    ]
    """
    pagination_class = pagination.SmallDatumPagination

    def get(self, request):
        return self.list(request)

    def get_queryset(self):
        return [serializers.ResourceType(resource_type=rtype.__name__) for rtype in
                get_resource_types()]

    def get_serializer_class(self):
        return serializers.ResourceTypesSerializer


class ResourceList(ResourceToListItemMixin, generics.ListAPIView):
    """
    Get a list of resources based on the following filter query parameters
    DEPRECATED: See GET /resource/ in CreateResource

    For an anonymous user, all public resources will be listed.
    For any authenticated user with no other query parameters provided in the request, all
    resources that are viewable by the user will be listed.

    REST URL: hsapi/resourceList/{query parameters}
    HTTP method: GET

    Supported query parameters (all are optional):

    :type   owner: str
    :type   types: list of resource type class names
    :type   from_date:  str (e.g., 2015-04-01)
    :type   to_date:    str (e.g., 2015-05-01)
    :type   edit_permission: bool
    :param  owner: (optional) - to get a list of resources owned by a specified username
    :param  types: (optional) - to get a list of resources of the specified resource types
    :param  from_date: (optional) - to get a list of resources created on or after this date
    :param  to_date: (optional) - to get a list of resources created on or before this date
    :param  edit_permission: (optional) - to get a list of resources for which the authorised user
    has edit permission
    :rtype:  json string
    :return:  a paginated list of resources with data for resource id, title, resource type,
    creator, public, date created, date last updated, resource bag url path, and science
    metadata url path

    example return JSON format for GET /hsapi/resourceList:

        {   "count":n
            "next": link to next page
            "previous": link to previous page
            "results":[
                    {"resource_type": resource type, "resource_title": resource title,
                    "resource_id": resource id,
                    "creator": creator name, "date_created": date resource created,
                    "date_last_updated": date resource last updated, "public": true or false,
                    "discoverable": true or false, "shareable": true or false,
                    "immutable": true or false,
                    "published": true or false, "bag_url": link to bag file,
                    "science_metadata_url": link to science metadata,
                    "resource_url": link to resource landing HTML page},
                    {"resource_type": resource type, "resource_title": resource title,
                    "resource_id": resource id,
                    "creator": creator name, "date_created": date resource created,
                    "date_last_updated": date resource last updated, "public": true or false,
                    "discoverable": true or false, "shareable": true or false,
                    "immutable": true or false,
                    "published": true or false, "bag_url": link to bag file,
                    "science_metadata_url": link to science metadata,
                    "resource_url": link to resource landing HTML page},
            ]
        }

    """
    pagination_class = PageNumberPagination

    def get(self, request):
        return self.list(request)

    # needed for list of resources
    def get_queryset(self):
        resource_list_request_validator = serializers.ResourceListRequestValidator(
            data=self.request.query_params)
        if not resource_list_request_validator.is_valid():
            raise ValidationError(detail=resource_list_request_validator.errors)

        filter_parms = resource_list_request_validator.validated_data
        filter_parms['user'] = (self.request.user if self.request.user.is_authenticated() else None)
        if len(filter_parms['type']) == 0:
            filter_parms['type'] = None
        else:
            filter_parms['type'] = list(filter_parms['type'])

        filter_parms['public'] = not self.request.user.is_authenticated()

        filtered_res_list = []

        for r in hydroshare.get_resource_list(**filter_parms):
            resource_list_item = self.resourceToResourceListItem(r)
            filtered_res_list.append(resource_list_item)

        return filtered_res_list

    def get_serializer_class(self):
        return serializers.ResourceListItemSerializer


class CheckTaskStatus(generics.RetrieveAPIView):
    def get(self, request, task_id):
        url = reverse('rest_check_task_status', kwargs={'task_id': task_id})
        return HttpResponseRedirect(url)


class ResourceReadUpdateDelete(ResourceToListItemMixin, generics.RetrieveUpdateDestroyAPIView):
    """
    Read, update, or delete a resource

    REST URL: hsapi/resource/{pk}
    HTTP method: GET
    :return: (on success): The resource in zipped BagIt format.

    REST URL: hsapi/resource/{pk}
    HTTP method: DELETE
    :return: (on success): JSON string of the format: {'resource_id':pk}

    REST URL: hsapi/resource/{pk}
    HTTP method: PUT
    :return: (on success): JSON string of the format: {'resource_id':pk}

    :type   str
    :param  pk: resource id
    :rtype:  JSON string for http methods DELETE and PUT, and resource file data bytes for GET

    :raises:
    NotFound: return JSON format: {'detail': 'No resource was found for resource id':pk}
    PermissionDenied: return JSON format: {'detail': 'You do not have permission to perform
    this action.'}
    ValidationError: return JSON format: {parameter-1': ['error message-1'], 'parameter-2':
    ['error message-2'], .. }

    :raises:
    ValidationError: return json format: {'parameter-1':['error message-1'], 'parameter-2':
    ['error message-2'], .. }
    """
    pagination_class = PageNumberPagination

    allowed_methods = ('GET', 'PUT', 'DELETE')

    def get(self, request, pk):
        """ Get resource in zipped BagIt format
        """
        res, _, _ = view_utils.authorize(request, pk,
                                         needed_permission=ACTION_TO_AUTHORIZE.VIEW_RESOURCE)
        site_url = hydroshare.utils.current_site_url()
        if res.resource_type.lower() == "reftimeseriesresource":

            # if res is RefTimeSeriesResource
            bag_url = site_url + reverse('rest_download_refts_resource_bag',
                                         kwargs={'shortkey': pk})
        else:
            bag_url = site_url + reverse('rest_download',
                                         kwargs={'path': 'bags/{}.zip'.format(pk)})
        return HttpResponseRedirect(bag_url)

    def put(self, request, pk):
        # TODO: update resource - involves overwriting a resource from the provided bag file
        raise NotImplementedError()

    def delete(self, request, pk):
        # only resource owners are allowed to delete
        view_utils.authorize(request, pk, needed_permission=ACTION_TO_AUTHORIZE.DELETE_RESOURCE)
        hydroshare.delete_resource(pk)
        # spec says we need return the id of the resource that got deleted - otherwise would
        # have used status code 204 and not 200
        return Response(data={'resource_id': pk}, status=status.HTTP_200_OK)

    def get_serializer_class(self):
        return serializers.ResourceListItemSerializer


class ResourceListCreate(ResourceToListItemMixin, generics.ListCreateAPIView):
    """
    Create a new resource or list existing resources

    REST URL: hsapi/resource/
    HTTP method: POST

    Request data payload parameters:
    :type   resource_type: str
    :type   title: str
    :type   edit_users: str
    :type   edit_groups: str
    :type   view_users: str
    :type   view_groups: str
    :param  resource_type: resource type name
    :param  title: (optional) title of the resource (default value: 'Untitled resource')
    :param  edit_users: (optional) list of comma separated usernames that should have edit
    permission for the resource
    :param  edit_groups: (optional) list of comma separated group names that should have edit
    permission for the resource
    :param  view_users: (optional) list of comma separated usernames that should have view
    permission for the resource
    :param  view_groups: (optional) list of comma separated group names that should have view
    permission for the resource
    :param  metadata: (optional) data for any valid metadata element including resource specific
    metadata elements can be passed as json string:
    example (passing data for the 'Coverage' element):
    [{'coverage':{'type': 'period', 'start': '01/01/2000', 'end': '12/12/2010'}}, ...]
    Note: the parameter 'metadata' can't be used for passing data for the following core metadata
    elements:
    Title, Description (abstract), Subject (keyword), Date, Publisher, Type, Format
    :param  extra_metadata: (optional) data for any user-defined key/value pair metadata elements
    of the resource can be passed as json string
    example :
    {'Outlet Point Latitude': '40', 'Outlet Point Longitude': '-110'}
    :return: id and type of the resource created
    :rtype: json string of the format: {'resource-id':id, 'resource_type': resource type}
    :raises:
    NotAuthenticated: return json format: {'detail': 'Authentication credentials were not
    provided.'}
    ValidationError: return json format: {parameter-1':['error message-1'], 'parameter-2':
    ['error message-2'], .. }

    REST URL: hsapi/resource/
    HTTP method: GET

    Supported query parameters (all are optional):

    :type   owner: str
    :type   types: list of resource type class names
    :type   from_date:  str (e.g., 2015-04-01)
    :type   to_date:    str (e.g., 2015-05-01)
    :type   edit_permission: bool
    :param  owner: (optional) - to get a list of resources owned by a specified username
    :param  types: (optional) - to get a list of resources of the specified resource types
    :param  from_date: (optional) - to get a list of resources created on or after this date
    :param  to_date: (optional) - to get a list of resources created on or before this date
    :param  edit_permission: (optional) - to get a list of resources for which the authorised user
    has edit permission
    :rtype:  json string
    :return:  a paginated list of resources with data for resource id, title, resource type,
    creator, public, date created, date last updated, resource bag url path, and science
    metadata url path

    example return JSON format for GET /hsapi/resourceList:

        {   "count":n
            "next": link to next page
            "previous": link to previous page
            "results":[
                    {"resource_type": resource type, "resource_title": resource title,
                    "resource_id": resource id,
                    "creator": creator name, "date_created": date resource created,
                    "date_last_updated": date resource last updated, "public": true or false,
                    "discoverable": true or false, "shareable": true or false,
                    "immutable": true or false,
                    "published": true or false, "bag_url": link to bag file,
                    "science_metadata_url": link to science metadata,
                    "resource_url": link to resource landing HTML page},
                    {"resource_type": resource type, "resource_title": resource title,
                    "resource_id": resource id,
                    "creator": creator name, "date_created": date resource created,
                    "date_last_updated": date resource last updated, "public": true or false,
                    "discoverable": true or false, "shareable": true or false,
                    "immutable": true or false,
                    "published": true or false, "bag_url": link to bag file,
                    "science_metadata_url": link to science metadata,
                    "resource_url": link to resource landing HTML page},
            ]
        }
    """
    def initialize_request(self, request, *args, **kwargs):
        """
        Hack to work around the following issue in django-rest-framework:

        https://github.com/tomchristie/django-rest-framework/issues/3951

        Couch: This issue was recently closed (10/12/2016, 2 days before this writing)
        and is slated to be incorporated in the Django REST API 3.5.0 release.
        At that time, we should remove this hack.

        :param request:
        :param args:
        :param kwargs:
        :return:
        """
        if not isinstance(request, Request):
            # Don't deep copy the file data as it may contain an open file handle
            old_file_data = copy.copy(request.FILES)
            old_post_data = copy.deepcopy(request.POST)
            request = super(ResourceListCreate, self).initialize_request(request, *args, **kwargs)
            request.POST.update(old_post_data)
            request.FILES.update(old_file_data)
        return request

    # Couch: This is called explicitly in the overrided create() method and thus this
    # declaration does nothing. Thus, it can be changed to whatever is convenient.
    # Currently, it is convenient to use the listing serializer instead, so that
    # it will be the default output serializer.
    # def get_serializer_class(self):
    #     return serializers.ResourceCreateRequestValidator

    def post(self, request):
        return self.create(request)

    # Override the create() method from the CreateAPIView class
    def create(self, request, *args, **kwargs):
        if not request.user.is_authenticated():
            raise NotAuthenticated()

        resource_create_request_validator = serializers.ResourceCreateRequestValidator(
            data=request.data)
        if not resource_create_request_validator.is_valid():
            raise ValidationError(detail=resource_create_request_validator.errors)

        validated_request_data = resource_create_request_validator.validated_data
        resource_type = validated_request_data['resource_type']

        res_title = validated_request_data.get('title', 'Untitled resource')
        keywords = validated_request_data.get('keywords', None)
        abstract = validated_request_data.get('abstract', None)
        metadata = validated_request_data.get('metadata', None)
        extra_metadata = validated_request_data.get('extra_metadata', None)

        num_files = len(request.FILES)
        # TODO: (Couch) reconsider whether multiple file upload should be
        # supported when multipart bug fixed.
        if num_files > 0:
            if num_files > 1:
                raise ValidationError(detail={'file': 'Multiple file upload is not allowed on '
                                                      'resource creation. Add additional files '
                                                      'after the resource is created.'})
            # Place files into format expected by hydroshare.utils.resource_pre_create_actions and
            # hydroshare.create_resource, i.e. a tuple of
            # django.core.files.uploadedfile.TemporaryUploadedFile objects.
            files = [request.FILES['file'], ]
        else:
            files = []

        if metadata is not None:
            metadata = json.loads(metadata)
            _validate_metadata(metadata)

        if extra_metadata is not None:
            extra_metadata = json.loads(extra_metadata)
            # TODO: validate extra metadata here

        try:
            _, res_title, metadata, _ = hydroshare.utils.resource_pre_create_actions(
                resource_type=resource_type, resource_title=res_title,
                page_redirect_url_key=None, files=files, metadata=metadata,
                **kwargs)
        except Exception as ex:
            error_msg = {'resource': "Resource creation failed. %s" % ex.message}
            raise ValidationError(detail=error_msg)

        try:
            resource = hydroshare.create_resource(
                    resource_type=resource_type,
                    owner=request.user,
                    title=res_title,
                    edit_users=validated_request_data.get('edit_users', None),
                    view_users=validated_request_data.get('view_users', None),
                    edit_groups=validated_request_data.get('edit_groups', None),
                    view_groups=validated_request_data.get('view_groups', None),
                    keywords=keywords,
                    metadata=metadata,
                    extra_metadata=extra_metadata,
                    files=files
            )
            if abstract:
                resource.metadata.create_element('description', abstract=abstract)
        except Exception as ex:
            error_msg = {'resource': "Resource creation failed. %s" % ex.message}
            raise ValidationError(detail=error_msg)

        response_data = {'resource_type': resource_type, 'resource_id': resource.short_id}
        return Response(data=response_data,  status=status.HTTP_201_CREATED)

    pagination_class = PageNumberPagination

    def get(self, request):
        return self.list(request)

    # needed for list of resources
    # copied from ResourceList
    def get_queryset(self):
        resource_list_request_validator = serializers.ResourceListRequestValidator(
            data=self.request.query_params)
        if not resource_list_request_validator.is_valid():
            raise ValidationError(detail=resource_list_request_validator.errors)

        filter_parms = resource_list_request_validator.validated_data
        filter_parms['user'] = (self.request.user if self.request.user.is_authenticated() else None)
        if len(filter_parms['type']) == 0:
            filter_parms['type'] = None
        else:
            filter_parms['type'] = list(filter_parms['type'])

        filter_parms['public'] = not self.request.user.is_authenticated()

        filtered_res_list = []

        for r in hydroshare.get_resource_list(**filter_parms):
            resource_list_item = self.resourceToResourceListItem(r)
            filtered_res_list.append(resource_list_item)

        return filtered_res_list

    # covers serialization of output from GET request
    def get_serializer_class(self):
        return serializers.ResourceListItemSerializer


class SystemMetadataRetrieve(ResourceToListItemMixin, APIView):
    """
    Retrieve resource system metadata

    REST URL: hsapi/sysmeta/{pk}
    HTTP method: GET

    :type pk: str
    :param pk: id of the resource
    :return: system metadata as JSON string
    :rtype: str
    :raises:
    NotFound: return JSON format: {'detail': 'No resource was found for resource id:pk'}
    PermissionDenied: return JSON format: {'detail': 'You do not have permission to
    perform this action.'}

    example return JSON format for GET hsapi/sysmeta/<RESOURCE_ID>:

    {
        "resource_type": resource type,
        "resource_title": resource title,
        "resource_id": resource id,
        "creator": creator user name,
        "date_created": date resource created,
        "date_last_updated": date resource last updated,
        "public": true or false,
        "discoverable": true or false,
        "shareable": true or false,
        "immutable": true or false,
        "published": true or false,
        "bag_url": link to bag file,
        "science_metadata_url": link to science metadata
    }
    """
    allowed_methods = ('GET',)

    def get(self, request, pk):
        """ Get resource system metadata, as well as URLs to the bag and science metadata
        """
        res, _, _ = view_utils.authorize(request, pk,
                                         needed_permission=ACTION_TO_AUTHORIZE.VIEW_METADATA)
        ser = self.get_serializer_class()(self.resourceToResourceListItem(res))

        return Response(data=ser.data, status=status.HTTP_200_OK)

    def get_serializer_class(self):
        return serializers.ResourceListItemSerializer


class AccessRulesUpdate(APIView):
    """
    Set access rules for a resource

    REST URL: hsapi/resource/{pk}/access
    DEPRECATED: hsapi/resource/accessRules/{pk}
    HTTP method: PUT

    :type pk: str
    :param pk: id of the resource
    :return: No content.  Status code will 200 (OK)
    """
    # TODO: (Couch) Need GET as well.
    allowed_methods = ('PUT',)

    def put(self, request, pk):
        """ Update access rules
        """
        # only resource owners are allowed to change resource flags (e.g., public)
        view_utils.authorize(request, pk, needed_permission=ACTION_TO_AUTHORIZE.SET_RESOURCE_FLAG)

        access_rules_validator = serializers.AccessRulesRequestValidator(data=request.data)
        if not access_rules_validator.is_valid():
            raise ValidationError(detail=access_rules_validator.errors)

        validated_request_data = access_rules_validator.validated_data
        res = get_resource_by_shortkey(pk)
        res.raccess.public = validated_request_data['public']
        res.raccess.save()

        return Response(data={'resource_id': pk}, status=status.HTTP_200_OK)


class ScienceMetadataRetrieveUpdate(APIView):
    """
    Retrieve resource science metadata

    REST URL: hsapi/scimeta/{pk}
    HTTP method: GET

    :type pk: str
    :param pk: id of the resource
    :return: science metadata as XML document
    :rtype: str
    :raises:
    NotFound: return json format: {'detail': 'No resource was found for resource id:pk'}
    PermissionDenied: return json format: {'detail': 'You do not have permission to perform
    this action.'}

    REST URL: hsapi/scimeta/{pk}
    HTTP method: PUT

    :type pk: str
    :param pk: id of the resource
    :type metadata: json
    :param metadata: resource metadata
    :return: resource id
    :rtype: json of the format: {'resource_id':pk}
    :raises:
    NotFound: return json format: {'detail': 'No resource was found for resource id':pk}
    PermissionDenied: return json format: {'detail': 'You do not have permission to perform
    this action.'}
    ValidationError: return json format: {parameter-1': ['error message-1'],
    'parameter-2': ['error message-2'], .. }
    """
    ACCEPT_FORMATS = ('application/xml', 'application/rdf+xml')

    allowed_methods = ('GET', 'PUT')

    def get(self, request, pk):
        view_utils.authorize(request, pk, needed_permission=ACTION_TO_AUTHORIZE.VIEW_METADATA)

        scimeta_url = hydroshare.utils.current_site_url() + AbstractResource.scimeta_url(pk)
        return redirect(scimeta_url)

    def put(self, request, pk):
        # Update science metadata based on resourcemetadata.xml uploaded
        resource, authorized, user = view_utils.authorize(
            request, pk,
            needed_permission=ACTION_TO_AUTHORIZE.EDIT_RESOURCE,
            raises_exception=False)
        if not authorized:
            raise PermissionDenied()

        files = request.FILES.values()
        if len(files) == 0:
            error_msg = {'file': 'No resourcemetadata.xml file was found to update resource '
                                 'metadata.'}
            raise ValidationError(detail=error_msg)
        elif len(files) > 1:
            error_msg = {'file': ('More than one file was found. Only one file, named '
                                  'resourcemetadata.xml, '
                                  'can be used to update resource metadata.')}
            raise ValidationError(detail=error_msg)

        scimeta = files[0]
        if scimeta.content_type not in self.ACCEPT_FORMATS:
            error_msg = {'file': ("Uploaded file has content type {t}, "
                                  "but only these types are accepted: {e}.").format(
                t=scimeta.content_type, e=",".join(self.ACCEPT_FORMATS))}
            raise ValidationError(detail=error_msg)
        expect = 'resourcemetadata.xml'
        if scimeta.name != expect:
            error_msg = {'file': "Uploaded file has name {n}, but expected {e}.".format(
                n=scimeta.name, e=expect)}
            raise ValidationError(detail=error_msg)

        # Temp directory to store resourcemetadata.xml
        tmp_dir = tempfile.mkdtemp()
        try:
            # Fake the bag structure so that GenericResourceMeta.read_metadata_from_resource_bag
            # can read and validate the system and science metadata for us.
            bag_data_path = os.path.join(tmp_dir, 'data')
            os.mkdir(bag_data_path)
            # Copy new science metadata to bag data path
            scimeta_path = os.path.join(bag_data_path, 'resourcemetadata.xml')
            shutil.copy(scimeta.temporary_file_path(), scimeta_path)
            # Copy existing resource map to bag data path
            # (use a file-like object as the file may be in iRODS, so we can't
            #  just copy it to a local path)
            resmeta_path = os.path.join(bag_data_path, 'resourcemap.xml')
            with open(resmeta_path, 'wb') as resmeta:
                storage = get_file_storage()
                resmeta_irods = storage.open(AbstractResource.sysmeta_path(pk))
                shutil.copyfileobj(resmeta_irods, resmeta)

            resmeta_irods.close()

            try:
                # Read resource system and science metadata
                domain = Site.objects.get_current().domain
                rm = GenericResourceMeta.read_metadata_from_resource_bag(tmp_dir,
                                                                         hydroshare_host=domain)
                # Update resource metadata
                rm.write_metadata_to_resource(resource, update_title=True, update_keywords=True)
                create_bag_files(resource)
            except HsDeserializationDependencyException as e:
                msg = ("HsDeserializationDependencyException encountered when updating "
                       "science metadata for resource {pk}; depedent resource was {dep}.")
                msg = msg.format(pk=pk, dep=e.dependency_resource_id)
                logger.error(msg)
                raise ValidationError(detail=msg)
            except HsDeserializationException as e:
                raise ValidationError(detail=e.message)

            resource_modified(resource, request.user, overwrite_bag=False)
            return Response(data={'resource_id': pk}, status=status.HTTP_202_ACCEPTED)
        finally:
            shutil.rmtree(tmp_dir)


class ResourceMapRetrieve(APIView):
    """
    Retrieve resource map

    REST URL: hsapi/resource/{pk}/map
    HTTP method: GET

    :type pk: str
    :param pk: id of the resource
    :return: resource map as XML document
    :rtype: str
    :raises:
    NotFound: return json format: {'detail': 'No resource was found for resource id:pk'}
    PermissionDenied: return json format: {'detail': 'You do not have permission to perform
    this action.'}
    """
    allowed_methods = ('GET')

    def get(self, request, pk):
        view_utils.authorize(request, pk, needed_permission=ACTION_TO_AUTHORIZE.VIEW_METADATA)

        resmap_url = hydroshare.utils.current_site_url() + AbstractResource.resmap_url(pk)
        return redirect(resmap_url)


class ResourceFileCRUD(APIView):
    """
    Retrieve, add, update or delete a resource file

    REST URL: hsapi/resource/{pk}/files/{filename}
    HTTP method: GET

    :type pk: str
    :type filename: str
    :param pk: resource id
    :param filename: name of the file to retrieve/download
    :return: resource file data
    :rtype: file data bytes

    REST URL: POST hsapi/resource/{pk}/files/
    UNUSED: See ResourceFileListCreate for details.
    HTTP method: POST

    Request post data: file data (required)
    :type pk: str
    :param pk: resource id
    :return: id of the resource and name of the file added
    :rtype: json string of format: {'resource_id':pk, 'file_name': name of the file added}

    REST URL: hsapi/resource/{pk}/files/{filename}
    HTTP method: PUT

    :type pk: str
    :type filename: str
    :param pk: resource id
    :param filename: name of the file to update
    :return: id of the resource and name of the file
    :rtype: json string of format: {'resource_id':pk, 'file_name': name of the file updates}

    REST URL: hsapi/resource/{pk}/files/{filename}
    HTTP method: DELETE

    :type pk: str
    :type filename: str
    :param pk: resource id
    :param filename: name of the file to delete
    :return: id of the resource and name of the file
    :rtype: json string of format: {'resource_id':pk, 'file_name': name of the file deleted}

    :raises:
    NotFound: return json format: {'detail': 'No resource was found for resource id':pk}
    PermissionDenied: return json format: {'detail': 'You do not have permission to perform
    this action.'}
    ValidationError: return json format: {'parameter-1':['error message-1'],
    'parameter-2': ['error message-2'], .. }
    """
    allowed_methods = ('GET', 'POST', 'PUT', 'DELETE')

    def initialize_request(self, request, *args, **kwargs):
        """
        Hack to work around the following issue in django-rest-framework:

        https://github.com/tomchristie/django-rest-framework/issues/3951

        Couch: This issue was recently closed (10/12/2016, 2 days before this writing)
        and is slated to be incorporated in the Django REST API 3.5.0 release.
        At that time, we should remove this hack.

        :param request:
        :param args:
        :param kwargs:
        :return:
        """
        if not isinstance(request, Request):
            # Don't deep copy the file data as it may contain an open file handle
            old_file_data = copy.copy(request.FILES)
            old_post_data = copy.deepcopy(request.POST)
            request = super(ResourceFileCRUD, self).initialize_request(request, *args, **kwargs)
            request.POST.update(old_post_data)
            request.FILES.update(old_file_data)
        return request

    def get(self, request, pk, pathname):
        resource, _, _ = view_utils.authorize(
                request, pk,
                needed_permission=ACTION_TO_AUTHORIZE.VIEW_RESOURCE)

        if not resource.supports_folders and '/' in pathname:
            return Response("Resource type does not support folders", status.HTTP_403_FORBIDDEN)

        try:
            view_utils.irods_path_is_allowed(pathname)
        except (ValidationError, SuspiciousFileOperation) as ex:
            return Response(ex.message, status_code=status.HTTP_400_BAD_REQUEST)

        try:
            f = hydroshare.get_resource_file(pk, pathname)
        except ObjectDoesNotExist:
            err_msg = 'File with file name {file_name} does not exist for resource with ' \
                      'resource id {res_id}'.format(file_name=pathname, res_id=pk)
            raise NotFound(detail=err_msg)

        # redirects to django_irods/views.download function
        # use new internal url for rest call
        # TODO: (Couch) Migrate model (with a "data migration") so that this hack is not needed.
        redirect_url = f.url.replace('django_irods/download/', 'django_irods/rest_download/')
        return HttpResponseRedirect(redirect_url)

    def post(self, request, pk, pathname):
        """
        Add a file to a resource.
        :param request:
        :param pk: Primary key of the resource (i.e. resource short ID)
        :param pathname: the path to the containing folder in the folder hierarchy
        :return:

        Leaving out pathname in the URI calls a different class function in ResourceFileListCreate
        that stores in the root directory instead.
        """
        resource, _, _ = view_utils.authorize(request, pk,
                                              needed_permission=ACTION_TO_AUTHORIZE.EDIT_RESOURCE)

        resource_files = request.FILES.values()
        if len(resource_files) == 0:
            error_msg = {'file': 'No file was found to add to the resource.'}
            raise ValidationError(detail=error_msg)
        elif len(resource_files) > 1:
            error_msg = {'file': 'More than one file was found. Only one file can be '
                                 'added at a time.'}
            raise ValidationError(detail=error_msg)

        # TODO: (Brian) I know there has been some discussion when to validate a file
        # I agree that we should not validate and extract metadata as part of the file add api
        # Once we have a decision, I will change this implementation accordingly. In that case
        # we have to implement additional rest endpoints for file validation and extraction.
        try:
            hydroshare.utils.resource_file_add_pre_process(resource=resource,
                                                           files=[resource_files[0]],
                                                           user=request.user, extract_metadata=True)

        except (hydroshare.utils.ResourceFileSizeException,
                hydroshare.utils.ResourceFileValidationException, Exception) as ex:
            error_msg = {'file': 'Adding file to resource failed. %s' % ex.message}
            raise ValidationError(detail=error_msg)

        try:
            res_file_objects = hydroshare.utils.resource_file_add_process(resource=resource,
                                                                          files=[resource_files[0]],
                                                                          folder=pathname,
                                                                          user=request.user,
                                                                          extract_metadata=True)

        except (hydroshare.utils.ResourceFileValidationException, Exception) as ex:
            error_msg = {'file': 'Adding file to resource failed. %s' % ex.message}
            raise ValidationError(detail=error_msg)

        # prepare response data
        file_name = os.path.basename(res_file_objects[0].resource_file.name)
        response_data = {'resource_id': pk, 'file_name': file_name}
        resource_modified(resource, request.user, overwrite_bag=False)
        return Response(data=response_data, status=status.HTTP_201_CREATED)

    def delete(self, request, pk, pathname):
        resource, _, user = view_utils.authorize(
            request, pk, needed_permission=ACTION_TO_AUTHORIZE.EDIT_RESOURCE)

        if not resource.supports_folders and '/' in pathname:
            return Response("Resource type does not support folders", status.HTTP_403_FORBIDDEN)

        try:
            view_utils.irods_path_is_allowed(pathname)  # check for hacking attempts
        except (ValidationError, SuspiciousFileOperation) as ex:
            return Response(ex.message, status=status.HTTP_400_BAD_REQUEST)

        try:
            hydroshare.delete_resource_file(pk, pathname, user)
        except ObjectDoesNotExist as ex:    # matching file not found
            raise NotFound(detail=ex.message)

        # prepare response data
<<<<<<< HEAD
        response_data = {'resource_id': pk, 'file_name': filename}
        resource_modified(resource, request.user, overwrite_bag=False)
=======
        response_data = {'resource_id': pk, 'file_name': pathname}
        resource_modified(resource, request.user)
>>>>>>> bca625c5
        return Response(data=response_data, status=status.HTTP_200_OK)

    def put(self, request, pk, pathname):
        # TODO: (Brian) Currently we do not have this action for the front end. Will implement
        # in the next iteration. Implement only after we have a decision on when to validate a file
        raise NotImplementedError()


class ResourceFileListCreate(ResourceFileToListItemMixin, generics.ListCreateAPIView):
    """
    Create a resource file or retrieve a list of resource files

    REST URL: hsapi/resource/{pk}/files/
    DEPRECATED: hsapi/resource/{pk}/file_list/
    HTTP method: GET

    :type pk: str
    :type filename: str
    :param pk: resource id
    :param filename: name of the file to retrieve/download
    :return: JSON representation of list of files of the form:

    REST URL: POST hsapi/resource/{pk}/files/
    HTTP method: POST

    Request post data: file data (required)
    :type pk: str
    :param pk: resource id
    :return: id of the resource and name of the file added
    :rtype: json string of format: {'resource_id':pk, 'file_name': name of the file added}

    {
        "count": 2,
        "next": null,
        "previous": null,
        "results": [
            {
                "url": "http://mill24.cep.unc.edu/django_irods/
                download/bd88d2a152894134928c587d38cf0272/data/contents/
                mytest_resource/text_file.txt",
                "size": 21,
                "content_type": "text/plain"
            },
            {
                "url": "http://mill24.cep.unc.edu/django_irods/download/
                bd88d2a152894134928c587d38cf0272/data/contents/mytest_resource/a_directory/cea.tif",
                "size": 270993,
                "content_type": "image/tiff"
            }
        ]
    }

    :raises:
    NotFound: return json format: {'detail': 'No resource was found for resource id':pk}
    PermissionDenied: return json format: {'detail': 'You do not have permission to perform
    this action.'}

    """
    allowed_methods = ('GET', 'POST')

    def initialize_request(self, request, *args, **kwargs):
        """
        Hack to work around the following issue in django-rest-framework:

        https://github.com/tomchristie/django-rest-framework/issues/3951

        Couch: This issue was recently closed (10/12/2016, 2 days before this writing)
        and is slated to be incorporated in the Django REST API 3.5.0 release.
        At that time, we should remove this hack.

        :param request:
        :param args:
        :param kwargs:
        :return:
        """
        if not isinstance(request, Request):
            # Don't deep copy the file data as it may contain an open file handle
            old_file_data = copy.copy(request.FILES)
            old_post_data = copy.deepcopy(request.POST)
            request = super(ResourceFileListCreate, self).initialize_request(
                                request, *args, **kwargs)
            request.POST.update(old_post_data)
            request.FILES.update(old_file_data)
        return request

    def get(self, request, pk):
        """
        Get a listing of files within a resource.
        :param request:
        :param pk: Primary key of the resource (i.e. resource short ID)
        :return:
        """
        return self.list(request)

    def get_queryset(self):
        resource, _, _ = view_utils.authorize(self.request, self.kwargs['pk'],
                                              needed_permission=ACTION_TO_AUTHORIZE.VIEW_RESOURCE)
        resource_file_info_list = []
        for f in resource.files.all():
            resource_file_info_list.append(self.resourceFileToListItem(f))
        return resource_file_info_list

    def get_serializer_class(self):
        return serializers.ResourceFileSerializer

    def post(self, request, pk):
        """
        Add a file to a resource.
        :param request:
        :param pk: Primary key of the resource (i.e. resource short ID)
        :return:
        """
        resource, _, _ = view_utils.authorize(request, pk,
                                              needed_permission=ACTION_TO_AUTHORIZE.EDIT_RESOURCE)
        resource_files = request.FILES.values()
        if len(resource_files) == 0:
            error_msg = {'file': 'No file was found to add to the resource.'}
            raise ValidationError(detail=error_msg)
        elif len(resource_files) > 1:
            error_msg = {'file': 'More than one file was found. Only one file can be '
                                 'added at a time.'}
            raise ValidationError(detail=error_msg)

        # TODO: (Brian) I know there has been some discussion when to validate a file
        # I agree that we should not validate and extract metadata as part of the file add api
        # Once we have a decision, I will change this implementation accordingly. In that case
        # we have to implement additional rest endpoints for file validation and extraction.
        try:
            hydroshare.utils.resource_file_add_pre_process(resource=resource,
                                                           files=[resource_files[0]],
                                                           user=request.user, extract_metadata=True)

        except (hydroshare.utils.ResourceFileSizeException,
                hydroshare.utils.ResourceFileValidationException, Exception) as ex:
            error_msg = {'file': 'Adding file to resource failed. %s' % ex.message}
            raise ValidationError(detail=error_msg)

        try:
            res_file_objects = hydroshare.utils.resource_file_add_process(resource=resource,
                                                                          files=[resource_files[0]],
                                                                          user=request.user,
                                                                          extract_metadata=True)

        except (hydroshare.utils.ResourceFileValidationException, Exception) as ex:
            error_msg = {'file': 'Adding file to resource failed. %s' % ex.message}
            raise ValidationError(detail=error_msg)

        # prepare response data
        file_name = os.path.basename(res_file_objects[0].resource_file.name)
        response_data = {'resource_id': pk, 'file_name': file_name}
        resource_modified(resource, request.user, overwrite_bag=False)
        return Response(data=response_data, status=status.HTTP_201_CREATED)


def _validate_metadata(metadata_list):
    """
    Make sure the metadata_list does not have data for the following
    core metadata elements. Exception is raised if any of the following elements is present
    in metadata_list:

    title - (endpoint has a title parameter which should be used for specifying resource title)
    subject (keyword) - (endpoint has a keywords parameter which should be used for specifying
    resource keywords)
    description (abstract)- (endpoint has a abstract parameter which should be used for specifying
    resource abstract)
    publisher - this element is created upon resource publication
    format - this element is created by the system based on the resource content files
    date - this element is created by the system
    type - this element is created by the system

    :param metadata_list: list of dicts each representing data for a specific metadata element
    :return:
    """

    err_message = "Metadata validation failed. Metadata element '{}' was found in value passed " \
                  "for parameter 'metadata'. Though it's a valid element it can't be passed " \
                  "as part of 'metadata' parameter."
    for element in metadata_list:
        # here k is the name of the element
        # v is a dict of all element attributes/field names and field values
        k, v = element.items()[0]
        if k.lower() in ('title', 'subject', 'description', 'publisher', 'format', 'date', 'type'):
            err_message = err_message.format(k.lower())
            raise ValidationError(detail=err_message)<|MERGE_RESOLUTION|>--- conflicted
+++ resolved
@@ -18,6 +18,7 @@
 from rest_framework import generics, status
 from rest_framework.request import Request
 from rest_framework.exceptions import ValidationError, NotAuthenticated, PermissionDenied, NotFound
+from rest_framework import status
 
 from hs_core import hydroshare
 from hs_core.models import AbstractResource
@@ -927,13 +928,8 @@
             raise NotFound(detail=ex.message)
 
         # prepare response data
-<<<<<<< HEAD
-        response_data = {'resource_id': pk, 'file_name': filename}
+        response_data = {'resource_id': pk, 'file_name': pathname}
         resource_modified(resource, request.user, overwrite_bag=False)
-=======
-        response_data = {'resource_id': pk, 'file_name': pathname}
-        resource_modified(resource, request.user)
->>>>>>> bca625c5
         return Response(data=response_data, status=status.HTTP_200_OK)
 
     def put(self, request, pk, pathname):
