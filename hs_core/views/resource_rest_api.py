--- conflicted
+++ resolved
@@ -83,12 +83,8 @@
         site_url = hydroshare.utils.current_site_url()
         url = site_url + f.url
         fsize = f.size
-<<<<<<< HEAD
-        id = f.id
         logical_file_type = f.logical_file_type_name
-=======
         file_name = os.path.basename(f.resource_file.name)
->>>>>>> fc8a985c
         # trailing slash confuses mime guesser
         mimetype = mimetypes.guess_type(url)
         if mimetype[0]:
