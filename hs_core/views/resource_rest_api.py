import os
import mimetypes
import copy
import tempfile
import shutil
import logging
import json

from django.core.urlresolvers import reverse
from django.core.exceptions import ObjectDoesNotExist
from django.http import HttpResponseRedirect
from django.shortcuts import redirect
from django.contrib.sites.models import Site

from rest_framework.pagination import PageNumberPagination
from rest_framework.views import APIView
from rest_framework.response import Response
from rest_framework import generics
from rest_framework.request import Request
from rest_framework.exceptions import ValidationError, NotAuthenticated, PermissionDenied, NotFound
from rest_framework import status

from hs_core import hydroshare
from hs_core.models import AbstractResource
from hs_core.hydroshare.utils import get_resource_by_shortkey, get_resource_types
from hs_core.views import utils as view_utils
from hs_core.views.utils import ACTION_TO_AUTHORIZE
from hs_core.views import serializers
from hs_core.views import pagination
from hs_core.hydroshare.utils import get_file_storage, resource_modified
from hs_core.serialization import GenericResourceMeta, HsDeserializationDependencyException, \
    HsDeserializationException
from hs_core.hydroshare.hs_bagit import create_bag_files


logger = logging.getLogger(__name__)


# Mixins
class ResourceToListItemMixin(object):
    def resourceToResourceListItem(self, r):
        site_url = hydroshare.utils.current_site_url()
        bag_url = site_url + AbstractResource.bag_url(r.short_id)
        science_metadata_url = site_url + reverse('get_update_science_metadata', args=[r.short_id])
        resource_map_url = site_url + reverse('get_resource_map', args=[r.short_id])
        resource_url = site_url + r.get_absolute_url()
        resource_list_item = serializers.ResourceListItem(resource_type=r.resource_type,
                                                          resource_id=r.short_id,
                                                          resource_title=r.metadata.title.value,
                                                          creator=r.first_creator.name,
                                                          public=r.raccess.public,
                                                          discoverable=r.raccess.discoverable,
                                                          shareable=r.raccess.shareable,
                                                          immutable=r.raccess.immutable,
                                                          published=r.raccess.published,
                                                          date_created=r.created,
                                                          date_last_updated=r.updated,
                                                          bag_url=bag_url,
                                                          science_metadata_url=science_metadata_url,
                                                          resource_map_url=resource_map_url,
                                                          resource_url=resource_url)
        return resource_list_item


class ResourceFileToListItemMixin(object):
    def resourceFileToListItem(self, f):
        url = hydroshare.utils.current_site_url() + f.resource_file.url
        fsize = f.resource_file.size
        mimetype = mimetypes.guess_type(url)
        if mimetype[0]:
            ftype = mimetype[0]
        else:
            ftype = repr(None)
        resource_file_info_item = serializers.ResourceFileItem(url=url,
                                                               size=fsize,
                                                               content_type=ftype)
        return resource_file_info_item


class ResourceTypes(generics.ListAPIView):
    """
    Get a list of resource types

    REST URL: hsapi/resourceTypes
    HTTP method: GET

    example return JSON format for GET /hsapi/resourceTypes (note response will consist of only
    one page):

    [
        {
            "resource_type": "GenericResource"
        },
        {
            "resource_type": "RasterResource"
        },
        {
            "resource_type": "RefTimeSeries"
        },
        {
            "resource_type": "TimeSeriesResource"
        },
        {
            "resource_type": "NetcdfResource"
        },
        {
            "resource_type": "ModelProgramResource"
        },
        {
            "resource_type": "ModelInstanceResource"
        },
        {
            "resource_type": "ToolResource"
        },
        {
            "resource_type": "SWATModelInstanceResource"
        }
    ]
    """
    pagination_class = pagination.SmallDatumPagination

    def get(self, request):
        return self.list(request)

    def get_queryset(self):
        return [serializers.ResourceType(resource_type=rtype.__name__) for rtype in
                get_resource_types()]

    def get_serializer_class(self):
        return serializers.ResourceTypesSerializer


class ResourceList(ResourceToListItemMixin, generics.ListAPIView):
    """
    Get a list of resources based on the following filter query parameters
    DEPRECATED: See GET /resource/ in CreateResource

    For an anonymous user, all public resources will be listed.
    For any authenticated user with no other query parameters provided in the request, all
    resources that are viewable by the user will be listed.

    REST URL: hsapi/resourceList/{query parameters}
    HTTP method: GET

    Supported query parameters (all are optional):

    :type   owner: str
    :type   types: list of resource type class names
    :type   from_date:  str (e.g., 2015-04-01)
    :type   to_date:    str (e.g., 2015-05-01)
    :type   edit_permission: bool
    :param  owner: (optional) - to get a list of resources owned by a specified username
    :param  types: (optional) - to get a list of resources of the specified resource types
    :param  from_date: (optional) - to get a list of resources created on or after this date
    :param  to_date: (optional) - to get a list of resources created on or before this date
    :param  edit_permission: (optional) - to get a list of resources for which the authorised user
    has edit permission
    :rtype:  json string
    :return:  a paginated list of resources with data for resource id, title, resource type,
    creator, public, date created, date last updated, resource bag url path, and science
    metadata url path

    example return JSON format for GET /hsapi/resourceList:

        {   "count":n
            "next": link to next page
            "previous": link to previous page
            "results":[
                    {"resource_type": resource type, "resource_title": resource title,
                    "resource_id": resource id,
                    "creator": creator name, "date_created": date resource created,
                    "date_last_updated": date resource last updated, "public": true or false,
                    "discoverable": true or false, "shareable": true or false,
                    "immutable": true or false,
                    "published": true or false, "bag_url": link to bag file,
                    "science_metadata_url": link to science metadata,
                    "resource_url": link to resource landing HTML page},
                    {"resource_type": resource type, "resource_title": resource title,
                    "resource_id": resource id,
                    "creator": creator name, "date_created": date resource created,
                    "date_last_updated": date resource last updated, "public": true or false,
                    "discoverable": true or false, "shareable": true or false,
                    "immutable": true or false,
                    "published": true or false, "bag_url": link to bag file,
                    "science_metadata_url": link to science metadata,
                    "resource_url": link to resource landing HTML page},
            ]
        }

    """
    pagination_class = PageNumberPagination

    def get(self, request):
        return self.list(request)

    # needed for list of resources
    def get_queryset(self):
        resource_list_request_validator = serializers.ResourceListRequestValidator(
            data=self.request.query_params)
        if not resource_list_request_validator.is_valid():
            raise ValidationError(detail=resource_list_request_validator.errors)

        filter_parms = resource_list_request_validator.validated_data
        filter_parms['user'] = (self.request.user if self.request.user.is_authenticated() else None)
        if len(filter_parms['type']) == 0:
            filter_parms['type'] = None
        else:
            filter_parms['type'] = list(filter_parms['type'])

        filter_parms['public'] = not self.request.user.is_authenticated()

        filtered_res_list = []

        for r in hydroshare.get_resource_list(**filter_parms):
            resource_list_item = self.resourceToResourceListItem(r)
            filtered_res_list.append(resource_list_item)

        return filtered_res_list

    def get_serializer_class(self):
        return serializers.ResourceListItemSerializer


class CheckTaskStatus(generics.RetrieveAPIView):
    def get(self, request, task_id):
        url = reverse('rest_check_task_status', kwargs={'task_id': task_id})
        return HttpResponseRedirect(url)


class ResourceReadUpdateDelete(ResourceToListItemMixin, generics.RetrieveUpdateDestroyAPIView):
    """
    Read, update, or delete a resource

    REST URL: hsapi/resource/{pk}
    HTTP method: GET
    :return: (on success): The resource in zipped BagIt format.

    REST URL: hsapi/resource/{pk}
    HTTP method: DELETE
    :return: (on success): JSON string of the format: {'resource_id':pk}

    REST URL: hsapi/resource/{pk}
    HTTP method: PUT
    :return: (on success): JSON string of the format: {'resource_id':pk}

    :type   str
    :param  pk: resource id
    :rtype:  JSON string for http methods DELETE and PUT, and resource file data bytes for GET

    :raises:
    NotFound: return JSON format: {'detail': 'No resource was found for resource id':pk}
    PermissionDenied: return JSON format: {'detail': 'You do not have permission to perform
    this action.'}
    ValidationError: return JSON format: {parameter-1': ['error message-1'], 'parameter-2':
    ['error message-2'], .. }

    :raises:
    ValidationError: return json format: {'parameter-1':['error message-1'], 'parameter-2':
    ['error message-2'], .. }
    """
    pagination_class = PageNumberPagination

    allowed_methods = ('GET', 'PUT', 'DELETE')

    def get(self, request, pk):
        """ Get resource in zipped BagIt format
        """
        res, _, _ = view_utils.authorize(request, pk,
                                         needed_permission=ACTION_TO_AUTHORIZE.VIEW_RESOURCE)
        site_url = hydroshare.utils.current_site_url()
        if res.resource_type.lower() == "reftimeseriesresource":

            # if res is RefTimeSeriesResource
            bag_url = site_url + reverse('rest_download_refts_resource_bag',
                                         kwargs={'shortkey': pk})
        else:
            bag_url = site_url + reverse('rest_download',
                                         kwargs={'path': 'bags/{}.zip'.format(pk)})
        return HttpResponseRedirect(bag_url)

    def put(self, request, pk):
        # TODO: update resource - involves overwriting a resource from the provided bag file
        raise NotImplementedError()

    def delete(self, request, pk):
        # only resource owners are allowed to delete
        view_utils.authorize(request, pk, needed_permission=ACTION_TO_AUTHORIZE.DELETE_RESOURCE)
        hydroshare.delete_resource(pk)
        # spec says we need return the id of the resource that got deleted - otherwise would
        # have used status code 204 and not 200
        return Response(data={'resource_id': pk}, status=status.HTTP_200_OK)

    def get_serializer_class(self):
        return serializers.ResourceListItemSerializer


class ResourceListCreate(ResourceToListItemMixin, generics.ListCreateAPIView):
    """
    Create a new resource or list existing resources

    REST URL: hsapi/resource/
    HTTP method: POST

    Request data payload parameters:
    :type   resource_type: str
    :type   title: str
    :type   edit_users: str
    :type   edit_groups: str
    :type   view_users: str
    :type   view_groups: str
    :param  resource_type: resource type name
    :param  title: (optional) title of the resource (default value: 'Untitled resource')
    :param  edit_users: (optional) list of comma separated usernames that should have edit
    permission for the resource
    :param  edit_groups: (optional) list of comma separated group names that should have edit
    permission for the resource
    :param  view_users: (optional) list of comma separated usernames that should have view
    permission for the resource
    :param  view_groups: (optional) list of comma separated group names that should have view
    permission for the resource
    :param  metadata: (optional) data for any valid metadata element including resource specific
    metadata elements can be passed as json string:
    example (passing data for the 'Coverage' element):
    [{'coverage':{'type': 'period', 'start': '01/01/2000', 'end': '12/12/2010'}}, ...]
    Note: the parameter 'metadata' can't be used for passing data for the following core metadata
    elements:
    Title, Description (abstract), Subject (keyword), Date, Publisher, Type, Format
    :param  extra_metadata: (optional) data for any user-defined key/value pair metadata elements
    of the resource can be passed as json string
    example :
    {'Outlet Point Latitude': '40', 'Outlet Point Longitude': '-110'}
    :return: id and type of the resource created
    :rtype: json string of the format: {'resource-id':id, 'resource_type': resource type}
    :raises:
    NotAuthenticated: return json format: {'detail': 'Authentication credentials were not
    provided.'}
    ValidationError: return json format: {parameter-1':['error message-1'], 'parameter-2':
    ['error message-2'], .. }

    REST URL: hsapi/resource/
    HTTP method: GET

    Supported query parameters (all are optional):

    :type   owner: str
    :type   types: list of resource type class names
    :type   from_date:  str (e.g., 2015-04-01)
    :type   to_date:    str (e.g., 2015-05-01)
    :type   edit_permission: bool
    :param  owner: (optional) - to get a list of resources owned by a specified username
    :param  types: (optional) - to get a list of resources of the specified resource types
    :param  from_date: (optional) - to get a list of resources created on or after this date
    :param  to_date: (optional) - to get a list of resources created on or before this date
    :param  edit_permission: (optional) - to get a list of resources for which the authorised user
    has edit permission
    :rtype:  json string
    :return:  a paginated list of resources with data for resource id, title, resource type,
    creator, public, date created, date last updated, resource bag url path, and science
    metadata url path

    example return JSON format for GET /hsapi/resourceList:

        {   "count":n
            "next": link to next page
            "previous": link to previous page
            "results":[
                    {"resource_type": resource type, "resource_title": resource title,
                    "resource_id": resource id,
                    "creator": creator name, "date_created": date resource created,
                    "date_last_updated": date resource last updated, "public": true or false,
                    "discoverable": true or false, "shareable": true or false,
                    "immutable": true or false,
                    "published": true or false, "bag_url": link to bag file,
                    "science_metadata_url": link to science metadata,
                    "resource_url": link to resource landing HTML page},
                    {"resource_type": resource type, "resource_title": resource title,
                    "resource_id": resource id,
                    "creator": creator name, "date_created": date resource created,
                    "date_last_updated": date resource last updated, "public": true or false,
                    "discoverable": true or false, "shareable": true or false,
                    "immutable": true or false,
                    "published": true or false, "bag_url": link to bag file,
                    "science_metadata_url": link to science metadata,
                    "resource_url": link to resource landing HTML page},
            ]
        }
    """
    def initialize_request(self, request, *args, **kwargs):
        """
        Hack to work around the following issue in django-rest-framework:

        https://github.com/tomchristie/django-rest-framework/issues/3951

        Couch: This issue was recently closed (10/12/2016, 2 days before this writing)
        and is slated to be incorporated in the Django REST API 3.5.0 release.
        At that time, we should remove this hack.

        :param request:
        :param args:
        :param kwargs:
        :return:
        """
        if not isinstance(request, Request):
            # Don't deep copy the file data as it may contain an open file handle
            old_file_data = copy.copy(request.FILES)
            old_post_data = copy.deepcopy(request.POST)
            request = super(ResourceListCreate, self).initialize_request(request, *args, **kwargs)
            request.POST.update(old_post_data)
            request.FILES.update(old_file_data)
        return request

    # Couch: This is called explicitly in the overrided create() method and thus this
    # declaration does nothing. Thus, it can be changed to whatever is convenient.
    # Currently, it is convenient to use the listing serializer instead, so that
    # it will be the default output serializer.
    # def get_serializer_class(self):
    #     return serializers.ResourceCreateRequestValidator

    def post(self, request):
        return self.create(request)

    # Override the create() method from the CreateAPIView class
    def create(self, request, *args, **kwargs):
        if not request.user.is_authenticated():
            raise NotAuthenticated()

        resource_create_request_validator = serializers.ResourceCreateRequestValidator(
            data=request.data)
        if not resource_create_request_validator.is_valid():
            raise ValidationError(detail=resource_create_request_validator.errors)

        validated_request_data = resource_create_request_validator.validated_data
        resource_type = validated_request_data['resource_type']

        res_title = validated_request_data.get('title', 'Untitled resource')
        keywords = validated_request_data.get('keywords', None)
        abstract = validated_request_data.get('abstract', None)
        metadata = validated_request_data.get('metadata', None)
        extra_metadata = validated_request_data.get('extra_metadata', None)

        num_files = len(request.FILES)
        # TODO: (Couch) reconsider whether multiple file upload should be
        # supported when multipart bug fixed.
        if num_files > 0:
            if num_files > 1:
                raise ValidationError(detail={'file': 'Multiple file upload is not allowed on '
                                                      'resource creation. Add additional files '
                                                      'after the resource is created.'})
            # Place files into format expected by hydroshare.utils.resource_pre_create_actions and
            # hydroshare.create_resource, i.e. a tuple of
            # django.core.files.uploadedfile.TemporaryUploadedFile objects.
            files = [request.FILES['file'], ]
        else:
            files = []

        if metadata is not None:
            metadata = json.loads(metadata)
            _validate_metadata(metadata)

        if extra_metadata is not None:
            extra_metadata = json.loads(extra_metadata)

        try:
            _, res_title, metadata, _ = hydroshare.utils.resource_pre_create_actions(
                resource_type=resource_type, resource_title=res_title,
                page_redirect_url_key=None, files=files, metadata=metadata,
                **kwargs)
        except Exception as ex:
            error_msg = {'resource': "Resource creation failed. %s" % ex.message}
            raise ValidationError(detail=error_msg)

        try:
            resource = hydroshare.create_resource(
                    resource_type=resource_type,
                    owner=request.user,
                    title=res_title,
                    edit_users=validated_request_data.get('edit_users', None),
                    view_users=validated_request_data.get('view_users', None),
                    edit_groups=validated_request_data.get('edit_groups', None),
                    view_groups=validated_request_data.get('view_groups', None),
                    keywords=keywords,
                    metadata=metadata,
                    extra_metadata=extra_metadata,
                    files=files
            )
            if abstract:
                resource.metadata.create_element('description', abstract=abstract)
        except Exception as ex:
            error_msg = {'resource': "Resource creation failed. %s" % ex.message}
            raise ValidationError(detail=error_msg)

        response_data = {'resource_type': resource_type, 'resource_id': resource.short_id}
        return Response(data=response_data,  status=status.HTTP_201_CREATED)

    pagination_class = PageNumberPagination

    def get(self, request):
        return self.list(request)

    # needed for list of resources
    # copied from ResourceList
    def get_queryset(self):
        resource_list_request_validator = serializers.ResourceListRequestValidator(
            data=self.request.query_params)
        if not resource_list_request_validator.is_valid():
            raise ValidationError(detail=resource_list_request_validator.errors)

        filter_parms = resource_list_request_validator.validated_data
        filter_parms['user'] = (self.request.user if self.request.user.is_authenticated() else None)
        if len(filter_parms['type']) == 0:
            filter_parms['type'] = None
        else:
            filter_parms['type'] = list(filter_parms['type'])

        filter_parms['public'] = not self.request.user.is_authenticated()

        filtered_res_list = []

        for r in hydroshare.get_resource_list(**filter_parms):
            resource_list_item = self.resourceToResourceListItem(r)
            filtered_res_list.append(resource_list_item)

        return filtered_res_list

    # covers serialization of output from GET request
    def get_serializer_class(self):
        return serializers.ResourceListItemSerializer


class SystemMetadataRetrieve(ResourceToListItemMixin, APIView):
    """
    Retrieve resource system metadata

    REST URL: hsapi/sysmeta/{pk}
    HTTP method: GET

    :type pk: str
    :param pk: id of the resource
    :return: system metadata as JSON string
    :rtype: str
    :raises:
    NotFound: return JSON format: {'detail': 'No resource was found for resource id:pk'}
    PermissionDenied: return JSON format: {'detail': 'You do not have permission to
    perform this action.'}

    example return JSON format for GET hsapi/sysmeta/<RESOURCE_ID>:

    {
        "resource_type": resource type,
        "resource_title": resource title,
        "resource_id": resource id,
        "creator": creator user name,
        "date_created": date resource created,
        "date_last_updated": date resource last updated,
        "public": true or false,
        "discoverable": true or false,
        "shareable": true or false,
        "immutable": true or false,
        "published": true or false,
        "bag_url": link to bag file,
        "science_metadata_url": link to science metadata
    }
    """
    allowed_methods = ('GET',)

    def get(self, request, pk):
        """ Get resource system metadata, as well as URLs to the bag and science metadata
        """
        view_utils.authorize(request, pk, needed_permission=ACTION_TO_AUTHORIZE.VIEW_METADATA)
        res = get_resource_by_shortkey(pk)
        ser = self.get_serializer_class()(self.resourceToResourceListItem(res))

        return Response(data=ser.data, status=status.HTTP_200_OK)

    def get_serializer_class(self):
        return serializers.ResourceListItemSerializer


class AccessRulesUpdate(APIView):
    """
    Set access rules for a resource

    REST URL: hsapi/resource/{pk}/access
    DEPRECATED: hsapi/resource/accessRules/{pk}
    HTTP method: PUT

    :type pk: str
    :param pk: id of the resource
    :return: No content.  Status code will 200 (OK)
    """
    # TODO: (Couch) Need GET as well.
    allowed_methods = ('PUT',)

    def put(self, request, pk):
        """ Update access rules
        """
        # only resource owners are allowed to change resource flags (e.g., public)
        view_utils.authorize(request, pk, needed_permission=ACTION_TO_AUTHORIZE.SET_RESOURCE_FLAG)

        access_rules_validator = serializers.AccessRulesRequestValidator(data=request.data)
        if not access_rules_validator.is_valid():
            raise ValidationError(detail=access_rules_validator.errors)

        validated_request_data = access_rules_validator.validated_data
        res = get_resource_by_shortkey(pk)
        res.raccess.public = validated_request_data['public']
        res.raccess.save()

        return Response(data={'resource_id': pk}, status=status.HTTP_200_OK)


class ScienceMetadataRetrieveUpdate(APIView):
    """
    Retrieve resource science metadata

    REST URL: hsapi/scimeta/{pk}
    HTTP method: GET

    :type pk: str
    :param pk: id of the resource
    :return: science metadata as XML document
    :rtype: str
    :raises:
    NotFound: return json format: {'detail': 'No resource was found for resource id:pk'}
    PermissionDenied: return json format: {'detail': 'You do not have permission to perform
    this action.'}

    REST URL: hsapi/scimeta/{pk}
    HTTP method: PUT

    :type pk: str
    :param pk: id of the resource
    :type metadata: json
    :param metadata: resource metadata
    :return: resource id
    :rtype: json of the format: {'resource_id':pk}
    :raises:
    NotFound: return json format: {'detail': 'No resource was found for resource id':pk}
    PermissionDenied: return json format: {'detail': 'You do not have permission to perform
    this action.'}
    ValidationError: return json format: {parameter-1': ['error message-1'],
    'parameter-2': ['error message-2'], .. }
    """
    ACCEPT_FORMATS = ('application/xml', 'application/rdf+xml')

    allowed_methods = ('GET', 'PUT')

    def get(self, request, pk):
        view_utils.authorize(request, pk, needed_permission=ACTION_TO_AUTHORIZE.VIEW_METADATA)

        scimeta_url = hydroshare.utils.current_site_url() + AbstractResource.scimeta_url(pk)
        return redirect(scimeta_url)

    def put(self, request, pk):
        # Update science metadata based on resourcemetadata.xml uploaded
        resource, authorized, user = view_utils.authorize(
            request, pk,
            needed_permission=ACTION_TO_AUTHORIZE.EDIT_RESOURCE,
            raises_exception=False)
        if not authorized:
            raise PermissionDenied()

        files = request.FILES.values()
        if len(files) == 0:
            error_msg = {'file': 'No resourcemetadata.xml file was found to update resource '
                                 'metadata.'}
            raise ValidationError(detail=error_msg)
        elif len(files) > 1:
            error_msg = {'file': ('More than one file was found. Only one file, named '
                                  'resourcemetadata.xml, '
                                  'can be used to update resource metadata.')}
            raise ValidationError(detail=error_msg)

        scimeta = files[0]
        if scimeta.content_type not in self.ACCEPT_FORMATS:
            error_msg = {'file': ("Uploaded file has content type {t}, "
                                  "but only these types are accepted: {e}.").format(
                t=scimeta.content_type, e=",".join(self.ACCEPT_FORMATS))}
            raise ValidationError(detail=error_msg)
        expect = 'resourcemetadata.xml'
        if scimeta.name != expect:
            error_msg = {'file': "Uploaded file has name {n}, but expected {e}.".format(
                n=scimeta.name, e=expect)}
            raise ValidationError(detail=error_msg)

        # Temp directory to store resourcemetadata.xml
        tmp_dir = tempfile.mkdtemp()
        try:
            # Fake the bag structure so that GenericResourceMeta.read_metadata_from_resource_bag
            # can read and validate the system and science metadata for us.
            bag_data_path = os.path.join(tmp_dir, 'data')
            os.mkdir(bag_data_path)
            # Copy new science metadata to bag data path
            scimeta_path = os.path.join(bag_data_path, 'resourcemetadata.xml')
            shutil.copy(scimeta.temporary_file_path(), scimeta_path)
            # Copy existing resource map to bag data path
            # (use a file-like object as the file may be in iRODS, so we can't
            #  just copy it to a local path)
            resmeta_path = os.path.join(bag_data_path, 'resourcemap.xml')
            with open(resmeta_path, 'wb') as resmeta:
                storage = get_file_storage()
                resmeta_irods = storage.open(AbstractResource.sysmeta_path(pk))
                shutil.copyfileobj(resmeta_irods, resmeta)

            resmeta_irods.close()

            try:
                # Read resource system and science metadata
                domain = Site.objects.get_current().domain
                rm = GenericResourceMeta.read_metadata_from_resource_bag(tmp_dir,
                                                                         hydroshare_host=domain)
                # Update resource metadata
                rm.write_metadata_to_resource(resource, update_title=True, update_keywords=True)
                create_bag_files(resource)
            except HsDeserializationDependencyException as e:
                msg = ("HsDeserializationDependencyException encountered when updating "
                       "science metadata for resource {pk}; depedent resource was {dep}.")
                msg = msg.format(pk=pk, dep=e.dependency_resource_id)
                logger.error(msg)
                raise ValidationError(detail=msg)
            except HsDeserializationException as e:
                raise ValidationError(detail=e.message)

            resource_modified(resource, request.user)
            return Response(data={'resource_id': pk}, status=status.HTTP_202_ACCEPTED)
        finally:
            shutil.rmtree(tmp_dir)


<<<<<<< HEAD
class ResourceFileCRUD(APIView, ResourceFileToListItemMixin):
=======
class ResourceMapRetrieve(APIView):
    """
    Retrieve resource map

    REST URL: hsapi/resource/{pk}/map
    HTTP method: GET

    :type pk: str
    :param pk: id of the resource
    :return: resource map as XML document
    :rtype: str
    :raises:
    NotFound: return json format: {'detail': 'No resource was found for resource id:pk'}
    PermissionDenied: return json format: {'detail': 'You do not have permission to perform
    this action.'}
    """
    allowed_methods = ('GET')

    def get(self, request, pk):
        view_utils.authorize(request, pk, needed_permission=ACTION_TO_AUTHORIZE.VIEW_METADATA)

        resmap_url = hydroshare.utils.current_site_url() + AbstractResource.resmap_url(pk)
        return redirect(resmap_url)


class ResourceFileCRUD(APIView):
>>>>>>> 7677f353
    """
    Retrieve, add, update or delete a resource file

    REST URL: hsapi/resource/{pk}/files/{filename}
    HTTP method: GET

    :type pk: str
    :type filename: str
    :param pk: resource id
    :param filename: name of the file to retrieve/download
    :return: resource file data
    :rtype: file data bytes

    REST URL: POST hsapi/resource/{pk}/files/
    DEPRECATED: See ResourceFileListCreate for details.
    HTTP method: POST

    Request post data: file data (required)
    :type pk: str
    :param pk: resource id
    :return: id of the resource and name of the file added
    :rtype: json string of format: {'resource_id':pk, 'file_name': name of the file added}

    REST URL: hsapi/resource/{pk}/files/{filename}
    HTTP method: PUT

    :type pk: str
    :type filename: str
    :param pk: resource id
    :param filename: name of the file to update
    :return: id of the resource and name of the file
    :rtype: json string of format: {'resource_id':pk, 'file_name': name of the file updates}

    REST URL: hsapi/resource/{pk}/files/{filename}
    HTTP method: DELETE

    :type pk: str
    :type filename: str
    :param pk: resource id
    :param filename: name of the file to delete
    :return: id of the resource and name of the file
    :rtype: json string of format: {'resource_id':pk, 'file_name': name of the file deleted}

    :raises:
    NotFound: return json format: {'detail': 'No resource was found for resource id':pk}
    PermissionDenied: return json format: {'detail': 'You do not have permission to perform
    this action.'}
    ValidationError: return json format: {'parameter-1':['error message-1'],
    'parameter-2': ['error message-2'], .. }
    """
    allowed_methods = ('GET', 'POST', 'PUT', 'DELETE')

    def initialize_request(self, request, *args, **kwargs):
        """
        Hack to work around the following issue in django-rest-framework:

        https://github.com/tomchristie/django-rest-framework/issues/3951

        Couch: This issue was recently closed (10/12/2016, 2 days before this writing)
        and is slated to be incorporated in the Django REST API 3.5.0 release.
        At that time, we should remove this hack.

        :param request:
        :param args:
        :param kwargs:
        :return:
        """
        if not isinstance(request, Request):
            # Don't deep copy the file data as it may contain an open file handle
            old_file_data = copy.copy(request.FILES)
            old_post_data = copy.deepcopy(request.POST)
            request = super(ResourceFileCRUD, self).initialize_request(request, *args, **kwargs)
            request.POST.update(old_post_data)
            request.FILES.update(old_file_data)
        return request

    def get(self, request, pk, filename):
        view_utils.authorize(request, pk, needed_permission=ACTION_TO_AUTHORIZE.VIEW_RESOURCE)
        try:
            f = hydroshare.get_resource_file(pk, filename)
        except ObjectDoesNotExist:
            err_msg = 'File with file name {file_name} does not exist for resource with ' \
                      'resource id {res_id}'.format(file_name=filename, res_id=pk)
            raise NotFound(detail=err_msg)

        # redirects to django_irods/views.download function
        # use new internal url for rest call
        # TODO: (Couch) Migrate model (with a "data migration") so that this hack is not needed.
        redirect_url = f.url.replace('django_irods/download/', 'django_irods/rest_download/')
        return HttpResponseRedirect(redirect_url)

    def post(self, request, pk):
        """
        Add a file to a resource.
        :param request:
        :param pk: Primary key of the resource (i.e. resource short ID)
        :return:
        """
        resource, _, _ = view_utils.authorize(request, pk,
                                              needed_permission=ACTION_TO_AUTHORIZE.EDIT_RESOURCE)
        resource_files = request.FILES.values()
        if len(resource_files) == 0:
            error_msg = {'file': 'No file was found to add to the resource.'}
            raise ValidationError(detail=error_msg)
        elif len(resource_files) > 1:
            error_msg = {'file': 'More than one file was found. Only one file can be '
                                 'added at a time.'}
            raise ValidationError(detail=error_msg)

        # TODO: (Brian) I know there has been some discussion when to validate a file
        # I agree that we should not validate and extract metadata as part of the file add api
        # Once we have a decision, I will change this implementation accordingly. In that case
        # we have to implement additional rest endpoints for file validation and extraction.
        try:
            hydroshare.utils.resource_file_add_pre_process(resource=resource,
                                                           files=[resource_files[0]],
                                                           user=request.user, extract_metadata=True)

        except (hydroshare.utils.ResourceFileSizeException,
                hydroshare.utils.ResourceFileValidationException, Exception) as ex:
            error_msg = {'file': 'Adding file to resource failed. %s' % ex.message}
            raise ValidationError(detail=error_msg)

        try:
            res_file_objects = hydroshare.utils.resource_file_add_process(resource=resource,
                                                                          files=[resource_files[0]],
                                                                          user=request.user,
                                                                          extract_metadata=True)

        except (hydroshare.utils.ResourceFileValidationException, Exception) as ex:
            error_msg = {'file': 'Adding file to resource failed. %s' % ex.message}
            raise ValidationError(detail=error_msg)

        # prepare response data
        file_name = os.path.basename(res_file_objects[0].resource_file.name)
        response_data = {'resource_id': pk, 'file_name': file_name}
        resource_modified(resource, request.user)
        return Response(data=response_data, status=status.HTTP_201_CREATED)

    def delete(self, request, pk, filename):
        resource, _, user = view_utils.authorize(
            request, pk, needed_permission=ACTION_TO_AUTHORIZE.EDIT_RESOURCE)
        try:
            hydroshare.delete_resource_file(pk, filename, user)
        except ObjectDoesNotExist as ex:    # matching file not found
            raise NotFound(detail=ex.message)

        # prepare response data
        response_data = {'resource_id': pk, 'file_name': filename}
        resource_modified(resource, request.user)
        return Response(data=response_data, status=status.HTTP_200_OK)

    def put(self, request, pk, filename):
        # TODO: (Brian) Currently we do not have this action for the front end. Will implement
        # in the next iteration. Implement only after we have a decision on when to validate a file
        raise NotImplementedError()


class ResourceFileListCreate(ResourceFileToListItemMixin, generics.ListCreateAPIView):
    """
    Create a resource file or retrieve a list of resource files

    REST URL: hsapi/resource/{pk}/files/
    DEPRECATED: hsapi/resource/{pk}/file_list/
    HTTP method: GET

    :type pk: str
    :type filename: str
    :param pk: resource id
    :param filename: name of the file to retrieve/download
    :return: JSON representation of list of files of the form:

    REST URL: POST hsapi/resource/{pk}/files/
    HTTP method: POST

    Request post data: file data (required)
    :type pk: str
    :param pk: resource id
    :return: id of the resource and name of the file added
    :rtype: json string of format: {'resource_id':pk, 'file_name': name of the file added}

    {
        "count": 2,
        "next": null,
        "previous": null,
        "results": [
            {
                "url": "http://mill24.cep.unc.edu/django_irods/
                download/bd88d2a152894134928c587d38cf0272/data/contents/
                mytest_resource/text_file.txt",
                "size": 21,
                "content_type": "text/plain"
            },
            {
                "url": "http://mill24.cep.unc.edu/django_irods/download/
                bd88d2a152894134928c587d38cf0272/data/contents/mytest_resource/a_directory/cea.tif",
                "size": 270993,
                "content_type": "image/tiff"
            }
        ]
    }

    :raises:
    NotFound: return json format: {'detail': 'No resource was found for resource id':pk}
    PermissionDenied: return json format: {'detail': 'You do not have permission to perform
    this action.'}

    """
    allowed_methods = ('GET', 'POST')

    def initialize_request(self, request, *args, **kwargs):
        """
        Hack to work around the following issue in django-rest-framework:

        https://github.com/tomchristie/django-rest-framework/issues/3951

        Couch: This issue was recently closed (10/12/2016, 2 days before this writing)
        and is slated to be incorporated in the Django REST API 3.5.0 release.
        At that time, we should remove this hack.

        :param request:
        :param args:
        :param kwargs:
        :return:
        """
        if not isinstance(request, Request):
            # Don't deep copy the file data as it may contain an open file handle
            old_file_data = copy.copy(request.FILES)
            old_post_data = copy.deepcopy(request.POST)
            request = super(ResourceFileListCreate, self).initialize_request(
                                request, *args, **kwargs)
            request.POST.update(old_post_data)
            request.FILES.update(old_file_data)
        return request

    def get(self, request, pk):
        """
        Get a listing of files within a resource.
        :param request:
        :param pk: Primary key of the resource (i.e. resource short ID)
        :return:
        """
        return self.list(request)

    def get_queryset(self):
        resource, _, _ = view_utils.authorize(self.request, self.kwargs['pk'],
                                              needed_permission=ACTION_TO_AUTHORIZE.VIEW_RESOURCE)
        resource_file_info_list = []
        for f in resource.files.all():
            resource_file_info_list.append(self.resourceFileToListItem(f))
        return resource_file_info_list

    def get_serializer_class(self):
        return serializers.ResourceFileSerializer

    def post(self, request, pk):
        """
        Add a file to a resource.
        :param request:
        :param pk: Primary key of the resource (i.e. resource short ID)
        :return:
        """
        resource, _, _ = view_utils.authorize(request, pk,
                                              needed_permission=ACTION_TO_AUTHORIZE.EDIT_RESOURCE)
        resource_files = request.FILES.values()
        if len(resource_files) == 0:
            error_msg = {'file': 'No file was found to add to the resource.'}
            raise ValidationError(detail=error_msg)
        elif len(resource_files) > 1:
            error_msg = {'file': 'More than one file was found. Only one file can be '
                                 'added at a time.'}
            raise ValidationError(detail=error_msg)

        # TODO: (Brian) I know there has been some discussion when to validate a file
        # I agree that we should not validate and extract metadata as part of the file add api
        # Once we have a decision, I will change this implementation accordingly. In that case
        # we have to implement additional rest endpoints for file validation and extraction.
        try:
            hydroshare.utils.resource_file_add_pre_process(resource=resource,
                                                           files=[resource_files[0]],
                                                           user=request.user, extract_metadata=True)

        except (hydroshare.utils.ResourceFileSizeException,
                hydroshare.utils.ResourceFileValidationException, Exception) as ex:
            error_msg = {'file': 'Adding file to resource failed. %s' % ex.message}
            raise ValidationError(detail=error_msg)

        try:
            res_file_objects = hydroshare.utils.resource_file_add_process(resource=resource,
                                                                          files=[resource_files[0]],
                                                                          user=request.user,
                                                                          extract_metadata=True)

        except (hydroshare.utils.ResourceFileValidationException, Exception) as ex:
            error_msg = {'file': 'Adding file to resource failed. %s' % ex.message}
            raise ValidationError(detail=error_msg)

        # prepare response data
        file_name = os.path.basename(res_file_objects[0].resource_file.name)
        response_data = {'resource_id': pk, 'file_name': file_name}
        resource_modified(resource, request.user)
        return Response(data=response_data, status=status.HTTP_201_CREATED)


def _validate_metadata(metadata_list):
    """
    Make sure the metadata_list does not have data for the following
    core metadata elements. Exception is raised if any of the following elements is present
    in metadata_list:

    title - (endpoint has a title parameter which should be used for specifying resource title)
    subject (keyword) - (endpoint has a keywords parameter which should be used for specifying
    resource keywords)
    description (abstract)- (endpoint has a abstract parameter which should be used for specifying
    resource abstract)
    publisher - this element is created upon resource publication
    format - this element is created by the system based on the resource content files
    date - this element is created by the system
    type - this element is created by the system

    :param metadata_list: list of dicts each representing data for a specific metadata element
    :return:
    """

    err_message = "Metadata validation failed. Metadata element '{}' was found in value passed " \
                  "for parameter 'metadata'. Though it's a valid element it can't be passed " \
                  "as part of 'metadata' parameter."
    for element in metadata_list:
        # here k is the name of the element
        # v is a dict of all element attributes/field names and field values
        k, v = element.items()[0]
        if k.lower() in ('title', 'subject', 'description', 'publisher', 'format', 'date', 'type'):
            err_message = err_message.format(k.lower())
            raise ValidationError(detail=err_message)<|MERGE_RESOLUTION|>--- conflicted
+++ resolved
@@ -459,6 +459,7 @@
 
         if extra_metadata is not None:
             extra_metadata = json.loads(extra_metadata)
+	    # TODO: validate extra metadata here
 
         try:
             _, res_title, metadata, _ = hydroshare.utils.resource_pre_create_actions(
@@ -727,9 +728,6 @@
             shutil.rmtree(tmp_dir)
 
 
-<<<<<<< HEAD
-class ResourceFileCRUD(APIView, ResourceFileToListItemMixin):
-=======
 class ResourceMapRetrieve(APIView):
     """
     Retrieve resource map
@@ -756,7 +754,6 @@
 
 
 class ResourceFileCRUD(APIView):
->>>>>>> 7677f353
     """
     Retrieve, add, update or delete a resource file
 
@@ -771,7 +768,7 @@
     :rtype: file data bytes
 
     REST URL: POST hsapi/resource/{pk}/files/
-    DEPRECATED: See ResourceFileListCreate for details.
+    UNUSED: See ResourceFileListCreate for details.
     HTTP method: POST
 
     Request post data: file data (required)
