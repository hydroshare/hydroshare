--- conflicted
+++ resolved
@@ -522,7 +522,7 @@
         context = {
             'file_size_error' : 'The resource file is larger than the supported size limit %s. Select resource files within %s to create resource.' % (file_size_limit_for_display, file_size_limit_for_display)
         }
-        return render_to_response('pages/create-resource.html', context, context_instance=RequestContext(request))
+        return render_to_response('pages/resource-selection.html', context, context_instance=RequestContext(request))
     res_cls = hydroshare.check_resource_type(resource_type)
     # Send pre_describe_resource signal for other resource type apps to listen, extract, and add their own metadata
     ret_responses = pre_describe_resource.send(sender=res_cls, files=resource_files, title=res_title)
@@ -531,21 +531,14 @@
         'resource_type': resource_type,
         'res_title': res_title,
     }
-<<<<<<< HEAD
-    page_url = 'pages/create-resource.html.old'
-=======
     page_url = 'pages/create-resource.html'
     use_generic = True
->>>>>>> ec7f54f7
     for receiver, response in ret_responses:
         if response is not None:
             for key in response:
                 if key != 'create_resource_page_url':
                     create_res_context[key] = response[key]
                 else:
-<<<<<<< HEAD
-                    page_url = response.get('create_resource_page_url', 'pages/create-resource.html.old')
-=======
                     page_url = response.get('create_resource_page_url', 'pages/create-resource.html')
                     use_generic = False
 
@@ -563,7 +556,6 @@
         for file in resource_files:
             ResourceFile.objects.create(content_object=resource, resource_file=file)
 
->>>>>>> ec7f54f7
     return render_to_response(page_url, create_res_context, context_instance=RequestContext(request))
 
 
