--- conflicted
+++ resolved
@@ -424,8 +424,6 @@
 #    if not request.user.is_authenticated():
 #        return HttpResponseRedirect('/accounts/login/')
 
-<<<<<<< HEAD
-    # TODO: remove the following 4 lines of debugging code prior to pull request
     # import sys
     # sys.path.append("/home/docker/pycharm-debug")
     # import pydevd
@@ -433,15 +431,6 @@
     # IP Address for boot2docker: varies
     #pydevd.settrace('172.17.42.1', port=21000, suspend=False)
 
-    # from hs_core.hydroshare import users
-    # users.create_account(email="hong.yi.hello@gmail.com", username="test1", first_name="Hong", last_name="Yi", password="test123")
-=======
-    # import sys
-    # sys.path.append("/home/docker/pycharm-debug")
-    # import pydevd
-    # pydevd.settrace('129.123.51.152', port=21000, suspend=False)
-
->>>>>>> cbc347f2
 
     frm = FilterForm(data=request.REQUEST)
     if frm.is_valid():
