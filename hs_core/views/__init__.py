--- conflicted
+++ resolved
@@ -1053,17 +1053,13 @@
         request.session['validation_error'] = ex.message
         ajax_response_data['message'] = ex.message
 
+    # go to resource landing page
     request.session['just_created'] = True
-<<<<<<< HEAD
     if not ajax_response_data['message']:
         ajax_response_data['status'] = 'success'
         ajax_response_data['resource_url'] = resource.get_absolute_url()
     # return HttpResponseRedirect(resource.get_absolute_url())
     return JsonResponse(ajax_response_data)
-=======
-    # go to resource landing page
-    return HttpResponseRedirect(resource.get_absolute_url())
->>>>>>> 846c81f2
 
 
 @login_required
