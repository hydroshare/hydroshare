from __future__ import absolute_import
import json
import datetime
import pytz
import logging

from django.core.mail import send_mail
from django.contrib.auth import authenticate, login as auth_login
from django.contrib.auth.decorators import login_required
from django.contrib.auth.models import Group, User
from django.contrib.sites.models import Site
from django.contrib import messages
from django.contrib.messages import get_messages
from django.utils.decorators import method_decorator
from django.core.exceptions import ValidationError, PermissionDenied, ObjectDoesNotExist
from django.http import HttpResponseRedirect, HttpResponse, JsonResponse
from django.shortcuts import get_object_or_404, render_to_response, render, redirect
from django.template import RequestContext
from django.core import signing
from django.db import Error, IntegrityError
from django import forms
from django.views.generic import TemplateView
from django.core.urlresolvers import reverse

from rest_framework.decorators import api_view

from mezzanine.conf import settings
from mezzanine.pages.page_processors import processor_for
import autocomplete_light
from inplaceeditform.commons import get_dict_from_obj, apply_filters
from inplaceeditform.views import _get_http_response, _get_adaptor
from django_irods.storage import IrodsStorage
from django_irods.icommands import SessionException

from hs_core import hydroshare
from hs_core.hydroshare.utils import get_resource_by_shortkey, resource_modified, resolve_request
from .utils import authorize, upload_from_irods, ACTION_TO_AUTHORIZE, run_script_to_update_hyrax_input_files, \
    get_my_resources_list, send_action_to_take_email, get_coverage_data_dict
from hs_core.models import GenericResource, resource_processor, CoreMetaData, Subject
from hs_core.hydroshare.resource import METADATA_STATUS_SUFFICIENT, METADATA_STATUS_INSUFFICIENT

from . import resource_rest_api
from . import resource_metadata_rest_api
from . import user_rest_api
from . import resource_folder_hierarchy

from . import resource_access_api
from . import resource_folder_rest_api

from hs_core.hydroshare import utils

from hs_core.signals import *
from hs_access_control.models import PrivilegeCodes, GroupMembershipRequest, GroupResourcePrivilege

from hs_collection_resource.models import CollectionDeletedResource

logger = logging.getLogger(__name__)


def short_url(request, *args, **kwargs):
    try:
        shortkey = kwargs['shortkey']
    except KeyError:
        raise TypeError('shortkey must be specified...')

    m = get_resource_by_shortkey(shortkey)
    return HttpResponseRedirect(m.get_absolute_url())


def verify(request, *args, **kwargs):
    _, pk, email = signing.loads(kwargs['token']).split(':')
    u = User.objects.get(pk=pk)
    if u.email == email:
        if not u.is_active:
            u.is_active=True
            u.save()
            u.groups.add(Group.objects.get(name="Hydroshare Author"))
        from django.contrib.auth import login
        u.backend = settings.AUTHENTICATION_BACKENDS[0]
        login(request, u)
        return HttpResponseRedirect('/account/update/')
    else:
        from django.contrib import messages
        messages.error(request, "Your verification token was invalid.")

    return HttpResponseRedirect('/')


def add_files_to_resource(request, shortkey, *args, **kwargs):
    """
    This view function is called by AJAX in the folder implementation
    :param request: AJAX request
    :param shortkey: resource uuid
    :param args:
    :param kwargs:
    :return: HTTP response with status code indicating success or failure
    """
    resource, _, _ = authorize(request, shortkey,
                               needed_permission=ACTION_TO_AUTHORIZE.EDIT_RESOURCE)
    res_files = request.FILES.values()
    extract_metadata = request.REQUEST.get('extract-metadata', 'No')
    extract_metadata = True if extract_metadata.lower() == 'yes' else False
    file_folder = request.POST.get('file_folder', None)
    if file_folder is not None:
        if file_folder == "data/contents":
            file_folder = None
        elif file_folder.startswith("data/contents/"):
            file_folder = file_folder[len("data/contents/"):]

    try:
        utils.resource_file_add_pre_process(resource=resource, files=res_files, user=request.user,
                                            extract_metadata=extract_metadata,
                                            folder=file_folder)

    except hydroshare.utils.ResourceFileSizeException as ex:
        msg = 'file_size_error: ' + ex.message
        return HttpResponse(msg, status=500)

    except (hydroshare.utils.ResourceFileValidationException, Exception) as ex:
        msg = 'validation_error: ' + ex.message
        return HttpResponse(msg, status=500)

    try:
        hydroshare.utils.resource_file_add_process(resource=resource, files=res_files,
                                                   user=request.user,
                                                   extract_metadata=extract_metadata,
                                                   folder=file_folder)

    except (hydroshare.utils.ResourceFileValidationException, Exception) as ex:
        msg = 'validation_error: ' + ex.message
        return HttpResponse(msg, status=500)

    return HttpResponse(status=200)


def _get_resource_sender(element_name, resource):
    core_metadata_element_names = [el_name.lower() for el_name in CoreMetaData.get_supported_element_names()]

    if element_name in core_metadata_element_names:
        sender_resource = GenericResource().__class__
    else:
        sender_resource = resource.__class__

    return sender_resource


def get_supported_file_types_for_resource_type(request, resource_type, *args, **kwargs):
    resource_cls = hydroshare.check_resource_type(resource_type)
    if request.is_ajax:
        # TODO: use try catch
        ajax_response_data = {'file_types': json.dumps(resource_cls.get_supported_upload_file_types())}
        return HttpResponse(json.dumps(ajax_response_data))
    else:
        return HttpResponseRedirect(request.META['HTTP_REFERER'])


def is_multiple_file_upload_allowed(request, resource_type, *args, **kwargs):
    resource_cls = hydroshare.check_resource_type(resource_type)
    if request.is_ajax:
        # TODO: use try catch
        ajax_response_data = {'allow_multiple_file': resource_cls.allow_multiple_file_upload()}
        return HttpResponse(json.dumps(ajax_response_data))
    else:
        return HttpResponseRedirect(request.META['HTTP_REFERER'])


def update_key_value_metadata(request, shortkey, *args, **kwargs):
    """
    This one view function is for CRUD operation for resource key/value arbitrary metadata.
    key/value data in request.POST is assigned to the resource.extra_metadata field
    """
    res, _, _ = authorize(request, shortkey, needed_permission=ACTION_TO_AUTHORIZE.EDIT_RESOURCE)
    post_data = request.POST.copy()
    resource_mode = post_data.pop('resource-mode', None)
    res.extra_metadata = post_data.dict()
    is_update_success = True
    err_message = ""
    try:
        res.save()
    except Error as ex:
        is_update_success = False
        err_message = ex.message

    if is_update_success:
        resource_modified(res, request.user, overwrite_bag=False)
        res_metadata = res.metadata
        res_metadata.set_dirty(True)

    if request.is_ajax():
        if is_update_success:
            ajax_response_data = {'status': 'success',
                                  'is_dirty': res.metadata.is_dirty if
                                  hasattr(res.metadata, 'is_dirty') else False}
        else:
            ajax_response_data = {'status': 'error', 'message': err_message}
        return HttpResponse(json.dumps(ajax_response_data))

    if resource_mode is not None:
        request.session['resource-mode'] = 'edit'

    if is_update_success:
        messages.success(request, "Metadata update successful")
    else:
        messages.error(request, err_message)

    return HttpResponseRedirect(request.META['HTTP_REFERER'])

@api_view(['POST'])
def update_key_value_metadata_public(request, pk):
    res, _, _ = authorize(request, pk, needed_permission=ACTION_TO_AUTHORIZE.EDIT_RESOURCE)

    post_data = request.data.copy()
    res.extra_metadata = post_data

    is_update_success = True

    try:
        res.save()
    except Error as ex:
        is_update_success = False

    if is_update_success:
        resource_modified(res, request.user, overwrite_bag=False)

    if is_update_success:
        return HttpResponse(status=200)
    else:
        return HttpResponse(status=400)


def add_metadata_element(request, shortkey, element_name, *args, **kwargs):
    """This function is normally for adding/creating new resource level metadata elements.
    However, for the metadata element 'subject' (keyword) this function allows for creating,
    updating and deleting metadata elements.
    """
    res, _, _ = authorize(request, shortkey, needed_permission=ACTION_TO_AUTHORIZE.EDIT_RESOURCE)

    is_add_success = False
    err_msg = "Failed to create metadata element '{}'. {}."
    element = None
    sender_resource = _get_resource_sender(element_name, res)
    if element_name.lower() == 'subject' and len(request.POST['value']) == 0:
        # seems the user wants to delete all keywords - no need for pre-check in signal handler
        res.metadata.subjects.all().delete()
        is_add_success = True
        if not res.can_be_public_or_discoverable:
            res.raccess.public = False
            res.raccess.discoverable = False
            res.raccess.save()
        elif not res.raccess.discoverable:
            res.raccess.discoverable = True
            res.raccess.save()

        resource_modified(res, request.user, overwrite_bag=False)
    else:
        handler_response = pre_metadata_element_create.send(sender=sender_resource,
                                                            element_name=element_name,
                                                            request=request)
        for receiver, response in handler_response:
            if 'is_valid' in response:
                if response['is_valid']:
                    element_data_dict = response['element_data_dict']
                    if element_name == 'subject':
                        # using set() to remove any duplicate keywords
                        keywords = set([k.strip() for k in element_data_dict['value'].split(',')])
                        keyword_maxlength = Subject._meta.get_field('value').max_length
                        keywords_to_add = []
                        for kw in keywords:
                            if len(kw) > keyword_maxlength:
                                kw = kw[:keyword_maxlength]

                            # skip any duplicate keywords (case insensitive)
                            if kw not in keywords_to_add and kw.lower() not in keywords_to_add:
                                keywords_to_add.append(kw)

                        if len(keywords_to_add) > 0:
                            res.metadata.subjects.all().delete()
                            for kw in keywords_to_add:
                                res.metadata.create_element(element_name, value=kw)
                        is_add_success = True
                    else:
                        try:
                            element = res.metadata.create_element(element_name, **element_data_dict)
                            is_add_success = True
                        except ValidationError as exp:
                            err_msg = err_msg.format(element_name, exp.message)
                            request.session['validation_error'] = err_msg
                        except Error as exp:
                            # some database error occurred
                            err_msg = err_msg.format(element_name, exp.message)
                            request.session['validation_error'] = err_msg
                        except Exception as exp:
                            # some other error occurred
                            err_msg = err_msg.format(element_name, exp.message)
                            request.session['validation_error'] = err_msg

                    if is_add_success:
                        resource_modified(res, request.user, overwrite_bag=False)
                elif "errors" in response:
                    err_msg = err_msg.format(element_name, response['errors'])

    if request.is_ajax():
        if is_add_success:
            res_public_status = 'public' if res.raccess.public else 'not public'
            res_discoverable_status = 'discoverable' if res.raccess.discoverable \
                else 'not discoverable'
            if res.can_be_public_or_discoverable:
                metadata_status = METADATA_STATUS_SUFFICIENT
            else:
                metadata_status = METADATA_STATUS_INSUFFICIENT

            if element_name == 'subject':
                ajax_response_data = {'status': 'success', 'element_name': element_name,
                                      'metadata_status': metadata_status,
                                      'res_public_status': res_public_status,
                                      'res_discoverable_status': res_discoverable_status}
            elif element_name.lower() == 'site' and res.resource_type == 'TimeSeriesResource':
                # get the spatial coverage element
                spatial_coverage_dict = get_coverage_data_dict(res)
                ajax_response_data = {'status': 'success',
                                      'element_name': element_name,
                                      'spatial_coverage': spatial_coverage_dict,
                                      'metadata_status': metadata_status,
                                      'res_public_status': res_public_status,
                                      'res_discoverable_status': res_discoverable_status
                                      }
                if element is not None:
                    ajax_response_data['element_id'] = element.id
            else:
                ajax_response_data = {'status': 'success',
                                      'element_name': element_name,
                                      'metadata_status': metadata_status,
                                      'res_public_status': res_public_status,
                                      'res_discoverable_status': res_discoverable_status
                                      }
                if element is not None:
                    ajax_response_data['element_id'] = element.id

            ajax_response_data['is_dirty'] = res.metadata.is_dirty if \
                hasattr(res.metadata, 'is_dirty') else False

            return JsonResponse(ajax_response_data)
        else:
            ajax_response_data = {'status': 'error', 'message': err_msg}
            return JsonResponse(ajax_response_data)

    if 'resource-mode' in request.POST:
        request.session['resource-mode'] = 'edit'

    return HttpResponseRedirect(request.META['HTTP_REFERER'])


def update_metadata_element(request, shortkey, element_name, element_id, *args, **kwargs):
    res, _, _ = authorize(request, shortkey, needed_permission=ACTION_TO_AUTHORIZE.EDIT_RESOURCE)
    sender_resource = _get_resource_sender(element_name, res)
    handler_response = pre_metadata_element_update.send(sender=sender_resource,
                                                        element_name=element_name,
                                                        element_id=element_id, request=request)
    is_update_success = False
    err_msg = "Failed to update metadata element '{}'. {}."
    for receiver, response in handler_response:
        if 'is_valid' in response:
            if response['is_valid']:
                element_data_dict = response['element_data_dict']
                try:
                    res.metadata.update_element(element_name, element_id, **element_data_dict)
                    post_handler_response = post_metadata_element_update.send(
                        sender=sender_resource, element_name=element_name, element_id=element_id)
                    is_update_success = True
                    # this is how we handle if a post_metadata_element_update receiver
                    # is not implemented in the resource type's receivers.py
                    element_exists = True
                    for receiver, response in post_handler_response:
                        if 'element_exists' in response:
                            element_exists = response['element_exists']

                except ValidationError as exp:
                    err_msg = err_msg.format(element_name, exp.message)
                    request.session['validation_error'] = err_msg
                except Error as exp:
                    # some database error occurred
                    err_msg = err_msg.format(element_name, exp.message)
                    request.session['validation_error'] = err_msg
                if element_name == 'title':
                    if res.raccess.public:
                        if not res.can_be_public_or_discoverable:
                            res.raccess.public = False
                            res.raccess.save()

                if is_update_success:
                    resource_modified(res, request.user, overwrite_bag=False)
            elif "errors" in response:
                err_msg = err_msg.format(element_name, response['errors'])

    if request.is_ajax():
        if is_update_success:
            res_public_status = 'public' if res.raccess.public else 'not public'
            res_discoverable_status = 'discoverable' if res.raccess.discoverable \
                else 'not discoverable'
            if res.can_be_public_or_discoverable:
                metadata_status = METADATA_STATUS_SUFFICIENT
            else:
                metadata_status = METADATA_STATUS_INSUFFICIENT
            if element_name.lower() == 'site' and res.resource_type == 'TimeSeriesResource':
                # get the spatial coverage element
                spatial_coverage_dict = get_coverage_data_dict(res)
                ajax_response_data = {'status': 'success',
                                      'element_name': element_name,
                                      'spatial_coverage': spatial_coverage_dict,
                                      'metadata_status': metadata_status,
                                      'res_public_status': res_public_status,
                                      'res_discoverable_status': res_discoverable_status,
                                      'element_exists': element_exists}
            else:
                ajax_response_data = {'status': 'success',
                                      'element_name': element_name,
                                      'metadata_status': metadata_status,
                                      'res_public_status': res_public_status,
                                      'res_discoverable_status': res_discoverable_status,
                                      'element_exists': element_exists}

            ajax_response_data['is_dirty'] = res.metadata.is_dirty if \
                hasattr(res.metadata, 'is_dirty') else False

            return JsonResponse(ajax_response_data)
        else:
            ajax_response_data = {'status': 'error', 'message': err_msg}
            return JsonResponse(ajax_response_data)

    if 'resource-mode' in request.POST:
        request.session['resource-mode'] = 'edit'

    return HttpResponseRedirect(request.META['HTTP_REFERER'])


@api_view(['GET'])
def file_download_url_mapper(request, shortkey):
    """ maps the file URIs in resourcemap document to django_irods download view function"""

    authorize(request, shortkey, needed_permission=ACTION_TO_AUTHORIZE.VIEW_RESOURCE)
    irods_file_path = '/'.join(request.path.split('/')[2:-1])
    istorage = IrodsStorage()
    file_download_url = istorage.url(irods_file_path)
    return HttpResponseRedirect(file_download_url)


def delete_metadata_element(request, shortkey, element_name, element_id, *args, **kwargs):
    res, _, _ = authorize(request, shortkey, needed_permission=ACTION_TO_AUTHORIZE.EDIT_RESOURCE)
    res.metadata.delete_element(element_name, element_id)
    resource_modified(res, request.user, overwrite_bag=False)
    request.session['resource-mode'] = 'edit'
    return HttpResponseRedirect(request.META['HTTP_REFERER'])


def delete_file(request, shortkey, f, *args, **kwargs):
    res, _, user = authorize(request, shortkey, needed_permission=ACTION_TO_AUTHORIZE.EDIT_RESOURCE)
    hydroshare.delete_resource_file(shortkey, f, user)
    request.session['resource-mode'] = 'edit'
    return HttpResponseRedirect(request.META['HTTP_REFERER'])


def delete_multiple_files(request, shortkey, *args, **kwargs):
    res, _, user = authorize(request, shortkey, needed_permission=ACTION_TO_AUTHORIZE.EDIT_RESOURCE)
    # file_ids is a string of file ids separated by comma
    f_ids = request.POST['file_ids']
    f_id_list = f_ids.split(',')
    for f_id in f_id_list:
        f_id = f_id.strip()
        try:
            hydroshare.delete_resource_file(shortkey, f_id, user)
        except ObjectDoesNotExist as ex:
            # Since some specific resource types such as feature resource type delete all other
            # dependent content files together when one file is deleted, we make this specific
            # ObjectDoesNotExist exception as legitimate in deplete_multiple_files() without
            # raising this specific exceptoin
            logger.debug(ex.message)
            continue
    request.session['resource-mode'] = 'edit'
    return HttpResponseRedirect(request.META['HTTP_REFERER'])


def delete_resource(request, shortkey, *args, **kwargs):
    res, _, user = authorize(request, shortkey, needed_permission=ACTION_TO_AUTHORIZE.DELETE_RESOURCE)

    res_title = res.metadata.title
    res_id = shortkey
    res_type = res.resource_type
    resource_related_collections = [col for col in res.collections.all()]
    owners_list = [owner for owner in res.raccess.owners.all()]
    ajax_response_data = {'status': 'success'}
    try:
        hydroshare.delete_resource(shortkey)
    except ValidationError as ex:
        if request.is_ajax():
            ajax_response_data['status'] = 'error'
            ajax_response_data['message'] = ex.message
            return JsonResponse(ajax_response_data)
        else:
            request.session['validation_error'] = ex.message
            return HttpResponseRedirect(request.META['HTTP_REFERER'])

    # if the deleted resource is part of any collection resource, then for each of those collection
    # create a CollectionDeletedResource object which can then be used to list collection deleted
    # resources on collection resource landing page
    for collection_res in resource_related_collections:
        o=CollectionDeletedResource.objects.create(
             resource_title=res_title,
             deleted_by=user,
             resource_id=res_id,
             resource_type=res_type,
             collection=collection_res
             )
        o.resource_owners.add(*owners_list)

    post_delete_resource.send(sender=type(res), request=request, user=user,
                              resource_shortkey=shortkey, resource=res,
                              resource_title=res_title, resource_type=res_type, **kwargs)

    if request.is_ajax():
        return JsonResponse(ajax_response_data)
    else:
        return HttpResponseRedirect('/my-resources/')


def rep_res_bag_to_irods_user_zone(request, shortkey, *args, **kwargs):
    '''
    This function needs to be called via AJAX. The function replicates resource bag to iRODS user zone on users.hydroshare.org
    which is federated with hydroshare zone under the iRODS user account corresponding to a HydroShare user. This function
    should only be called or exposed to be called from web interface when a corresponding iRODS user account on hydroshare
    user Zone exists. The purpose of this function is to allow HydroShare resource bag that a HydroShare user has access
    to be copied to HydroShare user's iRODS space in HydroShare user zone so that users can do analysis or computations on
    the resource
    Args:
        request: an AJAX request
        shortkey: UUID of the resource to be copied to the login user's iRODS user space

    Returns:
        JSON list that indicates status of resource replication, i.e., success or error
    '''
    res, authorized, user = authorize(request, shortkey, needed_permission=ACTION_TO_AUTHORIZE.VIEW_RESOURCE, raises_exception=False)
    if not authorized:
        return HttpResponse(
        json.dumps({"error": "You are not authorized to replicate this resource."}),
        content_type="application/json"
        )

    try:
        utils.replicate_resource_bag_to_user_zone(user, shortkey)
        return HttpResponse(
            json.dumps({"success": "This resource bag zip file has been successfully copied to your iRODS user zone."}),
            content_type = "application/json"
        )
    except SessionException as ex:
        return HttpResponse(
        json.dumps({"error": ex.stderr}),
        content_type="application/json"
        )


def copy_resource(request, shortkey, *args, **kwargs):
    res, authorized, user = authorize(request, shortkey,
                                      needed_permission=ACTION_TO_AUTHORIZE.VIEW_RESOURCE)
    new_resource = None
    try:
        new_resource = hydroshare.create_empty_resource(shortkey, user, action='copy')
        new_resource = hydroshare.copy_resource(res, new_resource)
    except Exception as ex:
        if new_resource:
            new_resource.delete()
        request.session['resource_creation_error'] = 'Failed to copy this resource: ' + ex.message
        return HttpResponseRedirect(res.get_absolute_url())

    # go to resource landing page
    request.session['just_created'] = True
    request.session['just_copied'] = True
    return HttpResponseRedirect(new_resource.get_absolute_url())


@api_view(['POST'])
def copy_resource_public(request, pk):
    response = copy_resource(request, pk)
    return HttpResponse(response.url.split('/')[2], status=202)


def create_new_version_resource(request, shortkey, *args, **kwargs):
    res, authorized, user = authorize(request, shortkey,
                                      needed_permission=ACTION_TO_AUTHORIZE.CREATE_RESOURCE_VERSION)

    if res.locked_time:
        elapsed_time = datetime.datetime.now(pytz.utc) - res.locked_time
        if elapsed_time.days >= 0 or elapsed_time.seconds > settings.RESOURCE_LOCK_TIMEOUT_SECONDS:
            # clear the lock since the elapsed time is greater than timeout threshold
            res.locked_time = None
            res.save()
        else:
            # cannot create new version for this resource since the resource is locked by another user
            request.session['resource_creation_error'] = 'Failed to create a new version for ' \
                                                         'this resource since another user is ' \
                                                         'creating a new version for this ' \
                                                         'resource synchronously.'
            return HttpResponseRedirect(res.get_absolute_url())

    new_resource = None
    try:
        # lock the resource to prevent concurrent new version creation since only one new version for an
        # obsoleted resource is allowed
        res.locked_time = datetime.datetime.now(pytz.utc)
        res.save()
        new_resource = hydroshare.create_empty_resource(shortkey, user)
        new_resource = hydroshare.create_new_version_resource(res, new_resource, user)
    except Exception as ex:
        if new_resource:
            new_resource.delete()
        # release the lock if new version of the resource failed to create
        res.locked_time = None
        res.save()
        request.session['resource_creation_error'] = 'Failed to create a new version of ' \
                                                     'this resource: ' + ex.message
        return HttpResponseRedirect(res.get_absolute_url())

    # release the lock if new version of the resource is created successfully
    res.locked_time = None
    res.save()

    # go to resource landing page
    request.session['just_created'] = True
    return HttpResponseRedirect(new_resource.get_absolute_url())


@api_view(['POST'])
def create_new_version_resource_public(request, pk):
    redirect = create_new_version_resource(request, pk)
    return HttpResponse(redirect.url.split('/')[2], status=202)


def publish(request, shortkey, *args, **kwargs):
    # only resource owners are allowed to change resource flags (e.g published)
    res, _, _ = authorize(request, shortkey, needed_permission=ACTION_TO_AUTHORIZE.SET_RESOURCE_FLAG)

    try:
        hydroshare.publish_resource(request.user, shortkey)
    except ValidationError as exp:
        request.session['validation_error'] = exp.message
    else:
        request.session['just_published'] = True
    return HttpResponseRedirect(request.META['HTTP_REFERER'])


def set_resource_flag(request, shortkey, *args, **kwargs):
    # only resource owners are allowed to change resource flags
    res, _, user = authorize(request, shortkey, needed_permission=ACTION_TO_AUTHORIZE.SET_RESOURCE_FLAG)
    t = resolve_request(request).get('t', None)
    if t == 'make_public':
        _set_resource_sharing_status(request, user, res, flag_to_set='public', flag_value=True)
    elif t == 'make_private' or t == 'make_not_discoverable':
        _set_resource_sharing_status(request, user, res, flag_to_set='public', flag_value=False)
    elif t == 'make_discoverable':
        _set_resource_sharing_status(request, user, res, flag_to_set='discoverable', flag_value=True)
    elif t == 'make_not_shareable':
        _set_resource_sharing_status(request, user, res, flag_to_set='shareable', flag_value=False)
    elif t == 'make_shareable':
       _set_resource_sharing_status(request, user, res, flag_to_set='shareable', flag_value=True)

    if request.META.get('HTTP_REFERER', None):
        request.session['resource-mode'] = request.POST.get('resource-mode', 'view')
        return HttpResponseRedirect(request.META.get('HTTP_REFERER', None))

    return HttpResponse(status=202)


@api_view(['POST'])
def set_resource_flag_public(request, pk):
    http_request = request._request
    http_request.data = request.data.copy()
    response = set_resource_flag(http_request, pk)

    messages = get_messages(request)
    for message in messages:
        if(message.tags == "error"):
            return HttpResponse(message, status=400)
    return response

def share_resource_with_user(request, shortkey, privilege, user_id, *args, **kwargs):
    """this view function is expected to be called by ajax"""
    return _share_resource(request, shortkey, privilege, user_id, user_or_group='user')


def share_resource_with_group(request, shortkey, privilege, group_id, *args, **kwargs):
    """this view function is expected to be called by ajax"""
    return _share_resource(request, shortkey, privilege, group_id, user_or_group='group')


def _share_resource(request, shortkey, privilege, user_or_group_id, user_or_group):
    """
    share resource with a user or group
    :param request:
    :param shortkey: id of the resource to share with
    :param privilege: access privilege need for the resource
    :param user_or_group_id: id of the user or group with whom the resource to be shared
    :param user_or_group: indicates if the resource to be shared with a user or group. A value of 'user' will share
                          the resource with a user whose id is provided with the parameter 'user_or_group_id'.
                          Any other value for this parameter assumes resource to be shared with a group.
    :return:
    """

    res, _, user = authorize(request, shortkey, needed_permission=ACTION_TO_AUTHORIZE.VIEW_RESOURCE)
    user_to_share_with = None
    group_to_share_with = None
    status_code = 200
    if user_or_group == 'user':
        user_to_share_with = utils.user_from_id(user_or_group_id)
    else:
        group_to_share_with = utils.group_from_id(user_or_group_id)

    status = 'success'
    err_message = ''
    if privilege == 'view':
        access_privilege = PrivilegeCodes.VIEW
    elif privilege == 'edit':
        access_privilege = PrivilegeCodes.CHANGE
    elif privilege == 'owner':
        if user_or_group != 'user':
            status_code = 400
            err_message = "Group can't have owner privilege over a resource"
            access_privilege = PrivilegeCodes.NONE
        else:
            access_privilege = PrivilegeCodes.OWNER
    else:
        status_code = 400
        err_message = "Not a valid privilege"
        access_privilege = PrivilegeCodes.NONE

    if access_privilege != PrivilegeCodes.NONE:
        try:
            if user_or_group == 'user':
                user.uaccess.share_resource_with_user(res, user_to_share_with, access_privilege)
            else:
                user.uaccess.share_resource_with_group(res, group_to_share_with, access_privilege)
        except PermissionDenied as exp:
            status = 'error'
            err_message = exp.message
    else:
        status = 'error'

    current_user_privilege = res.raccess.get_effective_privilege(user)
    if current_user_privilege == PrivilegeCodes.VIEW:
        current_user_privilege = "view"
    elif current_user_privilege == PrivilegeCodes.CHANGE:
        current_user_privilege = "change"
    elif current_user_privilege == PrivilegeCodes.OWNER:
        current_user_privilege = "owner"

    if user_or_group == 'user':
        is_current_user = False
        if user == user_to_share_with:
            is_current_user = True

        picture_url = 'No picture provided'
        if user_to_share_with.userprofile.picture:
            picture_url = user_to_share_with.userprofile.picture.url

        ajax_response_data = {'status': status, 'name': user_to_share_with.get_full_name(),
                              'username': user_to_share_with.username, 'privilege_granted': privilege,
                              'current_user_privilege': current_user_privilege,
                              'profile_pic': picture_url, 'is_current_user': is_current_user,
                              'error_msg': err_message}

    else:
        group_pic_url = 'No picture provided'
        if group_to_share_with.gaccess.picture:
            group_pic_url = group_to_share_with.gaccess.picture.url

        ajax_response_data = {'status': status, 'name': group_to_share_with.name,
                              'privilege_granted': privilege, 'group_pic': group_pic_url,
                              'current_user_privilege': current_user_privilege,
                              'error_msg': err_message}

    return HttpResponse(json.dumps(ajax_response_data), status=status_code)


def unshare_resource_with_user(request, shortkey, user_id, *args, **kwargs):
    """this view function is expected to be called by ajax"""

    res, _, user = authorize(request, shortkey, needed_permission=ACTION_TO_AUTHORIZE.VIEW_RESOURCE)
    user_to_unshare_with = utils.user_from_id(user_id)
    ajax_response_data = {'status': 'success'}
    try:
        user.uaccess.unshare_resource_with_user(res, user_to_unshare_with)
        if user not in res.raccess.view_users:
            # user has no explict access to the resource - redirect to resource listing page
            ajax_response_data['redirect_to'] = '/my-resources/'

    except PermissionDenied as exp:
        ajax_response_data['status'] = 'error'
        ajax_response_data['message'] = exp.message

    return JsonResponse(ajax_response_data)


def unshare_resource_with_group(request, shortkey, group_id, *args, **kwargs):
    """this view function is expected to be called by ajax"""

    res, _, user = authorize(request, shortkey, needed_permission=ACTION_TO_AUTHORIZE.VIEW_RESOURCE)
    group_to_unshare_with = utils.group_from_id(group_id)
    ajax_response_data = {'status': 'success'}
    try:
        user.uaccess.unshare_resource_with_group(res, group_to_unshare_with)
        if user not in res.raccess.view_users:
            # user has no explicit access to the resource - redirect to resource listing page
            ajax_response_data['redirect_to'] = '/my-resources/'
    except PermissionDenied as exp:
        ajax_response_data['status'] = 'error'
        ajax_response_data['message'] = exp.message

    return JsonResponse(ajax_response_data)

# view functions mapped with INPLACE_SAVE_URL(/hsapi/save_inline/) for Django inplace editing
def save_ajax(request):
    if not request.method == 'POST':
        return _get_http_response({'errors': 'It is not a POST request'})
    adaptor = _get_adaptor(request, 'POST')
    if not adaptor:
        return _get_http_response({'errors': 'Params insufficient'})
    if not adaptor.can_edit():
        return _get_http_response({'errors': 'You can not edit this content'})
    value = adaptor.loads_to_post(request)
    new_data = get_dict_from_obj(adaptor.obj)
    form_class = adaptor.get_form_class()
    field_name = adaptor.field_name
    new_data['in_menus'] = ''
    form = form_class(data=new_data, instance=adaptor.obj)
    try:
        value_edit = adaptor.get_value_editor(value)
        value_edit_with_filter = apply_filters(value_edit, adaptor.filters_to_edit)
        new_data[field_name] = value_edit_with_filter
        new_data[field_name] = value_edit_with_filter
        if form.is_valid():
            adaptor.save(value_edit_with_filter)
            return _get_http_response({'errors': False,
                                        'value': adaptor.render_value_edit()})
        messages = [] # The error is for another field that you are editing
        for field_name_error, errors_field in form.errors.items():
            for error in errors_field:
                messages.append("%s: %s" % (field_name_error, unicode(error)))
        message_i18n = ','.join(messages)
        return _get_http_response({'errors': message_i18n})
    except ValidationError as error: # The error is for a field that you are editing
        message_i18n = ', '.join([u"%s" % m for m in error.messages])
        return _get_http_response({'errors': message_i18n})


def verify_account(request, *args, **kwargs):
    context = {
            'username' : request.GET['username'],
            'email' : request.GET['email']
        }
    return render_to_response('pages/verify-account.html', context, context_instance=RequestContext(request))


@processor_for('resend-verification-email')
def resend_verification_email(request):
    u = get_object_or_404(User, username=request.GET['username'], email=request.GET['email'])
    try:
        token = signing.dumps('verify_user_email:{0}:{1}'.format(u.pk, u.email))
        u.email_user(
            'Please verify your new Hydroshare account.',
            """
This is an automated email from Hydroshare.org. If you requested a Hydroshare account, please
go to http://{domain}/verify/{token}/ and verify your account.
""".format(
            domain=Site.objects.get_current().domain,
            token=token
        ))

        context = {
            'is_email_sent' : True
        }
        return render_to_response('pages/verify-account.html', context, context_instance=RequestContext(request))
    except:
        pass # FIXME should log this instead of ignoring it.


class FilterForm(forms.Form):
    start = forms.IntegerField(required=False)
    published = forms.BooleanField(required=False)
    edit_permission = forms.BooleanField(required=False)
    owner = forms.CharField(required=False)
    user = forms.ModelChoiceField(queryset=User.objects.all(), required=False)
    from_date = forms.DateTimeField(required=False)


class GroupForm(forms.Form):
    name = forms.CharField(required=True)
    description = forms.CharField(required=True)
    purpose = forms.CharField(required=False)
    picture = forms.ImageField(required=False)
    privacy_level = forms.CharField(required=True)
    auto_approve = forms.BooleanField(required=False)

    def clean_privacy_level(self):
        data = self.cleaned_data['privacy_level']
        if data not in ('public', 'private', 'discoverable'):
            raise forms.ValidationError("Invalid group privacy level.")
        return data

    def _set_privacy_level(self, group, privacy_level):
        if privacy_level == 'public':
            group.gaccess.public = True
            group.gaccess.discoverable = True
        elif privacy_level == 'private':
            group.gaccess.public = False
            group.gaccess.discoverable = False
        elif privacy_level == 'discoverable':
            group.gaccess.discoverable = True
            group.gaccess.public = False

        group.gaccess.save()


class GroupCreateForm(GroupForm):
    def save(self, request):
        frm_data = self.cleaned_data

        new_group = request.user.uaccess.create_group(title=frm_data['name'],
                                                      description=frm_data['description'],
                                                      purpose=frm_data['purpose'],
                                                      auto_approve=frm_data['auto_approve'])
        if 'picture' in request.FILES:
            new_group.gaccess.picture = request.FILES['picture']

        privacy_level = frm_data['privacy_level']
        self._set_privacy_level(new_group, privacy_level)
        return new_group


class GroupUpdateForm(GroupForm):

    def update(self, group_to_update, request):
        frm_data = self.cleaned_data
        group_to_update.name = frm_data['name']
        group_to_update.save()
        group_to_update.gaccess.description = frm_data['description']
        group_to_update.gaccess.purpose = frm_data['purpose']
        group_to_update.gaccess.auto_approve = frm_data['auto_approve']
        if 'picture' in request.FILES:
            group_to_update.gaccess.picture = request.FILES['picture']

        privacy_level = frm_data['privacy_level']
        self._set_privacy_level(group_to_update, privacy_level)

@processor_for('my-resources')
@login_required
def my_resources(request, page):
    resource_collection = get_my_resources_list(request)
    context = {'collection': resource_collection}

    return context


@processor_for(GenericResource)
def add_generic_context(request, page):
    user = request.user
    in_production, user_zone_account_exist = utils.get_user_zone_status_info(user)

    class AddUserForm(forms.Form):
        user = forms.ModelChoiceField(User.objects.filter(is_active=True).all(),
                                      widget=autocomplete_light.ChoiceWidget("UserAutocomplete"))

    class AddGroupForm(forms.Form):
        group = forms.ModelChoiceField(Group.objects.filter(gaccess__active=True).exclude(name='Hydroshare Author').all(),
                                       widget=autocomplete_light.ChoiceWidget("GroupAutocomplete"))

    return {
        'add_owner_user_form': AddUserForm(),
        'add_view_user_form': AddUserForm(),
        'add_edit_user_form': AddUserForm(),
        'add_view_group_form': AddGroupForm(),
        'add_edit_group_form': AddGroupForm(),
        'user_zone_account_exist': user_zone_account_exist,
    }


@login_required
def create_resource_select_resource_type(request, *args, **kwargs):
    return render_to_response('pages/create-resource.html', context_instance=RequestContext(request))


@login_required
def create_resource(request, *args, **kwargs):
    # Note: This view function must be called by ajax

    ajax_response_data = {'status': 'error', 'message': ''}
    resource_type = request.POST['resource-type']
    res_title = request.POST['title']
    resource_files = request.FILES.values()
    source_names = []
    irods_fnames = request.POST.get('irods_file_names')
<<<<<<< HEAD
    federated = request.POST.get("irods_federated").lower() == 'true'
=======
    federated = request.POST.get("irods_federated").lower()=='true'
>>>>>>> 893c5452
    # TODO: need to make REST API consistent with internal API. This is just "move" now there.
    fed_copy_or_move = request.POST.get("copy-or-move")

    if irods_fnames:
        if federated:
            source_names = irods_fnames.split(',')
        else:
            user = request.POST.get('irods-username')
            password = request.POST.get("irods-password")
            port = request.POST.get("irods-port")
            host = request.POST.get("irods-host")
            zone = request.POST.get("irods-zone")
            try:
                upload_from_irods(username=user, password=password, host=host, port=port,
                                  zone=zone, irods_fnames=irods_fnames, res_files=resource_files)
            except utils.ResourceFileSizeException as ex:
                ajax_response_data['message'] = ex.message
                return JsonResponse(ajax_response_data)

            except SessionException as ex:
                ajax_response_data['message'] = ex.stderr
                return JsonResponse(ajax_response_data)

    url_key = "page_redirect_url"
    try:
        page_url_dict, res_title, metadata, fed_res_path = \
            hydroshare.utils.resource_pre_create_actions(resource_type=resource_type,
                                                         files=resource_files,
                                                         resource_title=res_title,
                                                         source_names=source_names,
                                                         page_redirect_url_key=url_key,
                                                         requesting_user=request.user,
                                                         **kwargs)
    except utils.ResourceFileSizeException as ex:
<<<<<<< HEAD
        ajax_response_data['message'] = ex.message
        return JsonResponse(ajax_response_data)

    except utils.ResourceFileValidationException as ex:
        ajax_response_data['message'] = ex.message
        return JsonResponse(ajax_response_data)

    except Exception as ex:
        ajax_response_data['message'] = ex.message
        return JsonResponse(ajax_response_data)
    # TODO: (Pabitra) Not sure how we should be handling this when the call now comes as an
    # ajax call - this is relevant to only reference time series resource type
=======
        context = {'file_size_error': ex.message}
        return render_to_response('pages/create-resource.html', context,
                                  context_instance=RequestContext(request))

    except utils.ResourceFileValidationException as ex:
        context = {'validation_error': ex.message}
        return render_to_response('pages/create-resource.html', context,
                                  context_instance=RequestContext(request))

    except Exception as ex:
        context = {'resource_creation_error': ex.message}
        return render_to_response('pages/create-resource.html', context,
                                  context_instance=RequestContext(request))

>>>>>>> 893c5452
    if url_key in page_url_dict:
        return render(request, page_url_dict[url_key], {'title': res_title, 'metadata': metadata})

    resource = hydroshare.create_resource(
            resource_type=request.POST['resource-type'],
            owner=request.user,
            title=res_title,
            metadata=metadata,
            files=resource_files,
            source_names=source_names,
            # TODO: should probably be resource_federation_path like it is set to.
<<<<<<< HEAD
            fed_res_path = fed_res_path[0] if len(fed_res_path) == 1 else '',
=======
            fed_res_path = fed_res_path[0] if len(fed_res_path)==1 else '',
>>>>>>> 893c5452
            move=(fed_copy_or_move == 'move'),
            content=res_title
    )

    try:
        utils.resource_post_create_actions(request=request, resource=resource,
                                           user=request.user, metadata=metadata, **kwargs)
    except (utils.ResourceFileValidationException, Exception) as ex:
        request.session['validation_error'] = ex.message
        ajax_response_data['message'] = ex.message
        ajax_response_data['status'] = 'success'
        ajax_response_data['file_upload_status'] = 'error'
        ajax_response_data['resource_url'] = resource.get_absolute_url()
        return JsonResponse(ajax_response_data)

    request.session['just_created'] = True
    if not ajax_response_data['message']:
        if resource.files.all():
            ajax_response_data['file_upload_status'] = 'success'
        ajax_response_data['status'] = 'success'
        ajax_response_data['resource_url'] = resource.get_absolute_url()

    return JsonResponse(ajax_response_data)


@login_required
def create_user_group(request, *args, **kwargs):
    group_form = GroupCreateForm(request.POST, request.FILES)
    if group_form.is_valid():
        try:
            new_group = group_form.save(request)
            messages.success(request, "Group creation was successful.")
            return HttpResponseRedirect(reverse('group', args=[new_group.id]))
        except IntegrityError as ex:
            if group_form.cleaned_data['name'] in ex.message:
                message = "Group name '{}' already exists".format(group_form.cleaned_data['name'])
                messages.error(request, "Group creation errors: {}.".format(message))
            else:
                messages.error(request, "Group creation errors:{}.".format(ex.message))
    else:
        messages.error(request, "Group creation errors:{}.".format(group_form.errors.as_json))

    return HttpResponseRedirect(request.META['HTTP_REFERER'])


@login_required
def update_user_group(request, group_id, *args, **kwargs):
    user = request.user
    group_to_update = utils.group_from_id(group_id)

    if user.uaccess.can_change_group_flags(group_to_update):
        group_form = GroupUpdateForm(request.POST, request.FILES)
        if group_form.is_valid():
            try:
                group_form.update(group_to_update, request)
                messages.success(request, "Group update was successful.")
            except IntegrityError as ex:
                if group_form.cleaned_data['name'] in ex.message:
                    message = "Group name '{}' already exists".format(group_form.cleaned_data['name'])
                    messages.error(request, "Group update errors: {}.".format(message))
                else:
                    messages.error(request, "Group update errors:{}.".format(ex.message))
        else:
            messages.error(request, "Group update errors:{}.".format(group_form.errors.as_json))
    else:
        messages.error(request, "Group update errors: You don't have permission to update this group")

    return HttpResponseRedirect(request.META['HTTP_REFERER'])

@login_required
def delete_user_group(request, group_id, *args, **kwargs):
    """This one is not really deleting the group object, rather setting the active status
    to False (delete) which can be later restored (undelete) )"""
    try:
        hydroshare.set_group_active_status(request.user, group_id, False)
        messages.success(request, "Group delete was successful.")
    except PermissionDenied:
        messages.error(request, "Group delete errors: You don't have permission to delete"
                                " this group.")

    return HttpResponseRedirect(request.META['HTTP_REFERER'])


@login_required
def restore_user_group(request, group_id, *args, **kwargs):
    """This one is for setting the active status of the group back to True"""
    try:
        hydroshare.set_group_active_status(request.user, group_id, True)
        messages.success(request, "Group restore was successful.")
    except PermissionDenied:
        messages.error(request, "Group restore errors: You don't have permission to restore"
                                " this group.")

    return HttpResponseRedirect(request.META['HTTP_REFERER'])

@login_required
def share_group_with_user(request, group_id, user_id, privilege, *args, **kwargs):
    requesting_user = request.user
    group_to_share = utils.group_from_id(group_id)
    user_to_share_with = utils.user_from_id(user_id)
    if privilege == 'view':
        access_privilege = PrivilegeCodes.VIEW
    elif privilege == 'edit':
        access_privilege = PrivilegeCodes.CHANGE
    elif privilege == 'owner':
        access_privilege = PrivilegeCodes.OWNER
    else:
        access_privilege = PrivilegeCodes.NONE

    if access_privilege != PrivilegeCodes.NONE:
        if requesting_user.uaccess.can_share_group(group_to_share, access_privilege):
            try:
                requesting_user.uaccess.share_group_with_user(group_to_share, user_to_share_with, access_privilege)
                messages.success(request, "User successfully added to the group")
            except PermissionDenied as ex:
                messages.error(request, ex.message)
        else:
            messages.error(request, "You don't have permission to add users to group")
    else:
        messages.error(request, "Invalid privilege for sharing group with user")

    return HttpResponseRedirect(request.META['HTTP_REFERER'])


@login_required
def unshare_group_with_user(request, group_id, user_id, *args, **kwargs):
    """
    Remove a user from a group

    :param request: group owner who is removing the user from the group
    :param group_id: id of the user being removed from the group
    :param user_id: id of the group from which the user to be removed
    :return:
    """
    requesting_user = request.user
    group_to_unshare = utils.group_from_id(group_id)
    user_to_unshare_with = utils.user_from_id(user_id)

    try:
        requesting_user.uaccess.unshare_group_with_user(group_to_unshare, user_to_unshare_with)
        if requesting_user == user_to_unshare_with:
            success_msg = "You successfully left the group."
        else:
            success_msg = "User successfully removed from the group."
        messages.success(request, success_msg)
    except PermissionDenied as ex:
        messages.error(request, ex.message)

    if requesting_user == user_to_unshare_with:
        return HttpResponseRedirect(reverse("my_groups"))
    else:
        return HttpResponseRedirect(request.META['HTTP_REFERER'])


@login_required
def make_group_membership_request(request, group_id, user_id=None, *args, **kwargs):
    """
    Allows either an owner of the group to invite a user to join a group or a user to make a request
    to join a group
    :param request: the user who is making the request
    :param group_id: ID of the group for which the join request/invitation to me made
    :param user_id: needed only when an owner is inviting a user to join a group. This is the id of the user the owner
                    is inviting
    :return:
    """
    requesting_user = request.user
    group_to_join = utils.group_from_id(group_id)
    user_to_join = None
    if user_id is not None:
        user_to_join = utils.user_from_id(user_id)
    try:
        membership_request = requesting_user.uaccess.create_group_membership_request(
            group_to_join, user_to_join)
        if user_to_join is not None:
            message = 'Group membership invitation was successful'
            # send mail to the user who was invited to join group
            send_action_to_take_email(request, user=user_to_join, action_type='group_membership',
                                      group=group_to_join, membership_request=membership_request)
        else:
            message = 'You are now a member of this group'
            # membership_request is None in case where group allows auto approval of membership
            # request. no need send email notification to group owners for membership approval
            if membership_request is not None:
                message = 'Group membership request was successful'
                # send mail to all owners of the group for approval of the request
                for grp_owner in group_to_join.gaccess.owners:
                    send_action_to_take_email(request, user=requesting_user,
                                              action_type='group_membership',
                                              group=group_to_join, group_owner=grp_owner,
                                              membership_request=membership_request)
            else:
                # send mail to all owners of the group to let them know that someone has
                # joined this group
                for grp_owner in group_to_join.gaccess.owners:
                    send_action_to_take_email(request, user=requesting_user,
                                              action_type='group_auto_membership',
                                              group=group_to_join,
                                              group_owner=grp_owner)
        messages.success(request, message)
    except PermissionDenied as ex:
        messages.error(request, ex.message)

    return HttpResponseRedirect(request.META['HTTP_REFERER'])

def group_membership(request, uidb36, token, membership_request_id, **kwargs):
    """
    View for the link in the verification email that was sent to a user
    when they request/invite to join a group.
    User is logged in and the request to join a group is accepted. Then the user is redirected to the group
    profile page of the group for which the membership got accepted.

    :param uidb36: ID of the user to whom the email was sent (part of the link in the email)
    :param token: token that was part of the link in the email
    :param membership_request_id: ID of the GroupMembershipRequest object (part of the link in the email)
    """
    membership_request = GroupMembershipRequest.objects.filter(id=membership_request_id).first()
    if membership_request is not None:
        if membership_request.group_to_join.gaccess.active:
            user = authenticate(uidb36=uidb36, token=token, is_active=True)
            if user is not None:
                user.uaccess.act_on_group_membership_request(membership_request, accept_request=True)
                auth_login(request, user)
                # send email to notify membership acceptance
                _send_email_on_group_membership_acceptance(membership_request)
                if membership_request.invitation_to is not None:
                    message = "You just joined the group '{}'".format(membership_request.group_to_join.name)
                else:
                    message = "User '{}' just joined the group '{}'".format(membership_request.request_from.first_name,
                                                                            membership_request.group_to_join.name)

                messages.info(request, message)
                # redirect to group profile page
                return HttpResponseRedirect('/group/{}/'.format(membership_request.group_to_join.id))
            else:
                messages.error(request, "The link you clicked is no longer valid.")
                return redirect("/")
        else:
            messages.error(request, "The group is no longer active.")
            return redirect("/")
    else:
        messages.error(request, "The link you clicked is no longer valid.")
        return redirect("/")


@login_required
def act_on_group_membership_request(request, membership_request_id, action, *args, **kwargs):
    """
    Take action (accept or decline) on group membership request

    :param request: requesting user is either owner of the group taking action on a request from a user
                    or a user taking action on a invitation to join a group from a group owner
    :param membership_request_id: id of the membership request object (an instance of GroupMembershipRequest)
                                  to act on
    :param action: need to have a value of either 'accept' or 'decline'
    :return:
    """

    accept_request = action == 'accept'
    user_acting = request.user

    try:
        membership_request = GroupMembershipRequest.objects.get(pk=membership_request_id)
    except ObjectDoesNotExist:
        messages.error(request, 'No matching group membership request was found')
    else:
        if membership_request.group_to_join.gaccess.active:
            try:
                user_acting.uaccess.act_on_group_membership_request(membership_request, accept_request)
                if accept_request:
                    message = 'Membership request accepted'
                    messages.success(request, message)
                    # send email to notify membership acceptance
                    _send_email_on_group_membership_acceptance(membership_request)
                else:
                    message = 'Membership request declined'
                    messages.success(request, message)

            except PermissionDenied as ex:
                messages.error(request, ex.message)
        else:
            messages.error(request, "Group is not active")

    return HttpResponseRedirect(request.META['HTTP_REFERER'])


@login_required
def get_file(request, *args, **kwargs):
    from django_irods.icommands import RodsSession
    name = kwargs['name']
    session = RodsSession("./", "/usr/bin")
    session.runCmd("iinit")
    session.runCmd('iget', [ name, 'tempfile.' + name ])
    return HttpResponse(open(name), content_type='x-binary/octet-stream')


processor_for(GenericResource)(resource_processor)


def get_metadata_terms_page(request, *args, **kwargs):
    return render(request, 'pages/metadata_terms.html')


@login_required
def get_user_or_group_data(request, user_or_group_id, is_group, *args, **kwargs):
    """
    This view function must be called as an AJAX call

    :param user_or_group_id: id of the user or group for which data is needed
    :param is_group : (string) 'false' if the id is for a group, 'true' if id is for a user
    :return: JsonResponse() containing user data
    """
    user_data = {}
    if is_group == 'false':
        user = utils.user_from_id(user_or_group_id)

        if user.userprofile.middle_name:
            user_name = "{} {} {}".format(user.first_name, user.userprofile.middle_name, user.last_name)
        else:
            user_name = "{} {}".format(user.first_name, user.last_name)

        user_data['name'] = user_name
        user_data['email'] = user.email
        user_data['url'] = '{domain}/user/{uid}/'.format(domain=utils.current_site_url(), uid=user.pk)
        if user.userprofile.phone_1:
            user_data['phone'] = user.userprofile.phone_1
        elif user.userprofile.phone_2:
            user_data['phone'] = user.userprofile.phone_2
        else:
            user_data['phone'] = ''

        address = ''
        if user.userprofile.state and user.userprofile.state.lower() != 'unspecified':
            address = user.userprofile.state
        if user.userprofile.country and user.userprofile.country.lower() != 'unspecified':
            if len(address) > 0:
                address += ', ' + user.userprofile.country
            else:
                address = user.userprofile.country

        user_data['address'] = address
        user_data['organization'] = user.userprofile.organization if user.userprofile.organization else ''
        user_data['website'] = user.userprofile.website if user.userprofile.website else ''
    else:
        group = utils.group_from_id(user_or_group_id)
        user_data['organization'] = group.name
        user_data['url'] = '{domain}/user/{uid}/'.format(domain=utils.current_site_url(),
                                                         uid=group.pk)
        user_data['description'] = group.gaccess.description

    return JsonResponse(user_data)


def _send_email_on_group_membership_acceptance(membership_request):
    """
    Sends email notification of group membership acceptance

    :param membership_request: an instance of GroupMembershipRequest class
    :return:
    """

    if membership_request.invitation_to is not None:
        # user accepted invitation from the group owner
        # here we are sending email to group owner who invited
        email_msg = """Dear {}
        <p>Your invitation to user '{}' to join the group '{}' has been accepted.</p>
        <p>Thank you</p>
        <p>The HydroShare Team</p>
        """.format(membership_request.request_from.first_name,
                   membership_request.invitation_to.first_name, membership_request.group_to_join.name)
    else:
        # group owner accepted user request
        # here wre are sending email to the user whose request to join got accepted
        email_msg = """Dear {}
        <p>Your request to join the group '{}' has been accepted.</p>
        <p>Thank you</p>
        <p>The HydroShare Team</p>
        """.format(membership_request.request_from.first_name, membership_request.group_to_join.name)

    send_mail(subject="HydroShare group membership",
              message=email_msg,
              html_message=email_msg,
              from_email=settings.DEFAULT_FROM_EMAIL,
              recipient_list=[membership_request.request_from.email])


def _share_resource_with_user(request, frm, resource, requesting_user, privilege):
    if frm.is_valid():
        try:
            requesting_user.uaccess.share_resource_with_user(resource, frm.cleaned_data['user'], privilege)
        except PermissionDenied as exp:
            messages.error(request, exp.message)
    else:
        messages.error(request, frm.errors.as_json())


def _unshare_resource_with_users(request, requesting_user, users_to_unshare_with, resource, privilege):
    users_to_keep = User.objects.in_bulk(users_to_unshare_with).values()
    owners = set(resource.raccess.owners.all())
    editors = set(resource.raccess.edit_users.all()) - owners
    viewers = set(resource.raccess.view_users.all()) - editors - owners

    if privilege == 'owner':
        all_shared_users = owners
    elif privilege == 'edit':
        all_shared_users = editors
    elif privilege == 'view':
        all_shared_users = viewers
    else:
        all_shared_users = []

    go_to_resource_listing_page = False
    for user in all_shared_users:
        if user not in users_to_keep:
            try:
                # requesting user is the resource owner or requesting_user is self unsharing
                # COUCH: no need for undo_share; doesn't do what is intended 11/19/2016
                requesting_user.uaccess.unshare_resource_with_user(resource, user)

                if requesting_user == user and not resource.raccess.public:
                    go_to_resource_listing_page = True
            except PermissionDenied as exp:
                messages.error(request, exp.message)
                break
    return go_to_resource_listing_page


def _set_resource_sharing_status(request, user, resource, flag_to_set, flag_value):
    if not user.uaccess.can_change_resource_flags(resource):
        messages.error(request, "You don't have permission to change resource sharing status")
        return

    if flag_to_set == 'shareable':
        if resource.raccess.shareable != flag_value:
            resource.raccess.shareable = flag_value
            resource.raccess.save()
            return

    has_files = False
    has_metadata = False
    can_resource_be_public_or_discoverable = False
    is_public = (flag_to_set == 'public' and flag_value)
    is_discoverable = (flag_to_set == 'discoverable' and flag_value)
    if is_public or is_discoverable:
        has_files = resource.has_required_content_files()
        has_metadata = resource.metadata.has_all_required_elements()
        can_resource_be_public_or_discoverable = has_files and has_metadata

    if is_public and not can_resource_be_public_or_discoverable:
        messages.error(request, _get_message_for_setting_resource_flag(has_files, has_metadata, resource_flag='public'))
    else:
        if is_discoverable:
            if can_resource_be_public_or_discoverable:
                resource.raccess.public = False
                resource.raccess.discoverable = True
            else:
                messages.error(request, _get_message_for_setting_resource_flag(has_files, has_metadata,
                                                                               resource_flag='discoverable'))
        else:
            resource.raccess.public = is_public
            resource.raccess.discoverable = is_public

        resource.raccess.save()

        # set isPublic metadata AVU accordingly
        res_coll = resource.root_path
        istorage = resource.get_irods_storage()
        istorage.setAVU(res_coll, "isPublic", str(resource.raccess.public).lower())

        # run script to update hyrax input files when a private netCDF resource is made public
        if flag_to_set=='public' and flag_value and settings.RUN_HYRAX_UPDATE and \
                        resource.resource_type=='NetcdfResource':
            run_script_to_update_hyrax_input_files(resource.short_id)


def _get_message_for_setting_resource_flag(has_files, has_metadata, resource_flag):
    msg = ''
    if not has_metadata and not has_files:
        msg = "Resource does not have sufficient required metadata and content files to be {flag}".format(
              flag=resource_flag)
    elif not has_metadata:
        msg = "Resource does not have sufficient required metadata to be {flag}".format(flag=resource_flag)
    elif not has_files:
        msg = "Resource does not have required content files to be {flag}".format(flag=resource_flag)

    return msg


class MyGroupsView(TemplateView):
    template_name = 'pages/my-groups.html'

    @method_decorator(login_required)
    def dispatch(self, *args, **kwargs):
        return super(MyGroupsView, self).dispatch(*args, **kwargs)

    def get_context_data(self, **kwargs):
        u = User.objects.get(pk=self.request.user.id)

        groups = u.uaccess.view_groups
        group_membership_requests = GroupMembershipRequest.objects.filter(invitation_to=u).exclude(
            group_to_join__gaccess__active=False).all()
        # for each group object, set a dynamic attribute to know if the user owns the group
        for g in groups:
            g.is_group_owner = u.uaccess.owns_group(g)

        active_groups = [g for g in groups if g.gaccess.active]
        inactive_groups = [g for g in groups if not g.gaccess.active]
        my_pending_requests = GroupMembershipRequest.objects.filter(request_from=u).exclude(
            group_to_join__gaccess__active=False)
        return {
            'profile_user': u,
            'groups': active_groups,
            'inactive_groups': inactive_groups,
            'my_pending_requests': my_pending_requests,
            'group_membership_requests': group_membership_requests
        }


class AddUserForm(forms.Form):
        user = forms.ModelChoiceField(User.objects.all(), widget=autocomplete_light.ChoiceWidget("UserAutocomplete"))


class GroupView(TemplateView):
    template_name = 'pages/group.html'

    @method_decorator(login_required)
    def dispatch(self, *args, **kwargs):
        return super(GroupView, self).dispatch(*args, **kwargs)

    def get_context_data(self, **kwargs):
        group_id = kwargs['group_id']
        g = Group.objects.get(pk=group_id)
        u = User.objects.get(pk=self.request.user.id)
        u.is_group_owner = u.uaccess.owns_group(g)
        u.is_group_editor = g in u.uaccess.edit_groups
        u.is_group_viewer = g in u.uaccess.view_groups

        g.join_request_waiting_owner_action = g.gaccess.group_membership_requests.filter(request_from=u).exists()
        g.join_request_waiting_user_action = g.gaccess.group_membership_requests.filter(invitation_to=u).exists()
        g.join_request = g.gaccess.group_membership_requests.filter(invitation_to=u).first()

        group_resources = []
        # for each of the resources this group has access to, set resource dynamic
        # attributes (grantor - group member who granted access to the resource) and (date_granted)
        for res in g.gaccess.view_resources:
            grp = GroupResourcePrivilege.objects.get(resource=res, group=g)
            res.grantor = grp.grantor
            res.date_granted = grp.start
            group_resources.append(res)

        # TODO: need to sort this resource list using the date_granted field

        return {
            'profile_user': u,
            'group': g,
            'view_users': g.gaccess.get_users_with_explicit_access(PrivilegeCodes.VIEW),
            'group_resources': group_resources,
            'add_view_user_form': AddUserForm(),
        }


class CollaborateView(TemplateView):
    template_name = 'pages/collaborate.html'

    @method_decorator(login_required)
    def dispatch(self, *args, **kwargs):
        return super(CollaborateView, self).dispatch(*args, **kwargs)

    def get_context_data(self, **kwargs):
        u = User.objects.get(pk=self.request.user.id)
        groups = Group.objects.filter(gaccess__active=True).exclude(name="Hydroshare Author")
        # for each group set group dynamic attributes
        for g in groups:
            g.is_user_member = u in g.gaccess.members
            g.join_request_waiting_owner_action = g.gaccess.group_membership_requests.filter(request_from=u).exists()
            g.join_request_waiting_user_action = g.gaccess.group_membership_requests.filter(invitation_to=u).exists()
            g.join_request = None
            if g.join_request_waiting_owner_action or g.join_request_waiting_user_action:
                g.join_request = g.gaccess.group_membership_requests.filter(request_from=u).first() or \
                                 g.gaccess.group_membership_requests.filter(invitation_to=u).first()
        return {
            'profile_user': u,
            'groups': groups,
        }<|MERGE_RESOLUTION|>--- conflicted
+++ resolved
@@ -995,11 +995,7 @@
     resource_files = request.FILES.values()
     source_names = []
     irods_fnames = request.POST.get('irods_file_names')
-<<<<<<< HEAD
     federated = request.POST.get("irods_federated").lower() == 'true'
-=======
-    federated = request.POST.get("irods_federated").lower()=='true'
->>>>>>> 893c5452
     # TODO: need to make REST API consistent with internal API. This is just "move" now there.
     fed_copy_or_move = request.POST.get("copy-or-move")
 
@@ -1034,7 +1030,6 @@
                                                          requesting_user=request.user,
                                                          **kwargs)
     except utils.ResourceFileSizeException as ex:
-<<<<<<< HEAD
         ajax_response_data['message'] = ex.message
         return JsonResponse(ajax_response_data)
 
@@ -1047,22 +1042,6 @@
         return JsonResponse(ajax_response_data)
     # TODO: (Pabitra) Not sure how we should be handling this when the call now comes as an
     # ajax call - this is relevant to only reference time series resource type
-=======
-        context = {'file_size_error': ex.message}
-        return render_to_response('pages/create-resource.html', context,
-                                  context_instance=RequestContext(request))
-
-    except utils.ResourceFileValidationException as ex:
-        context = {'validation_error': ex.message}
-        return render_to_response('pages/create-resource.html', context,
-                                  context_instance=RequestContext(request))
-
-    except Exception as ex:
-        context = {'resource_creation_error': ex.message}
-        return render_to_response('pages/create-resource.html', context,
-                                  context_instance=RequestContext(request))
-
->>>>>>> 893c5452
     if url_key in page_url_dict:
         return render(request, page_url_dict[url_key], {'title': res_title, 'metadata': metadata})
 
@@ -1074,11 +1053,7 @@
             files=resource_files,
             source_names=source_names,
             # TODO: should probably be resource_federation_path like it is set to.
-<<<<<<< HEAD
             fed_res_path = fed_res_path[0] if len(fed_res_path) == 1 else '',
-=======
-            fed_res_path = fed_res_path[0] if len(fed_res_path)==1 else '',
->>>>>>> 893c5452
             move=(fed_copy_or_move == 'move'),
             content=res_title
     )
