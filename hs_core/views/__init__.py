from __future__ import absolute_import
from collections import defaultdict
from django.contrib.auth import login, authenticate
from django.contrib.auth.decorators import login_required
from django.contrib.auth.models import Group, User
from django.contrib.sites.models import Site
from django.core.exceptions import ValidationError
from django.http import HttpResponseRedirect, HttpResponse
from django.shortcuts import get_object_or_404, render_to_response
from django.template import RequestContext
from django.utils.timezone import now
import json
from mezzanine.conf import settings
from django import forms
from mezzanine.generic.models import Keyword
import mimetypes
import os
from hs_core import hydroshare
from hs_core.hydroshare import get_resource_list
from hs_core.hydroshare.utils import get_resource_by_shortkey, resource_modified, user_from_id
from .utils import authorize
from hs_core.models import ResourceFile, GenericResource, resource_processor, CoreMetaData
import requests
from django.core import exceptions as ex
from mezzanine.pages.page_processors import processor_for
from django.template import RequestContext
from django.core import signing
from django.template import Context
import django.dispatch
from django.contrib.contenttypes.models import ContentType
from django.forms import ValidationError
from inplaceeditform.commons import get_dict_from_obj, apply_filters, get_adaptor_class
from inplaceeditform.views import _get_http_response, _get_adaptor

from . import users_api
from . import discovery_api
from . import resource_api
from . import social_api
from hs_core.hydroshare import utils
from hs_core.hydroshare import file_size_limit_for_display
from hs_core.signals import *
import autocomplete_light

def short_url(request, *args, **kwargs):
    try:
        shortkey = kwargs['shortkey']
    except KeyError:
        raise TypeError('shortkey must be specified...')

    m = get_resource_by_shortkey(shortkey)
    return HttpResponseRedirect(m.get_absolute_url())

def verify(request, *args, **kwargs):
    _, pk, email = signing.loads(kwargs['token']).split(':')
    u = User.objects.get(pk=pk)
    if u.email == email:
        if not u.is_active:
            u.is_active=True
            u.save()
            u.groups.add(Group.objects.get(name="Hydroshare Author"))
        from django.contrib.auth import login
        u.backend = settings.AUTHENTICATION_BACKENDS[0]
        login(request, u)
        return HttpResponseRedirect('/account/update/')
    else:
        from django.contrib import messages
        messages.error(request, "Your verification token was invalid.")

    return HttpResponseRedirect('/')


def add_file_to_resource(request, *args, **kwargs):
    try:
        shortkey = kwargs['shortkey']
    except KeyError:
        raise TypeError('shortkey must be specified...')

    res, _, _ = authorize(request, shortkey, edit=True, full=True, superuser=True)

    for f in request.FILES.getlist('files'):
        res.files.add(ResourceFile(content_object=res, resource_file=f))

        # add format metadata element if necessary
        file_format_type = utils.get_file_mime_type(f.name)
        if file_format_type not in [mime.value for mime in res.metadata.formats.all()]:
            res.metadata.create_element('format', value=file_format_type)

    resource_modified(res, request.user)
    return HttpResponseRedirect(request.META['HTTP_REFERER'])


def add_citation(request, shortkey, *args, **kwargs):
    res, _, _ = authorize(request, shortkey, edit=True, full=True, superuser=True)
    res.dublin_metadata.create(term='REF', content=request.REQUEST['content'])
    resource_modified(res, request.user)
    return HttpResponseRedirect(request.META['HTTP_REFERER'])


def add_metadata_term(request, shortkey, *args, **kwargs):
    res, _, _ = authorize(request, shortkey, edit=True, full=True, superuser=True)
    res.dublin_metadata.create(
        term=request.REQUEST['term'],
        content=request.REQUEST['content']
    )
    resource_modified(res, request.user)
    return HttpResponseRedirect(request.META['HTTP_REFERER'])


def _get_resource_sender(element_name, resource):
    core_metadata_element_names = [el_name.lower() for el_name in CoreMetaData.get_supported_element_names()]

    if element_name in core_metadata_element_names:
        sender_resource = GenericResource().__class__
    else:
        sender_resource = resource.__class__

    return sender_resource


def add_metadata_element(request, shortkey, element_name, *args, **kwargs):
    res, _, _ = authorize(request, shortkey, edit=True, full=True, superuser=True)

    sender_resource = _get_resource_sender(element_name, res)
    handler_response = pre_metadata_element_create.send(sender=sender_resource, element_name=element_name,
                                                        request=request)
    is_add_success = False
    for receiver, response in handler_response:
        if 'is_valid' in response:
            if response['is_valid']:
                element_data_dict = response['element_data_dict']
                if element_name == 'subject':
                    keywords = [k.strip() for k in element_data_dict['value'].split(',')]
                    if res.metadata.subjects.all().count() > 0:
                        res.metadata.subjects.all().delete()
                    for kw in keywords:
                        res.metadata.create_element(element_name, value=kw)
                else:
                    element = res.metadata.create_element(element_name, **element_data_dict)

                is_add_success = True
                resource_modified(res, request.user)

    if request.is_ajax():
        if is_add_success:
            if element_name == 'subject':
                ajax_response_data = {'status': 'success'}
            else:
                ajax_response_data = {'status': 'success', 'element_id': element.id, 'element_name': element_name}

            return HttpResponse(json.dumps(ajax_response_data))

        else:
            ajax_response_data = {'status': 'error'}
            return HttpResponse (json.dumps(ajax_response_data))

    return HttpResponseRedirect(request.META['HTTP_REFERER'])


def update_metadata_element(request, shortkey, element_name, element_id, *args, **kwargs):
    res, _, _ = authorize(request, shortkey, edit=True, full=True, superuser=True)
    sender_resource = _get_resource_sender(element_name, res)
    handler_response = pre_metadata_element_update.send(sender=sender_resource, element_name=element_name,
                                                        element_id=element_id, request=request)
    is_update_success = False

    for receiver, response in handler_response:
        if 'is_valid' in response:
            if response['is_valid']:
                element_data_dict = response['element_data_dict']
                res.metadata.update_element(element_name, element_id, **element_data_dict)
                if element_name == 'title':
                    res.title = res.metadata.title.value
                    res.save()

                resource_modified(res, request.user)
                is_update_success = True

    if request.is_ajax():
        if is_update_success:
            ajax_response_data = {'status': 'success', 'element_name': element_name}
            return HttpResponse(json.dumps(ajax_response_data))
        else:
            ajax_response_data = {'status': 'error'}
            return HttpResponse(json.dumps(ajax_response_data))

    return HttpResponseRedirect(request.META['HTTP_REFERER'])


def delete_metadata_element(request, shortkey, element_name, element_id, *args, **kwargs):
    res, _, _ = authorize(request, shortkey, edit=True, full=True, superuser=True)
    res.metadata.delete_element(element_name, element_id)
    return HttpResponseRedirect(request.META['HTTP_REFERER'])


def delete_file(request, shortkey, f, *args, **kwargs):
    res, _, _ = authorize(request, shortkey, edit=True, full=True, superuser=True)
    fl = res.files.filter(pk=int(f)).first()
    file_name = fl.resource_file.name
    fl.resource_file.delete()
    fl.delete()
    delete_file_mime_type = utils.get_file_mime_type(file_name)
    delete_file_extension = os.path.splitext(file_name)[1]
    # if there is no other resource file with the same extension as the
    # file just deleted then delete the matching format metadata element for the resource
    resource_file_extensions = [os.path.splitext(f.resource_file.name)[1] for f in res.files.all()]
    if delete_file_extension not in resource_file_extensions:
        format_element = res.metadata.formats.filter(value=delete_file_mime_type).first()

        res.metadata.delete_element(format_element.term, format_element.id)

    if res.public:
        if not res.can_be_public:
            res.public = False
            res.save()

    resource_modified(res, request.user)
    return HttpResponseRedirect(request.META['HTTP_REFERER'])


def delete_resource(request, shortkey, *args, **kwargs):
    res, _, _ = authorize(request, shortkey, edit=True, full=True, superuser=True)
    for fl in res.files.all():
        fl.resource_file.delete()
    for bag in res.bags.all():
        bag.bag.delete()
        bag.delete()

    res.metadata.delete_all_elements()
    res.metadata.delete()
    # deleting the metadata container object deletes the resource
    # so no need to delete the resource separately
    #res.delete()
    return HttpResponseRedirect('/my-resources/')


def publish(request, shortkey, *args, **kwargs):
    res, _, _ = authorize(request, shortkey, edit=True, full=True, superuser=True)
    res.edit_users = []
    res.edit_groups = []
    res.published_and_frozen = True
    res.doi = "to be assigned"
    res.save()
    resource_modified(res, request.user)
    return HttpResponseRedirect(request.META['HTTP_REFERER'])


def change_permissions(request, shortkey, *args, **kwargs):

    class AddUserForm(forms.Form):
        user = forms.ModelChoiceField(User.objects.all(), widget=autocomplete_light.ChoiceWidget("UserAutocomplete"))

    class AddGroupForm(forms.Form):
        group = forms.ModelChoiceField(Group.objects.all(), widget=autocomplete_light.ChoiceWidget("GroupAutocomplete"))


    res, _, _ = authorize(request, shortkey, edit=True, full=True, superuser=True)
    t = request.POST['t']
    values = [int(k) for k in request.POST.getlist('designees', [])]
    if t == 'owners':
        res.owners = User.objects.in_bulk(values)
    elif t == 'edit_users':
        res.edit_users = User.objects.in_bulk(values)
    elif t == 'edit_groups':
        res.edit_groups = Group.objects.in_bulk(values)
    elif t == 'view_users':
        res.view_users = User.objects.in_bulk(values)
    elif t == 'view_groups':
        res.view_groups = Group.objects.in_bulk(values)
    elif t == 'add_view_user':
        frm = AddUserForm(data=request.POST)
        if frm.is_valid():
            res.view_users.add(frm.cleaned_data['user'])
    elif t == 'add_edit_user':
        frm = AddUserForm(data=request.POST)
        if frm.is_valid():
            res.edit_users.add(frm.cleaned_data['user'])
    elif t == 'add_view_group':
        frm = AddGroupForm(data=request.POST)
        if frm.is_valid():
            res.view_groups.add(frm.cleaned_data['group'])
    elif t == 'add_view_group':
        frm = AddGroupForm(data=request.POST)
        if frm.is_valid():
            res.edit_groups.add(frm.cleaned_data['group'])
    elif t == 'add_owner':
        frm = AddUserForm(data=request.POST)
        if frm.is_valid():
            res.owners.add(frm.cleaned_data['user'])
    elif t == 'make_public':
        #if res.metadata.has_all_required_elements():
        if res.can_be_public:
            res.public = True
            res.save()
    elif t == 'make_private':
        res.public = False
        res.save()

    return HttpResponseRedirect(request.META['HTTP_REFERER'])

# view functions mapped with INPLACE_SAVE_URL(/hsapi/save_inline/) for Django inplace editing
def save_ajax(request):
    if not request.method == 'POST':
        return _get_http_response({'errors': 'It is not a POST request'})
    adaptor = _get_adaptor(request, 'POST')
    if not adaptor:
        return _get_http_response({'errors': 'Params insufficient'})
    if not adaptor.can_edit():
        return _get_http_response({'errors': 'You can not edit this content'})
    value = adaptor.loads_to_post(request)
    new_data = get_dict_from_obj(adaptor.obj)
    form_class = adaptor.get_form_class()
    field_name = adaptor.field_name
    new_data['in_menus'] = ''
    form = form_class(data=new_data, instance=adaptor.obj)
    try:
        value_edit = adaptor.get_value_editor(value)
        value_edit_with_filter = apply_filters(value_edit, adaptor.filters_to_edit)
        new_data[field_name] = value_edit_with_filter
        if form.is_valid():
            adaptor.save(value_edit_with_filter)
            return _get_http_response({'errors': False,
                                        'value': adaptor.render_value_edit()})
        messages = [] # The error is for another field that you are editing
        for field_name_error, errors_field in form.errors.items():
            for error in errors_field:
                messages.append("%s: %s" % (field_name_error, unicode(error)))
        message_i18n = ','.join(messages)
        return _get_http_response({'errors': message_i18n})
    except ValidationError as error: # The error is for a field that you are editing
        message_i18n = ', '.join([u"%s" % m for m in error.messages])
        return _get_http_response({'errors': message_i18n})

class CaptchaVerifyForm(forms.Form):
    challenge = forms.CharField()
    response = forms.CharField()

def verify_captcha(request):
    f = CaptchaVerifyForm(request.POST)
    if f.is_valid():
        params = dict(f.cleaned_data)
        params['privatekey'] = getattr(settings, 'RECAPTCHA_PRIVATE_KEY', '6LdNC_USAAAAADNdzytMK2-qmDCzJcgybFkw8Z5x')
        params['remoteip'] = request.META['REMOTE_ADDR']
        # return HttpResponse('true', content_type='text/plain')
        resp = requests.post('http://www.google.com/recaptcha/api/verify', params=params)
        lines = resp.text.split('\n')
        if lines[0].startswith('false'):
            raise ex.PermissionDenied('captcha failed')
        else:
            return HttpResponse('true', content_type='text/plain')

@processor_for('resend-verification-email')
def resend_verification_email(request, page):
    u = get_object_or_404(User, username=request.GET['user'])
    try:
        u.email_user(
            'Please verify your new Hydroshare account.',
            """
This is an automated email from Hydroshare.org. If you requested a Hydroshare account, please
go to http://{domain}/verify/{uid}/ and verify your account.
""".format(
            domain=Site.objects.get_current().domain,
            uid=u.pk
        ))
    except:
        pass # FIXME should log this instead of ignoring it.


class FilterForm(forms.Form):
    start = forms.IntegerField(required=False)
    published = forms.BooleanField(required=False)
    edit_permission = forms.BooleanField(required=False)
    creator = forms.ModelChoiceField(queryset=User.objects.all(), required=False)
    user = forms.ModelChoiceField(queryset=User.objects.all(), required=False)
    from_date = forms.DateTimeField(required=False)



@processor_for('my-resources')
def my_resources(request, page):
#    if not request.user.is_authenticated():
#        return HttpResponseRedirect('/accounts/login/')

    # TODO: remove the following 4 lines of debugging code prior to pull request
    import sys
    sys.path.append("/home/docker/pycharm-debug")
    import pydevd
    pydevd.settrace('172.17.42.1', port=21000, suspend=False)
    #pydevd.settrace('144.39.193.115', port=21000, suspend=False)

    frm = FilterForm(data=request.REQUEST)
    if frm.is_valid():
        res_cnt = 20 # 20 is hardcoded for the number of resources to show on one page, which is also hardcoded in my-resources.html
        owner = frm.cleaned_data['creator'] or None
        user = frm.cleaned_data['user'] or (request.user if request.user.is_authenticated() else None)
        edit_permission = frm.cleaned_data['edit_permission'] or False
        published = frm.cleaned_data['published'] or False
        startno = frm.cleaned_data['start']
        if(startno < 0):
            startno = 0
        start = startno or 0
        from_date = frm.cleaned_data['from_date'] or None
        keywords = [k.strip() for k in request.REQUEST['keywords'].split(',')] if request.REQUEST.get('keywords', None) else None
        public = not request.user.is_authenticated()

        dcterms = defaultdict(dict)
        for k, v in filter(lambda (x, y): x.startswith('dc'), request.REQUEST.items()):
            num = int(k[-1])
            vtype = k[2:-1]
            dcterms[num][vtype] = v

        res = set()
        for lst in get_resource_list(
            user=user,
            owner= owner,
            published=published,
            edit_permission=edit_permission,
            from_date=from_date,
            dc=list(dcterms.values()) if dcterms else None,
            keywords=keywords if keywords else None,
            public=public
        ).values():
            res = res.union(lst)
        total_res_cnt = len(res)

        reslst = list(res)

        # need to return total number of resources as 'ct' so have to get all resources
        # and then filter by start and count
        if(start>=total_res_cnt):
            start = total_res_cnt-res_cnt
        if(start < 0):
            start = 0
        if(start+res_cnt > total_res_cnt):
            res_cnt = total_res_cnt-start

        reslst = reslst[start:start+res_cnt]

        res = sorted(reslst, key=lambda x: x.title)

        return {
            'resources': res,
            'first': start,
            'last': start+len(res),
            'ct': total_res_cnt,
            'dcterms' : (
                ('AB', 'Abstract'),
                ('BX', 'Box'),
                ('CN', 'Contributor'),
                ('CVR', 'Coverage'),
                ('CR', 'Creator'),
                ('DT', 'Date'),
                ('DTS', 'DateSubmitted'),
                ('DC', 'DateCreated'),
                ('DM', 'DateModified'),
                ('DSC', 'Description'),
                ('FMT', 'Format'),
                ('ID', 'Identifier'),
                ('LG', 'Language'),
                ('PD', 'Period'),
                ('PT', 'Point'),
                ('PBL', 'Publisher'),
                ('REL', 'Relation'),
                ('RT', 'Rights'),
                ('SRC', 'Source'),
                ('SUB', 'Subject'),
                ('T', 'Title'),
                ('TYP', 'Type'),
    )
        }

@processor_for(GenericResource)
def add_dublin_core(request, page):

    class AddUserForm(forms.Form):
        user = forms.ModelChoiceField(User.objects.all(), widget=autocomplete_light.ChoiceWidget("UserAutocomplete"))

    class AddGroupForm(forms.Form):
        group = forms.ModelChoiceField(Group.objects.all(), widget=autocomplete_light.ChoiceWidget("GroupAutocomplete"))

    from dublincore import models as dc

    class DCTerm(forms.ModelForm):
        class Meta:
            model=dc.QualifiedDublinCoreElement
            fields = ['term', 'content']

    cm = page.get_content_model()
    try:
        abstract = cm.dublin_metadata.filter(term='AB').first().content
    except:
        abstract = None

    return {
        'dublin_core' : [t for t in cm.dublin_metadata.all().exclude(term='AB')],
        'abstract' : abstract,
        'resource_type' : cm._meta.verbose_name,
        'dcterm_frm' : DCTerm(),
        'bag' : cm.bags.first(),
        'users' : User.objects.all(),
        'groups' : Group.objects.all(),
        'owners' : set(cm.owners.all()),
        'view_users' : set(cm.view_users.all()),
        'view_groups' : set(cm.view_groups.all()),
        'edit_users' : set(cm.edit_users.all()),
        'edit_groups' : set(cm.edit_groups.all()),
        'add_owner_user_form' : AddUserForm(),
        'add_view_user_form' : AddUserForm(),
        'add_edit_user_form' : AddUserForm(),
        'add_view_group_form' : AddGroupForm(),
        'add_edit_group_form' : AddGroupForm(),
    }

res_cls = ""
resource = None
@login_required
def describe_resource(request, *args, **kwargs):
    resource_type=request.POST['resource-type']
    res_title = request.POST['title']
    global res_cls, resource
    resource_files=request.FILES.getlist('files')
    valid = hydroshare.check_resource_files(resource_files)
    if not valid:
        context = {
            'file_size_error' : 'The resource file is larger than the supported size limit %s. Select resource files within %s to create resource.' % (file_size_limit_for_display, file_size_limit_for_display)
        }
        return render_to_response('pages/resource-selection.html', context, context_instance=RequestContext(request))
    res_cls = hydroshare.check_resource_type(resource_type)
    # Send pre_describe_resource signal for other resource type apps to listen, extract, and add their own metadata
    ret_responses = pre_describe_resource.send(sender=res_cls, files=resource_files, title=res_title)

    create_res_context = {
        'resource_type': resource_type,
        'res_title': res_title,
    }
    page_url = 'pages/create-resource.html'
    use_generic = True
    for receiver, response in ret_responses:
        if response is not None:
            for key in response:
                if key != 'create_resource_page_url':
                    create_res_context[key] = response[key]
                else:
                    page_url = response.get('create_resource_page_url', 'pages/create-resource.html')
                    use_generic = False

    if use_generic:
        # create barebone resource with resource_files to database model for later update since on Django 1.7, resource_files get closed automatically at the end of each request
        owner = user_from_id(request.user)
        resource = res_cls.objects.create(
                user=owner,
                creator=owner,
                title=res_title,
                last_changed_by=owner,
                in_menus=[],
                **kwargs
        )
        for file in resource_files:
            ResourceFile.objects.create(content_object=resource, resource_file=file)

    return render_to_response(page_url, create_res_context, context_instance=RequestContext(request))


@login_required
def create_resource_select_resource_type(request, *args, **kwargs):
    return render_to_response('pages/create-resource.html', context_instance=RequestContext(request))


@login_required
def create_resource_new_workflow(request, *args, **kwargs):
    resource_type=request.POST['resource-type']
    res_title = request.POST['title']
    if len(res_title) == 0:
        res_title = 'Untitled resource'

    global res_cls, resource
    resource_files = request.FILES.getlist('files')
    valid = hydroshare.check_resource_files(resource_files)
    if not valid:
        context = {
            'file_size_error' : 'The resource file is larger than the supported size limit %s. '
                                'Select resource files within %s to create resource.'
                                % (file_size_limit_for_display, file_size_limit_for_display)
        }
        return render_to_response('pages/create-resource.html', context, context_instance=RequestContext(request))

    res_cls = hydroshare.check_resource_type(resource_type)

    metadata = []
    # Send pre-create resource signal - let any other app populate the empty metadata list object
    pre_create_resource.send(sender=res_cls, dublin_metadata=None, metadata=metadata, files=resource_files, resource=None, **kwargs)

    add_title = True
    for element in metadata:
        if 'title' in element:
            if 'value' in element['title']:
                res_title = element['title']['value']
                add_title = False
            else:
                metadata.remove(element)
            break

    if add_title:
        metadata.append({'title': {'value': res_title}})

<<<<<<< HEAD


    #owner = user_from_id(request.user)
=======
    add_language = True
    for element in metadata:
        if 'language' in element:
            if 'code' in element['language']:
                #language_code = element['language']['code']
                add_language = False
            else:
                metadata.remove(element)
            break

    if add_language:
        metadata.append({'language': {'code': 'eng'}})

    # add the default rights/license element
    metadata.append({'rights':
                         {'statement': 'This resource is shared under the Creative Commons Attribution CC BY.',
                          'url': 'http://creativecommons.org/licenses/by/4.0/'
                         }
                    })
>>>>>>> 05b8f43d

    resource = hydroshare.create_resource(
            resource_type=request.POST['resource-type'],
            owner=request.user,
            title=res_title,
            keywords=None,
            dublin_metadata=None,
            metadata=metadata,
            files=request.FILES.getlist('files'),
            content=res_title
    )

    if resource is not None:
        # go to resource landing page
        return HttpResponseRedirect(resource.get_absolute_url())
    else:
        context = {
            'resource_creation_error': 'Resource creation failed'
        }
        return render_to_response('pages/create-resource.html', context, context_instance=RequestContext(request))


class CreateResourceForm(forms.Form):
    title = forms.CharField(required=True)
    creators = forms.CharField(required=False, min_length=0)
    contributors = forms.CharField(required=False, min_length=0)
    abstract = forms.CharField(required=False, min_length=0)
    keywords = forms.CharField(required=False, min_length=0)

@login_required
def create_resource(request, *args, **kwargs):
    global resource
    qrylst = request.POST
    frm = CreateResourceForm(qrylst)
    if frm.is_valid():
        dcterms = [
            { 'term': 'T', 'content': frm.cleaned_data['title'] },
            { 'term': 'AB',  'content': frm.cleaned_data['abstract'] or frm.cleaned_data['title']},
            { 'term': 'DT', 'content': now().isoformat()},
            { 'term': 'DC', 'content': now().isoformat()}
        ]
        for cn in frm.cleaned_data['contributors'].split(','):
            cn = cn.strip()
            if(cn !=""):
                dcterms.append({'term': 'CN', 'content': cn})
        for cr in frm.cleaned_data['creators'].split(','):
            cr = cr.strip()
            if(cr !=""):
                dcterms.append({'term': 'CR', 'content': cr})
        global res_cls
        # Send pre_call_create_resource signal
        metadata = []
        pre_call_create_resource.send(sender=res_cls, resource=resource, metadata=metadata, request_post = qrylst)
        res = hydroshare.create_resource(
            resource_type=qrylst['resource-type'],
            owner=request.user,
            title=frm.cleaned_data['title'],
            keywords=[k.strip() for k in frm.cleaned_data['keywords'].split(',')] if frm.cleaned_data['keywords'] else None,
            dublin_metadata=dcterms,
            content=frm.cleaned_data['abstract'] or frm.cleaned_data['title'],
            res_type_cls = res_cls,
            resource=resource,
            metadata=metadata
        )
        if res is not None:
            return HttpResponseRedirect(res.get_absolute_url())
    else:
        raise ValidationError(frm.errors)

@login_required
def get_file(request, *args, **kwargs):
    from django_irods.icommands import RodsSession
    name = kwargs['name']
    session = RodsSession("./", "/usr/bin")
    session.runCmd("iinit");
    session.runCmd('iget', [ name, 'tempfile.' + name ])
    return HttpResponse(open(name), content_type='x-binary/octet-stream')

processor_for(GenericResource)(resource_processor)

@processor_for('resources')
def resource_listing_processor(request, page):
    owned_resources = list(GenericResource.objects.filter(owners__pk=request.user.pk))
    editable_resources = list(GenericResource.objects.filter(owners__pk=request.user.pk))
    viewable_resources = list(GenericResource.objects.filter(public=True))
    return locals()

# FIXME need a task somewhere that amounts to checking inactive accounts and deleting them after 30 days.<|MERGE_RESOLUTION|>--- conflicted
+++ resolved
@@ -381,11 +381,10 @@
 #        return HttpResponseRedirect('/accounts/login/')
 
     # TODO: remove the following 4 lines of debugging code prior to pull request
-    import sys
-    sys.path.append("/home/docker/pycharm-debug")
-    import pydevd
-    pydevd.settrace('172.17.42.1', port=21000, suspend=False)
-    #pydevd.settrace('144.39.193.115', port=21000, suspend=False)
+    # import sys
+    # sys.path.append("/home/docker/pycharm-debug")
+    # import pydevd
+    # pydevd.settrace('172.17.42.1', port=21000, suspend=False)
 
     frm = FilterForm(data=request.REQUEST)
     if frm.is_valid():
@@ -602,11 +601,6 @@
     if add_title:
         metadata.append({'title': {'value': res_title}})
 
-<<<<<<< HEAD
-
-
-    #owner = user_from_id(request.user)
-=======
     add_language = True
     for element in metadata:
         if 'language' in element:
@@ -626,7 +620,6 @@
                           'url': 'http://creativecommons.org/licenses/by/4.0/'
                          }
                     })
->>>>>>> 05b8f43d
 
     resource = hydroshare.create_resource(
             resource_type=request.POST['resource-type'],
