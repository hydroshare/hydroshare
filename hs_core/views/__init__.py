--- conflicted
+++ resolved
@@ -37,10 +37,8 @@
 from hs_core.hydroshare import utils
 from . import utils as view_utils
 from hs_core.signals import *
-<<<<<<< HEAD
+
 from hs_collection_resource.models import CollectionResource
-=======
->>>>>>> 03903996
 
 def short_url(request, *args, **kwargs):
     try:
@@ -248,7 +246,6 @@
 def delete_resource(request, shortkey, *args, **kwargs):
     res, _, _ = authorize(request, shortkey, edit=True, full=True, superuser=True)
 
-<<<<<<< HEAD
     # downgrade collection to private if the res being deleted here is the only member resource in the collection
     # reverse lookup: find all associated collection resources
     associated_collectionitems_metadata_obj_list = list(res.collectionitems_set.all())
@@ -266,7 +263,12 @@
                 istorage = IrodsStorage()
                 istorage.setAVU(res_collection.short_id, "isPublic", str(res_collection.raccess.public))
 
-    res.delete()
+    try:
+        hydroshare.delete_resource(shortkey)
+    except ValidationError as ex:
+        request.session['validation_error'] = ex.message
+        return HttpResponseRedirect(request.META['HTTP_REFERER'])
+
     # the ManyToMany Relationships between this resource and all associated collections have been removed
     # that means the metadata of these collection also changed, so we need to update their bags
     for collectionitems_metadata_obj in associated_collectionitems_metadata_obj_list:
@@ -276,13 +278,6 @@
         # reverse lookup: metadata obj --> resource obj
         res_collection = CollectionResource.objects.get(object_id=collectionitems_metadata_obj.object_id)
         resource_modified(res_collection, request.user, True)
-=======
-    try:
-        hydroshare.delete_resource(shortkey)
-    except ValidationError as ex:
-        request.session['validation_error'] = ex.message
-        return HttpResponseRedirect(request.META['HTTP_REFERER'])
->>>>>>> 03903996
 
     return HttpResponseRedirect('/my-resources/')
 
@@ -476,7 +471,7 @@
             user.uaccess.unshare_resource_with_user(res, user_to_unshare_with)
         else:
             # requesting user is the original grantor of privilege to user_to_unshare_with
-            # COUCH: This can raise a PermissionDenied exception without a guard such as 
+            # COUCH: This can raise a PermissionDenied exception without a guard such as
             # user.uaccess.can_undo_share_resource_with_user(res, user_to_unshare_with)
             user.uaccess.undo_share_resource_with_user(res, user_to_unshare_with)
 
@@ -581,7 +576,7 @@
     favorite_resources = list(user.ulabels.favorited_resources)
     labeled_resources = list(user.ulabels.labeled_resources)
     discovered_resources = list(user.ulabels.my_resources)
-    
+
     for res in owned_resources:
         res.owned = True
 
@@ -746,7 +741,7 @@
                     requesting_user.uaccess.unshare_resource_with_user(resource, user)
                 else:
                     # requesting user is the original grantor of privilege to user
-                    # TODO from @alvacouch: This can raise a PermissionDenied exception without a guard such as 
+                    # TODO from @alvacouch: This can raise a PermissionDenied exception without a guard such as
                     # user.uaccess.can_undo_share_resource_with_user(res, user_to_unshare_with)
                     requesting_user.uaccess.undo_share_resource_with_user(resource, user)
 
