<<<<<<< HEAD

import json
import datetime
import pytz
import logging

from drf_yasg.utils import swagger_auto_schema

from django.core.mail import send_mail
from django.contrib.auth import authenticate, login as auth_login
from django.contrib.auth.decorators import login_required
from django.contrib.auth.models import Group, User
from django.contrib.sites.models import Site
from django.contrib import messages
from django.utils.decorators import method_decorator
from django.core.exceptions import ValidationError, PermissionDenied, ObjectDoesNotExist
from django.http import HttpResponseRedirect, HttpResponse, JsonResponse, \
    HttpResponseBadRequest, HttpResponseForbidden
from django.shortcuts import get_object_or_404, render, redirect
from django.core import signing
from django.db import Error, IntegrityError
from django import forms
from django.views.generic import TemplateView
from django.core.urlresolvers import reverse
from django.forms.models import model_to_dict

from rest_framework import status
from rest_framework.decorators import api_view

from mezzanine.conf import settings
from mezzanine.pages.page_processors import processor_for
from mezzanine.utils.email import subject_template, send_mail_template

from autocomplete_light import shortcuts as autocomplete_light
from inplaceeditform.commons import get_dict_from_obj, apply_filters
from inplaceeditform.views import _get_http_response, _get_adaptor
from django_irods.icommands import SessionException

from hs_core import hydroshare
from hs_core.hydroshare.utils import get_resource_by_shortkey, resource_modified, resolve_request
from .utils import authorize, upload_from_irods, ACTION_TO_AUTHORIZE, run_script_to_update_hyrax_input_files, \
    get_my_resources_list, send_action_to_take_email, get_coverage_data_dict

from hs_core.models import GenericResource, resource_processor, CoreMetaData, Subject
from hs_core.hydroshare.resource import METADATA_STATUS_SUFFICIENT, METADATA_STATUS_INSUFFICIENT, \
    replicate_resource_bag_to_user_zone, update_quota_usage as update_quota_usage_utility

from hs_tools_resource.app_launch_helper import resource_level_tool_urls

from . import resource_rest_api
from . import resource_metadata_rest_api
from . import user_rest_api
from . import resource_folder_hierarchy

from . import resource_access_api
from . import resource_folder_rest_api
from . import debug_resource_view
from . import resource_ticket_rest_api
from . import apps

from hs_core.hydroshare import utils

from hs_core.signals import *
from hs_access_control.models import PrivilegeCodes, GroupMembershipRequest, GroupResourcePrivilege

from hs_collection_resource.models import CollectionDeletedResource

logger = logging.getLogger(__name__)


def short_url(request, *args, **kwargs):
    try:
        shortkey = kwargs['shortkey']
    except KeyError:
        raise TypeError('shortkey must be specified...')

    m = get_resource_by_shortkey(shortkey)
    return HttpResponseRedirect(m.get_absolute_url())


def verify(request, *args, **kwargs):
    _, pk, email = signing.loads(kwargs['token']).split(':')
    u = User.objects.get(pk=pk)
    if u.email == email:
        if not u.is_active:
            u.is_active=True
            u.save()
            u.groups.add(Group.objects.get(name="Hydroshare Author"))
        from django.contrib.auth import login
        u.backend = settings.AUTHENTICATION_BACKENDS[0]
        login(request, u)
        return HttpResponseRedirect('/account/update/')
    else:
        from django.contrib import messages
        messages.error(request, "Your verification token was invalid.")

    return HttpResponseRedirect('/')


def change_quota_holder(request, shortkey):
    new_holder_uname = request.POST.get('new_holder_username', '')
    ajax_response_data = {'status': 'error', 'message': ''}

    if not new_holder_uname:
        ajax_response_data['message'] = "Please select a user."
        return JsonResponse(ajax_response_data)
    new_holder_u = User.objects.filter(username=new_holder_uname).first()
    if not new_holder_u:
        ajax_response_data['message'] = "Unable to change quota holder. " \
                                     "Please verify that the selected user still has access to this resource."
        return JsonResponse(ajax_response_data)

    res = utils.get_resource_by_shortkey(shortkey)
    try:
        res.set_quota_holder(request.user, new_holder_u)

        # send notification to the new quota holder
        context = {
            "request": request,
            "user": request.user,
            "new_quota_holder": new_holder_u,
            "resource_uuid": res.short_id,
        }
        subject_template_name = "email/quota_holder_change_subject.txt"
        subject = subject_template(subject_template_name, context)
        send_mail_template(subject, "email/quota_holder_change",
                           settings.DEFAULT_FROM_EMAIL, new_holder_u.email,
                           context=context)
    except PermissionDenied:
        ajax_response_data['message'] = "You do not have permission to change the quota holder for this resource."
        return JsonResponse(ajax_response_data)
    except utils.QuotaException as ex:
        msg = 'Failed to change quota holder to {0} since {0} does not have ' \
              'enough quota to hold this new resource. The exception quota message ' \
              'reported for {0} is: '.format(new_holder_u.username) + ex.msg
        ajax_response_data['message'] = msg
        return JsonResponse(ajax_response_data)

    ajax_response_data['status'] = 'success'
    return JsonResponse(ajax_response_data)


@swagger_auto_schema(method='post', auto_schema=None)
@api_view(['POST'])
def update_quota_usage(request, username):
    req_user = request.user
    if req_user.username != settings.IRODS_SERVICE_ACCOUNT_USERNAME:
        return HttpResponseForbidden('only iRODS service account is authorized to '
                                     'perform this action')
    if not req_user.is_authenticated():
        return HttpResponseForbidden('You are not authenticated to perform this action')

    try:
        user = User.objects.get(username=username)
    except User.DoesNotExist:
        return HttpResponseBadRequest('user to update quota for is not valid')

    update_quota_usage_utility(user=user)

    return HttpResponse('quota for user ' + user.username + ' has been updated', status=200)


def extract_files_with_paths(request):
    res_files = []
    full_paths = {}
    for key in list(request.FILES.keys()):
        full_path = request.POST.get(key, None)
        f = request.FILES[key]
        res_files.append(f)
        if full_path:
            full_paths[f] = full_path
    return res_files, full_paths


def add_files_to_resource(request, shortkey, *args, **kwargs):
    """
    This view function is called by AJAX in the folder implementation
    :param request: AJAX request
    :param shortkey: resource uuid
    :param args:
    :param kwargs:
    :return: HTTP response with status code indicating success or failure
    """
    resource, _, _ = authorize(request, shortkey,
                               needed_permission=ACTION_TO_AUTHORIZE.EDIT_RESOURCE)

    res_files, full_paths = extract_files_with_paths(request)
    auto_aggregate = request.POST.get("auto_aggregate", 'true').lower() == 'true'
    extract_metadata = request.GET.get('extract-metadata', 'No')
    extract_metadata = True if extract_metadata.lower() == 'yes' else False
    file_folder = request.POST.get('file_folder', None)
    if file_folder is not None:
        if file_folder == "data/contents":
            file_folder = None
        elif file_folder.startswith("data/contents/"):
            file_folder = file_folder[len("data/contents/"):]

    try:
        utils.resource_file_add_pre_process(resource=resource, files=res_files, user=request.user,
                                            extract_metadata=extract_metadata,
                                            folder=file_folder)

    except hydroshare.utils.ResourceFileSizeException as ex:
        msg = {'file_size_error': ex.msg}
        return JsonResponse(msg, status=500)

    except (hydroshare.utils.ResourceFileValidationException, Exception) as ex:
        msg = {'validation_error': ex.msg}
        return JsonResponse(msg, status=500)

    try:
        hydroshare.utils.resource_file_add_process(resource=resource, files=res_files,
                                                   user=request.user,
                                                   extract_metadata=extract_metadata,
                                                   folder=file_folder, full_paths=full_paths,
                                                   auto_aggregate=auto_aggregate)

    except (hydroshare.utils.ResourceFileValidationException, Exception) as ex:
        msg = {'validation_error': ex.msg}
        return JsonResponse(msg, status=500)

    res_public_status = 'public' if resource.raccess.public else 'not public'
    res_discoverable_status = 'discoverable' if resource.raccess.discoverable \
        else 'not discoverable'

    if resource.can_be_public_or_discoverable:
        metadata_status = METADATA_STATUS_SUFFICIENT
    else:
        metadata_status = METADATA_STATUS_INSUFFICIENT

    response_data = {
        'res_public_status': res_public_status,
        'res_discoverable_status': res_discoverable_status,
        'metadata_status': metadata_status,
    }

    return JsonResponse(data=response_data, status=200)
    

def _get_resource_sender(element_name, resource):
    core_metadata_element_names = [el_name.lower() for el_name in CoreMetaData.get_supported_element_names()]

    if element_name in core_metadata_element_names:
        sender_resource = GenericResource().__class__
    else:
        sender_resource = resource.__class__

    return sender_resource


def get_supported_file_types_for_resource_type(request, resource_type, *args, **kwargs):
    resource_cls = hydroshare.check_resource_type(resource_type)
    if request.is_ajax:
        # TODO: use try catch
        ajax_response_data = {'file_types': json.dumps(resource_cls.get_supported_upload_file_types())}
        return HttpResponse(json.dumps(ajax_response_data))
    else:
        return HttpResponseRedirect(request.META['HTTP_REFERER'])


def is_multiple_file_upload_allowed(request, resource_type, *args, **kwargs):
    resource_cls = hydroshare.check_resource_type(resource_type)
    if request.is_ajax:
        # TODO: use try catch
        ajax_response_data = {'allow_multiple_file': resource_cls.allow_multiple_file_upload()}
        return HttpResponse(json.dumps(ajax_response_data))
    else:
        return HttpResponseRedirect(request.META['HTTP_REFERER'])


def get_relevant_tools(request, shortkey, *args, **kwargs):
    res, _, _ = authorize(request, shortkey, needed_permission=ACTION_TO_AUTHORIZE.VIEW_RESOURCE)
    relevant_tools = resource_level_tool_urls(res, request)
    return HttpResponse(json.dumps(relevant_tools))


def update_key_value_metadata(request, shortkey, *args, **kwargs):
    """
    This one view function is for CRUD operation for resource key/value arbitrary metadata.
    key/value data in request.POST is assigned to the resource.extra_metadata field
    """
    res, _, _ = authorize(request, shortkey, needed_permission=ACTION_TO_AUTHORIZE.EDIT_RESOURCE)
    post_data = request.POST.copy()
    resource_mode = post_data.pop('resource-mode', None)
    extra_metadata = post_data.dict()
    extra_metadata_copy = extra_metadata.copy()
    for key in extra_metadata_copy:
        if not key:
            extra_metadata.pop(key)

    res.extra_metadata = extra_metadata
    is_update_success = True
    err_message = ""
    try:
        res.save()
    except Error as ex:
        is_update_success = False
        err_message = ex.msg

    if is_update_success:
        resource_modified(res, request.user, overwrite_bag=False)
        res_metadata = res.metadata
        res_metadata.set_dirty(True)

    if request.is_ajax():
        if is_update_success:
            ajax_response_data = {'status': 'success',
                                  'is_dirty': res.metadata.is_dirty if
                                  hasattr(res.metadata, 'is_dirty') else False}
        else:
            ajax_response_data = {'status': 'error', 'message': err_message}
        return HttpResponse(json.dumps(ajax_response_data))

    if resource_mode is not None:
        request.session['resource-mode'] = 'edit'

    if is_update_success:
        messages.success(request, "Metadata update successful")
    else:
        messages.error(request, err_message)

    return HttpResponseRedirect(request.META['HTTP_REFERER'])


@api_view(['POST', 'GET'])
def update_key_value_metadata_public(request, pk):
    res, _, _ = authorize(request, pk, needed_permission=ACTION_TO_AUTHORIZE.EDIT_RESOURCE)

    if request.method == 'GET':
        return HttpResponse(status=200, content=json.dumps(res.extra_metadata))

    post_data = request.data.copy()
    res.extra_metadata = post_data

    is_update_success = True

    try:
        res.save()
    except Error as ex:
        is_update_success = False

    if is_update_success:
        resource_modified(res, request.user, overwrite_bag=False)

    if is_update_success:
        return HttpResponse(status=200)
    else:
        return HttpResponse(status=400)


def add_metadata_element(request, shortkey, element_name, *args, **kwargs):
    """This function is normally for adding/creating new resource level metadata elements.
    However, for the metadata element 'subject' (keyword) this function allows for creating,
    updating and deleting metadata elements.
    """
    res, _, _ = authorize(request, shortkey, needed_permission=ACTION_TO_AUTHORIZE.EDIT_RESOURCE)

    is_add_success = False
    err_msg = "Failed to create metadata element '{}'. {}."
    element = None
    sender_resource = _get_resource_sender(element_name, res)
    if element_name.lower() == 'subject' and len(request.POST['value']) == 0:
        # seems the user wants to delete all keywords - no need for pre-check in signal handler
        res.metadata.subjects.all().delete()
        is_add_success = True
        res.update_public_and_discoverable()
        resource_modified(res, request.user, overwrite_bag=False)
    else:
        handler_response = pre_metadata_element_create.send(sender=sender_resource,
                                                            element_name=element_name,
                                                            request=request)
        for receiver, response in handler_response:
            if 'is_valid' in response:
                if response['is_valid']:
                    element_data_dict = response['element_data_dict']
                    if element_name == 'subject':
                        # using set() to remove any duplicate keywords
                        keywords = set([k.strip() for k in element_data_dict['value'].split(',')])
                        keyword_maxlength = Subject._meta.get_field('value').max_length
                        keywords_to_add = []
                        for kw in keywords:
                            if len(kw) > keyword_maxlength:
                                kw = kw[:keyword_maxlength]

                            # skip any duplicate keywords (case insensitive)
                            if kw not in keywords_to_add and kw.lower() not in keywords_to_add:
                                keywords_to_add.append(kw)

                        if len(keywords_to_add) > 0:
                            res.metadata.subjects.all().delete()
                            for kw in keywords_to_add:
                                res.metadata.create_element(element_name, value=kw)
                        is_add_success = True
                    else:
                        try:
                            element = res.metadata.create_element(element_name, **element_data_dict)
                            is_add_success = True
                        except ValidationError as exp:
                            err_msg = err_msg.format(element_name, exp.msg)
                            request.session['validation_error'] = err_msg
                        except Error as exp:
                            # some database error occurred
                            err_msg = err_msg.format(element_name, exp.msg)
                            request.session['validation_error'] = err_msg
                        except Exception as exp:
                            # some other error occurred
                            err_msg = err_msg.format(element_name, exp.msg)
                            request.session['validation_error'] = err_msg

                    if is_add_success:
                        resource_modified(res, request.user, overwrite_bag=False)
                        if res.resource_type == "TimeSeriesResource" and element_name != "subject":
                            res.metadata.is_dirty = True
                            res.metadata.save()
                elif "errors" in response:
                    err_msg = err_msg.format(element_name, response['errors'])

    if request.is_ajax():
        if is_add_success:
            res_public_status = 'public' if res.raccess.public else 'not public'
            res_discoverable_status = 'discoverable' if res.raccess.discoverable \
                else 'not discoverable'
            if res.can_be_public_or_discoverable:
                metadata_status = METADATA_STATUS_SUFFICIENT
            else:
                metadata_status = METADATA_STATUS_INSUFFICIENT

            if element_name == 'subject':
                ajax_response_data = {'status': 'success', 'element_name': element_name,
                                      'metadata_status': metadata_status,
                                      'res_public_status': res_public_status,
                                      'res_discoverable_status': res_discoverable_status}
            elif element_name.lower() == 'site' and res.resource_type == 'TimeSeriesResource':
                ajax_response_data = {'status': 'success',
                                      'element_name': element_name,
                                      'spatial_coverage': get_coverage_data_dict(res),
                                      'metadata_status': metadata_status,
                                      'res_public_status': res_public_status,
                                      'res_discoverable_status': res_discoverable_status
                                      }
                if element is not None:
                    ajax_response_data['element_id'] = element.id
            else:
                ajax_response_data = {'status': 'success',
                                      'element_name': element_name,
                                      'spatial_coverage': get_coverage_data_dict(res),
                                      'temporal_coverage': get_coverage_data_dict(res, 'temporal'),
                                      'has_logical_temporal_coverage':
                                          res.has_logical_temporal_coverage,
                                      'has_logical_spatial_coverage':
                                          res.has_logical_spatial_coverage,
                                      'metadata_status': metadata_status,
                                      'res_public_status': res_public_status,
                                      'res_discoverable_status': res_discoverable_status
                                      }
                if element is not None:
                    ajax_response_data['element_id'] = element.id

            ajax_response_data['is_dirty'] = res.metadata.is_dirty if \
                hasattr(res.metadata, 'is_dirty') else False

            return JsonResponse(ajax_response_data)
        else:
            ajax_response_data = {'status': 'error', 'message': err_msg}
            return JsonResponse(ajax_response_data)

    if 'resource-mode' in request.POST:
        request.session['resource-mode'] = 'edit'

    return HttpResponseRedirect(request.META['HTTP_REFERER'])


def get_resource_metadata(request, shortkey, *args, **kwargs):
    """Returns resource level metadata that is needed to update UI
    Only the following resource level metadata is returned for now:
    title
    abstract
    keywords
    creators
    spatial coverage
    temporal coverage
    """
    resource, _, _ = authorize(request, shortkey,
                               needed_permission=ACTION_TO_AUTHORIZE.VIEW_RESOURCE)
    res_metadata = dict()
    res_metadata['title'] = resource.metadata.title.value
    if resource.metadata.description:
        res_metadata['abstract'] = resource.metadata.description.abstract
    else:
        res_metadata['abstract'] = None
    creators = []
    for creator in resource.metadata.creators.all():
        creators.append(model_to_dict(creator))
    res_metadata['creators'] = creators
    res_metadata['keywords'] = [sub.value for sub in resource.metadata.subjects.all()]
    res_metadata['spatial_coverage'] = get_coverage_data_dict(resource)
    res_metadata['temporal_coverage'] = get_coverage_data_dict(resource, coverage_type='temporal')
    return JsonResponse(res_metadata, status=200)


def update_metadata_element(request, shortkey, element_name, element_id, *args, **kwargs):
    res, _, _ = authorize(request, shortkey, needed_permission=ACTION_TO_AUTHORIZE.EDIT_RESOURCE)
    sender_resource = _get_resource_sender(element_name, res)
    handler_response = pre_metadata_element_update.send(sender=sender_resource,
                                                        element_name=element_name,
                                                        element_id=element_id, request=request)
    is_update_success = False
    err_msg = "Failed to update metadata element '{}'. {}."
    for receiver, response in handler_response:
        if 'is_valid' in response:
            if response['is_valid']:
                element_data_dict = response['element_data_dict']
                try:
                    res.metadata.update_element(element_name, element_id, **element_data_dict)
                    post_handler_response = post_metadata_element_update.send(
                        sender=sender_resource, element_name=element_name, element_id=element_id)
                    is_update_success = True
                    # this is how we handle if a post_metadata_element_update receiver
                    # is not implemented in the resource type's receivers.py
                    element_exists = True
                    for receiver, response in post_handler_response:
                        if 'element_exists' in response:
                            element_exists = response['element_exists']

                except ValidationError as exp:
                    err_msg = err_msg.format(element_name, exp.msg)
                    request.session['validation_error'] = err_msg
                except Error as exp:
                    # some database error occurred
                    err_msg = err_msg.format(element_name, exp.msg)
                    request.session['validation_error'] = err_msg
                # TODO: it's brittle to embed validation logic at this level.
                if element_name == 'title':
                    res.update_public_and_discoverable()
                if is_update_success:
                    resource_modified(res, request.user, overwrite_bag=False)
                    if res.resource_type == "TimeSeriesResource" and element_name != "subject":
                        res.metadata.is_dirty = True
                        res.metadata.save()
            elif "errors" in response:
                err_msg = err_msg.format(element_name, response['errors'])

    if request.is_ajax():
        if is_update_success:
            res_public_status = 'public' if res.raccess.public else 'not public'
            res_discoverable_status = 'discoverable' if res.raccess.discoverable \
                else 'not discoverable'
            if res.can_be_public_or_discoverable:
                metadata_status = METADATA_STATUS_SUFFICIENT
            else:
                metadata_status = METADATA_STATUS_INSUFFICIENT
            if element_name.lower() == 'site' and (res.resource_type == 'TimeSeriesResource' or
                                                   res.resource_type == 'CompositeResource'):
                # get the spatial coverage element
                spatial_coverage_dict = get_coverage_data_dict(res)
                ajax_response_data = {'status': 'success',
                                      'element_name': element_name,
                                      'spatial_coverage': spatial_coverage_dict,
                                      'has_logical_temporal_coverage':
                                          res.has_logical_temporal_coverage,
                                      'has_logical_spatial_coverage':
                                          res.has_logical_spatial_coverage,
                                      'metadata_status': metadata_status,
                                      'res_public_status': res_public_status,
                                      'res_discoverable_status': res_discoverable_status,
                                      'element_exists': element_exists}
            else:
                ajax_response_data = {'status': 'success',
                                      'element_name': element_name,
                                      'metadata_status': metadata_status,
                                      'res_public_status': res_public_status,
                                      'res_discoverable_status': res_discoverable_status,
                                      'element_exists': element_exists}

            ajax_response_data['is_dirty'] = res.metadata.is_dirty if \
                hasattr(res.metadata, 'is_dirty') else False

            return JsonResponse(ajax_response_data)
        else:
            ajax_response_data = {'status': 'error', 'message': err_msg}
            return JsonResponse(ajax_response_data)

    if 'resource-mode' in request.POST:
        request.session['resource-mode'] = 'edit'

    return HttpResponseRedirect(request.META['HTTP_REFERER'])


@swagger_auto_schema(method='get', auto_schema=None)
@api_view(['GET'])
def file_download_url_mapper(request, shortkey):
    """ maps the file URIs in resourcemap document to django_irods download view function"""
    try:
        res, _, _ = authorize(request, shortkey,
                              needed_permission=ACTION_TO_AUTHORIZE.VIEW_RESOURCE,
                              raises_exception=False)
    except ObjectDoesNotExist:
        return HttpResponse("resource not found", status=status.HTTP_404_NOT_FOUND)
    except PermissionDenied:
        return HttpResponse("access not authorized", status=status.HTTP_401_UNAUTHORIZED)

    if __debug__:
        logger.debug("request path is {}".format(request.path))
    path_split = request.path.split('/')[2:]  # strip /resource/
    public_file_path = '/'.join(path_split)

    istorage = res.get_irods_storage()
    url_download = True if request.GET.get('url_download', 'false').lower() == 'true' else False
    zipped = True if request.GET.get('zipped', 'false').lower() == 'true' else False
    aggregation = True if request.GET.get('aggregation', 'false').lower() == 'true' else False
    return HttpResponseRedirect(istorage.url(public_file_path, url_download, zipped, aggregation))


def delete_metadata_element(request, shortkey, element_name, element_id, *args, **kwargs):
    res, _, _ = authorize(request, shortkey, needed_permission=ACTION_TO_AUTHORIZE.EDIT_RESOURCE)
    res.metadata.delete_element(element_name, element_id)
    res.update_public_and_discoverable()
    resource_modified(res, request.user, overwrite_bag=False)
    request.session['resource-mode'] = 'edit'
    return HttpResponseRedirect(request.META['HTTP_REFERER'])


def delete_file(request, shortkey, f, *args, **kwargs):
    res, _, user = authorize(request, shortkey, needed_permission=ACTION_TO_AUTHORIZE.EDIT_RESOURCE)
    hydroshare.delete_resource_file(shortkey, f, user)  # calls resource_modified
    request.session['resource-mode'] = 'edit'

    return HttpResponseRedirect(request.META['HTTP_REFERER'])


def delete_multiple_files(request, shortkey, *args, **kwargs):
    res, _, user = authorize(request, shortkey, needed_permission=ACTION_TO_AUTHORIZE.EDIT_RESOURCE)
    # file_ids is a string of file ids separated by comma
    f_ids = request.POST['file_ids']
    f_id_list = f_ids.split(',')
    for f_id in f_id_list:
        f_id = f_id.strip()
        try:
            hydroshare.delete_resource_file(shortkey, f_id, user)  # calls resource_modified
        except ObjectDoesNotExist as ex:
            # Since some specific resource types such as feature resource type delete all other
            # dependent content files together when one file is deleted, we make this specific
            # ObjectDoesNotExist exception as legitimate in delete_multiple_files() without
            # raising this specific exception
            logger.warn(ex.msg)
            continue
    request.session['resource-mode'] = 'edit'

    return HttpResponseRedirect(request.META['HTTP_REFERER'])


def delete_resource(request, shortkey, *args, **kwargs):
    res, _, user = authorize(request, shortkey, needed_permission=ACTION_TO_AUTHORIZE.DELETE_RESOURCE)

    res_title = res.metadata.title
    res_id = shortkey
    res_type = res.resource_type
    resource_related_collections = [col for col in res.collections.all()]
    owners_list = [owner for owner in res.raccess.owners.all()]
    ajax_response_data = {'status': 'success'}
    try:
        hydroshare.delete_resource(shortkey)
    except ValidationError as ex:
        if request.is_ajax():
            ajax_response_data['status'] = 'error'
            ajax_response_data['message'] = ex.msg
            return JsonResponse(ajax_response_data)
        else:
            request.session['validation_error'] = ex.msg
            return HttpResponseRedirect(request.META['HTTP_REFERER'])

    # if the deleted resource is part of any collection resource, then for each of those collection
    # create a CollectionDeletedResource object which can then be used to list collection deleted
    # resources on collection resource landing page
    for collection_res in resource_related_collections:
        o=CollectionDeletedResource.objects.create(
             resource_title=res_title,
             deleted_by=user,
             resource_id=res_id,
             resource_type=res_type,
             collection=collection_res
             )
        o.resource_owners.add(*owners_list)

    post_delete_resource.send(sender=type(res), request=request, user=user,
                              resource_shortkey=shortkey, resource=res,
                              resource_title=res_title, resource_type=res_type, **kwargs)

    if request.is_ajax():
        return JsonResponse(ajax_response_data)
    else:
        return HttpResponseRedirect('/my-resources/')


def rep_res_bag_to_irods_user_zone(request, shortkey, *args, **kwargs):
    '''
    This function needs to be called via AJAX. The function replicates resource bag to iRODS user zone on users.hydroshare.org
    which is federated with hydroshare zone under the iRODS user account corresponding to a HydroShare user. This function
    should only be called or exposed to be called from web interface when a corresponding iRODS user account on hydroshare
    user Zone exists. The purpose of this function is to allow HydroShare resource bag that a HydroShare user has access
    to be copied to HydroShare user's iRODS space in HydroShare user zone so that users can do analysis or computations on
    the resource
    Args:
        request: an AJAX request
        shortkey: UUID of the resource to be copied to the login user's iRODS user space

    Returns:
        JSON list that indicates status of resource replication, i.e., success or error
    '''
    res, authorized, user = authorize(request, shortkey, needed_permission=ACTION_TO_AUTHORIZE.VIEW_RESOURCE, raises_exception=False)
    if not authorized:
        return HttpResponse(
        json.dumps({"error": "You are not authorized to replicate this resource."}),
        content_type="application/json"
        )

    try:
        replicate_resource_bag_to_user_zone(user, shortkey)
        return HttpResponse(
            json.dumps({"success": "This resource bag zip file has been successfully copied to your iRODS user zone."}),
            content_type = "application/json"
        )
    except SessionException as ex:
        return HttpResponse(
        json.dumps({"error": ex.stderr}),
        content_type="application/json"
        )
    except utils.QuotaException as ex:
        return HttpResponse(
            json.dumps({"error": ex.msg}),
            content_type="application/json"
        )
    except ValidationError as ex:
        return HttpResponse(
            json.dumps({"error": ex.msg}),
            content_type="application/json"
        )


def copy_resource(request, shortkey, *args, **kwargs):
    res, authorized, user = authorize(request, shortkey,
                                      needed_permission=ACTION_TO_AUTHORIZE.VIEW_RESOURCE)
    new_resource = None
    try:
        new_resource = hydroshare.create_empty_resource(shortkey, user, action='copy')
        new_resource = hydroshare.copy_resource(res, new_resource, user=request.user)
    except Exception as ex:
        if new_resource:
            new_resource.delete()
        request.session['resource_creation_error'] = 'Failed to copy this resource: ' + ex.msg
        return HttpResponseRedirect(res.get_absolute_url())

    # go to resource landing page
    request.session['just_created'] = True
    request.session['just_copied'] = True
    return HttpResponseRedirect(new_resource.get_absolute_url())


@api_view(['POST'])
def copy_resource_public(request, pk):
    response = copy_resource(request, pk)
    return HttpResponse(response.url.split('/')[2], status=202)


def create_new_version_resource(request, shortkey, *args, **kwargs):
    res, authorized, user = authorize(request, shortkey,
                                      needed_permission=ACTION_TO_AUTHORIZE.CREATE_RESOURCE_VERSION)

    if res.locked_time:
        elapsed_time = datetime.datetime.now(pytz.utc) - res.locked_time
        if elapsed_time.days >= 0 or elapsed_time.seconds > settings.RESOURCE_LOCK_TIMEOUT_SECONDS:
            # clear the lock since the elapsed time is greater than timeout threshold
            res.locked_time = None
            res.save()
        else:
            # cannot create new version for this resource since the resource is locked by another
            # user
            request.session['resource_creation_error'] = 'Failed to create a new version for ' \
                                                         'this resource since another user is ' \
                                                         'creating a new version for this ' \
                                                         'resource synchronously.'
            return HttpResponseRedirect(res.get_absolute_url())

    new_resource = None
    try:
        # lock the resource to prevent concurrent new version creation since only one new version for an
        # obsoleted resource is allowed
        res.locked_time = datetime.datetime.now(pytz.utc)
        res.save()
        new_resource = hydroshare.create_empty_resource(shortkey, user)
        new_resource = hydroshare.create_new_version_resource(res, new_resource, user)
    except Exception as ex:
        if new_resource:
            new_resource.delete()
        # release the lock if new version of the resource failed to create
        res.locked_time = None
        res.save()
        request.session['resource_creation_error'] = 'Failed to create a new version of ' \
                                                     'this resource: ' + ex.msg
        return HttpResponseRedirect(res.get_absolute_url())

    # release the lock if new version of the resource is created successfully
    res.locked_time = None
    res.save()

    # go to resource landing page
    request.session['just_created'] = True
    return HttpResponseRedirect(new_resource.get_absolute_url())


@api_view(['POST'])
def create_new_version_resource_public(request, pk):
    redirect = create_new_version_resource(request, pk)
    return HttpResponse(redirect.url.split('/')[2], status=202)


def publish(request, shortkey, *args, **kwargs):
    # only resource owners are allowed to change resource flags (e.g published)
    res, _, _ = authorize(request, shortkey, needed_permission=ACTION_TO_AUTHORIZE.SET_RESOURCE_FLAG)

    try:
        hydroshare.publish_resource(request.user, shortkey)
    except ValidationError as exp:
        request.session['validation_error'] = exp.msg
    else:
        request.session['just_published'] = True
    return HttpResponseRedirect(request.META['HTTP_REFERER'])


def set_resource_flag(request, shortkey, *args, **kwargs):
    # only resource owners are allowed to change resource flags
    ajax_response_data = {'status': 'error', 'message': ''}
    res, _, user = authorize(request, shortkey, needed_permission=ACTION_TO_AUTHORIZE.SET_RESOURCE_FLAG)
    flag = resolve_request(request).get('flag', None)
    message = None
    if flag == 'make_public':
        message = _set_resource_sharing_status(user, res, flag_to_set='public', flag_value=True)
    elif flag == 'make_private' or flag == 'make_not_discoverable':
        message = _set_resource_sharing_status(user, res, flag_to_set='discoverable', flag_value=False)
    elif flag == 'make_discoverable':
        message = _set_resource_sharing_status(user, res, flag_to_set='discoverable', flag_value=True)
    elif flag == 'make_not_shareable':
        message = _set_resource_sharing_status(user, res, flag_to_set='shareable', flag_value=False)
    elif flag == 'make_shareable':
        message = _set_resource_sharing_status(user, res, flag_to_set='shareable', flag_value=True)
    elif flag == 'make_require_lic_agreement':
        res.set_require_download_agreement(user, value=True)
    elif flag == 'make_not_require_lic_agreement':
        res.set_require_download_agreement(user, value=False)
    else:
        message = "Invalid resource flag"
    if message is not None:
        ajax_response_data['message'] = message
    else:
        ajax_response_data['status'] = 'success'

    return JsonResponse(ajax_response_data)


@api_view(['POST'])
def set_resource_flag_public(request, pk):
    http_request = request._request
    http_request.data = request.data.copy()
    js_response = set_resource_flag(http_request, pk)
    data = json.loads(js_response.content)
    if data['status'] == 'error':
        return HttpResponse(data['message'], status=400)
    return HttpResponse(status=202)


def share_resource_with_user(request, shortkey, privilege, user_id, *args, **kwargs):
    """this view function is expected to be called by ajax"""
    return _share_resource(request, shortkey, privilege, user_id, user_or_group='user')


def share_resource_with_group(request, shortkey, privilege, group_id, *args, **kwargs):
    """this view function is expected to be called by ajax"""
    return _share_resource(request, shortkey, privilege, group_id, user_or_group='group')


def _share_resource(request, shortkey, privilege, user_or_group_id, user_or_group):
    """
    share resource with a user or group
    :param request:
    :param shortkey: id of the resource to share with
    :param privilege: access privilege need for the resource
    :param user_or_group_id: id of the user or group with whom the resource to be shared
    :param user_or_group: indicates if the resource to be shared with a user or group. A value of 'user' will share
                          the resource with a user whose id is provided with the parameter 'user_or_group_id'.
                          Any other value for this parameter assumes resource to be shared with a group.
    :return:
    """

    res, _, user = authorize(request, shortkey, needed_permission=ACTION_TO_AUTHORIZE.VIEW_RESOURCE)
    user_to_share_with = None
    group_to_share_with = None
    status_code = 200
    if user_or_group == 'user':
        user_to_share_with = utils.user_from_id(user_or_group_id)
    else:
        group_to_share_with = utils.group_from_id(user_or_group_id)

    status = 'success'
    err_message = ''
    if privilege == 'view':
        access_privilege = PrivilegeCodes.VIEW
    elif privilege == 'edit':
        access_privilege = PrivilegeCodes.CHANGE
    elif privilege == 'owner':
        if user_or_group != 'user':
            status_code = 400
            err_message = "Group can't have owner privilege over a resource"
            access_privilege = PrivilegeCodes.NONE
        else:
            access_privilege = PrivilegeCodes.OWNER
    else:
        status_code = 400
        err_message = "Not a valid privilege"
        access_privilege = PrivilegeCodes.NONE

    if access_privilege != PrivilegeCodes.NONE:
        try:
            if user_or_group == 'user':
                user.uaccess.share_resource_with_user(res, user_to_share_with, access_privilege)
            else:
                user.uaccess.share_resource_with_group(res, group_to_share_with, access_privilege)
        except PermissionDenied as exp:
            status = 'error'
            err_message = exp.msg
    else:
        status = 'error'

    from hs_core.models import get_access_object

    if user_or_group == 'user':
        user_can_undo = request.user.uaccess.can_undo_share_resource_with_user(res, user_to_share_with)
        user_to_share_with.can_undo = user_can_undo

        ajax_response_data = {'status': status,
                              'error_msg': err_message,
                              'user': get_access_object(user_to_share_with, "user", privilege)}
    else:
        group_can_undo = request.user.uaccess.can_undo_share_resource_with_group(res, group_to_share_with)
        group_to_share_with.can_undo = group_can_undo

        ajax_response_data = {'status': status,
                              'error_msg': err_message,
                              'user': get_access_object(group_to_share_with, "group", privilege)}

    return HttpResponse(json.dumps(ajax_response_data), status=status_code)


def unshare_resource_with_user(request, shortkey, user_id, *args, **kwargs):
    """this view function is expected to be called by ajax"""

    res, _, user = authorize(request, shortkey, needed_permission=ACTION_TO_AUTHORIZE.VIEW_RESOURCE)
    user_to_unshare_with = utils.user_from_id(user_id)
    ajax_response_data = {'status': 'success'}
    try:
        user.uaccess.unshare_resource_with_user(res, user_to_unshare_with)
        if user not in res.raccess.view_users:
            # user has no explict access to the resource - redirect to resource listing page
            ajax_response_data['redirect_to'] = '/my-resources/'

    except PermissionDenied as exp:
        ajax_response_data['status'] = 'error'
        ajax_response_data['message'] = exp.msg

    return JsonResponse(ajax_response_data)


def unshare_resource_with_group(request, shortkey, group_id, *args, **kwargs):
    """this view function is expected to be called by ajax"""

    res, _, user = authorize(request, shortkey, needed_permission=ACTION_TO_AUTHORIZE.VIEW_RESOURCE)
    group_to_unshare_with = utils.group_from_id(group_id)
    ajax_response_data = {'status': 'success'}
    try:
        user.uaccess.unshare_resource_with_group(res, group_to_unshare_with)
        if user not in res.raccess.view_users:
            # user has no explicit access to the resource - redirect to resource listing page
            ajax_response_data['redirect_to'] = '/my-resources/'
    except PermissionDenied as exp:
        ajax_response_data['status'] = 'error'
        ajax_response_data['message'] = exp.msg

    return JsonResponse(ajax_response_data)


def undo_share_resource_with_user(request, shortkey, user_id, *args, **kwargs):
    """this view function is expected to be called by ajax"""

    res, _, user = authorize(request, shortkey, needed_permission=ACTION_TO_AUTHORIZE.VIEW_RESOURCE)
    user_to_unshare_with = utils.user_from_id(user_id)
    ajax_response_data = {'status': 'success'}
    try:
        user.uaccess.undo_share_resource_with_user(res, user_to_unshare_with)
        undo_user_privilege = res.raccess.get_effective_privilege(user_to_unshare_with)
        if undo_user_privilege == PrivilegeCodes.VIEW:
            undo_user_privilege = "view"
        elif undo_user_privilege == PrivilegeCodes.CHANGE:
            undo_user_privilege = "edit"
        elif undo_user_privilege == PrivilegeCodes.OWNER:
            undo_user_privilege = "owner"
        else:
            undo_user_privilege = 'none'
        ajax_response_data['undo_user_privilege'] = undo_user_privilege

        if user not in res.raccess.view_users:
            # user has no explict access to the resource - redirect to resource listing page
            ajax_response_data['redirect_to'] = '/my-resources/'

    except PermissionDenied as exp:
        ajax_response_data['status'] = 'error'
        ajax_response_data['message'] = exp.msg

    return JsonResponse(ajax_response_data)


def undo_share_resource_with_group(request, shortkey, group_id, *args, **kwargs):
    """this view function is expected to be called by ajax"""

    res, _, user = authorize(request, shortkey, needed_permission=ACTION_TO_AUTHORIZE.VIEW_RESOURCE)
    group_to_unshare_with = utils.group_from_id(group_id)
    ajax_response_data = {'status': 'success'}
    try:
        user.uaccess.undo_share_resource_with_group(res, group_to_unshare_with)
        if group_to_unshare_with in res.raccess.edit_groups:
            undo_group_privilege = 'edit'
        elif group_to_unshare_with in res.raccess.view_groups:
            undo_group_privilege = 'view'
        else:
            undo_group_privilege = 'none'
        ajax_response_data['undo_group_privilege'] = undo_group_privilege

        if user not in res.raccess.view_users:
            # user has no explicit access to the resource - redirect to resource listing page
            ajax_response_data['redirect_to'] = '/my-resources/'
    except PermissionDenied as exp:
        ajax_response_data['status'] = 'error'
        ajax_response_data['message'] = exp.msg

    return JsonResponse(ajax_response_data)


# view functions mapped with INPLACE_SAVE_URL(/hsapi/save_inline/) for Django inplace editing
def save_ajax(request):
    if not request.method == 'POST':
        return _get_http_response({'errors': 'It is not a POST request'})
    adaptor = _get_adaptor(request, 'POST')
    if not adaptor:
        return _get_http_response({'errors': 'Params insufficient'})
    if not adaptor.can_edit():
        return _get_http_response({'errors': 'You can not edit this content'})
    value = adaptor.loads_to_post(request)
    new_data = get_dict_from_obj(adaptor.obj)
    form_class = adaptor.get_form_class()
    field_name = adaptor.field_name
    new_data['in_menus'] = ''
    form = form_class(data=new_data, instance=adaptor.obj)
    try:
        value_edit = adaptor.get_value_editor(value)
        value_edit_with_filter = apply_filters(value_edit, adaptor.filters_to_edit)
        new_data[field_name] = value_edit_with_filter
        new_data[field_name] = value_edit_with_filter
        if form.is_valid():
            adaptor.save(value_edit_with_filter)
            return _get_http_response({'errors': False,
                                        'value': adaptor.render_value_edit()})
        messages = [] # The error is for another field that you are editing
        for field_name_error, errors_field in list(form.errors.items()):
            for error in errors_field:
                messages.append("%s: %s" % (field_name_error, str(error)))
        message_i18n = ','.join(messages)
        return _get_http_response({'errors': message_i18n})
    except ValidationError as error: # The error is for a field that you are editing
        message_i18n = ', '.join(["%s" % m for m in error.msgs])
        return _get_http_response({'errors': message_i18n})


def verify_account(request, *args, **kwargs):
    context = {
            'username' : request.GET['username'],
            'email' : request.GET['email']
        }
    return render(request, 'pages/verify-account.html', context)


@processor_for('resend-verification-email')
def resend_verification_email(request):
    u = get_object_or_404(User, username=request.GET['username'], email=request.GET['email'])
    try:
        token = signing.dumps('verify_user_email:{0}:{1}'.format(u.pk, u.email))
        u.email_user(
            'Please verify your new Hydroshare account.',
            """
This is an automated email from Hydroshare.org. If you requested a Hydroshare account, please
go to http://{domain}/verify/{token}/ and verify your account.
""".format(
            domain=Site.objects.get_current().domain,
            token=token
        ))

        context = {
            'is_email_sent' : True
        }
        return render(request, 'pages/verify-account.html', context)
    except:
        pass # FIXME should log this instead of ignoring it.


class FilterForm(forms.Form):
    start = forms.IntegerField(required=False)
    published = forms.BooleanField(required=False)
    edit_permission = forms.BooleanField(required=False)
    owner = forms.CharField(required=False)
    user = forms.ModelChoiceField(queryset=User.objects.all(), required=False)
    from_date = forms.DateTimeField(required=False)


class GroupForm(forms.Form):
    name = forms.CharField(required=True)
    description = forms.CharField(required=True)
    purpose = forms.CharField(required=False)
    picture = forms.ImageField(required=False)
    privacy_level = forms.CharField(required=True)
    auto_approve = forms.BooleanField(required=False)

    def clean_privacy_level(self):
        data = self.cleaned_data['privacy_level']
        if data not in ('public', 'private', 'discoverable'):
            raise forms.ValidationError("Invalid group privacy level.")
        return data

    def _set_privacy_level(self, group, privacy_level):
        if privacy_level == 'public':
            group.gaccess.public = True
            group.gaccess.discoverable = True
        elif privacy_level == 'private':
            group.gaccess.public = False
            group.gaccess.discoverable = False
        elif privacy_level == 'discoverable':
            group.gaccess.discoverable = True
            group.gaccess.public = False

        group.gaccess.save()


class GroupCreateForm(GroupForm):
    def save(self, request):
        frm_data = self.cleaned_data

        new_group = request.user.uaccess.create_group(title=frm_data['name'],
                                                      description=frm_data['description'],
                                                      purpose=frm_data['purpose'],
                                                      auto_approve=frm_data['auto_approve'])
        if 'picture' in request.FILES:
            new_group.gaccess.picture = request.FILES['picture']

        privacy_level = frm_data['privacy_level']
        self._set_privacy_level(new_group, privacy_level)
        return new_group


class GroupUpdateForm(GroupForm):

    def update(self, group_to_update, request):
        frm_data = self.cleaned_data
        group_to_update.name = frm_data['name']
        group_to_update.save()
        group_to_update.gaccess.description = frm_data['description']
        group_to_update.gaccess.purpose = frm_data['purpose']
        group_to_update.gaccess.auto_approve = frm_data['auto_approve']
        if 'picture' in request.FILES:
            group_to_update.gaccess.picture = request.FILES['picture']

        privacy_level = frm_data['privacy_level']
        self._set_privacy_level(group_to_update, privacy_level)

# @processor_for('my-resources')
# @login_required
# def my_resources(request, page):
#
#     resource_collection = get_my_resources_list(request)
#     context = {'collection': resource_collection}
#
#     return context


@processor_for(GenericResource)
def add_generic_context(request, page):
    user = request.user
    user_zone_account_exist = utils.get_user_zone_status_info(user)

    class AddUserForm(forms.Form):
        user = forms.ModelChoiceField(User.objects.filter(is_active=True).all(),
                                      widget=autocomplete_light.ChoiceWidget("UserAutocomplete"))

    class AddUserContriForm(forms.Form):
        user = forms.ModelChoiceField(User.objects.filter(is_active=True).all(),
                                      widget=autocomplete_light.ChoiceWidget("UserAutocomplete", attrs={'id':'contri'}))

    class AddUserInviteForm(forms.Form):
        user = forms.ModelChoiceField(User.objects.filter(is_active=True).all(),
                                      widget=autocomplete_light.ChoiceWidget("UserAutocomplete", attrs={'id':'invite'}))

    class AddUserHSForm(forms.Form):
        user = forms.ModelChoiceField(User.objects.filter(is_active=True).all(),
                                      widget=autocomplete_light.ChoiceWidget("UserAutocomplete", attrs={'id':'hs-user'}))

    class AddGroupForm(forms.Form):
        group = forms.ModelChoiceField(Group.objects.filter(gaccess__active=True).exclude(name='Hydroshare Author').all(),
                                       widget=autocomplete_light.ChoiceWidget("GroupAutocomplete"))

    return {
        'add_view_contrib_user_form': AddUserContriForm(),
        'add_view_invite_user_form': AddUserInviteForm(),
        'add_view_hs_user_form': AddUserHSForm(),
        'add_view_user_form': AddUserForm(),
        # Reuse the same class AddGroupForm() leads to duplicated IDs. 
        'add_view_group_form': AddGroupForm(),
        'add_edit_group_form': AddGroupForm(),
        'user_zone_account_exist': user_zone_account_exist,
    }


@login_required
def create_resource(request, *args, **kwargs):
    # Note: This view function must be called by ajax

    ajax_response_data = {'status': 'error', 'message': ''}
    resource_type = request.POST['resource-type']
    res_title = request.POST['title']
    resource_files, full_paths = extract_files_with_paths(request)
    auto_aggregate = request.POST.get("auto_aggregate", 'true').lower() == 'true'

    url_key = "page_redirect_url"
    try:
        _, res_title, metadata = \
            hydroshare.utils.resource_pre_create_actions(resource_type=resource_type,
                                                         files=resource_files,
                                                         resource_title=res_title,
                                                         page_redirect_url_key=url_key,
                                                         requesting_user=request.user,
                                                         **kwargs)
    except utils.ResourceFileSizeException as ex:
        ajax_response_data['message'] = ex.msg
        return JsonResponse(ajax_response_data)

    except utils.ResourceFileValidationException as ex:
        ajax_response_data['message'] = ex.msg
        return JsonResponse(ajax_response_data)

    except Exception as ex:
        ajax_response_data['message'] = ex.msg
        return JsonResponse(ajax_response_data)

    try:
        resource = hydroshare.create_resource(
                resource_type=request.POST['resource-type'],
                owner=request.user,
                title=res_title,
                metadata=metadata,
                files=resource_files,
                content=res_title, full_paths=full_paths, auto_aggregate=auto_aggregate
        )
    except SessionException as ex:
        ajax_response_data['message'] = ex.stderr
        return JsonResponse(ajax_response_data)
    except Exception as ex:
        ajax_response_data['message'] = ex.msg
        return JsonResponse(ajax_response_data)

    try:
        utils.resource_post_create_actions(request=request, resource=resource,
                                           user=request.user, metadata=metadata, **kwargs)
    except (utils.ResourceFileValidationException, Exception) as ex:
        request.session['validation_error'] = ex.msg
        ajax_response_data['message'] = ex.msg
        ajax_response_data['status'] = 'success'
        ajax_response_data['file_upload_status'] = 'error'
        ajax_response_data['resource_url'] = resource.get_absolute_url()
        return JsonResponse(ajax_response_data)

    request.session['just_created'] = True
    if not ajax_response_data['message']:
        if resource.files.all():
            ajax_response_data['file_upload_status'] = 'success'
        ajax_response_data['status'] = 'success'
        ajax_response_data['resource_url'] = resource.get_absolute_url()

    return JsonResponse(ajax_response_data)


@login_required
def create_user_group(request, *args, **kwargs):
    group_form = GroupCreateForm(request.POST, request.FILES)
    if group_form.is_valid():
        try:
            new_group = group_form.save(request)
            messages.success(request, "Group creation was successful.")
            return HttpResponseRedirect(reverse('group', args=[new_group.id]))
        except IntegrityError as ex:
            if group_form.cleaned_data['name'] in ex.msg:
                message = "Group name '{}' already exists".format(group_form.cleaned_data['name'])
                messages.error(request, "Group creation errors: {}.".format(message))
            else:
                messages.error(request, "Group creation errors:{}.".format(ex.msg))
    else:
        messages.error(request, "Group creation errors:{}.".format(group_form.errors.as_json))

    return HttpResponseRedirect(request.META['HTTP_REFERER'])


@login_required
def update_user_group(request, group_id, *args, **kwargs):
    user = request.user
    group_to_update = utils.group_from_id(group_id)

    if user.uaccess.can_change_group_flags(group_to_update):
        group_form = GroupUpdateForm(request.POST, request.FILES)
        if group_form.is_valid():
            try:
                group_form.update(group_to_update, request)
                messages.success(request, "Group update was successful.")
            except IntegrityError as ex:
                if group_form.cleaned_data['name'] in ex.msg:
                    message = "Group name '{}' already exists".format(group_form.cleaned_data['name'])
                    messages.error(request, "Group update errors: {}.".format(message))
                else:
                    messages.error(request, "Group update errors:{}.".format(ex.msg))
        else:
            messages.error(request, "Group update errors:{}.".format(group_form.errors.as_json))
    else:
        messages.error(request, "Group update errors: You don't have permission to update this group")

    return HttpResponseRedirect(request.META['HTTP_REFERER'])

@login_required
def delete_user_group(request, group_id, *args, **kwargs):
    """This one is not really deleting the group object, rather setting the active status
    to False (delete) which can be later restored (undelete) )"""
    try:
        hydroshare.set_group_active_status(request.user, group_id, False)
        messages.success(request, "Group delete was successful.")
    except PermissionDenied:
        messages.error(request, "Group delete errors: You don't have permission to delete"
                                " this group.")

    return HttpResponseRedirect(request.META['HTTP_REFERER'])


@login_required
def restore_user_group(request, group_id, *args, **kwargs):
    """This one is for setting the active status of the group back to True"""
    try:
        hydroshare.set_group_active_status(request.user, group_id, True)
        messages.success(request, "Group restore was successful.")
    except PermissionDenied:
        messages.error(request, "Group restore errors: You don't have permission to restore"
                                " this group.")

    return HttpResponseRedirect(request.META['HTTP_REFERER'])

@login_required
def share_group_with_user(request, group_id, user_id, privilege, *args, **kwargs):
    requesting_user = request.user
    group_to_share = utils.group_from_id(group_id)
    user_to_share_with = utils.user_from_id(user_id)
    if privilege == 'view':
        access_privilege = PrivilegeCodes.VIEW
    elif privilege == 'edit':
        access_privilege = PrivilegeCodes.CHANGE
    elif privilege == 'owner':
        access_privilege = PrivilegeCodes.OWNER
    else:
        access_privilege = PrivilegeCodes.NONE

    if access_privilege != PrivilegeCodes.NONE:
        if requesting_user.uaccess.can_share_group(group_to_share, access_privilege):
            try:
                requesting_user.uaccess.share_group_with_user(group_to_share, user_to_share_with, access_privilege)
                messages.success(request, "User successfully added to the group")
            except PermissionDenied as ex:
                messages.error(request, ex.msg)
        else:
            messages.error(request, "You don't have permission to add users to group")
    else:
        messages.error(request, "Invalid privilege for sharing group with user")

    return HttpResponseRedirect(request.META['HTTP_REFERER'])


@login_required
def unshare_group_with_user(request, group_id, user_id, *args, **kwargs):
    """
    Remove a user from a group

    :param request: group owner who is removing the user from the group
    :param group_id: id of the user being removed from the group
    :param user_id: id of the group from which the user to be removed
    :return:
    """
    requesting_user = request.user
    group_to_unshare = utils.group_from_id(group_id)
    user_to_unshare_with = utils.user_from_id(user_id)

    try:
        requesting_user.uaccess.unshare_group_with_user(group_to_unshare, user_to_unshare_with)
        if requesting_user == user_to_unshare_with:
            success_msg = "You successfully left the group."
        else:
            success_msg = "User successfully removed from the group."
        messages.success(request, success_msg)
    except PermissionDenied as ex:
        messages.error(request, ex.msg)

    if requesting_user == user_to_unshare_with:
        return HttpResponseRedirect(reverse("my_groups"))
    else:
        return HttpResponseRedirect(request.META['HTTP_REFERER'])


@login_required
def make_group_membership_request(request, group_id, user_id=None, *args, **kwargs):
    """
    Allows either an owner of the group to invite a user to join a group or a user to make a request
    to join a group
    :param request: the user who is making the request
    :param group_id: ID of the group for which the join request/invitation to me made
    :param user_id: needed only when an owner is inviting a user to join a group. This is the id of the user the owner
                    is inviting
    :return:
    """
    requesting_user = request.user
    group_to_join = utils.group_from_id(group_id)
    user_to_join = None
    if user_id is not None:
        user_to_join = utils.user_from_id(user_id)
    try:
        membership_request = requesting_user.uaccess.create_group_membership_request(
            group_to_join, user_to_join)
        if user_to_join is not None:
            message = 'Group membership invitation was successful'
            # send mail to the user who was invited to join group
            send_action_to_take_email(request, user=user_to_join, action_type='group_membership',
                                      group=group_to_join, membership_request=membership_request)
        else:
            message = 'You are now a member of this group'
            # membership_request is None in case where group allows auto approval of membership
            # request. no need send email notification to group owners for membership approval
            if membership_request is not None:
                message = 'Group membership request was successful'
                # send mail to all owners of the group for approval of the request
                for grp_owner in group_to_join.gaccess.owners:
                    send_action_to_take_email(request, user=requesting_user,
                                              action_type='group_membership',
                                              group=group_to_join, group_owner=grp_owner,
                                              membership_request=membership_request)
            else:
                # send mail to all owners of the group to let them know that someone has
                # joined this group
                for grp_owner in group_to_join.gaccess.owners:
                    send_action_to_take_email(request, user=requesting_user,
                                              action_type='group_auto_membership',
                                              group=group_to_join,
                                              group_owner=grp_owner)
        messages.success(request, message)
    except PermissionDenied as ex:
        messages.error(request, ex.msg)

    return HttpResponseRedirect(request.META['HTTP_REFERER'])

def group_membership(request, uidb36, token, membership_request_id, **kwargs):
    """
    View for the link in the verification email that was sent to a user
    when they request/invite to join a group.
    User is logged in and the request to join a group is accepted. Then the user is redirected to the group
    profile page of the group for which the membership got accepted.

    :param uidb36: ID of the user to whom the email was sent (part of the link in the email)
    :param token: token that was part of the link in the email
    :param membership_request_id: ID of the GroupMembershipRequest object (part of the link in the email)
    """
    membership_request = GroupMembershipRequest.objects.filter(id=membership_request_id).first()
    if membership_request is not None:
        if membership_request.group_to_join.gaccess.active:
            user = authenticate(uidb36=uidb36, token=token, is_active=True)
            if user is not None:
                user.uaccess.act_on_group_membership_request(membership_request, accept_request=True)
                auth_login(request, user)
                # send email to notify membership acceptance
                _send_email_on_group_membership_acceptance(membership_request)
                if membership_request.invitation_to is not None:
                    message = "You just joined the group '{}'".format(membership_request.group_to_join.name)
                else:
                    message = "User '{}' just joined the group '{}'".format(membership_request.request_from.first_name,
                                                                            membership_request.group_to_join.name)

                messages.info(request, message)
                # redirect to group profile page
                return HttpResponseRedirect('/group/{}/'.format(membership_request.group_to_join.id))
            else:
                messages.error(request, "The link you clicked is no longer valid. Please ask to "
                                        "join the group again.")
                return redirect("/")
        else:
            messages.error(request, "The group is no longer active.")
            return redirect("/")
    else:
        messages.error(request, "The link you clicked is no longer valid.")
        return redirect("/")


@login_required
def act_on_group_membership_request(request, membership_request_id, action, *args, **kwargs):
    """
    Take action (accept or decline) on group membership request

    :param request: requesting user is either owner of the group taking action on a request from a user
                    or a user taking action on a invitation to join a group from a group owner
    :param membership_request_id: id of the membership request object (an instance of GroupMembershipRequest)
                                  to act on
    :param action: need to have a value of either 'accept' or 'decline'
    :return:
    """

    accept_request = action == 'accept'
    user_acting = request.user

    try:
        membership_request = GroupMembershipRequest.objects.get(pk=membership_request_id)
    except ObjectDoesNotExist:
        messages.error(request, 'No matching group membership request was found')
    else:
        if membership_request.group_to_join.gaccess.active:
            try:
                user_acting.uaccess.act_on_group_membership_request(membership_request, accept_request)
                if accept_request:
                    message = 'Membership request accepted'
                    messages.success(request, message)
                    # send email to notify membership acceptance
                    _send_email_on_group_membership_acceptance(membership_request)
                else:
                    message = 'Membership request declined'
                    messages.success(request, message)

            except PermissionDenied as ex:
                messages.error(request, ex.msg)
        else:
            messages.error(request, "Group is not active")

    return HttpResponseRedirect(request.META['HTTP_REFERER'])


@login_required
def get_file(request, *args, **kwargs):
    from django_irods.icommands import Session as RodsSession
    name = kwargs['name']
    session = RodsSession("./", "/usr/bin")
    session.runCmd("iinit")
    session.runCmd('iget', [ name, 'tempfile.' + name ])
    return HttpResponse(open(name), content_type='x-binary/octet-stream')


processor_for(GenericResource)(resource_processor)


def get_metadata_terms_page(request, *args, **kwargs):
    return render(request, 'pages/metadata_terms.html')


@login_required
def get_user_or_group_data(request, user_or_group_id, is_group, *args, **kwargs):
    """
    This view function must be called as an AJAX call

    :param user_or_group_id: id of the user or group for which data is needed
    :param is_group : (string) 'false' if the id is for a group, 'true' if id is for a user
    :return: JsonResponse() containing user data
    """
    user_data = {}
    if is_group == 'false':
        user = utils.user_from_id(user_or_group_id)

        if user.userprofile.middle_name:
            user_name = "{}, {} {}".format(user.last_name, user.first_name, user.userprofile.middle_name)
        else:
            user_name = "{}, {}".format(user.last_name, user.first_name)

        user_data['name'] = user_name
        user_data['email'] = user.email
        user_data['url'] = '{domain}/user/{uid}/'.format(domain=utils.current_site_url(), uid=user.pk)
        if user.userprofile.phone_1:
            user_data['phone'] = user.userprofile.phone_1
        elif user.userprofile.phone_2:
            user_data['phone'] = user.userprofile.phone_2
        else:
            user_data['phone'] = ''

        address = ''
        if user.userprofile.state and user.userprofile.state.lower() != 'unspecified':
            address = user.userprofile.state
        if user.userprofile.country and user.userprofile.country.lower() != 'unspecified':
            if len(address) > 0:
                address += ', ' + user.userprofile.country
            else:
                address = user.userprofile.country

        user_data['address'] = address
        user_data['organization'] = user.userprofile.organization if user.userprofile.organization else ''
        user_data['website'] = user.userprofile.website if user.userprofile.website else ''
        user_data['identifiers'] = user.userprofile.identifiers
    else:
        group = utils.group_from_id(user_or_group_id)
        user_data['organization'] = group.name
        user_data['url'] = '{domain}/user/{uid}/'.format(domain=utils.current_site_url(),
                                                         uid=group.pk)
        user_data['description'] = group.gaccess.description

    return JsonResponse(user_data)


def _send_email_on_group_membership_acceptance(membership_request):
    """
    Sends email notification of group membership acceptance

    :param membership_request: an instance of GroupMembershipRequest class
    :return:
    """

    if membership_request.invitation_to is not None:
        # user accepted invitation from the group owner
        # here we are sending email to group owner who invited
        email_msg = """Dear {}
        <p>Your invitation to user '{}' to join the group '{}' has been accepted.</p>
        <p>Thank you</p>
        <p>The HydroShare Team</p>
        """.format(membership_request.request_from.first_name,
                   membership_request.invitation_to.first_name, membership_request.group_to_join.name)
    else:
        # group owner accepted user request
        # here wre are sending email to the user whose request to join got accepted
        email_msg = """Dear {}
        <p>Your request to join the group '{}' has been accepted.</p>
        <p>Thank you</p>
        <p>The HydroShare Team</p>
        """.format(membership_request.request_from.first_name, membership_request.group_to_join.name)

    send_mail(subject="HydroShare group membership",
              message=email_msg,
              html_message=email_msg,
              from_email=settings.DEFAULT_FROM_EMAIL,
              recipient_list=[membership_request.request_from.email])


def _share_resource_with_user(request, frm, resource, requesting_user, privilege):
    if frm.is_valid():
        try:
            requesting_user.uaccess.share_resource_with_user(resource, frm.cleaned_data['user'], privilege)
        except PermissionDenied as exp:
            messages.error(request, exp.msg)
    else:
        messages.error(request, frm.errors.as_json())


def _unshare_resource_with_users(request, requesting_user, users_to_unshare_with, resource, privilege):
    users_to_keep = list(User.objects.in_bulk(users_to_unshare_with).values())
    owners = set(resource.raccess.owners.all())
    editors = set(resource.raccess.edit_users.all()) - owners
    viewers = set(resource.raccess.view_users.all()) - editors - owners

    if privilege == 'owner':
        all_shared_users = owners
    elif privilege == 'edit':
        all_shared_users = editors
    elif privilege == 'view':
        all_shared_users = viewers
    else:
        all_shared_users = []

    go_to_resource_listing_page = False
    for user in all_shared_users:
        if user not in users_to_keep:
            try:
                # requesting user is the resource owner or requesting_user is self unsharing
                # COUCH: no need for undo_share; doesn't do what is intended 11/19/2016
                requesting_user.uaccess.unshare_resource_with_user(resource, user)

                if requesting_user == user and not resource.raccess.public:
                    go_to_resource_listing_page = True
            except PermissionDenied as exp:
                messages.error(request, exp.msg)
                break
    return go_to_resource_listing_page


def _set_resource_sharing_status(user, resource, flag_to_set, flag_value):
    """
    Set flags 'public', 'discoverable', 'shareable'

    This routine generates appropriate messages for the REST API and thus differs from
    AbstractResource.set_public, set_discoverable, which raise exceptions.
    """

    if flag_to_set == 'shareable':  # too simple to deserve a method in AbstractResource
        # access control is separate from validation logic
        if not user.uaccess.can_change_resource_flags(resource):
            return "You don't have permission to change resource sharing status"
        if resource.raccess.shareable != flag_value:
            resource.raccess.shareable = flag_value
            resource.raccess.save()
            return None

    elif flag_to_set == 'discoverable':
        try:
            resource.set_discoverable(flag_value, user)  # checks access control
        except ValidationError as v:
            return v.msg

    elif flag_to_set == 'public':
        try:
            resource.set_public(flag_value, user)  # checks access control
        except ValidationError as v:
            return v.msg
    else:
        return "Unrecognized resource flag {}".format(flag_to_set)
    return None


class MyGroupsView(TemplateView):
    template_name = 'pages/my-groups.html'

    @method_decorator(login_required)
    def dispatch(self, *args, **kwargs):
        return super(MyGroupsView, self).dispatch(*args, **kwargs)

    def get_context_data(self, **kwargs):
        u = User.objects.get(pk=self.request.user.id)

        groups = u.uaccess.view_groups
        group_membership_requests = GroupMembershipRequest.objects.filter(invitation_to=u).exclude(
            group_to_join__gaccess__active=False).all()
        # for each group object, set a dynamic attribute to know if the user owns the group
        for g in groups:
            g.is_group_owner = u.uaccess.owns_group(g)

        active_groups = [g for g in groups if g.gaccess.active]
        inactive_groups = [g for g in groups if not g.gaccess.active]
        my_pending_requests = GroupMembershipRequest.objects.filter(request_from=u).exclude(
            group_to_join__gaccess__active=False)
        return {
            'profile_user': u,
            'groups': active_groups,
            'inactive_groups': inactive_groups,
            'my_pending_requests': my_pending_requests,
            'group_membership_requests': group_membership_requests
        }


class AddUserForm(forms.Form):
        user = forms.ModelChoiceField(User.objects.all(), widget=autocomplete_light.ChoiceWidget("UserAutocomplete"))


class GroupView(TemplateView):
    template_name = 'pages/group.html'

    @method_decorator(login_required)
    def dispatch(self, *args, **kwargs):
        return super(GroupView, self).dispatch(*args, **kwargs)

    def get_context_data(self, **kwargs):
        group_id = kwargs['group_id']
        g = Group.objects.get(pk=group_id)
        u = User.objects.get(pk=self.request.user.id)
        u.is_group_owner = u.uaccess.owns_group(g)
        u.is_group_editor = g in u.uaccess.edit_groups
        u.is_group_viewer = g in u.uaccess.view_groups

        g.join_request_waiting_owner_action = g.gaccess.group_membership_requests.filter(request_from=u).exists()
        g.join_request_waiting_user_action = g.gaccess.group_membership_requests.filter(invitation_to=u).exists()
        g.join_request = g.gaccess.group_membership_requests.filter(invitation_to=u).first()

        group_resources = []
        # for each of the resources this group has access to, set resource dynamic
        # attributes (grantor - group member who granted access to the resource) and (date_granted)
        for res in g.gaccess.view_resources:
            grp = GroupResourcePrivilege.objects.get(resource=res, group=g)
            res.grantor = grp.grantor
            res.date_granted = grp.start
            group_resources.append(res)
        group_resources = sorted(group_resources, key=lambda  x:x.date_granted, reverse=True)

        # TODO: need to sort this resource list using the date_granted field

        return {
            'profile_user': u,
            'group': g,
            'view_users': g.gaccess.get_users_with_explicit_access(PrivilegeCodes.VIEW),
            'group_resources': group_resources,
            'add_view_user_form': AddUserForm(),
        }


class CollaborateView(TemplateView):
    template_name = 'pages/collaborate.html'

    @method_decorator(login_required)
    def dispatch(self, *args, **kwargs):
        return super(CollaborateView, self).dispatch(*args, **kwargs)

    def get_context_data(self, **kwargs):
        u = User.objects.get(pk=self.request.user.id)
        groups = Group.objects.filter(gaccess__active=True).exclude(name="Hydroshare Author")
        # for each group set group dynamic attributes
        for g in groups:
            g.is_user_member = u in g.gaccess.members
            g.join_request_waiting_owner_action = g.gaccess.group_membership_requests.filter(request_from=u).exists()
            g.join_request_waiting_user_action = g.gaccess.group_membership_requests.filter(invitation_to=u).exists()
            g.join_request = None
            if g.join_request_waiting_owner_action or g.join_request_waiting_user_action:
                g.join_request = g.gaccess.group_membership_requests.filter(request_from=u).first() or \
                                 g.gaccess.group_membership_requests.filter(invitation_to=u).first()
        return {
            'profile_user': u,
            'groups': groups,
        }


class MyResourcesView(TemplateView):
    template_name = 'pages/my-resources.html'

    @method_decorator(login_required)
    def dispatch(self, *args, **kwargs):
        return super(MyResourcesView, self).dispatch(*args, **kwargs)

    def get_context_data(self, **kwargs):
        u = User.objects.get(pk=self.request.user.id)
        
        resource_collection = get_my_resources_list(u)

        return {
            'collection': resource_collection
        }
=======
from __future__ import absolute_import
import json
import datetime
import pytz
import logging

from drf_yasg.utils import swagger_auto_schema

from django.core.mail import send_mail
from django.contrib.auth import authenticate, login as auth_login
from django.contrib.auth.decorators import login_required
from django.contrib.auth.models import Group, User
from django.contrib.sites.models import Site
from django.contrib import messages
from django.utils.decorators import method_decorator
from django.core.exceptions import ValidationError, PermissionDenied, ObjectDoesNotExist
from django.http import HttpResponseRedirect, HttpResponse, JsonResponse, \
    HttpResponseBadRequest, HttpResponseForbidden
from django.shortcuts import get_object_or_404, render, redirect
from django.core import signing
from django.db import Error, IntegrityError
from django import forms
from django.views.generic import TemplateView
from django.core.urlresolvers import reverse
from django.forms.models import model_to_dict

from rest_framework import status
from rest_framework.decorators import api_view

from mezzanine.conf import settings
from mezzanine.pages.page_processors import processor_for
from mezzanine.utils.email import subject_template, send_mail_template

from autocomplete_light import shortcuts as autocomplete_light
from inplaceeditform.commons import get_dict_from_obj, apply_filters
from inplaceeditform.views import _get_http_response, _get_adaptor
from django_irods.icommands import SessionException

from hs_core import hydroshare
from hs_core.hydroshare.utils import get_resource_by_shortkey, resource_modified, resolve_request
from .utils import authorize, upload_from_irods, ACTION_TO_AUTHORIZE, run_script_to_update_hyrax_input_files, \
    get_my_resources_list, send_action_to_take_email, get_coverage_data_dict

from hs_core.models import GenericResource, resource_processor, CoreMetaData, Subject
from hs_core.hydroshare.resource import METADATA_STATUS_SUFFICIENT, METADATA_STATUS_INSUFFICIENT, \
    replicate_resource_bag_to_user_zone, update_quota_usage as update_quota_usage_utility

from hs_tools_resource.app_launch_helper import resource_level_tool_urls

from . import resource_rest_api
from . import resource_metadata_rest_api
from . import user_rest_api
from . import resource_folder_hierarchy

from . import resource_access_api
from . import resource_folder_rest_api
from . import debug_resource_view
from . import resource_ticket_rest_api
from . import apps

from hs_core.hydroshare import utils

from hs_core.signals import *
from hs_access_control.models import PrivilegeCodes, GroupMembershipRequest, GroupResourcePrivilege, GroupAccess

from hs_collection_resource.models import CollectionDeletedResource
logger = logging.getLogger(__name__)


def short_url(request, *args, **kwargs):
    try:
        shortkey = kwargs['shortkey']
    except KeyError:
        raise TypeError('shortkey must be specified...')

    m = get_resource_by_shortkey(shortkey)
    return HttpResponseRedirect(m.get_absolute_url())


def verify(request, *args, **kwargs):
    _, pk, email = signing.loads(kwargs['token']).split(':')
    u = User.objects.get(pk=pk)
    if u.email == email:
        if not u.is_active:
            u.is_active=True
            u.save()
            u.groups.add(Group.objects.get(name="Hydroshare Author"))
        from django.contrib.auth import login
        u.backend = settings.AUTHENTICATION_BACKENDS[0]
        login(request, u)
        return HttpResponseRedirect('/account/update/')
    else:
        from django.contrib import messages
        messages.error(request, "Your verification token was invalid.")

    return HttpResponseRedirect('/')


def change_quota_holder(request, shortkey):
    new_holder_uname = request.POST.get('new_holder_username', '')
    ajax_response_data = {'status': 'error', 'message': ''}

    if not new_holder_uname:
        ajax_response_data['message'] = "Please select a user."
        return JsonResponse(ajax_response_data)
    new_holder_u = User.objects.filter(username=new_holder_uname).first()
    if not new_holder_u:
        ajax_response_data['message'] = "Unable to change quota holder. " \
                                     "Please verify that the selected user still has access to this resource."
        return JsonResponse(ajax_response_data)

    res = utils.get_resource_by_shortkey(shortkey)
    try:
        res.set_quota_holder(request.user, new_holder_u)

        # send notification to the new quota holder
        context = {
            "request": request,
            "user": request.user,
            "new_quota_holder": new_holder_u,
            "resource_uuid": res.short_id,
        }
        subject_template_name = "email/quota_holder_change_subject.txt"
        subject = subject_template(subject_template_name, context)
        send_mail_template(subject, "email/quota_holder_change",
                           settings.DEFAULT_FROM_EMAIL, new_holder_u.email,
                           context=context)
    except PermissionDenied:
        ajax_response_data['message'] = "You do not have permission to change the quota holder for this resource."
        return JsonResponse(ajax_response_data)
    except utils.QuotaException as ex:
        msg = 'Failed to change quota holder to {0} since {0} does not have ' \
              'enough quota to hold this new resource. The exception quota message ' \
              'reported for {0} is: '.format(new_holder_u.username) + ex.message
        ajax_response_data['message'] = msg
        return JsonResponse(ajax_response_data)

    ajax_response_data['status'] = 'success'
    return JsonResponse(ajax_response_data)


@swagger_auto_schema(method='post', auto_schema=None)
@api_view(['POST'])
def update_quota_usage(request, username):
    req_user = request.user
    if req_user.username != settings.IRODS_SERVICE_ACCOUNT_USERNAME:
        return HttpResponseForbidden('only iRODS service account is authorized to '
                                     'perform this action')
    if not req_user.is_authenticated():
        return HttpResponseForbidden('You are not authenticated to perform this action')

    try:
        user = User.objects.get(username=username)
    except User.DoesNotExist:
        return HttpResponseBadRequest('user to update quota for is not valid')

    update_quota_usage_utility(user=user)

    return HttpResponse('quota for user ' + user.username + ' has been updated', status=200)


def extract_files_with_paths(request):
    res_files = []
    full_paths = {}
    for key in request.FILES.keys():
        full_path = request.POST.get(key, None)
        f = request.FILES[key]
        res_files.append(f)
        if full_path:
            full_paths[f] = full_path
    return res_files, full_paths


def add_files_to_resource(request, shortkey, *args, **kwargs):
    """
    This view function is called by AJAX in the folder implementation
    :param request: AJAX request
    :param shortkey: resource uuid
    :param args:
    :param kwargs:
    :return: HTTP response with status code indicating success or failure
    """
    resource, _, _ = authorize(request, shortkey,
                               needed_permission=ACTION_TO_AUTHORIZE.EDIT_RESOURCE)

    res_files, full_paths = extract_files_with_paths(request)
    auto_aggregate = request.POST.get("auto_aggregate", 'true').lower() == 'true'
    extract_metadata = request.GET.get('extract-metadata', 'No')
    extract_metadata = True if extract_metadata.lower() == 'yes' else False
    file_folder = request.POST.get('file_folder', None)
    if file_folder is not None:
        if file_folder == "data/contents":
            file_folder = None
        elif file_folder.startswith("data/contents/"):
            file_folder = file_folder[len("data/contents/"):]

    try:
        utils.resource_file_add_pre_process(resource=resource, files=res_files, user=request.user,
                                            extract_metadata=extract_metadata,
                                            folder=file_folder)

    except hydroshare.utils.ResourceFileSizeException as ex:
        msg = {'file_size_error': ex.message}
        return JsonResponse(msg, status=500)

    except (hydroshare.utils.ResourceFileValidationException, Exception) as ex:
        msg = {'validation_error': ex.message}
        return JsonResponse(msg, status=500)

    try:
        hydroshare.utils.resource_file_add_process(resource=resource, files=res_files,
                                                   user=request.user,
                                                   extract_metadata=extract_metadata,
                                                   folder=file_folder, full_paths=full_paths,
                                                   auto_aggregate=auto_aggregate)

    except (hydroshare.utils.ResourceFileValidationException, Exception) as ex:
        msg = {'validation_error': ex.message}
        return JsonResponse(msg, status=500)

    res_public_status = 'public' if resource.raccess.public else 'not public'
    res_discoverable_status = 'discoverable' if resource.raccess.discoverable \
        else 'not discoverable'

    if resource.can_be_public_or_discoverable:
        metadata_status = METADATA_STATUS_SUFFICIENT
    else:
        metadata_status = METADATA_STATUS_INSUFFICIENT

    response_data = {
        'res_public_status': res_public_status,
        'res_discoverable_status': res_discoverable_status,
        'metadata_status': metadata_status,
    }

    return JsonResponse(data=response_data, status=200)
    

def _get_resource_sender(element_name, resource):
    core_metadata_element_names = [el_name.lower() for el_name in CoreMetaData.get_supported_element_names()]

    if element_name in core_metadata_element_names:
        sender_resource = GenericResource().__class__
    else:
        sender_resource = resource.__class__

    return sender_resource


def get_supported_file_types_for_resource_type(request, resource_type, *args, **kwargs):
    resource_cls = hydroshare.check_resource_type(resource_type)
    if request.is_ajax:
        # TODO: use try catch
        ajax_response_data = {'file_types': json.dumps(resource_cls.get_supported_upload_file_types())}
        return HttpResponse(json.dumps(ajax_response_data))
    else:
        return HttpResponseRedirect(request.META['HTTP_REFERER'])


def is_multiple_file_upload_allowed(request, resource_type, *args, **kwargs):
    resource_cls = hydroshare.check_resource_type(resource_type)
    if request.is_ajax:
        # TODO: use try catch
        ajax_response_data = {'allow_multiple_file': resource_cls.allow_multiple_file_upload()}
        return HttpResponse(json.dumps(ajax_response_data))
    else:
        return HttpResponseRedirect(request.META['HTTP_REFERER'])


def get_relevant_tools(request, shortkey, *args, **kwargs):
    res, _, _ = authorize(request, shortkey, needed_permission=ACTION_TO_AUTHORIZE.VIEW_RESOURCE)
    relevant_tools = resource_level_tool_urls(res, request)
    return HttpResponse(json.dumps(relevant_tools))


def update_key_value_metadata(request, shortkey, *args, **kwargs):
    """
    This one view function is for CRUD operation for resource key/value arbitrary metadata.
    key/value data in request.POST is assigned to the resource.extra_metadata field
    """
    res, _, _ = authorize(request, shortkey, needed_permission=ACTION_TO_AUTHORIZE.EDIT_RESOURCE)
    post_data = request.POST.copy()
    resource_mode = post_data.pop('resource-mode', None)
    extra_metadata = post_data.dict()
    extra_metadata_copy = extra_metadata.copy()
    for key in extra_metadata_copy:
        if not key:
            extra_metadata.pop(key)

    res.extra_metadata = extra_metadata
    is_update_success = True
    err_message = ""
    try:
        res.save()
    except Error as ex:
        is_update_success = False
        err_message = ex.message

    if is_update_success:
        resource_modified(res, request.user, overwrite_bag=False)
        res_metadata = res.metadata
        res_metadata.set_dirty(True)

    if request.is_ajax():
        if is_update_success:
            ajax_response_data = {'status': 'success',
                                  'is_dirty': res.metadata.is_dirty if
                                  hasattr(res.metadata, 'is_dirty') else False}
        else:
            ajax_response_data = {'status': 'error', 'message': err_message}
        return HttpResponse(json.dumps(ajax_response_data))

    if resource_mode is not None:
        request.session['resource-mode'] = 'edit'

    if is_update_success:
        messages.success(request, "Metadata update successful")
    else:
        messages.error(request, err_message)

    return HttpResponseRedirect(request.META['HTTP_REFERER'])

@api_view(['POST', 'GET'])
def update_key_value_metadata_public(request, pk):
    res, _, _ = authorize(request, pk, needed_permission=ACTION_TO_AUTHORIZE.EDIT_RESOURCE)

    if request.method == 'GET':
        return HttpResponse(status=200, content=json.dumps(res.extra_metadata))

    post_data = request.data.copy()
    res.extra_metadata = post_data

    is_update_success = True

    try:
        res.save()
    except Error as ex:
        is_update_success = False

    if is_update_success:
        resource_modified(res, request.user, overwrite_bag=False)

    if is_update_success:
        return HttpResponse(status=200)
    else:
        return HttpResponse(status=400)


def add_metadata_element(request, shortkey, element_name, *args, **kwargs):
    """This function is normally for adding/creating new resource level metadata elements.
    However, for the metadata element 'subject' (keyword) this function allows for creating,
    updating and deleting metadata elements.
    """
    res, _, _ = authorize(request, shortkey, needed_permission=ACTION_TO_AUTHORIZE.EDIT_RESOURCE)

    is_add_success = False
    err_msg = "Failed to create metadata element '{}'. {}."
    element = None
    sender_resource = _get_resource_sender(element_name, res)
    if element_name.lower() == 'subject' and len(request.POST['value']) == 0:
        # seems the user wants to delete all keywords - no need for pre-check in signal handler
        res.metadata.subjects.all().delete()
        is_add_success = True
        res.update_public_and_discoverable()
        resource_modified(res, request.user, overwrite_bag=False)
    else:
        handler_response = pre_metadata_element_create.send(sender=sender_resource,
                                                            element_name=element_name,
                                                            request=request)
        for receiver, response in handler_response:
            if 'is_valid' in response:
                if response['is_valid']:
                    element_data_dict = response['element_data_dict']
                    if element_name == 'subject':
                        # using set() to remove any duplicate keywords
                        keywords = set([k.strip() for k in element_data_dict['value'].split(',')])
                        keyword_maxlength = Subject._meta.get_field('value').max_length
                        keywords_to_add = []
                        for kw in keywords:
                            if len(kw) > keyword_maxlength:
                                kw = kw[:keyword_maxlength]

                            # skip any duplicate keywords (case insensitive)
                            if kw not in keywords_to_add and kw.lower() not in keywords_to_add:
                                keywords_to_add.append(kw)

                        if len(keywords_to_add) > 0:
                            res.metadata.subjects.all().delete()
                            for kw in keywords_to_add:
                                res.metadata.create_element(element_name, value=kw)
                        is_add_success = True
                    else:
                        try:
                            element = res.metadata.create_element(element_name, **element_data_dict)
                            is_add_success = True
                        except ValidationError as exp:
                            err_msg = err_msg.format(element_name, exp.message)
                            request.session['validation_error'] = err_msg
                        except Error as exp:
                            # some database error occurred
                            err_msg = err_msg.format(element_name, exp.message)
                            request.session['validation_error'] = err_msg
                        except Exception as exp:
                            # some other error occurred
                            err_msg = err_msg.format(element_name, exp.message)
                            request.session['validation_error'] = err_msg

                    if is_add_success:
                        resource_modified(res, request.user, overwrite_bag=False)
                        if res.resource_type == "TimeSeriesResource" and element_name != "subject":
                            res.metadata.is_dirty = True
                            res.metadata.save()
                elif "errors" in response:
                    err_msg = err_msg.format(element_name, response['errors'])

    if request.is_ajax():
        if is_add_success:
            res_public_status = 'public' if res.raccess.public else 'not public'
            res_discoverable_status = 'discoverable' if res.raccess.discoverable \
                else 'not discoverable'
            if res.can_be_public_or_discoverable:
                metadata_status = METADATA_STATUS_SUFFICIENT
            else:
                metadata_status = METADATA_STATUS_INSUFFICIENT

            if element_name == 'subject':
                ajax_response_data = {'status': 'success', 'element_name': element_name,
                                      'metadata_status': metadata_status,
                                      'res_public_status': res_public_status,
                                      'res_discoverable_status': res_discoverable_status}
            elif element_name.lower() == 'site' and res.resource_type == 'TimeSeriesResource':
                ajax_response_data = {'status': 'success',
                                      'element_name': element_name,
                                      'spatial_coverage': get_coverage_data_dict(res),
                                      'metadata_status': metadata_status,
                                      'res_public_status': res_public_status,
                                      'res_discoverable_status': res_discoverable_status
                                      }
                if element is not None:
                    ajax_response_data['element_id'] = element.id
            else:
                ajax_response_data = {'status': 'success',
                                      'element_name': element_name,
                                      'spatial_coverage': get_coverage_data_dict(res),
                                      'temporal_coverage': get_coverage_data_dict(res, 'temporal'),
                                      'has_logical_temporal_coverage':
                                          res.has_logical_temporal_coverage,
                                      'has_logical_spatial_coverage':
                                          res.has_logical_spatial_coverage,
                                      'metadata_status': metadata_status,
                                      'res_public_status': res_public_status,
                                      'res_discoverable_status': res_discoverable_status
                                      }
                if element is not None:
                    ajax_response_data['element_id'] = element.id

            ajax_response_data['is_dirty'] = res.metadata.is_dirty if \
                hasattr(res.metadata, 'is_dirty') else False

            return JsonResponse(ajax_response_data)
        else:
            ajax_response_data = {'status': 'error', 'message': err_msg}
            return JsonResponse(ajax_response_data)

    if 'resource-mode' in request.POST:
        request.session['resource-mode'] = 'edit'

    return HttpResponseRedirect(request.META['HTTP_REFERER'])


def get_resource_metadata(request, shortkey, *args, **kwargs):
    """Returns resource level metadata that is needed to update UI
    Only the following resource level metadata is returned for now:
    title
    abstract
    keywords
    creators
    spatial coverage
    temporal coverage
    """
    resource, _, _ = authorize(request, shortkey,
                               needed_permission=ACTION_TO_AUTHORIZE.VIEW_RESOURCE)
    res_metadata = dict()
    res_metadata['title'] = resource.metadata.title.value
    if resource.metadata.description:
        res_metadata['abstract'] = resource.metadata.description.abstract
    else:
        res_metadata['abstract'] = None
    creators = []
    for creator in resource.metadata.creators.all():
        creators.append(model_to_dict(creator))
    res_metadata['creators'] = creators
    res_metadata['keywords'] = [sub.value for sub in resource.metadata.subjects.all()]
    res_metadata['spatial_coverage'] = get_coverage_data_dict(resource)
    res_metadata['temporal_coverage'] = get_coverage_data_dict(resource, coverage_type='temporal')
    return JsonResponse(res_metadata, status=200)


def update_metadata_element(request, shortkey, element_name, element_id, *args, **kwargs):
    res, _, _ = authorize(request, shortkey, needed_permission=ACTION_TO_AUTHORIZE.EDIT_RESOURCE)
    sender_resource = _get_resource_sender(element_name, res)
    handler_response = pre_metadata_element_update.send(sender=sender_resource,
                                                        element_name=element_name,
                                                        element_id=element_id, request=request)
    is_update_success = False
    err_msg = "Failed to update metadata element '{}'. {}."
    for receiver, response in handler_response:
        if 'is_valid' in response:
            if response['is_valid']:
                element_data_dict = response['element_data_dict']
                try:
                    res.metadata.update_element(element_name, element_id, **element_data_dict)
                    post_handler_response = post_metadata_element_update.send(
                        sender=sender_resource, element_name=element_name, element_id=element_id)
                    is_update_success = True
                    # this is how we handle if a post_metadata_element_update receiver
                    # is not implemented in the resource type's receivers.py
                    element_exists = True
                    for receiver, response in post_handler_response:
                        if 'element_exists' in response:
                            element_exists = response['element_exists']

                except ValidationError as exp:
                    err_msg = err_msg.format(element_name, exp.message)
                    request.session['validation_error'] = err_msg
                except Error as exp:
                    # some database error occurred
                    err_msg = err_msg.format(element_name, exp.message)
                    request.session['validation_error'] = err_msg
                # TODO: it's brittle to embed validation logic at this level.
                if element_name == 'title':
                    res.update_public_and_discoverable()
                if is_update_success:
                    resource_modified(res, request.user, overwrite_bag=False)
                    if res.resource_type == "TimeSeriesResource" and element_name != "subject":
                        res.metadata.is_dirty = True
                        res.metadata.save()
            elif "errors" in response:
                err_msg = err_msg.format(element_name, response['errors'])

    if request.is_ajax():
        if is_update_success:
            res_public_status = 'public' if res.raccess.public else 'not public'
            res_discoverable_status = 'discoverable' if res.raccess.discoverable \
                else 'not discoverable'
            if res.can_be_public_or_discoverable:
                metadata_status = METADATA_STATUS_SUFFICIENT
            else:
                metadata_status = METADATA_STATUS_INSUFFICIENT
            if element_name.lower() == 'site' and (res.resource_type == 'TimeSeriesResource' or
                                                   res.resource_type == 'CompositeResource'):
                # get the spatial coverage element
                spatial_coverage_dict = get_coverage_data_dict(res)
                ajax_response_data = {'status': 'success',
                                      'element_name': element_name,
                                      'spatial_coverage': spatial_coverage_dict,
                                      'has_logical_temporal_coverage':
                                          res.has_logical_temporal_coverage,
                                      'has_logical_spatial_coverage':
                                          res.has_logical_spatial_coverage,
                                      'metadata_status': metadata_status,
                                      'res_public_status': res_public_status,
                                      'res_discoverable_status': res_discoverable_status,
                                      'element_exists': element_exists}
            else:
                ajax_response_data = {'status': 'success',
                                      'element_name': element_name,
                                      'metadata_status': metadata_status,
                                      'res_public_status': res_public_status,
                                      'res_discoverable_status': res_discoverable_status,
                                      'element_exists': element_exists}

            ajax_response_data['is_dirty'] = res.metadata.is_dirty if \
                hasattr(res.metadata, 'is_dirty') else False

            return JsonResponse(ajax_response_data)
        else:
            ajax_response_data = {'status': 'error', 'message': err_msg}
            return JsonResponse(ajax_response_data)

    if 'resource-mode' in request.POST:
        request.session['resource-mode'] = 'edit'

    return HttpResponseRedirect(request.META['HTTP_REFERER'])


@swagger_auto_schema(method='get', auto_schema=None)
@api_view(['GET'])
def file_download_url_mapper(request, shortkey):
    """ maps the file URIs in resourcemap document to django_irods download view function"""
    try:
        res, _, _ = authorize(request, shortkey,
                              needed_permission=ACTION_TO_AUTHORIZE.VIEW_RESOURCE,
                              raises_exception=False)
    except ObjectDoesNotExist:
        return HttpResponse("resource not found", status=status.HTTP_404_NOT_FOUND)
    except PermissionDenied:
        return HttpResponse("access not authorized", status=status.HTTP_401_UNAUTHORIZED)

    if __debug__:
        logger.debug("request path is {}".format(request.path))
    path_split = request.path.split('/')[2:]  # strip /resource/
    public_file_path = '/'.join(path_split)

    istorage = res.get_irods_storage()
    url_download = True if request.GET.get('url_download', 'false').lower() == 'true' else False
    zipped = True if request.GET.get('zipped', 'false').lower() == 'true' else False
    aggregation = True if request.GET.get('aggregation', 'false').lower() == 'true' else False
    return HttpResponseRedirect(istorage.url(public_file_path, url_download, zipped, aggregation))


def delete_metadata_element(request, shortkey, element_name, element_id, *args, **kwargs):
    res, _, _ = authorize(request, shortkey, needed_permission=ACTION_TO_AUTHORIZE.EDIT_RESOURCE)
    res.metadata.delete_element(element_name, element_id)
    res.update_public_and_discoverable()
    resource_modified(res, request.user, overwrite_bag=False)
    request.session['resource-mode'] = 'edit'
    return HttpResponseRedirect(request.META['HTTP_REFERER'])


def delete_author(request, shortkey, element_id, *args, **kwargs):
    res, _, _ = authorize(request, shortkey, needed_permission=ACTION_TO_AUTHORIZE.EDIT_RESOURCE)
    try:
        res.metadata.delete_element('creator', element_id)
        resource_modified(res, request.user, overwrite_bag=False)
        ajax_response_data = {'status': 'success', 'message': "Author was deleted successfully"}
    except Error as exp:
        ajax_response_data = {'status': 'error', 'message': exp.message}
    return JsonResponse(ajax_response_data)


def delete_file(request, shortkey, f, *args, **kwargs):
    res, _, user = authorize(request, shortkey, needed_permission=ACTION_TO_AUTHORIZE.EDIT_RESOURCE)
    hydroshare.delete_resource_file(shortkey, f, user)  # calls resource_modified
    request.session['resource-mode'] = 'edit'

    return HttpResponseRedirect(request.META['HTTP_REFERER'])


def delete_multiple_files(request, shortkey, *args, **kwargs):
    res, _, user = authorize(request, shortkey, needed_permission=ACTION_TO_AUTHORIZE.EDIT_RESOURCE)
    # file_ids is a string of file ids separated by comma
    f_ids = request.POST['file_ids']
    f_id_list = f_ids.split(',')
    for f_id in f_id_list:
        f_id = f_id.strip()
        try:
            hydroshare.delete_resource_file(shortkey, f_id, user)  # calls resource_modified
        except ObjectDoesNotExist as ex:
            # Since some specific resource types such as feature resource type delete all other
            # dependent content files together when one file is deleted, we make this specific
            # ObjectDoesNotExist exception as legitimate in delete_multiple_files() without
            # raising this specific exception
            logger.warn(ex.message)
            continue
    request.session['resource-mode'] = 'edit'

    return HttpResponseRedirect(request.META['HTTP_REFERER'])


def delete_resource(request, shortkey, *args, **kwargs):
    res, _, user = authorize(request, shortkey, needed_permission=ACTION_TO_AUTHORIZE.DELETE_RESOURCE)

    res_title = res.metadata.title
    res_id = shortkey
    res_type = res.resource_type
    resource_related_collections = [col for col in res.collections.all()]
    owners_list = [owner for owner in res.raccess.owners.all()]
    ajax_response_data = {'status': 'success'}
    try:
        hydroshare.delete_resource(shortkey)
    except ValidationError as ex:
        if request.is_ajax():
            ajax_response_data['status'] = 'error'
            ajax_response_data['message'] = ex.message
            return JsonResponse(ajax_response_data)
        else:
            request.session['validation_error'] = ex.message
            return HttpResponseRedirect(request.META['HTTP_REFERER'])

    # if the deleted resource is part of any collection resource, then for each of those collection
    # create a CollectionDeletedResource object which can then be used to list collection deleted
    # resources on collection resource landing page
    for collection_res in resource_related_collections:
        o=CollectionDeletedResource.objects.create(
             resource_title=res_title,
             deleted_by=user,
             resource_id=res_id,
             resource_type=res_type,
             collection=collection_res
             )
        o.resource_owners.add(*owners_list)

    post_delete_resource.send(sender=type(res), request=request, user=user,
                              resource_shortkey=shortkey, resource=res,
                              resource_title=res_title, resource_type=res_type, **kwargs)

    if request.is_ajax():
        return JsonResponse(ajax_response_data)
    else:
        return HttpResponseRedirect('/my-resources/')


def rep_res_bag_to_irods_user_zone(request, shortkey, *args, **kwargs):
    '''
    This function needs to be called via AJAX. The function replicates resource bag to iRODS user zone on users.hydroshare.org
    which is federated with hydroshare zone under the iRODS user account corresponding to a HydroShare user. This function
    should only be called or exposed to be called from web interface when a corresponding iRODS user account on hydroshare
    user Zone exists. The purpose of this function is to allow HydroShare resource bag that a HydroShare user has access
    to be copied to HydroShare user's iRODS space in HydroShare user zone so that users can do analysis or computations on
    the resource
    Args:
        request: an AJAX request
        shortkey: UUID of the resource to be copied to the login user's iRODS user space

    Returns:
        JSON list that indicates status of resource replication, i.e., success or error
    '''
    res, authorized, user = authorize(request, shortkey, needed_permission=ACTION_TO_AUTHORIZE.VIEW_RESOURCE, raises_exception=False)
    if not authorized:
        return HttpResponse(
        json.dumps({"error": "You are not authorized to replicate this resource."}),
        content_type="application/json"
        )

    try:
        replicate_resource_bag_to_user_zone(user, shortkey)
        return HttpResponse(
            json.dumps({"success": "This resource bag zip file has been successfully copied to your iRODS user zone."}),
            content_type = "application/json"
        )
    except SessionException as ex:
        return HttpResponse(
        json.dumps({"error": ex.stderr}),
        content_type="application/json"
        )
    except utils.QuotaException as ex:
        return HttpResponse(
            json.dumps({"error": ex.message}),
            content_type="application/json"
        )
    except ValidationError as ex:
        return HttpResponse(
            json.dumps({"error": ex.message}),
            content_type="application/json"
        )


def copy_resource(request, shortkey, *args, **kwargs):
    res, authorized, user = authorize(request, shortkey,
                                      needed_permission=ACTION_TO_AUTHORIZE.VIEW_RESOURCE)
    new_resource = None
    try:
        new_resource = hydroshare.create_empty_resource(shortkey, user, action='copy')
        new_resource = hydroshare.copy_resource(res, new_resource, user=request.user)
    except Exception as ex:
        if new_resource:
            new_resource.delete()
        request.session['resource_creation_error'] = 'Failed to copy this resource: ' + ex.message
        return HttpResponseRedirect(res.get_absolute_url())

    # go to resource landing page
    request.session['just_created'] = True
    request.session['just_copied'] = True
    return HttpResponseRedirect(new_resource.get_absolute_url())


@api_view(['POST'])
def copy_resource_public(request, pk):
    response = copy_resource(request, pk)
    return HttpResponse(response.url.split('/')[2], status=202)


def create_new_version_resource(request, shortkey, *args, **kwargs):
    res, authorized, user = authorize(request, shortkey,
                                      needed_permission=ACTION_TO_AUTHORIZE.CREATE_RESOURCE_VERSION)

    if res.locked_time:
        elapsed_time = datetime.datetime.now(pytz.utc) - res.locked_time
        if elapsed_time.days >= 0 or elapsed_time.seconds > settings.RESOURCE_LOCK_TIMEOUT_SECONDS:
            # clear the lock since the elapsed time is greater than timeout threshold
            res.locked_time = None
            res.save()
        else:
            # cannot create new version for this resource since the resource is locked by another
            # user
            request.session['resource_creation_error'] = 'Failed to create a new version for ' \
                                                         'this resource since another user is ' \
                                                         'creating a new version for this ' \
                                                         'resource synchronously.'
            return HttpResponseRedirect(res.get_absolute_url())

    new_resource = None
    try:
        # lock the resource to prevent concurrent new version creation since only one new version for an
        # obsoleted resource is allowed
        res.locked_time = datetime.datetime.now(pytz.utc)
        res.save()
        new_resource = hydroshare.create_empty_resource(shortkey, user)
        new_resource = hydroshare.create_new_version_resource(res, new_resource, user)
    except Exception as ex:
        if new_resource:
            new_resource.delete()
        # release the lock if new version of the resource failed to create
        res.locked_time = None
        res.save()
        request.session['resource_creation_error'] = 'Failed to create a new version of ' \
                                                     'this resource: ' + ex.message
        return HttpResponseRedirect(res.get_absolute_url())

    # release the lock if new version of the resource is created successfully
    res.locked_time = None
    res.save()

    # go to resource landing page
    request.session['just_created'] = True
    return HttpResponseRedirect(new_resource.get_absolute_url())


@api_view(['POST'])
def create_new_version_resource_public(request, pk):
    redirect = create_new_version_resource(request, pk)
    return HttpResponse(redirect.url.split('/')[2], status=202)


def publish(request, shortkey, *args, **kwargs):
    # only resource owners are allowed to change resource flags (e.g published)
    res, _, _ = authorize(request, shortkey, needed_permission=ACTION_TO_AUTHORIZE.SET_RESOURCE_FLAG)

    try:
        hydroshare.publish_resource(request.user, shortkey)
    except ValidationError as exp:
        request.session['validation_error'] = exp.message
    else:
        request.session['just_published'] = True
    return HttpResponseRedirect(request.META['HTTP_REFERER'])


def set_resource_flag(request, shortkey, *args, **kwargs):
    # only resource owners are allowed to change resource flags
    ajax_response_data = {'status': 'error', 'message': ''}
    res, _, user = authorize(request, shortkey, needed_permission=ACTION_TO_AUTHORIZE.SET_RESOURCE_FLAG)
    flag = resolve_request(request).get('flag', None)
    message = None
    if flag == 'make_public':
        message = _set_resource_sharing_status(user, res, flag_to_set='public', flag_value=True)
    elif flag == 'make_private' or flag == 'make_not_discoverable':
        message = _set_resource_sharing_status(user, res, flag_to_set='discoverable', flag_value=False)
    elif flag == 'make_discoverable':
        message = _set_resource_sharing_status(user, res, flag_to_set='discoverable', flag_value=True)
    elif flag == 'make_not_shareable':
        message = _set_resource_sharing_status(user, res, flag_to_set='shareable', flag_value=False)
    elif flag == 'make_shareable':
        message = _set_resource_sharing_status(user, res, flag_to_set='shareable', flag_value=True)
    elif flag == 'make_require_lic_agreement':
        res.set_require_download_agreement(user, value=True)
    elif flag == 'make_not_require_lic_agreement':
        res.set_require_download_agreement(user, value=False)
    else:
        message = "Invalid resource flag"
    if message is not None:
        ajax_response_data['message'] = message
    else:
        ajax_response_data['status'] = 'success'

    return JsonResponse(ajax_response_data)


@api_view(['POST'])
def set_resource_flag_public(request, pk):
    http_request = request._request
    http_request.data = request.data.copy()
    js_response = set_resource_flag(http_request, pk)
    data = json.loads(js_response.content)
    if data['status'] == 'error':
        return HttpResponse(data['message'], status=400)
    return HttpResponse(status=202)


def share_resource_with_user(request, shortkey, privilege, user_id, *args, **kwargs):
    """this view function is expected to be called by ajax"""
    return _share_resource(request, shortkey, privilege, user_id, user_or_group='user')


def share_resource_with_group(request, shortkey, privilege, group_id, *args, **kwargs):
    """this view function is expected to be called by ajax"""
    return _share_resource(request, shortkey, privilege, group_id, user_or_group='group')


def _share_resource(request, shortkey, privilege, user_or_group_id, user_or_group):
    """
    share resource with a user or group
    :param request:
    :param shortkey: id of the resource to share with
    :param privilege: access privilege need for the resource
    :param user_or_group_id: id of the user or group with whom the resource to be shared
    :param user_or_group: indicates if the resource to be shared with a user or group. A value of 'user' will share
                          the resource with a user whose id is provided with the parameter 'user_or_group_id'.
                          Any other value for this parameter assumes resource to be shared with a group.
    :return:
    """

    res, _, user = authorize(request, shortkey, needed_permission=ACTION_TO_AUTHORIZE.VIEW_RESOURCE)
    user_to_share_with = None
    group_to_share_with = None
    status_code = 200
    if user_or_group == 'user':
        user_to_share_with = utils.user_from_id(user_or_group_id)
    else:
        group_to_share_with = utils.group_from_id(user_or_group_id)

    status = 'success'
    err_message = ''
    if privilege == 'view':
        access_privilege = PrivilegeCodes.VIEW
    elif privilege == 'edit':
        access_privilege = PrivilegeCodes.CHANGE
    elif privilege == 'owner':
        if user_or_group != 'user':
            status_code = 400
            err_message = "Group can't have owner privilege over a resource"
            access_privilege = PrivilegeCodes.NONE
        else:
            access_privilege = PrivilegeCodes.OWNER
    else:
        status_code = 400
        err_message = "Not a valid privilege"
        access_privilege = PrivilegeCodes.NONE

    if access_privilege != PrivilegeCodes.NONE:
        try:
            if user_or_group == 'user':
                user.uaccess.share_resource_with_user(res, user_to_share_with, access_privilege)
            else:
                user.uaccess.share_resource_with_group(res, group_to_share_with, access_privilege)
        except PermissionDenied as exp:
            status = 'error'
            err_message = exp.message
    else:
        status = 'error'

    from hs_core.models import get_access_object

    if user_or_group == 'user':
        user_can_undo = request.user.uaccess.can_undo_share_resource_with_user(res, user_to_share_with)
        user_to_share_with.can_undo = user_can_undo

        ajax_response_data = {'status': status,
                              'error_msg': err_message,
                              'user': get_access_object(user_to_share_with, "user", privilege)}
    else:
        group_can_undo = request.user.uaccess.can_undo_share_resource_with_group(res, group_to_share_with)
        group_to_share_with.can_undo = group_can_undo

        ajax_response_data = {'status': status,
                              'error_msg': err_message,
                              'user': get_access_object(group_to_share_with, "group", privilege)}

    return HttpResponse(json.dumps(ajax_response_data), status=status_code)


def unshare_resource_with_user(request, shortkey, user_id, *args, **kwargs):
    """this view function is expected to be called by ajax"""

    res, _, user = authorize(request, shortkey, needed_permission=ACTION_TO_AUTHORIZE.VIEW_RESOURCE)
    user_to_unshare_with = utils.user_from_id(user_id)
    ajax_response_data = {'status': 'success'}
    try:
        user.uaccess.unshare_resource_with_user(res, user_to_unshare_with)
        if user not in res.raccess.view_users:
            # user has no explict access to the resource - redirect to resource listing page
            ajax_response_data['redirect_to'] = '/my-resources/'

    except PermissionDenied as exp:
        ajax_response_data['status'] = 'error'
        ajax_response_data['message'] = exp.message

    return JsonResponse(ajax_response_data)


def unshare_resource_with_group(request, shortkey, group_id, *args, **kwargs):
    """this view function is expected to be called by ajax"""

    res, _, user = authorize(request, shortkey, needed_permission=ACTION_TO_AUTHORIZE.VIEW_RESOURCE)
    group_to_unshare_with = utils.group_from_id(group_id)
    ajax_response_data = {'status': 'success'}
    try:
        user.uaccess.unshare_resource_with_group(res, group_to_unshare_with)
        if user not in res.raccess.view_users:
            # user has no explicit access to the resource - redirect to resource listing page
            ajax_response_data['redirect_to'] = '/my-resources/'
    except PermissionDenied as exp:
        ajax_response_data['status'] = 'error'
        ajax_response_data['message'] = exp.message

    return JsonResponse(ajax_response_data)


def undo_share_resource_with_user(request, shortkey, user_id, *args, **kwargs):
    """this view function is expected to be called by ajax"""

    res, _, user = authorize(request, shortkey, needed_permission=ACTION_TO_AUTHORIZE.VIEW_RESOURCE)
    user_to_unshare_with = utils.user_from_id(user_id)
    ajax_response_data = {'status': 'success'}
    try:
        user.uaccess.undo_share_resource_with_user(res, user_to_unshare_with)
        undo_user_privilege = res.raccess.get_effective_privilege(user_to_unshare_with)
        if undo_user_privilege == PrivilegeCodes.VIEW:
            undo_user_privilege = "view"
        elif undo_user_privilege == PrivilegeCodes.CHANGE:
            undo_user_privilege = "edit"
        elif undo_user_privilege == PrivilegeCodes.OWNER:
            undo_user_privilege = "owner"
        else:
            undo_user_privilege = 'none'
        ajax_response_data['undo_user_privilege'] = undo_user_privilege

        if user not in res.raccess.view_users:
            # user has no explict access to the resource - redirect to resource listing page
            ajax_response_data['redirect_to'] = '/my-resources/'

    except PermissionDenied as exp:
        ajax_response_data['status'] = 'error'
        ajax_response_data['message'] = exp.message

    return JsonResponse(ajax_response_data)


def undo_share_resource_with_group(request, shortkey, group_id, *args, **kwargs):
    """this view function is expected to be called by ajax"""

    res, _, user = authorize(request, shortkey, needed_permission=ACTION_TO_AUTHORIZE.VIEW_RESOURCE)
    group_to_unshare_with = utils.group_from_id(group_id)
    ajax_response_data = {'status': 'success'}
    try:
        user.uaccess.undo_share_resource_with_group(res, group_to_unshare_with)
        if group_to_unshare_with in res.raccess.edit_groups:
            undo_group_privilege = 'edit'
        elif group_to_unshare_with in res.raccess.view_groups:
            undo_group_privilege = 'view'
        else:
            undo_group_privilege = 'none'
        ajax_response_data['undo_group_privilege'] = undo_group_privilege

        if user not in res.raccess.view_users:
            # user has no explicit access to the resource - redirect to resource listing page
            ajax_response_data['redirect_to'] = '/my-resources/'
    except PermissionDenied as exp:
        ajax_response_data['status'] = 'error'
        ajax_response_data['message'] = exp.message

    return JsonResponse(ajax_response_data)


# view functions mapped with INPLACE_SAVE_URL(/hsapi/save_inline/) for Django inplace editing
def save_ajax(request):
    if not request.method == 'POST':
        return _get_http_response({'errors': 'It is not a POST request'})
    adaptor = _get_adaptor(request, 'POST')
    if not adaptor:
        return _get_http_response({'errors': 'Params insufficient'})
    if not adaptor.can_edit():
        return _get_http_response({'errors': 'You can not edit this content'})
    value = adaptor.loads_to_post(request)
    new_data = get_dict_from_obj(adaptor.obj)
    form_class = adaptor.get_form_class()
    field_name = adaptor.field_name
    new_data['in_menus'] = ''
    form = form_class(data=new_data, instance=adaptor.obj)
    try:
        value_edit = adaptor.get_value_editor(value)
        value_edit_with_filter = apply_filters(value_edit, adaptor.filters_to_edit)
        new_data[field_name] = value_edit_with_filter
        new_data[field_name] = value_edit_with_filter
        if form.is_valid():
            adaptor.save(value_edit_with_filter)
            return _get_http_response({'errors': False,
                                        'value': adaptor.render_value_edit()})
        messages = [] # The error is for another field that you are editing
        for field_name_error, errors_field in form.errors.items():
            for error in errors_field:
                messages.append("%s: %s" % (field_name_error, unicode(error)))
        message_i18n = ','.join(messages)
        return _get_http_response({'errors': message_i18n})
    except ValidationError as error: # The error is for a field that you are editing
        message_i18n = ', '.join([u"%s" % m for m in error.messages])
        return _get_http_response({'errors': message_i18n})


def verify_account(request, *args, **kwargs):
    context = {
            'username' : request.GET['username'],
            'email' : request.GET['email']
        }
    return render(request, 'pages/verify-account.html', context)


@processor_for('resend-verification-email')
def resend_verification_email(request):
    u = get_object_or_404(User, username=request.GET['username'], email=request.GET['email'])
    try:
        token = signing.dumps('verify_user_email:{0}:{1}'.format(u.pk, u.email))
        u.email_user(
            'Please verify your new Hydroshare account.',
            """
This is an automated email from Hydroshare.org. If you requested a Hydroshare account, please
go to http://{domain}/verify/{token}/ and verify your account.
""".format(
            domain=Site.objects.get_current().domain,
            token=token
        ))

        context = {
            'is_email_sent' : True
        }
        return render(request, 'pages/verify-account.html', context)
    except:
        pass # FIXME should log this instead of ignoring it.


class FilterForm(forms.Form):
    start = forms.IntegerField(required=False)
    published = forms.BooleanField(required=False)
    edit_permission = forms.BooleanField(required=False)
    owner = forms.CharField(required=False)
    user = forms.ModelChoiceField(queryset=User.objects.all(), required=False)
    from_date = forms.DateTimeField(required=False)


class GroupForm(forms.Form):
    name = forms.CharField(required=True)
    description = forms.CharField(required=True)
    purpose = forms.CharField(required=False)
    picture = forms.ImageField(required=False)
    privacy_level = forms.CharField(required=True)
    auto_approve = forms.BooleanField(required=False)

    def clean_privacy_level(self):
        data = self.cleaned_data['privacy_level']
        if data not in ('public', 'private', 'discoverable'):
            raise forms.ValidationError("Invalid group privacy level.")
        return data

    def _set_privacy_level(self, group, privacy_level):
        if privacy_level == 'public':
            group.gaccess.public = True
            group.gaccess.discoverable = True
        elif privacy_level == 'private':
            group.gaccess.public = False
            group.gaccess.discoverable = False
        elif privacy_level == 'discoverable':
            group.gaccess.discoverable = True
            group.gaccess.public = False

        group.gaccess.save()


class GroupCreateForm(GroupForm):
    def save(self, request):
        frm_data = self.cleaned_data

        new_group = request.user.uaccess.create_group(title=frm_data['name'],
                                                      description=frm_data['description'],
                                                      purpose=frm_data['purpose'],
                                                      auto_approve=frm_data['auto_approve'])
        if 'picture' in request.FILES:
            new_group.gaccess.picture = request.FILES['picture']

        privacy_level = frm_data['privacy_level']
        self._set_privacy_level(new_group, privacy_level)
        return new_group


class GroupUpdateForm(GroupForm):

    def update(self, group_to_update, request):
        frm_data = self.cleaned_data
        group_to_update.name = frm_data['name']
        group_to_update.save()
        group_to_update.gaccess.description = frm_data['description']
        group_to_update.gaccess.purpose = frm_data['purpose']
        group_to_update.gaccess.auto_approve = frm_data['auto_approve']
        if 'picture' in request.FILES:
            group_to_update.gaccess.picture = request.FILES['picture']

        privacy_level = frm_data['privacy_level']
        self._set_privacy_level(group_to_update, privacy_level)


@processor_for(GenericResource)
def add_generic_context(request, page):
    user = request.user
    user_zone_account_exist = utils.get_user_zone_status_info(user)

    class AddUserForm(forms.Form):
        user = forms.ModelChoiceField(User.objects.filter(is_active=True).all(),
                                      widget=autocomplete_light.ChoiceWidget("UserAutocomplete"))

    class AddUserContriForm(forms.Form):
        user = forms.ModelChoiceField(User.objects.filter(is_active=True).all(),
                                      widget=autocomplete_light.ChoiceWidget("UserAutocomplete", attrs={'id':'contri'}))

    class AddUserInviteForm(forms.Form):
        user = forms.ModelChoiceField(User.objects.filter(is_active=True).all(),
                                      widget=autocomplete_light.ChoiceWidget("UserAutocomplete", attrs={'id':'invite'}))

    class AddUserHSForm(forms.Form):
        user = forms.ModelChoiceField(User.objects.filter(is_active=True).all(),
                                      widget=autocomplete_light.ChoiceWidget("UserAutocomplete", attrs={'id':'hs-user'}))

    class AddGroupForm(forms.Form):
        group = forms.ModelChoiceField(Group.objects.filter(gaccess__active=True).exclude(name='Hydroshare Author').all(),
                                       widget=autocomplete_light.ChoiceWidget("GroupAutocomplete"))

    return {
        'add_view_contrib_user_form': AddUserContriForm(),
        'add_view_invite_user_form': AddUserInviteForm(),
        'add_view_hs_user_form': AddUserHSForm(),
        'add_view_user_form': AddUserForm(),
        # Reuse the same class AddGroupForm() leads to duplicated IDs. 
        'add_view_group_form': AddGroupForm(),
        'add_edit_group_form': AddGroupForm(),
        'user_zone_account_exist': user_zone_account_exist,
    }


@login_required
def create_resource(request, *args, **kwargs):
    # Note: This view function must be called by ajax

    ajax_response_data = {'status': 'error', 'message': ''}
    resource_type = request.POST['resource-type']
    res_title = request.POST['title']
    resource_files, full_paths = extract_files_with_paths(request)
    auto_aggregate = request.POST.get("auto_aggregate", 'true').lower() == 'true'

    url_key = "page_redirect_url"
    try:
        _, res_title, metadata = \
            hydroshare.utils.resource_pre_create_actions(resource_type=resource_type,
                                                         files=resource_files,
                                                         resource_title=res_title,
                                                         page_redirect_url_key=url_key,
                                                         requesting_user=request.user,
                                                         **kwargs)
    except utils.ResourceFileSizeException as ex:
        ajax_response_data['message'] = ex.message
        return JsonResponse(ajax_response_data)

    except utils.ResourceFileValidationException as ex:
        ajax_response_data['message'] = ex.message
        return JsonResponse(ajax_response_data)

    except Exception as ex:
        ajax_response_data['message'] = ex.message
        return JsonResponse(ajax_response_data)

    try:
        resource = hydroshare.create_resource(
                resource_type=request.POST['resource-type'],
                owner=request.user,
                title=res_title,
                metadata=metadata,
                files=resource_files,
                content=res_title, full_paths=full_paths, auto_aggregate=auto_aggregate
        )
    except SessionException as ex:
        ajax_response_data['message'] = ex.stderr
        return JsonResponse(ajax_response_data)
    except Exception as ex:
        ajax_response_data['message'] = ex.message
        return JsonResponse(ajax_response_data)

    try:
        utils.resource_post_create_actions(request=request, resource=resource,
                                           user=request.user, metadata=metadata, **kwargs)
    except (utils.ResourceFileValidationException, Exception) as ex:
        request.session['validation_error'] = ex.message
        ajax_response_data['message'] = ex.message
        ajax_response_data['status'] = 'success'
        ajax_response_data['file_upload_status'] = 'error'
        ajax_response_data['resource_url'] = resource.get_absolute_url()
        return JsonResponse(ajax_response_data)

    request.session['just_created'] = True
    if not ajax_response_data['message']:
        if resource.files.all():
            ajax_response_data['file_upload_status'] = 'success'
        ajax_response_data['status'] = 'success'
        ajax_response_data['resource_url'] = resource.get_absolute_url()

    return JsonResponse(ajax_response_data)


@login_required
def create_user_group(request, *args, **kwargs):
    group_form = GroupCreateForm(request.POST, request.FILES)
    if group_form.is_valid():
        try:
            new_group = group_form.save(request)
            messages.success(request, "Group creation was successful.")
            return HttpResponseRedirect(reverse('group', args=[new_group.id]))
        except IntegrityError as ex:
            if group_form.cleaned_data['name'] in ex.message:
                message = "Group name '{}' already exists".format(group_form.cleaned_data['name'])
                messages.error(request, "Group creation errors: {}.".format(message))
            else:
                messages.error(request, "Group creation errors:{}.".format(ex.message))
    else:
        messages.error(request, "Group creation errors:{}.".format(group_form.errors.as_json))

    return HttpResponseRedirect(request.META['HTTP_REFERER'])


@login_required
def update_user_group(request, group_id, *args, **kwargs):
    user = request.user
    group_to_update = utils.group_from_id(group_id)

    if user.uaccess.can_change_group_flags(group_to_update):
        group_form = GroupUpdateForm(request.POST, request.FILES)
        if group_form.is_valid():
            try:
                group_form.update(group_to_update, request)
                messages.success(request, "Group update was successful.")
            except IntegrityError as ex:
                if group_form.cleaned_data['name'] in ex.message:
                    message = "Group name '{}' already exists".format(group_form.cleaned_data['name'])
                    messages.error(request, "Group update errors: {}.".format(message))
                else:
                    messages.error(request, "Group update errors:{}.".format(ex.message))
        else:
            messages.error(request, "Group update errors:{}.".format(group_form.errors.as_json))
    else:
        messages.error(request, "Group update errors: You don't have permission to update this group")

    return HttpResponseRedirect(request.META['HTTP_REFERER'])

@login_required
def delete_user_group(request, group_id, *args, **kwargs):
    """This one is not really deleting the group object, rather setting the active status
    to False (delete) which can be later restored (undelete) )"""
    try:
        hydroshare.set_group_active_status(request.user, group_id, False)
        messages.success(request, "Group delete was successful.")
    except PermissionDenied:
        messages.error(request, "Group delete errors: You don't have permission to delete"
                                " this group.")

    return HttpResponseRedirect(request.META['HTTP_REFERER'])


@login_required
def restore_user_group(request, group_id, *args, **kwargs):
    """This one is for setting the active status of the group back to True"""
    try:
        hydroshare.set_group_active_status(request.user, group_id, True)
        messages.success(request, "Group restore was successful.")
    except PermissionDenied:
        messages.error(request, "Group restore errors: You don't have permission to restore"
                                " this group.")

    return HttpResponseRedirect(request.META['HTTP_REFERER'])

@login_required
def share_group_with_user(request, group_id, user_id, privilege, *args, **kwargs):
    requesting_user = request.user
    group_to_share = utils.group_from_id(group_id)
    user_to_share_with = utils.user_from_id(user_id)
    if privilege == 'view':
        access_privilege = PrivilegeCodes.VIEW
    elif privilege == 'edit':
        access_privilege = PrivilegeCodes.CHANGE
    elif privilege == 'owner':
        access_privilege = PrivilegeCodes.OWNER
    else:
        access_privilege = PrivilegeCodes.NONE

    if access_privilege != PrivilegeCodes.NONE:
        if requesting_user.uaccess.can_share_group(group_to_share, access_privilege):
            try:
                requesting_user.uaccess.share_group_with_user(group_to_share, user_to_share_with, access_privilege)
                messages.success(request, "User successfully added to the group")
            except PermissionDenied as ex:
                messages.error(request, ex.message)
        else:
            messages.error(request, "You don't have permission to add users to group")
    else:
        messages.error(request, "Invalid privilege for sharing group with user")

    return HttpResponseRedirect(request.META['HTTP_REFERER'])


@login_required
def unshare_group_with_user(request, group_id, user_id, *args, **kwargs):
    """
    Remove a user from a group

    :param request: group owner who is removing the user from the group
    :param group_id: id of the user being removed from the group
    :param user_id: id of the group from which the user to be removed
    :return:
    """
    requesting_user = request.user
    group_to_unshare = utils.group_from_id(group_id)
    user_to_unshare_with = utils.user_from_id(user_id)

    try:
        requesting_user.uaccess.unshare_group_with_user(group_to_unshare, user_to_unshare_with)
        if requesting_user == user_to_unshare_with:
            success_msg = "You successfully left the group."
        else:
            success_msg = "User successfully removed from the group."
        messages.success(request, success_msg)
    except PermissionDenied as ex:
        messages.error(request, ex.message)

    if requesting_user == user_to_unshare_with:
        return HttpResponseRedirect(reverse("my_groups"))
    else:
        return HttpResponseRedirect(request.META['HTTP_REFERER'])


@login_required
def make_group_membership_request(request, group_id, user_id=None, *args, **kwargs):
    """
    Allows either an owner of the group to invite a user to join a group or a user to make a request
    to join a group
    :param request: the user who is making the request
    :param group_id: ID of the group for which the join request/invitation to me made
    :param user_id: needed only when an owner is inviting a user to join a group. This is the id of the user the owner
                    is inviting
    :return:
    """
    requesting_user = request.user
    group_to_join = utils.group_from_id(group_id)
    user_to_join = None
    if user_id is not None:
        user_to_join = utils.user_from_id(user_id)
    try:
        membership_request = requesting_user.uaccess.create_group_membership_request(
            group_to_join, user_to_join)
        if user_to_join is not None:
            message = 'Group membership invitation was successful'
            # send mail to the user who was invited to join group
            send_action_to_take_email(request, user=user_to_join, action_type='group_membership',
                                      group=group_to_join, membership_request=membership_request)
        else:
            message = 'You are now a member of this group'
            # membership_request is None in case where group allows auto approval of membership
            # request. no need send email notification to group owners for membership approval
            if membership_request is not None:
                message = 'Group membership request was successful'
                # send mail to all owners of the group for approval of the request
                for grp_owner in group_to_join.gaccess.owners:
                    send_action_to_take_email(request, user=requesting_user,
                                              action_type='group_membership',
                                              group=group_to_join, group_owner=grp_owner,
                                              membership_request=membership_request)
            else:
                # send mail to all owners of the group to let them know that someone has
                # joined this group
                for grp_owner in group_to_join.gaccess.owners:
                    send_action_to_take_email(request, user=requesting_user,
                                              action_type='group_auto_membership',
                                              group=group_to_join,
                                              group_owner=grp_owner)
        messages.success(request, message)
    except PermissionDenied as ex:
        messages.error(request, ex.message)

    return HttpResponseRedirect(request.META['HTTP_REFERER'])


def group_membership(request, uidb36, token, membership_request_id, **kwargs):
    """
    View for the link in the verification email that was sent to a user
    when they request/invite to join a group.
    User is logged in and the request to join a group is accepted. Then the user is redirected to the group
    profile page of the group for which the membership got accepted.

    :param uidb36: ID of the user to whom the email was sent (part of the link in the email)
    :param token: token that was part of the link in the email
    :param membership_request_id: ID of the GroupMembershipRequest object (part of the link in the email)
    """
    membership_request = GroupMembershipRequest.objects.filter(id=membership_request_id).first()
    if membership_request is not None:
        if membership_request.group_to_join.gaccess.active:
            user = authenticate(uidb36=uidb36, token=token, is_active=True)
            if user is not None:
                user.uaccess.act_on_group_membership_request(membership_request, accept_request=True)
                auth_login(request, user)
                # send email to notify membership acceptance
                _send_email_on_group_membership_acceptance(membership_request)
                if membership_request.invitation_to is not None:
                    message = "You just joined the group '{}'".format(membership_request.group_to_join.name)
                else:
                    message = "User '{}' just joined the group '{}'".format(membership_request.request_from.first_name,
                                                                            membership_request.group_to_join.name)

                messages.info(request, message)
                # redirect to group profile page
                return HttpResponseRedirect('/group/{}/'.format(membership_request.group_to_join.id))
            else:
                messages.error(request, "The link you clicked is no longer valid. Please ask to "
                                        "join the group again.")
                return redirect("/")
        else:
            messages.error(request, "The group is no longer active.")
            return redirect("/")
    else:
        messages.error(request, "The link you clicked is no longer valid.")
        return redirect("/")


@login_required
def act_on_group_membership_request(request, membership_request_id, action, *args, **kwargs):
    """
    Take action (accept or decline) on group membership request

    :param request: requesting user is either owner of the group taking action on a request from a user
                    or a user taking action on a invitation to join a group from a group owner
    :param membership_request_id: id of the membership request object (an instance of GroupMembershipRequest)
                                  to act on
    :param action: need to have a value of either 'accept' or 'decline'
    :return:
    """

    accept_request = action == 'accept'
    user_acting = request.user

    try:
        membership_request = GroupMembershipRequest.objects.get(pk=membership_request_id)
    except ObjectDoesNotExist:
        messages.error(request, 'No matching group membership request was found')
    else:
        if membership_request.group_to_join.gaccess.active:
            try:
                user_acting.uaccess.act_on_group_membership_request(membership_request, accept_request)
                if accept_request:
                    message = 'Membership request accepted'
                    messages.success(request, message)
                    # send email to notify membership acceptance
                    _send_email_on_group_membership_acceptance(membership_request)
                else:
                    message = 'Membership request declined'
                    messages.success(request, message)

            except PermissionDenied as ex:
                messages.error(request, ex.message)
        else:
            messages.error(request, "Group is not active")

    return HttpResponseRedirect(request.META['HTTP_REFERER'])


@login_required
def get_file(request, *args, **kwargs):
    from django_irods.icommands import Session as RodsSession
    name = kwargs['name']
    session = RodsSession("./", "/usr/bin")
    session.runCmd("iinit")
    session.runCmd('iget', [ name, 'tempfile.' + name ])
    return HttpResponse(open(name), content_type='x-binary/octet-stream')


processor_for(GenericResource)(resource_processor)


def get_metadata_terms_page(request, *args, **kwargs):
    return render(request, 'pages/metadata_terms.html')


@login_required
def get_user_or_group_data(request, user_or_group_id, is_group, *args, **kwargs):
    """
    This view function must be called as an AJAX call

    :param user_or_group_id: id of the user or group for which data is needed
    :param is_group : (string) 'false' if the id is for a group, 'true' if id is for a user
    :return: JsonResponse() containing user data
    """
    user_data = {}
    if is_group == 'false':
        user = utils.user_from_id(user_or_group_id)

        if user.userprofile.middle_name:
            user_name = "{}, {} {}".format(user.last_name, user.first_name, user.userprofile.middle_name)
        else:
            user_name = "{}, {}".format(user.last_name, user.first_name)

        user_data['name'] = user_name
        user_data['email'] = user.email
        user_data['url'] = '{domain}/user/{uid}/'.format(domain=utils.current_site_url(), uid=user.pk)
        if user.userprofile.phone_1:
            user_data['phone'] = user.userprofile.phone_1
        elif user.userprofile.phone_2:
            user_data['phone'] = user.userprofile.phone_2
        else:
            user_data['phone'] = ''

        address = ''
        if user.userprofile.state and user.userprofile.state.lower() != 'unspecified':
            address = user.userprofile.state
        if user.userprofile.country and user.userprofile.country.lower() != 'unspecified':
            if len(address) > 0:
                address += ', ' + user.userprofile.country
            else:
                address = user.userprofile.country

        user_data['address'] = address
        user_data['organization'] = user.userprofile.organization if user.userprofile.organization else ''
        user_data['website'] = user.userprofile.website if user.userprofile.website else ''
        user_data['identifiers'] = user.userprofile.identifiers
    else:
        group = utils.group_from_id(user_or_group_id)
        user_data['organization'] = group.name
        user_data['url'] = '{domain}/user/{uid}/'.format(domain=utils.current_site_url(),
                                                         uid=group.pk)
        user_data['description'] = group.gaccess.description

    return JsonResponse(user_data)


def _send_email_on_group_membership_acceptance(membership_request):
    """
    Sends email notification of group membership acceptance

    :param membership_request: an instance of GroupMembershipRequest class
    :return:
    """

    if membership_request.invitation_to is not None:
        # user accepted invitation from the group owner
        # here we are sending email to group owner who invited
        email_msg = """Dear {}
        <p>Your invitation to user '{}' to join the group '{}' has been accepted.</p>
        <p>Thank you</p>
        <p>The HydroShare Team</p>
        """.format(membership_request.request_from.first_name,
                   membership_request.invitation_to.first_name, membership_request.group_to_join.name)
    else:
        # group owner accepted user request
        # here wre are sending email to the user whose request to join got accepted
        email_msg = """Dear {}
        <p>Your request to join the group '{}' has been accepted.</p>
        <p>Thank you</p>
        <p>The HydroShare Team</p>
        """.format(membership_request.request_from.first_name, membership_request.group_to_join.name)

    send_mail(subject="HydroShare group membership",
              message=email_msg,
              html_message=email_msg,
              from_email=settings.DEFAULT_FROM_EMAIL,
              recipient_list=[membership_request.request_from.email])


def _share_resource_with_user(request, frm, resource, requesting_user, privilege):
    if frm.is_valid():
        try:
            requesting_user.uaccess.share_resource_with_user(resource, frm.cleaned_data['user'], privilege)
        except PermissionDenied as exp:
            messages.error(request, exp.message)
    else:
        messages.error(request, frm.errors.as_json())


def _unshare_resource_with_users(request, requesting_user, users_to_unshare_with, resource, privilege):
    users_to_keep = User.objects.in_bulk(users_to_unshare_with).values()
    owners = set(resource.raccess.owners.all())
    editors = set(resource.raccess.edit_users.all()) - owners
    viewers = set(resource.raccess.view_users.all()) - editors - owners

    if privilege == 'owner':
        all_shared_users = owners
    elif privilege == 'edit':
        all_shared_users = editors
    elif privilege == 'view':
        all_shared_users = viewers
    else:
        all_shared_users = []

    go_to_resource_listing_page = False
    for user in all_shared_users:
        if user not in users_to_keep:
            try:
                # requesting user is the resource owner or requesting_user is self unsharing
                # COUCH: no need for undo_share; doesn't do what is intended 11/19/2016
                requesting_user.uaccess.unshare_resource_with_user(resource, user)

                if requesting_user == user and not resource.raccess.public:
                    go_to_resource_listing_page = True
            except PermissionDenied as exp:
                messages.error(request, exp.message)
                break
    return go_to_resource_listing_page


def _set_resource_sharing_status(user, resource, flag_to_set, flag_value):
    """
    Set flags 'public', 'discoverable', 'shareable'

    This routine generates appropriate messages for the REST API and thus differs from
    AbstractResource.set_public, set_discoverable, which raise exceptions.
    """

    if flag_to_set == 'shareable':  # too simple to deserve a method in AbstractResource
        # access control is separate from validation logic
        if not user.uaccess.can_change_resource_flags(resource):
            return "You don't have permission to change resource sharing status"
        if resource.raccess.shareable != flag_value:
            resource.raccess.shareable = flag_value
            resource.raccess.save()
            return None

    elif flag_to_set == 'discoverable':
        try:
            resource.set_discoverable(flag_value, user)  # checks access control
        except ValidationError as v:
            return v.message

    elif flag_to_set == 'public':
        try:
            resource.set_public(flag_value, user)  # checks access control
        except ValidationError as v:
            return v.message
    else:
        return "Unrecognized resource flag {}".format(flag_to_set)
    return None


class FindGroupsView(TemplateView):
    template_name = 'pages/groups-unauthenticated.html'  # default view is for users not logged in

    def dispatch(self, *args, **kwargs):
        if self.request.user.is_authenticated():
            self.template_name = 'pages/groups-authenticated.html'  # update template if user is logged in
        return super(FindGroupsView, self).dispatch(*args, **kwargs)

    def get_context_data(self, **kwargs):
        if self.request.user.is_authenticated():
            u = User.objects.get(pk=self.request.user.id)

            groups = Group.objects.filter(gaccess__active=True).exclude(name="Hydroshare Author")
            for g in groups:
                g.is_user_member = u in g.gaccess.members
                g.join_request_waiting_owner_action = g.gaccess.group_membership_requests.filter(
                    request_from=u).exists()
                g.join_request_waiting_user_action = g.gaccess.group_membership_requests.filter(
                    invitation_to=u).exists()
                g.join_request = None
                if g.join_request_waiting_owner_action or g.join_request_waiting_user_action:
                    g.join_request = g.gaccess.group_membership_requests.filter(request_from=u).first() or \
                                     g.gaccess.group_membership_requests.filter(invitation_to=u).first()
            return {
                'profile_user': u,
                'groups': groups
            }
        else:
            groups = GroupAccess.groups_with_public_resources().exclude(name="Hydroshare Author")  # active is included in this query

            return {
                'groups': groups
            }


class MyGroupsView(TemplateView):
    template_name = 'pages/my-groups.html'

    @method_decorator(login_required)
    def dispatch(self, *args, **kwargs):
        return super(MyGroupsView, self).dispatch(*args, **kwargs)

    def get_context_data(self, **kwargs):
        u = User.objects.get(pk=self.request.user.id)

        groups = u.uaccess.my_groups
        group_membership_requests = GroupMembershipRequest.objects.filter(invitation_to=u).exclude(
            group_to_join__gaccess__active=False).all()
        # for each group object, set a dynamic attribute to know if the user owns the group
        for g in groups:
            g.is_group_owner = u.uaccess.owns_group(g)

        active_groups = [g for g in groups if g.gaccess.active]
        inactive_groups = [g for g in groups if not g.gaccess.active]
        my_pending_requests = GroupMembershipRequest.objects.filter(request_from=u).exclude(
            group_to_join__gaccess__active=False)
        return {
            'profile_user': u,
            'groups': active_groups,
            'inactive_groups': inactive_groups,
            'my_pending_requests': my_pending_requests,
            'group_membership_requests': group_membership_requests
        }


class AddUserForm(forms.Form):
    user = forms.ModelChoiceField(User.objects.all(), widget=autocomplete_light.ChoiceWidget("UserAutocomplete"))


class GroupView(TemplateView):
    template_name = 'pages/group-unauthenticated.html'

    def dispatch(self, *args, **kwargs):
        if self.request.user.is_authenticated():
            self.template_name = 'pages/group.html'
        return super(GroupView, self).dispatch(*args, **kwargs)

    def get_context_data(self, **kwargs):
        group_id = kwargs['group_id']
        g = Group.objects.get(pk=group_id)

        group_resources = []
        # for each of the resources this group has access to, set resource dynamic
        # attributes (grantor - group member who granted access to the resource) and (date_granted)
        for res in g.gaccess.view_resources:
            grp = GroupResourcePrivilege.objects.get(resource=res, group=g)
            res.grantor = grp.grantor
            res.date_granted = grp.start
            group_resources.append(res)

        group_resources = sorted(group_resources, key=lambda x: x.date_granted, reverse=True)

        if self.request.user.is_authenticated():

            u = User.objects.get(pk=self.request.user.id)
            u.is_group_owner = u.uaccess.owns_group(g)
            u.is_group_editor = g in u.uaccess.edit_groups
            u.is_group_viewer = g in u.uaccess.view_groups

            g.join_request_waiting_owner_action = g.gaccess.group_membership_requests.filter(request_from=u).exists()
            g.join_request_waiting_user_action = g.gaccess.group_membership_requests.filter(invitation_to=u).exists()
            g.join_request = g.gaccess.group_membership_requests.filter(invitation_to=u).first()

            return {
                'profile_user': u,
                'group': g,
                'view_users': g.gaccess.get_users_with_explicit_access(PrivilegeCodes.VIEW),
                'group_resources': group_resources,
                'add_view_user_form': AddUserForm(),
                'communities_enabled': settings.COMMUNITIES_ENABLED
            }
        else:
            public_group_resources = [r for r in group_resources if r.raccess.public]

            return {
                'view_users': g.gaccess.get_users_with_explicit_access(PrivilegeCodes.VIEW),
                'group_resources': public_group_resources,
                'add_view_user_form': AddUserForm(),
                'communities_enabled': settings.COMMUNITIES_ENABLED
            }


class MyResourcesView(TemplateView):
    template_name = 'pages/my-resources.html'

    @method_decorator(login_required)
    def dispatch(self, *args, **kwargs):
        return super(MyResourcesView, self).dispatch(*args, **kwargs)

    def get_context_data(self, **kwargs):
        u = User.objects.get(pk=self.request.user.id)

        resource_collection = get_my_resources_list(u)

        return {
            'collection': resource_collection
        }
>>>>>>> c28e7949
<|MERGE_RESOLUTION|>--- conflicted
+++ resolved
@@ -1,5 +1,4 @@
-<<<<<<< HEAD
-
+from __future__ import absolute_import
 import json
 import datetime
 import pytz
@@ -62,10 +61,9 @@
 from hs_core.hydroshare import utils
 
 from hs_core.signals import *
-from hs_access_control.models import PrivilegeCodes, GroupMembershipRequest, GroupResourcePrivilege
+from hs_access_control.models import PrivilegeCodes, GroupMembershipRequest, GroupResourcePrivilege, GroupAccess
 
 from hs_collection_resource.models import CollectionDeletedResource
-
 logger = logging.getLogger(__name__)
 
 
@@ -133,7 +131,7 @@
     except utils.QuotaException as ex:
         msg = 'Failed to change quota holder to {0} since {0} does not have ' \
               'enough quota to hold this new resource. The exception quota message ' \
-              'reported for {0} is: '.format(new_holder_u.username) + ex.msg
+              'reported for {0} is: '.format(new_holder_u.username) + ex.message
         ajax_response_data['message'] = msg
         return JsonResponse(ajax_response_data)
 
@@ -164,7 +162,7 @@
 def extract_files_with_paths(request):
     res_files = []
     full_paths = {}
-    for key in list(request.FILES.keys()):
+    for key in request.FILES.keys():
         full_path = request.POST.get(key, None)
         f = request.FILES[key]
         res_files.append(f)
@@ -202,11 +200,11 @@
                                             folder=file_folder)
 
     except hydroshare.utils.ResourceFileSizeException as ex:
-        msg = {'file_size_error': ex.msg}
+        msg = {'file_size_error': ex.message}
         return JsonResponse(msg, status=500)
 
     except (hydroshare.utils.ResourceFileValidationException, Exception) as ex:
-        msg = {'validation_error': ex.msg}
+        msg = {'validation_error': ex.message}
         return JsonResponse(msg, status=500)
 
     try:
@@ -217,7 +215,7 @@
                                                    auto_aggregate=auto_aggregate)
 
     except (hydroshare.utils.ResourceFileValidationException, Exception) as ex:
-        msg = {'validation_error': ex.msg}
+        msg = {'validation_error': ex.message}
         return JsonResponse(msg, status=500)
 
     res_public_status = 'public' if resource.raccess.public else 'not public'
@@ -296,7 +294,7 @@
         res.save()
     except Error as ex:
         is_update_success = False
-        err_message = ex.msg
+        err_message = ex.message
 
     if is_update_success:
         resource_modified(res, request.user, overwrite_bag=False)
@@ -321,7 +319,6 @@
         messages.error(request, err_message)
 
     return HttpResponseRedirect(request.META['HTTP_REFERER'])
-
 
 @api_view(['POST', 'GET'])
 def update_key_value_metadata_public(request, pk):
@@ -397,15 +394,15 @@
                             element = res.metadata.create_element(element_name, **element_data_dict)
                             is_add_success = True
                         except ValidationError as exp:
-                            err_msg = err_msg.format(element_name, exp.msg)
+                            err_msg = err_msg.format(element_name, exp.message)
                             request.session['validation_error'] = err_msg
                         except Error as exp:
                             # some database error occurred
-                            err_msg = err_msg.format(element_name, exp.msg)
+                            err_msg = err_msg.format(element_name, exp.message)
                             request.session['validation_error'] = err_msg
                         except Exception as exp:
                             # some other error occurred
-                            err_msg = err_msg.format(element_name, exp.msg)
+                            err_msg = err_msg.format(element_name, exp.message)
                             request.session['validation_error'] = err_msg
 
                     if is_add_success:
@@ -524,11 +521,11 @@
                             element_exists = response['element_exists']
 
                 except ValidationError as exp:
-                    err_msg = err_msg.format(element_name, exp.msg)
+                    err_msg = err_msg.format(element_name, exp.message)
                     request.session['validation_error'] = err_msg
                 except Error as exp:
                     # some database error occurred
-                    err_msg = err_msg.format(element_name, exp.msg)
+                    err_msg = err_msg.format(element_name, exp.message)
                     request.session['validation_error'] = err_msg
                 # TODO: it's brittle to embed validation logic at this level.
                 if element_name == 'title':
@@ -621,1849 +618,6 @@
     return HttpResponseRedirect(request.META['HTTP_REFERER'])
 
 
-def delete_file(request, shortkey, f, *args, **kwargs):
-    res, _, user = authorize(request, shortkey, needed_permission=ACTION_TO_AUTHORIZE.EDIT_RESOURCE)
-    hydroshare.delete_resource_file(shortkey, f, user)  # calls resource_modified
-    request.session['resource-mode'] = 'edit'
-
-    return HttpResponseRedirect(request.META['HTTP_REFERER'])
-
-
-def delete_multiple_files(request, shortkey, *args, **kwargs):
-    res, _, user = authorize(request, shortkey, needed_permission=ACTION_TO_AUTHORIZE.EDIT_RESOURCE)
-    # file_ids is a string of file ids separated by comma
-    f_ids = request.POST['file_ids']
-    f_id_list = f_ids.split(',')
-    for f_id in f_id_list:
-        f_id = f_id.strip()
-        try:
-            hydroshare.delete_resource_file(shortkey, f_id, user)  # calls resource_modified
-        except ObjectDoesNotExist as ex:
-            # Since some specific resource types such as feature resource type delete all other
-            # dependent content files together when one file is deleted, we make this specific
-            # ObjectDoesNotExist exception as legitimate in delete_multiple_files() without
-            # raising this specific exception
-            logger.warn(ex.msg)
-            continue
-    request.session['resource-mode'] = 'edit'
-
-    return HttpResponseRedirect(request.META['HTTP_REFERER'])
-
-
-def delete_resource(request, shortkey, *args, **kwargs):
-    res, _, user = authorize(request, shortkey, needed_permission=ACTION_TO_AUTHORIZE.DELETE_RESOURCE)
-
-    res_title = res.metadata.title
-    res_id = shortkey
-    res_type = res.resource_type
-    resource_related_collections = [col for col in res.collections.all()]
-    owners_list = [owner for owner in res.raccess.owners.all()]
-    ajax_response_data = {'status': 'success'}
-    try:
-        hydroshare.delete_resource(shortkey)
-    except ValidationError as ex:
-        if request.is_ajax():
-            ajax_response_data['status'] = 'error'
-            ajax_response_data['message'] = ex.msg
-            return JsonResponse(ajax_response_data)
-        else:
-            request.session['validation_error'] = ex.msg
-            return HttpResponseRedirect(request.META['HTTP_REFERER'])
-
-    # if the deleted resource is part of any collection resource, then for each of those collection
-    # create a CollectionDeletedResource object which can then be used to list collection deleted
-    # resources on collection resource landing page
-    for collection_res in resource_related_collections:
-        o=CollectionDeletedResource.objects.create(
-             resource_title=res_title,
-             deleted_by=user,
-             resource_id=res_id,
-             resource_type=res_type,
-             collection=collection_res
-             )
-        o.resource_owners.add(*owners_list)
-
-    post_delete_resource.send(sender=type(res), request=request, user=user,
-                              resource_shortkey=shortkey, resource=res,
-                              resource_title=res_title, resource_type=res_type, **kwargs)
-
-    if request.is_ajax():
-        return JsonResponse(ajax_response_data)
-    else:
-        return HttpResponseRedirect('/my-resources/')
-
-
-def rep_res_bag_to_irods_user_zone(request, shortkey, *args, **kwargs):
-    '''
-    This function needs to be called via AJAX. The function replicates resource bag to iRODS user zone on users.hydroshare.org
-    which is federated with hydroshare zone under the iRODS user account corresponding to a HydroShare user. This function
-    should only be called or exposed to be called from web interface when a corresponding iRODS user account on hydroshare
-    user Zone exists. The purpose of this function is to allow HydroShare resource bag that a HydroShare user has access
-    to be copied to HydroShare user's iRODS space in HydroShare user zone so that users can do analysis or computations on
-    the resource
-    Args:
-        request: an AJAX request
-        shortkey: UUID of the resource to be copied to the login user's iRODS user space
-
-    Returns:
-        JSON list that indicates status of resource replication, i.e., success or error
-    '''
-    res, authorized, user = authorize(request, shortkey, needed_permission=ACTION_TO_AUTHORIZE.VIEW_RESOURCE, raises_exception=False)
-    if not authorized:
-        return HttpResponse(
-        json.dumps({"error": "You are not authorized to replicate this resource."}),
-        content_type="application/json"
-        )
-
-    try:
-        replicate_resource_bag_to_user_zone(user, shortkey)
-        return HttpResponse(
-            json.dumps({"success": "This resource bag zip file has been successfully copied to your iRODS user zone."}),
-            content_type = "application/json"
-        )
-    except SessionException as ex:
-        return HttpResponse(
-        json.dumps({"error": ex.stderr}),
-        content_type="application/json"
-        )
-    except utils.QuotaException as ex:
-        return HttpResponse(
-            json.dumps({"error": ex.msg}),
-            content_type="application/json"
-        )
-    except ValidationError as ex:
-        return HttpResponse(
-            json.dumps({"error": ex.msg}),
-            content_type="application/json"
-        )
-
-
-def copy_resource(request, shortkey, *args, **kwargs):
-    res, authorized, user = authorize(request, shortkey,
-                                      needed_permission=ACTION_TO_AUTHORIZE.VIEW_RESOURCE)
-    new_resource = None
-    try:
-        new_resource = hydroshare.create_empty_resource(shortkey, user, action='copy')
-        new_resource = hydroshare.copy_resource(res, new_resource, user=request.user)
-    except Exception as ex:
-        if new_resource:
-            new_resource.delete()
-        request.session['resource_creation_error'] = 'Failed to copy this resource: ' + ex.msg
-        return HttpResponseRedirect(res.get_absolute_url())
-
-    # go to resource landing page
-    request.session['just_created'] = True
-    request.session['just_copied'] = True
-    return HttpResponseRedirect(new_resource.get_absolute_url())
-
-
-@api_view(['POST'])
-def copy_resource_public(request, pk):
-    response = copy_resource(request, pk)
-    return HttpResponse(response.url.split('/')[2], status=202)
-
-
-def create_new_version_resource(request, shortkey, *args, **kwargs):
-    res, authorized, user = authorize(request, shortkey,
-                                      needed_permission=ACTION_TO_AUTHORIZE.CREATE_RESOURCE_VERSION)
-
-    if res.locked_time:
-        elapsed_time = datetime.datetime.now(pytz.utc) - res.locked_time
-        if elapsed_time.days >= 0 or elapsed_time.seconds > settings.RESOURCE_LOCK_TIMEOUT_SECONDS:
-            # clear the lock since the elapsed time is greater than timeout threshold
-            res.locked_time = None
-            res.save()
-        else:
-            # cannot create new version for this resource since the resource is locked by another
-            # user
-            request.session['resource_creation_error'] = 'Failed to create a new version for ' \
-                                                         'this resource since another user is ' \
-                                                         'creating a new version for this ' \
-                                                         'resource synchronously.'
-            return HttpResponseRedirect(res.get_absolute_url())
-
-    new_resource = None
-    try:
-        # lock the resource to prevent concurrent new version creation since only one new version for an
-        # obsoleted resource is allowed
-        res.locked_time = datetime.datetime.now(pytz.utc)
-        res.save()
-        new_resource = hydroshare.create_empty_resource(shortkey, user)
-        new_resource = hydroshare.create_new_version_resource(res, new_resource, user)
-    except Exception as ex:
-        if new_resource:
-            new_resource.delete()
-        # release the lock if new version of the resource failed to create
-        res.locked_time = None
-        res.save()
-        request.session['resource_creation_error'] = 'Failed to create a new version of ' \
-                                                     'this resource: ' + ex.msg
-        return HttpResponseRedirect(res.get_absolute_url())
-
-    # release the lock if new version of the resource is created successfully
-    res.locked_time = None
-    res.save()
-
-    # go to resource landing page
-    request.session['just_created'] = True
-    return HttpResponseRedirect(new_resource.get_absolute_url())
-
-
-@api_view(['POST'])
-def create_new_version_resource_public(request, pk):
-    redirect = create_new_version_resource(request, pk)
-    return HttpResponse(redirect.url.split('/')[2], status=202)
-
-
-def publish(request, shortkey, *args, **kwargs):
-    # only resource owners are allowed to change resource flags (e.g published)
-    res, _, _ = authorize(request, shortkey, needed_permission=ACTION_TO_AUTHORIZE.SET_RESOURCE_FLAG)
-
-    try:
-        hydroshare.publish_resource(request.user, shortkey)
-    except ValidationError as exp:
-        request.session['validation_error'] = exp.msg
-    else:
-        request.session['just_published'] = True
-    return HttpResponseRedirect(request.META['HTTP_REFERER'])
-
-
-def set_resource_flag(request, shortkey, *args, **kwargs):
-    # only resource owners are allowed to change resource flags
-    ajax_response_data = {'status': 'error', 'message': ''}
-    res, _, user = authorize(request, shortkey, needed_permission=ACTION_TO_AUTHORIZE.SET_RESOURCE_FLAG)
-    flag = resolve_request(request).get('flag', None)
-    message = None
-    if flag == 'make_public':
-        message = _set_resource_sharing_status(user, res, flag_to_set='public', flag_value=True)
-    elif flag == 'make_private' or flag == 'make_not_discoverable':
-        message = _set_resource_sharing_status(user, res, flag_to_set='discoverable', flag_value=False)
-    elif flag == 'make_discoverable':
-        message = _set_resource_sharing_status(user, res, flag_to_set='discoverable', flag_value=True)
-    elif flag == 'make_not_shareable':
-        message = _set_resource_sharing_status(user, res, flag_to_set='shareable', flag_value=False)
-    elif flag == 'make_shareable':
-        message = _set_resource_sharing_status(user, res, flag_to_set='shareable', flag_value=True)
-    elif flag == 'make_require_lic_agreement':
-        res.set_require_download_agreement(user, value=True)
-    elif flag == 'make_not_require_lic_agreement':
-        res.set_require_download_agreement(user, value=False)
-    else:
-        message = "Invalid resource flag"
-    if message is not None:
-        ajax_response_data['message'] = message
-    else:
-        ajax_response_data['status'] = 'success'
-
-    return JsonResponse(ajax_response_data)
-
-
-@api_view(['POST'])
-def set_resource_flag_public(request, pk):
-    http_request = request._request
-    http_request.data = request.data.copy()
-    js_response = set_resource_flag(http_request, pk)
-    data = json.loads(js_response.content)
-    if data['status'] == 'error':
-        return HttpResponse(data['message'], status=400)
-    return HttpResponse(status=202)
-
-
-def share_resource_with_user(request, shortkey, privilege, user_id, *args, **kwargs):
-    """this view function is expected to be called by ajax"""
-    return _share_resource(request, shortkey, privilege, user_id, user_or_group='user')
-
-
-def share_resource_with_group(request, shortkey, privilege, group_id, *args, **kwargs):
-    """this view function is expected to be called by ajax"""
-    return _share_resource(request, shortkey, privilege, group_id, user_or_group='group')
-
-
-def _share_resource(request, shortkey, privilege, user_or_group_id, user_or_group):
-    """
-    share resource with a user or group
-    :param request:
-    :param shortkey: id of the resource to share with
-    :param privilege: access privilege need for the resource
-    :param user_or_group_id: id of the user or group with whom the resource to be shared
-    :param user_or_group: indicates if the resource to be shared with a user or group. A value of 'user' will share
-                          the resource with a user whose id is provided with the parameter 'user_or_group_id'.
-                          Any other value for this parameter assumes resource to be shared with a group.
-    :return:
-    """
-
-    res, _, user = authorize(request, shortkey, needed_permission=ACTION_TO_AUTHORIZE.VIEW_RESOURCE)
-    user_to_share_with = None
-    group_to_share_with = None
-    status_code = 200
-    if user_or_group == 'user':
-        user_to_share_with = utils.user_from_id(user_or_group_id)
-    else:
-        group_to_share_with = utils.group_from_id(user_or_group_id)
-
-    status = 'success'
-    err_message = ''
-    if privilege == 'view':
-        access_privilege = PrivilegeCodes.VIEW
-    elif privilege == 'edit':
-        access_privilege = PrivilegeCodes.CHANGE
-    elif privilege == 'owner':
-        if user_or_group != 'user':
-            status_code = 400
-            err_message = "Group can't have owner privilege over a resource"
-            access_privilege = PrivilegeCodes.NONE
-        else:
-            access_privilege = PrivilegeCodes.OWNER
-    else:
-        status_code = 400
-        err_message = "Not a valid privilege"
-        access_privilege = PrivilegeCodes.NONE
-
-    if access_privilege != PrivilegeCodes.NONE:
-        try:
-            if user_or_group == 'user':
-                user.uaccess.share_resource_with_user(res, user_to_share_with, access_privilege)
-            else:
-                user.uaccess.share_resource_with_group(res, group_to_share_with, access_privilege)
-        except PermissionDenied as exp:
-            status = 'error'
-            err_message = exp.msg
-    else:
-        status = 'error'
-
-    from hs_core.models import get_access_object
-
-    if user_or_group == 'user':
-        user_can_undo = request.user.uaccess.can_undo_share_resource_with_user(res, user_to_share_with)
-        user_to_share_with.can_undo = user_can_undo
-
-        ajax_response_data = {'status': status,
-                              'error_msg': err_message,
-                              'user': get_access_object(user_to_share_with, "user", privilege)}
-    else:
-        group_can_undo = request.user.uaccess.can_undo_share_resource_with_group(res, group_to_share_with)
-        group_to_share_with.can_undo = group_can_undo
-
-        ajax_response_data = {'status': status,
-                              'error_msg': err_message,
-                              'user': get_access_object(group_to_share_with, "group", privilege)}
-
-    return HttpResponse(json.dumps(ajax_response_data), status=status_code)
-
-
-def unshare_resource_with_user(request, shortkey, user_id, *args, **kwargs):
-    """this view function is expected to be called by ajax"""
-
-    res, _, user = authorize(request, shortkey, needed_permission=ACTION_TO_AUTHORIZE.VIEW_RESOURCE)
-    user_to_unshare_with = utils.user_from_id(user_id)
-    ajax_response_data = {'status': 'success'}
-    try:
-        user.uaccess.unshare_resource_with_user(res, user_to_unshare_with)
-        if user not in res.raccess.view_users:
-            # user has no explict access to the resource - redirect to resource listing page
-            ajax_response_data['redirect_to'] = '/my-resources/'
-
-    except PermissionDenied as exp:
-        ajax_response_data['status'] = 'error'
-        ajax_response_data['message'] = exp.msg
-
-    return JsonResponse(ajax_response_data)
-
-
-def unshare_resource_with_group(request, shortkey, group_id, *args, **kwargs):
-    """this view function is expected to be called by ajax"""
-
-    res, _, user = authorize(request, shortkey, needed_permission=ACTION_TO_AUTHORIZE.VIEW_RESOURCE)
-    group_to_unshare_with = utils.group_from_id(group_id)
-    ajax_response_data = {'status': 'success'}
-    try:
-        user.uaccess.unshare_resource_with_group(res, group_to_unshare_with)
-        if user not in res.raccess.view_users:
-            # user has no explicit access to the resource - redirect to resource listing page
-            ajax_response_data['redirect_to'] = '/my-resources/'
-    except PermissionDenied as exp:
-        ajax_response_data['status'] = 'error'
-        ajax_response_data['message'] = exp.msg
-
-    return JsonResponse(ajax_response_data)
-
-
-def undo_share_resource_with_user(request, shortkey, user_id, *args, **kwargs):
-    """this view function is expected to be called by ajax"""
-
-    res, _, user = authorize(request, shortkey, needed_permission=ACTION_TO_AUTHORIZE.VIEW_RESOURCE)
-    user_to_unshare_with = utils.user_from_id(user_id)
-    ajax_response_data = {'status': 'success'}
-    try:
-        user.uaccess.undo_share_resource_with_user(res, user_to_unshare_with)
-        undo_user_privilege = res.raccess.get_effective_privilege(user_to_unshare_with)
-        if undo_user_privilege == PrivilegeCodes.VIEW:
-            undo_user_privilege = "view"
-        elif undo_user_privilege == PrivilegeCodes.CHANGE:
-            undo_user_privilege = "edit"
-        elif undo_user_privilege == PrivilegeCodes.OWNER:
-            undo_user_privilege = "owner"
-        else:
-            undo_user_privilege = 'none'
-        ajax_response_data['undo_user_privilege'] = undo_user_privilege
-
-        if user not in res.raccess.view_users:
-            # user has no explict access to the resource - redirect to resource listing page
-            ajax_response_data['redirect_to'] = '/my-resources/'
-
-    except PermissionDenied as exp:
-        ajax_response_data['status'] = 'error'
-        ajax_response_data['message'] = exp.msg
-
-    return JsonResponse(ajax_response_data)
-
-
-def undo_share_resource_with_group(request, shortkey, group_id, *args, **kwargs):
-    """this view function is expected to be called by ajax"""
-
-    res, _, user = authorize(request, shortkey, needed_permission=ACTION_TO_AUTHORIZE.VIEW_RESOURCE)
-    group_to_unshare_with = utils.group_from_id(group_id)
-    ajax_response_data = {'status': 'success'}
-    try:
-        user.uaccess.undo_share_resource_with_group(res, group_to_unshare_with)
-        if group_to_unshare_with in res.raccess.edit_groups:
-            undo_group_privilege = 'edit'
-        elif group_to_unshare_with in res.raccess.view_groups:
-            undo_group_privilege = 'view'
-        else:
-            undo_group_privilege = 'none'
-        ajax_response_data['undo_group_privilege'] = undo_group_privilege
-
-        if user not in res.raccess.view_users:
-            # user has no explicit access to the resource - redirect to resource listing page
-            ajax_response_data['redirect_to'] = '/my-resources/'
-    except PermissionDenied as exp:
-        ajax_response_data['status'] = 'error'
-        ajax_response_data['message'] = exp.msg
-
-    return JsonResponse(ajax_response_data)
-
-
-# view functions mapped with INPLACE_SAVE_URL(/hsapi/save_inline/) for Django inplace editing
-def save_ajax(request):
-    if not request.method == 'POST':
-        return _get_http_response({'errors': 'It is not a POST request'})
-    adaptor = _get_adaptor(request, 'POST')
-    if not adaptor:
-        return _get_http_response({'errors': 'Params insufficient'})
-    if not adaptor.can_edit():
-        return _get_http_response({'errors': 'You can not edit this content'})
-    value = adaptor.loads_to_post(request)
-    new_data = get_dict_from_obj(adaptor.obj)
-    form_class = adaptor.get_form_class()
-    field_name = adaptor.field_name
-    new_data['in_menus'] = ''
-    form = form_class(data=new_data, instance=adaptor.obj)
-    try:
-        value_edit = adaptor.get_value_editor(value)
-        value_edit_with_filter = apply_filters(value_edit, adaptor.filters_to_edit)
-        new_data[field_name] = value_edit_with_filter
-        new_data[field_name] = value_edit_with_filter
-        if form.is_valid():
-            adaptor.save(value_edit_with_filter)
-            return _get_http_response({'errors': False,
-                                        'value': adaptor.render_value_edit()})
-        messages = [] # The error is for another field that you are editing
-        for field_name_error, errors_field in list(form.errors.items()):
-            for error in errors_field:
-                messages.append("%s: %s" % (field_name_error, str(error)))
-        message_i18n = ','.join(messages)
-        return _get_http_response({'errors': message_i18n})
-    except ValidationError as error: # The error is for a field that you are editing
-        message_i18n = ', '.join(["%s" % m for m in error.msgs])
-        return _get_http_response({'errors': message_i18n})
-
-
-def verify_account(request, *args, **kwargs):
-    context = {
-            'username' : request.GET['username'],
-            'email' : request.GET['email']
-        }
-    return render(request, 'pages/verify-account.html', context)
-
-
-@processor_for('resend-verification-email')
-def resend_verification_email(request):
-    u = get_object_or_404(User, username=request.GET['username'], email=request.GET['email'])
-    try:
-        token = signing.dumps('verify_user_email:{0}:{1}'.format(u.pk, u.email))
-        u.email_user(
-            'Please verify your new Hydroshare account.',
-            """
-This is an automated email from Hydroshare.org. If you requested a Hydroshare account, please
-go to http://{domain}/verify/{token}/ and verify your account.
-""".format(
-            domain=Site.objects.get_current().domain,
-            token=token
-        ))
-
-        context = {
-            'is_email_sent' : True
-        }
-        return render(request, 'pages/verify-account.html', context)
-    except:
-        pass # FIXME should log this instead of ignoring it.
-
-
-class FilterForm(forms.Form):
-    start = forms.IntegerField(required=False)
-    published = forms.BooleanField(required=False)
-    edit_permission = forms.BooleanField(required=False)
-    owner = forms.CharField(required=False)
-    user = forms.ModelChoiceField(queryset=User.objects.all(), required=False)
-    from_date = forms.DateTimeField(required=False)
-
-
-class GroupForm(forms.Form):
-    name = forms.CharField(required=True)
-    description = forms.CharField(required=True)
-    purpose = forms.CharField(required=False)
-    picture = forms.ImageField(required=False)
-    privacy_level = forms.CharField(required=True)
-    auto_approve = forms.BooleanField(required=False)
-
-    def clean_privacy_level(self):
-        data = self.cleaned_data['privacy_level']
-        if data not in ('public', 'private', 'discoverable'):
-            raise forms.ValidationError("Invalid group privacy level.")
-        return data
-
-    def _set_privacy_level(self, group, privacy_level):
-        if privacy_level == 'public':
-            group.gaccess.public = True
-            group.gaccess.discoverable = True
-        elif privacy_level == 'private':
-            group.gaccess.public = False
-            group.gaccess.discoverable = False
-        elif privacy_level == 'discoverable':
-            group.gaccess.discoverable = True
-            group.gaccess.public = False
-
-        group.gaccess.save()
-
-
-class GroupCreateForm(GroupForm):
-    def save(self, request):
-        frm_data = self.cleaned_data
-
-        new_group = request.user.uaccess.create_group(title=frm_data['name'],
-                                                      description=frm_data['description'],
-                                                      purpose=frm_data['purpose'],
-                                                      auto_approve=frm_data['auto_approve'])
-        if 'picture' in request.FILES:
-            new_group.gaccess.picture = request.FILES['picture']
-
-        privacy_level = frm_data['privacy_level']
-        self._set_privacy_level(new_group, privacy_level)
-        return new_group
-
-
-class GroupUpdateForm(GroupForm):
-
-    def update(self, group_to_update, request):
-        frm_data = self.cleaned_data
-        group_to_update.name = frm_data['name']
-        group_to_update.save()
-        group_to_update.gaccess.description = frm_data['description']
-        group_to_update.gaccess.purpose = frm_data['purpose']
-        group_to_update.gaccess.auto_approve = frm_data['auto_approve']
-        if 'picture' in request.FILES:
-            group_to_update.gaccess.picture = request.FILES['picture']
-
-        privacy_level = frm_data['privacy_level']
-        self._set_privacy_level(group_to_update, privacy_level)
-
-# @processor_for('my-resources')
-# @login_required
-# def my_resources(request, page):
-#
-#     resource_collection = get_my_resources_list(request)
-#     context = {'collection': resource_collection}
-#
-#     return context
-
-
-@processor_for(GenericResource)
-def add_generic_context(request, page):
-    user = request.user
-    user_zone_account_exist = utils.get_user_zone_status_info(user)
-
-    class AddUserForm(forms.Form):
-        user = forms.ModelChoiceField(User.objects.filter(is_active=True).all(),
-                                      widget=autocomplete_light.ChoiceWidget("UserAutocomplete"))
-
-    class AddUserContriForm(forms.Form):
-        user = forms.ModelChoiceField(User.objects.filter(is_active=True).all(),
-                                      widget=autocomplete_light.ChoiceWidget("UserAutocomplete", attrs={'id':'contri'}))
-
-    class AddUserInviteForm(forms.Form):
-        user = forms.ModelChoiceField(User.objects.filter(is_active=True).all(),
-                                      widget=autocomplete_light.ChoiceWidget("UserAutocomplete", attrs={'id':'invite'}))
-
-    class AddUserHSForm(forms.Form):
-        user = forms.ModelChoiceField(User.objects.filter(is_active=True).all(),
-                                      widget=autocomplete_light.ChoiceWidget("UserAutocomplete", attrs={'id':'hs-user'}))
-
-    class AddGroupForm(forms.Form):
-        group = forms.ModelChoiceField(Group.objects.filter(gaccess__active=True).exclude(name='Hydroshare Author').all(),
-                                       widget=autocomplete_light.ChoiceWidget("GroupAutocomplete"))
-
-    return {
-        'add_view_contrib_user_form': AddUserContriForm(),
-        'add_view_invite_user_form': AddUserInviteForm(),
-        'add_view_hs_user_form': AddUserHSForm(),
-        'add_view_user_form': AddUserForm(),
-        # Reuse the same class AddGroupForm() leads to duplicated IDs. 
-        'add_view_group_form': AddGroupForm(),
-        'add_edit_group_form': AddGroupForm(),
-        'user_zone_account_exist': user_zone_account_exist,
-    }
-
-
-@login_required
-def create_resource(request, *args, **kwargs):
-    # Note: This view function must be called by ajax
-
-    ajax_response_data = {'status': 'error', 'message': ''}
-    resource_type = request.POST['resource-type']
-    res_title = request.POST['title']
-    resource_files, full_paths = extract_files_with_paths(request)
-    auto_aggregate = request.POST.get("auto_aggregate", 'true').lower() == 'true'
-
-    url_key = "page_redirect_url"
-    try:
-        _, res_title, metadata = \
-            hydroshare.utils.resource_pre_create_actions(resource_type=resource_type,
-                                                         files=resource_files,
-                                                         resource_title=res_title,
-                                                         page_redirect_url_key=url_key,
-                                                         requesting_user=request.user,
-                                                         **kwargs)
-    except utils.ResourceFileSizeException as ex:
-        ajax_response_data['message'] = ex.msg
-        return JsonResponse(ajax_response_data)
-
-    except utils.ResourceFileValidationException as ex:
-        ajax_response_data['message'] = ex.msg
-        return JsonResponse(ajax_response_data)
-
-    except Exception as ex:
-        ajax_response_data['message'] = ex.msg
-        return JsonResponse(ajax_response_data)
-
-    try:
-        resource = hydroshare.create_resource(
-                resource_type=request.POST['resource-type'],
-                owner=request.user,
-                title=res_title,
-                metadata=metadata,
-                files=resource_files,
-                content=res_title, full_paths=full_paths, auto_aggregate=auto_aggregate
-        )
-    except SessionException as ex:
-        ajax_response_data['message'] = ex.stderr
-        return JsonResponse(ajax_response_data)
-    except Exception as ex:
-        ajax_response_data['message'] = ex.msg
-        return JsonResponse(ajax_response_data)
-
-    try:
-        utils.resource_post_create_actions(request=request, resource=resource,
-                                           user=request.user, metadata=metadata, **kwargs)
-    except (utils.ResourceFileValidationException, Exception) as ex:
-        request.session['validation_error'] = ex.msg
-        ajax_response_data['message'] = ex.msg
-        ajax_response_data['status'] = 'success'
-        ajax_response_data['file_upload_status'] = 'error'
-        ajax_response_data['resource_url'] = resource.get_absolute_url()
-        return JsonResponse(ajax_response_data)
-
-    request.session['just_created'] = True
-    if not ajax_response_data['message']:
-        if resource.files.all():
-            ajax_response_data['file_upload_status'] = 'success'
-        ajax_response_data['status'] = 'success'
-        ajax_response_data['resource_url'] = resource.get_absolute_url()
-
-    return JsonResponse(ajax_response_data)
-
-
-@login_required
-def create_user_group(request, *args, **kwargs):
-    group_form = GroupCreateForm(request.POST, request.FILES)
-    if group_form.is_valid():
-        try:
-            new_group = group_form.save(request)
-            messages.success(request, "Group creation was successful.")
-            return HttpResponseRedirect(reverse('group', args=[new_group.id]))
-        except IntegrityError as ex:
-            if group_form.cleaned_data['name'] in ex.msg:
-                message = "Group name '{}' already exists".format(group_form.cleaned_data['name'])
-                messages.error(request, "Group creation errors: {}.".format(message))
-            else:
-                messages.error(request, "Group creation errors:{}.".format(ex.msg))
-    else:
-        messages.error(request, "Group creation errors:{}.".format(group_form.errors.as_json))
-
-    return HttpResponseRedirect(request.META['HTTP_REFERER'])
-
-
-@login_required
-def update_user_group(request, group_id, *args, **kwargs):
-    user = request.user
-    group_to_update = utils.group_from_id(group_id)
-
-    if user.uaccess.can_change_group_flags(group_to_update):
-        group_form = GroupUpdateForm(request.POST, request.FILES)
-        if group_form.is_valid():
-            try:
-                group_form.update(group_to_update, request)
-                messages.success(request, "Group update was successful.")
-            except IntegrityError as ex:
-                if group_form.cleaned_data['name'] in ex.msg:
-                    message = "Group name '{}' already exists".format(group_form.cleaned_data['name'])
-                    messages.error(request, "Group update errors: {}.".format(message))
-                else:
-                    messages.error(request, "Group update errors:{}.".format(ex.msg))
-        else:
-            messages.error(request, "Group update errors:{}.".format(group_form.errors.as_json))
-    else:
-        messages.error(request, "Group update errors: You don't have permission to update this group")
-
-    return HttpResponseRedirect(request.META['HTTP_REFERER'])
-
-@login_required
-def delete_user_group(request, group_id, *args, **kwargs):
-    """This one is not really deleting the group object, rather setting the active status
-    to False (delete) which can be later restored (undelete) )"""
-    try:
-        hydroshare.set_group_active_status(request.user, group_id, False)
-        messages.success(request, "Group delete was successful.")
-    except PermissionDenied:
-        messages.error(request, "Group delete errors: You don't have permission to delete"
-                                " this group.")
-
-    return HttpResponseRedirect(request.META['HTTP_REFERER'])
-
-
-@login_required
-def restore_user_group(request, group_id, *args, **kwargs):
-    """This one is for setting the active status of the group back to True"""
-    try:
-        hydroshare.set_group_active_status(request.user, group_id, True)
-        messages.success(request, "Group restore was successful.")
-    except PermissionDenied:
-        messages.error(request, "Group restore errors: You don't have permission to restore"
-                                " this group.")
-
-    return HttpResponseRedirect(request.META['HTTP_REFERER'])
-
-@login_required
-def share_group_with_user(request, group_id, user_id, privilege, *args, **kwargs):
-    requesting_user = request.user
-    group_to_share = utils.group_from_id(group_id)
-    user_to_share_with = utils.user_from_id(user_id)
-    if privilege == 'view':
-        access_privilege = PrivilegeCodes.VIEW
-    elif privilege == 'edit':
-        access_privilege = PrivilegeCodes.CHANGE
-    elif privilege == 'owner':
-        access_privilege = PrivilegeCodes.OWNER
-    else:
-        access_privilege = PrivilegeCodes.NONE
-
-    if access_privilege != PrivilegeCodes.NONE:
-        if requesting_user.uaccess.can_share_group(group_to_share, access_privilege):
-            try:
-                requesting_user.uaccess.share_group_with_user(group_to_share, user_to_share_with, access_privilege)
-                messages.success(request, "User successfully added to the group")
-            except PermissionDenied as ex:
-                messages.error(request, ex.msg)
-        else:
-            messages.error(request, "You don't have permission to add users to group")
-    else:
-        messages.error(request, "Invalid privilege for sharing group with user")
-
-    return HttpResponseRedirect(request.META['HTTP_REFERER'])
-
-
-@login_required
-def unshare_group_with_user(request, group_id, user_id, *args, **kwargs):
-    """
-    Remove a user from a group
-
-    :param request: group owner who is removing the user from the group
-    :param group_id: id of the user being removed from the group
-    :param user_id: id of the group from which the user to be removed
-    :return:
-    """
-    requesting_user = request.user
-    group_to_unshare = utils.group_from_id(group_id)
-    user_to_unshare_with = utils.user_from_id(user_id)
-
-    try:
-        requesting_user.uaccess.unshare_group_with_user(group_to_unshare, user_to_unshare_with)
-        if requesting_user == user_to_unshare_with:
-            success_msg = "You successfully left the group."
-        else:
-            success_msg = "User successfully removed from the group."
-        messages.success(request, success_msg)
-    except PermissionDenied as ex:
-        messages.error(request, ex.msg)
-
-    if requesting_user == user_to_unshare_with:
-        return HttpResponseRedirect(reverse("my_groups"))
-    else:
-        return HttpResponseRedirect(request.META['HTTP_REFERER'])
-
-
-@login_required
-def make_group_membership_request(request, group_id, user_id=None, *args, **kwargs):
-    """
-    Allows either an owner of the group to invite a user to join a group or a user to make a request
-    to join a group
-    :param request: the user who is making the request
-    :param group_id: ID of the group for which the join request/invitation to me made
-    :param user_id: needed only when an owner is inviting a user to join a group. This is the id of the user the owner
-                    is inviting
-    :return:
-    """
-    requesting_user = request.user
-    group_to_join = utils.group_from_id(group_id)
-    user_to_join = None
-    if user_id is not None:
-        user_to_join = utils.user_from_id(user_id)
-    try:
-        membership_request = requesting_user.uaccess.create_group_membership_request(
-            group_to_join, user_to_join)
-        if user_to_join is not None:
-            message = 'Group membership invitation was successful'
-            # send mail to the user who was invited to join group
-            send_action_to_take_email(request, user=user_to_join, action_type='group_membership',
-                                      group=group_to_join, membership_request=membership_request)
-        else:
-            message = 'You are now a member of this group'
-            # membership_request is None in case where group allows auto approval of membership
-            # request. no need send email notification to group owners for membership approval
-            if membership_request is not None:
-                message = 'Group membership request was successful'
-                # send mail to all owners of the group for approval of the request
-                for grp_owner in group_to_join.gaccess.owners:
-                    send_action_to_take_email(request, user=requesting_user,
-                                              action_type='group_membership',
-                                              group=group_to_join, group_owner=grp_owner,
-                                              membership_request=membership_request)
-            else:
-                # send mail to all owners of the group to let them know that someone has
-                # joined this group
-                for grp_owner in group_to_join.gaccess.owners:
-                    send_action_to_take_email(request, user=requesting_user,
-                                              action_type='group_auto_membership',
-                                              group=group_to_join,
-                                              group_owner=grp_owner)
-        messages.success(request, message)
-    except PermissionDenied as ex:
-        messages.error(request, ex.msg)
-
-    return HttpResponseRedirect(request.META['HTTP_REFERER'])
-
-def group_membership(request, uidb36, token, membership_request_id, **kwargs):
-    """
-    View for the link in the verification email that was sent to a user
-    when they request/invite to join a group.
-    User is logged in and the request to join a group is accepted. Then the user is redirected to the group
-    profile page of the group for which the membership got accepted.
-
-    :param uidb36: ID of the user to whom the email was sent (part of the link in the email)
-    :param token: token that was part of the link in the email
-    :param membership_request_id: ID of the GroupMembershipRequest object (part of the link in the email)
-    """
-    membership_request = GroupMembershipRequest.objects.filter(id=membership_request_id).first()
-    if membership_request is not None:
-        if membership_request.group_to_join.gaccess.active:
-            user = authenticate(uidb36=uidb36, token=token, is_active=True)
-            if user is not None:
-                user.uaccess.act_on_group_membership_request(membership_request, accept_request=True)
-                auth_login(request, user)
-                # send email to notify membership acceptance
-                _send_email_on_group_membership_acceptance(membership_request)
-                if membership_request.invitation_to is not None:
-                    message = "You just joined the group '{}'".format(membership_request.group_to_join.name)
-                else:
-                    message = "User '{}' just joined the group '{}'".format(membership_request.request_from.first_name,
-                                                                            membership_request.group_to_join.name)
-
-                messages.info(request, message)
-                # redirect to group profile page
-                return HttpResponseRedirect('/group/{}/'.format(membership_request.group_to_join.id))
-            else:
-                messages.error(request, "The link you clicked is no longer valid. Please ask to "
-                                        "join the group again.")
-                return redirect("/")
-        else:
-            messages.error(request, "The group is no longer active.")
-            return redirect("/")
-    else:
-        messages.error(request, "The link you clicked is no longer valid.")
-        return redirect("/")
-
-
-@login_required
-def act_on_group_membership_request(request, membership_request_id, action, *args, **kwargs):
-    """
-    Take action (accept or decline) on group membership request
-
-    :param request: requesting user is either owner of the group taking action on a request from a user
-                    or a user taking action on a invitation to join a group from a group owner
-    :param membership_request_id: id of the membership request object (an instance of GroupMembershipRequest)
-                                  to act on
-    :param action: need to have a value of either 'accept' or 'decline'
-    :return:
-    """
-
-    accept_request = action == 'accept'
-    user_acting = request.user
-
-    try:
-        membership_request = GroupMembershipRequest.objects.get(pk=membership_request_id)
-    except ObjectDoesNotExist:
-        messages.error(request, 'No matching group membership request was found')
-    else:
-        if membership_request.group_to_join.gaccess.active:
-            try:
-                user_acting.uaccess.act_on_group_membership_request(membership_request, accept_request)
-                if accept_request:
-                    message = 'Membership request accepted'
-                    messages.success(request, message)
-                    # send email to notify membership acceptance
-                    _send_email_on_group_membership_acceptance(membership_request)
-                else:
-                    message = 'Membership request declined'
-                    messages.success(request, message)
-
-            except PermissionDenied as ex:
-                messages.error(request, ex.msg)
-        else:
-            messages.error(request, "Group is not active")
-
-    return HttpResponseRedirect(request.META['HTTP_REFERER'])
-
-
-@login_required
-def get_file(request, *args, **kwargs):
-    from django_irods.icommands import Session as RodsSession
-    name = kwargs['name']
-    session = RodsSession("./", "/usr/bin")
-    session.runCmd("iinit")
-    session.runCmd('iget', [ name, 'tempfile.' + name ])
-    return HttpResponse(open(name), content_type='x-binary/octet-stream')
-
-
-processor_for(GenericResource)(resource_processor)
-
-
-def get_metadata_terms_page(request, *args, **kwargs):
-    return render(request, 'pages/metadata_terms.html')
-
-
-@login_required
-def get_user_or_group_data(request, user_or_group_id, is_group, *args, **kwargs):
-    """
-    This view function must be called as an AJAX call
-
-    :param user_or_group_id: id of the user or group for which data is needed
-    :param is_group : (string) 'false' if the id is for a group, 'true' if id is for a user
-    :return: JsonResponse() containing user data
-    """
-    user_data = {}
-    if is_group == 'false':
-        user = utils.user_from_id(user_or_group_id)
-
-        if user.userprofile.middle_name:
-            user_name = "{}, {} {}".format(user.last_name, user.first_name, user.userprofile.middle_name)
-        else:
-            user_name = "{}, {}".format(user.last_name, user.first_name)
-
-        user_data['name'] = user_name
-        user_data['email'] = user.email
-        user_data['url'] = '{domain}/user/{uid}/'.format(domain=utils.current_site_url(), uid=user.pk)
-        if user.userprofile.phone_1:
-            user_data['phone'] = user.userprofile.phone_1
-        elif user.userprofile.phone_2:
-            user_data['phone'] = user.userprofile.phone_2
-        else:
-            user_data['phone'] = ''
-
-        address = ''
-        if user.userprofile.state and user.userprofile.state.lower() != 'unspecified':
-            address = user.userprofile.state
-        if user.userprofile.country and user.userprofile.country.lower() != 'unspecified':
-            if len(address) > 0:
-                address += ', ' + user.userprofile.country
-            else:
-                address = user.userprofile.country
-
-        user_data['address'] = address
-        user_data['organization'] = user.userprofile.organization if user.userprofile.organization else ''
-        user_data['website'] = user.userprofile.website if user.userprofile.website else ''
-        user_data['identifiers'] = user.userprofile.identifiers
-    else:
-        group = utils.group_from_id(user_or_group_id)
-        user_data['organization'] = group.name
-        user_data['url'] = '{domain}/user/{uid}/'.format(domain=utils.current_site_url(),
-                                                         uid=group.pk)
-        user_data['description'] = group.gaccess.description
-
-    return JsonResponse(user_data)
-
-
-def _send_email_on_group_membership_acceptance(membership_request):
-    """
-    Sends email notification of group membership acceptance
-
-    :param membership_request: an instance of GroupMembershipRequest class
-    :return:
-    """
-
-    if membership_request.invitation_to is not None:
-        # user accepted invitation from the group owner
-        # here we are sending email to group owner who invited
-        email_msg = """Dear {}
-        <p>Your invitation to user '{}' to join the group '{}' has been accepted.</p>
-        <p>Thank you</p>
-        <p>The HydroShare Team</p>
-        """.format(membership_request.request_from.first_name,
-                   membership_request.invitation_to.first_name, membership_request.group_to_join.name)
-    else:
-        # group owner accepted user request
-        # here wre are sending email to the user whose request to join got accepted
-        email_msg = """Dear {}
-        <p>Your request to join the group '{}' has been accepted.</p>
-        <p>Thank you</p>
-        <p>The HydroShare Team</p>
-        """.format(membership_request.request_from.first_name, membership_request.group_to_join.name)
-
-    send_mail(subject="HydroShare group membership",
-              message=email_msg,
-              html_message=email_msg,
-              from_email=settings.DEFAULT_FROM_EMAIL,
-              recipient_list=[membership_request.request_from.email])
-
-
-def _share_resource_with_user(request, frm, resource, requesting_user, privilege):
-    if frm.is_valid():
-        try:
-            requesting_user.uaccess.share_resource_with_user(resource, frm.cleaned_data['user'], privilege)
-        except PermissionDenied as exp:
-            messages.error(request, exp.msg)
-    else:
-        messages.error(request, frm.errors.as_json())
-
-
-def _unshare_resource_with_users(request, requesting_user, users_to_unshare_with, resource, privilege):
-    users_to_keep = list(User.objects.in_bulk(users_to_unshare_with).values())
-    owners = set(resource.raccess.owners.all())
-    editors = set(resource.raccess.edit_users.all()) - owners
-    viewers = set(resource.raccess.view_users.all()) - editors - owners
-
-    if privilege == 'owner':
-        all_shared_users = owners
-    elif privilege == 'edit':
-        all_shared_users = editors
-    elif privilege == 'view':
-        all_shared_users = viewers
-    else:
-        all_shared_users = []
-
-    go_to_resource_listing_page = False
-    for user in all_shared_users:
-        if user not in users_to_keep:
-            try:
-                # requesting user is the resource owner or requesting_user is self unsharing
-                # COUCH: no need for undo_share; doesn't do what is intended 11/19/2016
-                requesting_user.uaccess.unshare_resource_with_user(resource, user)
-
-                if requesting_user == user and not resource.raccess.public:
-                    go_to_resource_listing_page = True
-            except PermissionDenied as exp:
-                messages.error(request, exp.msg)
-                break
-    return go_to_resource_listing_page
-
-
-def _set_resource_sharing_status(user, resource, flag_to_set, flag_value):
-    """
-    Set flags 'public', 'discoverable', 'shareable'
-
-    This routine generates appropriate messages for the REST API and thus differs from
-    AbstractResource.set_public, set_discoverable, which raise exceptions.
-    """
-
-    if flag_to_set == 'shareable':  # too simple to deserve a method in AbstractResource
-        # access control is separate from validation logic
-        if not user.uaccess.can_change_resource_flags(resource):
-            return "You don't have permission to change resource sharing status"
-        if resource.raccess.shareable != flag_value:
-            resource.raccess.shareable = flag_value
-            resource.raccess.save()
-            return None
-
-    elif flag_to_set == 'discoverable':
-        try:
-            resource.set_discoverable(flag_value, user)  # checks access control
-        except ValidationError as v:
-            return v.msg
-
-    elif flag_to_set == 'public':
-        try:
-            resource.set_public(flag_value, user)  # checks access control
-        except ValidationError as v:
-            return v.msg
-    else:
-        return "Unrecognized resource flag {}".format(flag_to_set)
-    return None
-
-
-class MyGroupsView(TemplateView):
-    template_name = 'pages/my-groups.html'
-
-    @method_decorator(login_required)
-    def dispatch(self, *args, **kwargs):
-        return super(MyGroupsView, self).dispatch(*args, **kwargs)
-
-    def get_context_data(self, **kwargs):
-        u = User.objects.get(pk=self.request.user.id)
-
-        groups = u.uaccess.view_groups
-        group_membership_requests = GroupMembershipRequest.objects.filter(invitation_to=u).exclude(
-            group_to_join__gaccess__active=False).all()
-        # for each group object, set a dynamic attribute to know if the user owns the group
-        for g in groups:
-            g.is_group_owner = u.uaccess.owns_group(g)
-
-        active_groups = [g for g in groups if g.gaccess.active]
-        inactive_groups = [g for g in groups if not g.gaccess.active]
-        my_pending_requests = GroupMembershipRequest.objects.filter(request_from=u).exclude(
-            group_to_join__gaccess__active=False)
-        return {
-            'profile_user': u,
-            'groups': active_groups,
-            'inactive_groups': inactive_groups,
-            'my_pending_requests': my_pending_requests,
-            'group_membership_requests': group_membership_requests
-        }
-
-
-class AddUserForm(forms.Form):
-        user = forms.ModelChoiceField(User.objects.all(), widget=autocomplete_light.ChoiceWidget("UserAutocomplete"))
-
-
-class GroupView(TemplateView):
-    template_name = 'pages/group.html'
-
-    @method_decorator(login_required)
-    def dispatch(self, *args, **kwargs):
-        return super(GroupView, self).dispatch(*args, **kwargs)
-
-    def get_context_data(self, **kwargs):
-        group_id = kwargs['group_id']
-        g = Group.objects.get(pk=group_id)
-        u = User.objects.get(pk=self.request.user.id)
-        u.is_group_owner = u.uaccess.owns_group(g)
-        u.is_group_editor = g in u.uaccess.edit_groups
-        u.is_group_viewer = g in u.uaccess.view_groups
-
-        g.join_request_waiting_owner_action = g.gaccess.group_membership_requests.filter(request_from=u).exists()
-        g.join_request_waiting_user_action = g.gaccess.group_membership_requests.filter(invitation_to=u).exists()
-        g.join_request = g.gaccess.group_membership_requests.filter(invitation_to=u).first()
-
-        group_resources = []
-        # for each of the resources this group has access to, set resource dynamic
-        # attributes (grantor - group member who granted access to the resource) and (date_granted)
-        for res in g.gaccess.view_resources:
-            grp = GroupResourcePrivilege.objects.get(resource=res, group=g)
-            res.grantor = grp.grantor
-            res.date_granted = grp.start
-            group_resources.append(res)
-        group_resources = sorted(group_resources, key=lambda  x:x.date_granted, reverse=True)
-
-        # TODO: need to sort this resource list using the date_granted field
-
-        return {
-            'profile_user': u,
-            'group': g,
-            'view_users': g.gaccess.get_users_with_explicit_access(PrivilegeCodes.VIEW),
-            'group_resources': group_resources,
-            'add_view_user_form': AddUserForm(),
-        }
-
-
-class CollaborateView(TemplateView):
-    template_name = 'pages/collaborate.html'
-
-    @method_decorator(login_required)
-    def dispatch(self, *args, **kwargs):
-        return super(CollaborateView, self).dispatch(*args, **kwargs)
-
-    def get_context_data(self, **kwargs):
-        u = User.objects.get(pk=self.request.user.id)
-        groups = Group.objects.filter(gaccess__active=True).exclude(name="Hydroshare Author")
-        # for each group set group dynamic attributes
-        for g in groups:
-            g.is_user_member = u in g.gaccess.members
-            g.join_request_waiting_owner_action = g.gaccess.group_membership_requests.filter(request_from=u).exists()
-            g.join_request_waiting_user_action = g.gaccess.group_membership_requests.filter(invitation_to=u).exists()
-            g.join_request = None
-            if g.join_request_waiting_owner_action or g.join_request_waiting_user_action:
-                g.join_request = g.gaccess.group_membership_requests.filter(request_from=u).first() or \
-                                 g.gaccess.group_membership_requests.filter(invitation_to=u).first()
-        return {
-            'profile_user': u,
-            'groups': groups,
-        }
-
-
-class MyResourcesView(TemplateView):
-    template_name = 'pages/my-resources.html'
-
-    @method_decorator(login_required)
-    def dispatch(self, *args, **kwargs):
-        return super(MyResourcesView, self).dispatch(*args, **kwargs)
-
-    def get_context_data(self, **kwargs):
-        u = User.objects.get(pk=self.request.user.id)
-        
-        resource_collection = get_my_resources_list(u)
-
-        return {
-            'collection': resource_collection
-        }
-=======
-from __future__ import absolute_import
-import json
-import datetime
-import pytz
-import logging
-
-from drf_yasg.utils import swagger_auto_schema
-
-from django.core.mail import send_mail
-from django.contrib.auth import authenticate, login as auth_login
-from django.contrib.auth.decorators import login_required
-from django.contrib.auth.models import Group, User
-from django.contrib.sites.models import Site
-from django.contrib import messages
-from django.utils.decorators import method_decorator
-from django.core.exceptions import ValidationError, PermissionDenied, ObjectDoesNotExist
-from django.http import HttpResponseRedirect, HttpResponse, JsonResponse, \
-    HttpResponseBadRequest, HttpResponseForbidden
-from django.shortcuts import get_object_or_404, render, redirect
-from django.core import signing
-from django.db import Error, IntegrityError
-from django import forms
-from django.views.generic import TemplateView
-from django.core.urlresolvers import reverse
-from django.forms.models import model_to_dict
-
-from rest_framework import status
-from rest_framework.decorators import api_view
-
-from mezzanine.conf import settings
-from mezzanine.pages.page_processors import processor_for
-from mezzanine.utils.email import subject_template, send_mail_template
-
-from autocomplete_light import shortcuts as autocomplete_light
-from inplaceeditform.commons import get_dict_from_obj, apply_filters
-from inplaceeditform.views import _get_http_response, _get_adaptor
-from django_irods.icommands import SessionException
-
-from hs_core import hydroshare
-from hs_core.hydroshare.utils import get_resource_by_shortkey, resource_modified, resolve_request
-from .utils import authorize, upload_from_irods, ACTION_TO_AUTHORIZE, run_script_to_update_hyrax_input_files, \
-    get_my_resources_list, send_action_to_take_email, get_coverage_data_dict
-
-from hs_core.models import GenericResource, resource_processor, CoreMetaData, Subject
-from hs_core.hydroshare.resource import METADATA_STATUS_SUFFICIENT, METADATA_STATUS_INSUFFICIENT, \
-    replicate_resource_bag_to_user_zone, update_quota_usage as update_quota_usage_utility
-
-from hs_tools_resource.app_launch_helper import resource_level_tool_urls
-
-from . import resource_rest_api
-from . import resource_metadata_rest_api
-from . import user_rest_api
-from . import resource_folder_hierarchy
-
-from . import resource_access_api
-from . import resource_folder_rest_api
-from . import debug_resource_view
-from . import resource_ticket_rest_api
-from . import apps
-
-from hs_core.hydroshare import utils
-
-from hs_core.signals import *
-from hs_access_control.models import PrivilegeCodes, GroupMembershipRequest, GroupResourcePrivilege, GroupAccess
-
-from hs_collection_resource.models import CollectionDeletedResource
-logger = logging.getLogger(__name__)
-
-
-def short_url(request, *args, **kwargs):
-    try:
-        shortkey = kwargs['shortkey']
-    except KeyError:
-        raise TypeError('shortkey must be specified...')
-
-    m = get_resource_by_shortkey(shortkey)
-    return HttpResponseRedirect(m.get_absolute_url())
-
-
-def verify(request, *args, **kwargs):
-    _, pk, email = signing.loads(kwargs['token']).split(':')
-    u = User.objects.get(pk=pk)
-    if u.email == email:
-        if not u.is_active:
-            u.is_active=True
-            u.save()
-            u.groups.add(Group.objects.get(name="Hydroshare Author"))
-        from django.contrib.auth import login
-        u.backend = settings.AUTHENTICATION_BACKENDS[0]
-        login(request, u)
-        return HttpResponseRedirect('/account/update/')
-    else:
-        from django.contrib import messages
-        messages.error(request, "Your verification token was invalid.")
-
-    return HttpResponseRedirect('/')
-
-
-def change_quota_holder(request, shortkey):
-    new_holder_uname = request.POST.get('new_holder_username', '')
-    ajax_response_data = {'status': 'error', 'message': ''}
-
-    if not new_holder_uname:
-        ajax_response_data['message'] = "Please select a user."
-        return JsonResponse(ajax_response_data)
-    new_holder_u = User.objects.filter(username=new_holder_uname).first()
-    if not new_holder_u:
-        ajax_response_data['message'] = "Unable to change quota holder. " \
-                                     "Please verify that the selected user still has access to this resource."
-        return JsonResponse(ajax_response_data)
-
-    res = utils.get_resource_by_shortkey(shortkey)
-    try:
-        res.set_quota_holder(request.user, new_holder_u)
-
-        # send notification to the new quota holder
-        context = {
-            "request": request,
-            "user": request.user,
-            "new_quota_holder": new_holder_u,
-            "resource_uuid": res.short_id,
-        }
-        subject_template_name = "email/quota_holder_change_subject.txt"
-        subject = subject_template(subject_template_name, context)
-        send_mail_template(subject, "email/quota_holder_change",
-                           settings.DEFAULT_FROM_EMAIL, new_holder_u.email,
-                           context=context)
-    except PermissionDenied:
-        ajax_response_data['message'] = "You do not have permission to change the quota holder for this resource."
-        return JsonResponse(ajax_response_data)
-    except utils.QuotaException as ex:
-        msg = 'Failed to change quota holder to {0} since {0} does not have ' \
-              'enough quota to hold this new resource. The exception quota message ' \
-              'reported for {0} is: '.format(new_holder_u.username) + ex.message
-        ajax_response_data['message'] = msg
-        return JsonResponse(ajax_response_data)
-
-    ajax_response_data['status'] = 'success'
-    return JsonResponse(ajax_response_data)
-
-
-@swagger_auto_schema(method='post', auto_schema=None)
-@api_view(['POST'])
-def update_quota_usage(request, username):
-    req_user = request.user
-    if req_user.username != settings.IRODS_SERVICE_ACCOUNT_USERNAME:
-        return HttpResponseForbidden('only iRODS service account is authorized to '
-                                     'perform this action')
-    if not req_user.is_authenticated():
-        return HttpResponseForbidden('You are not authenticated to perform this action')
-
-    try:
-        user = User.objects.get(username=username)
-    except User.DoesNotExist:
-        return HttpResponseBadRequest('user to update quota for is not valid')
-
-    update_quota_usage_utility(user=user)
-
-    return HttpResponse('quota for user ' + user.username + ' has been updated', status=200)
-
-
-def extract_files_with_paths(request):
-    res_files = []
-    full_paths = {}
-    for key in request.FILES.keys():
-        full_path = request.POST.get(key, None)
-        f = request.FILES[key]
-        res_files.append(f)
-        if full_path:
-            full_paths[f] = full_path
-    return res_files, full_paths
-
-
-def add_files_to_resource(request, shortkey, *args, **kwargs):
-    """
-    This view function is called by AJAX in the folder implementation
-    :param request: AJAX request
-    :param shortkey: resource uuid
-    :param args:
-    :param kwargs:
-    :return: HTTP response with status code indicating success or failure
-    """
-    resource, _, _ = authorize(request, shortkey,
-                               needed_permission=ACTION_TO_AUTHORIZE.EDIT_RESOURCE)
-
-    res_files, full_paths = extract_files_with_paths(request)
-    auto_aggregate = request.POST.get("auto_aggregate", 'true').lower() == 'true'
-    extract_metadata = request.GET.get('extract-metadata', 'No')
-    extract_metadata = True if extract_metadata.lower() == 'yes' else False
-    file_folder = request.POST.get('file_folder', None)
-    if file_folder is not None:
-        if file_folder == "data/contents":
-            file_folder = None
-        elif file_folder.startswith("data/contents/"):
-            file_folder = file_folder[len("data/contents/"):]
-
-    try:
-        utils.resource_file_add_pre_process(resource=resource, files=res_files, user=request.user,
-                                            extract_metadata=extract_metadata,
-                                            folder=file_folder)
-
-    except hydroshare.utils.ResourceFileSizeException as ex:
-        msg = {'file_size_error': ex.message}
-        return JsonResponse(msg, status=500)
-
-    except (hydroshare.utils.ResourceFileValidationException, Exception) as ex:
-        msg = {'validation_error': ex.message}
-        return JsonResponse(msg, status=500)
-
-    try:
-        hydroshare.utils.resource_file_add_process(resource=resource, files=res_files,
-                                                   user=request.user,
-                                                   extract_metadata=extract_metadata,
-                                                   folder=file_folder, full_paths=full_paths,
-                                                   auto_aggregate=auto_aggregate)
-
-    except (hydroshare.utils.ResourceFileValidationException, Exception) as ex:
-        msg = {'validation_error': ex.message}
-        return JsonResponse(msg, status=500)
-
-    res_public_status = 'public' if resource.raccess.public else 'not public'
-    res_discoverable_status = 'discoverable' if resource.raccess.discoverable \
-        else 'not discoverable'
-
-    if resource.can_be_public_or_discoverable:
-        metadata_status = METADATA_STATUS_SUFFICIENT
-    else:
-        metadata_status = METADATA_STATUS_INSUFFICIENT
-
-    response_data = {
-        'res_public_status': res_public_status,
-        'res_discoverable_status': res_discoverable_status,
-        'metadata_status': metadata_status,
-    }
-
-    return JsonResponse(data=response_data, status=200)
-    
-
-def _get_resource_sender(element_name, resource):
-    core_metadata_element_names = [el_name.lower() for el_name in CoreMetaData.get_supported_element_names()]
-
-    if element_name in core_metadata_element_names:
-        sender_resource = GenericResource().__class__
-    else:
-        sender_resource = resource.__class__
-
-    return sender_resource
-
-
-def get_supported_file_types_for_resource_type(request, resource_type, *args, **kwargs):
-    resource_cls = hydroshare.check_resource_type(resource_type)
-    if request.is_ajax:
-        # TODO: use try catch
-        ajax_response_data = {'file_types': json.dumps(resource_cls.get_supported_upload_file_types())}
-        return HttpResponse(json.dumps(ajax_response_data))
-    else:
-        return HttpResponseRedirect(request.META['HTTP_REFERER'])
-
-
-def is_multiple_file_upload_allowed(request, resource_type, *args, **kwargs):
-    resource_cls = hydroshare.check_resource_type(resource_type)
-    if request.is_ajax:
-        # TODO: use try catch
-        ajax_response_data = {'allow_multiple_file': resource_cls.allow_multiple_file_upload()}
-        return HttpResponse(json.dumps(ajax_response_data))
-    else:
-        return HttpResponseRedirect(request.META['HTTP_REFERER'])
-
-
-def get_relevant_tools(request, shortkey, *args, **kwargs):
-    res, _, _ = authorize(request, shortkey, needed_permission=ACTION_TO_AUTHORIZE.VIEW_RESOURCE)
-    relevant_tools = resource_level_tool_urls(res, request)
-    return HttpResponse(json.dumps(relevant_tools))
-
-
-def update_key_value_metadata(request, shortkey, *args, **kwargs):
-    """
-    This one view function is for CRUD operation for resource key/value arbitrary metadata.
-    key/value data in request.POST is assigned to the resource.extra_metadata field
-    """
-    res, _, _ = authorize(request, shortkey, needed_permission=ACTION_TO_AUTHORIZE.EDIT_RESOURCE)
-    post_data = request.POST.copy()
-    resource_mode = post_data.pop('resource-mode', None)
-    extra_metadata = post_data.dict()
-    extra_metadata_copy = extra_metadata.copy()
-    for key in extra_metadata_copy:
-        if not key:
-            extra_metadata.pop(key)
-
-    res.extra_metadata = extra_metadata
-    is_update_success = True
-    err_message = ""
-    try:
-        res.save()
-    except Error as ex:
-        is_update_success = False
-        err_message = ex.message
-
-    if is_update_success:
-        resource_modified(res, request.user, overwrite_bag=False)
-        res_metadata = res.metadata
-        res_metadata.set_dirty(True)
-
-    if request.is_ajax():
-        if is_update_success:
-            ajax_response_data = {'status': 'success',
-                                  'is_dirty': res.metadata.is_dirty if
-                                  hasattr(res.metadata, 'is_dirty') else False}
-        else:
-            ajax_response_data = {'status': 'error', 'message': err_message}
-        return HttpResponse(json.dumps(ajax_response_data))
-
-    if resource_mode is not None:
-        request.session['resource-mode'] = 'edit'
-
-    if is_update_success:
-        messages.success(request, "Metadata update successful")
-    else:
-        messages.error(request, err_message)
-
-    return HttpResponseRedirect(request.META['HTTP_REFERER'])
-
-@api_view(['POST', 'GET'])
-def update_key_value_metadata_public(request, pk):
-    res, _, _ = authorize(request, pk, needed_permission=ACTION_TO_AUTHORIZE.EDIT_RESOURCE)
-
-    if request.method == 'GET':
-        return HttpResponse(status=200, content=json.dumps(res.extra_metadata))
-
-    post_data = request.data.copy()
-    res.extra_metadata = post_data
-
-    is_update_success = True
-
-    try:
-        res.save()
-    except Error as ex:
-        is_update_success = False
-
-    if is_update_success:
-        resource_modified(res, request.user, overwrite_bag=False)
-
-    if is_update_success:
-        return HttpResponse(status=200)
-    else:
-        return HttpResponse(status=400)
-
-
-def add_metadata_element(request, shortkey, element_name, *args, **kwargs):
-    """This function is normally for adding/creating new resource level metadata elements.
-    However, for the metadata element 'subject' (keyword) this function allows for creating,
-    updating and deleting metadata elements.
-    """
-    res, _, _ = authorize(request, shortkey, needed_permission=ACTION_TO_AUTHORIZE.EDIT_RESOURCE)
-
-    is_add_success = False
-    err_msg = "Failed to create metadata element '{}'. {}."
-    element = None
-    sender_resource = _get_resource_sender(element_name, res)
-    if element_name.lower() == 'subject' and len(request.POST['value']) == 0:
-        # seems the user wants to delete all keywords - no need for pre-check in signal handler
-        res.metadata.subjects.all().delete()
-        is_add_success = True
-        res.update_public_and_discoverable()
-        resource_modified(res, request.user, overwrite_bag=False)
-    else:
-        handler_response = pre_metadata_element_create.send(sender=sender_resource,
-                                                            element_name=element_name,
-                                                            request=request)
-        for receiver, response in handler_response:
-            if 'is_valid' in response:
-                if response['is_valid']:
-                    element_data_dict = response['element_data_dict']
-                    if element_name == 'subject':
-                        # using set() to remove any duplicate keywords
-                        keywords = set([k.strip() for k in element_data_dict['value'].split(',')])
-                        keyword_maxlength = Subject._meta.get_field('value').max_length
-                        keywords_to_add = []
-                        for kw in keywords:
-                            if len(kw) > keyword_maxlength:
-                                kw = kw[:keyword_maxlength]
-
-                            # skip any duplicate keywords (case insensitive)
-                            if kw not in keywords_to_add and kw.lower() not in keywords_to_add:
-                                keywords_to_add.append(kw)
-
-                        if len(keywords_to_add) > 0:
-                            res.metadata.subjects.all().delete()
-                            for kw in keywords_to_add:
-                                res.metadata.create_element(element_name, value=kw)
-                        is_add_success = True
-                    else:
-                        try:
-                            element = res.metadata.create_element(element_name, **element_data_dict)
-                            is_add_success = True
-                        except ValidationError as exp:
-                            err_msg = err_msg.format(element_name, exp.message)
-                            request.session['validation_error'] = err_msg
-                        except Error as exp:
-                            # some database error occurred
-                            err_msg = err_msg.format(element_name, exp.message)
-                            request.session['validation_error'] = err_msg
-                        except Exception as exp:
-                            # some other error occurred
-                            err_msg = err_msg.format(element_name, exp.message)
-                            request.session['validation_error'] = err_msg
-
-                    if is_add_success:
-                        resource_modified(res, request.user, overwrite_bag=False)
-                        if res.resource_type == "TimeSeriesResource" and element_name != "subject":
-                            res.metadata.is_dirty = True
-                            res.metadata.save()
-                elif "errors" in response:
-                    err_msg = err_msg.format(element_name, response['errors'])
-
-    if request.is_ajax():
-        if is_add_success:
-            res_public_status = 'public' if res.raccess.public else 'not public'
-            res_discoverable_status = 'discoverable' if res.raccess.discoverable \
-                else 'not discoverable'
-            if res.can_be_public_or_discoverable:
-                metadata_status = METADATA_STATUS_SUFFICIENT
-            else:
-                metadata_status = METADATA_STATUS_INSUFFICIENT
-
-            if element_name == 'subject':
-                ajax_response_data = {'status': 'success', 'element_name': element_name,
-                                      'metadata_status': metadata_status,
-                                      'res_public_status': res_public_status,
-                                      'res_discoverable_status': res_discoverable_status}
-            elif element_name.lower() == 'site' and res.resource_type == 'TimeSeriesResource':
-                ajax_response_data = {'status': 'success',
-                                      'element_name': element_name,
-                                      'spatial_coverage': get_coverage_data_dict(res),
-                                      'metadata_status': metadata_status,
-                                      'res_public_status': res_public_status,
-                                      'res_discoverable_status': res_discoverable_status
-                                      }
-                if element is not None:
-                    ajax_response_data['element_id'] = element.id
-            else:
-                ajax_response_data = {'status': 'success',
-                                      'element_name': element_name,
-                                      'spatial_coverage': get_coverage_data_dict(res),
-                                      'temporal_coverage': get_coverage_data_dict(res, 'temporal'),
-                                      'has_logical_temporal_coverage':
-                                          res.has_logical_temporal_coverage,
-                                      'has_logical_spatial_coverage':
-                                          res.has_logical_spatial_coverage,
-                                      'metadata_status': metadata_status,
-                                      'res_public_status': res_public_status,
-                                      'res_discoverable_status': res_discoverable_status
-                                      }
-                if element is not None:
-                    ajax_response_data['element_id'] = element.id
-
-            ajax_response_data['is_dirty'] = res.metadata.is_dirty if \
-                hasattr(res.metadata, 'is_dirty') else False
-
-            return JsonResponse(ajax_response_data)
-        else:
-            ajax_response_data = {'status': 'error', 'message': err_msg}
-            return JsonResponse(ajax_response_data)
-
-    if 'resource-mode' in request.POST:
-        request.session['resource-mode'] = 'edit'
-
-    return HttpResponseRedirect(request.META['HTTP_REFERER'])
-
-
-def get_resource_metadata(request, shortkey, *args, **kwargs):
-    """Returns resource level metadata that is needed to update UI
-    Only the following resource level metadata is returned for now:
-    title
-    abstract
-    keywords
-    creators
-    spatial coverage
-    temporal coverage
-    """
-    resource, _, _ = authorize(request, shortkey,
-                               needed_permission=ACTION_TO_AUTHORIZE.VIEW_RESOURCE)
-    res_metadata = dict()
-    res_metadata['title'] = resource.metadata.title.value
-    if resource.metadata.description:
-        res_metadata['abstract'] = resource.metadata.description.abstract
-    else:
-        res_metadata['abstract'] = None
-    creators = []
-    for creator in resource.metadata.creators.all():
-        creators.append(model_to_dict(creator))
-    res_metadata['creators'] = creators
-    res_metadata['keywords'] = [sub.value for sub in resource.metadata.subjects.all()]
-    res_metadata['spatial_coverage'] = get_coverage_data_dict(resource)
-    res_metadata['temporal_coverage'] = get_coverage_data_dict(resource, coverage_type='temporal')
-    return JsonResponse(res_metadata, status=200)
-
-
-def update_metadata_element(request, shortkey, element_name, element_id, *args, **kwargs):
-    res, _, _ = authorize(request, shortkey, needed_permission=ACTION_TO_AUTHORIZE.EDIT_RESOURCE)
-    sender_resource = _get_resource_sender(element_name, res)
-    handler_response = pre_metadata_element_update.send(sender=sender_resource,
-                                                        element_name=element_name,
-                                                        element_id=element_id, request=request)
-    is_update_success = False
-    err_msg = "Failed to update metadata element '{}'. {}."
-    for receiver, response in handler_response:
-        if 'is_valid' in response:
-            if response['is_valid']:
-                element_data_dict = response['element_data_dict']
-                try:
-                    res.metadata.update_element(element_name, element_id, **element_data_dict)
-                    post_handler_response = post_metadata_element_update.send(
-                        sender=sender_resource, element_name=element_name, element_id=element_id)
-                    is_update_success = True
-                    # this is how we handle if a post_metadata_element_update receiver
-                    # is not implemented in the resource type's receivers.py
-                    element_exists = True
-                    for receiver, response in post_handler_response:
-                        if 'element_exists' in response:
-                            element_exists = response['element_exists']
-
-                except ValidationError as exp:
-                    err_msg = err_msg.format(element_name, exp.message)
-                    request.session['validation_error'] = err_msg
-                except Error as exp:
-                    # some database error occurred
-                    err_msg = err_msg.format(element_name, exp.message)
-                    request.session['validation_error'] = err_msg
-                # TODO: it's brittle to embed validation logic at this level.
-                if element_name == 'title':
-                    res.update_public_and_discoverable()
-                if is_update_success:
-                    resource_modified(res, request.user, overwrite_bag=False)
-                    if res.resource_type == "TimeSeriesResource" and element_name != "subject":
-                        res.metadata.is_dirty = True
-                        res.metadata.save()
-            elif "errors" in response:
-                err_msg = err_msg.format(element_name, response['errors'])
-
-    if request.is_ajax():
-        if is_update_success:
-            res_public_status = 'public' if res.raccess.public else 'not public'
-            res_discoverable_status = 'discoverable' if res.raccess.discoverable \
-                else 'not discoverable'
-            if res.can_be_public_or_discoverable:
-                metadata_status = METADATA_STATUS_SUFFICIENT
-            else:
-                metadata_status = METADATA_STATUS_INSUFFICIENT
-            if element_name.lower() == 'site' and (res.resource_type == 'TimeSeriesResource' or
-                                                   res.resource_type == 'CompositeResource'):
-                # get the spatial coverage element
-                spatial_coverage_dict = get_coverage_data_dict(res)
-                ajax_response_data = {'status': 'success',
-                                      'element_name': element_name,
-                                      'spatial_coverage': spatial_coverage_dict,
-                                      'has_logical_temporal_coverage':
-                                          res.has_logical_temporal_coverage,
-                                      'has_logical_spatial_coverage':
-                                          res.has_logical_spatial_coverage,
-                                      'metadata_status': metadata_status,
-                                      'res_public_status': res_public_status,
-                                      'res_discoverable_status': res_discoverable_status,
-                                      'element_exists': element_exists}
-            else:
-                ajax_response_data = {'status': 'success',
-                                      'element_name': element_name,
-                                      'metadata_status': metadata_status,
-                                      'res_public_status': res_public_status,
-                                      'res_discoverable_status': res_discoverable_status,
-                                      'element_exists': element_exists}
-
-            ajax_response_data['is_dirty'] = res.metadata.is_dirty if \
-                hasattr(res.metadata, 'is_dirty') else False
-
-            return JsonResponse(ajax_response_data)
-        else:
-            ajax_response_data = {'status': 'error', 'message': err_msg}
-            return JsonResponse(ajax_response_data)
-
-    if 'resource-mode' in request.POST:
-        request.session['resource-mode'] = 'edit'
-
-    return HttpResponseRedirect(request.META['HTTP_REFERER'])
-
-
-@swagger_auto_schema(method='get', auto_schema=None)
-@api_view(['GET'])
-def file_download_url_mapper(request, shortkey):
-    """ maps the file URIs in resourcemap document to django_irods download view function"""
-    try:
-        res, _, _ = authorize(request, shortkey,
-                              needed_permission=ACTION_TO_AUTHORIZE.VIEW_RESOURCE,
-                              raises_exception=False)
-    except ObjectDoesNotExist:
-        return HttpResponse("resource not found", status=status.HTTP_404_NOT_FOUND)
-    except PermissionDenied:
-        return HttpResponse("access not authorized", status=status.HTTP_401_UNAUTHORIZED)
-
-    if __debug__:
-        logger.debug("request path is {}".format(request.path))
-    path_split = request.path.split('/')[2:]  # strip /resource/
-    public_file_path = '/'.join(path_split)
-
-    istorage = res.get_irods_storage()
-    url_download = True if request.GET.get('url_download', 'false').lower() == 'true' else False
-    zipped = True if request.GET.get('zipped', 'false').lower() == 'true' else False
-    aggregation = True if request.GET.get('aggregation', 'false').lower() == 'true' else False
-    return HttpResponseRedirect(istorage.url(public_file_path, url_download, zipped, aggregation))
-
-
-def delete_metadata_element(request, shortkey, element_name, element_id, *args, **kwargs):
-    res, _, _ = authorize(request, shortkey, needed_permission=ACTION_TO_AUTHORIZE.EDIT_RESOURCE)
-    res.metadata.delete_element(element_name, element_id)
-    res.update_public_and_discoverable()
-    resource_modified(res, request.user, overwrite_bag=False)
-    request.session['resource-mode'] = 'edit'
-    return HttpResponseRedirect(request.META['HTTP_REFERER'])
-
-
 def delete_author(request, shortkey, element_id, *args, **kwargs):
     res, _, _ = authorize(request, shortkey, needed_permission=ACTION_TO_AUTHORIZE.EDIT_RESOURCE)
     try:
@@ -3711,5 +1865,4 @@
 
         return {
             'collection': resource_collection
-        }
->>>>>>> c28e7949
+        }