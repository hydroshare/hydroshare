--- conflicted
+++ resolved
@@ -2614,35 +2614,20 @@
             #     data["all_communities"].append(community_json(c))
 
             # requests that were declined by others
-<<<<<<< HEAD
             # data["group_declined"] = []
             # for r in GroupCommunityRequest.objects.filter(
             #         group=group, redeemed=True, approved=False,
-            #         when_group__lt=F("when_community")).order_by("community__name"):
+            #         when_group__lt=F("when_community")).order_by("community__name") \
+            #         .select_related("community", "group"):
             #     data["group_declined"].append(group_community_request_json(r))
 
             # requests that were declined by us
             # data["community_declined"] = []
             # for r in GroupCommunityRequest.objects.filter(
             #         group=group, redeemed=True, approved=False,
-            #         when_group__gt=F("when_community")).order_by("community__name"):
+            #         when_group__gt=F("when_community")).order_by("community__name") \
+            #         .select_related("community", "group"):
             #     data["community_declined"].append(group_community_request_json(r))
-=======
-            data["group_declined"] = []
-            for r in GroupCommunityRequest.objects.filter(
-                    group=group, redeemed=True, approved=False,
-                    when_group__lt=F("when_community")).order_by("community__name") \
-                    .select_related("community", "group"):
-                data["group_declined"].append(group_community_request_json(r))
-
-            # requests that were declined by us
-            data["community_declined"] = []
-            for r in GroupCommunityRequest.objects.filter(
-                    group=group, redeemed=True, approved=False,
-                    when_group__gt=F("when_community")).order_by("community__name") \
-                    .select_related("community", "group"):
-                data["community_declined"].append(group_community_request_json(r))
->>>>>>> 9d4924a5
         else:  # non-empty denied means an error.
             data["denied"] = denied
             context["denied"] = denied
