--- conflicted
+++ resolved
@@ -1040,27 +1040,16 @@
             title=res_title,
             metadata=metadata,
             files=resource_files,
-<<<<<<< HEAD
             source_names=source_names,
             # TODO: should probably be resource_federation_path like it is set to. 
             fed_res_path = fed_res_path[0] if len(fed_res_path)==1 else '',
             move=(fed_copy_or_move == 'move'), 
-=======
-            fed_res_file_names=fed_res_file_names,
-            fed_res_path = fed_res_path[0] if len(fed_res_path) == 1 else '',
-            fed_copy_or_move=fed_copy_or_move,
->>>>>>> cad69168
             content=res_title
     )
 
     try:
-<<<<<<< HEAD
         utils.resource_post_create_actions(request=request, resource=resource, 
                                            user=request.user, metadata=metadata, **kwargs)
-=======
-        utils.resource_post_create_actions(request=request, resource=resource, user=request.user,
-                                           metadata=metadata, **kwargs)
->>>>>>> cad69168
     except (utils.ResourceFileValidationException, Exception) as ex:
         request.session['validation_error'] = ex.message
 
