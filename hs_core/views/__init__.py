from __future__ import absolute_import
from collections import defaultdict
from django.contrib.auth import login, authenticate
from django.contrib.auth.decorators import login_required
from django.contrib.auth.models import Group, User
from django.contrib.sites.models import Site
from django.core.exceptions import ValidationError
from django.http import HttpResponseRedirect, HttpResponse
from django.shortcuts import get_object_or_404, render_to_response, render
from django.template import RequestContext
from django.utils.timezone import now
import json
from mezzanine.conf import settings
from django import forms
from mezzanine.generic.models import Keyword
import mimetypes
import os
from hs_core import hydroshare
from hs_core.hydroshare import get_resource_list
from hs_core.hydroshare.utils import get_resource_by_shortkey, resource_modified, user_from_id
from .utils import authorize
from hs_core.models import ResourceFile, GenericResource, resource_processor, CoreMetaData
import requests
from django.core import exceptions as ex
from mezzanine.pages.page_processors import processor_for
from django.template import RequestContext
from django.core import signing
from django.template import Context
import django.dispatch
from django.contrib.contenttypes.models import ContentType
from django.forms import ValidationError
from inplaceeditform.commons import get_dict_from_obj, apply_filters, get_adaptor_class
from inplaceeditform.views import _get_http_response, _get_adaptor

from . import users_api
from . import discovery_api
from . import resource_api
from . import social_api
from hs_core.hydroshare import utils
from hs_core.hydroshare import file_size_limit_for_display
from hs_core.signals import *
import autocomplete_light

def short_url(request, *args, **kwargs):
    try:
        shortkey = kwargs['shortkey']
    except KeyError:
        raise TypeError('shortkey must be specified...')

    m = get_resource_by_shortkey(shortkey)
    return HttpResponseRedirect(m.get_absolute_url())

def verify(request, *args, **kwargs):
    _, pk, email = signing.loads(kwargs['token']).split(':')
    u = User.objects.get(pk=pk)
    if u.email == email:
        if not u.is_active:
            u.is_active=True
            u.save()
            u.groups.add(Group.objects.get(name="Hydroshare Author"))
        from django.contrib.auth import login
        u.backend = settings.AUTHENTICATION_BACKENDS[0]
        login(request, u)
        return HttpResponseRedirect('/account/update/')
    else:
        from django.contrib import messages
        messages.error(request, "Your verification token was invalid.")

    return HttpResponseRedirect('/')


def add_file_to_resource(request, *args, **kwargs):
    try:
        shortkey = kwargs['shortkey']
    except KeyError:
        raise TypeError('shortkey must be specified...')

    res, _, _ = authorize(request, shortkey, edit=True, full=True, superuser=True)

    res_files = request.FILES.getlist('files')
    for f in res_files:
        res.files.add(ResourceFile(content_object=res, resource_file=f))

        # add format metadata element if necessary
        file_format_type = utils.get_file_mime_type(f.name)
        if file_format_type not in [mime.value for mime in res.metadata.formats.all()]:
            res.metadata.create_element('format', value=file_format_type)
    pre_add_files_to_resource.send(sender=res_cls, files=res_files, resource=res, **kwargs)
    resource_modified(res, request.user)
    return HttpResponseRedirect(request.META['HTTP_REFERER'])

def add_citation(request, shortkey, *args, **kwargs):
    res, _, _ = authorize(request, shortkey, edit=True, full=True, superuser=True)
    res.dublin_metadata.create(term='REF', content=request.REQUEST['content'])
    resource_modified(res, request.user)
    return HttpResponseRedirect(request.META['HTTP_REFERER'])


def add_metadata_term(request, shortkey, *args, **kwargs):
    res, _, _ = authorize(request, shortkey, edit=True, full=True, superuser=True)
    res.dublin_metadata.create(
        term=request.REQUEST['term'],
        content=request.REQUEST['content']
    )
    resource_modified(res, request.user)
    return HttpResponseRedirect(request.META['HTTP_REFERER'])


def _get_resource_sender(element_name, resource):
    core_metadata_element_names = [el_name.lower() for el_name in CoreMetaData.get_supported_element_names()]

    if element_name in core_metadata_element_names:
        sender_resource = GenericResource().__class__
    else:
        sender_resource = resource.__class__

    return sender_resource


def add_metadata_element(request, shortkey, element_name, *args, **kwargs):
    res, _, _ = authorize(request, shortkey, edit=True, full=True, superuser=True)

    sender_resource = _get_resource_sender(element_name, res)
    handler_response = pre_metadata_element_create.send(sender=sender_resource, element_name=element_name,
                                                        request=request)
    is_add_success = False
    for receiver, response in handler_response:
        if 'is_valid' in response:
            if response['is_valid']:
                element_data_dict = response['element_data_dict']
                if element_name == 'subject':
                    keywords = [k.strip() for k in element_data_dict['value'].split(',')]
                    if res.metadata.subjects.all().count() > 0:
                        res.metadata.subjects.all().delete()
                    for kw in keywords:
                        res.metadata.create_element(element_name, value=kw)
                else:
                    element = res.metadata.create_element(element_name, **element_data_dict)

                is_add_success = True
                resource_modified(res, request.user)

    if request.is_ajax():
        if is_add_success:
            if res.metadata.has_all_required_elements():
                metadata_status = "Sufficient to make public"
            else:
                metadata_status = "Insufficient to make public"

            if element_name == 'subject':
                ajax_response_data = {'status': 'success', 'element_name': element_name, 'metadata_status': metadata_status}
            else:
                ajax_response_data = {'status': 'success', 'element_id': element.id, 'element_name': element_name, 'metadata_status': metadata_status}

            return HttpResponse(json.dumps(ajax_response_data))

        else:
            ajax_response_data = {'status': 'error'}
            return HttpResponse (json.dumps(ajax_response_data))

    if 'resource-mode' in request.POST:
        request.session['resource-mode'] = 'edit'

    return HttpResponseRedirect(request.META['HTTP_REFERER'])


def update_metadata_element(request, shortkey, element_name, element_id, *args, **kwargs):
    res, _, _ = authorize(request, shortkey, edit=True, full=True, superuser=True)
    sender_resource = _get_resource_sender(element_name, res)
    handler_response = pre_metadata_element_update.send(sender=sender_resource, element_name=element_name,
                                                        element_id=element_id, request=request)
    is_update_success = False

    is_redirect = False
    for receiver, response in handler_response:
        if 'is_valid' in response:
            if response['is_valid']:
                element_data_dict = response['element_data_dict']
                res.metadata.update_element(element_name, element_id, **element_data_dict)
                if element_name == 'title':
                    res.title = res.metadata.title.value
                    res.save()
                    if res.public:
                        if not res.can_be_public:
                            res.public = False
                            res.save()
                            is_redirect = True

                resource_modified(res, request.user)
                is_update_success = True

    if request.is_ajax():
        if is_update_success:
            if res.metadata.has_all_required_elements():
                metadata_status = "Sufficient to make public"
            else:
                metadata_status = "Insufficient to make public"

            ajax_response_data = {'status': 'success', 'element_name': element_name, 'metadata_status': metadata_status}
            return HttpResponse(json.dumps(ajax_response_data))
        else:
            ajax_response_data = {'status': 'error'}
            return HttpResponse(json.dumps(ajax_response_data))

    return HttpResponseRedirect(request.META['HTTP_REFERER'])


def delete_metadata_element(request, shortkey, element_name, element_id, *args, **kwargs):
    res, _, _ = authorize(request, shortkey, edit=True, full=True, superuser=True)
    res.metadata.delete_element(element_name, element_id)
    resource_modified(res, request.user)
    request.session['resource-mode'] = 'edit'
    return HttpResponseRedirect(request.META['HTTP_REFERER'])


def delete_file(request, shortkey, f, *args, **kwargs):
    res, _, _ = authorize(request, shortkey, edit=True, full=True, superuser=True)
    fl = res.files.filter(pk=int(f)).first()
    file_name = fl.resource_file.name
<<<<<<< HEAD
=======
    pre_delete_file_from_resource.send(sender=res_cls, file=fl, resource=res, **kwargs)
>>>>>>> 8e8f8806
    fl.resource_file.delete()
    fl.delete()

    delete_file_mime_type = utils.get_file_mime_type(file_name)
    delete_file_extension = os.path.splitext(file_name)[1]
    # if there is no other resource file with the same extension as the
    # file just deleted then delete the matching format metadata element for the resource
    resource_file_extensions = [os.path.splitext(f.resource_file.name)[1] for f in res.files.all()]
    if delete_file_extension not in resource_file_extensions:
        format_element = res.metadata.formats.filter(value=delete_file_mime_type).first()

        res.metadata.delete_element(format_element.term, format_element.id)

    if res.public:
        if not res.can_be_public:
            res.public = False
            res.save()

    resource_modified(res, request.user)
    return HttpResponseRedirect(request.META['HTTP_REFERER'])


def delete_resource(request, shortkey, *args, **kwargs):
    res, _, _ = authorize(request, shortkey, edit=True, full=True, superuser=True)

    for fl in res.files.all():
        fl.resource_file.delete()

    for bag in res.bags.all():
        bag.bag.delete()
        bag.delete()

    res.metadata.delete_all_elements()
    res.metadata.delete()
    # deleting the metadata container object deletes the resource
    # so no need to delete the resource separately
    #res.delete()
    return HttpResponseRedirect('/my-resources/')


def publish(request, shortkey, *args, **kwargs):
    res, _, _ = authorize(request, shortkey, edit=True, full=True, superuser=True)
    res.edit_users = []
    res.edit_groups = []
    res.published_and_frozen = True
    res.doi = "to be assigned"
    res.save()
    resource_modified(res, request.user)
    return HttpResponseRedirect(request.META['HTTP_REFERER'])


def change_permissions(request, shortkey, *args, **kwargs):

    class AddUserForm(forms.Form):
        user = forms.ModelChoiceField(User.objects.all(), widget=autocomplete_light.ChoiceWidget("UserAutocomplete"))

    class AddGroupForm(forms.Form):
        group = forms.ModelChoiceField(Group.objects.all(), widget=autocomplete_light.ChoiceWidget("GroupAutocomplete"))


    res, _, _ = authorize(request, shortkey, edit=True, full=True, superuser=True)
    t = request.POST['t']
    values = [int(k) for k in request.POST.getlist('designees', [])]
    if t == 'owners':
        res.owners = User.objects.in_bulk(values)
    elif t == 'edit_users':
        res.edit_users = User.objects.in_bulk(values)
    elif t == 'edit_groups':
        res.edit_groups = Group.objects.in_bulk(values)
    elif t == 'view_users':
        res.view_users = User.objects.in_bulk(values)
    elif t == 'view_groups':
        res.view_groups = Group.objects.in_bulk(values)
    elif t == 'add_view_user':
        frm = AddUserForm(data=request.POST)
        if frm.is_valid():
            res.view_users.add(frm.cleaned_data['user'])
    elif t == 'add_edit_user':
        frm = AddUserForm(data=request.POST)
        if frm.is_valid():
            res.edit_users.add(frm.cleaned_data['user'])
    elif t == 'add_view_group':
        frm = AddGroupForm(data=request.POST)
        if frm.is_valid():
            res.view_groups.add(frm.cleaned_data['group'])
    elif t == 'add_view_group':
        frm = AddGroupForm(data=request.POST)
        if frm.is_valid():
            res.edit_groups.add(frm.cleaned_data['group'])
    elif t == 'add_owner':
        frm = AddUserForm(data=request.POST)
        if frm.is_valid():
            res.owners.add(frm.cleaned_data['user'])
    elif t == 'make_public':
        #if res.metadata.has_all_required_elements():
        if res.can_be_public:
            res.public = True
            res.save()
    elif t == 'make_private':
        res.public = False
        res.save()

    return HttpResponseRedirect(request.META['HTTP_REFERER'])

# view functions mapped with INPLACE_SAVE_URL(/hsapi/save_inline/) for Django inplace editing
def save_ajax(request):
    if not request.method == 'POST':
        return _get_http_response({'errors': 'It is not a POST request'})
    adaptor = _get_adaptor(request, 'POST')
    if not adaptor:
        return _get_http_response({'errors': 'Params insufficient'})
    if not adaptor.can_edit():
        return _get_http_response({'errors': 'You can not edit this content'})
    value = adaptor.loads_to_post(request)
    new_data = get_dict_from_obj(adaptor.obj)
    form_class = adaptor.get_form_class()
    field_name = adaptor.field_name
    new_data['in_menus'] = ''
    form = form_class(data=new_data, instance=adaptor.obj)
    try:
        value_edit = adaptor.get_value_editor(value)
        value_edit_with_filter = apply_filters(value_edit, adaptor.filters_to_edit)
        new_data[field_name] = value_edit_with_filter
        if form.is_valid():
            adaptor.save(value_edit_with_filter)
            return _get_http_response({'errors': False,
                                        'value': adaptor.render_value_edit()})
        messages = [] # The error is for another field that you are editing
        for field_name_error, errors_field in form.errors.items():
            for error in errors_field:
                messages.append("%s: %s" % (field_name_error, unicode(error)))
        message_i18n = ','.join(messages)
        return _get_http_response({'errors': message_i18n})
    except ValidationError as error: # The error is for a field that you are editing
        message_i18n = ', '.join([u"%s" % m for m in error.messages])
        return _get_http_response({'errors': message_i18n})

class CaptchaVerifyForm(forms.Form):
    challenge = forms.CharField()
    response = forms.CharField()

def verify_captcha(request):
    f = CaptchaVerifyForm(request.POST)
    if f.is_valid():
        params = dict(f.cleaned_data)
        params['privatekey'] = getattr(settings, 'RECAPTCHA_PRIVATE_KEY', '6LdNC_USAAAAADNdzytMK2-qmDCzJcgybFkw8Z5x')
        params['remoteip'] = request.META['REMOTE_ADDR']
        # return HttpResponse('true', content_type='text/plain')
        resp = requests.post('http://www.google.com/recaptcha/api/verify', params=params)
        lines = resp.text.split('\n')
        if lines[0].startswith('false'):
            raise ex.PermissionDenied('captcha failed')
        else:
            return HttpResponse('true', content_type='text/plain')

@processor_for('resend-verification-email')
def resend_verification_email(request, page):
    u = get_object_or_404(User, username=request.GET['user'])
    try:
        u.email_user(
            'Please verify your new Hydroshare account.',
            """
This is an automated email from Hydroshare.org. If you requested a Hydroshare account, please
go to http://{domain}/verify/{uid}/ and verify your account.
""".format(
            domain=Site.objects.get_current().domain,
            uid=u.pk
        ))
    except:
        pass # FIXME should log this instead of ignoring it.


class FilterForm(forms.Form):
    start = forms.IntegerField(required=False)
    published = forms.BooleanField(required=False)
    edit_permission = forms.BooleanField(required=False)
    creator = forms.ModelChoiceField(queryset=User.objects.all(), required=False)
    user = forms.ModelChoiceField(queryset=User.objects.all(), required=False)
    from_date = forms.DateTimeField(required=False)



@processor_for('my-resources')
def my_resources(request, page):
#    if not request.user.is_authenticated():
#        return HttpResponseRedirect('/accounts/login/')

    # TODO: remove the following 4 lines of debugging code prior to pull request
    # import sys
    # sys.path.append("/home/docker/pycharm-debug")
    # import pydevd
    # pydevd.settrace('172.17.42.1', port=21000, suspend=False)

    # from hs_core.hydroshare import users
    # users.create_account(email="hong.yi.hello@gmail.com", username="test1", first_name="Hong", last_name="Yi", password="test123")

    frm = FilterForm(data=request.REQUEST)
    if frm.is_valid():
        res_cnt = 20 # 20 is hardcoded for the number of resources to show on one page, which is also hardcoded in my-resources.html
        owner = frm.cleaned_data['creator'] or None
        user = frm.cleaned_data['user'] or (request.user if request.user.is_authenticated() else None)
        edit_permission = frm.cleaned_data['edit_permission'] or False
        published = frm.cleaned_data['published'] or False
        startno = frm.cleaned_data['start']
        if(startno < 0):
            startno = 0
        start = startno or 0
        from_date = frm.cleaned_data['from_date'] or None
        keywords = [k.strip() for k in request.REQUEST['keywords'].split(',')] if request.REQUEST.get('keywords', None) else None
        public = not request.user.is_authenticated()

        dcterms = defaultdict(dict)
        for k, v in filter(lambda (x, y): x.startswith('dc'), request.REQUEST.items()):
            num = int(k[-1])
            vtype = k[2:-1]
            dcterms[num][vtype] = v

        res = set()
        for lst in get_resource_list(
            user=user,
            owner= owner,
            published=published,
            edit_permission=edit_permission,
            from_date=from_date,
            dc=list(dcterms.values()) if dcterms else None,
            keywords=keywords if keywords else None,
            public=public
        ).values():
            res = res.union(lst)
        total_res_cnt = len(res)

        reslst = list(res)

        # need to return total number of resources as 'ct' so have to get all resources
        # and then filter by start and count
        if(start>=total_res_cnt):
            start = total_res_cnt-res_cnt
        if(start < 0):
            start = 0
        if(start+res_cnt > total_res_cnt):
            res_cnt = total_res_cnt-start

        reslst = reslst[start:start+res_cnt]

        res = sorted(reslst, key=lambda x: x.title)

        return {
            'resources': res,
            'first': start,
            'last': start+len(res),
            'ct': total_res_cnt,
            'dcterms' : (
                ('AB', 'Abstract'),
                ('BX', 'Box'),
                ('CN', 'Contributor'),
                ('CVR', 'Coverage'),
                ('CR', 'Creator'),
                ('DT', 'Date'),
                ('DTS', 'DateSubmitted'),
                ('DC', 'DateCreated'),
                ('DM', 'DateModified'),
                ('DSC', 'Description'),
                ('FMT', 'Format'),
                ('ID', 'Identifier'),
                ('LG', 'Language'),
                ('PD', 'Period'),
                ('PT', 'Point'),
                ('PBL', 'Publisher'),
                ('REL', 'Relation'),
                ('RT', 'Rights'),
                ('SRC', 'Source'),
                ('SUB', 'Subject'),
                ('T', 'Title'),
                ('TYP', 'Type'),
    )
        }

@processor_for(GenericResource)
def add_dublin_core(request, page):

    class AddUserForm(forms.Form):
        user = forms.ModelChoiceField(User.objects.all(), widget=autocomplete_light.ChoiceWidget("UserAutocomplete"))

    class AddGroupForm(forms.Form):
        group = forms.ModelChoiceField(Group.objects.all(), widget=autocomplete_light.ChoiceWidget("GroupAutocomplete"))

    from dublincore import models as dc

    class DCTerm(forms.ModelForm):
        class Meta:
            model=dc.QualifiedDublinCoreElement
            fields = ['term', 'content']

    cm = page.get_content_model()
    try:
        abstract = cm.dublin_metadata.filter(term='AB').first().content
    except:
        abstract = None

    return {
        'dublin_core' : [t for t in cm.dublin_metadata.all().exclude(term='AB')],
        'abstract' : abstract,
        'resource_type' : cm._meta.verbose_name,
        'dcterm_frm' : DCTerm(),
        'bag' : cm.bags.first(),
        'users' : User.objects.all(),
        'groups' : Group.objects.all(),
        'owners' : set(cm.owners.all()),
        'view_users' : set(cm.view_users.all()),
        'view_groups' : set(cm.view_groups.all()),
        'edit_users' : set(cm.edit_users.all()),
        'edit_groups' : set(cm.edit_groups.all()),
        'add_owner_user_form' : AddUserForm(),
        'add_view_user_form' : AddUserForm(),
        'add_edit_user_form' : AddUserForm(),
        'add_view_group_form' : AddGroupForm(),
        'add_edit_group_form' : AddGroupForm(),
    }

res_cls = ""
resource = None
@login_required
def describe_resource(request, *args, **kwargs):
    resource_type=request.POST['resource-type']
    res_title = request.POST['title']
    global res_cls, resource
    resource_files=request.FILES.getlist('files')
    valid = hydroshare.check_resource_files(resource_files)
    if not valid:
        context = {
            'file_size_error' : 'The resource file is larger than the supported size limit %s. Select resource files within %s to create resource.' % (file_size_limit_for_display, file_size_limit_for_display)
        }
        return render_to_response('pages/resource-selection.html', context, context_instance=RequestContext(request))
    res_cls = hydroshare.check_resource_type(resource_type)
    # Send pre_describe_resource signal for other resource type apps to listen, extract, and add their own metadata
    ret_responses = pre_describe_resource.send(sender=res_cls, files=resource_files, title=res_title)

    create_res_context = {
        'resource_type': resource_type,
        'res_title': res_title,
    }
    page_url = 'pages/create-resource.html'
    use_generic = True
    for receiver, response in ret_responses:
        if response is not None:
            for key in response:
                if key != 'create_resource_page_url':
                    create_res_context[key] = response[key]
                else:
                    page_url = response.get('create_resource_page_url', 'pages/create-resource.html')
                    use_generic = False

    if use_generic:
        # create barebone resource with resource_files to database model for later update since on Django 1.7, resource_files get closed automatically at the end of each request
        owner = user_from_id(request.user)
        resource = res_cls.objects.create(
                user=owner,
                creator=owner,
                title=res_title,
                last_changed_by=owner,
                in_menus=[],
                **kwargs
        )
        for file in resource_files:
            ResourceFile.objects.create(content_object=resource, resource_file=file)

    return render_to_response(page_url, create_res_context, context_instance=RequestContext(request))


@login_required
def create_resource_select_resource_type(request, *args, **kwargs):
    return render_to_response('pages/create-resource.html', context_instance=RequestContext(request))


@login_required
def create_resource_new_workflow(request, *args, **kwargs):
    resource_type=request.POST['resource-type']
    res_title = request.POST['title']
    if len(res_title) == 0:
        res_title = 'Untitled resource'

    global res_cls, resource
    resource_files = request.FILES.getlist('files')
    valid = hydroshare.check_resource_files(resource_files)
    if not valid:
        context = {
            'file_size_error' : 'The resource file is larger than the supported size limit %s. '
                                'Select resource files within %s to create resource.'
                                % (file_size_limit_for_display, file_size_limit_for_display)
        }
        return render_to_response('pages/create-resource.html', context, context_instance=RequestContext(request))

    res_cls = hydroshare.check_resource_type(resource_type)

    metadata = []
    page_url_dict = {}
    url_key = "page_redirect_url"
    # Send pre-create resource signal - let any other app populate the empty metadata list object
    # also pass title to other apps, and give other apps a chance to populate page_redirect_url if they want
    # to redirect to their own page for resource creation rather than use core resource creation code
    pre_create_resource.send(sender=res_cls, dublin_metadata=None, metadata=metadata, files=resource_files, title=res_title, url_key=url_key, page_url_dict=page_url_dict, **kwargs)
    # redirect to a specific resource creation page if other apps choose so
<<<<<<< HEAD

    #if url_key in page_url_dict:
    #    return HttpResponseRedirect(page_url_dict[url_key])
=======
    if url_key in page_url_dict:
        create_res_context = {
            'resource_type': resource_type,
            'res_title': res_title,
        }
        return render_to_response(page_url_dict[url_key], create_res_context, context_instance=RequestContext(request))
>>>>>>> 8e8f8806

    # generic resource core metadata and resource creation
    add_title = True
    for element in metadata:
        if 'title' in element:
            if 'value' in element['title']:
                res_title = element['title']['value']
                add_title = False
            else:
                metadata.remove(element)
            break

    if add_title:
        metadata.append({'title': {'value': res_title}})

    add_language = True
    for element in metadata:
        if 'language' in element:
            if 'code' in element['language']:
                #language_code = element['language']['code']
                add_language = False
            else:
                metadata.remove(element)
            break

    if add_language:
        metadata.append({'language': {'code': 'eng'}})

    # add the default rights/license element
    metadata.append({'rights':
                         {'statement': 'This resource is shared under the Creative Commons Attribution CC BY.',
                          'url': 'http://creativecommons.org/licenses/by/4.0/'
                         }
                    })

    resource = hydroshare.create_resource(
            resource_type=request.POST['resource-type'],
            owner=request.user,
            title=res_title,
            keywords=None,
            dublin_metadata=None,
            metadata=metadata,
            files=request.FILES.getlist('files'),
            content=res_title
    )
    # Send post-create resource signal
    post_create_resource.send(sender=res_cls, resource=resource, metadata=metadata, **kwargs)

    if url_key in page_url_dict:
        return render(request, page_url_dict[url_key], {'resource': resource})

    if resource is not None:
        # go to resource landing page
        return HttpResponseRedirect(resource.get_absolute_url())
    else:
        context = {
            'resource_creation_error': 'Resource creation failed'
        }
        return render_to_response('pages/create-resource.html', context, context_instance=RequestContext(request))


class CreateResourceForm(forms.Form):
    title = forms.CharField(required=True)
    creators = forms.CharField(required=False, min_length=0)
    contributors = forms.CharField(required=False, min_length=0)
    abstract = forms.CharField(required=False, min_length=0)
    keywords = forms.CharField(required=False, min_length=0)

@login_required
def create_resource(request, *args, **kwargs):
    global resource
    qrylst = request.POST
    frm = CreateResourceForm(qrylst)
    if frm.is_valid():
        dcterms = [
            { 'term': 'T', 'content': frm.cleaned_data['title'] },
            { 'term': 'AB',  'content': frm.cleaned_data['abstract'] or frm.cleaned_data['title']},
            { 'term': 'DT', 'content': now().isoformat()},
            { 'term': 'DC', 'content': now().isoformat()}
        ]
        for cn in frm.cleaned_data['contributors'].split(','):
            cn = cn.strip()
            if(cn !=""):
                dcterms.append({'term': 'CN', 'content': cn})
        for cr in frm.cleaned_data['creators'].split(','):
            cr = cr.strip()
            if(cr !=""):
                dcterms.append({'term': 'CR', 'content': cr})
        global res_cls
        # Send pre_call_create_resource signal
        metadata = []
        pre_call_create_resource.send(sender=res_cls, resource=resource, metadata=metadata, request_post = qrylst)
        res = hydroshare.create_resource(
            resource_type=qrylst['resource-type'],
            owner=request.user,
            title=frm.cleaned_data['title'],
            keywords=[k.strip() for k in frm.cleaned_data['keywords'].split(',')] if frm.cleaned_data['keywords'] else None,
            dublin_metadata=dcterms,
            content=frm.cleaned_data['abstract'] or frm.cleaned_data['title'],
            res_type_cls = res_cls,
            resource=resource,
            metadata=metadata
        )
        if res is not None:
            return HttpResponseRedirect(res.get_absolute_url())
    else:
        raise ValidationError(frm.errors)

@login_required
def get_file(request, *args, **kwargs):
    from django_irods.icommands import RodsSession
    name = kwargs['name']
    session = RodsSession("./", "/usr/bin")
    session.runCmd("iinit");
    session.runCmd('iget', [ name, 'tempfile.' + name ])
    return HttpResponse(open(name), content_type='x-binary/octet-stream')

processor_for(GenericResource)(resource_processor)

@processor_for('resources')
def resource_listing_processor(request, page):
    owned_resources = list(GenericResource.objects.filter(owners__pk=request.user.pk))
    editable_resources = list(GenericResource.objects.filter(owners__pk=request.user.pk))
    viewable_resources = list(GenericResource.objects.filter(public=True))
    return locals()

# FIXME need a task somewhere that amounts to checking inactive accounts and deleting them after 30 days.<|MERGE_RESOLUTION|>--- conflicted
+++ resolved
@@ -217,10 +217,7 @@
     res, _, _ = authorize(request, shortkey, edit=True, full=True, superuser=True)
     fl = res.files.filter(pk=int(f)).first()
     file_name = fl.resource_file.name
-<<<<<<< HEAD
-=======
     pre_delete_file_from_resource.send(sender=res_cls, file=fl, resource=res, **kwargs)
->>>>>>> 8e8f8806
     fl.resource_file.delete()
     fl.delete()
 
@@ -623,18 +620,12 @@
     # to redirect to their own page for resource creation rather than use core resource creation code
     pre_create_resource.send(sender=res_cls, dublin_metadata=None, metadata=metadata, files=resource_files, title=res_title, url_key=url_key, page_url_dict=page_url_dict, **kwargs)
     # redirect to a specific resource creation page if other apps choose so
-<<<<<<< HEAD
-
     #if url_key in page_url_dict:
     #    return HttpResponseRedirect(page_url_dict[url_key])
-=======
-    if url_key in page_url_dict:
-        create_res_context = {
             'resource_type': resource_type,
             'res_title': res_title,
         }
         return render_to_response(page_url_dict[url_key], create_res_context, context_instance=RequestContext(request))
->>>>>>> 8e8f8806
 
     # generic resource core metadata and resource creation
     add_title = True
@@ -680,9 +671,9 @@
             files=request.FILES.getlist('files'),
             content=res_title
     )
+
     # Send post-create resource signal
     post_create_resource.send(sender=res_cls, resource=resource, metadata=metadata, **kwargs)
-
     if url_key in page_url_dict:
         return render(request, page_url_dict[url_key], {'resource': resource})
 
