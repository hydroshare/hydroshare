from __future__ import absolute_import
import json
import os

from django.contrib.auth.decorators import login_required
from django.contrib.auth.models import Group, User
from django.contrib.sites.models import Site
from django.contrib import messages
from django.core.exceptions import ValidationError, PermissionDenied
from django.http import HttpResponseRedirect, HttpResponse
from django.shortcuts import get_object_or_404, render_to_response, render
from django.core import exceptions as ex
from django.template import RequestContext
from django.core import signing
from django import forms

from rest_framework.decorators import api_view

from mezzanine.conf import settings
from mezzanine.pages.page_processors import processor_for
import autocomplete_light
from inplaceeditform.commons import get_dict_from_obj, apply_filters
from inplaceeditform.views import _get_http_response, _get_adaptor
from django_irods.storage import IrodsStorage
from hs_access_control.models import PrivilegeCodes

from django_irods.icommands import SessionException
from hs_core import hydroshare
from hs_core.hydroshare.utils import get_resource_by_shortkey, resource_modified, copy_resource_files_and_AVUs
from .utils import authorize, upload_from_irods
<<<<<<< HEAD
from hs_core.models import GenericResource, resource_processor, CoreMetaData, ResourceFile
from hs_core.hydroshare import hs_bagit
=======
from hs_core.models import BaseResource, GenericResource, resource_processor, CoreMetaData
from hs_core.hydroshare.resource import METADATA_STATUS_SUFFICIENT, METADATA_STATUS_INSUFFICIENT
>>>>>>> c33a0379

from . import resource_rest_api
from . import user_rest_api

from hs_core.hydroshare import utils
from . import utils as view_utils
from hs_core.signals import *

def short_url(request, *args, **kwargs):
    try:
        shortkey = kwargs['shortkey']
    except KeyError:
        raise TypeError('shortkey must be specified...')

    m = get_resource_by_shortkey(shortkey)
    return HttpResponseRedirect(m.get_absolute_url())


def verify(request, *args, **kwargs):
    _, pk, email = signing.loads(kwargs['token']).split(':')
    u = User.objects.get(pk=pk)
    if u.email == email:
        if not u.is_active:
            u.is_active=True
            u.save()
            u.groups.add(Group.objects.get(name="Hydroshare Author"))
        from django.contrib.auth import login
        u.backend = settings.AUTHENTICATION_BACKENDS[0]
        login(request, u)
        return HttpResponseRedirect('/account/update/')
    else:
        from django.contrib import messages
        messages.error(request, "Your verification token was invalid.")

    return HttpResponseRedirect('/')


def add_file_to_resource(request, shortkey, *args, **kwargs):
    resource, _, _ = authorize(request, shortkey, edit=True, full=True, superuser=True)
    res_files = request.FILES.getlist('files')
    extract_metadata = request.REQUEST.get('extract-metadata', 'No')
    extract_metadata = True if extract_metadata.lower() == 'yes' else False

    try:
        utils.resource_file_add_pre_process(resource=resource, files=res_files, user=request.user,
                                            extract_metadata=extract_metadata)

    except hydroshare.utils.ResourceFileSizeException as ex:
        request.session['file_size_error'] = ex.message
        return HttpResponseRedirect(request.META['HTTP_REFERER'])

    except (hydroshare.utils.ResourceFileValidationException, Exception) as ex:
        request.session['validation_error'] = ex.message
        return HttpResponseRedirect(request.META['HTTP_REFERER'])

    try:
        hydroshare.utils.resource_file_add_process(resource=resource, files=res_files, user=request.user,
                                                   extract_metadata=extract_metadata)

    except (hydroshare.utils.ResourceFileValidationException, Exception) as ex:
        request.session['validation_error'] = ex.message

    return HttpResponseRedirect(request.META['HTTP_REFERER'])


def _get_resource_sender(element_name, resource):
    core_metadata_element_names = [el_name.lower() for el_name in CoreMetaData.get_supported_element_names()]

    if element_name in core_metadata_element_names:
        sender_resource = GenericResource().__class__
    else:
        sender_resource = resource.__class__

    return sender_resource


def get_supported_file_types_for_resource_type(request, resource_type, *args, **kwargs):
    resource_cls = hydroshare.check_resource_type(resource_type)
    if request.is_ajax:
        # TODO: use try catch
        ajax_response_data = {'file_types': json.dumps(resource_cls.get_supported_upload_file_types())}
        return HttpResponse(json.dumps(ajax_response_data))
    else:
        return HttpResponseRedirect(request.META['HTTP_REFERER'])


def is_multiple_file_allowed_for_resource_type(request, resource_type, *args, **kwargs):
    resource_cls = hydroshare.check_resource_type(resource_type)
    if request.is_ajax:
        # TODO: use try catch
        ajax_response_data = {'allow_multiple_file': resource_cls.can_have_multiple_files()}
        return HttpResponse(json.dumps(ajax_response_data))
    else:
        return HttpResponseRedirect(request.META['HTTP_REFERER'])


def add_metadata_element(request, shortkey, element_name, *args, **kwargs):
    res, _, _ = authorize(request, shortkey, edit=True, full=True, superuser=True)

    sender_resource = _get_resource_sender(element_name, res)
    handler_response = pre_metadata_element_create.send(sender=sender_resource, element_name=element_name,
                                                        request=request)
    is_add_success = False
    for receiver, response in handler_response:
        if 'is_valid' in response:
            if response['is_valid']:
                element_data_dict = response['element_data_dict']
                if element_name == 'subject':
                    keywords = [k.strip() for k in element_data_dict['value'].split(',')]
                    if res.metadata.subjects.all().count() > 0:
                        res.metadata.subjects.all().delete()
                    for kw in keywords:
                        res.metadata.create_element(element_name, value=kw)
                else:
                    try:
                        element = res.metadata.create_element(element_name, **element_data_dict)
                    except ValidationError as exp:
                        request.session['validation_error'] = exp.message
                is_add_success = True
                resource_modified(res, request.user)

    if request.is_ajax():
        if is_add_success:
            if res.metadata.has_all_required_elements():
                metadata_status = METADATA_STATUS_SUFFICIENT
            else:
                metadata_status = METADATA_STATUS_INSUFFICIENT

            if element_name == 'subject':
                ajax_response_data = {'status': 'success', 'element_name': element_name, 'metadata_status': metadata_status}
            else:
                ajax_response_data = {'status': 'success', 'element_id': element.id, 'element_name': element_name, 'metadata_status': metadata_status}

            return HttpResponse(json.dumps(ajax_response_data))

        else:
            ajax_response_data = {'status': 'error'}
            return HttpResponse (json.dumps(ajax_response_data))

    if 'resource-mode' in request.POST:
        request.session['resource-mode'] = 'edit'

    return HttpResponseRedirect(request.META['HTTP_REFERER'])


def update_metadata_element(request, shortkey, element_name, element_id, *args, **kwargs):
    res, _, _ = authorize(request, shortkey, edit=True, full=True, superuser=True)
    sender_resource = _get_resource_sender(element_name, res)
    handler_response = pre_metadata_element_update.send(sender=sender_resource, element_name=element_name,
                                                        element_id=element_id, request=request)
    is_update_success = False

    for receiver, response in handler_response:
        if 'is_valid' in response:
            if response['is_valid']:
                element_data_dict = response['element_data_dict']
                try:
                    res.metadata.update_element(element_name, element_id, **element_data_dict)
                except ValidationError as exp:
                    request.session['validation_error'] = exp.message
                if element_name == 'title':
                    if res.raccess.public:
                        if not res.can_be_public_or_discoverable:
                            res.raccess.public = False
                            res.raccess.save()

                resource_modified(res, request.user)
                is_update_success = True

    if request.is_ajax():
        if is_update_success:
            if res.metadata.has_all_required_elements():
                metadata_status = METADATA_STATUS_SUFFICIENT
            else:
                metadata_status = METADATA_STATUS_INSUFFICIENT

            ajax_response_data = {'status': 'success', 'element_name': element_name, 'metadata_status': metadata_status}
            return HttpResponse(json.dumps(ajax_response_data))
        else:
            ajax_response_data = {'status': 'error'}
            return HttpResponse(json.dumps(ajax_response_data))

    return HttpResponseRedirect(request.META['HTTP_REFERER'])


@api_view(['GET'])
def file_download_url_mapper(request, shortkey, filename):
    """ maps the file URIs in resourcemap document to django_irods download view function"""

    authorize(request, shortkey, view=True, edit=True, full=True, superuser=True)
    irods_file_path = '/'.join(request.path.split('/')[2:-1])
    istorage = IrodsStorage()
    file_download_url = istorage.url(irods_file_path)
    return HttpResponseRedirect(file_download_url)


def delete_metadata_element(request, shortkey, element_name, element_id, *args, **kwargs):
    res, _, _ = authorize(request, shortkey, edit=True, full=True, superuser=True)
    res.metadata.delete_element(element_name, element_id)
    resource_modified(res, request.user)
    request.session['resource-mode'] = 'edit'
    return HttpResponseRedirect(request.META['HTTP_REFERER'])


def delete_file(request, shortkey, f, *args, **kwargs):
    res, _, user = authorize(request, shortkey, edit=True, full=True, superuser=True)
    hydroshare.delete_resource_file(shortkey, f, user)

    return HttpResponseRedirect(request.META['HTTP_REFERER'])


def delete_resource(request, shortkey, *args, **kwargs):
    res, _, _ = authorize(request, shortkey, edit=True, full=True, superuser=True)

    res.delete()
    return HttpResponseRedirect('/my-resources/')

def create_new_version_resource(request, shortkey, *args, **kwargs):
    res, authorized, user = authorize(request, shortkey, edit=True, full=True, superuser=True)

    try:
        # create the resource without files and without creating bags first
        new_resource = hydroshare.create_resource(
            resource_type=res.resource_type,
            owner=request.user,
            title=res.metadata.title.value,
            create_metadata=False,
            create_bag=False
        )
        # newly created new resource version is private initially
        set_to_private = False
        if res.raccess.public:
            set_to_private = True

        # add files directly via irods backend file operation
        copy_resource_files_and_AVUs(res.short_id, new_resource.short_id, set_to_private)

        # link copied resource files to Django resource model
        files = ResourceFile.objects.filter(object_id=res.id)
        for n, f in enumerate(files):
            ResourceFile.objects.create(content_object=new_resource,
                resource_file = os.path.join('{res_id}/data/contents/{file_name}'.format(
                                res_id=new_resource.short_id,
                                file_name=os.path.basename(f.resource_file.name))))

        # copy metadata from source resource to target new-versioned resource
        res.metadata.copy_all_elements_to(new_resource)

        # create bag for the new resource
        hs_bagit.create_bag(new_resource)
    except Exception as ex:
        if new_resource:
            new_resource.delete()
        request.session['new_version_resource_creation_error'] = ex.message
        return HttpResponseRedirect(res.get_absolute_url())

    # go to resource landing page
    request.session['just_created'] = True

    return HttpResponseRedirect(new_resource.get_absolute_url())

def publish(request, shortkey, *args, **kwargs):
    res, _, _ = authorize(request, shortkey, edit=True, full=True, superuser=True)

    try:
        hydroshare.publish_resource(request.user, shortkey)
    except ValidationError as exp:
        request.session['validation_error'] = exp.message
    else:
        request.session['just_published'] = True
    return HttpResponseRedirect(request.META['HTTP_REFERER'])

# TOD0: this view function needs refactoring once the new access control UI works
def change_permissions(request, shortkey, *args, **kwargs):

    class AddUserForm(forms.Form):
        user = forms.ModelChoiceField(User.objects.all(), widget=autocomplete_light.ChoiceWidget("UserAutocomplete"))

    class AddGroupForm(forms.Form):
        group = forms.ModelChoiceField(Group.objects.all(), widget=autocomplete_light.ChoiceWidget("GroupAutocomplete"))

    res, _, user = authorize(request, shortkey, edit=True, full=True, superuser=True)
    t = request.POST['t']
    values = [int(k) for k in request.POST.getlist('designees', [])]
    go_to_resource_listing_page = False
    if t == 'owners':
        go_to_resource_listing_page = _unshare_resource_with_users(request, user, values, res, 'owner')
    elif t == 'edit_users':
        go_to_resource_listing_page = _unshare_resource_with_users(request, user, values, res, 'edit')
    # elif t == 'edit_groups':
    #     res.edit_groups = Group.objects.in_bulk(values)
    elif t == 'view_users':
        go_to_resource_listing_page = _unshare_resource_with_users(request, user, values, res, 'view')
    # elif t == 'view_groups':
    #     res.view_groups = Group.objects.in_bulk(values)
    elif t == 'add_view_user':
        frm = AddUserForm(data=request.POST)
        _share_resource_with_user(request, frm, res, user, PrivilegeCodes.VIEW)
    elif t == 'add_edit_user':
        frm = AddUserForm(data=request.POST)
        _share_resource_with_user(request, frm, res, user, PrivilegeCodes.CHANGE)
    # elif t == 'add_view_group':
    #     frm = AddGroupForm(data=request.POST)
    #     if frm.is_valid():
    #         res.view_groups.add(frm.cleaned_data['group'])
    # elif t == 'add_view_group':
    #     frm = AddGroupForm(data=request.POST)
    #     if frm.is_valid():
    #         res.edit_groups.add(frm.cleaned_data['group'])
    elif t == 'add_owner':
        frm = AddUserForm(data=request.POST)
        _share_resource_with_user(request, frm, res, user, PrivilegeCodes.OWNER)
    elif t == 'make_public':
        _set_resource_sharing_status(request, user, res, flag_to_set='public', flag_value=True)
    elif t == 'make_private' or t == 'make_not_discoverable':
        _set_resource_sharing_status(request, user, res, flag_to_set='public', flag_value=False)
    elif t == 'make_discoverable':
        _set_resource_sharing_status(request, user, res, flag_to_set='discoverable', flag_value=True)
    elif t == 'make_not_shareable':
        _set_resource_sharing_status(request, user, res, flag_to_set='shareable', flag_value=False)
    elif t == 'make_shareable':
       _set_resource_sharing_status(request, user, res, flag_to_set='shareable', flag_value=True)

    # due to self unsharing of a private resource the user will have no access to that resource
    # so need to redirect to the resource listing page
    if go_to_resource_listing_page:
        return HttpResponseRedirect('/my-resources/')
    else:
        return HttpResponseRedirect(request.META['HTTP_REFERER'])


# Needed for new access control UI functionality being developed by Mauriel
def share_resource_with_user(request, shortkey, privilege, user_id, *args, **kwargs):
    res, _, user = authorize(request, shortkey, view=True, edit=True, full=True, superuser=True)
    user_to_share_with = utils.user_from_id(user_id)
    status = 'success'
    err_message = ''
    if privilege == 'view':
        access_privilege = PrivilegeCodes.VIEW
    elif privilege == 'edit':
        access_privilege = PrivilegeCodes.CHANGE
    elif privilege == 'owner':
        access_privilege = PrivilegeCodes.OWNER
    else:
        err_message = "Not a valid privilege"
        access_privilege = PrivilegeCodes.NONE

    if access_privilege != PrivilegeCodes.NONE:
        try:
            user.uaccess.share_resource_with_user(res, user_to_share_with, access_privilege)
        except PermissionDenied as exp:
            status = 'error'
            err_message = exp.message
    else:
        status = 'error'

    current_user_privilege = res.raccess.get_effective_privilege(user)
    if current_user_privilege == PrivilegeCodes.VIEW:
        current_user_privilege = "view"
    elif current_user_privilege == PrivilegeCodes.CHANGE:
        current_user_privilege = "change"
    elif current_user_privilege == PrivilegeCodes.OWNER:
        current_user_privilege = "owner"

    is_current_user = False
    if user == user_to_share_with:
        is_current_user = True

    picture_url = 'No picture provided'
    if user_to_share_with.userprofile.picture:
        picture_url = user_to_share_with.userprofile.picture.url

    ajax_response_data = {'status': status, 'name': user_to_share_with.get_full_name(),
                          'username': user_to_share_with.username, 'privilege_granted': privilege,
                          'current_user_privilege': current_user_privilege,
                          'profile_pic': picture_url, 'is_current_user': is_current_user,
                          'error_msg': err_message}
    return HttpResponse(json.dumps(ajax_response_data))


# Needed for new access control UI functionality being developed by Mauriel
def unshare_resource_with_user(request, shortkey, user_id, *args, **kwargs):
    res, _, user = authorize(request, shortkey, view=True, edit=True, full=True, superuser=True)
    user_to_unshare_with = utils.user_from_id(user_id)

    try:
        if user.uaccess.can_unshare_resource_with_user(res, user_to_unshare_with):
            # requesting user is the resource owner or user is self unsharing (user is user_to_unshare_with)
            user.uaccess.unshare_resource_with_user(res, user_to_unshare_with)
        else:
            # requesting user is the original grantor of privilege to user_to_unshare_with
            # COUCH: This can raise a PermissionDenied exception without a guard such as 
            # user.uaccess.can_undo_share_resource_with_user(res, user_to_unshare_with)
            user.uaccess.undo_share_resource_with_user(res, user_to_unshare_with)

        messages.success(request, "Resource unsharing was successful")
        if user == user_to_unshare_with and not res.raccess.public:
            # user has no access to the resource - redirect to resource listing page
            return HttpResponseRedirect('/my-resources/')
    except PermissionDenied as exp:
        messages.error(request, exp.message)

    return HttpResponseRedirect(request.META['HTTP_REFERER'])

# view functions mapped with INPLACE_SAVE_URL(/hsapi/save_inline/) for Django inplace editing
def save_ajax(request):
    if not request.method == 'POST':
        return _get_http_response({'errors': 'It is not a POST request'})
    adaptor = _get_adaptor(request, 'POST')
    if not adaptor:
        return _get_http_response({'errors': 'Params insufficient'})
    if not adaptor.can_edit():
        return _get_http_response({'errors': 'You can not edit this content'})
    value = adaptor.loads_to_post(request)
    new_data = get_dict_from_obj(adaptor.obj)
    form_class = adaptor.get_form_class()
    field_name = adaptor.field_name
    new_data['in_menus'] = ''
    form = form_class(data=new_data, instance=adaptor.obj)
    try:
        value_edit = adaptor.get_value_editor(value)
        value_edit_with_filter = apply_filters(value_edit, adaptor.filters_to_edit)
        new_data[field_name] = value_edit_with_filter
        new_data[field_name] = value_edit_with_filter
        if form.is_valid():
            adaptor.save(value_edit_with_filter)
            return _get_http_response({'errors': False,
                                        'value': adaptor.render_value_edit()})
        messages = [] # The error is for another field that you are editing
        for field_name_error, errors_field in form.errors.items():
            for error in errors_field:
                messages.append("%s: %s" % (field_name_error, unicode(error)))
        message_i18n = ','.join(messages)
        return _get_http_response({'errors': message_i18n})
    except ValidationError as error: # The error is for a field that you are editing
        message_i18n = ', '.join([u"%s" % m for m in error.messages])
        return _get_http_response({'errors': message_i18n})


def verify_account(request, *args, **kwargs):
    context = {
            'username' : request.GET['username'],
            'email' : request.GET['email']
        }
    return render_to_response('pages/verify-account.html', context, context_instance=RequestContext(request))


@processor_for('resend-verification-email')
def resend_verification_email(request):
    u = get_object_or_404(User, username=request.GET['username'], email=request.GET['email'])
    try:
        token = signing.dumps('verify_user_email:{0}:{1}'.format(u.pk, u.email))
        u.email_user(
            'Please verify your new Hydroshare account.',
            """
This is an automated email from Hydroshare.org. If you requested a Hydroshare account, please
go to http://{domain}/verify/{token}/ and verify your account.
""".format(
            domain=Site.objects.get_current().domain,
            token=token
        ))

        context = {
            'is_email_sent' : True
        }
        return render_to_response('pages/verify-account.html', context, context_instance=RequestContext(request))
    except:
        pass # FIXME should log this instead of ignoring it.


class FilterForm(forms.Form):
    start = forms.IntegerField(required=False)
    published = forms.BooleanField(required=False)
    edit_permission = forms.BooleanField(required=False)
    owner = forms.CharField(required=False)
    user = forms.ModelChoiceField(queryset=User.objects.all(), required=False)
    from_date = forms.DateTimeField(required=False)


@processor_for('my-resources')
@login_required
def my_resources(request, page):
<<<<<<< HEAD
    # import sys
    # sys.path.append("/home/docker/pycharm-debug")
    # import pydevd
    # pydevd.settrace('172.17.42.1', port=21000, suspend=False)
=======
>>>>>>> c33a0379
    user = request.user
    # get a list of resources with effective OWNER privilege
    owned_resources = user.uaccess.get_resources_with_explicit_access(PrivilegeCodes.OWNER)
    # get a list of resources with effective CHANGE privilege
    editable_resources = user.uaccess.get_resources_with_explicit_access(PrivilegeCodes.CHANGE)
    # get a list of resources with effective VIEW privilege
    viewable_resources = user.uaccess.get_resources_with_explicit_access(PrivilegeCodes.VIEW)

    owned_resources = list(owned_resources)
    editable_resources = list(editable_resources)
    viewable_resources = list(viewable_resources)
    favorite_resources = list(user.ulabels.favorited_resources)
    labeled_resources = list(user.ulabels.labeled_resources)
    discovered_resources = list(user.ulabels.my_resources)
    
    for res in owned_resources:
        res.owned = True

    for res in editable_resources:
        res.editable = True

    for res in viewable_resources:
        res.viewable = True

    for res in (owned_resources + editable_resources + viewable_resources + discovered_resources):
        res.is_favorite = False
        if res in favorite_resources:
            res.is_favorite = True
        if res in labeled_resources:
            res.labels = res.rlabels.get_labels(user)

    resource_collection = (owned_resources + editable_resources + viewable_resources + discovered_resources)

    context = {'collection': resource_collection}
    return context


@processor_for(GenericResource)
def add_generic_context(request, page):

    class AddUserForm(forms.Form):
        user = forms.ModelChoiceField(User.objects.all(), widget=autocomplete_light.ChoiceWidget("UserAutocomplete"))

    class AddGroupForm(forms.Form):
        group = forms.ModelChoiceField(Group.objects.all(), widget=autocomplete_light.ChoiceWidget("GroupAutocomplete"))

    return {
        'add_owner_user_form': AddUserForm(),
        'add_view_user_form': AddUserForm(),
        'add_edit_user_form': AddUserForm(),
        'add_view_group_form': AddGroupForm(),
        'add_edit_group_form': AddGroupForm(),
    }


@login_required
def create_resource_select_resource_type(request, *args, **kwargs):
    return render_to_response('pages/create-resource.html', context_instance=RequestContext(request))


@login_required
def create_resource(request, *args, **kwargs):
    resource_type = request.POST['resource-type']
    res_title = request.POST['title']

    resource_files = request.FILES.getlist('files')

    irods_fnames = request.POST.get('irods_file_names')
    if irods_fnames:
        user = request.POST.get('irods-username')
        password = request.POST.get("irods-password")
        port = request.POST.get("irods-port")
        host = request.POST.get("irods-host")
        zone = request.POST.get("irods-zone")
        try:
            upload_from_irods(username=user, password=password, host=host, port=port,
                                  zone=zone, irods_fnames=irods_fnames, res_files=resource_files)
        except utils.ResourceFileSizeException as ex:
            context = {'file_size_error': ex.message}
            return render_to_response('pages/create-resource.html', context, context_instance=RequestContext(request))
        except SessionException as ex:
            context = {'resource_creation_error': ex.stderr}
            return render_to_response('pages/create-resource.html', context, context_instance=RequestContext(request))

    url_key = "page_redirect_url"

    try:
        page_url_dict, res_title, metadata = hydroshare.utils.resource_pre_create_actions(resource_type=resource_type, files=resource_files,
                                                                    resource_title=res_title,
                                                                    page_redirect_url_key=url_key, **kwargs)
    except utils.ResourceFileSizeException as ex:
        context = {'file_size_error': ex.message}
        return render_to_response('pages/create-resource.html', context, context_instance=RequestContext(request))

    except utils.ResourceFileValidationException as ex:
        context = {'validation_error': ex.message}
        return render_to_response('pages/create-resource.html', context, context_instance=RequestContext(request))

    except Exception as ex:
        context = {'resource_creation_error': ex.message}
        return render_to_response('pages/create-resource.html', context, context_instance=RequestContext(request))

    if url_key in page_url_dict:
        return render(request, page_url_dict[url_key], {'title': res_title, 'metadata': metadata})

    # try:
    resource = hydroshare.create_resource(
            resource_type=request.POST['resource-type'],
            owner=request.user,
            title=res_title,
            metadata=metadata,
            files=resource_files
    )
    # except Exception as ex:
    #     context = {'resource_creation_error': ex.message }
    #     return render_to_response('pages/create-resource.html', context, context_instance=RequestContext(request))

    try:
        utils.resource_post_create_actions(resource=resource, user=request.user, metadata=metadata, **kwargs)
    except (utils.ResourceFileValidationException, Exception) as ex:
        request.session['validation_error'] = ex.message

    # go to resource landing page
    request.session['just_created'] = True

    return HttpResponseRedirect(resource.get_absolute_url())


@login_required
def get_file(request, *args, **kwargs):
    from django_irods.icommands import RodsSession
    name = kwargs['name']
    session = RodsSession("./", "/usr/bin")
    session.runCmd("iinit");
    session.runCmd('iget', [ name, 'tempfile.' + name ])
    return HttpResponse(open(name), content_type='x-binary/octet-stream')

processor_for(GenericResource)(resource_processor)


def get_metadata_terms_page(request, *args, **kwargs):
    return render(request, 'pages/metadata_terms.html')


def _share_resource_with_user(request, frm, resource, requesting_user, privilege):
    if frm.is_valid():
        try:
            requesting_user.uaccess.share_resource_with_user(resource, frm.cleaned_data['user'], privilege)
        except PermissionDenied as exp:
            messages.error(request, exp.message)
    else:
        messages.error(request, frm.errors.as_json())


def _unshare_resource_with_users(request, requesting_user, users_to_unshare_with, resource, privilege):
    users_to_keep = User.objects.in_bulk(users_to_unshare_with).values()
    owners = set(resource.raccess.owners.all())
    editors = set(resource.raccess.edit_users.all()) - owners
    viewers = set(resource.raccess.view_users.all()) - editors - owners

    if privilege == 'owner':
        all_shared_users = owners
    elif privilege == 'edit':
        all_shared_users = editors
    elif privilege == 'view':
        all_shared_users = viewers
    else:
        all_shared_users = []

    go_to_resource_listing_page = False
    for user in all_shared_users:
        if user not in users_to_keep:
            try:
                if requesting_user.uaccess.can_unshare_resource_with_user(resource, user):
                    # requesting user is the resource owner or requesting_user is self unsharing
                    requesting_user.uaccess.unshare_resource_with_user(resource, user)
                else:
                    # requesting user is the original grantor of privilege to user
                    # TODO from @alvacouch: This can raise a PermissionDenied exception without a guard such as 
                    # user.uaccess.can_undo_share_resource_with_user(res, user_to_unshare_with)
                    requesting_user.uaccess.undo_share_resource_with_user(resource, user)

                if requesting_user == user and not resource.raccess.public:
                    go_to_resource_listing_page = True
            except PermissionDenied as exp:
                messages.error(request, exp.message)
                break
    return go_to_resource_listing_page


def _set_resource_sharing_status(request, user, resource, flag_to_set, flag_value):
    if not user.uaccess.can_change_resource_flags(resource):
        messages.error(request, "You don't have permission to change resource sharing status")
        return

    if flag_to_set == 'shareable':
        if resource.raccess.shareable != flag_value:
            resource.raccess.shareable = flag_value
            resource.raccess.save()
            return

    has_files = False
    has_metadata = False
    can_resource_be_public_or_discoverable = False
    is_public = (flag_to_set == 'public' and flag_value)
    is_discoverable = (flag_to_set == 'discoverable' and flag_value)
    if is_public or is_discoverable:
        has_files = resource.has_required_content_files()
        has_metadata = resource.metadata.has_all_required_elements()
        can_resource_be_public_or_discoverable = has_files and has_metadata

    if is_public and not can_resource_be_public_or_discoverable:
        messages.error(request, _get_message_for_setting_resource_flag(has_files, has_metadata, resource_flag='public'))
    else:
        if is_discoverable:
            if can_resource_be_public_or_discoverable:
                resource.raccess.public = False
                resource.raccess.discoverable = True
            else:
                messages.error(request, _get_message_for_setting_resource_flag(has_files, has_metadata,
                                                                               resource_flag='discoverable'))
        else:
            resource.raccess.public = is_public
            resource.raccess.discoverable = is_public

        resource.raccess.save()
        # set isPublic metadata AVU accordingly
        istorage = IrodsStorage()
        istorage.setAVU(resource.short_id, "isPublic", str(resource.raccess.public))

def _get_message_for_setting_resource_flag(has_files, has_metadata, resource_flag):
    msg = ''
    if not has_metadata and not has_files:
        msg = "Resource does not have sufficient required metadata and content files to be {flag}".format(
              flag=resource_flag)
    elif not has_metadata:
        msg = "Resource does not have sufficient required metadata to be {flag}".format(flag=resource_flag)
    elif not has_files:
        msg = "Resource does not have required content files to be {flag}".format(flag=resource_flag)

    return msg<|MERGE_RESOLUTION|>--- conflicted
+++ resolved
@@ -28,13 +28,8 @@
 from hs_core import hydroshare
 from hs_core.hydroshare.utils import get_resource_by_shortkey, resource_modified, copy_resource_files_and_AVUs
 from .utils import authorize, upload_from_irods
-<<<<<<< HEAD
 from hs_core.models import GenericResource, resource_processor, CoreMetaData, ResourceFile
-from hs_core.hydroshare import hs_bagit
-=======
-from hs_core.models import BaseResource, GenericResource, resource_processor, CoreMetaData
-from hs_core.hydroshare.resource import METADATA_STATUS_SUFFICIENT, METADATA_STATUS_INSUFFICIENT
->>>>>>> c33a0379
+from hs_core.hydroshare.resource import METADATA_STATUS_SUFFICIENT, METADATA_STATUS_INSUFFICIENT, hs_bagit
 
 from . import resource_rest_api
 from . import user_rest_api
@@ -517,13 +512,6 @@
 @processor_for('my-resources')
 @login_required
 def my_resources(request, page):
-<<<<<<< HEAD
-    # import sys
-    # sys.path.append("/home/docker/pycharm-debug")
-    # import pydevd
-    # pydevd.settrace('172.17.42.1', port=21000, suspend=False)
-=======
->>>>>>> c33a0379
     user = request.user
     # get a list of resources with effective OWNER privilege
     owned_resources = user.uaccess.get_resources_with_explicit_access(PrivilegeCodes.OWNER)
