--- conflicted
+++ resolved
@@ -50,11 +50,8 @@
 from . import resource_access_api
 from . import resource_folder_rest_api
 from . import debug_resource_view
-<<<<<<< HEAD
 from . import resource_ticket_rest_api
-=======
 from . import apps
->>>>>>> 5be12cfb
 
 from hs_core.hydroshare import utils
 
