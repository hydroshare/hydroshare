--- conflicted
+++ resolved
@@ -48,14 +48,14 @@
                                      group_community_request_json)
 from hs_core import hydroshare, signals
 from hs_core.enums import RelationTypes
-<<<<<<< HEAD
 from hs_core.hydroshare.resource import (METADATA_STATUS_INSUFFICIENT,
                                          METADATA_STATUS_SUFFICIENT)
 from hs_core.hydroshare.resource import \
     update_quota_usage as update_quota_usage_utility
-from hs_core.hydroshare.utils import resolve_request, resource_modified
-from hs_core.models import (BaseResource, CoreMetaData, Subject,
-                            TaskNotification, resource_processor)
+from hs_core.hydroshare.utils import (get_resource_by_shortkey,
+                                      resolve_request, resource_modified)
+from hs_core.models import (BaseResource, CoreMetaData, PartyValidationError,
+                            Subject, TaskNotification, resource_processor)
 from hs_core.task_utils import (dismiss_task_by_id, get_all_tasks,
                                 get_or_create_task_notification,
                                 get_resource_delete_task, get_task_user_id,
@@ -64,41 +64,6 @@
                            create_new_version_resource_task,
                            delete_resource_task,
                            replicate_resource_bag_to_user_zone_task)
-=======
-from hs_core.hydroshare.resource import (
-    METADATA_STATUS_INSUFFICIENT,
-    METADATA_STATUS_SUFFICIENT,
-    update_quota_usage as update_quota_usage_utility,
-)
-from hs_core.hydroshare.utils import (
-    get_resource_by_shortkey,
-    resolve_request,
-    resource_modified,
-)
-from hs_core.models import (
-    BaseResource,
-    CoreMetaData,
-    Subject,
-    TaskNotification,
-    resource_processor,
-    PartyValidationError,
-)
-from hs_core.task_utils import (
-    dismiss_task_by_id,
-    get_all_tasks,
-    get_or_create_task_notification,
-    get_resource_delete_task,
-    get_task_user_id,
-    revoke_task_by_id,
-    set_task_delivered_by_id,
-)
-from hs_core.tasks import (
-    copy_resource_task,
-    create_new_version_resource_task,
-    delete_resource_task,
-    replicate_resource_bag_to_user_zone_task,
-)
->>>>>>> 88f71c21
 from hs_tools_resource.app_launch_helper import resource_level_tool_urls
 from theme.models import UserProfile
 
