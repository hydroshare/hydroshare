import datetime
<<<<<<< HEAD
import json
=======
from dateutil import tz
>>>>>>> de4d8309
import logging

import pytz
from autocomplete_light import shortcuts as autocomplete_light
from django import forms
from django.contrib import messages
from django.contrib.auth import authenticate, login as auth_login
from django.contrib.auth.decorators import login_required
from django.contrib.auth.models import Group, User
from django.contrib.sites.models import Site
<<<<<<< HEAD
=======
from django.contrib import messages
from django.utils.decorators import method_decorator
from django.core.exceptions import ValidationError, PermissionDenied, ObjectDoesNotExist
from django.http import (
    HttpResponseRedirect,
    HttpResponse,
    JsonResponse,
    HttpResponseBadRequest,
    HttpResponseForbidden,
)
from django.shortcuts import get_object_or_404, render, redirect
>>>>>>> de4d8309
from django.core import signing
from django.core.exceptions import ObjectDoesNotExist, PermissionDenied, ValidationError
from django.core.mail import send_mail
from django.db import Error, IntegrityError
from django.db.models import F
from django.db.models import Q
from django.forms.models import model_to_dict
from django.http import HttpResponse, HttpResponseBadRequest, HttpResponseForbidden, HttpResponseRedirect, JsonResponse
from django.shortcuts import get_object_or_404, redirect, render
from django.urls import reverse
from django.utils.decorators import method_decorator
from django.views.generic import TemplateView
from drf_yasg import openapi
from drf_yasg.utils import swagger_auto_schema
from mezzanine.conf import settings
from mezzanine.pages.page_processors import processor_for
from mezzanine.utils.email import send_mail_template, subject_template
from rest_framework import status
from rest_framework.decorators import api_view
from sorl.thumbnail import ImageField as ThumbnailImageField, get_thumbnail

from django_irods.icommands import SessionException
from hs_access_control.emails import CommunityRequestEmailNotification
from hs_access_control.enums import CommunityRequestEvents
from hs_access_control.forms import RequestNewCommunityForm, UpdateCommunityForm
from hs_access_control.models import Community, GroupCommunityRequest, GroupMembershipRequest, GroupResourcePrivilege, \
    PrivilegeCodes
from hs_core import hydroshare
<<<<<<< HEAD
from hs_core.enums import RelationTypes
from hs_core.hydroshare.resource import METADATA_STATUS_INSUFFICIENT, METADATA_STATUS_SUFFICIENT, \
    update_quota_usage as update_quota_usage_utility
from hs_core.hydroshare.utils import get_resource_by_shortkey, resolve_request, resource_modified
from hs_core.models import CoreMetaData, GenericResource, Subject, TaskNotification, resource_processor
from hs_core.signals import *
from hs_core.task_utils import dismiss_task_by_id, get_all_tasks, get_or_create_task_notification, \
    get_resource_delete_task, get_task_user_id, revoke_task_by_id, set_task_delivered_by_id
from hs_core.tasks import copy_resource_task, create_new_version_resource_task, delete_resource_task, \
    replicate_resource_bag_to_user_zone_task
from hs_tools_resource.app_launch_helper import resource_level_tool_urls
from . import apps
from . import debug_resource_view
=======
from hs_core.hydroshare.utils import (
    get_resource_by_shortkey,
    resource_modified,
    resolve_request,
)
from .utils import (
    authorize,
    upload_from_irods,
    ACTION_TO_AUTHORIZE,
    run_script_to_update_hyrax_input_files,
    get_my_resources_list,
    send_action_to_take_email,
    get_coverage_data_dict,
    get_my_resources_filter_counts,
)

from hs_core.models import (
    GenericResource,
    resource_processor,
    CoreMetaData,
    Subject,
    TaskNotification,
)
from hs_core.hydroshare.resource import (
    METADATA_STATUS_SUFFICIENT,
    METADATA_STATUS_INSUFFICIENT,
    update_quota_usage as update_quota_usage_utility,
)

from hs_tools_resource.app_launch_helper import resource_level_tool_urls

from hs_core.task_utils import (
    get_all_tasks,
    revoke_task_by_id,
    dismiss_task_by_id,
    set_task_delivered_by_id,
    get_or_create_task_notification,
    get_task_user_id,
    get_resource_delete_task,
)
from hs_core.tasks import (
    copy_resource_task,
    replicate_resource_bag_to_user_zone_task,
    create_new_version_resource_task,
    delete_resource_task,
)
from hs_core.enums import RelationTypes

from . import resource_rest_api
from . import resource_metadata_rest_api
from . import user_rest_api
from . import resource_folder_hierarchy

>>>>>>> de4d8309
from . import resource_access_api
from . import resource_folder_hierarchy
from . import resource_folder_rest_api
from . import resource_metadata_rest_api
from . import resource_rest_api
from . import resource_ticket_rest_api
<<<<<<< HEAD
from . import user_rest_api
from .utils import ACTION_TO_AUTHORIZE, authorize, get_coverage_data_dict, get_my_resources_filter_counts, \
    get_my_resources_list, \
    run_script_to_update_hyrax_input_files, send_action_to_take_email, upload_from_irods
=======
from . import apps

from hs_core.hydroshare import utils

from hs_core import signals

from hs_access_control.models import (
    PrivilegeCodes,
    GroupMembershipRequest,
    GroupResourcePrivilege,
)

>>>>>>> de4d8309

logger = logging.getLogger(__name__)


def short_url(request, *args, **kwargs):
    try:
        shortkey = kwargs["shortkey"]
    except KeyError:
        raise TypeError("shortkey must be specified...")

    m = get_resource_by_shortkey(shortkey)
    return HttpResponseRedirect(m.get_absolute_url())


def verify(request, *args, **kwargs):
    _, pk, email = signing.loads(kwargs["token"]).split(":")
    u = User.objects.get(pk=pk)
    if u.email == email:
        if not u.is_active:
            u.is_active = True
            u.save()
            u.groups.add(Group.objects.get(name="Hydroshare Author"))
        from django.contrib.auth import login

        u.backend = settings.AUTHENTICATION_BACKENDS[0]
        login(request, u)
        return HttpResponseRedirect("/account/update/")
    else:
        from django.contrib import messages

        messages.error(request, "Your verification token was invalid.")

    return HttpResponseRedirect("/")


def get_tasks_by_user(request):
    user_id = get_task_user_id(request)
    task_list = get_all_tasks(user_id)
    return JsonResponse({"tasks": task_list})


def get_task(request, task_id):
    task_dict = get_or_create_task_notification(task_id)
    return JsonResponse(task_dict)


def abort_task(request, task_id):
    if request.user.is_authenticated:
        if TaskNotification.objects.filter(
            task_id=task_id, username=request.user.username
        ).exists():
            task_dict = revoke_task_by_id(task_id)
            return JsonResponse(task_dict)
        else:
            return JsonResponse(
                {"error": "not authorized to revoke the task"},
                status=status.HTTP_401_UNAUTHORIZED,
            )
    else:
        return JsonResponse(
            {"error": "not authorized to revoke the task"},
            status=status.HTTP_401_UNAUTHORIZED,
        )


@login_required
def dismiss_task(request, task_id):
    user_id = get_task_user_id(request)
    if TaskNotification.objects.filter(task_id=task_id, username=user_id).exists():
        task_dict = dismiss_task_by_id(task_id)
        if task_dict:
            return JsonResponse(task_dict)
        else:
            return JsonResponse(
                {"error": "requested task does not exist"},
                status=status.HTTP_404_NOT_FOUND,
            )
    else:
        return JsonResponse(
            {"error": "not authorized to dismiss the task"},
            status=status.HTTP_401_UNAUTHORIZED,
        )


def set_task_delivered(request, task_id):
    if request.user.is_authenticated:
        if TaskNotification.objects.filter(
            task_id=task_id, username=request.user.username
        ).exists():
            task_dict = set_task_delivered_by_id(task_id)
            if task_dict:
                return JsonResponse(task_dict)
            else:
                return JsonResponse(
                    {"error": "requested task does not exist"},
                    status=status.HTTP_404_NOT_FOUND,
                )
        else:
            return JsonResponse(
                {"error": "not authorized to deliver the task"},
                status=status.HTTP_401_UNAUTHORIZED,
            )
    elif TaskNotification.objects.filter(
        task_id=task_id, username=request.session.session_key
    ).exists():
        # dismiss the task entry for delivered tasks for anonymous users
        task_dict = dismiss_task_by_id(task_id)
        if task_dict:
            return JsonResponse(task_dict)
        else:
            return JsonResponse(
                {"error": "requested task does not exist"},
                status=status.HTTP_404_NOT_FOUND,
            )
    else:
        return JsonResponse(
            {"error": "not authorized to deliver the task"},
            status=status.HTTP_401_UNAUTHORIZED,
        )


@login_required
def change_quota_holder(request, shortkey):
    new_holder_uname = request.POST.get("new_holder_username", "")
    ajax_response_data = {"status": "error", "message": ""}

    if not new_holder_uname:
        ajax_response_data["message"] = "Please select a user."
        return JsonResponse(ajax_response_data)
    new_holder_u = User.objects.filter(username=new_holder_uname).first()
    if not new_holder_u:
        ajax_response_data["message"] = (
            "Unable to change quota holder. "
            "Please verify that the selected user still has access to this resource."
        )
        return JsonResponse(ajax_response_data)

    res = hydroshare.utils.get_resource_by_shortkey(shortkey)
    try:
        res.set_quota_holder(request.user, new_holder_u)

        # send notification to the new quota holder
        context = {
            "request": request,
            "user": request.user,
            "new_quota_holder": new_holder_u,
            "resource_uuid": res.short_id,
        }
        subject_template_name = "email/quota_holder_change_subject.txt"
        subject = subject_template(subject_template_name, context)
        send_mail_template(
            subject,
            "email/quota_holder_change",
            settings.DEFAULT_FROM_EMAIL,
            new_holder_u.email,
            context=context,
        )
    except PermissionDenied:
        ajax_response_data[
            "message"
        ] = "You do not have permission to change the quota holder for this resource."
        return JsonResponse(ajax_response_data)
<<<<<<< HEAD
    except hydroshare.utils.QuotaException as ex:
        msg = 'Failed to change quota holder to {0} since {0} does not have ' \
              'enough quota to hold this new resource. The exception quota message ' \
              'reported for {0} is: '.format(new_holder_u.username) + str(ex)
        ajax_response_data['message'] = msg
=======
    except utils.QuotaException as ex:
        msg = (
            "Failed to change quota holder to {0} since {0} does not have "
            "enough quota to hold this new resource. The exception quota message "
            "reported for {0} is: ".format(new_holder_u.username) + str(ex)
        )
        ajax_response_data["message"] = msg
>>>>>>> de4d8309
        return JsonResponse(ajax_response_data)

    ajax_response_data["status"] = "success"
    return JsonResponse(ajax_response_data)


@swagger_auto_schema(method="post", auto_schema=None)
@api_view(["POST"])
def update_quota_usage(request, username):
    req_user = request.user
    if req_user.username != settings.IRODS_SERVICE_ACCOUNT_USERNAME:
        return HttpResponseForbidden(
            "only iRODS service account is authorized to " "perform this action"
        )
    if not req_user.is_authenticated:
        return HttpResponseForbidden("You are not authenticated to perform this action")

    try:
        _ = User.objects.get(username=username)
    except User.DoesNotExist:
        return HttpResponseBadRequest("user to update quota for is not valid")

    try:
        update_quota_usage_utility(username)
        return HttpResponse(
            "quota for user {} has been updated".format(username), status=200
        )
    except ValidationError as ex:
        err_msg = "quota for user {} failed to update: {}".format(username, str(ex))
        return HttpResponse(err_msg, status=500)


def extract_files_with_paths(request):
    res_files = []
    full_paths = {}
    for key in list(request.FILES.keys()):
        full_path = request.POST.get(key, None)
        f = request.FILES[key]
        res_files.append(f)
        if full_path:
            full_paths[f] = full_path
    return res_files, full_paths


def add_files_to_resource(request, shortkey, *args, **kwargs):
    """
    This view function is called by AJAX in the folder implementation
    :param request: AJAX request
    :param shortkey: resource uuid
    :param args:
    :param kwargs:
    :return: HTTP response with status code indicating success or failure
    """
    resource, _, user = authorize(
        request, shortkey, needed_permission=ACTION_TO_AUTHORIZE.EDIT_RESOURCE
    )
    if resource.raccess.published and not user.is_superuser:
        msg = {"validation_error": "Only admin can add files to a published resource"}
        return JsonResponse(msg, status=500)

    res_files, full_paths = extract_files_with_paths(request)
    auto_aggregate = request.POST.get("auto_aggregate", "true").lower() == "true"
    extract_metadata = request.GET.get("extract-metadata", "No")
    extract_metadata = True if extract_metadata.lower() == "yes" else False
    file_folder = request.POST.get("file_folder", "")
    if file_folder == "data/contents":
        file_folder = ""
    elif file_folder.startswith("data/contents/"):
        file_folder = file_folder[len("data/contents/") :]

    try:
<<<<<<< HEAD
        hydroshare.utils.resource_file_add_pre_process(resource=resource, files=res_files, user=request.user,
                                                       extract_metadata=extract_metadata,
                                                       folder=file_folder)
=======
        utils.resource_file_add_pre_process(
            resource=resource,
            files=res_files,
            user=request.user,
            extract_metadata=extract_metadata,
            folder=file_folder,
        )
>>>>>>> de4d8309

    except hydroshare.utils.ResourceFileSizeException as ex:
        msg = {"file_size_error": str(ex)}
        return JsonResponse(msg, status=500)

    except (hydroshare.utils.ResourceFileValidationException, Exception) as ex:
        msg = {"validation_error": str(ex)}
        return JsonResponse(msg, status=500)

    try:
        hydroshare.utils.resource_file_add_process(
            resource=resource,
            files=res_files,
            user=request.user,
            extract_metadata=extract_metadata,
            folder=file_folder,
            full_paths=full_paths,
            auto_aggregate=auto_aggregate,
        )

    except (hydroshare.utils.ResourceFileValidationException, Exception) as ex:
        msg = {"validation_error": str(ex)}
        return JsonResponse(msg, status=500)

    res_public_status = "public" if resource.raccess.public else "not public"
    res_discoverable_status = (
        "discoverable" if resource.raccess.discoverable else "not discoverable"
    )

    show_meta_status = False
    if "meta-status" not in request.session:
        request.session["meta-status"] = ""

    if "meta-status-res-id" not in request.session:
        request.session["meta-status-res-id"] = resource.short_id
        show_meta_status = True
    elif request.session["meta-status-res-id"] != resource.short_id:
        request.session["meta-status-res-id"] = resource.short_id
        show_meta_status = True

    if resource.can_be_public_or_discoverable:
        metadata_status = METADATA_STATUS_SUFFICIENT
    else:
        metadata_status = METADATA_STATUS_INSUFFICIENT

    if request.session["meta-status"] != metadata_status:
        request.session["meta-status"] = metadata_status
        show_meta_status = True

    response_data = {
        "res_public_status": res_public_status,
        "res_discoverable_status": res_discoverable_status,
        "metadata_status": metadata_status,
        "show_meta_status": show_meta_status,
    }

    return JsonResponse(data=response_data, status=200)


def _get_resource_sender(element_name, resource):
    core_metadata_element_names = [
        el_name.lower() for el_name in CoreMetaData.get_supported_element_names()
    ]

    if element_name in core_metadata_element_names:
        sender_resource = GenericResource().__class__
    else:
        sender_resource = resource.__class__

    return sender_resource


def get_supported_file_types_for_resource_type(request, resource_type, *args, **kwargs):
    resource_cls = hydroshare.check_resource_type(resource_type)
    if request.is_ajax:
        # TODO: use try catch
        ajax_response_data = {
            "file_types": json.dumps(resource_cls.get_supported_upload_file_types())
        }
        return HttpResponse(json.dumps(ajax_response_data))
    else:
        return HttpResponseRedirect(request.META["HTTP_REFERER"])


def is_multiple_file_upload_allowed(request, resource_type, *args, **kwargs):
    resource_cls = hydroshare.check_resource_type(resource_type)
    if request.is_ajax:
        # TODO: use try catch
        ajax_response_data = {
            "allow_multiple_file": resource_cls.allow_multiple_file_upload()
        }
        return HttpResponse(json.dumps(ajax_response_data))
    else:
        return HttpResponseRedirect(request.META["HTTP_REFERER"])


def get_relevant_tools(request, shortkey, *args, **kwargs):
    res, _, _ = authorize(
        request, shortkey, needed_permission=ACTION_TO_AUTHORIZE.VIEW_RESOURCE
    )
    relevant_tools = resource_level_tool_urls(res, request)
    return HttpResponse(json.dumps(relevant_tools))


def update_key_value_metadata(request, shortkey, *args, **kwargs):
    """
    This one view function is for CRUD operation for resource key/value arbitrary metadata.
    key/value data in request.POST is assigned to the resource.extra_metadata field
    """
    res, _, _ = authorize(
        request, shortkey, needed_permission=ACTION_TO_AUTHORIZE.EDIT_RESOURCE
    )
    post_data = request.POST.copy()
    resource_mode = post_data.pop("resource-mode", None)
    extra_metadata = post_data.dict()
    extra_metadata_copy = extra_metadata.copy()
    for key in extra_metadata_copy:
        if not key:
            extra_metadata.pop(key)

    res.extra_metadata = extra_metadata
    is_update_success = True
    err_message = ""
    try:
        res.save()
    except Error as ex:
        is_update_success = False
        err_message = str(ex)

    if is_update_success:
        resource_modified(res, request.user, overwrite_bag=False)
        res_metadata = res.metadata
        res_metadata.set_dirty(True)

    if request.is_ajax():
        if is_update_success:
            ajax_response_data = {
                "status": "success",
                "is_dirty": res.metadata.is_dirty
                if hasattr(res.metadata, "is_dirty")
                else False,
            }
        else:
            ajax_response_data = {"status": "error", "message": err_message}
        return HttpResponse(json.dumps(ajax_response_data))

    if resource_mode is not None:
        request.session["resource-mode"] = "edit"

    if is_update_success:
        messages.success(request, "Metadata update successful")
    else:
        messages.error(request, err_message)

    return HttpResponseRedirect(request.META["HTTP_REFERER"])


<<<<<<< HEAD
res_id = openapi.Parameter('id', openapi.IN_PATH, description="Id of the resource", type=openapi.TYPE_STRING)


@swagger_auto_schema(method='get', operation_description="Gets all key/value metadata for the resource",
                     responses={200: "key/value metadata"}, manual_parameters=[res_id])
@swagger_auto_schema(method='post', operation_description="Updates key/value metadata for the resource",
                     responses={200: ""}, manual_parameters=[res_id])
@api_view(['POST', 'GET'])
=======
res_id = openapi.Parameter(
    "id", openapi.IN_PATH, description="Id of the resource", type=openapi.TYPE_STRING
)


@swagger_auto_schema(
    method="get",
    operation_description="Gets all key/value metadata for the resource",
    responses={200: "key/value metadata"},
    manual_parameters=[res_id],
)
@swagger_auto_schema(
    method="post",
    operation_description="Updates key/value metadata for the resource",
    responses={200: ""},
    manual_parameters=[res_id],
)
@api_view(["POST", "GET"])
>>>>>>> de4d8309
def update_key_value_metadata_public(request, id):
    """
    Update resource key/value metadata pair

    Metadata to be updated should be included as key/value pairs in the REST request

    :param request:
    :param id: id of the resource to be updated
    :return: HttpResponse with status code
    """
    if request.method == "GET":
        res, _, _ = authorize(
            request, id, needed_permission=ACTION_TO_AUTHORIZE.VIEW_RESOURCE
        )
        return HttpResponse(status=200, content=json.dumps(res.extra_metadata))

    res, _, _ = authorize(
        request, id, needed_permission=ACTION_TO_AUTHORIZE.EDIT_RESOURCE
    )

    post_data = request.data.copy()
    res.extra_metadata = post_data

    is_update_success = True

    try:
        res.save()
    except Error:
        is_update_success = False

    if is_update_success:
        resource_modified(res, request.user, overwrite_bag=False)

    if is_update_success:
        return HttpResponse(status=200)
    else:
        return HttpResponse(status=400)


def add_metadata_element(request, shortkey, element_name, *args, **kwargs):
    """This function is normally for adding/creating new resource level metadata elements.
    However, for the metadata element 'subject' (keyword) this function allows for creating,
    updating and deleting metadata elements.
    """
    res, _, _ = authorize(
        request, shortkey, needed_permission=ACTION_TO_AUTHORIZE.EDIT_RESOURCE
    )

    is_add_success = False
    err_msg = "Failed to create metadata element '{}'. {}."
    element = None
    sender_resource = _get_resource_sender(element_name, res)
    if element_name.lower() == "subject" and len(request.POST["value"]) == 0:
        # seems the user wants to delete all keywords - no need for pre-check in signal handler
        if res.raccess.published:
            err_msg = err_msg.format(
                element_name, "Published resource needs to have at least one subject"
            )
        else:
            res.metadata.subjects.all().delete()
            is_add_success = True
            res.update_public_and_discoverable()
            resource_modified(res, request.user, overwrite_bag=False)
    else:
        handler_response = signals.pre_metadata_element_create.send(
            sender=sender_resource, element_name=element_name, request=request
        )
        for receiver, response in handler_response:
            if "is_valid" in response:
                if response["is_valid"]:
                    element_data_dict = response["element_data_dict"]
                    if element_name == "subject":
                        # using set() to remove any duplicate keywords
                        keywords = set(
                            [k.strip() for k in element_data_dict["value"].split(",")]
                        )
                        keyword_maxlength = Subject._meta.get_field("value").max_length
                        keywords_to_add = []
                        for kw in keywords:
                            if len(kw) > keyword_maxlength:
                                kw = kw[:keyword_maxlength]

                            # skip any duplicate keywords (case insensitive)
                            if (
                                kw not in keywords_to_add
                                and kw.lower() not in keywords_to_add
                            ):
                                keywords_to_add.append(kw)

                        if len(keywords_to_add) > 0:
                            res.metadata.subjects.all().delete()
                            for kw in keywords_to_add:
                                res.metadata.create_element(element_name, value=kw)
                        is_add_success = True
                    else:
                        try:
                            element = res.metadata.create_element(
                                element_name, **element_data_dict
                            )
                            is_add_success = True
                        except ValidationError as exp:
                            err_msg = err_msg.format(element_name, str(exp))
                            request.session["validation_error"] = err_msg
                            logger.warn(err_msg)
                        except Error as exp:
                            # some database error occurred
                            err_msg = err_msg.format(element_name, str(exp))
                            request.session["validation_error"] = err_msg
                            logger.warn(err_msg)
                        except Exception as exp:
                            # some other error occurred
                            err_msg = err_msg.format(element_name, str(exp))
                            request.session["validation_error"] = err_msg
                            logger.warn(err_msg)

                    if is_add_success:
                        resource_modified(res, request.user, overwrite_bag=False)
                elif "errors" in response:
                    err_msg = err_msg.format(element_name, response["errors"])

    if request.is_ajax():
        if is_add_success:
            res_public_status = "public" if res.raccess.public else "not public"
            res_discoverable_status = (
                "discoverable" if res.raccess.discoverable else "not discoverable"
            )
            if res.can_be_public_or_discoverable:
                metadata_status = METADATA_STATUS_SUFFICIENT
            else:
                metadata_status = METADATA_STATUS_INSUFFICIENT

            if element_name == "subject":
                ajax_response_data = {
                    "status": "success",
                    "element_name": element_name,
                    "metadata_status": metadata_status,
                    "res_public_status": res_public_status,
                    "res_discoverable_status": res_discoverable_status,
                }
            else:
                ajax_response_data = {
                    "status": "success",
                    "element_name": element_name,
                    "spatial_coverage": get_coverage_data_dict(res),
                    "temporal_coverage": get_coverage_data_dict(res, "temporal"),
                    "has_logical_temporal_coverage": res.has_logical_temporal_coverage,
                    "has_logical_spatial_coverage": res.has_logical_spatial_coverage,
                    "metadata_status": metadata_status,
                    "res_public_status": res_public_status,
                    "res_discoverable_status": res_discoverable_status,
                }
                if element is not None:
                    ajax_response_data["element_id"] = element.id

            ajax_response_data["is_dirty"] = (
                res.metadata.is_dirty if hasattr(res.metadata, "is_dirty") else False
            )

            return JsonResponse(ajax_response_data)
        else:
            ajax_response_data = {"status": "error", "message": err_msg}
            return JsonResponse(ajax_response_data)

    if "resource-mode" in request.POST:
        request.session["resource-mode"] = "edit"

    return HttpResponseRedirect(request.META["HTTP_REFERER"])


def get_resource_metadata(request, shortkey, *args, **kwargs):
    """Returns resource level metadata that is needed to update UI
    Only the following resource level metadata is returned for now:
    title
    abstract
    keywords
    creators
    spatial coverage
    temporal coverage
    """
    resource, _, _ = authorize(
        request, shortkey, needed_permission=ACTION_TO_AUTHORIZE.VIEW_RESOURCE
    )
    res_metadata = dict()
    res_metadata["title"] = resource.metadata.title.value
    if resource.metadata.description:
        res_metadata["abstract"] = resource.metadata.description.abstract
    else:
        res_metadata["abstract"] = None
    creators = []
    for creator in resource.metadata.creators.all():
        creators.append(model_to_dict(creator))
    res_metadata["creators"] = creators
    res_metadata["keywords"] = [sub.value for sub in resource.metadata.subjects.all()]
    res_metadata["spatial_coverage"] = get_coverage_data_dict(resource)
    res_metadata["temporal_coverage"] = get_coverage_data_dict(
        resource, coverage_type="temporal"
    )
    return JsonResponse(res_metadata, status=200)


def update_metadata_element(
    request, shortkey, element_name, element_id, *args, **kwargs
):
    res, _, _ = authorize(
        request, shortkey, needed_permission=ACTION_TO_AUTHORIZE.EDIT_RESOURCE
    )
    sender_resource = _get_resource_sender(element_name, res)
    handler_response = signals.pre_metadata_element_update.send(
        sender=sender_resource,
        element_name=element_name,
        element_id=element_id,
        request=request,
    )
    is_update_success = False
    err_msg = "Failed to update metadata element '{}'. {}."
    for receiver, response in handler_response:
        if "is_valid" in response:
            if response["is_valid"]:
                element_data_dict = response["element_data_dict"]
                try:
                    res.metadata.update_element(
                        element_name, element_id, **element_data_dict
                    )
                    post_handler_response = signals.post_metadata_element_update.send(
                        sender=sender_resource,
                        element_name=element_name,
                        element_id=element_id,
                    )
                    is_update_success = True
                    # this is how we handle if a post_metadata_element_update receiver
                    # is not implemented in the resource type's receivers.py
                    element_exists = True
                    for receiver, response in post_handler_response:
                        if "element_exists" in response:
                            element_exists = response["element_exists"]

                except ValidationError as exp:
                    err_msg = err_msg.format(element_name, str(exp))
                    request.session["validation_error"] = err_msg
                    logger.warn(err_msg)
                except Error as exp:
                    # some database error occurred
                    err_msg = err_msg.format(element_name, str(exp))
                    request.session["validation_error"] = err_msg
                    logger.warn(err_msg)
                # TODO: it's brittle to embed validation logic at this level.
                if element_name == "title":
                    res.update_public_and_discoverable()
                if is_update_success:
                    resource_modified(res, request.user, overwrite_bag=False)
            elif "errors" in response:
                err_msg = err_msg.format(element_name, response["errors"])

    if request.is_ajax():
        if is_update_success:
            res_public_status = "public" if res.raccess.public else "not public"
            res_discoverable_status = (
                "discoverable" if res.raccess.discoverable else "not discoverable"
            )
            if res.can_be_public_or_discoverable:
                metadata_status = METADATA_STATUS_SUFFICIENT
            else:
                metadata_status = METADATA_STATUS_INSUFFICIENT
            if (
                element_name.lower() == "site"
                and res.resource_type == "CompositeResource"
            ):
                # get the spatial coverage element
                spatial_coverage_dict = get_coverage_data_dict(res)
                ajax_response_data = {
                    "status": "success",
                    "element_name": element_name,
                    "spatial_coverage": spatial_coverage_dict,
                    "has_logical_temporal_coverage": res.has_logical_temporal_coverage,
                    "has_logical_spatial_coverage": res.has_logical_spatial_coverage,
                    "metadata_status": metadata_status,
                    "res_public_status": res_public_status,
                    "res_discoverable_status": res_discoverable_status,
                    "element_exists": element_exists,
                }
            else:
                ajax_response_data = {
                    "status": "success",
                    "element_name": element_name,
                    "metadata_status": metadata_status,
                    "res_public_status": res_public_status,
                    "res_discoverable_status": res_discoverable_status,
                    "element_exists": element_exists,
                }

            ajax_response_data["is_dirty"] = (
                res.metadata.is_dirty if hasattr(res.metadata, "is_dirty") else False
            )

            return JsonResponse(ajax_response_data)
        else:
            ajax_response_data = {"status": "error", "message": err_msg}
            return JsonResponse(ajax_response_data)

    if "resource-mode" in request.POST:
        request.session["resource-mode"] = "edit"

    return HttpResponseRedirect(request.META["HTTP_REFERER"])


@swagger_auto_schema(method="get", auto_schema=None)
@api_view(["GET"])
def file_download_url_mapper(request, shortkey):
    """maps the file URIs in resourcemap document to django_irods download view function"""
    try:
        res, _, _ = authorize(
            request,
            shortkey,
            needed_permission=ACTION_TO_AUTHORIZE.VIEW_RESOURCE,
            raises_exception=False,
        )
    except ObjectDoesNotExist:
        return HttpResponse("resource not found", status=status.HTTP_404_NOT_FOUND)
    except PermissionDenied:
        return HttpResponse(
            "access not authorized", status=status.HTTP_401_UNAUTHORIZED
        )

    path_split = request.path.split("/")[2:]  # strip /resource/
    public_file_path = "/".join(path_split)

    istorage = res.get_irods_storage()
    url_download = (
        True if request.GET.get("url_download", "false").lower() == "true" else False
    )
    zipped = True if request.GET.get("zipped", "false").lower() == "true" else False
    aggregation = (
        True if request.GET.get("aggregation", "false").lower() == "true" else False
    )
    return HttpResponseRedirect(
        istorage.url(public_file_path, url_download, zipped, aggregation)
    )


def delete_metadata_element(
    request, shortkey, element_name, element_id, *args, **kwargs
):
    res, _, _ = authorize(
        request, shortkey, needed_permission=ACTION_TO_AUTHORIZE.EDIT_RESOURCE
    )

    res.metadata.delete_element(element_name, element_id)
    res.update_public_and_discoverable()
    resource_modified(res, request.user, overwrite_bag=False)
    request.session["resource-mode"] = "edit"
    return HttpResponseRedirect(request.META["HTTP_REFERER"])


def delete_author(request, shortkey, element_id, *args, **kwargs):
    res, _, _ = authorize(
        request, shortkey, needed_permission=ACTION_TO_AUTHORIZE.EDIT_RESOURCE
    )
    try:
        res.metadata.delete_element("creator", element_id)
        resource_modified(res, request.user, overwrite_bag=False)
        ajax_response_data = {
            "status": "success",
            "message": "Author was deleted successfully",
        }
    except Error as exp:
        ajax_response_data = {"status": "error", "message": str(exp)}
    return JsonResponse(ajax_response_data)


def delete_file(request, shortkey, f, *args, **kwargs):
    res, _, user = authorize(
        request, shortkey, needed_permission=ACTION_TO_AUTHORIZE.EDIT_RESOURCE
    )
    try:
        hydroshare.delete_resource_file(shortkey, f, user)  # calls resource_modified
    except ValidationError as err:
        request.session["validation_error"] = str(err)
        logger.warn(str(err))
    finally:
        request.session["resource-mode"] = "edit"

    if res.can_be_public_or_discoverable:
        request.session["meta-status"] = METADATA_STATUS_SUFFICIENT
    else:
        request.session["meta-status"] = METADATA_STATUS_INSUFFICIENT

    return HttpResponseRedirect(request.META["HTTP_REFERER"])


def delete_multiple_files(request, shortkey, *args, **kwargs):
    res, _, user = authorize(
        request, shortkey, needed_permission=ACTION_TO_AUTHORIZE.EDIT_RESOURCE
    )
    # file_ids is a string of file ids separated by comma
    f_ids = request.POST["file_ids"]
    f_id_list = f_ids.split(",")
    for f_id in f_id_list:
        f_id = f_id.strip()
        try:
            hydroshare.delete_resource_file(
                shortkey, f_id, user
            )  # calls resource_modified
        except ValidationError as err:
            request.session["resource-mode"] = "edit"
            request.session["validation_error"] = str(err)
            logger.warn(str(err))
            return HttpResponseRedirect(request.META["HTTP_REFERER"])
        except ObjectDoesNotExist as ex:
            # Since some specific resource types such as feature resource type delete all other
            # dependent content files together when one file is deleted, we make this specific
            # ObjectDoesNotExist exception as legitimate in delete_multiple_files() without
            # raising this specific exception
            logger.warn(str(ex))
            continue

    request.session["resource-mode"] = "edit"

    if res.can_be_public_or_discoverable:
        request.session["meta-status"] = METADATA_STATUS_SUFFICIENT
    else:
        request.session["meta-status"] = METADATA_STATUS_INSUFFICIENT

    return HttpResponseRedirect(request.META["HTTP_REFERER"])


def delete_resource(request, shortkey, usertext, *args, **kwargs):
    res, _, user = authorize(
        request, shortkey, needed_permission=ACTION_TO_AUTHORIZE.DELETE_RESOURCE
    )
    if usertext != "DELETE":
        return HttpResponse(
            "'usertext' path parameter must be provided with value 'DELETE'",
            status=status.HTTP_400_BAD_REQUEST,
        )
    if res.metadata.relations.all().filter(type=RelationTypes.isReplacedBy).exists():
        return HttpResponse(
            "An obsoleted resource in the middle of the obsolescence chain cannot be deleted.",
            status=status.HTTP_400_BAD_REQUEST,
        )
    if request.is_ajax():
        task_id = get_resource_delete_task(shortkey)
        if not task_id:
            # make resource being deleted not discoverable to inform solr to remove this resource from solr index
            # deletion of a discoverable resource corrupts SOLR.
            # Fix by making the resource undiscoverable.
            # This has the side-effect of deleting the resource from SOLR.
            res.set_discoverable(False)
            res.extra_data["to_be_deleted"] = True
            res.save()
            task = delete_resource_task.apply_async((shortkey, user.username))
            task_id = task.task_id
<<<<<<< HEAD
        task_dict = get_or_create_task_notification(task_id, name='resource delete', payload=shortkey,
                                                    username=user.username)
        pre_delete_resource.send(sender=type(res), request=request, user=user,
                                 resource_shortkey=shortkey, resource=res,
                                 resource_title=res.metadata.title, resource_type=res.resource_type, **kwargs)
=======
        task_dict = get_or_create_task_notification(
            task_id, name="resource delete", payload=shortkey, username=user.username
        )
        signals.pre_delete_resource.send(
            sender=type(res),
            request=request,
            user=user,
            resource_shortkey=shortkey,
            resource=res,
            resource_title=res.metadata.title,
            resource_type=res.resource_type,
            **kwargs,
        )
>>>>>>> de4d8309
        return JsonResponse(task_dict)
    else:
        try:
            # make resource being deleted not discoverable to inform solr to remove this resource from solr index
            res.set_discoverable(False)
            hydroshare.delete_resource(shortkey, request_username=request.user.username)
<<<<<<< HEAD
            pre_delete_resource.send(sender=type(res), request=request, user=user,
                                     resource_shortkey=shortkey, resource=res,
                                     resource_title=res.metadata.title, resource_type=res.resource_type, **kwargs)
            return HttpResponseRedirect('/my-resources/')
=======
            signals.pre_delete_resource.send(
                sender=type(res),
                request=request,
                user=user,
                resource_shortkey=shortkey,
                resource=res,
                resource_title=res.metadata.title,
                resource_type=res.resource_type,
                **kwargs,
            )
            return HttpResponseRedirect("/my-resources/")
>>>>>>> de4d8309
        except ValidationError as ex:
            request.session["validation_error"] = str(ex)
            logger.warn(str(ex))
            return HttpResponseRedirect(request.META["HTTP_REFERER"])


def rep_res_bag_to_irods_user_zone(request, shortkey, *args, **kwargs):
    """
    This function needs to be called via AJAX. The function replicates resource bag to iRODS user zone on
    users.hydroshare.org which is federated with hydroshare zone under the iRODS user account corresponding to a
    HydroShare user. This function should only be called or exposed to be called from web interface when a
    corresponding iRODS user account on hydroshare user Zone exists. The purpose of this function is to allow
    HydroShare resource bag that a HydroShare user has access to be copied to HydroShare user's iRODS space in
    HydroShare user zone so that users can do analysis or computations on the resource
    Args:
        request: an AJAX request
        shortkey: UUID of the resource to be copied to the login user's iRODS user space

    Returns:
        JSON list that indicates status of resource replication, i.e., success or error
    """

    res, authorized, user = authorize(
        request,
        shortkey,
        needed_permission=ACTION_TO_AUTHORIZE.VIEW_RESOURCE,
        raises_exception=False,
    )
    if not authorized:
        return JsonResponse(
            {"error": "You are not authorized to replicate this resource."},
            status=status.HTTP_401_UNAUTHORIZED,
        )

    task = replicate_resource_bag_to_user_zone_task.apply_async(
        (shortkey, user.username)
    )
    task_id = task.task_id
    task_dict = get_or_create_task_notification(
        task_id, name="resource copy to user zone", username=user.username
    )
    return JsonResponse(task_dict)


def list_referenced_content(request, shortkey, *args, **kwargs):
    res, authorized, user = authorize(
        request, shortkey, needed_permission=ACTION_TO_AUTHORIZE.VIEW_RESOURCE
    )
    # subfolders could be named contents
    return JsonResponse(
        {
            "filenames": [
                x.url.split("contents", 1)[-1]
                for x in list(res.logical_files)
                if "url" in x.extra_data
            ]
        }
    )


def copy_resource(request, shortkey, *args, **kwargs):
    res, authorized, user = authorize(
        request, shortkey, needed_permission=ACTION_TO_AUTHORIZE.VIEW_RESOURCE
    )
    if request.is_ajax():
        task = copy_resource_task.apply_async((shortkey, None, user.username))
        task_id = task.task_id
<<<<<<< HEAD
        task_dict = get_or_create_task_notification(task_id, name='resource copy', payload=shortkey,
                                                    username=user.username)
=======
        task_dict = get_or_create_task_notification(
            task_id, name="resource copy", payload=shortkey, username=user.username
        )
>>>>>>> de4d8309
        return JsonResponse(task_dict)
    else:
        try:
            response_url = copy_resource_task(
                shortkey, new_res_id=None, request_username=user.username
            )
            return HttpResponseRedirect(response_url)
        except hydroshare.utils.ResourceCopyException:
            return HttpResponseRedirect(res.get_absolute_url())


<<<<<<< HEAD
res_id = openapi.Parameter('id', openapi.IN_PATH, description="Id of the resource to be copied",
                           type=openapi.TYPE_STRING)


@swagger_auto_schema(method='post', operation_description="Copy a resource",
                     responses={202: "Returns the resource ID of the newly created resource"},
                     manual_parameters=[res_id])
@api_view(['POST'])
=======
res_id = openapi.Parameter(
    "id",
    openapi.IN_PATH,
    description="Id of the resource to be copied",
    type=openapi.TYPE_STRING,
)


@swagger_auto_schema(
    method="post",
    operation_description="Copy a resource",
    responses={202: "Returns the resource ID of the newly created resource"},
    manual_parameters=[res_id],
)
@api_view(["POST"])
>>>>>>> de4d8309
def copy_resource_public(request, pk):
    """
    Copy a resource

    :param request:
    :param pk: id of the resource to be copied
    """
    response = copy_resource(request, pk)
    return HttpResponse(response.url.split("/")[2], status=202)


def create_new_version_resource(request, shortkey, *args, **kwargs):
    res, authorized, user = authorize(
        request, shortkey, needed_permission=ACTION_TO_AUTHORIZE.CREATE_RESOURCE_VERSION
    )
    if res.locked_time:
        # cannot create new version for this resource since the resource is locked by another
        # user
        request.session["resource_creation_error"] = (
            "Failed to create a new version for "
            "this resource since another user is "
            "creating a new version for this "
            "resource synchronously."
        )
        return HttpResponseRedirect(res.get_absolute_url())
    # lock the resource to prevent concurrent new version creation since only one new version for an
    # obsoleted resource is allowed
    res.locked_time = datetime.datetime.now(tz.UTC)
    res.save()
    if request.is_ajax():
        task = create_new_version_resource_task.apply_async((shortkey, user.username))
        task_id = task.task_id
        task_dict = get_or_create_task_notification(
            task_id, name="resource version", payload=shortkey, username=user.username
        )
        return JsonResponse(task_dict)
    else:
        try:
            response_url = create_new_version_resource_task(shortkey, user.username)
            return HttpResponseRedirect(response_url)
<<<<<<< HEAD
        except hydroshare.utils.ResourceVersioningException as ex:
            request.session['resource_creation_error'] = 'Failed to create a new version of ' \
                                                         'this resource: ' + str(ex)
            return HttpResponseRedirect(res.get_absolute_url())


res_id = openapi.Parameter('id', openapi.IN_PATH, description="Id of the resource to be versioned",
                           type=openapi.TYPE_STRING)


@swagger_auto_schema(method='post', operation_description="Create a new version of a resource",
                     responses={202: "Returns the resource ID of the new version"}, manual_parameters=[res_id])
@api_view(['POST'])
=======
        except utils.ResourceVersioningException as ex:
            request.session[
                "resource_creation_error"
            ] = "Failed to create a new version of " "this resource: " + str(ex)
            return HttpResponseRedirect(res.get_absolute_url())


res_id = openapi.Parameter(
    "id",
    openapi.IN_PATH,
    description="Id of the resource to be versioned",
    type=openapi.TYPE_STRING,
)


@swagger_auto_schema(
    method="post",
    operation_description="Create a new version of a resource",
    responses={202: "Returns the resource ID of the new version"},
    manual_parameters=[res_id],
)
@api_view(["POST"])
>>>>>>> de4d8309
def create_new_version_resource_public(request, pk):
    """
    Create a new version of a resource

    :param request:
    :param pk: id of the resource to be versioned
    :return: HttpResponse with status code
    """
    redirect = create_new_version_resource(request, pk)
    return HttpResponse(redirect.url.split("/")[2], status=202)


def publish(request, shortkey, *args, **kwargs):
    if not request.user.is_superuser:
        raise ValidationError("Resource can only be published by an admin user")
    try:
        hydroshare.publish_resource(request.user, shortkey)
    except ValidationError as exp:
        request.session["validation_error"] = str(exp)
        logger.warn(str(exp))
    return HttpResponseRedirect(request.META["HTTP_REFERER"])


def submit_for_review(request, shortkey, *args, **kwargs):
    # only resource owners are allowed to submit for review
    res, _, _ = authorize(
        request, shortkey, needed_permission=ACTION_TO_AUTHORIZE.SET_RESOURCE_FLAG
    )

    missing = res.metadata.get_required_missing_elements("published")
    if missing:
        message = f"""This resource doesn't meet the minimum metadata standards for publication
                and adherence to community guidelines. {' '.join(missing)}
                """
        messages.error(request, message)
        return HttpResponseRedirect(request.META["HTTP_REFERER"])

    try:
        hydroshare.submit_resource_for_review(request, shortkey)
    except ValidationError as exp:
        request.session["validation_error"] = str(exp)
        logger.warn(str(exp))
    else:
        message = """Congratulations!
                Your resource is under review for appropriate minimum metadata and to ensure that it adheres to
                community guidelines.
                The review process will likely be complete within 1 business day, but not exceed 2 business days.
                You will receive a notification via email once the review process has concluded."""
        messages.success(request, message)
    return HttpResponseRedirect(request.META["HTTP_REFERER"])


def set_resource_flag(request, shortkey, *args, **kwargs):
    # only resource owners are allowed to change resource flags
    ajax_response_data = {"status": "error", "message": ""}
    flag = resolve_request(request).get("flag", None)
    res, authorized, user = authorize(
        request,
        shortkey,
        needed_permission=ACTION_TO_AUTHORIZE.SET_RESOURCE_FLAG,
        raises_exception=False,
    )
    if not authorized:
        # for published resource above authorize call will return false
        # need to then check permission to change shareable flag
        if flag in ("make_shareable", "make_not_shareable"):
            if not user.uaccess.can_change_resource_shareable_flag(res):
                raise PermissionDenied
        else:
            raise PermissionDenied

    message = None

    if flag == "make_public":
        message = _set_resource_sharing_status(
            user, res, flag_to_set="public", flag_value=True
        )
    elif flag == "make_private" or flag == "make_not_discoverable":
        message = _set_resource_sharing_status(
            user, res, flag_to_set="discoverable", flag_value=False
        )
    elif flag == "make_discoverable":
        message = _set_resource_sharing_status(
            user, res, flag_to_set="discoverable", flag_value=True
        )
    elif flag == "make_not_shareable":
        message = _set_resource_sharing_status(
            user, res, flag_to_set="shareable", flag_value=False
        )
    elif flag == "make_shareable":
        message = _set_resource_sharing_status(
            user, res, flag_to_set="shareable", flag_value=True
        )
    elif flag == "make_require_lic_agreement":
        res.set_require_download_agreement(user, value=True)
    elif flag == "make_not_require_lic_agreement":
        res.set_require_download_agreement(user, value=False)
    elif flag == "enable_private_sharing_link":
        res.set_private_sharing_link(user, value=True)
    elif flag == "remove_private_sharing_link":
        res.set_private_sharing_link(user, value=False)
    else:
        message = "Invalid resource flag"
    if message is not None:
        ajax_response_data["message"] = message
    else:
        ajax_response_data["status"] = "success"

    return JsonResponse(ajax_response_data)


<<<<<<< HEAD
res_id = openapi.Parameter('id', openapi.IN_PATH, description="Id of the resource to be flagged",
                           type=openapi.TYPE_STRING)


@swagger_auto_schema(method='post', operation_description="Set resource flag to 'Public'",
                     responses={202: "Returns the resource ID of the new version"}, manual_parameters=[res_id])
@api_view(['POST'])
=======
res_id = openapi.Parameter(
    "id",
    openapi.IN_PATH,
    description="Id of the resource to be flagged",
    type=openapi.TYPE_STRING,
)


@swagger_auto_schema(
    method="post",
    operation_description="Set resource flag to 'Public'",
    responses={202: "Returns the resource ID of the new version"},
    manual_parameters=[res_id],
)
@api_view(["POST"])
>>>>>>> de4d8309
def set_resource_flag_public(request, pk):
    """
    Set resource flag to "Public"

    :param request:
    :param pk: id of the resource to be modified
    :return: HttpResponse with status code
    """
    http_request = request._request
    http_request.data = request.data.copy()
    js_response = set_resource_flag(http_request, pk)
    data = json.loads(js_response.content)
    if data["status"] == "error":
        return HttpResponse(data["message"], status=400)
    return HttpResponse(status=202)


def share_resource_with_user(request, shortkey, privilege, user_id, *args, **kwargs):
    """this view function is expected to be called by ajax"""
    return _share_resource(request, shortkey, privilege, user_id, user_or_group="user")


def share_resource_with_group(request, shortkey, privilege, group_id, *args, **kwargs):
    """this view function is expected to be called by ajax"""
    return _share_resource(
        request, shortkey, privilege, group_id, user_or_group="group"
    )


def _share_resource(request, shortkey, privilege, user_or_group_id, user_or_group):
    """
    share resource with a user or group
    :param request:
    :param shortkey: id of the resource to share with
    :param privilege: access privilege need for the resource
    :param user_or_group_id: id of the user or group with whom the resource to be shared
    :param user_or_group: indicates if the resource to be shared with a user or group. A value of 'user' will share
                          the resource with a user whose id is provided with the parameter 'user_or_group_id'.
                          Any other value for this parameter assumes resource to be shared with a group.
    :return:
    """

    res, _, user = authorize(
        request, shortkey, needed_permission=ACTION_TO_AUTHORIZE.VIEW_RESOURCE
    )
    user_to_share_with = None
    group_to_share_with = None
    status_code = 200
<<<<<<< HEAD
    if user_or_group == 'user':
        user_to_share_with = hydroshare.utils.user_from_id(user_or_group_id)
=======
    if user_or_group == "user":
        user_to_share_with = utils.user_from_id(user_or_group_id)
>>>>>>> de4d8309
    else:
        group_to_share_with = hydroshare.utils.group_from_id(user_or_group_id)

    status = "success"
    err_message = ""
    if privilege == "view":
        access_privilege = PrivilegeCodes.VIEW
    elif privilege == "edit":
        access_privilege = PrivilegeCodes.CHANGE
    elif privilege == "owner":
        if user_or_group != "user":
            status_code = 400
            err_message = "Group can't have owner privilege over a resource"
            access_privilege = PrivilegeCodes.NONE
        else:
            access_privilege = PrivilegeCodes.OWNER
    else:
        status_code = 400
        err_message = "Not a valid privilege"
        access_privilege = PrivilegeCodes.NONE

    if access_privilege != PrivilegeCodes.NONE:
        try:
            if user_or_group == "user":
                user.uaccess.share_resource_with_user(
                    res, user_to_share_with, access_privilege
                )
            else:
                user.uaccess.share_resource_with_group(
                    res, group_to_share_with, access_privilege
                )
        except PermissionDenied as exp:
            status = "error"
            err_message = str(exp)
    else:
        status = "error"

    from hs_core.models import get_access_object

    if user_or_group == "user":
        user_can_undo = request.user.uaccess.can_undo_share_resource_with_user(
            res, user_to_share_with
        )
        user_to_share_with.can_undo = user_can_undo

        ajax_response_data = {
            "status": status,
            "error_msg": err_message,
            "user": get_access_object(user_to_share_with, "user", privilege),
        }
    else:
        group_can_undo = request.user.uaccess.can_undo_share_resource_with_group(
            res, group_to_share_with
        )
        group_to_share_with.can_undo = group_can_undo

        ajax_response_data = {
            "status": status,
            "error_msg": err_message,
            "user": get_access_object(group_to_share_with, "group", privilege),
        }

    return HttpResponse(json.dumps(ajax_response_data), status=status_code)


def unshare_resource_with_user(request, shortkey, user_id, *args, **kwargs):
    """this view function is expected to be called by ajax"""

<<<<<<< HEAD
    res, _, user = authorize(request, shortkey, needed_permission=ACTION_TO_AUTHORIZE.VIEW_RESOURCE)
    user_to_unshare_with = hydroshare.utils.user_from_id(user_id)
    ajax_response_data = {'status': 'success'}
=======
    res, _, user = authorize(
        request, shortkey, needed_permission=ACTION_TO_AUTHORIZE.VIEW_RESOURCE
    )
    user_to_unshare_with = utils.user_from_id(user_id)
    ajax_response_data = {"status": "success"}
>>>>>>> de4d8309
    try:
        user.uaccess.unshare_resource_with_user(res, user_to_unshare_with)
        if user not in res.raccess.view_users:
            # user has no explict access to the resource - redirect to resource listing page
            ajax_response_data["redirect_to"] = "/my-resources/"

    except PermissionDenied as exp:
        ajax_response_data["status"] = "error"
        ajax_response_data["message"] = str(exp)

    return JsonResponse(ajax_response_data)


def unshare_resource_with_group(request, shortkey, group_id, *args, **kwargs):
    """this view function is expected to be called by ajax"""

<<<<<<< HEAD
    res, _, user = authorize(request, shortkey, needed_permission=ACTION_TO_AUTHORIZE.VIEW_RESOURCE)
    group_to_unshare_with = hydroshare.utils.group_from_id(group_id)
    ajax_response_data = {'status': 'success'}
=======
    res, _, user = authorize(
        request, shortkey, needed_permission=ACTION_TO_AUTHORIZE.VIEW_RESOURCE
    )
    group_to_unshare_with = utils.group_from_id(group_id)
    ajax_response_data = {"status": "success"}
>>>>>>> de4d8309
    try:
        user.uaccess.unshare_resource_with_group(res, group_to_unshare_with)
        if user not in res.raccess.view_users:
            # user has no explicit access to the resource - redirect to resource listing page
            ajax_response_data["redirect_to"] = "/my-resources/"
    except PermissionDenied as exp:
        ajax_response_data["status"] = "error"
        ajax_response_data["message"] = str(exp)

    return JsonResponse(ajax_response_data)


def undo_share_resource_with_user(request, shortkey, user_id, *args, **kwargs):
    """this view function is expected to be called by ajax"""

<<<<<<< HEAD
    res, _, user = authorize(request, shortkey, needed_permission=ACTION_TO_AUTHORIZE.VIEW_RESOURCE)
    user_to_unshare_with = hydroshare.utils.user_from_id(user_id)
    ajax_response_data = {'status': 'success'}
=======
    res, _, user = authorize(
        request, shortkey, needed_permission=ACTION_TO_AUTHORIZE.VIEW_RESOURCE
    )
    user_to_unshare_with = utils.user_from_id(user_id)
    ajax_response_data = {"status": "success"}
>>>>>>> de4d8309
    try:
        user.uaccess.undo_share_resource_with_user(res, user_to_unshare_with)
        undo_user_privilege = res.raccess.get_effective_privilege(user_to_unshare_with)
        if undo_user_privilege == PrivilegeCodes.VIEW:
            undo_user_privilege = "view"
        elif undo_user_privilege == PrivilegeCodes.CHANGE:
            undo_user_privilege = "edit"
        elif undo_user_privilege == PrivilegeCodes.OWNER:
            undo_user_privilege = "owner"
        else:
            undo_user_privilege = "none"
        ajax_response_data["undo_user_privilege"] = undo_user_privilege

        if user not in res.raccess.view_users:
            # user has no explict access to the resource - redirect to resource listing page
            ajax_response_data["redirect_to"] = "/my-resources/"

    except PermissionDenied as exp:
        ajax_response_data["status"] = "error"
        ajax_response_data["message"] = str(exp)

    return JsonResponse(ajax_response_data)


def undo_share_resource_with_group(request, shortkey, group_id, *args, **kwargs):
    """this view function is expected to be called by ajax"""

<<<<<<< HEAD
    res, _, user = authorize(request, shortkey, needed_permission=ACTION_TO_AUTHORIZE.VIEW_RESOURCE)
    group_to_unshare_with = hydroshare.utils.group_from_id(group_id)
    ajax_response_data = {'status': 'success'}
=======
    res, _, user = authorize(
        request, shortkey, needed_permission=ACTION_TO_AUTHORIZE.VIEW_RESOURCE
    )
    group_to_unshare_with = utils.group_from_id(group_id)
    ajax_response_data = {"status": "success"}
>>>>>>> de4d8309
    try:
        user.uaccess.undo_share_resource_with_group(res, group_to_unshare_with)
        if group_to_unshare_with in res.raccess.edit_groups:
            undo_group_privilege = "edit"
        elif group_to_unshare_with in res.raccess.view_groups:
            undo_group_privilege = "view"
        else:
            undo_group_privilege = "none"
        ajax_response_data["undo_group_privilege"] = undo_group_privilege

        if user not in res.raccess.view_users:
            # user has no explicit access to the resource - redirect to resource listing page
            ajax_response_data["redirect_to"] = "/my-resources/"
    except PermissionDenied as exp:
        ajax_response_data["status"] = "error"
        ajax_response_data["message"] = str(exp)

    return JsonResponse(ajax_response_data)


def verify_account(request, *args, **kwargs):
    context = {"username": request.GET["username"], "email": request.GET["email"]}
    return render(request, "pages/verify-account.html", context)


@processor_for("resend-verification-email")
def resend_verification_email(request):
    u = get_object_or_404(
        User, username=request.GET["username"], email=request.GET["email"]
    )
    try:
        token = signing.dumps("verify_user_email:{0}:{1}".format(u.pk, u.email))
        u.email_user(
            "Please verify your new Hydroshare account.",
            """
This is an automated email from Hydroshare.org. If you requested a Hydroshare account, please
go to http://{domain}/verify/{token}/ and verify your account.
""".format(
                domain=Site.objects.get_current().domain, token=token
            ),
        )

        context = {"is_email_sent": True}
        return render(request, "pages/verify-account.html", context)
    except: # noqa
        pass  # FIXME should log this instead of ignoring it.


class FilterForm(forms.Form):
    start = forms.IntegerField(required=False)
    published = forms.BooleanField(required=False)
    edit_permission = forms.BooleanField(required=False)
    owner = forms.CharField(required=False)
    user = forms.ModelChoiceField(queryset=User.objects.all(), required=False)
    from_date = forms.DateTimeField(required=False)


class GroupForm(forms.Form):
    name = forms.CharField(required=True)
    description = forms.CharField(required=True)
    purpose = forms.CharField(required=False)
    email = forms.EmailField(required=False)
    url = forms.URLField(required=False)
    picture = ThumbnailImageField()
    privacy_level = forms.CharField(required=True)
    auto_approve = forms.BooleanField(required=False)
    requires_explanation = forms.BooleanField(required=False)

    def clean_privacy_level(self):
        data = self.cleaned_data["privacy_level"]
        if data not in ("public", "private", "discoverable"):
            raise forms.ValidationError("Invalid group privacy level.")
        return data

    def _set_privacy_level(self, group, privacy_level):
        if privacy_level == "public":
            group.gaccess.public = True
            group.gaccess.discoverable = True
        elif privacy_level == "private":
            group.gaccess.public = False
            group.gaccess.discoverable = False
        elif privacy_level == "discoverable":
            group.gaccess.discoverable = True
            group.gaccess.public = False

        group.gaccess.save()


class GroupCreateForm(GroupForm):
    def save(self, request):
        frm_data = self.cleaned_data

<<<<<<< HEAD
        new_group = request.user.uaccess.create_group(title=frm_data['name'],
                                                      description=frm_data['description'],
                                                      purpose=frm_data['purpose'],
                                                      email=frm_data['email'],
                                                      url=frm_data['url'],
                                                      auto_approve=frm_data['auto_approve'],
                                                      requires_explanation=frm_data['requires_explanation'])
        if 'picture' in request.FILES:
=======
        new_group = request.user.uaccess.create_group(
            title=frm_data["name"],
            description=frm_data["description"],
            purpose=frm_data["purpose"],
            auto_approve=frm_data["auto_approve"],
            requires_explanation=frm_data["requires_explanation"],
        )
        if "picture" in request.FILES:
>>>>>>> de4d8309
            # resize uploaded image
            img = request.FILES["picture"]
            img.image = get_thumbnail(img, "x150", crop="center")
            new_group.gaccess.picture = img

        privacy_level = frm_data["privacy_level"]
        self._set_privacy_level(new_group, privacy_level)
        return new_group


class GroupUpdateForm(GroupForm):
    def update(self, group_to_update, request):
        frm_data = self.cleaned_data
        group_to_update.name = frm_data["name"]
        group_to_update.save()
<<<<<<< HEAD
        group_to_update.gaccess.description = frm_data['description']
        group_to_update.gaccess.purpose = frm_data['purpose']
        group_to_update.gaccess.email = frm_data['email']
        group_to_update.gaccess.url = frm_data['url']
        group_to_update.gaccess.auto_approve = frm_data['auto_approve']
        group_to_update.gaccess.requires_explanation = frm_data['requires_explanation']
        if 'picture' in request.FILES:
=======
        group_to_update.gaccess.description = frm_data["description"]
        group_to_update.gaccess.purpose = frm_data["purpose"]
        group_to_update.gaccess.auto_approve = frm_data["auto_approve"]
        group_to_update.gaccess.requires_explanation = frm_data["requires_explanation"]
        if "picture" in request.FILES:
>>>>>>> de4d8309
            # resize uploaded image
            img = request.FILES["picture"]
            img.image = get_thumbnail(img, "x150", crop="center")
            group_to_update.gaccess.picture = img

        privacy_level = frm_data["privacy_level"]
        self._set_privacy_level(group_to_update, privacy_level)


class PatchedChoiceWidget(autocomplete_light.ChoiceWidget):
    """Patching the render() function of ChoiceWidget class to work with Django 3.2"""

    def __init__(
        self,
        autocomplete=None,
        widget_js_attributes=None,
        autocomplete_js_attributes=None,
        extra_context=None,
        registry=None,
        widget_template=None,
        widget_attrs=None,
        *args,
        **kwargs,
    ):
        super(PatchedChoiceWidget, self).__init__(
            autocomplete,
            widget_js_attributes,
            autocomplete_js_attributes,
            extra_context,
            registry,
            widget_template,
            widget_attrs,
            *args,
            **kwargs,
        )

    def render(self, name, value, attrs=None, renderer=None):
        """Adding the 'renderer' parameter to fix the exception
        'render() got an unexpected keyword argument 'renderer'"""

        return super(PatchedChoiceWidget, self).render(name, value, attrs)


@processor_for(GenericResource)
def add_generic_context(request, page):
    user = request.user
    user_zone_account_exist = hydroshare.utils.get_user_zone_status_info(user)

    class AddUserForm(forms.Form):
        user = forms.ModelChoiceField(
            User.objects.filter(is_active=True).all(),
            widget=PatchedChoiceWidget(
                autocomplete="UserAutocomplete", attrs={"id": "user"}
            ),
        )

    class AddUserContriForm(forms.Form):
        user = forms.ModelChoiceField(
            User.objects.filter(is_active=True).all(),
            widget=PatchedChoiceWidget(
                autocomplete="UserAutocomplete", attrs={"id": "user"}
            ),
        )

    class AddUserInviteForm(forms.Form):
        user = forms.ModelChoiceField(
            User.objects.filter(is_active=True).all(),
            widget=PatchedChoiceWidget(
                autocomplete="UserAutocomplete", attrs={"id": "user"}
            ),
        )

    class AddUserHSForm(forms.Form):
        user = forms.ModelChoiceField(
            User.objects.filter(is_active=True).all(),
            widget=PatchedChoiceWidget(
                autocomplete="UserAutocomplete", attrs={"id": "user"}
            ),
        )

    class AddGroupForm(forms.Form):
        group = forms.ModelChoiceField(
            Group.objects.filter(gaccess__active=True)
            .exclude(name="Hydroshare Author")
            .all(),
            widget=PatchedChoiceWidget(autocomplete="GroupAutocomplete"),
        )

    return {
        "add_view_contrib_user_form": AddUserContriForm(),
        "add_view_invite_user_form": AddUserInviteForm(),
        "add_view_hs_user_form": AddUserHSForm(),
        "add_view_user_form": AddUserForm(),
        # Reuse the same class AddGroupForm() leads to duplicated IDs.
        "add_view_group_form": AddGroupForm(),
        "add_edit_group_form": AddGroupForm(),
        "user_zone_account_exist": user_zone_account_exist,
    }


@login_required
def create_resource(request, *args, **kwargs):
    # Note: This view function must be called by ajax

    ajax_response_data = {"status": "error", "message": ""}
    resource_type = request.POST["resource-type"]
    res_title = request.POST["title"]
    resource_files, full_paths = extract_files_with_paths(request)
    auto_aggregate = request.POST.get("auto_aggregate", "true").lower() == "true"

    url_key = "page_redirect_url"
    try:
<<<<<<< HEAD
        _, res_title, metadata = \
            hydroshare.utils.resource_pre_create_actions(resource_type=resource_type,
                                                         files=resource_files,
                                                         resource_title=res_title,
                                                         page_redirect_url_key=url_key,
                                                         requesting_user=request.user,
                                                         **kwargs)
    except hydroshare.utils.ResourceFileSizeException as ex:
        ajax_response_data['message'] = str(ex)
        return JsonResponse(ajax_response_data)

    except hydroshare.utils.ResourceFileValidationException as ex:
        ajax_response_data['message'] = str(ex)
=======
        _, res_title, metadata = hydroshare.utils.resource_pre_create_actions(
            resource_type=resource_type,
            files=resource_files,
            resource_title=res_title,
            page_redirect_url_key=url_key,
            requesting_user=request.user,
            **kwargs,
        )
    except utils.ResourceFileSizeException as ex:
        ajax_response_data["message"] = str(ex)
        return JsonResponse(ajax_response_data)

    except utils.ResourceFileValidationException as ex:
        ajax_response_data["message"] = str(ex)
>>>>>>> de4d8309
        return JsonResponse(ajax_response_data)

    except Exception as ex:
        ajax_response_data["message"] = str(ex)
        return JsonResponse(ajax_response_data)

    try:
        resource = hydroshare.create_resource(
            resource_type=request.POST["resource-type"],
            owner=request.user,
            title=res_title,
            metadata=metadata,
            files=resource_files,
            content=res_title,
            full_paths=full_paths,
            auto_aggregate=auto_aggregate,
        )
    except SessionException as ex:
        ajax_response_data["message"] = ex.stderr
        return JsonResponse(ajax_response_data)
    except Exception as ex:
        ajax_response_data["message"] = str(ex)
        return JsonResponse(ajax_response_data)

    try:
<<<<<<< HEAD
        hydroshare.utils.resource_post_create_actions(request=request, resource=resource,
                                           user=request.user, metadata=metadata, **kwargs)
    except (hydroshare.utils.ResourceFileValidationException, Exception) as ex:
        request.session['validation_error'] = str(ex)
        ajax_response_data['message'] = str(ex)
        ajax_response_data['status'] = 'success'
        ajax_response_data['file_upload_status'] = 'error'
        ajax_response_data['resource_url'] = resource.get_absolute_url()
=======
        utils.resource_post_create_actions(
            request=request,
            resource=resource,
            user=request.user,
            metadata=metadata,
            **kwargs,
        )
    except (utils.ResourceFileValidationException, Exception) as ex:
        request.session["validation_error"] = str(ex)
        ajax_response_data["message"] = str(ex)
        ajax_response_data["status"] = "success"
        ajax_response_data["file_upload_status"] = "error"
        ajax_response_data["resource_url"] = resource.get_absolute_url()
>>>>>>> de4d8309
        return JsonResponse(ajax_response_data)

    request.session["just_created"] = True
    if not ajax_response_data["message"]:
        if resource.files.all():
            ajax_response_data["file_upload_status"] = "success"
        ajax_response_data["status"] = "success"
        ajax_response_data["resource_url"] = resource.get_absolute_url()

    return JsonResponse(ajax_response_data)


@login_required
def create_user_group(request, *args, **kwargs):
    group_form = GroupCreateForm(request.POST, request.FILES)
    if group_form.is_valid():
        try:
            new_group = group_form.save(request)
            messages.success(request, "Group creation was successful.")
            return HttpResponseRedirect(reverse("group", args=[new_group.id]))
        except IntegrityError as ex:
            if group_form.cleaned_data["name"] in str(ex):
                message = "Group name '{}' already exists".format(
                    group_form.cleaned_data["name"]
                )
                messages.error(request, "Group creation errors: {}.".format(message))
            else:
                messages.error(request, "Group creation errors:{}.".format(str(ex)))
    else:
        messages.error(
            request, "Group creation errors:{}.".format(group_form.errors.as_json)
        )

    return HttpResponseRedirect(request.META["HTTP_REFERER"])


@login_required
def update_user_community(request, community_id, *args, **kwargs):
    """Updates metadata for a community"""

    community_to_update = hydroshare.utils.community_from_id(community_id)

    # TODO: need community equivalent of can_change_group_flags
    # if user.uaccess.can_change_group_flags(community_to_update):

    community_form = UpdateCommunityForm(request.POST, request.FILES)
    if community_form.is_valid():
        try:
            community_form.update(community_to_update, request)
            messages.success(request, "Community update was successful.")
        except PermissionDenied:
            err_msg = f"You don't have permission to update community"
            messages.error(request, err_msg)
        except Exception as ex:
            messages.error(request, f"Community update errors:{str(ex)}.")

    else:
        messages.error(request, "Community update errors:{}.".format(community_form.errors.as_json))

    return HttpResponseRedirect(request.META['HTTP_REFERER'])


# TODO: FIGURE OUT HOW TO DELETE COMMUNITIES
@login_required
def delete_user_community(request, group_id, *args, **kwargs):
    """This one is not really deleting the group object, rather setting the active status
    to False (delete) which can be later restored (undelete) )"""
    try:
        hydroshare.set_group_active_status(request.user, group_id, False)
        messages.success(request, "Community delete was successful.")
    except PermissionDenied:
        messages.error(request, "Community delete errors: You don't have permission to delete"
                                " this community.")

    return HttpResponseRedirect(request.META['HTTP_REFERER'])


@login_required
def update_user_group(request, group_id, *args, **kwargs):
    user = request.user
    group_to_update = hydroshare.utils.group_from_id(group_id)

    if user.uaccess.can_change_group_flags(group_to_update):
        group_form = GroupUpdateForm(request.POST, request.FILES)
        if group_form.is_valid():
            try:
                group_form.update(group_to_update, request)
                messages.success(request, "Group update was successful.")
            except IntegrityError as ex:
                if group_form.cleaned_data["name"] in str(ex):
                    message = "Group name '{}' already exists".format(
                        group_form.cleaned_data["name"]
                    )
                    messages.error(request, "Group update errors: {}.".format(message))
                else:
                    messages.error(request, "Group update errors:{}.".format(str(ex)))
        else:
            messages.error(
                request, "Group update errors:{}.".format(group_form.errors.as_json)
            )
    else:
        messages.error(
            request,
            "Group update errors: You don't have permission to update this group",
        )

    return HttpResponseRedirect(request.META["HTTP_REFERER"])


@login_required
def delete_user_group(request, group_id, *args, **kwargs):
    """This one is not really deleting the group object, rather setting the active status
    to False (delete) which can be later restored (undelete) )"""
    try:
        hydroshare.set_group_active_status(request.user, group_id, False)
        messages.success(request, "Group delete was successful.")
    except PermissionDenied:
        messages.error(
            request,
            "Group delete errors: You don't have permission to delete" " this group.",
        )

    return HttpResponseRedirect(request.META["HTTP_REFERER"])


@login_required
def restore_user_group(request, group_id, *args, **kwargs):
    """This one is for setting the active status of the group back to True"""
    try:
        hydroshare.set_group_active_status(request.user, group_id, True)
        messages.success(request, "Group restore was successful.")
    except PermissionDenied:
        messages.error(
            request,
            "Group restore errors: You don't have permission to restore" " this group.",
        )

    return HttpResponseRedirect(request.META["HTTP_REFERER"])



@login_required
def share_group_with_user(request, group_id, user_id, privilege, *args, **kwargs):
    requesting_user = request.user
<<<<<<< HEAD
    group_to_share = hydroshare.utils.group_from_id(group_id)
    user_to_share_with = hydroshare.utils.user_from_id(user_id)
    if privilege == 'view':
=======
    group_to_share = utils.group_from_id(group_id)
    user_to_share_with = utils.user_from_id(user_id)
    if privilege == "view":
>>>>>>> de4d8309
        access_privilege = PrivilegeCodes.VIEW
    elif privilege == "edit":
        access_privilege = PrivilegeCodes.CHANGE
    elif privilege == "owner":
        access_privilege = PrivilegeCodes.OWNER
    else:
        access_privilege = PrivilegeCodes.NONE

    if access_privilege != PrivilegeCodes.NONE:
        if requesting_user.uaccess.can_share_group(group_to_share, access_privilege):
            try:
                requesting_user.uaccess.share_group_with_user(
                    group_to_share, user_to_share_with, access_privilege
                )
                messages.success(request, "User successfully added to the group")
            except PermissionDenied as ex:
                messages.error(request, str(ex))
        else:
            messages.error(request, "You don't have permission to add users to group")
    else:
        messages.error(request, "Invalid privilege for sharing group with user")

    return HttpResponseRedirect(request.META["HTTP_REFERER"])


@login_required
def unshare_group_with_user(request, group_id, user_id, *args, **kwargs):
    """
    Remove a user from a group

    :param request: group owner who is removing the user from the group
    :param group_id: id of the user being removed from the group
    :param user_id: id of the group from which the user to be removed
    :return:
    """
    requesting_user = request.user
    group_to_unshare = hydroshare.utils.group_from_id(group_id)
    user_to_unshare_with = hydroshare.utils.user_from_id(user_id)

    try:
        requesting_user.uaccess.unshare_group_with_user(
            group_to_unshare, user_to_unshare_with
        )
        if requesting_user == user_to_unshare_with:
            success_msg = "You successfully left the group."
        else:
            success_msg = "User successfully removed from the group."
        messages.success(request, success_msg)
    except PermissionDenied as ex:
        messages.error(request, str(ex))

    if requesting_user == user_to_unshare_with:
        return HttpResponseRedirect(reverse("my_groups"))
    else:
        return HttpResponseRedirect(request.META["HTTP_REFERER"])


@login_required
def make_group_membership_request(request, group_id, user_id=None, *args, **kwargs):
    """
    Allows either an owner of the group to invite a user to join a group or a user to make a request
    to join a group
    :param request: the user who is making the request
    :param group_id: ID of the group for which the join request/invitation to me made
    :param user_id: needed only when an owner is inviting a user to join a group. This is the id of the user the owner
                    is inviting
    :return:
    """
    requesting_user = request.user
    group_to_join = hydroshare.utils.group_from_id(group_id)
    user_to_join = None
    if request.method == "POST":
        explanation = request.POST.get("explanation", None)
    else:
        explanation = None
    if user_id is not None:
        user_to_join = hydroshare.utils.user_from_id(user_id)
    try:
        membership_request = requesting_user.uaccess.create_group_membership_request(
            group_to_join, user_to_join, explanation=explanation
        )
        if user_to_join is not None:
            message = "Group membership invitation was successful"
            # send mail to the user who was invited to join group

            send_action_to_take_email(
                request,
                user=user_to_join,
                action_type="group_membership",
                group=group_to_join,
                membership_request=membership_request,
                explanation=explanation,
            )
        else:
            message = "You are now a member of this group"
            # membership_request is None in case where group allows auto approval of membership
            # request. no need send email notification to group owners for membership approval
            if membership_request is not None:
                message = "Group membership request was successful"
                # send mail to all owners of the group for approval of the request
                for grp_owner in group_to_join.gaccess.owners:
                    send_action_to_take_email(
                        request,
                        user=requesting_user,
                        action_type="group_membership",
                        group=group_to_join,
                        group_owner=grp_owner,
                        membership_request=membership_request,
                        explanation=explanation,
                    )
            else:
                # send mail to all owners of the group to let them know that someone has
                # joined this group
                for grp_owner in group_to_join.gaccess.owners:
                    send_action_to_take_email(
                        request,
                        user=requesting_user,
                        action_type="group_auto_membership",
                        group=group_to_join,
                        group_owner=grp_owner,
                        explanation=explanation,
                    )
        messages.success(request, message)
    except PermissionDenied as ex:
        messages.error(request, str(ex))

    return HttpResponseRedirect(request.META["HTTP_REFERER"])


def group_membership(request, uidb36, token, membership_request_id, **kwargs):
    """
    View for the link in the verification email that was sent to a user
    when they request/invite to join a group.
    User is logged in and the request to join a group is accepted. Then the user is redirected to the group
    profile page of the group for which the membership got accepted.

    :param uidb36: ID of the user to whom the email was sent (part of the link in the email)
    :param token: token that was part of the link in the email
    :param membership_request_id: ID of the GroupMembershipRequest object (part of the link in the email)
    """
    membership_request = GroupMembershipRequest.objects.filter(
        id=membership_request_id
    ).first()
    if membership_request is None:
        messages.error(request, "This group membership link is not valid")
    elif membership_request.redeemed:
        messages.error(
            request, "This group membership link has previously been redeemed"
        )
    elif not membership_request.group_to_join.gaccess.active:
        messages.error(
            request,
            "The group associated with this group membership link is no longer active.",
        )
    else:
        user = authenticate(uidb36=uidb36, token=token, is_active=True)
        if user is None:
            messages.error(
                request,
                "The link you clicked has expired. Please ask to "
                "join the group again.",
            )
        else:
            user.uaccess.act_on_group_membership_request(
                membership_request, accept_request=True
            )
            auth_login(request, user)
            # send email to notify membership acceptance
            _send_email_on_group_membership_acceptance(membership_request)
            if membership_request.invitation_to is not None:
                message = "You just joined the group '{}'".format(
                    membership_request.group_to_join.name
                )
            else:
                message = "User '{}' just joined the group '{}'".format(
                    membership_request.request_from.first_name,
                    membership_request.group_to_join.name,
                )

            messages.info(request, message)
            # redirect to group profile page
            return HttpResponseRedirect(
                "/group/{}/".format(membership_request.group_to_join.id)
            )
    return redirect("/")


def metadata_review(request, shortkey, action, uidb36=None, token=None, **kwargs):
    """
    View for the link in the verification email that was sent to a user
    when they request publication/metadata review.
    User is logged in and the request for review is approved. Then the user is redirected to the resource landing page
    for the resource that they just approved.

    :param uidb36: ID of the user to whom the email was sent (part of the link in the email)
    :param token: token that was part of the link in the email
    """
    if uidb36:
        user = authenticate(uidb36=uidb36, token=token, is_active=True)
        if user is None:
            messages.error(
                request,
                "The link you clicked has expired. Please manually navigate to the resouce "
                "to complete the metadata review.",
            )
    else:
        user = request.user

    res = get_resource_by_shortkey(shortkey)
    if not res.raccess.review_pending:
        messages.error(
            request,
            f"This resource does not have a pending metadata review for you to { action }.",
        )
    else:
        res.raccess.review_pending = False
        res.raccess.immutable = False
        res.raccess.save()
        if action == "approve":
            hydroshare.publish_resource(user, shortkey)
            messages.success(
                request,
                "Publication request was accepted. "
                "An email will be sent notifiying the resource owner(s) once the DOI activates.",
            )
        else:
            messages.warning(
                request,
                "Publication request was rejected. Please send an email to the resource owner indicating why.",
            )
            res.metadata.dates.all().filter(type="review_started").delete()
    return HttpResponseRedirect(f"/resource/{ res.short_id }/")


@login_required
def act_on_group_membership_request(
    request, membership_request_id, action, *args, **kwargs
):
    """
    Take action (accept or decline) on group membership request

    :param request: requesting user is either owner of the group taking action on a request from a user
                    or a user taking action on a invitation to join a group from a group owner
    :param membership_request_id: id of the membership request object (an instance of GroupMembershipRequest)
                                  to act on
    :param action: need to have a value of either 'accept' or 'decline'
    :return:
    """

    accept_request = action == "accept"
    user_acting = request.user

    try:
        membership_request = GroupMembershipRequest.objects.get(
            pk=membership_request_id
        )
    except ObjectDoesNotExist:
        messages.error(request, "No matching group membership request was found")
    else:
        if membership_request.group_to_join.gaccess.active:
            try:
                user_acting.uaccess.act_on_group_membership_request(
                    membership_request, accept_request
                )
                if accept_request:
                    message = "Membership request accepted"
                    messages.success(request, message)
                    # send email to notify membership acceptance
                    _send_email_on_group_membership_acceptance(membership_request)
                else:
                    message = "Membership request declined"
                    messages.success(request, message)

            except PermissionDenied as ex:
                messages.error(request, str(ex))
        else:
            messages.error(request, "Group is not active")

    return HttpResponseRedirect(request.META["HTTP_REFERER"])


@login_required
def get_file(request, *args, **kwargs):
    from django_irods.icommands import Session as RodsSession

    name = kwargs["name"]
    session = RodsSession("./", "/usr/bin")
    session.runCmd("iinit")
    session.runCmd("iget", [name, "tempfile." + name])
    return HttpResponse(open(name), content_type="x-binary/octet-stream")


processor_for(GenericResource)(resource_processor)


def get_metadata_terms_page(request, *args, **kwargs):
    return render(request, "pages/metadata_terms.html")


uid = openapi.Parameter(
    "user_identifier",
    openapi.IN_PATH,
    description="email, username, or id of the user for which data is needed",
    type=openapi.TYPE_STRING,
)


@swagger_auto_schema(
    method="get",
    operation_description="Get user data",
    responses={200: "Returns JsonResponse containing user data"},
    manual_parameters=[uid],
)
@api_view(["GET"])
def hsapi_get_user(request, user_identifier):
    """
    Get user data

    :param user_identifier: id of the user for which data is needed
    :return: JsonResponse containing user data
    """
    return get_user_or_group_data(request, user_identifier, "false")


@login_required
def get_user_or_group_data(request, user_or_group_id, is_group, *args, **kwargs):
    """
    This view function must be called as an AJAX call

    :param user_or_group_id: id of the user or group for which data is needed
    :param is_group : (string) 'false' if the id is for a group, 'true' if id is for a user
    :return: JsonResponse() containing user data
    """
    user_data = {}
<<<<<<< HEAD
    if is_group == 'false':
        user = hydroshare.utils.user_from_id(user_or_group_id)
        user_data['name'] = hydroshare.utils.get_user_party_name(user)
        user_data['email'] = user.email
        user_data['url'] = '{domain}/user/{uid}/'.format(domain=hydroshare.utils.current_site_url(), uid=user.pk)
=======
    if is_group == "false":
        user = utils.user_from_id(user_or_group_id)
        user_data["name"] = utils.get_user_party_name(user)
        user_data["email"] = user.email
        user_data["url"] = "{domain}/user/{uid}/".format(
            domain=utils.current_site_url(), uid=user.pk
        )
>>>>>>> de4d8309
        if user.userprofile.phone_1:
            user_data["phone"] = user.userprofile.phone_1
        elif user.userprofile.phone_2:
            user_data["phone"] = user.userprofile.phone_2
        else:
            user_data["phone"] = ""

        address = ""
        if user.userprofile.state and user.userprofile.state.lower() != "unspecified":
            address = user.userprofile.state
        if (
            user.userprofile.country
            and user.userprofile.country.lower() != "unspecified"
        ):
            if len(address) > 0:
                address += ", " + user.userprofile.country
            else:
                address = user.userprofile.country

        user_data["address"] = address
        user_data["organization"] = (
            user.userprofile.organization if user.userprofile.organization else ""
        )
        user_data["website"] = (
            user.userprofile.website if user.userprofile.website else ""
        )
        user_data["identifiers"] = user.userprofile.identifiers
        user_data["type"] = user.userprofile.user_type
        user_data["date_joined"] = user.date_joined
        user_data["subject_areas"] = user.userprofile.subject_areas
    else:
<<<<<<< HEAD
        group = hydroshare.utils.group_from_id(user_or_group_id)
        user_data['organization'] = group.name
        user_data['url'] = '{domain}/user/{uid}/'.format(domain=hydroshare.utils.current_site_url(),
                                                         uid=group.pk)
        user_data['description'] = group.gaccess.description
=======
        group = utils.group_from_id(user_or_group_id)
        user_data["organization"] = group.name
        user_data["url"] = "{domain}/user/{uid}/".format(
            domain=utils.current_site_url(), uid=group.pk
        )
        user_data["description"] = group.gaccess.description
>>>>>>> de4d8309

    return JsonResponse(user_data)


def _send_email_on_group_membership_acceptance(membership_request):
    """
    Sends email notification of group membership acceptance

    :param membership_request: an instance of GroupMembershipRequest class
    :return:
    """

    if membership_request.invitation_to is not None:
        # user accepted invitation from the group owner
        # here we are sending email to group owner who invited
        email_msg = """Dear {}
        <p>Your invitation to user '{}' to join the group '{}' has been accepted.</p>
        <p>Thank you</p>
        <p>The HydroShare Team</p>
        """.format(
            membership_request.request_from.first_name,
            membership_request.invitation_to.first_name,
            membership_request.group_to_join.name,
        )
    else:
        # group owner accepted user request
        # here wre are sending email to the user whose request to join got accepted
        email_msg = """Dear {}
        <p>Your request to join the group '{}' has been accepted.</p>
        <p>Thank you</p>
        <p>The HydroShare Team</p>
        """.format(
            membership_request.request_from.first_name,
            membership_request.group_to_join.name,
        )

    send_mail(
        subject="HydroShare group membership",
        message=email_msg,
        html_message=email_msg,
        from_email=settings.DEFAULT_FROM_EMAIL,
        recipient_list=[membership_request.request_from.email],
    )


def _share_resource_with_user(request, frm, resource, requesting_user, privilege):
    if frm.is_valid():
        try:
            requesting_user.uaccess.share_resource_with_user(
                resource, frm.cleaned_data["user"], privilege
            )
        except PermissionDenied as exp:
            messages.error(request, str(exp))
    else:
        messages.error(request, frm.errors.as_json())


def _unshare_resource_with_users(
    request, requesting_user, users_to_unshare_with, resource, privilege
):
    users_to_keep = list(User.objects.in_bulk(users_to_unshare_with).values())
    owners = set(resource.raccess.owners.all())
    editors = set(resource.raccess.edit_users.all()) - owners
    viewers = set(resource.raccess.view_users.all()) - editors - owners

    if privilege == "owner":
        all_shared_users = owners
    elif privilege == "edit":
        all_shared_users = editors
    elif privilege == "view":
        all_shared_users = viewers
    else:
        all_shared_users = []

    go_to_resource_listing_page = False
    for user in all_shared_users:
        if user not in users_to_keep:
            try:
                # requesting user is the resource owner or requesting_user is self unsharing
                # COUCH: no need for undo_share; doesn't do what is intended 11/19/2016
                requesting_user.uaccess.unshare_resource_with_user(resource, user)

                if requesting_user == user and not resource.raccess.public:
                    go_to_resource_listing_page = True
            except PermissionDenied as exp:
                messages.error(request, str(exp))
                break
    return go_to_resource_listing_page


def _set_resource_sharing_status(user, resource, flag_to_set, flag_value):
    """
    Set flags 'public', 'discoverable', 'shareable'

    This routine generates appropriate messages for the REST API and thus differs from
    AbstractResource.set_public, set_discoverable, which raise exceptions.
    """

    if flag_to_set == "shareable":  # too simple to deserve a method in AbstractResource
        if resource.raccess.shareable != flag_value:
            resource.raccess.shareable = flag_value
            resource.raccess.save()
            return None

    elif flag_to_set == "discoverable":
        try:
            resource.set_discoverable(flag_value, user)  # checks access control
        except ValidationError as v:
            return str(v)

    elif flag_to_set == "public":
        try:
            resource.set_public(flag_value, user)  # checks access control
        except ValidationError as v:
            return str(v)
    else:
        return "Unrecognized resource flag {}".format(flag_to_set)
    return None


class FindGroupsView(TemplateView):
    template_name = (
        "pages/groups-unauthenticated.html"  # default view is for users not logged in
    )

    def dispatch(self, *args, **kwargs):
        if self.request.user.is_authenticated:
            self.template_name = "pages/groups-authenticated.html"  # update template if user is logged in
        return super(FindGroupsView, self).dispatch(*args, **kwargs)

    def get_context_data(self, **kwargs):
        if self.request.user.is_authenticated:
            u = User.objects.get(pk=self.request.user.id)

            groups = (
                Group.objects.filter(gaccess__active=True)
                .exclude(name="Hydroshare Author")
                .select_related("gaccess")
            )
            for g in groups:
                g.members = g.gaccess.members
                g.is_user_member = u in g.members
                g.join_request = None
                if g.is_user_member:
                    g.join_request_waiting_owner_action = False
                    g.join_request_waiting_user_action = False
                else:
                    g.join_request_waiting_owner_action = (
                        g.gaccess.group_membership_requests.filter(
                            request_from=u
                        ).exists()
                    )
                    g.join_request_waiting_user_action = (
                        g.gaccess.group_membership_requests.filter(
                            invitation_to=u
                        ).exists()
                    )

                    if (
                        g.join_request_waiting_owner_action
                        or g.join_request_waiting_user_action
                    ):
                        g.join_request = (
                            g.gaccess.group_membership_requests.filter(
                                request_from=u
                            ).first()
                            or g.gaccess.group_membership_requests.filter(
                                invitation_to=u
                            ).first()
                        )
            return {"profile_user": u, "groups": groups}
        else:
            # for anonymous user
            groups = Group.objects.filter(
                Q(gaccess__active=True)
                & (Q(gaccess__discoverable=True) | Q(gaccess__public=True))
            ).exclude(name="Hydroshare Author")

            for g in groups:
                g.members = g.gaccess.members
            return {"groups": groups}


class MyGroupsView(TemplateView):
    template_name = "pages/my-groups.html"

    @method_decorator(login_required)
    def dispatch(self, *args, **kwargs):
        return super(MyGroupsView, self).dispatch(*args, **kwargs)

    def get_context_data(self, **kwargs):
        u = User.objects.get(pk=self.request.user.id)

        groups = u.uaccess.my_groups
        group_membership_requests = (
            GroupMembershipRequest.objects.filter(invitation_to=u, redeemed=False)
            .exclude(group_to_join__gaccess__active=False)
            .all()
        )
        # for each group object, set a dynamic attribute to know if the user owns the group
        for g in groups:
            g.is_group_owner = u.uaccess.owns_group(g)

        active_groups = [g for g in groups if g.gaccess.active]
        inactive_groups = [g for g in groups if not g.gaccess.active]
        my_pending_requests = GroupMembershipRequest.objects.filter(
            request_from=u, redeemed=False
        ).exclude(group_to_join__gaccess__active=False)
        return {
            "profile_user": u,
            "groups": active_groups,
            "inactive_groups": inactive_groups,
            "my_pending_requests": my_pending_requests,
            "group_membership_requests": group_membership_requests,
        }


class AddUserForm(forms.Form):
    user = forms.ModelChoiceField(
        User.objects.all(), widget=PatchedChoiceWidget("UserAutocomplete")
    )


def user_json(user):
    """ JSON format for user data suitable for UI """
    if user is not None:
        return {
            'type': 'User',
            'username': user.username,
            'first_name': user.first_name,
            'last_name': user.last_name,
            'email': user.email
        }
    else:
        return {}


def group_json(group):
    """ JSON format for group data suitable for UI """
    if group is not None:
        try:
            url = group.gaccess.picture.url
        except ValueError:
            url = ""
        return {
            'type': 'Group',
            'name': group.name,
            'active': group.gaccess.active,
            'discoverable': group.gaccess.discoverable,
            'public': group.gaccess.public,
            'shareable': group.gaccess.shareable,
            'auto_approve': group.gaccess.auto_approve,
            'requires_explanation': group.gaccess.requires_explanation,
            'purpose': group.gaccess.purpose,
            'email': group.gaccess.email,
            'date_created': group.gaccess.date_created.strftime("%m/%d/%Y, %H:%M:%S"),
            'picture': url,
            'owners': [user_json(u) for u in group.gaccess.owners]
        }
    else:
        return {}


def community_json(community):
    """ JSON format for community data suitable for UI """
    if community is not None:
        try:
            url = community.picture.url
        except ValueError:
            url = ""
        return {
            'id': community.id,
            'type': 'Community',
            'name': community.name,
            'description': community.description or '',
            'purpose': community.purpose or '',
            'auto_approve': 1 if community.auto_approve == True else 0,
            'date_created': community.date_created.strftime("%m/%d/%Y, %H:%M:%S"),
            'picture': url,
            'closed': 1 if community.closed == True else 0,
            'owners': [user_json(u) for u in community.owners]
        }
    else:
        return {}


def gcr_json(request):
    """ JSON format for request data suitable for UI """
    return {
        'type': 'GroupCommunityRequest',
        'group': group_json(request.group),
        'community': community_json(request.community),
        'group_owner': user_json(request.group_owner),
        'community_owner': user_json(request.community_owner),
        'when_community': (request.when_community.strftime("%m/%d/%Y, %H:%M:%S")
                            if request.when_community is not None
                            else ""),
        'when_group': (request.when_group.strftime("%m/%d/%Y, %H:%M:%S")
                        if request.when_group is not None
                        else ""),
        'privilege': request.privilege,
        'redeemed': request.redeemed
    }


@login_required
def request_new_community(request, *args, **kwargs):
    """ A view function to server request for creating a new community """

    community_form = RequestNewCommunityForm(request.POST, request.FILES)
    if community_form.is_valid():
        try:
            new_community_request = community_form.save(request)
            new_community_name = new_community_request.community_to_approve.name
            msg = f"New community ({new_community_name}) request was successful."
            messages.success(request, msg)
            # send email to hydroshare support
            CommunityRequestEmailNotification(request=request, community_request=new_community_request,
                                              on_event=CommunityRequestEvents.CREATED).send()
            return HttpResponseRedirect(reverse('my_communities'))
        except PermissionDenied:
            err_msg = f"You don't have permission to request new community"
            messages.error(request, err_msg)
        except Exception as ex:
            messages.error(request, f"Community request errors:{str(ex)}.")

    else:
        messages.error(request, "Community request errors:{}.".format(community_form.errors.as_json))

    return HttpResponseRedirect(request.META['HTTP_REFERER'])


class GroupView(TemplateView):
    template_name = "pages/group-unauthenticated.html"

    def hydroshare_denied(self, gid, cid=None):
        user = self.request.user
        if not user or not user.is_authenticated:
            message = "You must be logged in to access this function."
            logger.error(message)
            return message

        try:
            group = Group.objects.get(id=gid)
        except Group.DoesNotExist:
            message = "group id {} not found".format(gid)
            logger.error(message)
            return message

        if user.uaccess.owns_group(group):
            if cid is None:
                return ""
            else:
                community = Community.objects.filter(id=cid)
                if community.count() < 1:
                    message = "community id {} not found".format(cid)
                    logger.error(message)
                    return message
                else:
                    return ""

        else:
            message = "user {} ({}) does not own group {} ({})"\
                      .format(user.username, user.id, group.name, group.id)
            logger.error(message)
            return message

    def dispatch(self, *args, **kwargs):
        if self.request.user.is_authenticated:
            self.template_name = "pages/group.html"
        return super(GroupView, self).dispatch(*args, **kwargs)

    def get_context_data(self, **kwargs):
<<<<<<< HEAD
        context = {}
        message = ''
        group_id = kwargs['group_id']
=======
        group_id = kwargs["group_id"]
>>>>>>> de4d8309
        g = Group.objects.get(pk=group_id)

        if 'cid' in kwargs:
            cid = kwargs['cid']
        else:
            cid = None

        if 'action' in kwargs:
            action = kwargs['action']
        else:
            action = None

        denied = self.hydroshare_denied(group_id, cid=cid)
        communitiesContext = {}

        if denied == "":
            user = self.request.user
            group = Group.objects.get(id=group_id)
            if 'action' in kwargs:
                community = Community.objects.get(id=cid)
                if action == 'approve':
                    gcr = GroupCommunityRequest.objects.get(
                        group=group, community=community)
                    if gcr.redeemed:  # reset to unredeemed in order to approve
                        gcr.reset(responder=user)
                    message, worked = gcr.approve(responder=user)
                    logger.debug("message = '{}' worked='{}'".format(message, worked))

                elif action == 'decline':
                    gcr = GroupCommunityRequest.objects.get(
                        group=group, community=community)
                    message, worked = gcr.decline(responder=user)
                    logger.debug("message = '{}' worked='{}'".format(message, worked))

                elif action == 'join':
                    message, worked = GroupCommunityRequest.create_or_update(
                        group=group, community=community, requester=user)
                    logger.debug("message = '{}' worked='{}'".format(message, worked))

                elif action == 'leave':
                    message, worked = GroupCommunityRequest.remove(
                        requester=user, group=group, community=community)
                    logger.debug("message = '{}' worked='{}'".format(message, worked))

                elif action == 'retract':  # remove a pending request
                    message, worked = GroupCommunityRequest.retract(
                        requester=user, group=group, community=community)
                    logger.debug("message = '{}' worked='{}'".format(message, worked))

                else:
                    message = "unknown action '{}'".format(action)
                    logger.error(message)

            communitiesContext['denied'] = denied  # empty string means ok
            communitiesContext['message'] = message
            # communitiesContext['user'] = get_access_object(user, "user", False)
            communitiesContext['group'] = group
            communitiesContext['gid'] = group_id

            # communities joined
            communitiesContext['joined'] = []
            for c in Community.objects.filter(c2gcp__group=group).order_by('name'):
                communitiesContext['joined'].append(community_json(c))

            # invites from communities to be approved or declined
            communitiesContext['approvals'] = []
            for r in GroupCommunityRequest.objects.filter(
                    group=group,
                    group__gaccess__active=True,
                    group_owner__isnull=True).order_by('community__name'):
                context['approvals'].append(gcr_json(r))

            # pending requests from this group
            communitiesContext['pending'] = []
            for r in GroupCommunityRequest.objects.filter(
                    group=group, redeemed=False, community_owner__isnull=True)\
                    .order_by('community__name'):
                communitiesContext['pending'].append(gcr_json(r))

            # Communities that can be joined.
            communitiesContext['available_to_join'] = []
            for c in Community.objects.filter().exclude(invite_c2gcr__group=group)\
                                               .exclude(c2gcp__group=group)\
                                               .order_by('name'):
                                            #    .exclude(closed=True)\
                communitiesContext['available_to_join'].append(community_json(c))

            # requests that were declined by others
            communitiesContext['they_declined'] = []
            for r in GroupCommunityRequest.objects.filter(
                    group=group, redeemed=True, approved=False,
                    when_group__lt=F('when_community')).order_by('community__name'):
                communitiesContext['they_declined'].append(gcr_json(r))

            # requests that were declined by us
            communitiesContext['we_declined'] = []
            for r in GroupCommunityRequest.objects.filter(
                    group=group, redeemed=True, approved=False,
                    when_group__gt=F('when_community')).order_by('community__name'):
                communitiesContext['we_declined'].append(r)
        else:  # non-empty denied means an error.
            communitiesContext['denied'] = denied

        group_resources = []
        # for each of the resources this group has access to, set resource dynamic
        # attributes (grantor - group member who granted access to the resource) and (date_granted)
        for res in g.gaccess.view_resources:
            grp = GroupResourcePrivilege.objects.get(resource=res, group=g)
            res.grantor = grp.grantor
            res.date_granted = grp.start
            group_resources.append(res)

        group_resources = sorted(
            group_resources, key=lambda x: x.date_granted, reverse=True
        )

        context['group'] = g
        context['gid'] = g.id
        context['view_users'] = g.gaccess.get_users_with_explicit_access(PrivilegeCodes.VIEW)
        context['add_view_user_form'] = AddUserForm()
        context['communities'] = communitiesContext

        if self.request.user.is_authenticated:
            group_members = g.gaccess.members
            u = User.objects.get(pk=self.request.user.id)
            u.is_group_owner = u.uaccess.owns_group(g)
            u.is_group_editor = g in u.uaccess.edit_groups
            u.is_group_viewer = (
                g in u.uaccess.view_groups or g.gaccess.public or g.gaccess.discoverable
            )
            u.is_group_member = u in group_members

            g.join_request_waiting_owner_action = (
                g.gaccess.group_membership_requests.filter(request_from=u).exists()
            )
            g.join_request_waiting_user_action = (
                g.gaccess.group_membership_requests.filter(invitation_to=u).exists()
            )
            g.join_request = g.gaccess.group_membership_requests.filter(
                invitation_to=u
            ).first()

            # This will exclude requests from inactive users made for themselves
            # as well as invitations from innactive users to others
            g.gaccess.active_group_membership_requests = (
                g.gaccess.group_membership_requests.filter(
                    Q(request_from__is_active=True),
                    Q(invitation_to=None) | Q(invitation_to__is_active=True),
                )
            )

            if u not in group_members:
                group_resources = [
                    r
                    for r in group_resources
                    if r.raccess.public or r.raccess.discoverable
                ]

<<<<<<< HEAD
            context['group_resources'] = group_resources
            context['profile_user'] = u
        else:
            public_group_resources = [r for r in group_resources if r.raccess.public or r.raccess.discoverable]
            context['group_resources'] = public_group_resources

        return context

=======
            return {
                "group": g,
                "view_users": g.gaccess.get_users_with_explicit_access(
                    PrivilegeCodes.VIEW
                ),
                "group_resources": group_resources,
                "add_view_user_form": AddUserForm(),
                "profile_user": u,
            }
        else:
            public_group_resources = [
                r for r in group_resources if r.raccess.public or r.raccess.discoverable
            ]

            return {
                "group": g,
                "view_users": g.gaccess.get_users_with_explicit_access(
                    PrivilegeCodes.VIEW
                ),
                "group_resources": public_group_resources,
                "add_view_user_form": AddUserForm(),
            }
>>>>>>> de4d8309


@login_required
def my_resources_filter_counts(request, *args, **kwargs):
    """
    View for counting resources that belong to a given user.
    """
    _ = request.GET.getlist("filter", default=None)
    u = User.objects.get(pk=request.user.id)

    filter_counts = get_my_resources_filter_counts(u)

    return JsonResponse({"filter_counts": filter_counts})



@login_required
def my_resources(request, *args, **kwargs):
    """
    View for listing resources that belong to a given user.

    Renders either a full my-resources page, or just a table of new resorces
    """

    if not request.is_ajax():
        filter = request.GET.getlist("f", default=[])
    else:
        filter = [request.GET["new_filter"]]
    u = User.objects.get(pk=request.user.id)

    if not filter:
        # add default filters
        filter = ["owned", "discovered", "favorites"]

<<<<<<< HEAD
    if 'shared' in filter:
        filter.remove('shared')
        filter.append('viewable')
        filter.append('editable')
=======
    if "shared" in filter:
        filter.remove("shared")
        filter.append("viewable")
        filter.append("editable")
>>>>>>> de4d8309

    resource_collection = get_my_resources_list(u, annotate=True, filter=filter)

    context = {"collection": resource_collection}

    if not request.is_ajax():
        return render(request, "pages/my-resources.html", context)
    else:
        from django.template.loader import render_to_string
<<<<<<< HEAD
        trows = render_to_string('includes/my-resources-trows.html', context, request)
        return JsonResponse({
            "trows": trows,
        })
=======

        trows = render_to_string("includes/my-resources-trows.html", context, request)
        return JsonResponse(
            {
                "trows": trows,
            }
        )
>>>>>>> de4d8309
<|MERGE_RESOLUTION|>--- conflicted
+++ resolved
@@ -1,21 +1,19 @@
+import json
 import datetime
-<<<<<<< HEAD
-import json
-=======
 from dateutil import tz
->>>>>>> de4d8309
 import logging
 
-import pytz
-from autocomplete_light import shortcuts as autocomplete_light
-from django import forms
-from django.contrib import messages
+from sorl.thumbnail import ImageField as ThumbnailImageField, get_thumbnail
+
+from django.db.models import Q, F
+from drf_yasg.utils import swagger_auto_schema
+from drf_yasg import openapi
+
+from django.core.mail import send_mail
 from django.contrib.auth import authenticate, login as auth_login
 from django.contrib.auth.decorators import login_required
 from django.contrib.auth.models import Group, User
 from django.contrib.sites.models import Site
-<<<<<<< HEAD
-=======
 from django.contrib import messages
 from django.utils.decorators import method_decorator
 from django.core.exceptions import ValidationError, PermissionDenied, ObjectDoesNotExist
@@ -27,52 +25,26 @@
     HttpResponseForbidden,
 )
 from django.shortcuts import get_object_or_404, render, redirect
->>>>>>> de4d8309
 from django.core import signing
-from django.core.exceptions import ObjectDoesNotExist, PermissionDenied, ValidationError
-from django.core.mail import send_mail
 from django.db import Error, IntegrityError
-from django.db.models import F
-from django.db.models import Q
+from django import forms
+from django.views.generic import TemplateView
+from django.urls import reverse
 from django.forms.models import model_to_dict
-from django.http import HttpResponse, HttpResponseBadRequest, HttpResponseForbidden, HttpResponseRedirect, JsonResponse
-from django.shortcuts import get_object_or_404, redirect, render
-from django.urls import reverse
-from django.utils.decorators import method_decorator
-from django.views.generic import TemplateView
-from drf_yasg import openapi
-from drf_yasg.utils import swagger_auto_schema
+
+from rest_framework import status
+from rest_framework.decorators import api_view
+
 from mezzanine.conf import settings
 from mezzanine.pages.page_processors import processor_for
-from mezzanine.utils.email import send_mail_template, subject_template
-from rest_framework import status
-from rest_framework.decorators import api_view
-from sorl.thumbnail import ImageField as ThumbnailImageField, get_thumbnail
+from mezzanine.utils.email import subject_template, send_mail_template
+
+from autocomplete_light import shortcuts as autocomplete_light
 
 from django_irods.icommands import SessionException
-from hs_access_control.emails import CommunityRequestEmailNotification
-from hs_access_control.enums import CommunityRequestEvents
-from hs_access_control.forms import RequestNewCommunityForm, UpdateCommunityForm
-from hs_access_control.models import Community, GroupCommunityRequest, GroupMembershipRequest, GroupResourcePrivilege, \
-    PrivilegeCodes
+
 from hs_core import hydroshare
-<<<<<<< HEAD
-from hs_core.enums import RelationTypes
-from hs_core.hydroshare.resource import METADATA_STATUS_INSUFFICIENT, METADATA_STATUS_SUFFICIENT, \
-    update_quota_usage as update_quota_usage_utility
-from hs_core.hydroshare.utils import get_resource_by_shortkey, resolve_request, resource_modified
-from hs_core.models import CoreMetaData, GenericResource, Subject, TaskNotification, resource_processor
-from hs_core.signals import *
-from hs_core.task_utils import dismiss_task_by_id, get_all_tasks, get_or_create_task_notification, \
-    get_resource_delete_task, get_task_user_id, revoke_task_by_id, set_task_delivered_by_id
-from hs_core.tasks import copy_resource_task, create_new_version_resource_task, delete_resource_task, \
-    replicate_resource_bag_to_user_zone_task
-from hs_tools_resource.app_launch_helper import resource_level_tool_urls
-from . import apps
-from . import debug_resource_view
-=======
 from hs_core.hydroshare.utils import (
-    get_resource_by_shortkey,
     resource_modified,
     resolve_request,
 )
@@ -99,6 +71,11 @@
     METADATA_STATUS_INSUFFICIENT,
     update_quota_usage as update_quota_usage_utility,
 )
+
+from hs_access_control.emails import CommunityRequestEmailNotification
+from hs_access_control.enums import CommunityRequestEvents
+from hs_access_control.forms import RequestNewCommunityForm, UpdateCommunityForm
+from hs_access_control.models import Community, GroupCommunityRequest
 
 from hs_tools_resource.app_launch_helper import resource_level_tool_urls
 
@@ -124,22 +101,11 @@
 from . import user_rest_api
 from . import resource_folder_hierarchy
 
->>>>>>> de4d8309
 from . import resource_access_api
-from . import resource_folder_hierarchy
 from . import resource_folder_rest_api
-from . import resource_metadata_rest_api
-from . import resource_rest_api
+from . import debug_resource_view
 from . import resource_ticket_rest_api
-<<<<<<< HEAD
-from . import user_rest_api
-from .utils import ACTION_TO_AUTHORIZE, authorize, get_coverage_data_dict, get_my_resources_filter_counts, \
-    get_my_resources_list, \
-    run_script_to_update_hyrax_input_files, send_action_to_take_email, upload_from_irods
-=======
 from . import apps
-
-from hs_core.hydroshare import utils
 
 from hs_core import signals
 
@@ -149,7 +115,6 @@
     GroupResourcePrivilege,
 )
 
->>>>>>> de4d8309
 
 logger = logging.getLogger(__name__)
 
@@ -160,7 +125,7 @@
     except KeyError:
         raise TypeError("shortkey must be specified...")
 
-    m = get_resource_by_shortkey(shortkey)
+    m = hydroshare.utils.get_resource_by_shortkey(shortkey)
     return HttpResponseRedirect(m.get_absolute_url())
 
 
@@ -312,21 +277,13 @@
             "message"
         ] = "You do not have permission to change the quota holder for this resource."
         return JsonResponse(ajax_response_data)
-<<<<<<< HEAD
     except hydroshare.utils.QuotaException as ex:
-        msg = 'Failed to change quota holder to {0} since {0} does not have ' \
-              'enough quota to hold this new resource. The exception quota message ' \
-              'reported for {0} is: '.format(new_holder_u.username) + str(ex)
-        ajax_response_data['message'] = msg
-=======
-    except utils.QuotaException as ex:
         msg = (
             "Failed to change quota holder to {0} since {0} does not have "
             "enough quota to hold this new resource. The exception quota message "
             "reported for {0} is: ".format(new_holder_u.username) + str(ex)
         )
         ajax_response_data["message"] = msg
->>>>>>> de4d8309
         return JsonResponse(ajax_response_data)
 
     ajax_response_data["status"] = "success"
@@ -398,19 +355,13 @@
         file_folder = file_folder[len("data/contents/") :]
 
     try:
-<<<<<<< HEAD
-        hydroshare.utils.resource_file_add_pre_process(resource=resource, files=res_files, user=request.user,
-                                                       extract_metadata=extract_metadata,
-                                                       folder=file_folder)
-=======
-        utils.resource_file_add_pre_process(
+        hydroshare.utils.resource_file_add_pre_process(
             resource=resource,
             files=res_files,
             user=request.user,
             extract_metadata=extract_metadata,
             folder=file_folder,
         )
->>>>>>> de4d8309
 
     except hydroshare.utils.ResourceFileSizeException as ex:
         msg = {"file_size_error": str(ex)}
@@ -568,16 +519,6 @@
     return HttpResponseRedirect(request.META["HTTP_REFERER"])
 
 
-<<<<<<< HEAD
-res_id = openapi.Parameter('id', openapi.IN_PATH, description="Id of the resource", type=openapi.TYPE_STRING)
-
-
-@swagger_auto_schema(method='get', operation_description="Gets all key/value metadata for the resource",
-                     responses={200: "key/value metadata"}, manual_parameters=[res_id])
-@swagger_auto_schema(method='post', operation_description="Updates key/value metadata for the resource",
-                     responses={200: ""}, manual_parameters=[res_id])
-@api_view(['POST', 'GET'])
-=======
 res_id = openapi.Parameter(
     "id", openapi.IN_PATH, description="Id of the resource", type=openapi.TYPE_STRING
 )
@@ -596,7 +537,6 @@
     manual_parameters=[res_id],
 )
 @api_view(["POST", "GET"])
->>>>>>> de4d8309
 def update_key_value_metadata_public(request, id):
     """
     Update resource key/value metadata pair
@@ -1048,13 +988,6 @@
             res.save()
             task = delete_resource_task.apply_async((shortkey, user.username))
             task_id = task.task_id
-<<<<<<< HEAD
-        task_dict = get_or_create_task_notification(task_id, name='resource delete', payload=shortkey,
-                                                    username=user.username)
-        pre_delete_resource.send(sender=type(res), request=request, user=user,
-                                 resource_shortkey=shortkey, resource=res,
-                                 resource_title=res.metadata.title, resource_type=res.resource_type, **kwargs)
-=======
         task_dict = get_or_create_task_notification(
             task_id, name="resource delete", payload=shortkey, username=user.username
         )
@@ -1068,19 +1001,12 @@
             resource_type=res.resource_type,
             **kwargs,
         )
->>>>>>> de4d8309
         return JsonResponse(task_dict)
     else:
         try:
             # make resource being deleted not discoverable to inform solr to remove this resource from solr index
             res.set_discoverable(False)
             hydroshare.delete_resource(shortkey, request_username=request.user.username)
-<<<<<<< HEAD
-            pre_delete_resource.send(sender=type(res), request=request, user=user,
-                                     resource_shortkey=shortkey, resource=res,
-                                     resource_title=res.metadata.title, resource_type=res.resource_type, **kwargs)
-            return HttpResponseRedirect('/my-resources/')
-=======
             signals.pre_delete_resource.send(
                 sender=type(res),
                 request=request,
@@ -1092,7 +1018,6 @@
                 **kwargs,
             )
             return HttpResponseRedirect("/my-resources/")
->>>>>>> de4d8309
         except ValidationError as ex:
             request.session["validation_error"] = str(ex)
             logger.warn(str(ex))
@@ -1160,14 +1085,9 @@
     if request.is_ajax():
         task = copy_resource_task.apply_async((shortkey, None, user.username))
         task_id = task.task_id
-<<<<<<< HEAD
-        task_dict = get_or_create_task_notification(task_id, name='resource copy', payload=shortkey,
-                                                    username=user.username)
-=======
         task_dict = get_or_create_task_notification(
             task_id, name="resource copy", payload=shortkey, username=user.username
         )
->>>>>>> de4d8309
         return JsonResponse(task_dict)
     else:
         try:
@@ -1179,16 +1099,6 @@
             return HttpResponseRedirect(res.get_absolute_url())
 
 
-<<<<<<< HEAD
-res_id = openapi.Parameter('id', openapi.IN_PATH, description="Id of the resource to be copied",
-                           type=openapi.TYPE_STRING)
-
-
-@swagger_auto_schema(method='post', operation_description="Copy a resource",
-                     responses={202: "Returns the resource ID of the newly created resource"},
-                     manual_parameters=[res_id])
-@api_view(['POST'])
-=======
 res_id = openapi.Parameter(
     "id",
     openapi.IN_PATH,
@@ -1204,7 +1114,6 @@
     manual_parameters=[res_id],
 )
 @api_view(["POST"])
->>>>>>> de4d8309
 def copy_resource_public(request, pk):
     """
     Copy a resource
@@ -1245,22 +1154,7 @@
         try:
             response_url = create_new_version_resource_task(shortkey, user.username)
             return HttpResponseRedirect(response_url)
-<<<<<<< HEAD
         except hydroshare.utils.ResourceVersioningException as ex:
-            request.session['resource_creation_error'] = 'Failed to create a new version of ' \
-                                                         'this resource: ' + str(ex)
-            return HttpResponseRedirect(res.get_absolute_url())
-
-
-res_id = openapi.Parameter('id', openapi.IN_PATH, description="Id of the resource to be versioned",
-                           type=openapi.TYPE_STRING)
-
-
-@swagger_auto_schema(method='post', operation_description="Create a new version of a resource",
-                     responses={202: "Returns the resource ID of the new version"}, manual_parameters=[res_id])
-@api_view(['POST'])
-=======
-        except utils.ResourceVersioningException as ex:
             request.session[
                 "resource_creation_error"
             ] = "Failed to create a new version of " "this resource: " + str(ex)
@@ -1282,7 +1176,6 @@
     manual_parameters=[res_id],
 )
 @api_view(["POST"])
->>>>>>> de4d8309
 def create_new_version_resource_public(request, pk):
     """
     Create a new version of a resource
@@ -1394,15 +1287,6 @@
     return JsonResponse(ajax_response_data)
 
 
-<<<<<<< HEAD
-res_id = openapi.Parameter('id', openapi.IN_PATH, description="Id of the resource to be flagged",
-                           type=openapi.TYPE_STRING)
-
-
-@swagger_auto_schema(method='post', operation_description="Set resource flag to 'Public'",
-                     responses={202: "Returns the resource ID of the new version"}, manual_parameters=[res_id])
-@api_view(['POST'])
-=======
 res_id = openapi.Parameter(
     "id",
     openapi.IN_PATH,
@@ -1418,7 +1302,6 @@
     manual_parameters=[res_id],
 )
 @api_view(["POST"])
->>>>>>> de4d8309
 def set_resource_flag_public(request, pk):
     """
     Set resource flag to "Public"
@@ -1467,13 +1350,8 @@
     user_to_share_with = None
     group_to_share_with = None
     status_code = 200
-<<<<<<< HEAD
-    if user_or_group == 'user':
+    if user_or_group == "user":
         user_to_share_with = hydroshare.utils.user_from_id(user_or_group_id)
-=======
-    if user_or_group == "user":
-        user_to_share_with = utils.user_from_id(user_or_group_id)
->>>>>>> de4d8309
     else:
         group_to_share_with = hydroshare.utils.group_from_id(user_or_group_id)
 
@@ -1542,17 +1420,11 @@
 def unshare_resource_with_user(request, shortkey, user_id, *args, **kwargs):
     """this view function is expected to be called by ajax"""
 
-<<<<<<< HEAD
-    res, _, user = authorize(request, shortkey, needed_permission=ACTION_TO_AUTHORIZE.VIEW_RESOURCE)
-    user_to_unshare_with = hydroshare.utils.user_from_id(user_id)
-    ajax_response_data = {'status': 'success'}
-=======
     res, _, user = authorize(
         request, shortkey, needed_permission=ACTION_TO_AUTHORIZE.VIEW_RESOURCE
     )
-    user_to_unshare_with = utils.user_from_id(user_id)
+    user_to_unshare_with = hydroshare.utils.user_from_id(user_id)
     ajax_response_data = {"status": "success"}
->>>>>>> de4d8309
     try:
         user.uaccess.unshare_resource_with_user(res, user_to_unshare_with)
         if user not in res.raccess.view_users:
@@ -1569,17 +1441,11 @@
 def unshare_resource_with_group(request, shortkey, group_id, *args, **kwargs):
     """this view function is expected to be called by ajax"""
 
-<<<<<<< HEAD
-    res, _, user = authorize(request, shortkey, needed_permission=ACTION_TO_AUTHORIZE.VIEW_RESOURCE)
-    group_to_unshare_with = hydroshare.utils.group_from_id(group_id)
-    ajax_response_data = {'status': 'success'}
-=======
     res, _, user = authorize(
         request, shortkey, needed_permission=ACTION_TO_AUTHORIZE.VIEW_RESOURCE
     )
-    group_to_unshare_with = utils.group_from_id(group_id)
+    group_to_unshare_with = hydroshare.utils.group_from_id(group_id)
     ajax_response_data = {"status": "success"}
->>>>>>> de4d8309
     try:
         user.uaccess.unshare_resource_with_group(res, group_to_unshare_with)
         if user not in res.raccess.view_users:
@@ -1595,17 +1461,11 @@
 def undo_share_resource_with_user(request, shortkey, user_id, *args, **kwargs):
     """this view function is expected to be called by ajax"""
 
-<<<<<<< HEAD
-    res, _, user = authorize(request, shortkey, needed_permission=ACTION_TO_AUTHORIZE.VIEW_RESOURCE)
-    user_to_unshare_with = hydroshare.utils.user_from_id(user_id)
-    ajax_response_data = {'status': 'success'}
-=======
     res, _, user = authorize(
         request, shortkey, needed_permission=ACTION_TO_AUTHORIZE.VIEW_RESOURCE
     )
-    user_to_unshare_with = utils.user_from_id(user_id)
+    user_to_unshare_with = hydroshare.utils.user_from_id(user_id)
     ajax_response_data = {"status": "success"}
->>>>>>> de4d8309
     try:
         user.uaccess.undo_share_resource_with_user(res, user_to_unshare_with)
         undo_user_privilege = res.raccess.get_effective_privilege(user_to_unshare_with)
@@ -1633,17 +1493,11 @@
 def undo_share_resource_with_group(request, shortkey, group_id, *args, **kwargs):
     """this view function is expected to be called by ajax"""
 
-<<<<<<< HEAD
-    res, _, user = authorize(request, shortkey, needed_permission=ACTION_TO_AUTHORIZE.VIEW_RESOURCE)
-    group_to_unshare_with = hydroshare.utils.group_from_id(group_id)
-    ajax_response_data = {'status': 'success'}
-=======
     res, _, user = authorize(
         request, shortkey, needed_permission=ACTION_TO_AUTHORIZE.VIEW_RESOURCE
     )
-    group_to_unshare_with = utils.group_from_id(group_id)
+    group_to_unshare_with = hydroshare.utils.group_from_id(group_id)
     ajax_response_data = {"status": "success"}
->>>>>>> de4d8309
     try:
         user.uaccess.undo_share_resource_with_group(res, group_to_unshare_with)
         if group_to_unshare_with in res.raccess.edit_groups:
@@ -1736,25 +1590,15 @@
     def save(self, request):
         frm_data = self.cleaned_data
 
-<<<<<<< HEAD
-        new_group = request.user.uaccess.create_group(title=frm_data['name'],
-                                                      description=frm_data['description'],
-                                                      purpose=frm_data['purpose'],
-                                                      email=frm_data['email'],
-                                                      url=frm_data['url'],
-                                                      auto_approve=frm_data['auto_approve'],
-                                                      requires_explanation=frm_data['requires_explanation'])
+        new_group = request.user.uaccess.create_group(title=frm_data["name"],
+                                                      description=frm_data["description"],
+                                                      purpose=frm_data["purpose"],
+                                                      email=frm_data["email"],
+                                                      url=frm_data["url"],
+                                                      auto_approve=frm_data["auto_approve"],
+                                                      requires_explanation=frm_data["requires_explanation"]
+                                                      )
         if 'picture' in request.FILES:
-=======
-        new_group = request.user.uaccess.create_group(
-            title=frm_data["name"],
-            description=frm_data["description"],
-            purpose=frm_data["purpose"],
-            auto_approve=frm_data["auto_approve"],
-            requires_explanation=frm_data["requires_explanation"],
-        )
-        if "picture" in request.FILES:
->>>>>>> de4d8309
             # resize uploaded image
             img = request.FILES["picture"]
             img.image = get_thumbnail(img, "x150", crop="center")
@@ -1770,21 +1614,13 @@
         frm_data = self.cleaned_data
         group_to_update.name = frm_data["name"]
         group_to_update.save()
-<<<<<<< HEAD
-        group_to_update.gaccess.description = frm_data['description']
-        group_to_update.gaccess.purpose = frm_data['purpose']
-        group_to_update.gaccess.email = frm_data['email']
-        group_to_update.gaccess.url = frm_data['url']
-        group_to_update.gaccess.auto_approve = frm_data['auto_approve']
-        group_to_update.gaccess.requires_explanation = frm_data['requires_explanation']
-        if 'picture' in request.FILES:
-=======
         group_to_update.gaccess.description = frm_data["description"]
         group_to_update.gaccess.purpose = frm_data["purpose"]
+        group_to_update.gaccess.email = frm_data["email"]
+        group_to_update.gaccess.url = frm_data["url"]
         group_to_update.gaccess.auto_approve = frm_data["auto_approve"]
         group_to_update.gaccess.requires_explanation = frm_data["requires_explanation"]
         if "picture" in request.FILES:
->>>>>>> de4d8309
             # resize uploaded image
             img = request.FILES["picture"]
             img.image = get_thumbnail(img, "x150", crop="center")
@@ -1897,21 +1733,6 @@
 
     url_key = "page_redirect_url"
     try:
-<<<<<<< HEAD
-        _, res_title, metadata = \
-            hydroshare.utils.resource_pre_create_actions(resource_type=resource_type,
-                                                         files=resource_files,
-                                                         resource_title=res_title,
-                                                         page_redirect_url_key=url_key,
-                                                         requesting_user=request.user,
-                                                         **kwargs)
-    except hydroshare.utils.ResourceFileSizeException as ex:
-        ajax_response_data['message'] = str(ex)
-        return JsonResponse(ajax_response_data)
-
-    except hydroshare.utils.ResourceFileValidationException as ex:
-        ajax_response_data['message'] = str(ex)
-=======
         _, res_title, metadata = hydroshare.utils.resource_pre_create_actions(
             resource_type=resource_type,
             files=resource_files,
@@ -1920,13 +1741,12 @@
             requesting_user=request.user,
             **kwargs,
         )
-    except utils.ResourceFileSizeException as ex:
+    except hydroshare.utils.ResourceFileSizeException as ex:
         ajax_response_data["message"] = str(ex)
         return JsonResponse(ajax_response_data)
 
-    except utils.ResourceFileValidationException as ex:
+    except hydroshare.utils.ResourceFileValidationException as ex:
         ajax_response_data["message"] = str(ex)
->>>>>>> de4d8309
         return JsonResponse(ajax_response_data)
 
     except Exception as ex:
@@ -1952,30 +1772,19 @@
         return JsonResponse(ajax_response_data)
 
     try:
-<<<<<<< HEAD
-        hydroshare.utils.resource_post_create_actions(request=request, resource=resource,
-                                           user=request.user, metadata=metadata, **kwargs)
-    except (hydroshare.utils.ResourceFileValidationException, Exception) as ex:
-        request.session['validation_error'] = str(ex)
-        ajax_response_data['message'] = str(ex)
-        ajax_response_data['status'] = 'success'
-        ajax_response_data['file_upload_status'] = 'error'
-        ajax_response_data['resource_url'] = resource.get_absolute_url()
-=======
-        utils.resource_post_create_actions(
+        hydroshare.utils.resource_post_create_actions(
             request=request,
             resource=resource,
             user=request.user,
             metadata=metadata,
             **kwargs,
         )
-    except (utils.ResourceFileValidationException, Exception) as ex:
+    except (hydroshare.utils.ResourceFileValidationException, Exception) as ex:
         request.session["validation_error"] = str(ex)
         ajax_response_data["message"] = str(ex)
         ajax_response_data["status"] = "success"
         ajax_response_data["file_upload_status"] = "error"
         ajax_response_data["resource_url"] = resource.get_absolute_url()
->>>>>>> de4d8309
         return JsonResponse(ajax_response_data)
 
     request.session["just_created"] = True
@@ -2035,7 +1844,7 @@
     else:
         messages.error(request, "Community update errors:{}.".format(community_form.errors.as_json))
 
-    return HttpResponseRedirect(request.META['HTTP_REFERER'])
+    return HttpResponseRedirect(request.META["HTTP_REFERER"])
 
 
 # TODO: FIGURE OUT HOW TO DELETE COMMUNITIES
@@ -2116,19 +1925,12 @@
     return HttpResponseRedirect(request.META["HTTP_REFERER"])
 
 
-
 @login_required
 def share_group_with_user(request, group_id, user_id, privilege, *args, **kwargs):
     requesting_user = request.user
-<<<<<<< HEAD
     group_to_share = hydroshare.utils.group_from_id(group_id)
     user_to_share_with = hydroshare.utils.user_from_id(user_id)
-    if privilege == 'view':
-=======
-    group_to_share = utils.group_from_id(group_id)
-    user_to_share_with = utils.user_from_id(user_id)
     if privilege == "view":
->>>>>>> de4d8309
         access_privilege = PrivilegeCodes.VIEW
     elif privilege == "edit":
         access_privilege = PrivilegeCodes.CHANGE
@@ -2337,7 +2139,7 @@
     else:
         user = request.user
 
-    res = get_resource_by_shortkey(shortkey)
+    res = hydroshare.utils.get_resource_by_shortkey(shortkey)
     if not res.raccess.review_pending:
         messages.error(
             request,
@@ -2463,21 +2265,13 @@
     :return: JsonResponse() containing user data
     """
     user_data = {}
-<<<<<<< HEAD
-    if is_group == 'false':
+    if is_group == "false":
         user = hydroshare.utils.user_from_id(user_or_group_id)
-        user_data['name'] = hydroshare.utils.get_user_party_name(user)
-        user_data['email'] = user.email
-        user_data['url'] = '{domain}/user/{uid}/'.format(domain=hydroshare.utils.current_site_url(), uid=user.pk)
-=======
-    if is_group == "false":
-        user = utils.user_from_id(user_or_group_id)
-        user_data["name"] = utils.get_user_party_name(user)
+        user_data["name"] = hydroshare.utils.get_user_party_name(user)
         user_data["email"] = user.email
         user_data["url"] = "{domain}/user/{uid}/".format(
-            domain=utils.current_site_url(), uid=user.pk
-        )
->>>>>>> de4d8309
+            domain=hydroshare.utils.current_site_url(), uid=user.pk
+        )
         if user.userprofile.phone_1:
             user_data["phone"] = user.userprofile.phone_1
         elif user.userprofile.phone_2:
@@ -2509,20 +2303,12 @@
         user_data["date_joined"] = user.date_joined
         user_data["subject_areas"] = user.userprofile.subject_areas
     else:
-<<<<<<< HEAD
         group = hydroshare.utils.group_from_id(user_or_group_id)
-        user_data['organization'] = group.name
-        user_data['url'] = '{domain}/user/{uid}/'.format(domain=hydroshare.utils.current_site_url(),
-                                                         uid=group.pk)
-        user_data['description'] = group.gaccess.description
-=======
-        group = utils.group_from_id(user_or_group_id)
         user_data["organization"] = group.name
         user_data["url"] = "{domain}/user/{uid}/".format(
-            domain=utils.current_site_url(), uid=group.pk
+            domain=hydroshare.utils.current_site_url(), uid=group.pk
         )
         user_data["description"] = group.gaccess.description
->>>>>>> de4d8309
 
     return JsonResponse(user_data)
 
@@ -2750,11 +2536,11 @@
     """ JSON format for user data suitable for UI """
     if user is not None:
         return {
-            'type': 'User',
-            'username': user.username,
-            'first_name': user.first_name,
-            'last_name': user.last_name,
-            'email': user.email
+            "type": "User",
+            "username": user.username,
+            "first_name": user.first_name,
+            "last_name": user.last_name,
+            "email": user.email
         }
     else:
         return {}
@@ -2794,16 +2580,16 @@
         except ValueError:
             url = ""
         return {
-            'id': community.id,
-            'type': 'Community',
-            'name': community.name,
-            'description': community.description or '',
-            'purpose': community.purpose or '',
-            'auto_approve': 1 if community.auto_approve == True else 0,
-            'date_created': community.date_created.strftime("%m/%d/%Y, %H:%M:%S"),
-            'picture': url,
-            'closed': 1 if community.closed == True else 0,
-            'owners': [user_json(u) for u in community.owners]
+            "id": community.id,
+            "type": 'Community',
+            "name": community.name,
+            "description": community.description or "",
+            "purpose": community.purpose or "",
+            "auto_approve": 1 if community.auto_approve is True else 0,
+            "date_created": community.date_created.strftime("%m/%d/%Y, %H:%M:%S"),
+            "picture": url,
+            "closed": 1 if community.closed is True else 0,
+            "owners": [user_json(u) for u in community.owners]
         }
     else:
         return {}
@@ -2812,19 +2598,17 @@
 def gcr_json(request):
     """ JSON format for request data suitable for UI """
     return {
-        'type': 'GroupCommunityRequest',
-        'group': group_json(request.group),
-        'community': community_json(request.community),
-        'group_owner': user_json(request.group_owner),
-        'community_owner': user_json(request.community_owner),
-        'when_community': (request.when_community.strftime("%m/%d/%Y, %H:%M:%S")
-                            if request.when_community is not None
-                            else ""),
-        'when_group': (request.when_group.strftime("%m/%d/%Y, %H:%M:%S")
-                        if request.when_group is not None
-                        else ""),
-        'privilege': request.privilege,
-        'redeemed': request.redeemed
+        "type": "GroupCommunityRequest",
+        "group": group_json(request.group),
+        "community": community_json(request.community),
+        "group_owner": user_json(request.group_owner),
+        "community_owner": user_json(request.community_owner),
+        "when_community": (request.when_community.strftime("%m/%d/%Y, %H:%M:%S")
+                           if request.when_community is not None else ""),
+        "when_group": (request.when_group.strftime("%m/%d/%Y, %H:%M:%S")
+                       if request.when_group is not None else ""),
+        "privilege": request.privilege,
+        "redeemed": request.redeemed
     }
 
 
@@ -2896,22 +2680,18 @@
         return super(GroupView, self).dispatch(*args, **kwargs)
 
     def get_context_data(self, **kwargs):
-<<<<<<< HEAD
         context = {}
-        message = ''
-        group_id = kwargs['group_id']
-=======
+        message = ""
         group_id = kwargs["group_id"]
->>>>>>> de4d8309
         g = Group.objects.get(pk=group_id)
 
-        if 'cid' in kwargs:
-            cid = kwargs['cid']
+        if "cid" in kwargs:
+            cid = kwargs["cid"]
         else:
             cid = None
 
-        if 'action' in kwargs:
-            action = kwargs['action']
+        if "action" in kwargs:
+            action = kwargs["action"]
         else:
             action = None
 
@@ -2921,9 +2701,9 @@
         if denied == "":
             user = self.request.user
             group = Group.objects.get(id=group_id)
-            if 'action' in kwargs:
+            if "action" in kwargs:
                 community = Community.objects.get(id=cid)
-                if action == 'approve':
+                if action == "approve":
                     gcr = GroupCommunityRequest.objects.get(
                         group=group, community=community)
                     if gcr.redeemed:  # reset to unredeemed in order to approve
@@ -2931,23 +2711,23 @@
                     message, worked = gcr.approve(responder=user)
                     logger.debug("message = '{}' worked='{}'".format(message, worked))
 
-                elif action == 'decline':
+                elif action == "decline":
                     gcr = GroupCommunityRequest.objects.get(
                         group=group, community=community)
                     message, worked = gcr.decline(responder=user)
                     logger.debug("message = '{}' worked='{}'".format(message, worked))
 
-                elif action == 'join':
+                elif action == "join":
                     message, worked = GroupCommunityRequest.create_or_update(
                         group=group, community=community, requester=user)
                     logger.debug("message = '{}' worked='{}'".format(message, worked))
 
-                elif action == 'leave':
+                elif action == "leave":
                     message, worked = GroupCommunityRequest.remove(
                         requester=user, group=group, community=community)
                     logger.debug("message = '{}' worked='{}'".format(message, worked))
 
-                elif action == 'retract':  # remove a pending request
+                elif action == "retract":  # remove a pending request
                     message, worked = GroupCommunityRequest.retract(
                         requester=user, group=group, community=community)
                     logger.debug("message = '{}' worked='{}'".format(message, worked))
@@ -2956,55 +2736,53 @@
                     message = "unknown action '{}'".format(action)
                     logger.error(message)
 
-            communitiesContext['denied'] = denied  # empty string means ok
-            communitiesContext['message'] = message
-            # communitiesContext['user'] = get_access_object(user, "user", False)
-            communitiesContext['group'] = group
-            communitiesContext['gid'] = group_id
+            communitiesContext["denied"] = denied  # empty string means ok
+            communitiesContext["message"] = message
+            communitiesContext["group"] = group
+            communitiesContext["gid"] = group_id
 
             # communities joined
-            communitiesContext['joined'] = []
+            communitiesContext["joined"] = []
             for c in Community.objects.filter(c2gcp__group=group).order_by('name'):
-                communitiesContext['joined'].append(community_json(c))
+                communitiesContext["joined"].append(community_json(c))
 
             # invites from communities to be approved or declined
-            communitiesContext['approvals'] = []
+            communitiesContext["approvals"] = []
             for r in GroupCommunityRequest.objects.filter(
                     group=group,
                     group__gaccess__active=True,
-                    group_owner__isnull=True).order_by('community__name'):
-                context['approvals'].append(gcr_json(r))
+                    group_owner__isnull=True).order_by("community__name"):
+                context["approvals"].append(gcr_json(r))
 
             # pending requests from this group
-            communitiesContext['pending'] = []
+            communitiesContext["pending"] = []
             for r in GroupCommunityRequest.objects.filter(
                     group=group, redeemed=False, community_owner__isnull=True)\
-                    .order_by('community__name'):
-                communitiesContext['pending'].append(gcr_json(r))
+                    .order_by("community__name"):
+                communitiesContext["pending"].append(gcr_json(r))
 
             # Communities that can be joined.
-            communitiesContext['available_to_join'] = []
+            communitiesContext["available_to_join"] = []
             for c in Community.objects.filter().exclude(invite_c2gcr__group=group)\
                                                .exclude(c2gcp__group=group)\
-                                               .order_by('name'):
-                                            #    .exclude(closed=True)\
-                communitiesContext['available_to_join'].append(community_json(c))
+                                               .order_by("name"):
+                communitiesContext["available_to_join"].append(community_json(c))
 
             # requests that were declined by others
-            communitiesContext['they_declined'] = []
+            communitiesContext["they_declined"] = []
             for r in GroupCommunityRequest.objects.filter(
                     group=group, redeemed=True, approved=False,
-                    when_group__lt=F('when_community')).order_by('community__name'):
-                communitiesContext['they_declined'].append(gcr_json(r))
+                    when_group__lt=F("when_community")).order_by("community__name"):
+                communitiesContext["they_declined"].append(gcr_json(r))
 
             # requests that were declined by us
-            communitiesContext['we_declined'] = []
+            communitiesContext["we_declined"] = []
             for r in GroupCommunityRequest.objects.filter(
                     group=group, redeemed=True, approved=False,
-                    when_group__gt=F('when_community')).order_by('community__name'):
-                communitiesContext['we_declined'].append(r)
+                    when_group__gt=F("when_community")).order_by("community__name"):
+                communitiesContext["we_declined"].append(r)
         else:  # non-empty denied means an error.
-            communitiesContext['denied'] = denied
+            communitiesContext["denied"] = denied
 
         group_resources = []
         # for each of the resources this group has access to, set resource dynamic
@@ -3019,11 +2797,11 @@
             group_resources, key=lambda x: x.date_granted, reverse=True
         )
 
-        context['group'] = g
-        context['gid'] = g.id
-        context['view_users'] = g.gaccess.get_users_with_explicit_access(PrivilegeCodes.VIEW)
-        context['add_view_user_form'] = AddUserForm()
-        context['communities'] = communitiesContext
+        context["group"] = g
+        context["gid"] = g.id
+        context["view_users"] = g.gaccess.get_users_with_explicit_access(PrivilegeCodes.VIEW)
+        context["add_view_user_form"] = AddUserForm()
+        context["communities"] = communitiesContext
 
         if self.request.user.is_authenticated:
             group_members = g.gaccess.members
@@ -3055,45 +2833,15 @@
             )
 
             if u not in group_members:
-                group_resources = [
-                    r
-                    for r in group_resources
-                    if r.raccess.public or r.raccess.discoverable
-                ]
-
-<<<<<<< HEAD
-            context['group_resources'] = group_resources
-            context['profile_user'] = u
+                group_resources = [r for r in group_resources if r.raccess.public or r.raccess.discoverable]
+
+            context["group_resources"] = group_resources
+            context["profile_user"] = u
         else:
             public_group_resources = [r for r in group_resources if r.raccess.public or r.raccess.discoverable]
-            context['group_resources'] = public_group_resources
+            context["group_resources"] = public_group_resources
 
         return context
-
-=======
-            return {
-                "group": g,
-                "view_users": g.gaccess.get_users_with_explicit_access(
-                    PrivilegeCodes.VIEW
-                ),
-                "group_resources": group_resources,
-                "add_view_user_form": AddUserForm(),
-                "profile_user": u,
-            }
-        else:
-            public_group_resources = [
-                r for r in group_resources if r.raccess.public or r.raccess.discoverable
-            ]
-
-            return {
-                "group": g,
-                "view_users": g.gaccess.get_users_with_explicit_access(
-                    PrivilegeCodes.VIEW
-                ),
-                "group_resources": public_group_resources,
-                "add_view_user_form": AddUserForm(),
-            }
->>>>>>> de4d8309
 
 
 @login_required
@@ -3107,7 +2855,6 @@
     filter_counts = get_my_resources_filter_counts(u)
 
     return JsonResponse({"filter_counts": filter_counts})
-
 
 
 @login_required
@@ -3128,17 +2875,10 @@
         # add default filters
         filter = ["owned", "discovered", "favorites"]
 
-<<<<<<< HEAD
-    if 'shared' in filter:
-        filter.remove('shared')
-        filter.append('viewable')
-        filter.append('editable')
-=======
     if "shared" in filter:
         filter.remove("shared")
         filter.append("viewable")
         filter.append("editable")
->>>>>>> de4d8309
 
     resource_collection = get_my_resources_list(u, annotate=True, filter=filter)
 
@@ -3148,17 +2888,10 @@
         return render(request, "pages/my-resources.html", context)
     else:
         from django.template.loader import render_to_string
-<<<<<<< HEAD
-        trows = render_to_string('includes/my-resources-trows.html', context, request)
-        return JsonResponse({
-            "trows": trows,
-        })
-=======
 
         trows = render_to_string("includes/my-resources-trows.html", context, request)
         return JsonResponse(
             {
                 "trows": trows,
             }
-        )
->>>>>>> de4d8309
+        )