from __future__ import absolute_import
import json
import datetime
import pytz
import logging

from drf_yasg.utils import swagger_auto_schema

from django.core.mail import send_mail
from django.contrib.auth import authenticate, login as auth_login
from django.contrib.auth.decorators import login_required
from django.contrib.auth.models import Group, User
from django.contrib.sites.models import Site
from django.contrib import messages
from django.utils.decorators import method_decorator
from django.core.exceptions import ValidationError, PermissionDenied, ObjectDoesNotExist
from django.http import HttpResponseRedirect, HttpResponse, JsonResponse, \
    HttpResponseBadRequest, HttpResponseForbidden
from django.shortcuts import get_object_or_404, render, redirect
<<<<<<< HEAD

=======
>>>>>>> a81151f3
from django.core import signing
from django.db import Error, IntegrityError
from django import forms
from django.views.generic import TemplateView
from django.core.urlresolvers import reverse
from django.forms.models import model_to_dict

from rest_framework import status
from rest_framework.decorators import api_view

from mezzanine.conf import settings
from mezzanine.pages.page_processors import processor_for
from mezzanine.utils.email import subject_template, send_mail_template

from autocomplete_light import shortcuts as autocomplete_light
from inplaceeditform.commons import get_dict_from_obj, apply_filters
from inplaceeditform.views import _get_http_response, _get_adaptor
from django_irods.icommands import SessionException

from hs_core import hydroshare
from hs_core.hydroshare.utils import get_resource_by_shortkey, resource_modified, resolve_request
from .utils import authorize, upload_from_irods, ACTION_TO_AUTHORIZE, run_script_to_update_hyrax_input_files, \
    get_my_resources_list, send_action_to_take_email, get_coverage_data_dict

from hs_core.models import GenericResource, resource_processor, CoreMetaData, Subject
from hs_core.hydroshare.resource import METADATA_STATUS_SUFFICIENT, METADATA_STATUS_INSUFFICIENT, \
    replicate_resource_bag_to_user_zone, update_quota_usage as update_quota_usage_utility

from . import resource_rest_api
from . import resource_metadata_rest_api
from . import user_rest_api
from . import resource_folder_hierarchy

from . import resource_access_api
from . import resource_folder_rest_api
from . import debug_resource_view
from . import resource_ticket_rest_api
from . import apps

from hs_core.hydroshare import utils

from hs_core.signals import *
from hs_access_control.models import PrivilegeCodes, GroupMembershipRequest, GroupResourcePrivilege

from hs_collection_resource.models import CollectionDeletedResource

from hs_access_control.models.privilege import PrivilegeCodes

logger = logging.getLogger(__name__)


def short_url(request, *args, **kwargs):
    try:
        shortkey = kwargs['shortkey']
    except KeyError:
        raise TypeError('shortkey must be specified...')

    m = get_resource_by_shortkey(shortkey)
    return HttpResponseRedirect(m.get_absolute_url())


def verify(request, *args, **kwargs):
    _, pk, email = signing.loads(kwargs['token']).split(':')
    u = User.objects.get(pk=pk)
    if u.email == email:
        if not u.is_active:
            u.is_active=True
            u.save()
            u.groups.add(Group.objects.get(name="Hydroshare Author"))
        from django.contrib.auth import login
        u.backend = settings.AUTHENTICATION_BACKENDS[0]
        login(request, u)
        return HttpResponseRedirect('/account/update/')
    else:
        from django.contrib import messages
        messages.error(request, "Your verification token was invalid.")

    return HttpResponseRedirect('/')


def change_quota_holder(request, shortkey):
    new_holder_uname = request.POST.get('new_holder_username', '')
    ajax_response_data = {'status': 'error', 'message': ''}

    if not new_holder_uname:
        ajax_response_data['message'] = "Please select a user."
        return JsonResponse(ajax_response_data)
    new_holder_u = User.objects.filter(username=new_holder_uname).first()
    if not new_holder_u:
        ajax_response_data['message'] = "Unable to change quota holder. " \
                                     "Please verify that the selected user still has access to this resource."
        return JsonResponse(ajax_response_data)

    res = utils.get_resource_by_shortkey(shortkey)
    try:
        res.set_quota_holder(request.user, new_holder_u)

        # send notification to the new quota holder
        context = {
            "request": request,
            "user": request.user,
            "new_quota_holder": new_holder_u,
            "resource_uuid": res.short_id,
        }
        subject_template_name = "email/quota_holder_change_subject.txt"
        subject = subject_template(subject_template_name, context)
        send_mail_template(subject, "email/quota_holder_change",
                           settings.DEFAULT_FROM_EMAIL, new_holder_u.email,
                           context=context)
    except PermissionDenied:
        ajax_response_data['message'] = "You do not have permission to change the quota holder for this resource."
        return JsonResponse(ajax_response_data)
    except utils.QuotaException as ex:
        msg = 'Failed to change quota holder to {0} since {0} does not have ' \
              'enough quota to hold this new resource. The exception quota message ' \
              'reported for {0} is: '.format(new_holder_u.username) + ex.message
        ajax_response_data['message'] = msg
        return JsonResponse(ajax_response_data)

    ajax_response_data['status'] = 'success'
    return JsonResponse(ajax_response_data)


@swagger_auto_schema(method='post', auto_schema=None)
@api_view(['POST'])
def update_quota_usage(request, username):
    req_user = request.user
    if req_user.username != settings.IRODS_SERVICE_ACCOUNT_USERNAME:
        return HttpResponseForbidden('only iRODS service account is authorized to '
                                     'perform this action')
    if not req_user.is_authenticated():
        return HttpResponseForbidden('You are not authenticated to perform this action')

    try:
        user = User.objects.get(username=username)
    except User.DoesNotExist:
        return HttpResponseBadRequest('user to update quota for is not valid')

    update_quota_usage_utility(user=user)

    return HttpResponse('quota for user ' + user.username + ' has been updated', status=200)


def extract_files_with_paths(request):
    res_files = []
    full_paths = {}
    for key in request.FILES.keys():
        full_path = request.POST.get(key, None)
        f = request.FILES[key]
        res_files.append(f)
        if full_path:
            full_paths[f] = full_path
    return res_files, full_paths


def add_files_to_resource(request, shortkey, *args, **kwargs):
    """
    This view function is called by AJAX in the folder implementation
    :param request: AJAX request
    :param shortkey: resource uuid
    :param args:
    :param kwargs:
    :return: HTTP response with status code indicating success or failure
    """
    resource, _, _ = authorize(request, shortkey,
                               needed_permission=ACTION_TO_AUTHORIZE.EDIT_RESOURCE)

    res_files, full_paths = extract_files_with_paths(request)
    auto_aggregate = request.POST.get("auto_aggregate", 'true').lower() == 'true'
    extract_metadata = request.GET.get('extract-metadata', 'No')
    extract_metadata = True if extract_metadata.lower() == 'yes' else False
    file_folder = request.POST.get('file_folder', None)
    if file_folder is not None:
        if file_folder == "data/contents":
            file_folder = None
        elif file_folder.startswith("data/contents/"):
            file_folder = file_folder[len("data/contents/"):]

    try:
        utils.resource_file_add_pre_process(resource=resource, files=res_files, user=request.user,
                                            extract_metadata=extract_metadata,
                                            folder=file_folder)

    except hydroshare.utils.ResourceFileSizeException as ex:
        msg = {'file_size_error': ex.message}
        return JsonResponse(msg, status=500)

    except (hydroshare.utils.ResourceFileValidationException, Exception) as ex:
        msg = {'validation_error': ex.message}
        return JsonResponse(msg, status=500)

    try:
        hydroshare.utils.resource_file_add_process(resource=resource, files=res_files,
                                                   user=request.user,
                                                   extract_metadata=extract_metadata,
                                                   folder=file_folder, full_paths=full_paths,
                                                   auto_aggregate=auto_aggregate)

    except (hydroshare.utils.ResourceFileValidationException, Exception) as ex:
        msg = {'validation_error': ex.message}
        return JsonResponse(msg, status=500)

    res_public_status = 'public' if resource.raccess.public else 'not public'
    res_discoverable_status = 'discoverable' if resource.raccess.discoverable \
        else 'not discoverable'

    if resource.can_be_public_or_discoverable:
        metadata_status = METADATA_STATUS_SUFFICIENT
    else:
        metadata_status = METADATA_STATUS_INSUFFICIENT

    response_data = {
        'res_public_status': res_public_status,
        'res_discoverable_status': res_discoverable_status,
        'metadata_status': metadata_status,
    }

    return JsonResponse(data=response_data, status=200)
    

def _get_resource_sender(element_name, resource):
    core_metadata_element_names = [el_name.lower() for el_name in CoreMetaData.get_supported_element_names()]

    if element_name in core_metadata_element_names:
        sender_resource = GenericResource().__class__
    else:
        sender_resource = resource.__class__

    return sender_resource


def get_supported_file_types_for_resource_type(request, resource_type, *args, **kwargs):
    resource_cls = hydroshare.check_resource_type(resource_type)
    if request.is_ajax:
        # TODO: use try catch
        ajax_response_data = {'file_types': json.dumps(resource_cls.get_supported_upload_file_types())}
        return HttpResponse(json.dumps(ajax_response_data))
    else:
        return HttpResponseRedirect(request.META['HTTP_REFERER'])


def is_multiple_file_upload_allowed(request, resource_type, *args, **kwargs):
    resource_cls = hydroshare.check_resource_type(resource_type)
    if request.is_ajax:
        # TODO: use try catch
        ajax_response_data = {'allow_multiple_file': resource_cls.allow_multiple_file_upload()}
        return HttpResponse(json.dumps(ajax_response_data))
    else:
        return HttpResponseRedirect(request.META['HTTP_REFERER'])


def update_key_value_metadata(request, shortkey, *args, **kwargs):
    """
    This one view function is for CRUD operation for resource key/value arbitrary metadata.
    key/value data in request.POST is assigned to the resource.extra_metadata field
    """
    res, _, _ = authorize(request, shortkey, needed_permission=ACTION_TO_AUTHORIZE.EDIT_RESOURCE)
    post_data = request.POST.copy()
    resource_mode = post_data.pop('resource-mode', None)
    extra_metadata = post_data.dict()
    extra_metadata_copy = extra_metadata.copy()
    for key in extra_metadata_copy:
        if not key:
            extra_metadata.pop(key)

    res.extra_metadata = extra_metadata
    is_update_success = True
    err_message = ""
    try:
        res.save()
    except Error as ex:
        is_update_success = False
        err_message = ex.message

    if is_update_success:
        resource_modified(res, request.user, overwrite_bag=False)
        res_metadata = res.metadata
        res_metadata.set_dirty(True)

    if request.is_ajax():
        if is_update_success:
            ajax_response_data = {'status': 'success',
                                  'is_dirty': res.metadata.is_dirty if
                                  hasattr(res.metadata, 'is_dirty') else False}
        else:
            ajax_response_data = {'status': 'error', 'message': err_message}
        return HttpResponse(json.dumps(ajax_response_data))

    if resource_mode is not None:
        request.session['resource-mode'] = 'edit'

    if is_update_success:
        messages.success(request, "Metadata update successful")
    else:
        messages.error(request, err_message)

    return HttpResponseRedirect(request.META['HTTP_REFERER'])


@api_view(['POST', 'GET'])
def update_key_value_metadata_public(request, pk):
    res, _, _ = authorize(request, pk, needed_permission=ACTION_TO_AUTHORIZE.EDIT_RESOURCE)

    if request.method == 'GET':
        return HttpResponse(status=200, content=json.dumps(res.extra_metadata))

    post_data = request.data.copy()
    res.extra_metadata = post_data

    is_update_success = True

    try:
        res.save()
    except Error as ex:
        is_update_success = False

    if is_update_success:
        resource_modified(res, request.user, overwrite_bag=False)

    if is_update_success:
        return HttpResponse(status=200)
    else:
        return HttpResponse(status=400)


def add_metadata_element(request, shortkey, element_name, *args, **kwargs):
    """This function is normally for adding/creating new resource level metadata elements.
    However, for the metadata element 'subject' (keyword) this function allows for creating,
    updating and deleting metadata elements.
    """
    res, _, _ = authorize(request, shortkey, needed_permission=ACTION_TO_AUTHORIZE.EDIT_RESOURCE)

    is_add_success = False
    err_msg = "Failed to create metadata element '{}'. {}."
    element = None
    sender_resource = _get_resource_sender(element_name, res)
    if element_name.lower() == 'subject' and len(request.POST['value']) == 0:
        # seems the user wants to delete all keywords - no need for pre-check in signal handler
        res.metadata.subjects.all().delete()
        is_add_success = True
        res.update_public_and_discoverable()
        resource_modified(res, request.user, overwrite_bag=False)
    else:
        handler_response = pre_metadata_element_create.send(sender=sender_resource,
                                                            element_name=element_name,
                                                            request=request)
        for receiver, response in handler_response:
            if 'is_valid' in response:
                if response['is_valid']:
                    element_data_dict = response['element_data_dict']
                    if element_name == 'subject':
                        # using set() to remove any duplicate keywords
                        keywords = set([k.strip() for k in element_data_dict['value'].split(',')])
                        keyword_maxlength = Subject._meta.get_field('value').max_length
                        keywords_to_add = []
                        for kw in keywords:
                            if len(kw) > keyword_maxlength:
                                kw = kw[:keyword_maxlength]

                            # skip any duplicate keywords (case insensitive)
                            if kw not in keywords_to_add and kw.lower() not in keywords_to_add:
                                keywords_to_add.append(kw)

                        if len(keywords_to_add) > 0:
                            res.metadata.subjects.all().delete()
                            for kw in keywords_to_add:
                                res.metadata.create_element(element_name, value=kw)
                        is_add_success = True
                    else:
                        try:
                            element = res.metadata.create_element(element_name, **element_data_dict)
                            is_add_success = True
                        except ValidationError as exp:
                            err_msg = err_msg.format(element_name, exp.message)
                            request.session['validation_error'] = err_msg
                        except Error as exp:
                            # some database error occurred
                            err_msg = err_msg.format(element_name, exp.message)
                            request.session['validation_error'] = err_msg
                        except Exception as exp:
                            # some other error occurred
                            err_msg = err_msg.format(element_name, exp.message)
                            request.session['validation_error'] = err_msg

                    if is_add_success:
                        resource_modified(res, request.user, overwrite_bag=False)
                        if res.resource_type == "TimeSeriesResource" and element_name != "subject":
                            res.metadata.is_dirty = True
                            res.metadata.save()
                elif "errors" in response:
                    err_msg = err_msg.format(element_name, response['errors'])

    if request.is_ajax():
        if is_add_success:
            res_public_status = 'public' if res.raccess.public else 'not public'
            res_discoverable_status = 'discoverable' if res.raccess.discoverable \
                else 'not discoverable'
            if res.can_be_public_or_discoverable:
                metadata_status = METADATA_STATUS_SUFFICIENT
            else:
                metadata_status = METADATA_STATUS_INSUFFICIENT

            if element_name == 'subject':
                ajax_response_data = {'status': 'success', 'element_name': element_name,
                                      'metadata_status': metadata_status,
                                      'res_public_status': res_public_status,
                                      'res_discoverable_status': res_discoverable_status}
            elif element_name.lower() == 'site' and res.resource_type == 'TimeSeriesResource':
                ajax_response_data = {'status': 'success',
                                      'element_name': element_name,
                                      'spatial_coverage': get_coverage_data_dict(res),
                                      'metadata_status': metadata_status,
                                      'res_public_status': res_public_status,
                                      'res_discoverable_status': res_discoverable_status
                                      }
                if element is not None:
                    ajax_response_data['element_id'] = element.id
            else:
                ajax_response_data = {'status': 'success',
                                      'element_name': element_name,
                                      'spatial_coverage': get_coverage_data_dict(res),
                                      'temporal_coverage': get_coverage_data_dict(res, 'temporal'),
                                      'has_logical_temporal_coverage':
                                          res.has_logical_temporal_coverage,
                                      'has_logical_spatial_coverage':
                                          res.has_logical_spatial_coverage,
                                      'metadata_status': metadata_status,
                                      'res_public_status': res_public_status,
                                      'res_discoverable_status': res_discoverable_status
                                      }
                if element is not None:
                    ajax_response_data['element_id'] = element.id

            ajax_response_data['is_dirty'] = res.metadata.is_dirty if \
                hasattr(res.metadata, 'is_dirty') else False

            return JsonResponse(ajax_response_data)
        else:
            ajax_response_data = {'status': 'error', 'message': err_msg}
            return JsonResponse(ajax_response_data)

    if 'resource-mode' in request.POST:
        request.session['resource-mode'] = 'edit'

    return HttpResponseRedirect(request.META['HTTP_REFERER'])


def get_resource_metadata(request, shortkey, *args, **kwargs):
    """Returns resource level metadata that is needed to update UI
    Only the following resource level metadata is returned for now:
    title
    abstract
    keywords
    creators
    spatial coverage
    temporal coverage
    """
    resource, _, _ = authorize(request, shortkey,
                               needed_permission=ACTION_TO_AUTHORIZE.VIEW_RESOURCE)
    res_metadata = dict()
    res_metadata['title'] = resource.metadata.title.value
    if resource.metadata.description:
        res_metadata['abstract'] = resource.metadata.description.abstract
    else:
        res_metadata['abstract'] = None
    creators = []
    for creator in resource.metadata.creators.all():
        creators.append(model_to_dict(creator))
    res_metadata['creators'] = creators
    res_metadata['keywords'] = [sub.value for sub in resource.metadata.subjects.all()]
    res_metadata['spatial_coverage'] = get_coverage_data_dict(resource)
    res_metadata['temporal_coverage'] = get_coverage_data_dict(resource, coverage_type='temporal')
    return JsonResponse(res_metadata, status=200)


def update_metadata_element(request, shortkey, element_name, element_id, *args, **kwargs):
    res, _, _ = authorize(request, shortkey, needed_permission=ACTION_TO_AUTHORIZE.EDIT_RESOURCE)
    sender_resource = _get_resource_sender(element_name, res)
    handler_response = pre_metadata_element_update.send(sender=sender_resource,
                                                        element_name=element_name,
                                                        element_id=element_id, request=request)
    is_update_success = False
    err_msg = "Failed to update metadata element '{}'. {}."
    for receiver, response in handler_response:
        if 'is_valid' in response:
            if response['is_valid']:
                element_data_dict = response['element_data_dict']
                try:
                    res.metadata.update_element(element_name, element_id, **element_data_dict)
                    post_handler_response = post_metadata_element_update.send(
                        sender=sender_resource, element_name=element_name, element_id=element_id)
                    is_update_success = True
                    # this is how we handle if a post_metadata_element_update receiver
                    # is not implemented in the resource type's receivers.py
                    element_exists = True
                    for receiver, response in post_handler_response:
                        if 'element_exists' in response:
                            element_exists = response['element_exists']

                except ValidationError as exp:
                    err_msg = err_msg.format(element_name, exp.message)
                    request.session['validation_error'] = err_msg
                except Error as exp:
                    # some database error occurred
                    err_msg = err_msg.format(element_name, exp.message)
                    request.session['validation_error'] = err_msg
                # TODO: it's brittle to embed validation logic at this level.
                if element_name == 'title':
                    res.update_public_and_discoverable()
                if is_update_success:
                    resource_modified(res, request.user, overwrite_bag=False)
                    if res.resource_type == "TimeSeriesResource" and element_name != "subject":
                        res.metadata.is_dirty = True
                        res.metadata.save()
            elif "errors" in response:
                err_msg = err_msg.format(element_name, response['errors'])

    if request.is_ajax():
        if is_update_success:
            res_public_status = 'public' if res.raccess.public else 'not public'
            res_discoverable_status = 'discoverable' if res.raccess.discoverable \
                else 'not discoverable'
            if res.can_be_public_or_discoverable:
                metadata_status = METADATA_STATUS_SUFFICIENT
            else:
                metadata_status = METADATA_STATUS_INSUFFICIENT
            if element_name.lower() == 'site' and (res.resource_type == 'TimeSeriesResource' or
                                                   res.resource_type == 'CompositeResource'):
                # get the spatial coverage element
                spatial_coverage_dict = get_coverage_data_dict(res)
                ajax_response_data = {'status': 'success',
                                      'element_name': element_name,
                                      'spatial_coverage': spatial_coverage_dict,
                                      'has_logical_temporal_coverage':
                                          res.has_logical_temporal_coverage,
                                      'has_logical_spatial_coverage':
                                          res.has_logical_spatial_coverage,
                                      'metadata_status': metadata_status,
                                      'res_public_status': res_public_status,
                                      'res_discoverable_status': res_discoverable_status,
                                      'element_exists': element_exists}
            else:
                ajax_response_data = {'status': 'success',
                                      'element_name': element_name,
                                      'metadata_status': metadata_status,
                                      'res_public_status': res_public_status,
                                      'res_discoverable_status': res_discoverable_status,
                                      'element_exists': element_exists}

            ajax_response_data['is_dirty'] = res.metadata.is_dirty if \
                hasattr(res.metadata, 'is_dirty') else False

            return JsonResponse(ajax_response_data)
        else:
            ajax_response_data = {'status': 'error', 'message': err_msg}
            return JsonResponse(ajax_response_data)

    if 'resource-mode' in request.POST:
        request.session['resource-mode'] = 'edit'

    return HttpResponseRedirect(request.META['HTTP_REFERER'])


@swagger_auto_schema(method='get', auto_schema=None)
@api_view(['GET'])
def file_download_url_mapper(request, shortkey):
    """ maps the file URIs in resourcemap document to django_irods download view function"""
    try:
        res, _, _ = authorize(request, shortkey,
                              needed_permission=ACTION_TO_AUTHORIZE.VIEW_RESOURCE,
                              raises_exception=False)
    except ObjectDoesNotExist:
        return HttpResponse("resource not found", status=status.HTTP_404_NOT_FOUND)
    except PermissionDenied:
        return HttpResponse("access not authorized", status=status.HTTP_401_UNAUTHORIZED)

    if __debug__:
        logger.debug("request path is {}".format(request.path))
    path_split = request.path.split('/')[2:]  # strip /resource/
    public_file_path = '/'.join(path_split)

    istorage = res.get_irods_storage()
    url_download = True if request.GET.get('url_download', 'false').lower() == 'true' else False
    zipped = True if request.GET.get('zipped', 'false').lower() == 'true' else False
    return HttpResponseRedirect(istorage.url(public_file_path, url_download, zipped))


def delete_metadata_element(request, shortkey, element_name, element_id, *args, **kwargs):
    res, _, _ = authorize(request, shortkey, needed_permission=ACTION_TO_AUTHORIZE.EDIT_RESOURCE)
    res.metadata.delete_element(element_name, element_id)
    res.update_public_and_discoverable()
    resource_modified(res, request.user, overwrite_bag=False)
    request.session['resource-mode'] = 'edit'
    return HttpResponseRedirect(request.META['HTTP_REFERER'])


def delete_file(request, shortkey, f, *args, **kwargs):
    res, _, user = authorize(request, shortkey, needed_permission=ACTION_TO_AUTHORIZE.EDIT_RESOURCE)
    hydroshare.delete_resource_file(shortkey, f, user)  # calls resource_modified
    request.session['resource-mode'] = 'edit'

    return HttpResponseRedirect(request.META['HTTP_REFERER'])


def delete_multiple_files(request, shortkey, *args, **kwargs):
    res, _, user = authorize(request, shortkey, needed_permission=ACTION_TO_AUTHORIZE.EDIT_RESOURCE)
    # file_ids is a string of file ids separated by comma
    f_ids = request.POST['file_ids']
    f_id_list = f_ids.split(',')
    for f_id in f_id_list:
        f_id = f_id.strip()
        try:
            hydroshare.delete_resource_file(shortkey, f_id, user)  # calls resource_modified
        except ObjectDoesNotExist as ex:
            # Since some specific resource types such as feature resource type delete all other
            # dependent content files together when one file is deleted, we make this specific
            # ObjectDoesNotExist exception as legitimate in delete_multiple_files() without
            # raising this specific exception
            logger.warn(ex.message)
            continue
    request.session['resource-mode'] = 'edit'

    return HttpResponseRedirect(request.META['HTTP_REFERER'])


def delete_resource(request, shortkey, *args, **kwargs):
    res, _, user = authorize(request, shortkey, needed_permission=ACTION_TO_AUTHORIZE.DELETE_RESOURCE)

    res_title = res.metadata.title
    res_id = shortkey
    res_type = res.resource_type
    resource_related_collections = [col for col in res.collections.all()]
    owners_list = [owner for owner in res.raccess.owners.all()]
    ajax_response_data = {'status': 'success'}
    try:
        hydroshare.delete_resource(shortkey)
    except ValidationError as ex:
        if request.is_ajax():
            ajax_response_data['status'] = 'error'
            ajax_response_data['message'] = ex.message
            return JsonResponse(ajax_response_data)
        else:
            request.session['validation_error'] = ex.message
            return HttpResponseRedirect(request.META['HTTP_REFERER'])

    # if the deleted resource is part of any collection resource, then for each of those collection
    # create a CollectionDeletedResource object which can then be used to list collection deleted
    # resources on collection resource landing page
    for collection_res in resource_related_collections:
        o=CollectionDeletedResource.objects.create(
             resource_title=res_title,
             deleted_by=user,
             resource_id=res_id,
             resource_type=res_type,
             collection=collection_res
             )
        o.resource_owners.add(*owners_list)

    post_delete_resource.send(sender=type(res), request=request, user=user,
                              resource_shortkey=shortkey, resource=res,
                              resource_title=res_title, resource_type=res_type, **kwargs)

    if request.is_ajax():
        return JsonResponse(ajax_response_data)
    else:
        return HttpResponseRedirect('/my-resources/')


def rep_res_bag_to_irods_user_zone(request, shortkey, *args, **kwargs):
    '''
    This function needs to be called via AJAX. The function replicates resource bag to iRODS user zone on users.hydroshare.org
    which is federated with hydroshare zone under the iRODS user account corresponding to a HydroShare user. This function
    should only be called or exposed to be called from web interface when a corresponding iRODS user account on hydroshare
    user Zone exists. The purpose of this function is to allow HydroShare resource bag that a HydroShare user has access
    to be copied to HydroShare user's iRODS space in HydroShare user zone so that users can do analysis or computations on
    the resource
    Args:
        request: an AJAX request
        shortkey: UUID of the resource to be copied to the login user's iRODS user space

    Returns:
        JSON list that indicates status of resource replication, i.e., success or error
    '''
    res, authorized, user = authorize(request, shortkey, needed_permission=ACTION_TO_AUTHORIZE.VIEW_RESOURCE, raises_exception=False)
    if not authorized:
        return HttpResponse(
        json.dumps({"error": "You are not authorized to replicate this resource."}),
        content_type="application/json"
        )

    try:
        replicate_resource_bag_to_user_zone(user, shortkey)
        return HttpResponse(
            json.dumps({"success": "This resource bag zip file has been successfully copied to your iRODS user zone."}),
            content_type = "application/json"
        )
    except SessionException as ex:
        return HttpResponse(
        json.dumps({"error": ex.stderr}),
        content_type="application/json"
        )
    except utils.QuotaException as ex:
        return HttpResponse(
            json.dumps({"error": ex.message}),
            content_type="application/json"
        )
    except ValidationError as ex:
        return HttpResponse(
            json.dumps({"error": ex.message}),
            content_type="application/json"
        )


def copy_resource(request, shortkey, *args, **kwargs):
    res, authorized, user = authorize(request, shortkey,
                                      needed_permission=ACTION_TO_AUTHORIZE.VIEW_RESOURCE)
    new_resource = None
    try:
        new_resource = hydroshare.create_empty_resource(shortkey, user, action='copy')
        new_resource = hydroshare.copy_resource(res, new_resource, user=request.user)
    except Exception as ex:
        if new_resource:
            new_resource.delete()
        request.session['resource_creation_error'] = 'Failed to copy this resource: ' + ex.message
        return HttpResponseRedirect(res.get_absolute_url())

    # go to resource landing page
    request.session['just_created'] = True
    request.session['just_copied'] = True
    return HttpResponseRedirect(new_resource.get_absolute_url())


@api_view(['POST'])
def copy_resource_public(request, pk):
    response = copy_resource(request, pk)
    return HttpResponse(response.url.split('/')[2], status=202)


def create_new_version_resource(request, shortkey, *args, **kwargs):
    res, authorized, user = authorize(request, shortkey,
                                      needed_permission=ACTION_TO_AUTHORIZE.CREATE_RESOURCE_VERSION)

    if res.locked_time:
        elapsed_time = datetime.datetime.now(pytz.utc) - res.locked_time
        if elapsed_time.days >= 0 or elapsed_time.seconds > settings.RESOURCE_LOCK_TIMEOUT_SECONDS:
            # clear the lock since the elapsed time is greater than timeout threshold
            res.locked_time = None
            res.save()
        else:
            # cannot create new version for this resource since the resource is locked by another
            # user
            request.session['resource_creation_error'] = 'Failed to create a new version for ' \
                                                         'this resource since another user is ' \
                                                         'creating a new version for this ' \
                                                         'resource synchronously.'
            return HttpResponseRedirect(res.get_absolute_url())

    new_resource = None
    try:
        # lock the resource to prevent concurrent new version creation since only one new version for an
        # obsoleted resource is allowed
        res.locked_time = datetime.datetime.now(pytz.utc)
        res.save()
        new_resource = hydroshare.create_empty_resource(shortkey, user)
        new_resource = hydroshare.create_new_version_resource(res, new_resource, user)
    except Exception as ex:
        if new_resource:
            new_resource.delete()
        # release the lock if new version of the resource failed to create
        res.locked_time = None
        res.save()
        request.session['resource_creation_error'] = 'Failed to create a new version of ' \
                                                     'this resource: ' + ex.message
        return HttpResponseRedirect(res.get_absolute_url())

    # release the lock if new version of the resource is created successfully
    res.locked_time = None
    res.save()

    # go to resource landing page
    request.session['just_created'] = True
    return HttpResponseRedirect(new_resource.get_absolute_url())


@api_view(['POST'])
def create_new_version_resource_public(request, pk):
    redirect = create_new_version_resource(request, pk)
    return HttpResponse(redirect.url.split('/')[2], status=202)


def publish(request, shortkey, *args, **kwargs):
    # only resource owners are allowed to change resource flags (e.g published)
    res, _, _ = authorize(request, shortkey, needed_permission=ACTION_TO_AUTHORIZE.SET_RESOURCE_FLAG)

    try:
        hydroshare.publish_resource(request.user, shortkey)
    except ValidationError as exp:
        request.session['validation_error'] = exp.message
    else:
        request.session['just_published'] = True
    return HttpResponseRedirect(request.META['HTTP_REFERER'])


def set_resource_flag(request, shortkey, *args, **kwargs):
    # only resource owners are allowed to change resource flags
    ajax_response_data = {'status': 'error', 'message': ''}
    res, _, user = authorize(request, shortkey, needed_permission=ACTION_TO_AUTHORIZE.SET_RESOURCE_FLAG)
    flag = resolve_request(request).get('flag', None)
    message = None
    if flag == 'make_public':
        message = _set_resource_sharing_status(user, res, flag_to_set='public', flag_value=True)
    elif flag == 'make_private' or flag == 'make_not_discoverable':
        message = _set_resource_sharing_status(user, res, flag_to_set='discoverable', flag_value=False)
    elif flag == 'make_discoverable':
        message = _set_resource_sharing_status(user, res, flag_to_set='discoverable', flag_value=True)
    elif flag == 'make_not_shareable':
        message = _set_resource_sharing_status(user, res, flag_to_set='shareable', flag_value=False)
    elif flag == 'make_shareable':
        message = _set_resource_sharing_status(user, res, flag_to_set='shareable', flag_value=True)
    elif flag == 'make_require_lic_agreement':
        res.set_require_download_agreement(user, value=True)
    elif flag == 'make_not_require_lic_agreement':
        res.set_require_download_agreement(user, value=False)
    else:
        message = "Invalid resource flag"
    if message is not None:
        ajax_response_data['message'] = message
    else:
        ajax_response_data['status'] = 'success'

    return JsonResponse(ajax_response_data)


@api_view(['POST'])
def set_resource_flag_public(request, pk):
    http_request = request._request
    http_request.data = request.data.copy()
    js_response = set_resource_flag(http_request, pk)
    data = json.loads(js_response.content)
    if data['status'] == 'error':
        return HttpResponse(data['message'], status=400)
    return HttpResponse(status=202)


def share_resource_with_user(request, shortkey, privilege, user_id, *args, **kwargs):
    """this view function is expected to be called by ajax"""
    return _share_resource(request, shortkey, privilege, user_id, user_or_group='user')


def share_resource_with_group(request, shortkey, privilege, group_id, *args, **kwargs):
    """this view function is expected to be called by ajax"""
    return _share_resource(request, shortkey, privilege, group_id, user_or_group='group')


def _share_resource(request, shortkey, privilege, user_or_group_id, user_or_group):
    """
    share resource with a user or group
    :param request:
    :param shortkey: id of the resource to share with
    :param privilege: access privilege need for the resource
    :param user_or_group_id: id of the user or group with whom the resource to be shared
    :param user_or_group: indicates if the resource to be shared with a user or group. A value of 'user' will share
                          the resource with a user whose id is provided with the parameter 'user_or_group_id'.
                          Any other value for this parameter assumes resource to be shared with a group.
    :return:
    """

    res, _, user = authorize(request, shortkey, needed_permission=ACTION_TO_AUTHORIZE.VIEW_RESOURCE)
    user_to_share_with = None
    group_to_share_with = None
    status_code = 200
    if user_or_group == 'user':
        user_to_share_with = utils.user_from_id(user_or_group_id)
    else:
        group_to_share_with = utils.group_from_id(user_or_group_id)

    status = 'success'
    err_message = ''
    if privilege == 'view':
        access_privilege = PrivilegeCodes.VIEW
    elif privilege == 'edit':
        access_privilege = PrivilegeCodes.CHANGE
    elif privilege == 'owner':
        if user_or_group != 'user':
            status_code = 400
            err_message = "Group can't have owner privilege over a resource"
            access_privilege = PrivilegeCodes.NONE
        else:
            access_privilege = PrivilegeCodes.OWNER
    else:
        status_code = 400
        err_message = "Not a valid privilege"
        access_privilege = PrivilegeCodes.NONE

    if access_privilege != PrivilegeCodes.NONE:
        try:
            if user_or_group == 'user':
                user.uaccess.share_resource_with_user(res, user_to_share_with, access_privilege)
            else:
                user.uaccess.share_resource_with_group(res, group_to_share_with, access_privilege)
        except PermissionDenied as exp:
            status = 'error'
            err_message = exp.message
    else:
        status = 'error'

    from hs_core.models import get_access_object

    if user_or_group == 'user':
        user_can_undo = request.user.uaccess.can_undo_share_resource_with_user(res, user_to_share_with)
        user_to_share_with.can_undo = user_can_undo

        ajax_response_data = {'status': status,
                              'error_msg': err_message,
                              'user': get_access_object(user_to_share_with, "user", privilege)}
    else:
        group_can_undo = request.user.uaccess.can_undo_share_resource_with_group(res, group_to_share_with)
        group_to_share_with.can_undo = group_can_undo

        ajax_response_data = {'status': status,
                              'error_msg': err_message,
                              'user': get_access_object(group_to_share_with, "group", privilege)}

    return HttpResponse(json.dumps(ajax_response_data), status=status_code)


def unshare_resource_with_user(request, shortkey, user_id, *args, **kwargs):
    """this view function is expected to be called by ajax"""

    res, _, user = authorize(request, shortkey, needed_permission=ACTION_TO_AUTHORIZE.VIEW_RESOURCE)
    user_to_unshare_with = utils.user_from_id(user_id)
    ajax_response_data = {'status': 'success'}
    try:
        user.uaccess.unshare_resource_with_user(res, user_to_unshare_with)
        if user not in res.raccess.view_users:
            # user has no explict access to the resource - redirect to resource listing page
            ajax_response_data['redirect_to'] = '/my-resources/'

    except PermissionDenied as exp:
        ajax_response_data['status'] = 'error'
        ajax_response_data['message'] = exp.message

    return JsonResponse(ajax_response_data)


def unshare_resource_with_group(request, shortkey, group_id, *args, **kwargs):
    """this view function is expected to be called by ajax"""

    res, _, user = authorize(request, shortkey, needed_permission=ACTION_TO_AUTHORIZE.VIEW_RESOURCE)
    group_to_unshare_with = utils.group_from_id(group_id)
    ajax_response_data = {'status': 'success'}
    try:
        user.uaccess.unshare_resource_with_group(res, group_to_unshare_with)
        if user not in res.raccess.view_users:
            # user has no explicit access to the resource - redirect to resource listing page
            ajax_response_data['redirect_to'] = '/my-resources/'
    except PermissionDenied as exp:
        ajax_response_data['status'] = 'error'
        ajax_response_data['message'] = exp.message

    return JsonResponse(ajax_response_data)


def undo_share_resource_with_user(request, shortkey, user_id, *args, **kwargs):
    """this view function is expected to be called by ajax"""

    res, _, user = authorize(request, shortkey, needed_permission=ACTION_TO_AUTHORIZE.VIEW_RESOURCE)
    user_to_unshare_with = utils.user_from_id(user_id)
    ajax_response_data = {'status': 'success'}
    try:
        user.uaccess.undo_share_resource_with_user(res, user_to_unshare_with)
        undo_user_privilege = res.raccess.get_effective_privilege(user_to_unshare_with)
        if undo_user_privilege == PrivilegeCodes.VIEW:
            undo_user_privilege = "view"
        elif undo_user_privilege == PrivilegeCodes.CHANGE:
            undo_user_privilege = "edit"
        elif undo_user_privilege == PrivilegeCodes.OWNER:
            undo_user_privilege = "owner"
        else:
            undo_user_privilege = 'none'
        ajax_response_data['undo_user_privilege'] = undo_user_privilege

        if user not in res.raccess.view_users:
            # user has no explict access to the resource - redirect to resource listing page
            ajax_response_data['redirect_to'] = '/my-resources/'

    except PermissionDenied as exp:
        ajax_response_data['status'] = 'error'
        ajax_response_data['message'] = exp.message

    return JsonResponse(ajax_response_data)


def undo_share_resource_with_group(request, shortkey, group_id, *args, **kwargs):
    """this view function is expected to be called by ajax"""

    res, _, user = authorize(request, shortkey, needed_permission=ACTION_TO_AUTHORIZE.VIEW_RESOURCE)
    group_to_unshare_with = utils.group_from_id(group_id)
    ajax_response_data = {'status': 'success'}
    try:
        user.uaccess.undo_share_resource_with_group(res, group_to_unshare_with)
        if group_to_unshare_with in res.raccess.edit_groups:
            undo_group_privilege = 'edit'
        elif group_to_unshare_with in res.raccess.view_groups:
            undo_group_privilege = 'view'
        else:
            undo_group_privilege = 'none'
        ajax_response_data['undo_group_privilege'] = undo_group_privilege

        if user not in res.raccess.view_users:
            # user has no explicit access to the resource - redirect to resource listing page
            ajax_response_data['redirect_to'] = '/my-resources/'
    except PermissionDenied as exp:
        ajax_response_data['status'] = 'error'
        ajax_response_data['message'] = exp.message

    return JsonResponse(ajax_response_data)


# view functions mapped with INPLACE_SAVE_URL(/hsapi/save_inline/) for Django inplace editing
def save_ajax(request):
    if not request.method == 'POST':
        return _get_http_response({'errors': 'It is not a POST request'})
    adaptor = _get_adaptor(request, 'POST')
    if not adaptor:
        return _get_http_response({'errors': 'Params insufficient'})
    if not adaptor.can_edit():
        return _get_http_response({'errors': 'You can not edit this content'})
    value = adaptor.loads_to_post(request)
    new_data = get_dict_from_obj(adaptor.obj)
    form_class = adaptor.get_form_class()
    field_name = adaptor.field_name
    new_data['in_menus'] = ''
    form = form_class(data=new_data, instance=adaptor.obj)
    try:
        value_edit = adaptor.get_value_editor(value)
        value_edit_with_filter = apply_filters(value_edit, adaptor.filters_to_edit)
        new_data[field_name] = value_edit_with_filter
        new_data[field_name] = value_edit_with_filter
        if form.is_valid():
            adaptor.save(value_edit_with_filter)
            return _get_http_response({'errors': False,
                                        'value': adaptor.render_value_edit()})
        messages = [] # The error is for another field that you are editing
        for field_name_error, errors_field in form.errors.items():
            for error in errors_field:
                messages.append("%s: %s" % (field_name_error, unicode(error)))
        message_i18n = ','.join(messages)
        return _get_http_response({'errors': message_i18n})
    except ValidationError as error: # The error is for a field that you are editing
        message_i18n = ', '.join([u"%s" % m for m in error.messages])
        return _get_http_response({'errors': message_i18n})


def verify_account(request, *args, **kwargs):
    context = {
            'username' : request.GET['username'],
            'email' : request.GET['email']
        }
    return render(request, 'pages/verify-account.html', context)


@processor_for('resend-verification-email')
def resend_verification_email(request):
    u = get_object_or_404(User, username=request.GET['username'], email=request.GET['email'])
    try:
        token = signing.dumps('verify_user_email:{0}:{1}'.format(u.pk, u.email))
        u.email_user(
            'Please verify your new Hydroshare account.',
            """
This is an automated email from Hydroshare.org. If you requested a Hydroshare account, please
go to http://{domain}/verify/{token}/ and verify your account.
""".format(
            domain=Site.objects.get_current().domain,
            token=token
        ))

        context = {
            'is_email_sent' : True
        }
        return render(request, 'pages/verify-account.html', context)
    except:
        pass # FIXME should log this instead of ignoring it.


class FilterForm(forms.Form):
    start = forms.IntegerField(required=False)
    published = forms.BooleanField(required=False)
    edit_permission = forms.BooleanField(required=False)
    owner = forms.CharField(required=False)
    user = forms.ModelChoiceField(queryset=User.objects.all(), required=False)
    from_date = forms.DateTimeField(required=False)


class GroupForm(forms.Form):
    name = forms.CharField(required=True)
    description = forms.CharField(required=True)
    purpose = forms.CharField(required=False)
    picture = forms.ImageField(required=False)
    privacy_level = forms.CharField(required=True)
    auto_approve = forms.BooleanField(required=False)

    def clean_privacy_level(self):
        data = self.cleaned_data['privacy_level']
        if data not in ('public', 'private', 'discoverable'):
            raise forms.ValidationError("Invalid group privacy level.")
        return data

    def _set_privacy_level(self, group, privacy_level):
        if privacy_level == 'public':
            group.gaccess.public = True
            group.gaccess.discoverable = True
        elif privacy_level == 'private':
            group.gaccess.public = False
            group.gaccess.discoverable = False
        elif privacy_level == 'discoverable':
            group.gaccess.discoverable = True
            group.gaccess.public = False

        group.gaccess.save()


class GroupCreateForm(GroupForm):
    def save(self, request):
        frm_data = self.cleaned_data

        new_group = request.user.uaccess.create_group(title=frm_data['name'],
                                                      description=frm_data['description'],
                                                      purpose=frm_data['purpose'],
                                                      auto_approve=frm_data['auto_approve'])
        if 'picture' in request.FILES:
            new_group.gaccess.picture = request.FILES['picture']

        privacy_level = frm_data['privacy_level']
        self._set_privacy_level(new_group, privacy_level)
        return new_group


class GroupUpdateForm(GroupForm):

    def update(self, group_to_update, request):
        frm_data = self.cleaned_data
        group_to_update.name = frm_data['name']
        group_to_update.save()
        group_to_update.gaccess.description = frm_data['description']
        group_to_update.gaccess.purpose = frm_data['purpose']
        group_to_update.gaccess.auto_approve = frm_data['auto_approve']
        if 'picture' in request.FILES:
            group_to_update.gaccess.picture = request.FILES['picture']

        privacy_level = frm_data['privacy_level']
        self._set_privacy_level(group_to_update, privacy_level)


@processor_for(GenericResource)
def add_generic_context(request, page):
    user = request.user
    user_zone_account_exist = utils.get_user_zone_status_info(user)

    class AddUserForm(forms.Form):
        user = forms.ModelChoiceField(User.objects.filter(is_active=True).all(),
                                      widget=autocomplete_light.ChoiceWidget("UserAutocomplete"))

    class AddUserContriForm(forms.Form):
        user = forms.ModelChoiceField(User.objects.filter(is_active=True).all(),
                                      widget=autocomplete_light.ChoiceWidget("UserAutocomplete", attrs={'id':'contri'}))

    class AddUserInviteForm(forms.Form):
        user = forms.ModelChoiceField(User.objects.filter(is_active=True).all(),
                                      widget=autocomplete_light.ChoiceWidget("UserAutocomplete", attrs={'id':'invite'}))

    class AddUserHSForm(forms.Form):
        user = forms.ModelChoiceField(User.objects.filter(is_active=True).all(),
                                      widget=autocomplete_light.ChoiceWidget("UserAutocomplete", attrs={'id':'hs-user'}))

    class AddGroupForm(forms.Form):
        group = forms.ModelChoiceField(Group.objects.filter(gaccess__active=True).exclude(name='Hydroshare Author').all(),
                                       widget=autocomplete_light.ChoiceWidget("GroupAutocomplete"))

    return {
        'add_view_contrib_user_form': AddUserContriForm(),
        'add_view_invite_user_form': AddUserInviteForm(),
        'add_view_hs_user_form': AddUserHSForm(),
        'add_view_user_form': AddUserForm(),
        # Reuse the same class AddGroupForm() leads to duplicated IDs. 
        'add_view_group_form': AddGroupForm(),
        'add_edit_group_form': AddGroupForm(),
        'user_zone_account_exist': user_zone_account_exist,
    }


@login_required
def create_resource(request, *args, **kwargs):
    # Note: This view function must be called by ajax

    ajax_response_data = {'status': 'error', 'message': ''}
    resource_type = request.POST['resource-type']
    res_title = request.POST['title']
    resource_files, full_paths = extract_files_with_paths(request)
    auto_aggregate = request.POST.get("auto_aggregate", 'true').lower() == 'true'

    url_key = "page_redirect_url"
    try:
        _, res_title, metadata = \
            hydroshare.utils.resource_pre_create_actions(resource_type=resource_type,
                                                         files=resource_files,
                                                         resource_title=res_title,
                                                         page_redirect_url_key=url_key,
                                                         requesting_user=request.user,
                                                         **kwargs)
    except utils.ResourceFileSizeException as ex:
        ajax_response_data['message'] = ex.message
        return JsonResponse(ajax_response_data)

    except utils.ResourceFileValidationException as ex:
        ajax_response_data['message'] = ex.message
        return JsonResponse(ajax_response_data)

    except Exception as ex:
        ajax_response_data['message'] = ex.message
        return JsonResponse(ajax_response_data)

    try:
        resource = hydroshare.create_resource(
                resource_type=request.POST['resource-type'],
                owner=request.user,
                title=res_title,
                metadata=metadata,
                files=resource_files,
                content=res_title, full_paths=full_paths, auto_aggregate=auto_aggregate
        )
    except SessionException as ex:
        ajax_response_data['message'] = ex.stderr
        return JsonResponse(ajax_response_data)
    except Exception as ex:
        ajax_response_data['message'] = ex.message
        return JsonResponse(ajax_response_data)

    try:
        utils.resource_post_create_actions(request=request, resource=resource,
                                           user=request.user, metadata=metadata, **kwargs)
    except (utils.ResourceFileValidationException, Exception) as ex:
        request.session['validation_error'] = ex.message
        ajax_response_data['message'] = ex.message
        ajax_response_data['status'] = 'success'
        ajax_response_data['file_upload_status'] = 'error'
        ajax_response_data['resource_url'] = resource.get_absolute_url()
        return JsonResponse(ajax_response_data)

    request.session['just_created'] = True
    if not ajax_response_data['message']:
        if resource.files.all():
            ajax_response_data['file_upload_status'] = 'success'
        ajax_response_data['status'] = 'success'
        ajax_response_data['resource_url'] = resource.get_absolute_url()

    return JsonResponse(ajax_response_data)


@login_required
def create_user_group(request, *args, **kwargs):
    group_form = GroupCreateForm(request.POST, request.FILES)
    if group_form.is_valid():
        try:
            new_group = group_form.save(request)
            messages.success(request, "Group creation was successful.")
            return HttpResponseRedirect(reverse('group', args=[new_group.id]))
        except IntegrityError as ex:
            if group_form.cleaned_data['name'] in ex.message:
                message = "Group name '{}' already exists".format(group_form.cleaned_data['name'])
                messages.error(request, "Group creation errors: {}.".format(message))
            else:
                messages.error(request, "Group creation errors:{}.".format(ex.message))
    else:
        messages.error(request, "Group creation errors:{}.".format(group_form.errors.as_json))

    return HttpResponseRedirect(request.META['HTTP_REFERER'])


@login_required
def update_user_group(request, group_id, *args, **kwargs):
    user = request.user
    group_to_update = utils.group_from_id(group_id)

    if user.uaccess.can_change_group_flags(group_to_update):
        group_form = GroupUpdateForm(request.POST, request.FILES)
        if group_form.is_valid():
            try:
                group_form.update(group_to_update, request)
                messages.success(request, "Group update was successful.")
            except IntegrityError as ex:
                if group_form.cleaned_data['name'] in ex.message:
                    message = "Group name '{}' already exists".format(group_form.cleaned_data['name'])
                    messages.error(request, "Group update errors: {}.".format(message))
                else:
                    messages.error(request, "Group update errors:{}.".format(ex.message))
        else:
            messages.error(request, "Group update errors:{}.".format(group_form.errors.as_json))
    else:
        messages.error(request, "Group update errors: You don't have permission to update this group")

    return HttpResponseRedirect(request.META['HTTP_REFERER'])

@login_required
def delete_user_group(request, group_id, *args, **kwargs):
    """This one is not really deleting the group object, rather setting the active status
    to False (delete) which can be later restored (undelete) )"""
    try:
        hydroshare.set_group_active_status(request.user, group_id, False)
        messages.success(request, "Group delete was successful.")
    except PermissionDenied:
        messages.error(request, "Group delete errors: You don't have permission to delete"
                                " this group.")

    return HttpResponseRedirect(request.META['HTTP_REFERER'])


@login_required
def restore_user_group(request, group_id, *args, **kwargs):
    """This one is for setting the active status of the group back to True"""
    try:
        hydroshare.set_group_active_status(request.user, group_id, True)
        messages.success(request, "Group restore was successful.")
    except PermissionDenied:
        messages.error(request, "Group restore errors: You don't have permission to restore"
                                " this group.")

    return HttpResponseRedirect(request.META['HTTP_REFERER'])

@login_required
def share_group_with_user(request, group_id, user_id, privilege, *args, **kwargs):
    requesting_user = request.user
    group_to_share = utils.group_from_id(group_id)
    user_to_share_with = utils.user_from_id(user_id)
    if privilege == 'view':
        access_privilege = PrivilegeCodes.VIEW
    elif privilege == 'edit':
        access_privilege = PrivilegeCodes.CHANGE
    elif privilege == 'owner':
        access_privilege = PrivilegeCodes.OWNER
    else:
        access_privilege = PrivilegeCodes.NONE

    if access_privilege != PrivilegeCodes.NONE:
        if requesting_user.uaccess.can_share_group(group_to_share, access_privilege):
            try:
                requesting_user.uaccess.share_group_with_user(group_to_share, user_to_share_with, access_privilege)
                messages.success(request, "User successfully added to the group")
            except PermissionDenied as ex:
                messages.error(request, ex.message)
        else:
            messages.error(request, "You don't have permission to add users to group")
    else:
        messages.error(request, "Invalid privilege for sharing group with user")

    return HttpResponseRedirect(request.META['HTTP_REFERER'])


@login_required
def unshare_group_with_user(request, group_id, user_id, *args, **kwargs):
    """
    Remove a user from a group

    :param request: group owner who is removing the user from the group
    :param group_id: id of the user being removed from the group
    :param user_id: id of the group from which the user to be removed
    :return:
    """
    requesting_user = request.user
    group_to_unshare = utils.group_from_id(group_id)
    user_to_unshare_with = utils.user_from_id(user_id)

    try:
        requesting_user.uaccess.unshare_group_with_user(group_to_unshare, user_to_unshare_with)
        if requesting_user == user_to_unshare_with:
            success_msg = "You successfully left the group."
        else:
            success_msg = "User successfully removed from the group."
        messages.success(request, success_msg)
    except PermissionDenied as ex:
        messages.error(request, ex.message)

    if requesting_user == user_to_unshare_with:
        return HttpResponseRedirect(reverse("my_groups"))
    else:
        return HttpResponseRedirect(request.META['HTTP_REFERER'])


@login_required
def make_group_membership_request(request, group_id, user_id=None, *args, **kwargs):
    """
    Allows either an owner of the group to invite a user to join a group or a user to make a request
    to join a group
    :param request: the user who is making the request
    :param group_id: ID of the group for which the join request/invitation to me made
    :param user_id: needed only when an owner is inviting a user to join a group. This is the id of the user the owner
                    is inviting
    :return:
    """
    requesting_user = request.user
    group_to_join = utils.group_from_id(group_id)
    user_to_join = None
    if user_id is not None:
        user_to_join = utils.user_from_id(user_id)
    try:
        membership_request = requesting_user.uaccess.create_group_membership_request(
            group_to_join, user_to_join)
        if user_to_join is not None:
            message = 'Group membership invitation was successful'
            # send mail to the user who was invited to join group
            send_action_to_take_email(request, user=user_to_join, action_type='group_membership',
                                      group=group_to_join, membership_request=membership_request)
        else:
            message = 'You are now a member of this group'
            # membership_request is None in case where group allows auto approval of membership
            # request. no need send email notification to group owners for membership approval
            if membership_request is not None:
                message = 'Group membership request was successful'
                # send mail to all owners of the group for approval of the request
                for grp_owner in group_to_join.gaccess.owners:
                    send_action_to_take_email(request, user=requesting_user,
                                              action_type='group_membership',
                                              group=group_to_join, group_owner=grp_owner,
                                              membership_request=membership_request)
            else:
                # send mail to all owners of the group to let them know that someone has
                # joined this group
                for grp_owner in group_to_join.gaccess.owners:
                    send_action_to_take_email(request, user=requesting_user,
                                              action_type='group_auto_membership',
                                              group=group_to_join,
                                              group_owner=grp_owner)
        messages.success(request, message)
    except PermissionDenied as ex:
        messages.error(request, ex.message)

    return HttpResponseRedirect(request.META['HTTP_REFERER'])

def group_membership(request, uidb36, token, membership_request_id, **kwargs):
    """
    View for the link in the verification email that was sent to a user
    when they request/invite to join a group.
    User is logged in and the request to join a group is accepted. Then the user is redirected to the group
    profile page of the group for which the membership got accepted.

    :param uidb36: ID of the user to whom the email was sent (part of the link in the email)
    :param token: token that was part of the link in the email
    :param membership_request_id: ID of the GroupMembershipRequest object (part of the link in the email)
    """
    membership_request = GroupMembershipRequest.objects.filter(id=membership_request_id).first()
    if membership_request is not None:
        if membership_request.group_to_join.gaccess.active:
            user = authenticate(uidb36=uidb36, token=token, is_active=True)
            if user is not None:
                user.uaccess.act_on_group_membership_request(membership_request, accept_request=True)
                auth_login(request, user)
                # send email to notify membership acceptance
                _send_email_on_group_membership_acceptance(membership_request)
                if membership_request.invitation_to is not None:
                    message = "You just joined the group '{}'".format(membership_request.group_to_join.name)
                else:
                    message = "User '{}' just joined the group '{}'".format(membership_request.request_from.first_name,
                                                                            membership_request.group_to_join.name)

                messages.info(request, message)
                # redirect to group profile page
                return HttpResponseRedirect('/group/{}/'.format(membership_request.group_to_join.id))
            else:
                messages.error(request, "The link you clicked is no longer valid. Please ask to "
                                        "join the group again.")
                return redirect("/")
        else:
            messages.error(request, "The group is no longer active.")
            return redirect("/")
    else:
        messages.error(request, "The link you clicked is no longer valid.")
        return redirect("/")


@login_required
def act_on_group_membership_request(request, membership_request_id, action, *args, **kwargs):
    """
    Take action (accept or decline) on group membership request

    :param request: requesting user is either owner of the group taking action on a request from a user
                    or a user taking action on a invitation to join a group from a group owner
    :param membership_request_id: id of the membership request object (an instance of GroupMembershipRequest)
                                  to act on
    :param action: need to have a value of either 'accept' or 'decline'
    :return:
    """

    accept_request = action == 'accept'
    user_acting = request.user

    try:
        membership_request = GroupMembershipRequest.objects.get(pk=membership_request_id)
    except ObjectDoesNotExist:
        messages.error(request, 'No matching group membership request was found')
    else:
        if membership_request.group_to_join.gaccess.active:
            try:
                user_acting.uaccess.act_on_group_membership_request(membership_request, accept_request)
                if accept_request:
                    message = 'Membership request accepted'
                    messages.success(request, message)
                    # send email to notify membership acceptance
                    _send_email_on_group_membership_acceptance(membership_request)
                else:
                    message = 'Membership request declined'
                    messages.success(request, message)

            except PermissionDenied as ex:
                messages.error(request, ex.message)
        else:
            messages.error(request, "Group is not active")

    return HttpResponseRedirect(request.META['HTTP_REFERER'])


@login_required
def get_file(request, *args, **kwargs):
    from django_irods.icommands import Session as RodsSession
    name = kwargs['name']
    session = RodsSession("./", "/usr/bin")
    session.runCmd("iinit")
    session.runCmd('iget', [ name, 'tempfile.' + name ])
    return HttpResponse(open(name), content_type='x-binary/octet-stream')


processor_for(GenericResource)(resource_processor)


def get_metadata_terms_page(request, *args, **kwargs):
    return render(request, 'pages/metadata_terms.html')


@login_required
def get_user_or_group_data(request, user_or_group_id, is_group, *args, **kwargs):
    """
    This view function must be called as an AJAX call

    :param user_or_group_id: id of the user or group for which data is needed
    :param is_group : (string) 'false' if the id is for a group, 'true' if id is for a user
    :return: JsonResponse() containing user data
    """
    user_data = {}
    if is_group == 'false':
        user = utils.user_from_id(user_or_group_id)

        if user.userprofile.middle_name:
            user_name = "{}, {} {}".format(user.last_name, user.first_name, user.userprofile.middle_name)
        else:
            user_name = "{}, {}".format(user.last_name, user.first_name)

        user_data['name'] = user_name
        user_data['email'] = user.email
        user_data['url'] = '{domain}/user/{uid}/'.format(domain=utils.current_site_url(), uid=user.pk)
        if user.userprofile.phone_1:
            user_data['phone'] = user.userprofile.phone_1
        elif user.userprofile.phone_2:
            user_data['phone'] = user.userprofile.phone_2
        else:
            user_data['phone'] = ''

        address = ''
        if user.userprofile.state and user.userprofile.state.lower() != 'unspecified':
            address = user.userprofile.state
        if user.userprofile.country and user.userprofile.country.lower() != 'unspecified':
            if len(address) > 0:
                address += ', ' + user.userprofile.country
            else:
                address = user.userprofile.country

        user_data['address'] = address
        user_data['organization'] = user.userprofile.organization if user.userprofile.organization else ''
        user_data['website'] = user.userprofile.website if user.userprofile.website else ''
        user_data['identifiers'] = user.userprofile.identifiers
    else:
        group = utils.group_from_id(user_or_group_id)
        user_data['organization'] = group.name
        user_data['url'] = '{domain}/user/{uid}/'.format(domain=utils.current_site_url(),
                                                         uid=group.pk)
        user_data['description'] = group.gaccess.description

    return JsonResponse(user_data)


def _send_email_on_group_membership_acceptance(membership_request):
    """
    Sends email notification of group membership acceptance

    :param membership_request: an instance of GroupMembershipRequest class
    :return:
    """

    if membership_request.invitation_to is not None:
        # user accepted invitation from the group owner
        # here we are sending email to group owner who invited
        email_msg = """Dear {}
        <p>Your invitation to user '{}' to join the group '{}' has been accepted.</p>
        <p>Thank you</p>
        <p>The HydroShare Team</p>
        """.format(membership_request.request_from.first_name,
                   membership_request.invitation_to.first_name, membership_request.group_to_join.name)
    else:
        # group owner accepted user request
        # here wre are sending email to the user whose request to join got accepted
        email_msg = """Dear {}
        <p>Your request to join the group '{}' has been accepted.</p>
        <p>Thank you</p>
        <p>The HydroShare Team</p>
        """.format(membership_request.request_from.first_name, membership_request.group_to_join.name)

    send_mail(subject="HydroShare group membership",
              message=email_msg,
              html_message=email_msg,
              from_email=settings.DEFAULT_FROM_EMAIL,
              recipient_list=[membership_request.request_from.email])


def _share_resource_with_user(request, frm, resource, requesting_user, privilege):
    if frm.is_valid():
        try:
            requesting_user.uaccess.share_resource_with_user(resource, frm.cleaned_data['user'], privilege)
        except PermissionDenied as exp:
            messages.error(request, exp.message)
    else:
        messages.error(request, frm.errors.as_json())


def _unshare_resource_with_users(request, requesting_user, users_to_unshare_with, resource, privilege):
    users_to_keep = User.objects.in_bulk(users_to_unshare_with).values()
    owners = set(resource.raccess.owners.all())
    editors = set(resource.raccess.edit_users.all()) - owners
    viewers = set(resource.raccess.view_users.all()) - editors - owners

    if privilege == 'owner':
        all_shared_users = owners
    elif privilege == 'edit':
        all_shared_users = editors
    elif privilege == 'view':
        all_shared_users = viewers
    else:
        all_shared_users = []

    go_to_resource_listing_page = False
    for user in all_shared_users:
        if user not in users_to_keep:
            try:
                # requesting user is the resource owner or requesting_user is self unsharing
                # COUCH: no need for undo_share; doesn't do what is intended 11/19/2016
                requesting_user.uaccess.unshare_resource_with_user(resource, user)

                if requesting_user == user and not resource.raccess.public:
                    go_to_resource_listing_page = True
            except PermissionDenied as exp:
                messages.error(request, exp.message)
                break
    return go_to_resource_listing_page


def _set_resource_sharing_status(user, resource, flag_to_set, flag_value):
    """
    Set flags 'public', 'discoverable', 'shareable'

    This routine generates appropriate messages for the REST API and thus differs from
    AbstractResource.set_public, set_discoverable, which raise exceptions.
    """

    if flag_to_set == 'shareable':  # too simple to deserve a method in AbstractResource
        # access control is separate from validation logic
        if not user.uaccess.can_change_resource_flags(resource):
            return "You don't have permission to change resource sharing status"
        if resource.raccess.shareable != flag_value:
            resource.raccess.shareable = flag_value
            resource.raccess.save()
            return None

    elif flag_to_set == 'discoverable':
        try:
            resource.set_discoverable(flag_value, user)  # checks access control
        except ValidationError as v:
            return v.message

    elif flag_to_set == 'public':
        try:
            resource.set_public(flag_value, user)  # checks access control
        except ValidationError as v:
            return v.message
    else:
        return "Unrecognized resource flag {}".format(flag_to_set)
    return None


class MyGroupsView(TemplateView):
    template_name = 'pages/my-groups.html'

    @method_decorator(login_required)
    def dispatch(self, *args, **kwargs):
        return super(MyGroupsView, self).dispatch(*args, **kwargs)

    def get_context_data(self, **kwargs):
        u = User.objects.get(pk=self.request.user.id)

        groups = u.uaccess.view_groups
        group_membership_requests = GroupMembershipRequest.objects.filter(invitation_to=u).exclude(
            group_to_join__gaccess__active=False).all()
        # for each group object, set a dynamic attribute to know if the user owns the group
        for g in groups:
            g.is_group_owner = u.uaccess.owns_group(g)

        active_groups = [g for g in groups if g.gaccess.active]
        inactive_groups = [g for g in groups if not g.gaccess.active]
        my_pending_requests = GroupMembershipRequest.objects.filter(request_from=u).exclude(
            group_to_join__gaccess__active=False)
        return {
            'profile_user': u,
            'groups': active_groups,
            'inactive_groups': inactive_groups,
            'my_pending_requests': my_pending_requests,
            'group_membership_requests': group_membership_requests
        }


class AddUserForm(forms.Form):
        user = forms.ModelChoiceField(User.objects.all(), widget=autocomplete_light.ChoiceWidget("UserAutocomplete"))


class GroupView(TemplateView):
    template_name = 'pages/group.html'

    @method_decorator(login_required)
    def dispatch(self, *args, **kwargs):
        return super(GroupView, self).dispatch(*args, **kwargs)

    def get_context_data(self, **kwargs):
        group_id = kwargs['group_id']
        g = Group.objects.get(pk=group_id)
        u = User.objects.get(pk=self.request.user.id)
        u.is_group_owner = u.uaccess.owns_group(g)
        u.is_group_editor = g in u.uaccess.edit_groups
        u.is_group_viewer = g in u.uaccess.view_groups

        g.join_request_waiting_owner_action = g.gaccess.group_membership_requests.filter(request_from=u).exists()
        g.join_request_waiting_user_action = g.gaccess.group_membership_requests.filter(invitation_to=u).exists()
        g.join_request = g.gaccess.group_membership_requests.filter(invitation_to=u).first()

        group_resources = []
        # for each of the resources this group has access to, set resource dynamic
        # attributes (grantor - group member who granted access to the resource) and (date_granted)
        for res in g.gaccess.view_resources:
            grp = GroupResourcePrivilege.objects.get(resource=res, group=g)
            res.grantor = grp.grantor
            res.date_granted = grp.start
            group_resources.append(res)
        group_resources = sorted(group_resources, key=lambda  x:x.date_granted, reverse=True)

        # TODO: need to sort this resource list using the date_granted field

        return {
            'profile_user': u,
            'group': g,
            'view_users': g.gaccess.get_users_with_explicit_access(PrivilegeCodes.VIEW),
            'group_resources': group_resources,
            'add_view_user_form': AddUserForm(),
            'communities_enabled': settings.COMMUNITIES_ENABLED
        }


class GroupsAuthenticatedView(TemplateView):
    template_name = 'pages/groups-authenticated.html'

    @method_decorator(login_required)
    def dispatch(self, *args, **kwargs):
        return super(GroupsAuthenticatedView, self).dispatch(*args, **kwargs)

    def get_context_data(self, **kwargs):
        u = User.objects.get(pk=self.request.user.id)
        groups = Group.objects.filter(gaccess__active=True).exclude(name="Hydroshare Author")
        # for each group set group dynamic attributes
        for g in groups:
            g.is_user_member = u in g.gaccess.members
            g.join_request_waiting_owner_action = g.gaccess.group_membership_requests.filter(request_from=u).exists()
            g.join_request_waiting_user_action = g.gaccess.group_membership_requests.filter(invitation_to=u).exists()
            g.join_request = None
            if g.join_request_waiting_owner_action or g.join_request_waiting_user_action:
                g.join_request = g.gaccess.group_membership_requests.filter(request_from=u).first() or \
                                 g.gaccess.group_membership_requests.filter(invitation_to=u).first()
        return {
            'profile_user': u,
            'groups': groups,
        }


class MyResourcesView(TemplateView):
    template_name = 'pages/my-resources.html'

    @method_decorator(login_required)
    def dispatch(self, *args, **kwargs):
        return super(MyResourcesView, self).dispatch(*args, **kwargs)

    def get_context_data(self, **kwargs):
        u = User.objects.get(pk=self.request.user.id)
        
        resource_collection = get_my_resources_list(u)

        return {
            'collection': resource_collection
        }<|MERGE_RESOLUTION|>--- conflicted
+++ resolved
@@ -17,10 +17,6 @@
 from django.http import HttpResponseRedirect, HttpResponse, JsonResponse, \
     HttpResponseBadRequest, HttpResponseForbidden
 from django.shortcuts import get_object_or_404, render, redirect
-<<<<<<< HEAD
-
-=======
->>>>>>> a81151f3
 from django.core import signing
 from django.db import Error, IntegrityError
 from django import forms
@@ -66,8 +62,6 @@
 from hs_access_control.models import PrivilegeCodes, GroupMembershipRequest, GroupResourcePrivilege
 
 from hs_collection_resource.models import CollectionDeletedResource
-
-from hs_access_control.models.privilege import PrivilegeCodes
 
 logger = logging.getLogger(__name__)
 
@@ -318,7 +312,6 @@
         messages.error(request, err_message)
 
     return HttpResponseRedirect(request.META['HTTP_REFERER'])
-
 
 @api_view(['POST', 'GET'])
 def update_key_value_metadata_public(request, pk):
@@ -584,7 +577,6 @@
     return HttpResponseRedirect(request.META['HTTP_REFERER'])
 
 
-@swagger_auto_schema(method='get', auto_schema=None)
 @api_view(['GET'])
 def file_download_url_mapper(request, shortkey):
     """ maps the file URIs in resourcemap document to django_irods download view function"""
