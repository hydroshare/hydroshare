--- conflicted
+++ resolved
@@ -2,6 +2,7 @@
 from collections import defaultdict
 import json
 import requests
+import os
 
 from django.contrib.auth.decorators import login_required
 from django.contrib.auth.models import Group, User
@@ -11,14 +12,8 @@
 from django.shortcuts import get_object_or_404, render_to_response, render
 from django.core import exceptions as ex
 from django.template import RequestContext
-<<<<<<< HEAD
-from django.utils.timezone import now
 from django.core.files.uploadedfile import UploadedFile
-import json
-from mezzanine.conf import settings
-=======
 from django.core import signing
->>>>>>> 37e258cf
 from django import forms
 
 from mezzanine.conf import settings
@@ -40,7 +35,6 @@
 from . import utils as view_utils
 from hs_core.hydroshare import file_size_limit_for_display
 from hs_core.signals import *
-
 
 from django_irods.storage import IrodsStorage
 
@@ -78,9 +72,9 @@
     extract_metadata = request.REQUEST.get('extract-metadata', 'No')
     extract_metadata = True if extract_metadata.lower() == 'yes' else False
 
-<<<<<<< HEAD
     irods_fname = request.session.get('irods_add_file_name', '')
     if irods_fname:
+        res_cls = resource.__class__
         file_types = res_cls.get_supported_upload_file_types()
         valid = False
         if file_types == ".*":
@@ -110,25 +104,9 @@
             fname = os.path.basename(irods_fname.rstrip(os.sep))
             res_files.append(UploadedFile(file=tmpFile, name=fname))
 
-    file_validation_dict = {'are_files_valid': True, 'message': 'Files are valid'}
-    pre_add_files_to_resource.send(sender=res_cls, files=res_files, resource=res, user=request.user,
-                                   validate_files=file_validation_dict, **kwargs)
-    if 'are_files_valid' in file_validation_dict:
-        if not file_validation_dict['are_files_valid']:
-            error_message = file_validation_dict.get('message', None)
-            if not error_message:
-                error_message = "Uploaded file(s) failed validation."
-
-            request.session['file_validation_error'] = error_message
-            return HttpResponseRedirect(request.META['HTTP_REFERER'])
-
-    for f in res_files:
-        res.files.add(ResourceFile(content_object=res, resource_file=f))
-=======
     try:
         utils.resource_file_add_pre_process(resource=resource, files=res_files, user=request.user,
                                             extract_metadata=extract_metadata)
->>>>>>> 37e258cf
 
     except hydroshare.utils.ResourceFileSizeException as ex:
         request.session['file_size_error'] = ex.message
@@ -445,21 +423,11 @@
 
 @processor_for('my-resources')
 def my_resources(request, page):
-<<<<<<< HEAD
-    #import sys
-    #sys.path.append("/home/docker/pycharm-debug")
-    #import pydevd
-
-    # IP Address for Ubuntu VM must be: 172.17.42.1
-    # IP Address for boot2docker: varies
-    #pydevd.settrace('172.17.42.1', port=21000, suspend=False)
-
-=======
     # import sys
     # sys.path.append("/home/docker/pycharm-debug")
     # import pydevd
     # pydevd.settrace('172.17.42.1', port=21000, suspend=False)
->>>>>>> 37e258cf
+
     frm = FilterForm(data=request.REQUEST)
     if frm.is_valid():
         res_cnt = 20 # 20 is hardcoded for the number of resources to show on one page, which is also hardcoded in my-resources.html
@@ -552,26 +520,11 @@
 def create_resource_select_resource_type(request, *args, **kwargs):
     return render_to_response('pages/create-resource.html', context_instance=RequestContext(request))
 
-<<<<<<< HEAD
-@login_required
-def create_resource_new_workflow(request, *args, **kwargs):
-=======
-
-class CreateResourceForm(forms.Form):
-    title = forms.CharField(required=True)
-    creators = forms.CharField(required=False, min_length=0)
-    contributors = forms.CharField(required=False, min_length=0)
-    abstract = forms.CharField(required=False, min_length=0)
-    keywords = forms.CharField(required=False, min_length=0)
-
 @login_required
 def create_resource(request, *args, **kwargs):
->>>>>>> 37e258cf
     resource_type = request.POST['resource-type']
     res_title = request.POST['title']
 
-<<<<<<< HEAD
-    global res_cls, resource
     resource_files = request.FILES.getlist('files')
 
     irods_fname = request.session.get('irods_file_name', '')
@@ -588,23 +541,7 @@
         fname = os.path.basename(irods_fname.rstrip(os.sep))
         resource_files.append(UploadedFile(file=tmpFile, name=fname))
 
-    valid = hydroshare.check_resource_files(resource_files)
-    if not valid:
-        context = {
-            'file_size_error' : 'The resource file is larger than the supported size limit %s. '
-                                'Select resource files within %s to create resource.'
-                                % (file_size_limit_for_display, file_size_limit_for_display)
-        }
-        return render_to_response('pages/create-resource.html', context, context_instance=RequestContext(request))
-
-    res_cls = hydroshare.check_resource_type(resource_type)
-
-    metadata = []
-    page_url_dict = {}
-=======
->>>>>>> 37e258cf
     url_key = "page_redirect_url"
-    resource_files = request.FILES.getlist('files')
 
     try:
         page_url_dict, res_title, metadata = hydroshare.utils.resource_pre_create_actions(resource_type=resource_type, files=resource_files,
@@ -625,39 +562,6 @@
     if url_key in page_url_dict:
         return render(request, page_url_dict[url_key], {'title': res_title, 'metadata': metadata})
 
-<<<<<<< HEAD
-    resource = hydroshare.create_resource(
-            resource_type=request.POST['resource-type'],
-            owner=request.user,
-            title=res_title,
-            keywords=None,
-            metadata=metadata,
-            files=resource_files,
-            content=res_title
-    )
-
-    # receivers need to change the values of this dict if file validation fails
-    file_validation_dict = {'are_files_valid': True, 'message': 'Files are valid'}
-    # Send post-create resource signal
-    post_create_resource.send(sender=res_cls, resource=resource, user=request.user ,  metadata=metadata,
-                              validate_files=file_validation_dict, **kwargs)
-
-    if 'are_files_valid' in file_validation_dict:
-        if not file_validation_dict['are_files_valid']:
-            error_message = file_validation_dict.get('message', None)
-            if not error_message:
-                error_message = "Uploaded file(s) failed validation."
-
-            request.session['file_validation_error'] = error_message
-
-    if resource is not None:
-        # go to resource landing page
-        return HttpResponseRedirect(resource.get_absolute_url())
-    else:
-        context = {
-            'resource_creation_error': 'Resource creation failed'
-        }
-=======
     try:
         resource = hydroshare.create_resource(
                 resource_type=request.POST['resource-type'],
@@ -665,12 +569,11 @@
                 title=res_title,
                 keywords=None,
                 metadata=metadata,
-                files=request.FILES.getlist('files'),
+                files=resource_files,
                 content=res_title
         )
     except Exception as ex:
         context = {'resource_creation_error': ex.message }
->>>>>>> 37e258cf
         return render_to_response('pages/create-resource.html', context, context_instance=RequestContext(request))
 
     try:
