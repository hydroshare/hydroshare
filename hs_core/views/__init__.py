from __future__ import absolute_import
import json
import datetime
import pytz
import logging

from django.core.mail import send_mail
from django.contrib.auth import authenticate, login as auth_login
from django.contrib.auth.decorators import login_required
from django.contrib.auth.models import Group, User
from django.contrib.sites.models import Site
from django.contrib import messages
from django.utils.decorators import method_decorator
from django.core.exceptions import ValidationError, PermissionDenied, ObjectDoesNotExist
from django.http import HttpResponseRedirect, HttpResponse, JsonResponse
from django.shortcuts import get_object_or_404, render_to_response, render, redirect
from django.template import RequestContext
from django.core import signing
from django.db import Error, IntegrityError
from django import forms
from django.views.generic import TemplateView
from django.core.urlresolvers import reverse

from rest_framework.decorators import api_view

from mezzanine.conf import settings
from mezzanine.pages.page_processors import processor_for
import autocomplete_light
from inplaceeditform.commons import get_dict_from_obj, apply_filters
from inplaceeditform.views import _get_http_response, _get_adaptor
from django_irods.storage import IrodsStorage
from django_irods.icommands import SessionException

from hs_core import hydroshare
from hs_core.hydroshare.utils import get_resource_by_shortkey, resource_modified
from .utils import authorize, upload_from_irods, ACTION_TO_AUTHORIZE, run_script_to_update_hyrax_input_files, \
    get_my_resources_list, send_action_to_take_email
from hs_core.models import GenericResource, resource_processor, CoreMetaData, Relation
from hs_core.hydroshare.resource import METADATA_STATUS_SUFFICIENT, METADATA_STATUS_INSUFFICIENT

from . import resource_rest_api
from . import user_rest_api

from hs_core.hydroshare import utils

from hs_core.signals import *
from hs_access_control.models import PrivilegeCodes, GroupMembershipRequest, GroupResourcePrivilege

from hs_collection_resource.models import CollectionDeletedResource

logger = logging.getLogger(__name__)


def short_url(request, *args, **kwargs):
    try:
        shortkey = kwargs['shortkey']
    except KeyError:
        raise TypeError('shortkey must be specified...')

    m = get_resource_by_shortkey(shortkey)
    return HttpResponseRedirect(m.get_absolute_url())


def verify(request, *args, **kwargs):
    _, pk, email = signing.loads(kwargs['token']).split(':')
    u = User.objects.get(pk=pk)
    if u.email == email:
        if not u.is_active:
            u.is_active=True
            u.save()
            u.groups.add(Group.objects.get(name="Hydroshare Author"))
        from django.contrib.auth import login
        u.backend = settings.AUTHENTICATION_BACKENDS[0]
        login(request, u)
        return HttpResponseRedirect('/account/update/')
    else:
        from django.contrib import messages
        messages.error(request, "Your verification token was invalid.")

    return HttpResponseRedirect('/')


def add_file_to_resource(request, shortkey, *args, **kwargs):
    resource, _, _ = authorize(request, shortkey, needed_permission=ACTION_TO_AUTHORIZE.EDIT_RESOURCE)
    res_files = request.FILES.getlist('files')
    extract_metadata = request.REQUEST.get('extract-metadata', 'No')
    extract_metadata = True if extract_metadata.lower() == 'yes' else False

    try:
        utils.resource_file_add_pre_process(resource=resource, files=res_files, user=request.user,
                                            extract_metadata=extract_metadata)

    except hydroshare.utils.ResourceFileSizeException as ex:
        request.session['file_size_error'] = ex.message
        return HttpResponseRedirect(request.META['HTTP_REFERER'])

    except (hydroshare.utils.ResourceFileValidationException, Exception) as ex:
        request.session['validation_error'] = ex.message
        return HttpResponseRedirect(request.META['HTTP_REFERER'])

    try:
        hydroshare.utils.resource_file_add_process(resource=resource, files=res_files, user=request.user,
                                                   extract_metadata=extract_metadata)

    except (hydroshare.utils.ResourceFileValidationException, Exception) as ex:
        request.session['validation_error'] = ex.message

    return HttpResponseRedirect(request.META['HTTP_REFERER'])


def _get_resource_sender(element_name, resource):
    core_metadata_element_names = [el_name.lower() for el_name in CoreMetaData.get_supported_element_names()]

    if element_name in core_metadata_element_names:
        sender_resource = GenericResource().__class__
    else:
        sender_resource = resource.__class__

    return sender_resource


def get_supported_file_types_for_resource_type(request, resource_type, *args, **kwargs):
    resource_cls = hydroshare.check_resource_type(resource_type)
    if request.is_ajax:
        # TODO: use try catch
        ajax_response_data = {'file_types': json.dumps(resource_cls.get_supported_upload_file_types())}
        return HttpResponse(json.dumps(ajax_response_data))
    else:
        return HttpResponseRedirect(request.META['HTTP_REFERER'])


def is_multiple_file_upload_allowed(request, resource_type, *args, **kwargs):
    resource_cls = hydroshare.check_resource_type(resource_type)
    if request.is_ajax:
        # TODO: use try catch
        ajax_response_data = {'allow_multiple_file': resource_cls.allow_multiple_file_upload()}
        return HttpResponse(json.dumps(ajax_response_data))
    else:
        return HttpResponseRedirect(request.META['HTTP_REFERER'])


def update_key_value_metadata(request, shortkey, *args, **kwargs):
    """
    This one view function is for CRUD operation for resource key/value arbitrary metadata.
    key/value data in request.POST is assigned to the resource.extra_metadata field
    """
    res, _, _ = authorize(request, shortkey, needed_permission=ACTION_TO_AUTHORIZE.EDIT_RESOURCE)
    post_data = request.POST.copy()
    resource_mode = post_data.pop('resource-mode', None)
    res.extra_metadata = post_data.dict()
    is_update_success = True
    err_message = ""
    try:
        res.save()
    except Error as ex:
        is_update_success = False
        err_message = ex.message

    if is_update_success:
        resource_modified(res, request.user)

    if request.is_ajax():
        if is_update_success:
            ajax_response_data = {'status': 'success'}
        else:
            ajax_response_data = {'status': 'error', 'message': err_message}
        return HttpResponse(json.dumps(ajax_response_data))

    if resource_mode is not None:
        request.session['resource-mode'] = 'edit'

    if is_update_success:
        messages.success(request, "Metadata update successful")
    else:
        messages.error(request, err_message)

    return HttpResponseRedirect(request.META['HTTP_REFERER'])


def add_metadata_element(request, shortkey, element_name, *args, **kwargs):
    res, _, _ = authorize(request, shortkey, needed_permission=ACTION_TO_AUTHORIZE.EDIT_RESOURCE)

    sender_resource = _get_resource_sender(element_name, res)
    handler_response = pre_metadata_element_create.send(sender=sender_resource, element_name=element_name,
                                                        request=request)
    is_add_success = False
    err_msg = "Failed to create metadata element '{}'. {}."
    for receiver, response in handler_response:
        if 'is_valid' in response:
            if response['is_valid']:
                element_data_dict = response['element_data_dict']
                if element_name == 'subject':
                    keywords = [k.strip() for k in element_data_dict['value'].split(',')]
                    if res.metadata.subjects.all().count() > 0:
                        res.metadata.subjects.all().delete()
                    for kw in keywords:
                        res.metadata.create_element(element_name, value=kw)
                    is_add_success = True
                else:
                    try:
                        element = res.metadata.create_element(element_name, **element_data_dict)
                        is_add_success = True
                    except ValidationError as exp:
                        err_msg = err_msg.format(element_name, exp.message)
                        request.session['validation_error'] = err_msg
                    except Error as exp:
                        # some database error occurred
                        err_msg = err_msg.format(element_name, exp.message)
                        request.session['validation_error'] = err_msg
                    except Exception as exp:
                        # some other error occurred
                        err_msg = err_msg.format(element_name, exp.message)
                        request.session['validation_error'] = err_msg

                if is_add_success:
                    resource_modified(res, request.user)
            elif "errors" in response:
                err_msg = err_msg.format(element_name, response['errors'])

    if request.is_ajax():
        if is_add_success:
            if res.metadata.has_all_required_elements():
                metadata_status = METADATA_STATUS_SUFFICIENT
            else:
                metadata_status = METADATA_STATUS_INSUFFICIENT

            if element_name == 'subject':
                ajax_response_data = {'status': 'success', 'element_name': element_name, 'metadata_status': metadata_status}
            elif element_name.lower() == 'site' and res.resource_type == 'TimeSeriesResource':
                # get the spatial coverage element
                spatial_coverage_dict = _get_spatial_coverage_data(res)
                ajax_response_data = {'status': 'success', 'element_id': element.id,
                                      'element_name': element_name,
                                      'spatial_coverage': spatial_coverage_dict,
                                      'metadata_status': metadata_status}
            else:
                ajax_response_data = {'status': 'success', 'element_id': element.id,
                                      'element_name': element_name,
                                      'metadata_status': metadata_status}

            return JsonResponse(ajax_response_data)
        else:
            ajax_response_data = {'status': 'error', 'message': err_msg}
            return JsonResponse(ajax_response_data)

    if 'resource-mode' in request.POST:
        request.session['resource-mode'] = 'edit'

    return HttpResponseRedirect(request.META['HTTP_REFERER'])


def update_metadata_element(request, shortkey, element_name, element_id, *args, **kwargs):
    res, _, _ = authorize(request, shortkey, needed_permission=ACTION_TO_AUTHORIZE.EDIT_RESOURCE)
    sender_resource = _get_resource_sender(element_name, res)
    handler_response = pre_metadata_element_update.send(sender=sender_resource, element_name=element_name,
                                                        element_id=element_id, request=request)
    is_update_success = False
    err_msg = "Failed to update metadata element '{}'. {}."
    for receiver, response in handler_response:
        if 'is_valid' in response:
            if response['is_valid']:
                element_data_dict = response['element_data_dict']
                try:
                    res.metadata.update_element(element_name, element_id, **element_data_dict)
                    post_handler_response = post_metadata_element_update.send(sender=sender_resource, element_name=element_name, element_id=element_id)
                    is_update_success = True
                except ValidationError as exp:
                    err_msg = err_msg.format(element_name, exp.message)
                    request.session['validation_error'] = err_msg
                except Error as exp:
                    # some database error occurred
                    err_msg = err_msg.format(element_name, exp.message)
                    request.session['validation_error'] = err_msg
                if element_name == 'title':
                    if res.raccess.public:
                        if not res.can_be_public_or_discoverable:
                            res.raccess.public = False
                            res.raccess.save()

                if is_update_success:
                    resource_modified(res, request.user)
            elif "errors" in response:
                err_msg = err_msg.format(element_name, response['errors'])

    if request.is_ajax():
        if is_update_success:
            if res.metadata.has_all_required_elements():
                metadata_status = METADATA_STATUS_SUFFICIENT
            else:
                metadata_status = METADATA_STATUS_INSUFFICIENT
            if element_name.lower() == 'site' and res.resource_type == 'TimeSeriesResource':
                # get the spatial coverage element
                spatial_coverage_dict = _get_spatial_coverage_data(res)
                ajax_response_data = {'status': 'success',
                                      'element_name': element_name,
                                      'spatial_coverage': spatial_coverage_dict,
                                      'metadata_status': metadata_status}
            else:
                ajax_response_data = {'status': 'success', 'element_name': element_name,
                                      'metadata_status': metadata_status}

<<<<<<< HEAD
            ajax_response_data = {'status': 'success', 'element_name': element_name, 'metadata_status': metadata_status, 'element_exists': post_handler_response[0][1]['element_exists']}
            return HttpResponse(json.dumps(ajax_response_data))
=======
            return JsonResponse(ajax_response_data)
>>>>>>> 07e57e06
        else:
            ajax_response_data = {'status': 'error', 'message': err_msg}
            return JsonResponse(ajax_response_data)

    if 'resource-mode' in request.POST:
        request.session['resource-mode'] = 'edit'

    return HttpResponseRedirect(request.META['HTTP_REFERER'])


@api_view(['GET'])
def file_download_url_mapper(request, shortkey):
    """ maps the file URIs in resourcemap document to django_irods download view function"""

    authorize(request, shortkey, needed_permission=ACTION_TO_AUTHORIZE.VIEW_RESOURCE)
    irods_file_path = '/'.join(request.path.split('/')[2:-1])
    istorage = IrodsStorage()
    file_download_url = istorage.url(irods_file_path)
    return HttpResponseRedirect(file_download_url)


def delete_metadata_element(request, shortkey, element_name, element_id, *args, **kwargs):
    res, _, _ = authorize(request, shortkey, needed_permission=ACTION_TO_AUTHORIZE.EDIT_RESOURCE)
    res.metadata.delete_element(element_name, element_id)
    resource_modified(res, request.user)
    request.session['resource-mode'] = 'edit'
    return HttpResponseRedirect(request.META['HTTP_REFERER'])


def delete_file(request, shortkey, f, *args, **kwargs):
    res, _, user = authorize(request, shortkey, needed_permission=ACTION_TO_AUTHORIZE.EDIT_RESOURCE)
    hydroshare.delete_resource_file(shortkey, f, user)

    return HttpResponseRedirect(request.META['HTTP_REFERER'])


def delete_resource(request, shortkey, *args, **kwargs):
    res, _, user = authorize(request, shortkey, needed_permission=ACTION_TO_AUTHORIZE.DELETE_RESOURCE)

    res_title = res.metadata.title
    res_id = shortkey
    res_type = res.resource_type
    resource_related_collections = [col for col in res.collections.all()]
    owners_list = [owner for owner in res.raccess.owners.all()]

    try:
        hydroshare.delete_resource(shortkey)
    except ValidationError as ex:
        request.session['validation_error'] = ex.message
        return HttpResponseRedirect(request.META['HTTP_REFERER'])

    # if the deleted resource is part of any collection resource, then for each of those collection
    # create a CollectionDeletedResource object which can then be used to list collection deleted
    # resources on collection resource landing page
    for collection_res in resource_related_collections:
        o=CollectionDeletedResource.objects.create(
             resource_title=res_title,
             deleted_by=user,
             resource_id=res_id,
             resource_type=res_type,
             collection=collection_res
             )
        o.resource_owners.add(*owners_list)

    return HttpResponseRedirect('/my-resources/')


def rep_res_bag_to_irods_user_zone(request, shortkey, *args, **kwargs):
    '''
    This function needs to be called via AJAX. The function replicates resource bag to iRODS user zone on users.hydroshare.org
    which is federated with hydroshare zone under the iRODS user account corresponding to a HydroShare user. This function
    should only be called or exposed to be called from web interface when a corresponding iRODS user account on hydroshare
    user Zone exists. The purpose of this function is to allow HydroShare resource bag that a HydroShare user has access
    to be copied to HydroShare user's iRODS space in HydroShare user zone so that users can do analysis or computations on
    the resource
    Args:
        request: an AJAX request
        shortkey: UUID of the resource to be copied to the login user's iRODS user space

    Returns:
        JSON list that indicates status of resource replication, i.e., success or error
    '''
    res, authorized, user = authorize(request, shortkey, needed_permission=ACTION_TO_AUTHORIZE.VIEW_RESOURCE, raises_exception=False)
    if not authorized:
        return HttpResponse(
        json.dumps({"error": "You are not authorized to replicate this resource."}),
        content_type="application/json"
        )

    try:
        utils.replicate_resource_bag_to_user_zone(user, shortkey)
        return HttpResponse(
            json.dumps({"success": "This resource bag zip file has been successfully replicated to your iRODS user zone."}),
            content_type = "application/json"
        )
    except SessionException as ex:
        return HttpResponse(
        json.dumps({"error": ex.stderr}),
        content_type="application/json"
        )

def create_new_version_resource(request, shortkey, *args, **kwargs):
    res, authorized, user = authorize(request, shortkey, needed_permission=ACTION_TO_AUTHORIZE.CREATE_RESOURCE_VERSION)

    if res.locked_time:
        elapsed_time = datetime.datetime.now(pytz.utc) - res.locked_time
        if elapsed_time.days >= 0 or elapsed_time.seconds > settings.RESOURCE_LOCK_TIMEOUT_SECONDS:
            # clear the lock since the elapsed time is greater than timeout threshold
            res.locked_time = None
            res.save()
        else:
            # cannot create new version for this resource since the resource is locked by another user
            request.session['new_version_resource_creation_error'] = 'Failed to create a new version for ' \
                                                                     'this resource since another user is creating a ' \
                                                                     'new version for this resource synchronously.'
            return HttpResponseRedirect(res.get_absolute_url())

    new_resource = None
    try:
        # lock the resource to prevent concurrent new version creation since only one new version for an
        # obsoleted resource is allowed
        res.locked_time = datetime.datetime.now(pytz.utc)
        res.save()
        new_resource = hydroshare.create_new_version_empty_resource(shortkey, user)
        new_resource = hydroshare.create_new_version_resource(res, new_resource, user)
    except Exception as ex:
        if new_resource:
            new_resource.delete()
        # release the lock if new version of the resource failed to create
        res.locked_time = None
        res.save()
        request.session['new_version_resource_creation_error'] = ex.message
        return HttpResponseRedirect(res.get_absolute_url())

    # release the lock if new version of the resource is created successfully
    res.locked_time = None
    res.save()

    # go to resource landing page
    request.session['just_created'] = True
    return HttpResponseRedirect(new_resource.get_absolute_url())


def publish(request, shortkey, *args, **kwargs):
    # only resource owners are allowed to change resource flags (e.g published)
    res, _, _ = authorize(request, shortkey, needed_permission=ACTION_TO_AUTHORIZE.SET_RESOURCE_FLAG)

    try:
        hydroshare.publish_resource(request.user, shortkey)
    except ValidationError as exp:
        request.session['validation_error'] = exp.message
    else:
        request.session['just_published'] = True
    return HttpResponseRedirect(request.META['HTTP_REFERER'])


def set_resource_flag(request, shortkey, *args, **kwargs):
    # only resource owners are allowed to change resource flags
    res, _, user = authorize(request, shortkey, needed_permission=ACTION_TO_AUTHORIZE.SET_RESOURCE_FLAG)
    t = request.POST['t']
    if t == 'make_public':
        _set_resource_sharing_status(request, user, res, flag_to_set='public', flag_value=True)
    elif t == 'make_private' or t == 'make_not_discoverable':
        _set_resource_sharing_status(request, user, res, flag_to_set='public', flag_value=False)
    elif t == 'make_discoverable':
        _set_resource_sharing_status(request, user, res, flag_to_set='discoverable', flag_value=True)
    elif t == 'make_not_shareable':
        _set_resource_sharing_status(request, user, res, flag_to_set='shareable', flag_value=False)
    elif t == 'make_shareable':
       _set_resource_sharing_status(request, user, res, flag_to_set='shareable', flag_value=True)

    return HttpResponseRedirect(request.META['HTTP_REFERER'])


def share_resource_with_user(request, shortkey, privilege, user_id, *args, **kwargs):
    return _share_resource(request, shortkey, privilege, user_id, user_or_group='user')


def share_resource_with_group(request, shortkey, privilege, group_id, *args, **kwargs):
    return _share_resource(request, shortkey, privilege, group_id, user_or_group='group')


def _share_resource(request, shortkey, privilege, user_or_group_id, user_or_group):
    """
    share resource with a user or group
    :param request:
    :param shortkey: id of the resource to share with
    :param privilege: access privilege need for the resource
    :param user_or_group_id: id of the user or group with whom the resource to be shared
    :param user_or_group: indicates if the resource to be shared with a user or group. A value of 'user' will share
                          the resource with a user whose id is provided with the parameter 'user_or_group_id'.
                          Any other value for this parameter assumes resource to be shared with a group.
    :return:
    """

    res, _, user = authorize(request, shortkey, needed_permission=ACTION_TO_AUTHORIZE.VIEW_RESOURCE)
    user_to_share_with = None
    group_to_share_with = None
    status_code = 200
    if user_or_group == 'user':
        user_to_share_with = utils.user_from_id(user_or_group_id)
    else:
        group_to_share_with = utils.group_from_id(user_or_group_id)

    status = 'success'
    err_message = ''
    if privilege == 'view':
        access_privilege = PrivilegeCodes.VIEW
    elif privilege == 'edit':
        access_privilege = PrivilegeCodes.CHANGE
    elif privilege == 'owner':
        if user_or_group != 'user':
            status_code = 400
            err_message = "Group can't have owner privilege over a resource"
            access_privilege = PrivilegeCodes.NONE
        else:
            access_privilege = PrivilegeCodes.OWNER
    else:
        status_code = 400
        err_message = "Not a valid privilege"
        access_privilege = PrivilegeCodes.NONE

    if access_privilege != PrivilegeCodes.NONE:
        try:
            if user_or_group == 'user':
                user.uaccess.share_resource_with_user(res, user_to_share_with, access_privilege)
            else:
                user.uaccess.share_resource_with_group(res, group_to_share_with, access_privilege)
        except PermissionDenied as exp:
            status = 'error'
            err_message = exp.message
    else:
        status = 'error'

    current_user_privilege = res.raccess.get_effective_privilege(user)
    if current_user_privilege == PrivilegeCodes.VIEW:
        current_user_privilege = "view"
    elif current_user_privilege == PrivilegeCodes.CHANGE:
        current_user_privilege = "change"
    elif current_user_privilege == PrivilegeCodes.OWNER:
        current_user_privilege = "owner"

    if user_or_group == 'user':
        is_current_user = False
        if user == user_to_share_with:
            is_current_user = True

        picture_url = 'No picture provided'
        if user_to_share_with.userprofile.picture:
            picture_url = user_to_share_with.userprofile.picture.url

        ajax_response_data = {'status': status, 'name': user_to_share_with.get_full_name(),
                              'username': user_to_share_with.username, 'privilege_granted': privilege,
                              'current_user_privilege': current_user_privilege,
                              'profile_pic': picture_url, 'is_current_user': is_current_user,
                              'error_msg': err_message}

    else:
        group_pic_url = 'No picture provided'
        if group_to_share_with.gaccess.picture:
            group_pic_url = group_to_share_with.gaccess.picture.url

        ajax_response_data = {'status': status, 'name': group_to_share_with.name,
                              'privilege_granted': privilege, 'group_pic': group_pic_url,
                              'current_user_privilege': current_user_privilege,
                              'error_msg': err_message}

    return HttpResponse(json.dumps(ajax_response_data), status=status_code)


def unshare_resource_with_user(request, shortkey, user_id, *args, **kwargs):
    res, _, user = authorize(request, shortkey, needed_permission=ACTION_TO_AUTHORIZE.VIEW_RESOURCE)
    user_to_unshare_with = utils.user_from_id(user_id)

    try:
        if user.uaccess.can_unshare_resource_with_user(res, user_to_unshare_with):
            # requesting user is the resource owner or user is self unsharing (user is user_to_unshare_with)
            user.uaccess.unshare_resource_with_user(res, user_to_unshare_with)
        else:
            # requesting user is the original grantor of privilege to user_to_unshare_with
            # COUCH: This can raise a PermissionDenied exception without a guard such as
            # user.uaccess.can_undo_share_resource_with_user(res, user_to_unshare_with)
            user.uaccess.undo_share_resource_with_user(res, user_to_unshare_with)

        messages.success(request, "Resource unsharing was successful")
        if not user.uaccess.can_view_resource(res):
            # user has no access to the resource - redirect to resource listing page
            return HttpResponseRedirect('/my-resources/')
    except PermissionDenied as exp:
        messages.error(request, exp.message)

    return HttpResponseRedirect(request.META['HTTP_REFERER'])


def unshare_resource_with_group(request, shortkey, group_id, *args, **kwargs):
    res, _, user = authorize(request, shortkey, needed_permission=ACTION_TO_AUTHORIZE.VIEW_RESOURCE)
    group_to_unshare_with = utils.group_from_id(group_id)

    try:
        if user.uaccess.can_unshare_resource_with_group(res, group_to_unshare_with):
            # requesting user is the resource owner or admin
            user.uaccess.unshare_resource_with_group(res, group_to_unshare_with)
        else:
            # requesting user is the original grantor of privilege to group_to_unshare_with
            user.uaccess.undo_share_resource_with_group(res, group_to_unshare_with)

        messages.success(request, "Resource unsharing was successful")
        if not user.uaccess.can_view_resource(res):
            # user has no access to the resource - redirect to resource listing page
            return HttpResponseRedirect('/my-resources/')
    except PermissionDenied as exp:
        messages.error(request, exp.message)

    return HttpResponseRedirect(request.META['HTTP_REFERER'])

# view functions mapped with INPLACE_SAVE_URL(/hsapi/save_inline/) for Django inplace editing
def save_ajax(request):
    if not request.method == 'POST':
        return _get_http_response({'errors': 'It is not a POST request'})
    adaptor = _get_adaptor(request, 'POST')
    if not adaptor:
        return _get_http_response({'errors': 'Params insufficient'})
    if not adaptor.can_edit():
        return _get_http_response({'errors': 'You can not edit this content'})
    value = adaptor.loads_to_post(request)
    new_data = get_dict_from_obj(adaptor.obj)
    form_class = adaptor.get_form_class()
    field_name = adaptor.field_name
    new_data['in_menus'] = ''
    form = form_class(data=new_data, instance=adaptor.obj)
    try:
        value_edit = adaptor.get_value_editor(value)
        value_edit_with_filter = apply_filters(value_edit, adaptor.filters_to_edit)
        new_data[field_name] = value_edit_with_filter
        new_data[field_name] = value_edit_with_filter
        if form.is_valid():
            adaptor.save(value_edit_with_filter)
            return _get_http_response({'errors': False,
                                        'value': adaptor.render_value_edit()})
        messages = [] # The error is for another field that you are editing
        for field_name_error, errors_field in form.errors.items():
            for error in errors_field:
                messages.append("%s: %s" % (field_name_error, unicode(error)))
        message_i18n = ','.join(messages)
        return _get_http_response({'errors': message_i18n})
    except ValidationError as error: # The error is for a field that you are editing
        message_i18n = ', '.join([u"%s" % m for m in error.messages])
        return _get_http_response({'errors': message_i18n})


def verify_account(request, *args, **kwargs):
    context = {
            'username' : request.GET['username'],
            'email' : request.GET['email']
        }
    return render_to_response('pages/verify-account.html', context, context_instance=RequestContext(request))


@processor_for('resend-verification-email')
def resend_verification_email(request):
    u = get_object_or_404(User, username=request.GET['username'], email=request.GET['email'])
    try:
        token = signing.dumps('verify_user_email:{0}:{1}'.format(u.pk, u.email))
        u.email_user(
            'Please verify your new Hydroshare account.',
            """
This is an automated email from Hydroshare.org. If you requested a Hydroshare account, please
go to http://{domain}/verify/{token}/ and verify your account.
""".format(
            domain=Site.objects.get_current().domain,
            token=token
        ))

        context = {
            'is_email_sent' : True
        }
        return render_to_response('pages/verify-account.html', context, context_instance=RequestContext(request))
    except:
        pass # FIXME should log this instead of ignoring it.


class FilterForm(forms.Form):
    start = forms.IntegerField(required=False)
    published = forms.BooleanField(required=False)
    edit_permission = forms.BooleanField(required=False)
    owner = forms.CharField(required=False)
    user = forms.ModelChoiceField(queryset=User.objects.all(), required=False)
    from_date = forms.DateTimeField(required=False)


class GroupForm(forms.Form):
    name = forms.CharField(required=True)
    description = forms.CharField(required=True)
    purpose = forms.CharField(required=False)
    picture = forms.ImageField(required=False)
    privacy_level = forms.CharField(required=True)

    def clean_privacy_level(self):
        data = self.cleaned_data['privacy_level']
        if data not in ('public', 'private', 'discoverable'):
            raise forms.ValidationError("Invalid group privacy level.")
        return data

    def _set_privacy_level(self, group, privacy_level):
        if privacy_level == 'public':
            group.gaccess.public = True
            group.gaccess.discoverable = True
        elif privacy_level == 'private':
            group.gaccess.public = False
            group.gaccess.discoverable = False
        elif privacy_level == 'discoverable':
            group.gaccess.discoverable = True
            group.gaccess.public = False

        group.gaccess.save()


class GroupCreateForm(GroupForm):
    def save(self, request):
        frm_data = self.cleaned_data
        new_group = request.user.uaccess.create_group(title=frm_data['name'],
                                                      description=frm_data['description'],
                                                      purpose=frm_data['purpose'])
        if 'picture' in request.FILES:
            new_group.gaccess.picture = request.FILES['picture']

        privacy_level = frm_data['privacy_level']
        self._set_privacy_level(new_group, privacy_level)
        return new_group


class GroupUpdateForm(GroupForm):
    active = forms.CharField(required=False)

    def clean_active(self):
        data = self.cleaned_data['active']
        if data not in ('on', ''):
            raise forms.ValidationError("Invalid active value.")
        return data

    def update(self, group_to_update, request):
        frm_data = self.cleaned_data
        group_to_update.name = frm_data['name']
        group_to_update.save()
        group_to_update.gaccess.description = frm_data['description']
        group_to_update.gaccess.purpose = frm_data['purpose']
        group_to_update.gaccess.active = frm_data['active'] == 'on'
        if 'picture' in request.FILES:
            group_to_update.gaccess.picture = request.FILES['picture']

        privacy_level = frm_data['privacy_level']
        self._set_privacy_level(group_to_update, privacy_level)

@processor_for('my-resources')
@login_required
def my_resources(request, page):

    resource_collection = get_my_resources_list(request)
    context = {'collection': resource_collection}
    
    return context


@processor_for(GenericResource)
def add_generic_context(request, page):
    user = request.user
    in_production, user_zone_account_exist = utils.get_user_zone_status_info(user)

    class AddUserForm(forms.Form):
        user = forms.ModelChoiceField(User.objects.filter(is_active=True).all(),
                                      widget=autocomplete_light.ChoiceWidget("UserAutocomplete"))

    class AddGroupForm(forms.Form):
        group = forms.ModelChoiceField(Group.objects.filter(gaccess__active=True).exclude(name='Hydroshare Author').all(),
                                       widget=autocomplete_light.ChoiceWidget("GroupAutocomplete"))

    return {
        'add_owner_user_form': AddUserForm(),
        'add_view_user_form': AddUserForm(),
        'add_edit_user_form': AddUserForm(),
        'add_view_group_form': AddGroupForm(),
        'add_edit_group_form': AddGroupForm(),
        'user_zone_account_exist': user_zone_account_exist,
    }


@login_required
def create_resource_select_resource_type(request, *args, **kwargs):
    return render_to_response('pages/create-resource.html', context_instance=RequestContext(request))


@login_required
def create_resource(request, *args, **kwargs):
    resource_type = request.POST['resource-type']
    res_title = request.POST['title']

    resource_files = request.FILES.getlist('files')
    fed_res_file_names=[]
    irods_fnames = request.POST.get('irods_file_names')
    federated = request.POST.get("irods_federated").lower()=='true'
    fed_copy_or_move = request.POST.get("copy-or-move")

    if irods_fnames:
        if federated:
            fed_res_file_names = irods_fnames.split(',')
        else:
            user = request.POST.get('irods-username')
            password = request.POST.get("irods-password")
            port = request.POST.get("irods-port")
            host = request.POST.get("irods-host")
            zone = request.POST.get("irods-zone")
            try:
                upload_from_irods(username=user, password=password, host=host, port=port,
                                      zone=zone, irods_fnames=irods_fnames, res_files=resource_files)
            except utils.ResourceFileSizeException as ex:
                context = {'file_size_error': ex.message}
                return render_to_response('pages/create-resource.html', context, context_instance=RequestContext(request))
            except SessionException as ex:
                context = {'resource_creation_error': ex.stderr}
                return render_to_response('pages/create-resource.html', context, context_instance=RequestContext(request))

    url_key = "page_redirect_url"

    try:
        page_url_dict, res_title, metadata, fed_res_path = hydroshare.utils.resource_pre_create_actions(resource_type=resource_type, files=resource_files,
                                                                    resource_title=res_title, fed_res_file_names=fed_res_file_names,
                                                                    page_redirect_url_key=url_key, requesting_user=request.user, **kwargs)
    except utils.ResourceFileSizeException as ex:
        context = {'file_size_error': ex.message}
        return render_to_response('pages/create-resource.html', context, context_instance=RequestContext(request))

    except utils.ResourceFileValidationException as ex:
        context = {'validation_error': ex.message}
        return render_to_response('pages/create-resource.html', context, context_instance=RequestContext(request))

    except Exception as ex:
        context = {'resource_creation_error': ex.message}
        return render_to_response('pages/create-resource.html', context, context_instance=RequestContext(request))

    if url_key in page_url_dict:
        return render(request, page_url_dict[url_key], {'title': res_title, 'metadata': metadata})

    # try:
    resource = hydroshare.create_resource(
            resource_type=request.POST['resource-type'],
            owner=request.user,
            title=res_title,
            metadata=metadata,
            files=resource_files,
            fed_res_file_names=fed_res_file_names,
            fed_res_path = fed_res_path[0] if len(fed_res_path)==1 else '',
            fed_copy_or_move=fed_copy_or_move,
            content=res_title
    )
    # except Exception as ex:
    #     context = {'resource_creation_error': ex.message }
    #     return render_to_response('pages/create-resource.html', context, context_instance=RequestContext(request))

    try:
        utils.resource_post_create_actions(resource=resource, user=request.user, metadata=metadata, **kwargs)
    except (utils.ResourceFileValidationException, Exception) as ex:
        request.session['validation_error'] = ex.message

    # go to resource landing page
    request.session['just_created'] = True

    return HttpResponseRedirect(resource.get_absolute_url())


@login_required
def create_user_group(request, *args, **kwargs):
    group_form = GroupCreateForm(request.POST, request.FILES)
    if group_form.is_valid():
        try:
            new_group = group_form.save(request)
            messages.success(request, "Group creation was successful.")
            return HttpResponseRedirect(reverse('group', args=[new_group.id]))
        except IntegrityError as ex:
            if group_form.cleaned_data['name'] in ex.message:
                message = "Group name '{}' already exists".format(group_form.cleaned_data['name'])
                messages.error(request, "Group creation errors: {}.".format(message))
            else:
                messages.error(request, "Group creation errors:{}.".format(ex.message))
    else:
        messages.error(request, "Group creation errors:{}.".format(group_form.errors.as_json))

    return HttpResponseRedirect(request.META['HTTP_REFERER'])


@login_required
def update_user_group(request, group_id, *args, **kwargs):
    user = request.user
    group_to_update = utils.group_from_id(group_id)

    if user.uaccess.can_change_group_flags(group_to_update):
        group_form = GroupUpdateForm(request.POST, request.FILES)
        if group_form.is_valid():
            try:
                group_form.update(group_to_update, request)
                messages.success(request, "Group update was successful.")
            except IntegrityError as ex:
                if group_form.cleaned_data['name'] in ex.message:
                    message = "Group name '{}' already exists".format(group_form.cleaned_data['name'])
                    messages.error(request, "Group update errors: {}.".format(message))
                else:
                    messages.error(request, "Group update errors:{}.".format(ex.message))
        else:
            messages.error(request, "Group update errors:{}.".format(group_form.errors.as_json))
    else:
        messages.error(request, "Group update errors: You don't have permission to update this group")

    return HttpResponseRedirect(request.META['HTTP_REFERER'])


@login_required
def share_group_with_user(request, group_id, user_id, privilege, *args, **kwargs):
    requesting_user = request.user
    group_to_share = utils.group_from_id(group_id)
    user_to_share_with = utils.user_from_id(user_id)
    if privilege == 'view':
        access_privilege = PrivilegeCodes.VIEW
    elif privilege == 'edit':
        access_privilege = PrivilegeCodes.CHANGE
    elif privilege == 'owner':
        access_privilege = PrivilegeCodes.OWNER
    else:
        access_privilege = PrivilegeCodes.NONE

    if access_privilege != PrivilegeCodes.NONE:
        if requesting_user.uaccess.can_share_group(group_to_share, access_privilege):
            try:
                requesting_user.uaccess.share_group_with_user(group_to_share, user_to_share_with, access_privilege)
                messages.success(request, "User successfully added to the group")
            except PermissionDenied as ex:
                messages.error(request, ex.message)
        else:
            messages.error(request, "You don't have permission to add users to group")
    else:
        messages.error(request, "Invalid privilege for sharing group with user")

    return HttpResponseRedirect(request.META['HTTP_REFERER'])


@login_required
def unshare_group_with_user(request, group_id, user_id, *args, **kwargs):
    """
    Remove a user from a group

    :param request: group owner who is removing the user from the group
    :param group_id: id of the user being removed from the group
    :param user_id: id of the group from which the user to be removed
    :return:
    """
    requesting_user = request.user
    group_to_unshare = utils.group_from_id(group_id)
    user_to_unshare_with = utils.user_from_id(user_id)

    try:
        requesting_user.uaccess.unshare_group_with_user(group_to_unshare, user_to_unshare_with)
        if requesting_user == user_to_unshare_with:
            success_msg = "You successfully left the group."
        else:
            success_msg = "User successfully removed from the group."
        messages.success(request, success_msg)
    except PermissionDenied as ex:
        messages.error(request, ex.message)

    if requesting_user == user_to_unshare_with:
        return HttpResponseRedirect(reverse("my_groups"))
    else:
        return HttpResponseRedirect(request.META['HTTP_REFERER'])


@login_required
def make_group_membership_request(request, group_id, user_id=None, *args, **kwargs):
    """
    Allows either an owner of the group to invite a user to join a group or a user to make a request
    to join a group
    :param request: the user who is making the request
    :param group_id: ID of the group for which the join request/invitation to me made
    :param user_id: needed only when an owner is inviting a user to join a group. This is the id of the user the owner
                    is inviting
    :return:
    """
    requesting_user = request.user
    group_to_join = utils.group_from_id(group_id)
    user_to_join = None
    if user_id is not None:
        user_to_join = utils.user_from_id(user_id)
    try:
        membership_request = requesting_user.uaccess.create_group_membership_request(group_to_join, user_to_join)
        if user_to_join is not None:
            message = 'Group membership invitation was successful'
            # send mail to the user who was invited to join group
            send_action_to_take_email(request, user=user_to_join, action_type='group_membership',
                                      group=group_to_join, membership_request=membership_request)
        else:
            message = 'Group membership request was successful'
            # send mail to all owners of the group
            for grp_owner in group_to_join.gaccess.owners:
                send_action_to_take_email(request, user=requesting_user, action_type='group_membership',
                                          group=group_to_join, group_owner=grp_owner,
                                          membership_request=membership_request)

        messages.success(request, message)
    except PermissionDenied as ex:
        messages.error(request, ex.message)

    return HttpResponseRedirect(request.META['HTTP_REFERER'])

def group_membership(request, uidb36, token, membership_request_id, **kwargs):
    """
    View for the link in the verification email that was sent to a user
    when they request/invite to join a group.
    User is logged in and the request to join a group is accepted. Then the user is redirected to the group
    profile page of the group for which the membership got accepted.

    :param uidb36: ID of the user to whom the email was sent (part of the link in the email)
    :param token: token that was part of the link in the email
    :param membership_request_id: ID of the GroupMembershipRequest object (part of the link in the email)
    """
    membership_request = GroupMembershipRequest.objects.filter(id=membership_request_id).first()
    if membership_request is not None:
        if membership_request.group_to_join.gaccess.active:
            user = authenticate(uidb36=uidb36, token=token, is_active=True)
            if user is not None:
                user.uaccess.act_on_group_membership_request(membership_request, accept_request=True)
                auth_login(request, user)
                # send email to notify membership acceptance
                _send_email_on_group_membership_acceptance(membership_request)
                if membership_request.invitation_to is not None:
                    message = "You just joined the group '{}'".format(membership_request.group_to_join.name)
                else:
                    message = "User '{}' just joined the group '{}'".format(membership_request.request_from.first_name,
                                                                            membership_request.group_to_join.name)

                messages.info(request, message)
                # redirect to group profile page
                return HttpResponseRedirect('/group/{}/'.format(membership_request.group_to_join.id))
            else:
                messages.error(request, "The link you clicked is no longer valid.")
                return redirect("/")
        else:
            messages.error(request, "The group is no longer active.")
            return redirect("/")
    else:
        messages.error(request, "The link you clicked is no longer valid.")
        return redirect("/")


@login_required
def act_on_group_membership_request(request, membership_request_id, action, *args, **kwargs):
    """
    Take action (accept or decline) on group membership request

    :param request: requesting user is either owner of the group taking action on a request from a user
                    or a user taking action on a invitation to join a group from a group owner
    :param membership_request_id: id of the membership request object (an instance of GroupMembershipRequest)
                                  to act on
    :param action: need to have a value of either 'accept' or 'decline'
    :return:
    """

    accept_request = action == 'accept'
    user_acting = request.user

    try:
        membership_request = GroupMembershipRequest.objects.get(pk=membership_request_id)
    except ObjectDoesNotExist:
        messages.error(request, 'No matching group membership request was found')
    else:
        if membership_request.group_to_join.gaccess.active:
            try:
                user_acting.uaccess.act_on_group_membership_request(membership_request, accept_request)
                if accept_request:
                    message = 'Membership request accepted'
                    messages.success(request, message)
                    # send email to notify membership acceptance
                    _send_email_on_group_membership_acceptance(membership_request)
                else:
                    message = 'Membership request declined'
                    messages.error(request, message)

            except PermissionDenied as ex:
                messages.error(request, ex.message)
        else:
            messages.error(request, "Group is not active")

    return HttpResponseRedirect(request.META['HTTP_REFERER'])


@login_required
def get_file(request, *args, **kwargs):
    from django_irods.icommands import RodsSession
    name = kwargs['name']
    session = RodsSession("./", "/usr/bin")
    session.runCmd("iinit");
    session.runCmd('iget', [ name, 'tempfile.' + name ])
    return HttpResponse(open(name), content_type='x-binary/octet-stream')


processor_for(GenericResource)(resource_processor)


def get_metadata_terms_page(request, *args, **kwargs):
    return render(request, 'pages/metadata_terms.html')


@login_required
def get_user_data(request, user_id, *args, **kwargs):
    """
    This view function must be called as an AJAX call

    :param user_id: id if the user for whom data is needed
    :return: JsonResponse() containing user data
    """
    user = utils.user_from_id(user_id)

    if user.userprofile.middle_name:
        user_name = "{} {} {}".format(user.first_name, user.userprofile.middle_name, user.last_name)
    else:
        user_name = "{} {}".format(user.first_name, user.last_name)

    user_data = {'name': user_name, 'email': user.email}
    user_data['url'] = '{domain}/user/{uid}/'.format(domain=utils.current_site_url(), uid=user.pk)
    if user.userprofile.phone_1:
        user_data['phone'] = user.userprofile.phone_1
    elif user.userprofile.phone_2:
        user_data['phone'] = user.userprofile.phone_2
    else:
        user_data['phone'] = ''

    address = ''
    if user.userprofile.state and user.userprofile.state.lower() != 'unspecified':
        address = user.userprofile.state
    if user.userprofile.country and user.userprofile.country.lower() != 'unspecified':
        if len(address) > 0:
            address += ', ' + user.userprofile.country
        else:
            address = user.userprofile.country

    user_data['address'] = address
    user_data['organization'] = user.userprofile.organization if user.userprofile.organization else ''
    user_data['website'] = user.userprofile.website if user.userprofile.website else ''

    return JsonResponse(user_data)


def _get_spatial_coverage_data(resource):
    spatial_coverage = resource.metadata.coverages.exclude(type='period').first()
    spatial_coverage_dict = {}
    if spatial_coverage:
        spatial_coverage_dict['type'] = spatial_coverage.type
        if spatial_coverage.type == 'point':
            spatial_coverage_dict['east'] = spatial_coverage.value['east']
            spatial_coverage_dict['north'] = spatial_coverage.value['north']
        else:
            # type is box
            spatial_coverage_dict['eastlimit'] = spatial_coverage.value['eastlimit']
            spatial_coverage_dict['northlimit'] = spatial_coverage.value['northlimit']
            spatial_coverage_dict['westlimit'] = spatial_coverage.value['westlimit']
            spatial_coverage_dict['southlimit'] = spatial_coverage.value['southlimit']

    return spatial_coverage_dict

def _send_email_on_group_membership_acceptance(membership_request):
    """
    Sends email notification of group membership acceptance

    :param membership_request: an instance of GroupMembershipRequest class
    :return:
    """

    if membership_request.invitation_to is not None:
        # user accepted invitation from the group owner
        # here we are sending email to group owner who invited
        email_msg = """Dear {}
        <p>Your invitation to user '{}' to join the group '{}' has been accepted.</p>
        <p>Thank you</p>
        <p>The HydroShare Team</p>
        """.format(membership_request.request_from.first_name,
                   membership_request.invitation_to.first_name, membership_request.group_to_join.name)
    else:
        # group owner accepted user request
        # here wre are sending email to the user whose request to join got accepted
        email_msg = """Dear {}
        <p>Your request to join the group '{}' has been accepted.</p>
        <p>Thank you</p>
        <p>The HydroShare Team</p>
        """.format(membership_request.request_from.first_name, membership_request.group_to_join.name)

    send_mail(subject="HydroShare group membership",
              message=email_msg,
              html_message=email_msg,
              from_email=settings.DEFAULT_FROM_EMAIL,
              recipient_list=[membership_request.request_from.email])


def _share_resource_with_user(request, frm, resource, requesting_user, privilege):
    if frm.is_valid():
        try:
            requesting_user.uaccess.share_resource_with_user(resource, frm.cleaned_data['user'], privilege)
        except PermissionDenied as exp:
            messages.error(request, exp.message)
    else:
        messages.error(request, frm.errors.as_json())


def _unshare_resource_with_users(request, requesting_user, users_to_unshare_with, resource, privilege):
    users_to_keep = User.objects.in_bulk(users_to_unshare_with).values()
    owners = set(resource.raccess.owners.all())
    editors = set(resource.raccess.edit_users.all()) - owners
    viewers = set(resource.raccess.view_users.all()) - editors - owners

    if privilege == 'owner':
        all_shared_users = owners
    elif privilege == 'edit':
        all_shared_users = editors
    elif privilege == 'view':
        all_shared_users = viewers
    else:
        all_shared_users = []

    go_to_resource_listing_page = False
    for user in all_shared_users:
        if user not in users_to_keep:
            try:
                if requesting_user.uaccess.can_unshare_resource_with_user(resource, user):
                    # requesting user is the resource owner or requesting_user is self unsharing
                    requesting_user.uaccess.unshare_resource_with_user(resource, user)
                else:
                    # requesting user is the original grantor of privilege to user
                    # TODO from @alvacouch: This can raise a PermissionDenied exception without a guard such as
                    # user.uaccess.can_undo_share_resource_with_user(res, user_to_unshare_with)
                    requesting_user.uaccess.undo_share_resource_with_user(resource, user)

                if requesting_user == user and not resource.raccess.public:
                    go_to_resource_listing_page = True
            except PermissionDenied as exp:
                messages.error(request, exp.message)
                break
    return go_to_resource_listing_page


def _set_resource_sharing_status(request, user, resource, flag_to_set, flag_value):
    if not user.uaccess.can_change_resource_flags(resource):
        messages.error(request, "You don't have permission to change resource sharing status")
        return

    if flag_to_set == 'shareable':
        if resource.raccess.shareable != flag_value:
            resource.raccess.shareable = flag_value
            resource.raccess.save()
            return

    has_files = False
    has_metadata = False
    can_resource_be_public_or_discoverable = False
    is_public = (flag_to_set == 'public' and flag_value)
    is_discoverable = (flag_to_set == 'discoverable' and flag_value)
    if is_public or is_discoverable:
        has_files = resource.has_required_content_files()
        has_metadata = resource.metadata.has_all_required_elements()
        can_resource_be_public_or_discoverable = has_files and has_metadata

    if is_public and not can_resource_be_public_or_discoverable:
        messages.error(request, _get_message_for_setting_resource_flag(has_files, has_metadata, resource_flag='public'))
    else:
        if is_discoverable:
            if can_resource_be_public_or_discoverable:
                resource.raccess.public = False
                resource.raccess.discoverable = True
            else:
                messages.error(request, _get_message_for_setting_resource_flag(has_files, has_metadata,
                                                                               resource_flag='discoverable'))
        else:
            resource.raccess.public = is_public
            resource.raccess.discoverable = is_public

        resource.raccess.save()
        # set isPublic metadata AVU accordingly
        if resource.resource_federation_path:
            istorage = IrodsStorage('federated')
            res_coll = '{}/{}'.format(resource.resource_federation_path, resource.short_id)
        else:
            istorage = IrodsStorage()
            res_coll = resource.short_id
        istorage.setAVU(res_coll, "isPublic", str(resource.raccess.public))

        # run script to update hyrax input files when a private netCDF resource is made public
        if flag_to_set=='public' and flag_value and settings.RUN_HYRAX_UPDATE and resource.resource_type=='NetcdfResource':
            run_script_to_update_hyrax_input_files()


def _get_message_for_setting_resource_flag(has_files, has_metadata, resource_flag):
    msg = ''
    if not has_metadata and not has_files:
        msg = "Resource does not have sufficient required metadata and content files to be {flag}".format(
              flag=resource_flag)
    elif not has_metadata:
        msg = "Resource does not have sufficient required metadata to be {flag}".format(flag=resource_flag)
    elif not has_files:
        msg = "Resource does not have required content files to be {flag}".format(flag=resource_flag)

    return msg


class MyGroupsView(TemplateView):
    template_name = 'pages/my-groups.html'

    @method_decorator(login_required)
    def dispatch(self, *args, **kwargs):
        return super(MyGroupsView, self).dispatch(*args, **kwargs)

    def get_context_data(self, **kwargs):
        u = User.objects.get(pk=self.request.user.id)

        groups = u.uaccess.view_groups
        group_membership_requests = GroupMembershipRequest.objects.filter(invitation_to=u).exclude(group_to_join__gaccess__active=False).all()
        # for each group object, set a dynamic attribute to know if the user owns the group
        for g in groups:
            g.is_group_owner = u.uaccess.owns_group(g)

        return {
            'profile_user': u,
            'groups': groups,
            'my_pending_requests': GroupMembershipRequest.objects.filter(request_from=u).exclude(group_to_join__gaccess__active=False),
            'group_membership_requests': group_membership_requests
        }


class AddUserForm(forms.Form):
        user = forms.ModelChoiceField(User.objects.all(), widget=autocomplete_light.ChoiceWidget("UserAutocomplete"))


class GroupView(TemplateView):
    template_name = 'pages/group.html'

    @method_decorator(login_required)
    def dispatch(self, *args, **kwargs):
        return super(GroupView, self).dispatch(*args, **kwargs)

    def get_context_data(self, **kwargs):
        group_id = kwargs['group_id']
        g = Group.objects.get(pk=group_id)
        u = User.objects.get(pk=self.request.user.id)
        u.is_group_owner = u.uaccess.owns_group(g)
        u.is_group_editor = g in u.uaccess.edit_groups
        u.is_group_viewer = g in u.uaccess.view_groups

        g.join_request_waiting_owner_action = g.gaccess.group_membership_requests.filter(request_from=u).exists()
        g.join_request_waiting_user_action = g.gaccess.group_membership_requests.filter(invitation_to=u).exists()
        g.join_request = g.gaccess.group_membership_requests.filter(invitation_to=u).first()

        group_resources = []
        # for each of the resources this group has access to, set resource dynamic
        # attributes (grantor - group member who granted access to the resource) and (date_granted)
        for res in g.gaccess.view_resources:
            grp = GroupResourcePrivilege.objects.filter(resource=res, group=g).first()
            res.grantor = grp.grantor
            res.date_granted = grp.start
            group_resources.append(res)

        # TODO: need to sort this resource list using the date_granted field

        return {
            'profile_user': u,
            'group': g,
            'view_users': g.gaccess.get_users_with_explicit_access(PrivilegeCodes.VIEW),
            'group_resources': group_resources,
            'add_view_user_form': AddUserForm(),
        }


class CollaborateView(TemplateView):
    template_name = 'pages/collaborate.html'

    @method_decorator(login_required)
    def dispatch(self, *args, **kwargs):
        return super(CollaborateView, self).dispatch(*args, **kwargs)

    def get_context_data(self, **kwargs):
        u = User.objects.get(pk=self.request.user.id)
        groups = Group.objects.filter(gaccess__active=True).exclude(name="Hydroshare Author")
        # for each group set group dynamic attributes
        for g in groups:
            g.is_user_member = u in g.gaccess.members
            g.join_request_waiting_owner_action = g.gaccess.group_membership_requests.filter(request_from=u).exists()
            g.join_request_waiting_user_action = g.gaccess.group_membership_requests.filter(invitation_to=u).exists()
            g.join_request = None
            if g.join_request_waiting_owner_action or g.join_request_waiting_user_action:
                g.join_request = g.gaccess.group_membership_requests.filter(request_from=u).first() or \
                                 g.gaccess.group_membership_requests.filter(invitation_to=u).first()
        return {
            'profile_user': u,
            'groups': groups,
        }<|MERGE_RESOLUTION|>--- conflicted
+++ resolved
@@ -294,17 +294,15 @@
                 ajax_response_data = {'status': 'success',
                                       'element_name': element_name,
                                       'spatial_coverage': spatial_coverage_dict,
-                                      'metadata_status': metadata_status}
+                                      'metadata_status': metadata_status,
+                                      'element_exists': post_handler_response[0][1][
+                                          'element_exists']}
             else:
                 ajax_response_data = {'status': 'success', 'element_name': element_name,
-                                      'metadata_status': metadata_status}
-
-<<<<<<< HEAD
-            ajax_response_data = {'status': 'success', 'element_name': element_name, 'metadata_status': metadata_status, 'element_exists': post_handler_response[0][1]['element_exists']}
-            return HttpResponse(json.dumps(ajax_response_data))
-=======
+                                      'metadata_status': metadata_status,
+                                      'element_exists': post_handler_response[0][1]['element_exists']}
+
             return JsonResponse(ajax_response_data)
->>>>>>> 07e57e06
         else:
             ajax_response_data = {'status': 'error', 'message': err_msg}
             return JsonResponse(ajax_response_data)
