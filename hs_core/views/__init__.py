from __future__ import absolute_import
from collections import defaultdict
import json
import requests

from django.contrib.auth.decorators import login_required
from django.contrib.auth.models import Group, User
from django.contrib.sites.models import Site
from django.core.exceptions import ValidationError
from django.http import HttpResponseRedirect, HttpResponse
from django.shortcuts import get_object_or_404, render_to_response, render
from django.core import exceptions as ex
from django.template import RequestContext
from django.core import signing
from django import forms

from mezzanine.conf import settings
from mezzanine.pages.page_processors import processor_for
import autocomplete_light
from inplaceeditform.commons import get_dict_from_obj, apply_filters
from inplaceeditform.views import _get_http_response, _get_adaptor

from hs_core import hydroshare
from hs_core.hydroshare import get_resource_list
from hs_core.hydroshare.utils import get_resource_by_shortkey, resource_modified, user_from_id
from .utils import authorize
from hs_core.models import ResourceFile, GenericResource, resource_processor, CoreMetaData

from . import resource_rest_api
from . import user_rest_api

from hs_core.hydroshare import utils
from . import utils as view_utils
from hs_core.hydroshare import file_size_limit_for_display
from hs_core.signals import *


def short_url(request, *args, **kwargs):
    try:
        shortkey = kwargs['shortkey']
    except KeyError:
        raise TypeError('shortkey must be specified...')

    m = get_resource_by_shortkey(shortkey)
    return HttpResponseRedirect(m.get_absolute_url())

def verify(request, *args, **kwargs):
    _, pk, email = signing.loads(kwargs['token']).split(':')
    u = User.objects.get(pk=pk)
    if u.email == email:
        if not u.is_active:
            u.is_active=True
            u.save()
            u.groups.add(Group.objects.get(name="Hydroshare Author"))
        from django.contrib.auth import login
        u.backend = settings.AUTHENTICATION_BACKENDS[0]
        login(request, u)
        return HttpResponseRedirect('/account/update/')
    else:
        from django.contrib import messages
        messages.error(request, "Your verification token was invalid.")

    return HttpResponseRedirect('/')


def add_file_to_resource(request, shortkey, *args, **kwargs):
    resource, _, _ = authorize(request, shortkey, edit=True, full=True, superuser=True)
    res_files = request.FILES.getlist('files')
    extract_metadata = request.REQUEST.get('extract-metadata', 'No')
    extract_metadata = True if extract_metadata.lower() == 'yes' else False

    try:
        utils.resource_file_add_pre_process(resource=resource, files=res_files, user=request.user,
                                            extract_metadata=extract_metadata)

    except hydroshare.utils.ResourceFileSizeException as ex:
        request.session['file_size_error'] = ex.message
        return HttpResponseRedirect(request.META['HTTP_REFERER'])

    except (hydroshare.utils.ResourceFileValidationException, Exception) as ex:
        request.session['file_validation_error'] = ex.message
        return HttpResponseRedirect(request.META['HTTP_REFERER'])

    try:
        hydroshare.utils.resource_file_add_process(resource=resource, files=res_files, user=request.user,
                                                   extract_metadata=extract_metadata)

    except (hydroshare.utils.ResourceFileValidationException, Exception) as ex:
        request.session['file_validation_error'] = ex.message

    return HttpResponseRedirect(request.META['HTTP_REFERER'])


def _get_resource_sender(element_name, resource):
    core_metadata_element_names = [el_name.lower() for el_name in CoreMetaData.get_supported_element_names()]

    if element_name in core_metadata_element_names:
        sender_resource = GenericResource().__class__
    else:
        sender_resource = resource.__class__

    return sender_resource


def get_supported_file_types_for_resource_type(request, resource_type, *args, **kwargs):
    resource_cls = hydroshare.check_resource_type(resource_type)
    if request.is_ajax:
        # TODO: use try catch
        ajax_response_data = {'file_types': json.dumps(resource_cls.get_supported_upload_file_types())}
        return HttpResponse(json.dumps(ajax_response_data))
    else:
        return HttpResponseRedirect(request.META['HTTP_REFERER'])


def is_multiple_file_allowed_for_resource_type(request, resource_type, *args, **kwargs):
    resource_cls = hydroshare.check_resource_type(resource_type)
    if request.is_ajax:
        # TODO: use try catch
        ajax_response_data = {'allow_multiple_file': resource_cls.can_have_multiple_files()}
        return HttpResponse(json.dumps(ajax_response_data))
    else:
        return HttpResponseRedirect(request.META['HTTP_REFERER'])

def add_metadata_element(request, shortkey, element_name, *args, **kwargs):
    res, _, _ = authorize(request, shortkey, edit=True, full=True, superuser=True)

    sender_resource = _get_resource_sender(element_name, res)
    handler_response = pre_metadata_element_create.send(sender=sender_resource, element_name=element_name,
                                                        request=request)
    is_add_success = False
    for receiver, response in handler_response:
        if 'is_valid' in response:
            if response['is_valid']:
                element_data_dict = response['element_data_dict']
                if element_name == 'subject':
                    keywords = [k.strip() for k in element_data_dict['value'].split(',')]
                    if res.metadata.subjects.all().count() > 0:
                        res.metadata.subjects.all().delete()
                    for kw in keywords:
                        res.metadata.create_element(element_name, value=kw)
                else:
                    element = res.metadata.create_element(element_name, **element_data_dict)

                is_add_success = True
                resource_modified(res, request.user)

    if request.is_ajax():
        if is_add_success:
            if res.metadata.has_all_required_elements():
                metadata_status = "Sufficient to make public"
            else:
                metadata_status = "Insufficient to make public"

            if element_name == 'subject':
                ajax_response_data = {'status': 'success', 'element_name': element_name, 'metadata_status': metadata_status}
            else:
                ajax_response_data = {'status': 'success', 'element_id': element.id, 'element_name': element_name, 'metadata_status': metadata_status}

            return HttpResponse(json.dumps(ajax_response_data))

        else:
            ajax_response_data = {'status': 'error'}
            return HttpResponse (json.dumps(ajax_response_data))

    if 'resource-mode' in request.POST:
        request.session['resource-mode'] = 'edit'

    return HttpResponseRedirect(request.META['HTTP_REFERER'])


def update_metadata_element(request, shortkey, element_name, element_id, *args, **kwargs):
    res, _, _ = authorize(request, shortkey, edit=True, full=True, superuser=True)
    sender_resource = _get_resource_sender(element_name, res)
    handler_response = pre_metadata_element_update.send(sender=sender_resource, element_name=element_name,
                                                        element_id=element_id, request=request)
    is_update_success = False

    is_redirect = False
    for receiver, response in handler_response:
        if 'is_valid' in response:
            if response['is_valid']:
                element_data_dict = response['element_data_dict']
                res.metadata.update_element(element_name, element_id, **element_data_dict)
                if element_name == 'title':
                    res.title = res.metadata.title.value
                    res.save()
                    if res.public:
                        if not res.can_be_public:
                            res.public = False
                            res.save()
                            is_redirect = True

                resource_modified(res, request.user)
                is_update_success = True

    if request.is_ajax():
        if is_update_success:
            if res.metadata.has_all_required_elements():
                metadata_status = "Sufficient to make public"
            else:
                metadata_status = "Insufficient to make public"

            ajax_response_data = {'status': 'success', 'element_name': element_name, 'metadata_status': metadata_status}
            return HttpResponse(json.dumps(ajax_response_data))
        else:
            ajax_response_data = {'status': 'error'}
            return HttpResponse(json.dumps(ajax_response_data))

    return HttpResponseRedirect(request.META['HTTP_REFERER'])


def delete_metadata_element(request, shortkey, element_name, element_id, *args, **kwargs):
    res, _, _ = authorize(request, shortkey, edit=True, full=True, superuser=True)
    res.metadata.delete_element(element_name, element_id)
    resource_modified(res, request.user)
    request.session['resource-mode'] = 'edit'
    return HttpResponseRedirect(request.META['HTTP_REFERER'])


def delete_file(request, shortkey, f, *args, **kwargs):
    res, _, user = authorize(request, shortkey, edit=True, full=True, superuser=True)
    hydroshare.delete_resource_file(shortkey, f, user)

    return HttpResponseRedirect(request.META['HTTP_REFERER'])


def delete_resource(request, shortkey, *args, **kwargs):
    res, _, _ = authorize(request, shortkey, edit=True, full=True, superuser=True)

    res.delete()
    return HttpResponseRedirect('/my-resources/')


def publish(request, shortkey, *args, **kwargs):
    res, _, _ = authorize(request, shortkey, edit=True, full=True, superuser=True)
    res.edit_users = []
    res.edit_groups = []
    res.published_and_frozen = True
    res.doi = "to be assigned"
    res.save()
    resource_modified(res, request.user)
    return HttpResponseRedirect(request.META['HTTP_REFERER'])


def change_permissions(request, shortkey, *args, **kwargs):

    class AddUserForm(forms.Form):
        user = forms.ModelChoiceField(User.objects.all(), widget=autocomplete_light.ChoiceWidget("UserAutocomplete"))

    class AddGroupForm(forms.Form):
        group = forms.ModelChoiceField(Group.objects.all(), widget=autocomplete_light.ChoiceWidget("GroupAutocomplete"))


    res, _, _ = authorize(request, shortkey, edit=True, full=True, superuser=True)
    t = request.POST['t']
    values = [int(k) for k in request.POST.getlist('designees', [])]
    if t == 'owners':
        res.owners = User.objects.in_bulk(values)
    elif t == 'edit_users':
        res.edit_users = User.objects.in_bulk(values)
    elif t == 'edit_groups':
        res.edit_groups = Group.objects.in_bulk(values)
    elif t == 'view_users':
        res.view_users = User.objects.in_bulk(values)
    elif t == 'view_groups':
        res.view_groups = Group.objects.in_bulk(values)
    elif t == 'add_view_user':
        frm = AddUserForm(data=request.POST)
        if frm.is_valid():
            res.view_users.add(frm.cleaned_data['user'])
    elif t == 'add_edit_user':
        frm = AddUserForm(data=request.POST)
        if frm.is_valid():
            res.edit_users.add(frm.cleaned_data['user'])
    elif t == 'add_view_group':
        frm = AddGroupForm(data=request.POST)
        if frm.is_valid():
            res.view_groups.add(frm.cleaned_data['group'])
    elif t == 'add_view_group':
        frm = AddGroupForm(data=request.POST)
        if frm.is_valid():
            res.edit_groups.add(frm.cleaned_data['group'])
    elif t == 'add_owner':
        frm = AddUserForm(data=request.POST)
        if frm.is_valid():
            res.owners.add(frm.cleaned_data['user'])
    elif t == 'make_public':
        #if res.metadata.has_all_required_elements():
        if res.can_be_public:
            res.public = True
            res.save()
    elif t == 'make_private':
        res.public = False
        res.save()

    return HttpResponseRedirect(request.META['HTTP_REFERER'])

# view functions mapped with INPLACE_SAVE_URL(/hsapi/save_inline/) for Django inplace editing
def save_ajax(request):
    if not request.method == 'POST':
        return _get_http_response({'errors': 'It is not a POST request'})
    adaptor = _get_adaptor(request, 'POST')
    if not adaptor:
        return _get_http_response({'errors': 'Params insufficient'})
    if not adaptor.can_edit():
        return _get_http_response({'errors': 'You can not edit this content'})
    value = adaptor.loads_to_post(request)
    new_data = get_dict_from_obj(adaptor.obj)
    form_class = adaptor.get_form_class()
    field_name = adaptor.field_name
    new_data['in_menus'] = ''
    form = form_class(data=new_data, instance=adaptor.obj)
    try:
        value_edit = adaptor.get_value_editor(value)
        value_edit_with_filter = apply_filters(value_edit, adaptor.filters_to_edit)
        new_data[field_name] = value_edit_with_filter
        if form.is_valid():
            adaptor.save(value_edit_with_filter)
            return _get_http_response({'errors': False,
                                        'value': adaptor.render_value_edit()})
        messages = [] # The error is for another field that you are editing
        for field_name_error, errors_field in form.errors.items():
            for error in errors_field:
                messages.append("%s: %s" % (field_name_error, unicode(error)))
        message_i18n = ','.join(messages)
        return _get_http_response({'errors': message_i18n})
    except ValidationError as error: # The error is for a field that you are editing
        message_i18n = ', '.join([u"%s" % m for m in error.messages])
        return _get_http_response({'errors': message_i18n})

class CaptchaVerifyForm(forms.Form):
    challenge = forms.CharField()
    response = forms.CharField()

def verify_captcha(request):
    f = CaptchaVerifyForm(request.POST)
    if f.is_valid():
        params = dict(f.cleaned_data)
        params['privatekey'] = getattr(settings, 'RECAPTCHA_PRIVATE_KEY', '6LdNC_USAAAAADNdzytMK2-qmDCzJcgybFkw8Z5x')
        params['remoteip'] = request.META['REMOTE_ADDR']
        # return HttpResponse('true', content_type='text/plain')
        resp = requests.post('http://www.google.com/recaptcha/api/verify', params=params)
        lines = resp.text.split('\n')
        if lines[0].startswith('false'):
            raise ex.PermissionDenied('captcha failed')
        else:
            return HttpResponse('true', content_type='text/plain')

def verify_account(request, *args, **kwargs):
    context = {
            'username' : request.GET['username'],
            'email' : request.GET['email']
        }
    return render_to_response('pages/verify-account.html', context, context_instance=RequestContext(request))

@processor_for('resend-verification-email')
def resend_verification_email(request):
    u = get_object_or_404(User, username=request.GET['username'], email=request.GET['email'])
    try:
        token = signing.dumps('verify_user_email:{0}:{1}'.format(u.pk, u.email))
        u.email_user(
            'Please verify your new Hydroshare account.',
            """
This is an automated email from Hydroshare.org. If you requested a Hydroshare account, please
go to http://{domain}/verify/{token}/ and verify your account.
""".format(
            domain=Site.objects.get_current().domain,
            token=token
        ))

        context = {
            'is_email_sent' : True
        }
        return render_to_response('pages/verify-account.html', context, context_instance=RequestContext(request))
    except:
        pass # FIXME should log this instead of ignoring it.


class FilterForm(forms.Form):
    start = forms.IntegerField(required=False)
    published = forms.BooleanField(required=False)
    edit_permission = forms.BooleanField(required=False)
    creator = forms.ModelChoiceField(queryset=User.objects.all(), required=False)
    user = forms.ModelChoiceField(queryset=User.objects.all(), required=False)
    from_date = forms.DateTimeField(required=False)



@processor_for('my-resources')
def my_resources(request, page):
    frm = FilterForm(data=request.REQUEST)
    if frm.is_valid():
        res_cnt = 20 # 20 is hardcoded for the number of resources to show on one page, which is also hardcoded in my-resources.html
        owner = frm.cleaned_data['creator'] or None
        user = frm.cleaned_data['user'] or (request.user if request.user.is_authenticated() else None)
        edit_permission = frm.cleaned_data['edit_permission'] or False
        published = frm.cleaned_data['published'] or False
        startno = frm.cleaned_data['start']
        if(startno < 0):
            startno = 0
        start = startno or 0
        from_date = frm.cleaned_data['from_date'] or None
        keywords = [k.strip() for k in request.REQUEST['keywords'].split(',')] if request.REQUEST.get('keywords', None) else None
        words = request.REQUEST.get('text', None)
        public = not request.user.is_authenticated()
        types = [t.strip() for t in request.REQUEST.getlist('type')]

        # TODO ten separate SQL queries for basically the same data
        res = set()
        for lst in get_resource_list(
            user=user,
            owner= owner,
            published=published,
            edit_permission=edit_permission,
            from_date=from_date,
            keywords=keywords,
            full_text_search=words,
            public=public,
            types=types
        ).values():
            res = res.union(lst)
        total_res_cnt = len(res)

        reslst = list(res)

        # need to return total number of resources as 'ct' so have to get all resources
        # and then filter by start and count
        # TODO this is doing some pagination/limits before sorting, so it won't be consistent
        if(start>=total_res_cnt):
            start = total_res_cnt-res_cnt
        if(start < 0):
            start = 0
        if(start+res_cnt > total_res_cnt):
            res_cnt = total_res_cnt-start

        reslst = reslst[start:start+res_cnt]

        # TODO sorts should be in SQL not python
        res = sorted(reslst, key=lambda x: x.title)

        return {
            'resources': res,
            'first': start,
            'last': start+len(res),
            'ct': total_res_cnt,
        }

@processor_for(GenericResource)
def add_generic_context(request, page):

    class AddUserForm(forms.Form):
        user = forms.ModelChoiceField(User.objects.all(), widget=autocomplete_light.ChoiceWidget("UserAutocomplete"))

    class AddGroupForm(forms.Form):
        group = forms.ModelChoiceField(Group.objects.all(), widget=autocomplete_light.ChoiceWidget("GroupAutocomplete"))

    cm = page.get_content_model()

    return {
        'resource_type': cm._meta.verbose_name,
        'bag': cm.bags.first(),
        'users': User.objects.all(),
        'groups': Group.objects.all(),
        'owners': set(cm.owners.all()),
        'view_users': set(cm.view_users.all()),
        'view_groups': set(cm.view_groups.all()),
        'edit_users': set(cm.edit_users.all()),
        'edit_groups': set(cm.edit_groups.all()),
        'add_owner_user_form': AddUserForm(),
        'add_view_user_form': AddUserForm(),
        'add_edit_user_form': AddUserForm(),
        'add_view_group_form': AddGroupForm(),
        'add_edit_group_form': AddGroupForm(),
    }

res_cls = ""
resource = None
@login_required
def describe_resource(request, *args, **kwargs):
    resource_type=request.POST['resource-type']
    res_title = request.POST['title']
    global res_cls, resource
    resource_files=request.FILES.getlist('files')
    valid = hydroshare.check_resource_files(resource_files)
    if not valid:
        context = {
            'file_size_error' : 'The resource file is larger than the supported size limit %s. Select resource files within %s to create resource.' % (file_size_limit_for_display, file_size_limit_for_display)
        }
        return render_to_response('pages/resource-selection.html', context, context_instance=RequestContext(request))
    res_cls = hydroshare.check_resource_type(resource_type)
    # Send pre_describe_resource signal for other resource type apps to listen, extract, and add their own metadata
    ret_responses = pre_describe_resource.send(sender=res_cls, files=resource_files, title=res_title)

    create_res_context = {
        'resource_type': resource_type,
        'res_title': res_title,
    }
    page_url = 'pages/create-resource.html'
    use_generic = True
    for receiver, response in ret_responses:
        if response is not None:
            for key in response:
                if key != 'create_resource_page_url':
                    create_res_context[key] = response[key]
                else:
                    page_url = response.get('create_resource_page_url', 'pages/create-resource.html')
                    use_generic = False

    if use_generic:
        # create barebone resource with resource_files to database model for later update since on Django 1.7, resource_files get closed automatically at the end of each request
        owner = user_from_id(request.user)
        resource = res_cls.objects.create(
                user=owner,
                creator=owner,
                title=res_title,
                last_changed_by=owner,
                in_menus=[],
                **kwargs
        )
        for file in resource_files:
            ResourceFile.objects.create(content_object=resource, resource_file=file)

    return render_to_response(page_url, create_res_context, context_instance=RequestContext(request))


@login_required
def create_resource_select_resource_type(request, *args, **kwargs):
    return render_to_response('pages/create-resource.html', context_instance=RequestContext(request))


class CreateResourceForm(forms.Form):
    title = forms.CharField(required=True)
    creators = forms.CharField(required=False, min_length=0)
    contributors = forms.CharField(required=False, min_length=0)
    abstract = forms.CharField(required=False, min_length=0)
    keywords = forms.CharField(required=False, min_length=0)

@login_required
def create_resource(request, *args, **kwargs):
    resource_type = request.POST['resource-type']
    res_title = request.POST['title']

    url_key = "page_redirect_url"
    resource_files = request.FILES.getlist('files')

    try:
        page_url_dict, res_title, metadata = hydroshare.utils.resource_pre_create_actions(resource_type=resource_type, files=resource_files,
                                                                    resource_title=res_title,
                                                                    page_redirect_url_key=url_key, **kwargs)
    except utils.ResourceFileSizeException as ex:
        context = {'file_size_error': ex.message}
        return render_to_response('pages/create-resource.html', context, context_instance=RequestContext(request))

    except utils.ResourceFileValidationException as ex:
        context = {'file_validation_error': ex.message}
        return render_to_response('pages/create-resource.html', context, context_instance=RequestContext(request))

    except Exception as ex:
        context = {'resource_creation_error': ex.message}
        return render_to_response('pages/create-resource.html', context, context_instance=RequestContext(request))

    if url_key in page_url_dict:
        return render(request, page_url_dict[url_key], {'title': res_title, 'metadata': metadata})

    try:
        resource = hydroshare.create_resource(
                resource_type=request.POST['resource-type'],
                owner=request.user,
                title=res_title,
                keywords=None,
                metadata=metadata,
                files=request.FILES.getlist('files'),
                content=res_title
        )
    except Exception as ex:
        context = {'resource_creation_error': ex.message }
        return render_to_response('pages/create-resource.html', context, context_instance=RequestContext(request))

    try:
        utils.resource_post_create_actions(resource=resource, user=request.user, metadata=metadata, **kwargs)
    except (utils.ResourceFileValidationException, Exception) as ex:
        request.session['file_validation_error'] = ex.message

<<<<<<< HEAD
class CreateResourceForm(forms.Form):
    title = forms.CharField(required=True)
    creators = forms.CharField(required=False, min_length=0)
    contributors = forms.CharField(required=False, min_length=0)
    abstract = forms.CharField(required=False, min_length=0)
    keywords = forms.CharField(required=False, min_length=0)

@login_required
def create_resource(request, *args, **kwargs):
    global resource
    qrylst = request.POST
    frm = CreateResourceForm(qrylst)
    if frm.is_valid():
        global res_cls
        # Send pre_call_create_resource signal
        metadata = []
        pre_call_create_resource.send(sender=res_cls, resource=resource, metadata=metadata, request_post = qrylst)
        res = hydroshare.create_resource(
            resource_type=qrylst['resource-type'],
            owner=request.user,
            title=frm.cleaned_data['title'],
            keywords=[k.strip() for k in frm.cleaned_data['keywords'].split(',')] if frm.cleaned_data['keywords'] else None,
            content=frm.cleaned_data['abstract'] or frm.cleaned_data['title'],
            res_type_cls = res_cls,
            resource=resource,
            metadata=metadata
        )
        if res is not None:
            return HttpResponseRedirect(res.get_absolute_url())
    else:
        raise ValidationError(frm.errors)
=======
    # go to resource landing page
    return HttpResponseRedirect(resource.get_absolute_url())
>>>>>>> 73643b70

@login_required
def get_file(request, *args, **kwargs):
    from django_irods.icommands import RodsSession
    name = kwargs['name']
    session = RodsSession("./", "/usr/bin")
    session.runCmd("iinit");
    session.runCmd('iget', [ name, 'tempfile.' + name ])
    return HttpResponse(open(name), content_type='x-binary/octet-stream')

processor_for(GenericResource)(resource_processor)

@processor_for('resources')
def resource_listing_processor(request, page):
    owned_resources = list(GenericResource.objects.filter(owners__pk=request.user.pk))
    editable_resources = list(GenericResource.objects.filter(owners__pk=request.user.pk))
    viewable_resources = list(GenericResource.objects.filter(public=True))
    return locals()

# FIXME need a task somewhere that amounts to checking inactive accounts and deleting them after 30 days.<|MERGE_RESOLUTION|>--- conflicted
+++ resolved
@@ -581,42 +581,9 @@
     except (utils.ResourceFileValidationException, Exception) as ex:
         request.session['file_validation_error'] = ex.message
 
-<<<<<<< HEAD
-class CreateResourceForm(forms.Form):
-    title = forms.CharField(required=True)
-    creators = forms.CharField(required=False, min_length=0)
-    contributors = forms.CharField(required=False, min_length=0)
-    abstract = forms.CharField(required=False, min_length=0)
-    keywords = forms.CharField(required=False, min_length=0)
-
-@login_required
-def create_resource(request, *args, **kwargs):
-    global resource
-    qrylst = request.POST
-    frm = CreateResourceForm(qrylst)
-    if frm.is_valid():
-        global res_cls
-        # Send pre_call_create_resource signal
-        metadata = []
-        pre_call_create_resource.send(sender=res_cls, resource=resource, metadata=metadata, request_post = qrylst)
-        res = hydroshare.create_resource(
-            resource_type=qrylst['resource-type'],
-            owner=request.user,
-            title=frm.cleaned_data['title'],
-            keywords=[k.strip() for k in frm.cleaned_data['keywords'].split(',')] if frm.cleaned_data['keywords'] else None,
-            content=frm.cleaned_data['abstract'] or frm.cleaned_data['title'],
-            res_type_cls = res_cls,
-            resource=resource,
-            metadata=metadata
-        )
-        if res is not None:
-            return HttpResponseRedirect(res.get_absolute_url())
-    else:
-        raise ValidationError(frm.errors)
-=======
     # go to resource landing page
     return HttpResponseRedirect(resource.get_absolute_url())
->>>>>>> 73643b70
+
 
 @login_required
 def get_file(request, *args, **kwargs):
