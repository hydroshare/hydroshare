--- conflicted
+++ resolved
@@ -965,12 +965,10 @@
         istorage = IrodsStorage()
         istorage.setAVU(resource.short_id, "isPublic", str(resource.raccess.public))
 
-<<<<<<< HEAD
-=======
         # run script to update hyrax input files when a private netCDF resource is made public
         if flag_to_set=='public' and flag_value and settings.RUN_HYRAX_UPDATE and resource.resource_type=='NetcdfResource':
             run_script_to_update_hyrax_input_files()
->>>>>>> b4a28e76
+
 
 def _get_message_for_setting_resource_flag(has_files, has_metadata, resource_flag):
     msg = ''
