--- conflicted
+++ resolved
@@ -426,23 +426,14 @@
 #    if not request.user.is_authenticated():
 #        return HttpResponseRedirect('/accounts/login/')
 
-<<<<<<< HEAD
-    # TODO: remove the following 4 lines of debugging code prior to pull request
-    import sys
-    sys.path.append("/home/docker/pycharm-debug")
-    import pydevd
-    pydevd.settrace('144.39.193.218', port=21000, suspend=False)
-
-    # from hs_core.hydroshare import users
-    # users.create_account(email="hong.yi.hello@gmail.com", username="test1", first_name="Hong", last_name="Yi", password="test123")
-=======
+
     # import sys
     # sys.path.append("/home/docker/pycharm-debug")
     # import pydevd
     # IP Address for Ubuntu VM must be: 172.17.42.1
     # IP Address for boot2docker: varies
     # pydevd.settrace('172.17.42.1', port=21000, suspend=False)
->>>>>>> 8c0588f5
+
 
     frm = FilterForm(data=request.REQUEST)
     if frm.is_valid():
