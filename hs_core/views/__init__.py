--- conflicted
+++ resolved
@@ -60,11 +60,7 @@
 )
 
 from hs_core.models import (
-<<<<<<< HEAD
-    GenericResource,
-=======
     BaseResource,
->>>>>>> 08c5ea66
     resource_processor,
     CoreMetaData,
     Subject,
@@ -518,13 +514,8 @@
         messages.error(request, err_message)
 
     return HttpResponseRedirect(request.META["HTTP_REFERER"])
-<<<<<<< HEAD
-
-
-=======
-
-
->>>>>>> 08c5ea66
+
+
 res_id = openapi.Parameter(
     "id", openapi.IN_PATH, description="Id of the resource", type=openapi.TYPE_STRING
 )
@@ -646,29 +637,17 @@
                         except ValidationError as exp:
                             err_msg = err_msg.format(element_name, str(exp))
                             request.session["validation_error"] = err_msg
-<<<<<<< HEAD
-                            logger.warn(err_msg)
-=======
                             logger.warning(err_msg)
->>>>>>> 08c5ea66
                         except Error as exp:
                             # some database error occurred
                             err_msg = err_msg.format(element_name, str(exp))
                             request.session["validation_error"] = err_msg
-<<<<<<< HEAD
-                            logger.warn(err_msg)
-=======
                             logger.warning(err_msg)
->>>>>>> 08c5ea66
                         except Exception as exp:
                             # some other error occurred
                             err_msg = err_msg.format(element_name, str(exp))
                             request.session["validation_error"] = err_msg
-<<<<<<< HEAD
-                            logger.warn(err_msg)
-=======
                             logger.warning(err_msg)
->>>>>>> 08c5ea66
 
                     if is_add_success:
                         resource_modified(res, request.user, overwrite_bag=False)
@@ -739,14 +718,9 @@
     )
     res_metadata = dict()
     res_metadata["title"] = resource.metadata.title.value
-<<<<<<< HEAD
-    if resource.metadata.description:
-        res_metadata["abstract"] = resource.metadata.description.abstract
-=======
     description = resource.metadata.description
     if description:
         res_metadata["abstract"] = description.abstract
->>>>>>> 08c5ea66
     else:
         res_metadata["abstract"] = None
     creators = []
@@ -800,20 +774,12 @@
                 except ValidationError as exp:
                     err_msg = err_msg.format(element_name, str(exp))
                     request.session["validation_error"] = err_msg
-<<<<<<< HEAD
-                    logger.warn(err_msg)
-=======
                     logger.warning(err_msg)
->>>>>>> 08c5ea66
                 except Error as exp:
                     # some database error occurred
                     err_msg = err_msg.format(element_name, str(exp))
                     request.session["validation_error"] = err_msg
-<<<<<<< HEAD
-                    logger.warn(err_msg)
-=======
                     logger.warning(err_msg)
->>>>>>> 08c5ea66
                 # TODO: it's brittle to embed validation logic at this level.
                 if element_name == "title":
                     res.update_public_and_discoverable()
@@ -946,11 +912,7 @@
         hydroshare.delete_resource_file(shortkey, f, user)  # calls resource_modified
     except ValidationError as err:
         request.session["validation_error"] = str(err)
-<<<<<<< HEAD
-        logger.warn(str(err))
-=======
         logger.warning(str(err))
->>>>>>> 08c5ea66
     finally:
         request.session["resource-mode"] = "edit"
 
@@ -978,11 +940,7 @@
         except ValidationError as err:
             request.session["resource-mode"] = "edit"
             request.session["validation_error"] = str(err)
-<<<<<<< HEAD
-            logger.warn(str(err))
-=======
             logger.warning(str(err))
->>>>>>> 08c5ea66
             return HttpResponseRedirect(request.META["HTTP_REFERER"])
         except ObjectDoesNotExist as ex:
             # Since some specific resource types such as feature resource type delete all other
@@ -1060,11 +1018,7 @@
             return HttpResponseRedirect("/my-resources/")
         except ValidationError as ex:
             request.session["validation_error"] = str(ex)
-<<<<<<< HEAD
-            logger.warn(str(ex))
-=======
             logger.warning(str(ex))
->>>>>>> 08c5ea66
             return HttpResponseRedirect(request.META["HTTP_REFERER"])
 
 
@@ -1239,11 +1193,7 @@
         hydroshare.publish_resource(request.user, shortkey)
     except ValidationError as exp:
         request.session["validation_error"] = str(exp)
-<<<<<<< HEAD
-        logger.warn(str(exp))
-=======
         logger.warning(str(exp))
->>>>>>> 08c5ea66
     return HttpResponseRedirect(request.META["HTTP_REFERER"])
 
 
@@ -1265,11 +1215,7 @@
         hydroshare.submit_resource_for_review(request, shortkey)
     except ValidationError as exp:
         request.session["validation_error"] = str(exp)
-<<<<<<< HEAD
-        logger.warn(str(exp))
-=======
         logger.warning(str(exp))
->>>>>>> 08c5ea66
     else:
         message = """Congratulations!
                 Your resource is under review for appropriate minimum metadata and to ensure that it adheres to
@@ -2234,7 +2180,6 @@
 
 def get_metadata_terms_page(request, *args, **kwargs):
     return render(request, "pages/metadata_terms.html")
-<<<<<<< HEAD
 
 
 uid = openapi.Parameter(
@@ -2245,18 +2190,6 @@
 )
 
 
-=======
-
-
-uid = openapi.Parameter(
-    "user_identifier",
-    openapi.IN_PATH,
-    description="email, username, or id of the user for which data is needed",
-    type=openapi.TYPE_STRING,
-)
-
-
->>>>>>> 08c5ea66
 @swagger_auto_schema(
     method="get",
     operation_description="Get user data",
@@ -2561,11 +2494,7 @@
 
     def get_context_data(self, **kwargs):
         group_id = kwargs["group_id"]
-<<<<<<< HEAD
-        g = Group.objects.get(pk=group_id)
-=======
         g = Group.objects.select_related("gaccess").get(pk=group_id)
->>>>>>> 08c5ea66
 
         group_resources = []
         # for each of the resources this group has access to, set resource dynamic
@@ -2646,11 +2575,7 @@
     View for counting resources that belong to a given user.
     """
     _ = request.GET.getlist("filter", default=None)
-<<<<<<< HEAD
-    u = User.objects.get(pk=request.user.id)
-=======
     u = User.objects.select_related("uaccess").get(pk=request.user.id)
->>>>>>> 08c5ea66
 
     filter_counts = get_my_resources_filter_counts(u)
 
@@ -2669,11 +2594,7 @@
         filter = request.GET.getlist("f", default=[])
     else:
         filter = [request.GET["new_filter"]]
-<<<<<<< HEAD
-    u = User.objects.get(pk=request.user.id)
-=======
     u = User.objects.select_related("uaccess").get(pk=request.user.id)
->>>>>>> 08c5ea66
 
     if not filter:
         # add default filters
@@ -2698,9 +2619,6 @@
             {
                 "trows": trows,
             }
-<<<<<<< HEAD
-        )
-=======
         )
 
 
@@ -2724,5 +2642,4 @@
         return JsonResponse(data)
 
     data = {"status": "SUCCESS", "non_preferred_paths": non_preferred_paths}
-    return JsonResponse(data)
->>>>>>> 08c5ea66
+    return JsonResponse(data)