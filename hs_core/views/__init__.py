from __future__ import absolute_import
from collections import defaultdict
from django.contrib.auth import login, authenticate
from django.contrib.auth.decorators import login_required
from django.contrib.auth.models import Group, User
from django.contrib.sites.models import Site
from django.core.exceptions import ValidationError
from django.http import HttpResponseRedirect, HttpResponse
from django.shortcuts import get_object_or_404, render_to_response, render
from django.template import RequestContext
from django.utils.timezone import now
import json
from mezzanine.conf import settings
from django import forms
from mezzanine.generic.models import Keyword
import mimetypes
import os
from hs_core import hydroshare
from hs_core.hydroshare import get_resource_list
from hs_core.hydroshare.utils import get_resource_by_shortkey, resource_modified, user_from_id
from .utils import authorize
from hs_core.models import ResourceFile, GenericResource, resource_processor, CoreMetaData
import requests
from django.core import exceptions as ex
from mezzanine.pages.page_processors import processor_for
from django.template import RequestContext
from django.core import signing
from django.template import Context
import django.dispatch
from django.contrib.contenttypes.models import ContentType
from django.forms import ValidationError
from inplaceeditform.commons import get_dict_from_obj, apply_filters, get_adaptor_class
from inplaceeditform.views import _get_http_response, _get_adaptor

from hs_core.hydroshare import utils
from hs_core.hydroshare import file_size_limit_for_display
from hs_core.signals import *
import autocomplete_light

def short_url(request, *args, **kwargs):
    try:
        shortkey = kwargs['shortkey']
    except KeyError:
        raise TypeError('shortkey must be specified...')

    m = get_resource_by_shortkey(shortkey)
    return HttpResponseRedirect(m.get_absolute_url())

def verify(request, *args, **kwargs):
    _, pk, email = signing.loads(kwargs['token']).split(':')
    u = User.objects.get(pk=pk)
    if u.email == email:
        if not u.is_active:
            u.is_active=True
            u.save()
            u.groups.add(Group.objects.get(name="Hydroshare Author"))
        from django.contrib.auth import login
        u.backend = settings.AUTHENTICATION_BACKENDS[0]
        login(request, u)
        return HttpResponseRedirect('/account/update/')
    else:
        from django.contrib import messages
        messages.error(request, "Your verification token was invalid.")

    return HttpResponseRedirect('/')


def add_file_to_resource(request, *args, **kwargs):
    try:
        shortkey = kwargs['shortkey']
    except KeyError:
        raise TypeError('shortkey must be specified...')

    res, _, _ = authorize(request, shortkey, edit=True, full=True, superuser=True)
    res_cls = res.__class__
    res_files = request.FILES.getlist('files')

    file_validation_dict = {'are_files_valid': True, 'message': 'Files are valid'}
    pre_add_files_to_resource.send(sender=res_cls, files=res_files, resource=res, user=request.user,
                                   validate_files=file_validation_dict, **kwargs)
    if 'are_files_valid' in file_validation_dict:
        if not file_validation_dict['are_files_valid']:
            error_message = file_validation_dict.get('message', None)
            if not error_message:
                error_message = "Uploaded file(s) failed validation."

            request.session['file_validation_error'] = error_message
            return HttpResponseRedirect(request.META['HTTP_REFERER'])

    for f in res_files:
        res.files.add(ResourceFile(content_object=res, resource_file=f))

        # add format metadata element if necessary
        file_format_type = utils.get_file_mime_type(f.name)
        if file_format_type not in [mime.value for mime in res.metadata.formats.all()]:
            res.metadata.create_element('format', value=file_format_type)

    # receivers need to change the values of this dict if file validation fails
    file_validation_dict = {'are_files_valid': True, 'message': 'Files are valid'}
    extract_metadata = request.REQUEST.get('extract-metadata', 'No')
    if extract_metadata == 'Yes':
        extract_metadata = True
    else:
        extract_metadata = False

    post_add_files_to_resource.send(sender=res_cls, files=res_files, resource=res, user=request.user,
                                    validate_files=file_validation_dict,
                                    extract_metadata=extract_metadata, **kwargs)
    if 'are_files_valid' in file_validation_dict:
        if not file_validation_dict['are_files_valid']:
            error_message = file_validation_dict.get('message', None)
            if not error_message:
                error_message = "Uploaded file(s) failed validation."

            request.session['file_validation_error'] = error_message
            return HttpResponseRedirect(request.META['HTTP_REFERER'])

    resource_modified(res, request.user)
    return HttpResponseRedirect(request.META['HTTP_REFERER'])


def _get_resource_sender(element_name, resource):
    core_metadata_element_names = [el_name.lower() for el_name in CoreMetaData.get_supported_element_names()]

    if element_name in core_metadata_element_names:
        sender_resource = GenericResource().__class__
    else:
        sender_resource = resource.__class__

    return sender_resource


def get_supported_file_types_for_resource_type(request, resource_type, *args, **kwargs):
    resource_cls = hydroshare.check_resource_type(resource_type)
    if request.is_ajax:
        # TODO: use try catch
        ajax_response_data = {'file_types': json.dumps(resource_cls.get_supported_upload_file_types())}
        return HttpResponse(json.dumps(ajax_response_data))
    else:
        return HttpResponseRedirect(request.META['HTTP_REFERER'])


def is_multiple_file_allowed_for_resource_type(request, resource_type, *args, **kwargs):
    resource_cls = hydroshare.check_resource_type(resource_type)
    if request.is_ajax:
        # TODO: use try catch
        ajax_response_data = {'allow_multiple_file': resource_cls.can_have_multiple_files()}
        return HttpResponse(json.dumps(ajax_response_data))
    else:
        return HttpResponseRedirect(request.META['HTTP_REFERER'])

def add_metadata_element(request, shortkey, element_name, *args, **kwargs):
    res, _, _ = authorize(request, shortkey, edit=True, full=True, superuser=True)

    sender_resource = _get_resource_sender(element_name, res)
    handler_response = pre_metadata_element_create.send(sender=sender_resource, element_name=element_name,
                                                        request=request)
    is_add_success = False
    for receiver, response in handler_response:
        if 'is_valid' in response:
            if response['is_valid']:
                element_data_dict = response['element_data_dict']
                if element_name == 'subject':
                    keywords = [k.strip() for k in element_data_dict['value'].split(',')]
                    if res.metadata.subjects.all().count() > 0:
                        res.metadata.subjects.all().delete()
                    for kw in keywords:
                        res.metadata.create_element(element_name, value=kw)
                else:
                    element = res.metadata.create_element(element_name, **element_data_dict)

                is_add_success = True
                resource_modified(res, request.user)

    if request.is_ajax():
        if is_add_success:
            if res.metadata.has_all_required_elements():
                metadata_status = "Sufficient to make public"
            else:
                metadata_status = "Insufficient to make public"

            if element_name == 'subject':
                ajax_response_data = {'status': 'success', 'element_name': element_name, 'metadata_status': metadata_status}
            else:
                ajax_response_data = {'status': 'success', 'element_id': element.id, 'element_name': element_name, 'metadata_status': metadata_status}

            return HttpResponse(json.dumps(ajax_response_data))

        else:
            ajax_response_data = {'status': 'error'}
            return HttpResponse (json.dumps(ajax_response_data))

    if 'resource-mode' in request.POST:
        request.session['resource-mode'] = 'edit'

    return HttpResponseRedirect(request.META['HTTP_REFERER'])


def update_metadata_element(request, shortkey, element_name, element_id, *args, **kwargs):
    res, _, _ = authorize(request, shortkey, edit=True, full=True, superuser=True)
    sender_resource = _get_resource_sender(element_name, res)
    handler_response = pre_metadata_element_update.send(sender=sender_resource, element_name=element_name,
                                                        element_id=element_id, request=request)
    is_update_success = False

    is_redirect = False
    for receiver, response in handler_response:
        if 'is_valid' in response:
            if response['is_valid']:
                element_data_dict = response['element_data_dict']
                res.metadata.update_element(element_name, element_id, **element_data_dict)
                if element_name == 'title':
                    res.title = res.metadata.title.value
                    res.save()
                    if res.public:
                        if not res.can_be_public:
                            res.public = False
                            res.save()
                            is_redirect = True

                resource_modified(res, request.user)
                is_update_success = True

    if request.is_ajax():
        if is_update_success:
            if res.metadata.has_all_required_elements():
                metadata_status = "Sufficient to make public"
            else:
                metadata_status = "Insufficient to make public"

            ajax_response_data = {'status': 'success', 'element_name': element_name, 'metadata_status': metadata_status}
            return HttpResponse(json.dumps(ajax_response_data))
        else:
            ajax_response_data = {'status': 'error'}
            return HttpResponse(json.dumps(ajax_response_data))

    return HttpResponseRedirect(request.META['HTTP_REFERER'])


def delete_metadata_element(request, shortkey, element_name, element_id, *args, **kwargs):
    res, _, _ = authorize(request, shortkey, edit=True, full=True, superuser=True)
    res.metadata.delete_element(element_name, element_id)
    resource_modified(res, request.user)
    request.session['resource-mode'] = 'edit'
    return HttpResponseRedirect(request.META['HTTP_REFERER'])


def delete_file(request, shortkey, f, *args, **kwargs):
    res, _, _ = authorize(request, shortkey, edit=True, full=True, superuser=True)
    fl = res.files.filter(pk=int(f)).first()
    file_name = fl.resource_file.name
    res_cls = res.__class__
    pre_delete_file_from_resource.send(sender=res_cls, file=fl, resource=res, **kwargs)
    fl.resource_file.delete()
    fl.delete()

    delete_file_mime_type = utils.get_file_mime_type(file_name)
    delete_file_extension = os.path.splitext(file_name)[1]
    # if there is no other resource file with the same extension as the
    # file just deleted then delete the matching format metadata element for the resource
    resource_file_extensions = [os.path.splitext(f.resource_file.name)[1] for f in res.files.all()]
    if delete_file_extension not in resource_file_extensions:
        format_element = res.metadata.formats.filter(value=delete_file_mime_type).first()
        if format_element:
            res.metadata.delete_element(format_element.term, format_element.id)

    if res.public:
        if not res.can_be_public:
            res.public = False
            res.save()

    resource_modified(res, request.user)
    return HttpResponseRedirect(request.META['HTTP_REFERER'])


def delete_resource(request, shortkey, *args, **kwargs):
    res, _, _ = authorize(request, shortkey, edit=True, full=True, superuser=True)

    for fl in res.files.all():
        fl.resource_file.delete()

    for bag in res.bags.all():
        bag.bag.delete()
        bag.delete()

    res.metadata.delete_all_elements()
    res.metadata.delete()
    # deleting the metadata container object deletes the resource
    # so no need to delete the resource separately
    #res.delete()
    return HttpResponseRedirect('/my-resources/')


def publish(request, shortkey, *args, **kwargs):
    res, _, _ = authorize(request, shortkey, edit=True, full=True, superuser=True)
    res.edit_users = []
    res.edit_groups = []
    res.published_and_frozen = True
    res.doi = "to be assigned"
    res.save()
    resource_modified(res, request.user)
    return HttpResponseRedirect(request.META['HTTP_REFERER'])


def change_permissions(request, shortkey, *args, **kwargs):

    class AddUserForm(forms.Form):
        user = forms.ModelChoiceField(User.objects.all(), widget=autocomplete_light.ChoiceWidget("UserAutocomplete"))

    class AddGroupForm(forms.Form):
        group = forms.ModelChoiceField(Group.objects.all(), widget=autocomplete_light.ChoiceWidget("GroupAutocomplete"))


    res, _, _ = authorize(request, shortkey, edit=True, full=True, superuser=True)
    t = request.POST['t']
    values = [int(k) for k in request.POST.getlist('designees', [])]
    if t == 'owners':
        res.owners = User.objects.in_bulk(values)
    elif t == 'edit_users':
        res.edit_users = User.objects.in_bulk(values)
    elif t == 'edit_groups':
        res.edit_groups = Group.objects.in_bulk(values)
    elif t == 'view_users':
        res.view_users = User.objects.in_bulk(values)
    elif t == 'view_groups':
        res.view_groups = Group.objects.in_bulk(values)
    elif t == 'add_view_user':
        frm = AddUserForm(data=request.POST)
        if frm.is_valid():
            res.view_users.add(frm.cleaned_data['user'])
    elif t == 'add_edit_user':
        frm = AddUserForm(data=request.POST)
        if frm.is_valid():
            res.edit_users.add(frm.cleaned_data['user'])
    elif t == 'add_view_group':
        frm = AddGroupForm(data=request.POST)
        if frm.is_valid():
            res.view_groups.add(frm.cleaned_data['group'])
    elif t == 'add_view_group':
        frm = AddGroupForm(data=request.POST)
        if frm.is_valid():
            res.edit_groups.add(frm.cleaned_data['group'])
    elif t == 'add_owner':
        frm = AddUserForm(data=request.POST)
        if frm.is_valid():
            res.owners.add(frm.cleaned_data['user'])
    elif t == 'make_public':
        #if res.metadata.has_all_required_elements():
        if res.can_be_public:
            res.public = True
            res.save()
    elif t == 'make_private':
        res.public = False
        res.save()

    return HttpResponseRedirect(request.META['HTTP_REFERER'])

# view functions mapped with INPLACE_SAVE_URL(/hsapi/save_inline/) for Django inplace editing
def save_ajax(request):
    if not request.method == 'POST':
        return _get_http_response({'errors': 'It is not a POST request'})
    adaptor = _get_adaptor(request, 'POST')
    if not adaptor:
        return _get_http_response({'errors': 'Params insufficient'})
    if not adaptor.can_edit():
        return _get_http_response({'errors': 'You can not edit this content'})
    value = adaptor.loads_to_post(request)
    new_data = get_dict_from_obj(adaptor.obj)
    form_class = adaptor.get_form_class()
    field_name = adaptor.field_name
    new_data['in_menus'] = ''
    form = form_class(data=new_data, instance=adaptor.obj)
    try:
        value_edit = adaptor.get_value_editor(value)
        value_edit_with_filter = apply_filters(value_edit, adaptor.filters_to_edit)
        new_data[field_name] = value_edit_with_filter
        if form.is_valid():
            adaptor.save(value_edit_with_filter)
            return _get_http_response({'errors': False,
                                        'value': adaptor.render_value_edit()})
        messages = [] # The error is for another field that you are editing
        for field_name_error, errors_field in form.errors.items():
            for error in errors_field:
                messages.append("%s: %s" % (field_name_error, unicode(error)))
        message_i18n = ','.join(messages)
        return _get_http_response({'errors': message_i18n})
    except ValidationError as error: # The error is for a field that you are editing
        message_i18n = ', '.join([u"%s" % m for m in error.messages])
        return _get_http_response({'errors': message_i18n})

class CaptchaVerifyForm(forms.Form):
    challenge = forms.CharField()
    response = forms.CharField()

def verify_captcha(request):
    f = CaptchaVerifyForm(request.POST)
    if f.is_valid():
        params = dict(f.cleaned_data)
        params['privatekey'] = getattr(settings, 'RECAPTCHA_PRIVATE_KEY', '6LdNC_USAAAAADNdzytMK2-qmDCzJcgybFkw8Z5x')
        params['remoteip'] = request.META['REMOTE_ADDR']
        # return HttpResponse('true', content_type='text/plain')
        resp = requests.post('http://www.google.com/recaptcha/api/verify', params=params)
        lines = resp.text.split('\n')
        if lines[0].startswith('false'):
            raise ex.PermissionDenied('captcha failed')
        else:
            return HttpResponse('true', content_type='text/plain')

def verify_account(request, *args, **kwargs):
    context = {
            'username' : request.GET['username'],
            'email' : request.GET['email']
        }
    return render_to_response('pages/verify-account.html', context, context_instance=RequestContext(request))

@processor_for('resend-verification-email')
def resend_verification_email(request):
    u = get_object_or_404(User, username=request.GET['username'], email=request.GET['email'])
    try:
        token = signing.dumps('verify_user_email:{0}:{1}'.format(u.pk, u.email))
        u.email_user(
            'Please verify your new Hydroshare account.',
            """
This is an automated email from Hydroshare.org. If you requested a Hydroshare account, please
go to http://{domain}/verify/{token}/ and verify your account.
""".format(
            domain=Site.objects.get_current().domain,
            token=token
        ))

        context = {
            'is_email_sent' : True
        }
        return render_to_response('pages/verify-account.html', context, context_instance=RequestContext(request))
    except:
        pass # FIXME should log this instead of ignoring it.


class FilterForm(forms.Form):
    start = forms.IntegerField(required=False)
    published = forms.BooleanField(required=False)
    edit_permission = forms.BooleanField(required=False)
    creator = forms.ModelChoiceField(queryset=User.objects.all(), required=False)
    user = forms.ModelChoiceField(queryset=User.objects.all(), required=False)
    from_date = forms.DateTimeField(required=False)



@processor_for('my-resources')
def my_resources(request, page):
#    if not request.user.is_authenticated():
#        return HttpResponseRedirect('/accounts/login/')

<<<<<<< HEAD
    import sys
    sys.path.append("/home/docker/pycharm-debug")
    import pydevd
=======
    #import sys
    #sys.path.append("/home/docker/pycharm-debug")
    #import pydevd

>>>>>>> 76e3dc7e
    # IP Address for Ubuntu VM must be: 172.17.42.1
    # IP Address for boot2docker: varies
    pydevd.settrace('172.17.42.1', port=21000, suspend=False)

    frm = FilterForm(data=request.REQUEST)
    if frm.is_valid():
        res_cnt = 20 # 20 is hardcoded for the number of resources to show on one page, which is also hardcoded in my-resources.html
        owner = frm.cleaned_data['creator'] or None
        user = frm.cleaned_data['user'] or (request.user if request.user.is_authenticated() else None)
        edit_permission = frm.cleaned_data['edit_permission'] or False
        published = frm.cleaned_data['published'] or False
        startno = frm.cleaned_data['start']
        if(startno < 0):
            startno = 0
        start = startno or 0
        from_date = frm.cleaned_data['from_date'] or None
        keywords = [k.strip() for k in request.REQUEST['keywords'].split(',')] if request.REQUEST.get('keywords', None) else None
        public = not request.user.is_authenticated()

        dcterms = defaultdict(dict)
        for k, v in filter(lambda (x, y): x.startswith('dc'), request.REQUEST.items()):
            num = int(k[-1])
            vtype = k[2:-1]
            dcterms[num][vtype] = v

        res = set()
        for lst in get_resource_list(
            user=user,
            owner= owner,
            published=published,
            edit_permission=edit_permission,
            from_date=from_date,
            dc=list(dcterms.values()) if dcterms else None,
            keywords=keywords if keywords else None,
            public=public
        ).values():
            res = res.union(lst)
        total_res_cnt = len(res)

        reslst = list(res)

        # need to return total number of resources as 'ct' so have to get all resources
        # and then filter by start and count
        if(start>=total_res_cnt):
            start = total_res_cnt-res_cnt
        if(start < 0):
            start = 0
        if(start+res_cnt > total_res_cnt):
            res_cnt = total_res_cnt-start

        reslst = reslst[start:start+res_cnt]

        res = sorted(reslst, key=lambda x: x.title)

        return {
            'resources': res,
            'first': start,
            'last': start+len(res),
            'ct': total_res_cnt,
        }

@processor_for(GenericResource)
def add_generic_context(request, page):

    class AddUserForm(forms.Form):
        user = forms.ModelChoiceField(User.objects.all(), widget=autocomplete_light.ChoiceWidget("UserAutocomplete"))

    class AddGroupForm(forms.Form):
        group = forms.ModelChoiceField(Group.objects.all(), widget=autocomplete_light.ChoiceWidget("GroupAutocomplete"))

    cm = page.get_content_model()

    return {
<<<<<<< HEAD
        'dublin_core' : [t for t in cm.dublin_metadata.all().exclude(term='AB')],
        # 'abstract' : abstract,
        'resource_type' : cm._meta.verbose_name,
        'dcterm_frm' : DCTerm(),
        'bag' : cm.bags.first(),
        'users' : User.objects.all(),
        'groups' : Group.objects.all(),
        'owners' : set(cm.owners.all()),
        'view_users' : set(cm.view_users.all()),
        'view_groups' : set(cm.view_groups.all()),
        'edit_users' : set(cm.edit_users.all()),
        'edit_groups' : set(cm.edit_groups.all()),
        'add_owner_user_form' : AddUserForm(),
        'add_view_user_form' : AddUserForm(),
        'add_edit_user_form' : AddUserForm(),
        'add_view_group_form' : AddGroupForm(),
        'add_edit_group_form' : AddGroupForm(),
=======
        'resource_type': cm._meta.verbose_name,
        'bag': cm.bags.first(),
        'users': User.objects.all(),
        'groups': Group.objects.all(),
        'owners': set(cm.owners.all()),
        'view_users': set(cm.view_users.all()),
        'view_groups': set(cm.view_groups.all()),
        'edit_users': set(cm.edit_users.all()),
        'edit_groups': set(cm.edit_groups.all()),
        'add_owner_user_form': AddUserForm(),
        'add_view_user_form': AddUserForm(),
        'add_edit_user_form': AddUserForm(),
        'add_view_group_form': AddGroupForm(),
        'add_edit_group_form': AddGroupForm(),
>>>>>>> 76e3dc7e
    }

res_cls = ""
resource = None
@login_required
def describe_resource(request, *args, **kwargs):
    resource_type=request.POST['resource-type']
    res_title = request.POST['title']
    global res_cls, resource
    resource_files=request.FILES.getlist('files')
    valid = hydroshare.check_resource_files(resource_files)
    if not valid:
        context = {
            'file_size_error' : 'The resource file is larger than the supported size limit %s. Select resource files within %s to create resource.' % (file_size_limit_for_display, file_size_limit_for_display)
        }
        return render_to_response('pages/resource-selection.html', context, context_instance=RequestContext(request))
    res_cls = hydroshare.check_resource_type(resource_type)
    # Send pre_describe_resource signal for other resource type apps to listen, extract, and add their own metadata
    ret_responses = pre_describe_resource.send(sender=res_cls, files=resource_files, title=res_title)

    create_res_context = {
        'resource_type': resource_type,
        'res_title': res_title,
    }
    page_url = 'pages/create-resource.html'
    use_generic = True
    for receiver, response in ret_responses:
        if response is not None:
            for key in response:
                if key != 'create_resource_page_url':
                    create_res_context[key] = response[key]
                else:
                    page_url = response.get('create_resource_page_url', 'pages/create-resource.html')
                    use_generic = False

    if use_generic:
        # create barebone resource with resource_files to database model for later update since on Django 1.7, resource_files get closed automatically at the end of each request
        owner = user_from_id(request.user)
        resource = res_cls.objects.create(
                user=owner,
                creator=owner,
                title=res_title,
                last_changed_by=owner,
                in_menus=[],
                **kwargs
        )
        for file in resource_files:
            ResourceFile.objects.create(content_object=resource, resource_file=file)

    return render_to_response(page_url, create_res_context, context_instance=RequestContext(request))


@login_required
def create_resource_select_resource_type(request, *args, **kwargs):
    return render_to_response('pages/create-resource.html', context_instance=RequestContext(request))


@login_required
def create_resource_new_workflow(request, *args, **kwargs):
    resource_type=request.POST['resource-type']
    res_title = request.POST['title']
    if len(res_title) == 0:
        res_title = 'Untitled resource'

    global res_cls, resource
    resource_files = request.FILES.getlist('files')
    valid = hydroshare.check_resource_files(resource_files)
    if not valid:
        context = {
            'file_size_error' : 'The resource file is larger than the supported size limit %s. '
                                'Select resource files within %s to create resource.'
                                % (file_size_limit_for_display, file_size_limit_for_display)
        }
        return render_to_response('pages/create-resource.html', context, context_instance=RequestContext(request))

    res_cls = hydroshare.check_resource_type(resource_type)

    metadata = []
    page_url_dict = {}
    url_key = "page_redirect_url"

    # receivers need to change the values of this dict if file validation fails
    file_validation_dict = {'are_files_valid': True, 'message': 'Files are valid'}

    # Send pre-create resource signal - let any other app populate the empty metadata list object
    # also pass title to other apps, and give other apps a chance to populate page_redirect_url if they want
    # to redirect to their own page for resource creation rather than use core resource creation code
    pre_create_resource.send(sender=res_cls, metadata=metadata, files=resource_files, title=res_title, url_key=url_key,
                                               page_url_dict=page_url_dict, validate_files=file_validation_dict,
                                               **kwargs)

    if 'are_files_valid' in file_validation_dict:
        if not file_validation_dict['are_files_valid']:
            error_message = file_validation_dict.get('message', None)
            if not error_message:
                error_message = "Uploaded file(s) failed validation."
            context = {
                'file_validation_error': error_message
            }
            return render_to_response('pages/create-resource.html', context, context_instance=RequestContext(request))

    # generic resource core metadata and resource creation
    add_title = True
    for element in metadata:
        if 'title' in element:
            if 'value' in element['title']:
                res_title = element['title']['value']
                add_title = False
            else:
                metadata.remove(element)
            break

    if add_title:
        metadata.append({'title': {'value': res_title}})

    add_language = True
    for element in metadata:
        if 'language' in element:
            if 'code' in element['language']:
                #language_code = element['language']['code']
                add_language = False
            else:
                metadata.remove(element)
            break

    if add_language:
        metadata.append({'language': {'code': 'eng'}})

    # add the default rights/license element
    metadata.append({'rights':
                         {'statement': 'This resource is shared under the Creative Commons Attribution CC BY.',
                          'url': 'http://creativecommons.org/licenses/by/4.0/'
                         }
                    })

    if url_key in page_url_dict:
        return render(request, page_url_dict[url_key], {'title': res_title, 'metadata': metadata})

    resource = hydroshare.create_resource(
            resource_type=request.POST['resource-type'],
            owner=request.user,
            title=res_title,
            keywords=None,
            metadata=metadata,
            files=request.FILES.getlist('files'),
            content=res_title
    )

    # receivers need to change the values of this dict if file validation fails
    file_validation_dict = {'are_files_valid': True, 'message': 'Files are valid'}
    # Send post-create resource signal
    post_create_resource.send(sender=res_cls, resource=resource, user=request.user ,  metadata=metadata,
                              validate_files=file_validation_dict, **kwargs)

    if 'are_files_valid' in file_validation_dict:
        if not file_validation_dict['are_files_valid']:
            error_message = file_validation_dict.get('message', None)
            if not error_message:
                error_message = "Uploaded file(s) failed validation."

            request.session['file_validation_error'] = error_message

    if resource is not None:
        # go to resource landing page
        return HttpResponseRedirect(resource.get_absolute_url())
    else:
        context = {
            'resource_creation_error': 'Resource creation failed'
        }
        return render_to_response('pages/create-resource.html', context, context_instance=RequestContext(request))


class CreateResourceForm(forms.Form):
    title = forms.CharField(required=True)
    creators = forms.CharField(required=False, min_length=0)
    contributors = forms.CharField(required=False, min_length=0)
    abstract = forms.CharField(required=False, min_length=0)
    keywords = forms.CharField(required=False, min_length=0)

@login_required
def create_resource(request, *args, **kwargs):
    global resource
    qrylst = request.POST
    frm = CreateResourceForm(qrylst)
    if frm.is_valid():
        dcterms = [
            { 'term': 'T', 'content': frm.cleaned_data['title'] },
            { 'term': 'AB',  'content': frm.cleaned_data['abstract'] or frm.cleaned_data['title']},
            { 'term': 'DT', 'content': now().isoformat()},
            { 'term': 'DC', 'content': now().isoformat()}
        ]
        for cn in frm.cleaned_data['contributors'].split(','):
            cn = cn.strip()
            if(cn !=""):
                dcterms.append({'term': 'CN', 'content': cn})
        for cr in frm.cleaned_data['creators'].split(','):
            cr = cr.strip()
            if(cr !=""):
                dcterms.append({'term': 'CR', 'content': cr})
        global res_cls
        # Send pre_call_create_resource signal
        metadata = []
        pre_call_create_resource.send(sender=res_cls, resource=resource, metadata=metadata, request_post = qrylst)
        res = hydroshare.create_resource(
            resource_type=qrylst['resource-type'],
            owner=request.user,
            title=frm.cleaned_data['title'],
            keywords=[k.strip() for k in frm.cleaned_data['keywords'].split(',')] if frm.cleaned_data['keywords'] else None,
            content=frm.cleaned_data['abstract'] or frm.cleaned_data['title'],
            res_type_cls = res_cls,
            resource=resource,
            metadata=metadata
        )
        if res is not None:
            return HttpResponseRedirect(res.get_absolute_url())
    else:
        raise ValidationError(frm.errors)

@login_required
def get_file(request, *args, **kwargs):
    from django_irods.icommands import RodsSession
    name = kwargs['name']
    session = RodsSession("./", "/usr/bin")
    session.runCmd("iinit");
    session.runCmd('iget', [ name, 'tempfile.' + name ])
    return HttpResponse(open(name), content_type='x-binary/octet-stream')

processor_for(GenericResource)(resource_processor)

@processor_for('resources')
def resource_listing_processor(request, page):
    owned_resources = list(GenericResource.objects.filter(owners__pk=request.user.pk))
    editable_resources = list(GenericResource.objects.filter(owners__pk=request.user.pk))
    viewable_resources = list(GenericResource.objects.filter(public=True))
    return locals()

# FIXME need a task somewhere that amounts to checking inactive accounts and deleting them after 30 days.<|MERGE_RESOLUTION|>--- conflicted
+++ resolved
@@ -451,19 +451,13 @@
 #    if not request.user.is_authenticated():
 #        return HttpResponseRedirect('/accounts/login/')
 
-<<<<<<< HEAD
-    import sys
-    sys.path.append("/home/docker/pycharm-debug")
-    import pydevd
-=======
     #import sys
     #sys.path.append("/home/docker/pycharm-debug")
     #import pydevd
 
->>>>>>> 76e3dc7e
     # IP Address for Ubuntu VM must be: 172.17.42.1
     # IP Address for boot2docker: varies
-    pydevd.settrace('172.17.42.1', port=21000, suspend=False)
+    #pydevd.settrace('172.17.42.1', port=21000, suspend=False)
 
     frm = FilterForm(data=request.REQUEST)
     if frm.is_valid():
@@ -534,25 +528,6 @@
     cm = page.get_content_model()
 
     return {
-<<<<<<< HEAD
-        'dublin_core' : [t for t in cm.dublin_metadata.all().exclude(term='AB')],
-        # 'abstract' : abstract,
-        'resource_type' : cm._meta.verbose_name,
-        'dcterm_frm' : DCTerm(),
-        'bag' : cm.bags.first(),
-        'users' : User.objects.all(),
-        'groups' : Group.objects.all(),
-        'owners' : set(cm.owners.all()),
-        'view_users' : set(cm.view_users.all()),
-        'view_groups' : set(cm.view_groups.all()),
-        'edit_users' : set(cm.edit_users.all()),
-        'edit_groups' : set(cm.edit_groups.all()),
-        'add_owner_user_form' : AddUserForm(),
-        'add_view_user_form' : AddUserForm(),
-        'add_edit_user_form' : AddUserForm(),
-        'add_view_group_form' : AddGroupForm(),
-        'add_edit_group_form' : AddGroupForm(),
-=======
         'resource_type': cm._meta.verbose_name,
         'bag': cm.bags.first(),
         'users': User.objects.all(),
@@ -567,7 +542,6 @@
         'add_edit_user_form': AddUserForm(),
         'add_view_group_form': AddGroupForm(),
         'add_edit_group_form': AddGroupForm(),
->>>>>>> 76e3dc7e
     }
 
 res_cls = ""
