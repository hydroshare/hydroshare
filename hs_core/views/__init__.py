--- conflicted
+++ resolved
@@ -426,21 +426,12 @@
 #    if not request.user.is_authenticated():
 #        return HttpResponseRedirect('/accounts/login/')
 
-<<<<<<< HEAD
-    # TODO: remove the following 4 lines of debugging code prior to pull request
-    # import sys
-    # sys.path.append("/home/docker/pycharm-debug")
-    # import pydevd
-    # pydevd.settrace('172.17.42.1', port=21000, suspend=False)
-=======
     # import sys
     # sys.path.append("/home/docker/pycharm-debug")
     # import pydevd
     # IP Address for Ubuntu VM must be: 172.17.42.1
     # IP Address for boot2docker: varies
     #pydevd.settrace('172.17.42.1', port=21000, suspend=False)
-
->>>>>>> b19f096b
 
     frm = FilterForm(data=request.REQUEST)
     if frm.is_valid():
