from __future__ import absolute_import
import json
import datetime
import pytz
import logging

from django.core.mail import send_mail
from django.contrib.auth import authenticate, login as auth_login
from django.contrib.auth.decorators import login_required
from django.contrib.auth.models import Group, User
from django.contrib.sites.models import Site
from django.contrib import messages
from django.utils.decorators import method_decorator
from django.core.exceptions import ValidationError, PermissionDenied, ObjectDoesNotExist
from django.http import HttpResponseRedirect, HttpResponse, JsonResponse, \
    HttpResponseBadRequest, HttpResponseForbidden
from django.shortcuts import get_object_or_404, render, redirect
from django.template import RequestContext
from django.core import signing
from django.db import Error, IntegrityError
from django import forms
from django.views.generic import TemplateView
from django.core.urlresolvers import reverse
from django.forms.models import model_to_dict

from rest_framework import status
from rest_framework.decorators import api_view

from mezzanine.conf import settings
from mezzanine.pages.page_processors import processor_for
from mezzanine.utils.email import subject_template, send_mail_template

from autocomplete_light import shortcuts as autocomplete_light
from inplaceeditform.commons import get_dict_from_obj, apply_filters
from inplaceeditform.views import _get_http_response, _get_adaptor
from django_irods.icommands import SessionException

from hs_core import hydroshare
from hs_core.hydroshare.utils import get_resource_by_shortkey, resource_modified, resolve_request
from .utils import authorize, upload_from_irods, ACTION_TO_AUTHORIZE, run_script_to_update_hyrax_input_files, \
    get_my_resources_list, send_action_to_take_email, get_coverage_data_dict

from hs_core.models import GenericResource, resource_processor, CoreMetaData, Subject
from hs_core.hydroshare.resource import METADATA_STATUS_SUFFICIENT, METADATA_STATUS_INSUFFICIENT, \
    replicate_resource_bag_to_user_zone, update_quota_usage as update_quota_usage_utility

from . import resource_rest_api
from . import resource_metadata_rest_api
from . import user_rest_api
from . import resource_folder_hierarchy

from . import resource_access_api
from . import resource_folder_rest_api
from . import debug_resource_view
from . import resource_ticket_rest_api
from . import apps

from hs_core.hydroshare import utils

from hs_core.signals import *
from hs_access_control.models import PrivilegeCodes, GroupMembershipRequest, GroupResourcePrivilege

from hs_collection_resource.models import CollectionDeletedResource

logger = logging.getLogger(__name__)


def short_url(request, *args, **kwargs):
    try:
        shortkey = kwargs['shortkey']
    except KeyError:
        raise TypeError('shortkey must be specified...')

    m = get_resource_by_shortkey(shortkey)
    return HttpResponseRedirect(m.get_absolute_url())


def verify(request, *args, **kwargs):
    _, pk, email = signing.loads(kwargs['token']).split(':')
    u = User.objects.get(pk=pk)
    if u.email == email:
        if not u.is_active:
            u.is_active=True
            u.save()
            u.groups.add(Group.objects.get(name="Hydroshare Author"))
        from django.contrib.auth import login
        u.backend = settings.AUTHENTICATION_BACKENDS[0]
        login(request, u)
        return HttpResponseRedirect('/account/update/')
    else:
        from django.contrib import messages
        messages.error(request, "Your verification token was invalid.")

    return HttpResponseRedirect('/')


def change_quota_holder(request, shortkey):
    new_holder_uname = request.POST.get('new_holder_username', '')
    if not new_holder_uname:
        return HttpResponseBadRequest()
    new_holder_u = User.objects.filter(username=new_holder_uname).first()
    if not new_holder_u:
        return HttpResponseBadRequest()

    res = utils.get_resource_by_shortkey(shortkey)
    try:
        res.set_quota_holder(request.user, new_holder_u)

        # send notification to the new quota holder
        context = {
            "request": request,
            "user": request.user,
            "new_quota_holder": new_holder_u,
            "resource_uuid": res.short_id,
        }
        subject_template_name = "email/quota_holder_change_subject.txt"
        subject = subject_template(subject_template_name, context)
        send_mail_template(subject, "email/quota_holder_change",
                           settings.DEFAULT_FROM_EMAIL, new_holder_u.email,
                           context=context)
    except PermissionDenied:
        return HttpResponseForbidden()
    except utils.QuotaException as ex:
        msg = 'Failed to change quota holder to {0} since {0} does not have ' \
              'enough quota to hold this new resource. The exception quota message ' \
              'reported for {0} is: '.format(new_holder_u.username) + ex.message
        request.session['validation_error'] = msg

    return HttpResponseRedirect(res.get_absolute_url())


@api_view(['POST'])
def update_quota_usage(request, username):
    req_user = request.user
    if req_user.username != settings.IRODS_SERVICE_ACCOUNT_USERNAME:
        return HttpResponseForbidden('only iRODS service account is authorized to '
                                     'perform this action')
    if not req_user.is_authenticated():
        return HttpResponseForbidden('You are not authenticated to perform this action')

    try:
        user = User.objects.get(username=username)
    except User.DoesNotExist:
        return HttpResponseBadRequest('user to update quota for is not valid')

    update_quota_usage_utility(user=user)

    return HttpResponse('quota for user ' + user.username + ' has been updated', status=200)


def extract_files_with_paths(request):
    res_files = []
    full_paths = {}
    for key in request.FILES.keys():
        full_path = request.POST.get(key, None)
        f = request.FILES[key]
        res_files.append(f)
        if full_path:
            full_paths[f] = full_path
    return res_files, full_paths


def add_files_to_resource(request, shortkey, *args, **kwargs):
    """
    This view function is called by AJAX in the folder implementation
    :param request: AJAX request
    :param shortkey: resource uuid
    :param args:
    :param kwargs:
    :return: HTTP response with status code indicating success or failure
    """
    resource, _, _ = authorize(request, shortkey,
                               needed_permission=ACTION_TO_AUTHORIZE.EDIT_RESOURCE)

    res_files, full_paths = extract_files_with_paths(request)
    auto_aggregate = request.POST.get("auto_aggregate", 'true').lower() == 'true'
    extract_metadata = request.GET.get('extract-metadata', 'No')
    extract_metadata = True if extract_metadata.lower() == 'yes' else False
    file_folder = request.POST.get('file_folder', None)
    if file_folder is not None:
        if file_folder == "data/contents":
            file_folder = None
        elif file_folder.startswith("data/contents/"):
            file_folder = file_folder[len("data/contents/"):]

    try:
        utils.resource_file_add_pre_process(resource=resource, files=res_files, user=request.user,
                                            extract_metadata=extract_metadata,
                                            folder=file_folder)

    except hydroshare.utils.ResourceFileSizeException as ex:
        msg = {'file_size_error': ex.message}
        return JsonResponse(msg, status=500)

    except (hydroshare.utils.ResourceFileValidationException, Exception) as ex:
        msg = {'validation_error': ex.message}
        return JsonResponse(msg, status=500)

    try:
        hydroshare.utils.resource_file_add_process(resource=resource, files=res_files,
                                                   user=request.user,
                                                   extract_metadata=extract_metadata,
                                                   folder=file_folder, full_paths=full_paths,
                                                   auto_aggregate=auto_aggregate)

    except (hydroshare.utils.ResourceFileValidationException, Exception) as ex:
        msg = {'validation_error': ex.message}
        return JsonResponse(msg, status=500)

    return JsonResponse(data={}, status=200)
    

def _get_resource_sender(element_name, resource):
    core_metadata_element_names = [el_name.lower() for el_name in CoreMetaData.get_supported_element_names()]

    if element_name in core_metadata_element_names:
        sender_resource = GenericResource().__class__
    else:
        sender_resource = resource.__class__

    return sender_resource


def get_supported_file_types_for_resource_type(request, resource_type, *args, **kwargs):
    resource_cls = hydroshare.check_resource_type(resource_type)
    if request.is_ajax:
        # TODO: use try catch
        ajax_response_data = {'file_types': json.dumps(resource_cls.get_supported_upload_file_types())}
        return HttpResponse(json.dumps(ajax_response_data))
    else:
        return HttpResponseRedirect(request.META['HTTP_REFERER'])


def is_multiple_file_upload_allowed(request, resource_type, *args, **kwargs):
    resource_cls = hydroshare.check_resource_type(resource_type)
    if request.is_ajax:
        # TODO: use try catch
        ajax_response_data = {'allow_multiple_file': resource_cls.allow_multiple_file_upload()}
        return HttpResponse(json.dumps(ajax_response_data))
    else:
        return HttpResponseRedirect(request.META['HTTP_REFERER'])


def update_key_value_metadata(request, shortkey, *args, **kwargs):
    """
    This one view function is for CRUD operation for resource key/value arbitrary metadata.
    key/value data in request.POST is assigned to the resource.extra_metadata field
    """
    res, _, _ = authorize(request, shortkey, needed_permission=ACTION_TO_AUTHORIZE.EDIT_RESOURCE)
    post_data = request.POST.copy()
    resource_mode = post_data.pop('resource-mode', None)
    extra_metadata = post_data.dict()
    extra_metadata_copy = extra_metadata.copy()
    for key in extra_metadata_copy:
        if not key:
            extra_metadata.pop(key)

    res.extra_metadata = extra_metadata
    is_update_success = True
    err_message = ""
    try:
        res.save()
    except Error as ex:
        is_update_success = False
        err_message = ex.message

    if is_update_success:
        resource_modified(res, request.user, overwrite_bag=False)
        res_metadata = res.metadata
        res_metadata.set_dirty(True)

    if request.is_ajax():
        if is_update_success:
            ajax_response_data = {'status': 'success',
                                  'is_dirty': res.metadata.is_dirty if
                                  hasattr(res.metadata, 'is_dirty') else False}
        else:
            ajax_response_data = {'status': 'error', 'message': err_message}
        return HttpResponse(json.dumps(ajax_response_data))

    if resource_mode is not None:
        request.session['resource-mode'] = 'edit'

    if is_update_success:
        messages.success(request, "Metadata update successful")
    else:
        messages.error(request, err_message)

    return HttpResponseRedirect(request.META['HTTP_REFERER'])

@api_view(['POST', 'GET'])
def update_key_value_metadata_public(request, pk):
    res, _, _ = authorize(request, pk, needed_permission=ACTION_TO_AUTHORIZE.EDIT_RESOURCE)

    if request.method == 'GET':
        return HttpResponse(status=200, content=json.dumps(res.extra_metadata))

    post_data = request.data.copy()
    res.extra_metadata = post_data

    is_update_success = True

    try:
        res.save()
    except Error as ex:
        is_update_success = False

    if is_update_success:
        resource_modified(res, request.user, overwrite_bag=False)

    if is_update_success:
        return HttpResponse(status=200)
    else:
        return HttpResponse(status=400)


def add_metadata_element(request, shortkey, element_name, *args, **kwargs):
    """This function is normally for adding/creating new resource level metadata elements.
    However, for the metadata element 'subject' (keyword) this function allows for creating,
    updating and deleting metadata elements.
    """
    res, _, _ = authorize(request, shortkey, needed_permission=ACTION_TO_AUTHORIZE.EDIT_RESOURCE)

    is_add_success = False
    err_msg = "Failed to create metadata element '{}'. {}."
    element = None
    sender_resource = _get_resource_sender(element_name, res)
    if element_name.lower() == 'subject' and len(request.POST['value']) == 0:
        # seems the user wants to delete all keywords - no need for pre-check in signal handler
        res.metadata.subjects.all().delete()
        is_add_success = True
        res.update_public_and_discoverable()
        resource_modified(res, request.user, overwrite_bag=False)
    else:
        handler_response = pre_metadata_element_create.send(sender=sender_resource,
                                                            element_name=element_name,
                                                            request=request)
        for receiver, response in handler_response:
            if 'is_valid' in response:
                if response['is_valid']:
                    element_data_dict = response['element_data_dict']
                    if element_name == 'subject':
                        # using set() to remove any duplicate keywords
                        keywords = set([k.strip() for k in element_data_dict['value'].split(',')])
                        keyword_maxlength = Subject._meta.get_field('value').max_length
                        keywords_to_add = []
                        for kw in keywords:
                            if len(kw) > keyword_maxlength:
                                kw = kw[:keyword_maxlength]

                            # skip any duplicate keywords (case insensitive)
                            if kw not in keywords_to_add and kw.lower() not in keywords_to_add:
                                keywords_to_add.append(kw)

                        if len(keywords_to_add) > 0:
                            res.metadata.subjects.all().delete()
                            for kw in keywords_to_add:
                                res.metadata.create_element(element_name, value=kw)
                        is_add_success = True
                    else:
                        try:
                            element = res.metadata.create_element(element_name, **element_data_dict)
                            is_add_success = True
                        except ValidationError as exp:
                            err_msg = err_msg.format(element_name, exp.message)
                            request.session['validation_error'] = err_msg
                        except Error as exp:
                            # some database error occurred
                            err_msg = err_msg.format(element_name, exp.message)
                            request.session['validation_error'] = err_msg
                        except Exception as exp:
                            # some other error occurred
                            err_msg = err_msg.format(element_name, exp.message)
                            request.session['validation_error'] = err_msg

                    if is_add_success:
                        resource_modified(res, request.user, overwrite_bag=False)
                        if res.resource_type == "TimeSeriesResource" and element_name != "subject":
                            res.metadata.is_dirty = True
                            res.metadata.save()
                elif "errors" in response:
                    err_msg = err_msg.format(element_name, response['errors'])

    if request.is_ajax():
        if is_add_success:
            res_public_status = 'public' if res.raccess.public else 'not public'
            res_discoverable_status = 'discoverable' if res.raccess.discoverable \
                else 'not discoverable'
            if res.can_be_public_or_discoverable:
                metadata_status = METADATA_STATUS_SUFFICIENT
            else:
                metadata_status = METADATA_STATUS_INSUFFICIENT

            if element_name == 'subject':
                ajax_response_data = {'status': 'success', 'element_name': element_name,
                                      'metadata_status': metadata_status,
                                      'res_public_status': res_public_status,
                                      'res_discoverable_status': res_discoverable_status}
            elif element_name.lower() == 'site' and res.resource_type == 'TimeSeriesResource':
                ajax_response_data = {'status': 'success',
                                      'element_name': element_name,
                                      'spatial_coverage': get_coverage_data_dict(res),
                                      'metadata_status': metadata_status,
                                      'res_public_status': res_public_status,
                                      'res_discoverable_status': res_discoverable_status
                                      }
                if element is not None:
                    ajax_response_data['element_id'] = element.id
            else:
                ajax_response_data = {'status': 'success',
                                      'element_name': element_name,
                                      'spatial_coverage': get_coverage_data_dict(res),
                                      'temporal_coverage': get_coverage_data_dict(res, 'temporal'),
                                      'has_logical_temporal_coverage':
                                          res.has_logical_temporal_coverage,
                                      'has_logical_spatial_coverage':
                                          res.has_logical_spatial_coverage,
                                      'metadata_status': metadata_status,
                                      'res_public_status': res_public_status,
                                      'res_discoverable_status': res_discoverable_status
                                      }
                if element is not None:
                    ajax_response_data['element_id'] = element.id

            ajax_response_data['is_dirty'] = res.metadata.is_dirty if \
                hasattr(res.metadata, 'is_dirty') else False

            return JsonResponse(ajax_response_data)
        else:
            ajax_response_data = {'status': 'error', 'message': err_msg}
            return JsonResponse(ajax_response_data)

    if 'resource-mode' in request.POST:
        request.session['resource-mode'] = 'edit'

    return HttpResponseRedirect(request.META['HTTP_REFERER'])


def get_resource_metadata(request, shortkey, *args, **kwargs):
    """Returns resource level metadata that is needed to update UI
    Only the following resource level metadata is returned for now:
    title
    abstract
    keywords
    creators
    spatial coverage
    temporal coverage
    """
    resource, _, _ = authorize(request, shortkey,
                               needed_permission=ACTION_TO_AUTHORIZE.VIEW_RESOURCE)
    res_metadata = dict()
    res_metadata['title'] = resource.metadata.title.value
    if resource.metadata.description:
        res_metadata['abstract'] = resource.metadata.description.abstract
    else:
        res_metadata['abstract'] = None
    creators = []
    for creator in resource.metadata.creators.all():
        creators.append(model_to_dict(creator))
    res_metadata['creators'] = creators
    res_metadata['keywords'] = [sub.value for sub in resource.metadata.subjects.all()]
    res_metadata['spatial_coverage'] = get_coverage_data_dict(resource)
    res_metadata['temporal_coverage'] = get_coverage_data_dict(resource, coverage_type='temporal')
    return JsonResponse(res_metadata, status=200)


def update_metadata_element(request, shortkey, element_name, element_id, *args, **kwargs):
    res, _, _ = authorize(request, shortkey, needed_permission=ACTION_TO_AUTHORIZE.EDIT_RESOURCE)
    sender_resource = _get_resource_sender(element_name, res)
    handler_response = pre_metadata_element_update.send(sender=sender_resource,
                                                        element_name=element_name,
                                                        element_id=element_id, request=request)
    is_update_success = False
    err_msg = "Failed to update metadata element '{}'. {}."
    for receiver, response in handler_response:
        if 'is_valid' in response:
            if response['is_valid']:
                element_data_dict = response['element_data_dict']
                try:
                    res.metadata.update_element(element_name, element_id, **element_data_dict)
                    post_handler_response = post_metadata_element_update.send(
                        sender=sender_resource, element_name=element_name, element_id=element_id)
                    is_update_success = True
                    # this is how we handle if a post_metadata_element_update receiver
                    # is not implemented in the resource type's receivers.py
                    element_exists = True
                    for receiver, response in post_handler_response:
                        if 'element_exists' in response:
                            element_exists = response['element_exists']

                except ValidationError as exp:
                    err_msg = err_msg.format(element_name, exp.message)
                    request.session['validation_error'] = err_msg
                except Error as exp:
                    # some database error occurred
                    err_msg = err_msg.format(element_name, exp.message)
                    request.session['validation_error'] = err_msg
                # TODO: it's brittle to embed validation logic at this level.
                if element_name == 'title':
                    res.update_public_and_discoverable()
                if is_update_success:
                    resource_modified(res, request.user, overwrite_bag=False)
                    if res.resource_type == "TimeSeriesResource" and element_name != "subject":
                        res.metadata.is_dirty = True
                        res.metadata.save()
            elif "errors" in response:
                err_msg = err_msg.format(element_name, response['errors'])

    if request.is_ajax():
        if is_update_success:
            res_public_status = 'public' if res.raccess.public else 'not public'
            res_discoverable_status = 'discoverable' if res.raccess.discoverable \
                else 'not discoverable'
            if res.can_be_public_or_discoverable:
                metadata_status = METADATA_STATUS_SUFFICIENT
            else:
                metadata_status = METADATA_STATUS_INSUFFICIENT
            if element_name.lower() == 'site' and (res.resource_type == 'TimeSeriesResource' or
                                                   res.resource_type == 'CompositeResource'):
                # get the spatial coverage element
                spatial_coverage_dict = get_coverage_data_dict(res)
                ajax_response_data = {'status': 'success',
                                      'element_name': element_name,
                                      'spatial_coverage': spatial_coverage_dict,
                                      'has_logical_temporal_coverage':
                                          res.has_logical_temporal_coverage,
                                      'has_logical_spatial_coverage':
                                          res.has_logical_spatial_coverage,
                                      'metadata_status': metadata_status,
                                      'res_public_status': res_public_status,
                                      'res_discoverable_status': res_discoverable_status,
                                      'element_exists': element_exists}
            else:
                ajax_response_data = {'status': 'success',
                                      'element_name': element_name,
                                      'metadata_status': metadata_status,
                                      'res_public_status': res_public_status,
                                      'res_discoverable_status': res_discoverable_status,
                                      'element_exists': element_exists}

            ajax_response_data['is_dirty'] = res.metadata.is_dirty if \
                hasattr(res.metadata, 'is_dirty') else False

            return JsonResponse(ajax_response_data)
        else:
            ajax_response_data = {'status': 'error', 'message': err_msg}
            return JsonResponse(ajax_response_data)

    if 'resource-mode' in request.POST:
        request.session['resource-mode'] = 'edit'

    return HttpResponseRedirect(request.META['HTTP_REFERER'])


@api_view(['GET'])
def file_download_url_mapper(request, shortkey):
    """ maps the file URIs in resourcemap document to django_irods download view function"""
    try:
        res, _, _ = authorize(request, shortkey,
                              needed_permission=ACTION_TO_AUTHORIZE.VIEW_RESOURCE,
                              raises_exception=False)
    except ObjectDoesNotExist:
        return HttpResponse("resource not found", status=status.HTTP_404_NOT_FOUND)
    except PermissionDenied:
        return HttpResponse("access not authorized", status=status.HTTP_401_UNAUTHORIZED)

    if __debug__:
        logger.debug("request path is {}".format(request.path))
    path_split = request.path.split('/')[2:]  # strip /resource/
    public_file_path = '/'.join(path_split)

    istorage = res.get_irods_storage()
    url_download = True if request.GET.get('url_download', 'false').lower() == 'true' else False
    zipped = True if request.GET.get('zipped', 'false').lower() == 'true' else False
    return HttpResponseRedirect(istorage.url(public_file_path, url_download, zipped))


def delete_metadata_element(request, shortkey, element_name, element_id, *args, **kwargs):
    res, _, _ = authorize(request, shortkey, needed_permission=ACTION_TO_AUTHORIZE.EDIT_RESOURCE)
    res.metadata.delete_element(element_name, element_id)
    res.update_public_and_discoverable()
    resource_modified(res, request.user, overwrite_bag=False)
    request.session['resource-mode'] = 'edit'
    return HttpResponseRedirect(request.META['HTTP_REFERER'])


def delete_file(request, shortkey, f, *args, **kwargs):
    res, _, user = authorize(request, shortkey, needed_permission=ACTION_TO_AUTHORIZE.EDIT_RESOURCE)
    hydroshare.delete_resource_file(shortkey, f, user)  # calls resource_modified
    request.session['resource-mode'] = 'edit'

    return HttpResponseRedirect(request.META['HTTP_REFERER'])


def delete_multiple_files(request, shortkey, *args, **kwargs):
    res, _, user = authorize(request, shortkey, needed_permission=ACTION_TO_AUTHORIZE.EDIT_RESOURCE)
    # file_ids is a string of file ids separated by comma
    f_ids = request.POST['file_ids']
    f_id_list = f_ids.split(',')
    for f_id in f_id_list:
        f_id = f_id.strip()
        try:
            hydroshare.delete_resource_file(shortkey, f_id, user)  # calls resource_modified
        except ObjectDoesNotExist as ex:
            # Since some specific resource types such as feature resource type delete all other
            # dependent content files together when one file is deleted, we make this specific
            # ObjectDoesNotExist exception as legitimate in delete_multiple_files() without
            # raising this specific exception
            logger.warn(ex.message)
            continue
    request.session['resource-mode'] = 'edit'

    return HttpResponseRedirect(request.META['HTTP_REFERER'])


def delete_resource(request, shortkey, *args, **kwargs):
    res, _, user = authorize(request, shortkey, needed_permission=ACTION_TO_AUTHORIZE.DELETE_RESOURCE)

    res_title = res.metadata.title
    res_id = shortkey
    res_type = res.resource_type
    resource_related_collections = [col for col in res.collections.all()]
    owners_list = [owner for owner in res.raccess.owners.all()]
    ajax_response_data = {'status': 'success'}
    try:
        hydroshare.delete_resource(shortkey)
    except ValidationError as ex:
        if request.is_ajax():
            ajax_response_data['status'] = 'error'
            ajax_response_data['message'] = ex.message
            return JsonResponse(ajax_response_data)
        else:
            request.session['validation_error'] = ex.message
            return HttpResponseRedirect(request.META['HTTP_REFERER'])

    # if the deleted resource is part of any collection resource, then for each of those collection
    # create a CollectionDeletedResource object which can then be used to list collection deleted
    # resources on collection resource landing page
    for collection_res in resource_related_collections:
        o=CollectionDeletedResource.objects.create(
             resource_title=res_title,
             deleted_by=user,
             resource_id=res_id,
             resource_type=res_type,
             collection=collection_res
             )
        o.resource_owners.add(*owners_list)

    post_delete_resource.send(sender=type(res), request=request, user=user,
                              resource_shortkey=shortkey, resource=res,
                              resource_title=res_title, resource_type=res_type, **kwargs)

    if request.is_ajax():
        return JsonResponse(ajax_response_data)
    else:
        return HttpResponseRedirect('/my-resources/')


def rep_res_bag_to_irods_user_zone(request, shortkey, *args, **kwargs):
    '''
    This function needs to be called via AJAX. The function replicates resource bag to iRODS user zone on users.hydroshare.org
    which is federated with hydroshare zone under the iRODS user account corresponding to a HydroShare user. This function
    should only be called or exposed to be called from web interface when a corresponding iRODS user account on hydroshare
    user Zone exists. The purpose of this function is to allow HydroShare resource bag that a HydroShare user has access
    to be copied to HydroShare user's iRODS space in HydroShare user zone so that users can do analysis or computations on
    the resource
    Args:
        request: an AJAX request
        shortkey: UUID of the resource to be copied to the login user's iRODS user space

    Returns:
        JSON list that indicates status of resource replication, i.e., success or error
    '''
    res, authorized, user = authorize(request, shortkey, needed_permission=ACTION_TO_AUTHORIZE.VIEW_RESOURCE, raises_exception=False)
    if not authorized:
        return HttpResponse(
        json.dumps({"error": "You are not authorized to replicate this resource."}),
        content_type="application/json"
        )

    try:
        replicate_resource_bag_to_user_zone(user, shortkey)
        return HttpResponse(
            json.dumps({"success": "This resource bag zip file has been successfully copied to your iRODS user zone."}),
            content_type = "application/json"
        )
    except SessionException as ex:
        return HttpResponse(
        json.dumps({"error": ex.stderr}),
        content_type="application/json"
        )
    except utils.QuotaException as ex:
        return HttpResponse(
            json.dumps({"error": ex.message}),
            content_type="application/json"
        )
    except ValidationError as ex:
        return HttpResponse(
            json.dumps({"error": ex.message}),
            content_type="application/json"
        )


def copy_resource(request, shortkey, *args, **kwargs):
    res, authorized, user = authorize(request, shortkey,
                                      needed_permission=ACTION_TO_AUTHORIZE.VIEW_RESOURCE)
    new_resource = None
    try:
        new_resource = hydroshare.create_empty_resource(shortkey, user, action='copy')
        new_resource = hydroshare.copy_resource(res, new_resource, user=request.user)
    except Exception as ex:
        if new_resource:
            new_resource.delete()
        request.session['resource_creation_error'] = 'Failed to copy this resource: ' + ex.message
        return HttpResponseRedirect(res.get_absolute_url())

    # go to resource landing page
    request.session['just_created'] = True
    request.session['just_copied'] = True
    return HttpResponseRedirect(new_resource.get_absolute_url())


@api_view(['POST'])
def copy_resource_public(request, pk):
    response = copy_resource(request, pk)
    return HttpResponse(response.url.split('/')[2], status=202)


def create_new_version_resource(request, shortkey, *args, **kwargs):
    res, authorized, user = authorize(request, shortkey,
                                      needed_permission=ACTION_TO_AUTHORIZE.CREATE_RESOURCE_VERSION)

    if res.locked_time:
        elapsed_time = datetime.datetime.now(pytz.utc) - res.locked_time
        if elapsed_time.days >= 0 or elapsed_time.seconds > settings.RESOURCE_LOCK_TIMEOUT_SECONDS:
            # clear the lock since the elapsed time is greater than timeout threshold
            res.locked_time = None
            res.save()
        else:
            # cannot create new version for this resource since the resource is locked by another
            # user
            request.session['resource_creation_error'] = 'Failed to create a new version for ' \
                                                         'this resource since another user is ' \
                                                         'creating a new version for this ' \
                                                         'resource synchronously.'
            return HttpResponseRedirect(res.get_absolute_url())

    new_resource = None
    try:
        # lock the resource to prevent concurrent new version creation since only one new version for an
        # obsoleted resource is allowed
        res.locked_time = datetime.datetime.now(pytz.utc)
        res.save()
        new_resource = hydroshare.create_empty_resource(shortkey, user)
        new_resource = hydroshare.create_new_version_resource(res, new_resource, user)
    except Exception as ex:
        if new_resource:
            new_resource.delete()
        # release the lock if new version of the resource failed to create
        res.locked_time = None
        res.save()
        request.session['resource_creation_error'] = 'Failed to create a new version of ' \
                                                     'this resource: ' + ex.message
        return HttpResponseRedirect(res.get_absolute_url())

    # release the lock if new version of the resource is created successfully
    res.locked_time = None
    res.save()

    # go to resource landing page
    request.session['just_created'] = True
    return HttpResponseRedirect(new_resource.get_absolute_url())


@api_view(['POST'])
def create_new_version_resource_public(request, pk):
    redirect = create_new_version_resource(request, pk)
    return HttpResponse(redirect.url.split('/')[2], status=202)


def publish(request, shortkey, *args, **kwargs):
    # only resource owners are allowed to change resource flags (e.g published)
    res, _, _ = authorize(request, shortkey, needed_permission=ACTION_TO_AUTHORIZE.SET_RESOURCE_FLAG)

    try:
        hydroshare.publish_resource(request.user, shortkey)
    except ValidationError as exp:
        request.session['validation_error'] = exp.message
    else:
        request.session['just_published'] = True
    return HttpResponseRedirect(request.META['HTTP_REFERER'])


def set_resource_flag(request, shortkey, *args, **kwargs):
    # only resource owners are allowed to change resource flags
    ajax_response_data = {'status': 'error', 'message': ''}
    res, _, user = authorize(request, shortkey, needed_permission=ACTION_TO_AUTHORIZE.SET_RESOURCE_FLAG)
    flag = resolve_request(request).get('flag', None)
    message = None
    if flag == 'make_public':
        message = _set_resource_sharing_status(user, res, flag_to_set='public', flag_value=True)
    elif flag == 'make_private' or flag == 'make_not_discoverable':
        message = _set_resource_sharing_status(user, res, flag_to_set='discoverable', flag_value=False)
    elif flag == 'make_discoverable':
        message = _set_resource_sharing_status(user, res, flag_to_set='discoverable', flag_value=True)
    elif flag == 'make_not_shareable':
        message = _set_resource_sharing_status(user, res, flag_to_set='shareable', flag_value=False)
    elif flag == 'make_shareable':
        message = _set_resource_sharing_status(user, res, flag_to_set='shareable', flag_value=True)
    elif flag == 'make_require_lic_agreement':
        res.set_require_download_agreement(user, value=True)
    elif flag == 'make_not_require_lic_agreement':
        res.set_require_download_agreement(user, value=False)
    else:
        message = "Invalid resource flag"
    if message is not None:
        ajax_response_data['message'] = message
    else:
        ajax_response_data['status'] = 'success'

    return JsonResponse(ajax_response_data)


@api_view(['POST'])
def set_resource_flag_public(request, pk):
    http_request = request._request
    http_request.data = request.data.copy()
    js_response = set_resource_flag(http_request, pk)
    data = json.loads(js_response.content)
    if data['status'] == 'error':
        return HttpResponse(data['message'], status=400)
    return HttpResponse(status=202)


def share_resource_with_user(request, shortkey, privilege, user_id, *args, **kwargs):
    """this view function is expected to be called by ajax"""
    return _share_resource(request, shortkey, privilege, user_id, user_or_group='user')


def share_resource_with_group(request, shortkey, privilege, group_id, *args, **kwargs):
    """this view function is expected to be called by ajax"""
    return _share_resource(request, shortkey, privilege, group_id, user_or_group='group')


def _share_resource(request, shortkey, privilege, user_or_group_id, user_or_group):
    """
    share resource with a user or group
    :param request:
    :param shortkey: id of the resource to share with
    :param privilege: access privilege need for the resource
    :param user_or_group_id: id of the user or group with whom the resource to be shared
    :param user_or_group: indicates if the resource to be shared with a user or group. A value of 'user' will share
                          the resource with a user whose id is provided with the parameter 'user_or_group_id'.
                          Any other value for this parameter assumes resource to be shared with a group.
    :return:
    """

    res, _, user = authorize(request, shortkey, needed_permission=ACTION_TO_AUTHORIZE.VIEW_RESOURCE)
    user_to_share_with = None
    group_to_share_with = None
    status_code = 200
    if user_or_group == 'user':
        user_to_share_with = utils.user_from_id(user_or_group_id)
    else:
        group_to_share_with = utils.group_from_id(user_or_group_id)

    status = 'success'
    err_message = ''
    if privilege == 'view':
        access_privilege = PrivilegeCodes.VIEW
    elif privilege == 'edit':
        access_privilege = PrivilegeCodes.CHANGE
    elif privilege == 'owner':
        if user_or_group != 'user':
            status_code = 400
            err_message = "Group can't have owner privilege over a resource"
            access_privilege = PrivilegeCodes.NONE
        else:
            access_privilege = PrivilegeCodes.OWNER
    else:
        status_code = 400
        err_message = "Not a valid privilege"
        access_privilege = PrivilegeCodes.NONE

    if access_privilege != PrivilegeCodes.NONE:
        try:
            if user_or_group == 'user':
                user.uaccess.share_resource_with_user(res, user_to_share_with, access_privilege)
            else:
                user.uaccess.share_resource_with_group(res, group_to_share_with, access_privilege)
        except PermissionDenied as exp:
            status = 'error'
            err_message = exp.message
    else:
        status = 'error'

    current_user_privilege = res.raccess.get_effective_privilege(user)
    if current_user_privilege == PrivilegeCodes.VIEW:
        current_user_privilege = "view"
    elif current_user_privilege == PrivilegeCodes.CHANGE:
        current_user_privilege = "change"
    elif current_user_privilege == PrivilegeCodes.OWNER:
        current_user_privilege = "owner"

    if user_or_group == 'user':
        is_current_user = False
        if user == user_to_share_with:
            is_current_user = True

        picture_url = 'No picture provided'
        if user_to_share_with.userprofile.picture:
            picture_url = user_to_share_with.userprofile.picture.url

        ajax_response_data = {'status': status, 'name': user_to_share_with.get_full_name(),
                              'username': user_to_share_with.username, 'privilege_granted': privilege,
                              'current_user_privilege': current_user_privilege,
                              'profile_pic': picture_url, 'is_current_user': is_current_user,
                              'error_msg': err_message}

    else:
        group_pic_url = 'No picture provided'
        if group_to_share_with.gaccess.picture:
            group_pic_url = group_to_share_with.gaccess.picture.url

        ajax_response_data = {'status': status, 'name': group_to_share_with.name,
                              'privilege_granted': privilege, 'group_pic': group_pic_url,
                              'current_user_privilege': current_user_privilege,
                              'error_msg': err_message}

    return HttpResponse(json.dumps(ajax_response_data), status=status_code)


def unshare_resource_with_user(request, shortkey, user_id, *args, **kwargs):
    """this view function is expected to be called by ajax"""

    res, _, user = authorize(request, shortkey, needed_permission=ACTION_TO_AUTHORIZE.VIEW_RESOURCE)
    user_to_unshare_with = utils.user_from_id(user_id)
    ajax_response_data = {'status': 'success'}
    try:
        user.uaccess.unshare_resource_with_user(res, user_to_unshare_with)
        if user not in res.raccess.view_users:
            # user has no explict access to the resource - redirect to resource listing page
            ajax_response_data['redirect_to'] = '/my-resources/'

    except PermissionDenied as exp:
        ajax_response_data['status'] = 'error'
        ajax_response_data['message'] = exp.message

    return JsonResponse(ajax_response_data)


def unshare_resource_with_group(request, shortkey, group_id, *args, **kwargs):
    """this view function is expected to be called by ajax"""

    res, _, user = authorize(request, shortkey, needed_permission=ACTION_TO_AUTHORIZE.VIEW_RESOURCE)
    group_to_unshare_with = utils.group_from_id(group_id)
    ajax_response_data = {'status': 'success'}
    try:
        user.uaccess.unshare_resource_with_group(res, group_to_unshare_with)
        if user not in res.raccess.view_users:
            # user has no explicit access to the resource - redirect to resource listing page
            ajax_response_data['redirect_to'] = '/my-resources/'
    except PermissionDenied as exp:
        ajax_response_data['status'] = 'error'
        ajax_response_data['message'] = exp.message

    return JsonResponse(ajax_response_data)


def undo_share_resource_with_user(request, shortkey, user_id, *args, **kwargs):
    """this view function is expected to be called by ajax"""

    res, _, user = authorize(request, shortkey, needed_permission=ACTION_TO_AUTHORIZE.VIEW_RESOURCE)
    user_to_unshare_with = utils.user_from_id(user_id)
    ajax_response_data = {'status': 'success'}
    try:
        user.uaccess.undo_share_resource_with_user(res, user_to_unshare_with)
        undo_user_privilege = res.raccess.get_effective_privilege(user_to_unshare_with)
        if undo_user_privilege == PrivilegeCodes.VIEW:
            undo_user_privilege = "view"
        elif undo_user_privilege == PrivilegeCodes.CHANGE:
            undo_user_privilege = "change"
        elif undo_user_privilege == PrivilegeCodes.OWNER:
            undo_user_privilege = "owner"
        else:
            undo_user_privilege = 'none'
        ajax_response_data['undo_user_privilege'] = undo_user_privilege

        if user not in res.raccess.view_users:
            # user has no explict access to the resource - redirect to resource listing page
            ajax_response_data['redirect_to'] = '/my-resources/'

    except PermissionDenied as exp:
        ajax_response_data['status'] = 'error'
        ajax_response_data['message'] = exp.message

    return JsonResponse(ajax_response_data)


def undo_share_resource_with_group(request, shortkey, group_id, *args, **kwargs):
    """this view function is expected to be called by ajax"""

    res, _, user = authorize(request, shortkey, needed_permission=ACTION_TO_AUTHORIZE.VIEW_RESOURCE)
    group_to_unshare_with = utils.group_from_id(group_id)
    ajax_response_data = {'status': 'success'}
    try:
        user.uaccess.undo_share_resource_with_group(res, group_to_unshare_with)
        if group_to_unshare_with in res.raccess.edit_groups:
            undo_group_privilege = 'change'
        elif group_to_unshare_with in res.raccess.view_groups:
            undo_group_privilege = 'view'
        else:
            undo_group_privilege = 'none'
        ajax_response_data['undo_group_privilege'] = undo_group_privilege

        if user not in res.raccess.view_users:
            # user has no explicit access to the resource - redirect to resource listing page
            ajax_response_data['redirect_to'] = '/my-resources/'
    except PermissionDenied as exp:
        ajax_response_data['status'] = 'error'
        ajax_response_data['message'] = exp.message

    return JsonResponse(ajax_response_data)


# view functions mapped with INPLACE_SAVE_URL(/hsapi/save_inline/) for Django inplace editing
def save_ajax(request):
    if not request.method == 'POST':
        return _get_http_response({'errors': 'It is not a POST request'})
    adaptor = _get_adaptor(request, 'POST')
    if not adaptor:
        return _get_http_response({'errors': 'Params insufficient'})
    if not adaptor.can_edit():
        return _get_http_response({'errors': 'You can not edit this content'})
    value = adaptor.loads_to_post(request)
    new_data = get_dict_from_obj(adaptor.obj)
    form_class = adaptor.get_form_class()
    field_name = adaptor.field_name
    new_data['in_menus'] = ''
    form = form_class(data=new_data, instance=adaptor.obj)
    try:
        value_edit = adaptor.get_value_editor(value)
        value_edit_with_filter = apply_filters(value_edit, adaptor.filters_to_edit)
        new_data[field_name] = value_edit_with_filter
        new_data[field_name] = value_edit_with_filter
        if form.is_valid():
            adaptor.save(value_edit_with_filter)
            return _get_http_response({'errors': False,
                                        'value': adaptor.render_value_edit()})
        messages = [] # The error is for another field that you are editing
        for field_name_error, errors_field in form.errors.items():
            for error in errors_field:
                messages.append("%s: %s" % (field_name_error, unicode(error)))
        message_i18n = ','.join(messages)
        return _get_http_response({'errors': message_i18n})
    except ValidationError as error: # The error is for a field that you are editing
        message_i18n = ', '.join([u"%s" % m for m in error.messages])
        return _get_http_response({'errors': message_i18n})


def verify_account(request, *args, **kwargs):
    context = {
            'username' : request.GET['username'],
            'email' : request.GET['email']
        }
    return render(request, 'pages/verify-account.html', context)


@processor_for('resend-verification-email')
def resend_verification_email(request):
    u = get_object_or_404(User, username=request.GET['username'], email=request.GET['email'])
    try:
        token = signing.dumps('verify_user_email:{0}:{1}'.format(u.pk, u.email))
        u.email_user(
            'Please verify your new Hydroshare account.',
            """
This is an automated email from Hydroshare.org. If you requested a Hydroshare account, please
go to http://{domain}/verify/{token}/ and verify your account.
""".format(
            domain=Site.objects.get_current().domain,
            token=token
        ))

        context = {
            'is_email_sent' : True
        }
        return render(request, 'pages/verify-account.html', context)
    except:
        pass # FIXME should log this instead of ignoring it.


class FilterForm(forms.Form):
    start = forms.IntegerField(required=False)
    published = forms.BooleanField(required=False)
    edit_permission = forms.BooleanField(required=False)
    owner = forms.CharField(required=False)
    user = forms.ModelChoiceField(queryset=User.objects.all(), required=False)
    from_date = forms.DateTimeField(required=False)


class GroupForm(forms.Form):
    name = forms.CharField(required=True)
    description = forms.CharField(required=True)
    purpose = forms.CharField(required=False)
    picture = forms.ImageField(required=False)
    privacy_level = forms.CharField(required=True)
    auto_approve = forms.BooleanField(required=False)

    def clean_privacy_level(self):
        data = self.cleaned_data['privacy_level']
        if data not in ('public', 'private', 'discoverable'):
            raise forms.ValidationError("Invalid group privacy level.")
        return data

    def _set_privacy_level(self, group, privacy_level):
        if privacy_level == 'public':
            group.gaccess.public = True
            group.gaccess.discoverable = True
        elif privacy_level == 'private':
            group.gaccess.public = False
            group.gaccess.discoverable = False
        elif privacy_level == 'discoverable':
            group.gaccess.discoverable = True
            group.gaccess.public = False

        group.gaccess.save()


class GroupCreateForm(GroupForm):
    def save(self, request):
        frm_data = self.cleaned_data

        new_group = request.user.uaccess.create_group(title=frm_data['name'],
                                                      description=frm_data['description'],
                                                      purpose=frm_data['purpose'],
                                                      auto_approve=frm_data['auto_approve'])
        if 'picture' in request.FILES:
            new_group.gaccess.picture = request.FILES['picture']

        privacy_level = frm_data['privacy_level']
        self._set_privacy_level(new_group, privacy_level)
        return new_group


class GroupUpdateForm(GroupForm):

    def update(self, group_to_update, request):
        frm_data = self.cleaned_data
        group_to_update.name = frm_data['name']
        group_to_update.save()
        group_to_update.gaccess.description = frm_data['description']
        group_to_update.gaccess.purpose = frm_data['purpose']
        group_to_update.gaccess.auto_approve = frm_data['auto_approve']
        if 'picture' in request.FILES:
            group_to_update.gaccess.picture = request.FILES['picture']

        privacy_level = frm_data['privacy_level']
        self._set_privacy_level(group_to_update, privacy_level)

@processor_for('my-resources')
@login_required
def my_resources(request, page):
<<<<<<< HEAD
    """
    TODO parameterize and give user control of listings per page, saved in user preferences
    Template processor for my-resources.html resources listing for user
    :param request: WSGI GET request for endpoint
    :param page: Mezzanine middleware in process_view sends <Page: My Resources>
    :return: html template render with page of resources
    """
    resource_collection, counts = get_my_resources_list(request)
    page = request.GET.get('page')

    paginator = Paginator(resource_collection, 1000)
    try:
        collection = paginator.page(page)
    except PageNotAnInteger:
        collection = paginator.page(1)
    except EmptyPage:
        collection = paginator.page(paginator.num_pages)

    context = {
                'collection': collection,
                'counts': counts
               }
=======

    resource_collection = get_my_resources_list(request)
    context = {'collection': resource_collection}
>>>>>>> 5990c6a4

    return context


@processor_for(GenericResource)
def add_generic_context(request, page):
    user = request.user
    user_zone_account_exist = utils.get_user_zone_status_info(user)

    class AddUserForm(forms.Form):
        user = forms.ModelChoiceField(User.objects.filter(is_active=True).all(),
                                      widget=autocomplete_light.ChoiceWidget("UserAutocomplete"))

    class AddUserContriForm(forms.Form):
        user = forms.ModelChoiceField(User.objects.filter(is_active=True).all(),
                                      widget=autocomplete_light.ChoiceWidget("UserAutocomplete", attrs={'id':'contri'}))

    class AddUserInviteForm(forms.Form):
        user = forms.ModelChoiceField(User.objects.filter(is_active=True).all(),
                                      widget=autocomplete_light.ChoiceWidget("UserAutocomplete", attrs={'id':'invite'}))

    class AddUserHSForm(forms.Form):
        user = forms.ModelChoiceField(User.objects.filter(is_active=True).all(),
                                      widget=autocomplete_light.ChoiceWidget("UserAutocomplete", attrs={'id':'hs-user'}))

    class AddGroupForm(forms.Form):
        group = forms.ModelChoiceField(Group.objects.filter(gaccess__active=True).exclude(name='Hydroshare Author').all(),
                                       widget=autocomplete_light.ChoiceWidget("GroupAutocomplete"))

    return {
        'add_view_contrib_user_form': AddUserContriForm(),
        'add_view_invite_user_form': AddUserInviteForm(),
        'add_view_hs_user_form': AddUserHSForm(),
        'add_view_user_form': AddUserForm(),
        # Reuse the same class AddGroupForm() leads to duplicated IDs. 
        'add_view_group_form': AddGroupForm(),
        'add_edit_group_form': AddGroupForm(),
        'user_zone_account_exist': user_zone_account_exist,
    }


@login_required
def create_resource_select_resource_type(request, *args, **kwargs):
    return render(request, 'pages/create-resource.html')


@login_required
def create_resource(request, *args, **kwargs):
    # Note: This view function must be called by ajax

    ajax_response_data = {'status': 'error', 'message': ''}
    resource_type = request.POST['resource-type']
    res_title = request.POST['title']
    resource_files, full_paths = extract_files_with_paths(request)
    source_names = []
    irods_fnames = request.POST.get('irods_file_names')
    federated = request.POST.get("irods_federated").lower() == 'true'
    auto_aggregate = request.POST.get("auto_aggregate", 'true').lower() == 'true'
    # TODO: need to make REST API consistent with internal API. This is just "move" now there.
    fed_copy_or_move = request.POST.get("copy-or-move")

    if irods_fnames:
        if federated:
            source_names = irods_fnames.split(',')
        else:
            user = request.POST.get('irods-username')
            password = request.POST.get("irods-password")
            port = request.POST.get("irods-port")
            host = request.POST.get("irods-host")
            zone = request.POST.get("irods-zone")
            try:
                upload_from_irods(username=user, password=password, host=host, port=port,
                                  zone=zone, irods_fnames=irods_fnames, res_files=resource_files)
            except utils.ResourceFileSizeException as ex:
                ajax_response_data['message'] = ex.message
                return JsonResponse(ajax_response_data)

            except SessionException as ex:
                ajax_response_data['message'] = ex.stderr
                return JsonResponse(ajax_response_data)

    url_key = "page_redirect_url"
    try:
        _, res_title, metadata, fed_res_path = \
            hydroshare.utils.resource_pre_create_actions(resource_type=resource_type,
                                                         files=resource_files,
                                                         resource_title=res_title,
                                                         source_names=source_names,
                                                         page_redirect_url_key=url_key,
                                                         requesting_user=request.user,
                                                         **kwargs)
    except utils.ResourceFileSizeException as ex:
        ajax_response_data['message'] = ex.message
        return JsonResponse(ajax_response_data)

    except utils.ResourceFileValidationException as ex:
        ajax_response_data['message'] = ex.message
        return JsonResponse(ajax_response_data)

    except Exception as ex:
        ajax_response_data['message'] = ex.message
        return JsonResponse(ajax_response_data)

    try:
        resource = hydroshare.create_resource(
                resource_type=request.POST['resource-type'],
                owner=request.user,
                title=res_title,
                metadata=metadata,
                files=resource_files,
                source_names=source_names,
                # TODO: should probably be resource_federation_path like it is set to.
                fed_res_path=fed_res_path[0] if len(fed_res_path) == 1 else '',
                move=(fed_copy_or_move == 'move'),
                content=res_title, full_paths=full_paths, auto_aggregate=auto_aggregate
        )
    except SessionException as ex:
        ajax_response_data['message'] = ex.stderr
        return JsonResponse(ajax_response_data)
    except Exception as ex:
        ajax_response_data['message'] = ex.message
        return JsonResponse(ajax_response_data)

    try:
        utils.resource_post_create_actions(request=request, resource=resource,
                                           user=request.user, metadata=metadata, **kwargs)
    except (utils.ResourceFileValidationException, Exception) as ex:
        request.session['validation_error'] = ex.message
        ajax_response_data['message'] = ex.message
        ajax_response_data['status'] = 'success'
        ajax_response_data['file_upload_status'] = 'error'
        ajax_response_data['resource_url'] = resource.get_absolute_url()
        return JsonResponse(ajax_response_data)

    request.session['just_created'] = True
    if not ajax_response_data['message']:
        if resource.files.all():
            ajax_response_data['file_upload_status'] = 'success'
        ajax_response_data['status'] = 'success'
        ajax_response_data['resource_url'] = resource.get_absolute_url()

    return JsonResponse(ajax_response_data)


@login_required
def create_user_group(request, *args, **kwargs):
    group_form = GroupCreateForm(request.POST, request.FILES)
    if group_form.is_valid():
        try:
            new_group = group_form.save(request)
            messages.success(request, "Group creation was successful.")
            return HttpResponseRedirect(reverse('group', args=[new_group.id]))
        except IntegrityError as ex:
            if group_form.cleaned_data['name'] in ex.message:
                message = "Group name '{}' already exists".format(group_form.cleaned_data['name'])
                messages.error(request, "Group creation errors: {}.".format(message))
            else:
                messages.error(request, "Group creation errors:{}.".format(ex.message))
    else:
        messages.error(request, "Group creation errors:{}.".format(group_form.errors.as_json))

    return HttpResponseRedirect(request.META['HTTP_REFERER'])


@login_required
def update_user_group(request, group_id, *args, **kwargs):
    user = request.user
    group_to_update = utils.group_from_id(group_id)

    if user.uaccess.can_change_group_flags(group_to_update):
        group_form = GroupUpdateForm(request.POST, request.FILES)
        if group_form.is_valid():
            try:
                group_form.update(group_to_update, request)
                messages.success(request, "Group update was successful.")
            except IntegrityError as ex:
                if group_form.cleaned_data['name'] in ex.message:
                    message = "Group name '{}' already exists".format(group_form.cleaned_data['name'])
                    messages.error(request, "Group update errors: {}.".format(message))
                else:
                    messages.error(request, "Group update errors:{}.".format(ex.message))
        else:
            messages.error(request, "Group update errors:{}.".format(group_form.errors.as_json))
    else:
        messages.error(request, "Group update errors: You don't have permission to update this group")

    return HttpResponseRedirect(request.META['HTTP_REFERER'])

@login_required
def delete_user_group(request, group_id, *args, **kwargs):
    """This one is not really deleting the group object, rather setting the active status
    to False (delete) which can be later restored (undelete) )"""
    try:
        hydroshare.set_group_active_status(request.user, group_id, False)
        messages.success(request, "Group delete was successful.")
    except PermissionDenied:
        messages.error(request, "Group delete errors: You don't have permission to delete"
                                " this group.")

    return HttpResponseRedirect(request.META['HTTP_REFERER'])


@login_required
def restore_user_group(request, group_id, *args, **kwargs):
    """This one is for setting the active status of the group back to True"""
    try:
        hydroshare.set_group_active_status(request.user, group_id, True)
        messages.success(request, "Group restore was successful.")
    except PermissionDenied:
        messages.error(request, "Group restore errors: You don't have permission to restore"
                                " this group.")

    return HttpResponseRedirect(request.META['HTTP_REFERER'])

@login_required
def share_group_with_user(request, group_id, user_id, privilege, *args, **kwargs):
    requesting_user = request.user
    group_to_share = utils.group_from_id(group_id)
    user_to_share_with = utils.user_from_id(user_id)
    if privilege == 'view':
        access_privilege = PrivilegeCodes.VIEW
    elif privilege == 'edit':
        access_privilege = PrivilegeCodes.CHANGE
    elif privilege == 'owner':
        access_privilege = PrivilegeCodes.OWNER
    else:
        access_privilege = PrivilegeCodes.NONE

    if access_privilege != PrivilegeCodes.NONE:
        if requesting_user.uaccess.can_share_group(group_to_share, access_privilege):
            try:
                requesting_user.uaccess.share_group_with_user(group_to_share, user_to_share_with, access_privilege)
                messages.success(request, "User successfully added to the group")
            except PermissionDenied as ex:
                messages.error(request, ex.message)
        else:
            messages.error(request, "You don't have permission to add users to group")
    else:
        messages.error(request, "Invalid privilege for sharing group with user")

    return HttpResponseRedirect(request.META['HTTP_REFERER'])


@login_required
def unshare_group_with_user(request, group_id, user_id, *args, **kwargs):
    """
    Remove a user from a group

    :param request: group owner who is removing the user from the group
    :param group_id: id of the user being removed from the group
    :param user_id: id of the group from which the user to be removed
    :return:
    """
    requesting_user = request.user
    group_to_unshare = utils.group_from_id(group_id)
    user_to_unshare_with = utils.user_from_id(user_id)

    try:
        requesting_user.uaccess.unshare_group_with_user(group_to_unshare, user_to_unshare_with)
        if requesting_user == user_to_unshare_with:
            success_msg = "You successfully left the group."
        else:
            success_msg = "User successfully removed from the group."
        messages.success(request, success_msg)
    except PermissionDenied as ex:
        messages.error(request, ex.message)

    if requesting_user == user_to_unshare_with:
        return HttpResponseRedirect(reverse("my_groups"))
    else:
        return HttpResponseRedirect(request.META['HTTP_REFERER'])


@login_required
def make_group_membership_request(request, group_id, user_id=None, *args, **kwargs):
    """
    Allows either an owner of the group to invite a user to join a group or a user to make a request
    to join a group
    :param request: the user who is making the request
    :param group_id: ID of the group for which the join request/invitation to me made
    :param user_id: needed only when an owner is inviting a user to join a group. This is the id of the user the owner
                    is inviting
    :return:
    """
    requesting_user = request.user
    group_to_join = utils.group_from_id(group_id)
    user_to_join = None
    if user_id is not None:
        user_to_join = utils.user_from_id(user_id)
    try:
        membership_request = requesting_user.uaccess.create_group_membership_request(
            group_to_join, user_to_join)
        if user_to_join is not None:
            message = 'Group membership invitation was successful'
            # send mail to the user who was invited to join group
            send_action_to_take_email(request, user=user_to_join, action_type='group_membership',
                                      group=group_to_join, membership_request=membership_request)
        else:
            message = 'You are now a member of this group'
            # membership_request is None in case where group allows auto approval of membership
            # request. no need send email notification to group owners for membership approval
            if membership_request is not None:
                message = 'Group membership request was successful'
                # send mail to all owners of the group for approval of the request
                for grp_owner in group_to_join.gaccess.owners:
                    send_action_to_take_email(request, user=requesting_user,
                                              action_type='group_membership',
                                              group=group_to_join, group_owner=grp_owner,
                                              membership_request=membership_request)
            else:
                # send mail to all owners of the group to let them know that someone has
                # joined this group
                for grp_owner in group_to_join.gaccess.owners:
                    send_action_to_take_email(request, user=requesting_user,
                                              action_type='group_auto_membership',
                                              group=group_to_join,
                                              group_owner=grp_owner)
        messages.success(request, message)
    except PermissionDenied as ex:
        messages.error(request, ex.message)

    return HttpResponseRedirect(request.META['HTTP_REFERER'])

def group_membership(request, uidb36, token, membership_request_id, **kwargs):
    """
    View for the link in the verification email that was sent to a user
    when they request/invite to join a group.
    User is logged in and the request to join a group is accepted. Then the user is redirected to the group
    profile page of the group for which the membership got accepted.

    :param uidb36: ID of the user to whom the email was sent (part of the link in the email)
    :param token: token that was part of the link in the email
    :param membership_request_id: ID of the GroupMembershipRequest object (part of the link in the email)
    """
    membership_request = GroupMembershipRequest.objects.filter(id=membership_request_id).first()
    if membership_request is not None:
        if membership_request.group_to_join.gaccess.active:
            user = authenticate(uidb36=uidb36, token=token, is_active=True)
            if user is not None:
                user.uaccess.act_on_group_membership_request(membership_request, accept_request=True)
                auth_login(request, user)
                # send email to notify membership acceptance
                _send_email_on_group_membership_acceptance(membership_request)
                if membership_request.invitation_to is not None:
                    message = "You just joined the group '{}'".format(membership_request.group_to_join.name)
                else:
                    message = "User '{}' just joined the group '{}'".format(membership_request.request_from.first_name,
                                                                            membership_request.group_to_join.name)

                messages.info(request, message)
                # redirect to group profile page
                return HttpResponseRedirect('/group/{}/'.format(membership_request.group_to_join.id))
            else:
                messages.error(request, "The link you clicked is no longer valid. Please ask to "
                                        "join the group again.")
                return redirect("/")
        else:
            messages.error(request, "The group is no longer active.")
            return redirect("/")
    else:
        messages.error(request, "The link you clicked is no longer valid.")
        return redirect("/")


@login_required
def act_on_group_membership_request(request, membership_request_id, action, *args, **kwargs):
    """
    Take action (accept or decline) on group membership request

    :param request: requesting user is either owner of the group taking action on a request from a user
                    or a user taking action on a invitation to join a group from a group owner
    :param membership_request_id: id of the membership request object (an instance of GroupMembershipRequest)
                                  to act on
    :param action: need to have a value of either 'accept' or 'decline'
    :return:
    """

    accept_request = action == 'accept'
    user_acting = request.user

    try:
        membership_request = GroupMembershipRequest.objects.get(pk=membership_request_id)
    except ObjectDoesNotExist:
        messages.error(request, 'No matching group membership request was found')
    else:
        if membership_request.group_to_join.gaccess.active:
            try:
                user_acting.uaccess.act_on_group_membership_request(membership_request, accept_request)
                if accept_request:
                    message = 'Membership request accepted'
                    messages.success(request, message)
                    # send email to notify membership acceptance
                    _send_email_on_group_membership_acceptance(membership_request)
                else:
                    message = 'Membership request declined'
                    messages.success(request, message)

            except PermissionDenied as ex:
                messages.error(request, ex.message)
        else:
            messages.error(request, "Group is not active")

    return HttpResponseRedirect(request.META['HTTP_REFERER'])


@login_required
def get_file(request, *args, **kwargs):
    from django_irods.icommands import Session as RodsSession
    name = kwargs['name']
    session = RodsSession("./", "/usr/bin")
    session.runCmd("iinit")
    session.runCmd('iget', [ name, 'tempfile.' + name ])
    return HttpResponse(open(name), content_type='x-binary/octet-stream')


processor_for(GenericResource)(resource_processor)


def get_metadata_terms_page(request, *args, **kwargs):
    return render(request, 'pages/metadata_terms.html')


@login_required
def get_user_or_group_data(request, user_or_group_id, is_group, *args, **kwargs):
    """
    This view function must be called as an AJAX call

    :param user_or_group_id: id of the user or group for which data is needed
    :param is_group : (string) 'false' if the id is for a group, 'true' if id is for a user
    :return: JsonResponse() containing user data
    """
    user_data = {}
    if is_group == 'false':
        user = utils.user_from_id(user_or_group_id)

        if user.userprofile.middle_name:
            user_name = "{} {} {}".format(user.first_name, user.userprofile.middle_name, user.last_name)
        else:
            user_name = "{} {}".format(user.first_name, user.last_name)

        user_data['name'] = user_name
        user_data['email'] = user.email
        user_data['url'] = '{domain}/user/{uid}/'.format(domain=utils.current_site_url(), uid=user.pk)
        if user.userprofile.phone_1:
            user_data['phone'] = user.userprofile.phone_1
        elif user.userprofile.phone_2:
            user_data['phone'] = user.userprofile.phone_2
        else:
            user_data['phone'] = ''

        address = ''
        if user.userprofile.state and user.userprofile.state.lower() != 'unspecified':
            address = user.userprofile.state
        if user.userprofile.country and user.userprofile.country.lower() != 'unspecified':
            if len(address) > 0:
                address += ', ' + user.userprofile.country
            else:
                address = user.userprofile.country

        user_data['address'] = address
        user_data['organization'] = user.userprofile.organization if user.userprofile.organization else ''
        user_data['website'] = user.userprofile.website if user.userprofile.website else ''
        user_data['identifiers'] = user.userprofile.identifiers
    else:
        group = utils.group_from_id(user_or_group_id)
        user_data['organization'] = group.name
        user_data['url'] = '{domain}/user/{uid}/'.format(domain=utils.current_site_url(),
                                                         uid=group.pk)
        user_data['description'] = group.gaccess.description

    return JsonResponse(user_data)


def _send_email_on_group_membership_acceptance(membership_request):
    """
    Sends email notification of group membership acceptance

    :param membership_request: an instance of GroupMembershipRequest class
    :return:
    """

    if membership_request.invitation_to is not None:
        # user accepted invitation from the group owner
        # here we are sending email to group owner who invited
        email_msg = """Dear {}
        <p>Your invitation to user '{}' to join the group '{}' has been accepted.</p>
        <p>Thank you</p>
        <p>The HydroShare Team</p>
        """.format(membership_request.request_from.first_name,
                   membership_request.invitation_to.first_name, membership_request.group_to_join.name)
    else:
        # group owner accepted user request
        # here wre are sending email to the user whose request to join got accepted
        email_msg = """Dear {}
        <p>Your request to join the group '{}' has been accepted.</p>
        <p>Thank you</p>
        <p>The HydroShare Team</p>
        """.format(membership_request.request_from.first_name, membership_request.group_to_join.name)

    send_mail(subject="HydroShare group membership",
              message=email_msg,
              html_message=email_msg,
              from_email=settings.DEFAULT_FROM_EMAIL,
              recipient_list=[membership_request.request_from.email])


def _share_resource_with_user(request, frm, resource, requesting_user, privilege):
    if frm.is_valid():
        try:
            requesting_user.uaccess.share_resource_with_user(resource, frm.cleaned_data['user'], privilege)
        except PermissionDenied as exp:
            messages.error(request, exp.message)
    else:
        messages.error(request, frm.errors.as_json())


def _unshare_resource_with_users(request, requesting_user, users_to_unshare_with, resource, privilege):
    users_to_keep = User.objects.in_bulk(users_to_unshare_with).values()
    owners = set(resource.raccess.owners.all())
    editors = set(resource.raccess.edit_users.all()) - owners
    viewers = set(resource.raccess.view_users.all()) - editors - owners

    if privilege == 'owner':
        all_shared_users = owners
    elif privilege == 'edit':
        all_shared_users = editors
    elif privilege == 'view':
        all_shared_users = viewers
    else:
        all_shared_users = []

    go_to_resource_listing_page = False
    for user in all_shared_users:
        if user not in users_to_keep:
            try:
                # requesting user is the resource owner or requesting_user is self unsharing
                # COUCH: no need for undo_share; doesn't do what is intended 11/19/2016
                requesting_user.uaccess.unshare_resource_with_user(resource, user)

                if requesting_user == user and not resource.raccess.public:
                    go_to_resource_listing_page = True
            except PermissionDenied as exp:
                messages.error(request, exp.message)
                break
    return go_to_resource_listing_page


def _set_resource_sharing_status(user, resource, flag_to_set, flag_value):
    """
    Set flags 'public', 'discoverable', 'shareable'

    This routine generates appropriate messages for the REST API and thus differs from
    AbstractResource.set_public, set_discoverable, which raise exceptions.
    """

    if flag_to_set == 'shareable':  # too simple to deserve a method in AbstractResource
        # access control is separate from validation logic
        if not user.uaccess.can_change_resource_flags(resource):
            return "You don't have permission to change resource sharing status"
        if resource.raccess.shareable != flag_value:
            resource.raccess.shareable = flag_value
            resource.raccess.save()
            return None

    elif flag_to_set == 'discoverable':
        try:
            resource.set_discoverable(flag_value, user)  # checks access control
        except ValidationError as v:
            return v.message

    elif flag_to_set == 'public':
        try:
            resource.set_public(flag_value, user)  # checks access control
        except ValidationError as v:
            return v.message
    else:
        return "Unrecognized resource flag {}".format(flag_to_set)
    return None


class MyGroupsView(TemplateView):
    template_name = 'pages/my-groups.html'

    @method_decorator(login_required)
    def dispatch(self, *args, **kwargs):
        return super(MyGroupsView, self).dispatch(*args, **kwargs)

    def get_context_data(self, **kwargs):
        u = User.objects.get(pk=self.request.user.id)

        groups = u.uaccess.view_groups
        group_membership_requests = GroupMembershipRequest.objects.filter(invitation_to=u).exclude(
            group_to_join__gaccess__active=False).all()
        # for each group object, set a dynamic attribute to know if the user owns the group
        for g in groups:
            g.is_group_owner = u.uaccess.owns_group(g)

        active_groups = [g for g in groups if g.gaccess.active]
        inactive_groups = [g for g in groups if not g.gaccess.active]
        my_pending_requests = GroupMembershipRequest.objects.filter(request_from=u).exclude(
            group_to_join__gaccess__active=False)
        return {
            'profile_user': u,
            'groups': active_groups,
            'inactive_groups': inactive_groups,
            'my_pending_requests': my_pending_requests,
            'group_membership_requests': group_membership_requests
        }


class AddUserForm(forms.Form):
        user = forms.ModelChoiceField(User.objects.all(), widget=autocomplete_light.ChoiceWidget("UserAutocomplete"))


class GroupView(TemplateView):
    template_name = 'pages/group.html'

    @method_decorator(login_required)
    def dispatch(self, *args, **kwargs):
        return super(GroupView, self).dispatch(*args, **kwargs)

    def get_context_data(self, **kwargs):
        group_id = kwargs['group_id']
        g = Group.objects.get(pk=group_id)
        u = User.objects.get(pk=self.request.user.id)
        u.is_group_owner = u.uaccess.owns_group(g)
        u.is_group_editor = g in u.uaccess.edit_groups
        u.is_group_viewer = g in u.uaccess.view_groups

        g.join_request_waiting_owner_action = g.gaccess.group_membership_requests.filter(request_from=u).exists()
        g.join_request_waiting_user_action = g.gaccess.group_membership_requests.filter(invitation_to=u).exists()
        g.join_request = g.gaccess.group_membership_requests.filter(invitation_to=u).first()

        group_resources = []
        # for each of the resources this group has access to, set resource dynamic
        # attributes (grantor - group member who granted access to the resource) and (date_granted)
        for res in g.gaccess.view_resources:
            grp = GroupResourcePrivilege.objects.get(resource=res, group=g)
            res.grantor = grp.grantor
            res.date_granted = grp.start
            group_resources.append(res)

        # TODO: need to sort this resource list using the date_granted field

        return {
            'profile_user': u,
            'group': g,
            'view_users': g.gaccess.get_users_with_explicit_access(PrivilegeCodes.VIEW),
            'group_resources': group_resources,
            'add_view_user_form': AddUserForm(),
        }


class CollaborateView(TemplateView):
    template_name = 'pages/collaborate.html'

    @method_decorator(login_required)
    def dispatch(self, *args, **kwargs):
        return super(CollaborateView, self).dispatch(*args, **kwargs)

    def get_context_data(self, **kwargs):
        u = User.objects.get(pk=self.request.user.id)
        groups = Group.objects.filter(gaccess__active=True).exclude(name="Hydroshare Author")
        # for each group set group dynamic attributes
        for g in groups:
            g.is_user_member = u in g.gaccess.members
            g.join_request_waiting_owner_action = g.gaccess.group_membership_requests.filter(request_from=u).exists()
            g.join_request_waiting_user_action = g.gaccess.group_membership_requests.filter(invitation_to=u).exists()
            g.join_request = None
            if g.join_request_waiting_owner_action or g.join_request_waiting_user_action:
                g.join_request = g.gaccess.group_membership_requests.filter(request_from=u).first() or \
                                 g.gaccess.group_membership_requests.filter(invitation_to=u).first()
        return {
            'profile_user': u,
            'groups': groups,
        }<|MERGE_RESOLUTION|>--- conflicted
+++ resolved
@@ -1160,34 +1160,9 @@
 @processor_for('my-resources')
 @login_required
 def my_resources(request, page):
-<<<<<<< HEAD
-    """
-    TODO parameterize and give user control of listings per page, saved in user preferences
-    Template processor for my-resources.html resources listing for user
-    :param request: WSGI GET request for endpoint
-    :param page: Mezzanine middleware in process_view sends <Page: My Resources>
-    :return: html template render with page of resources
-    """
-    resource_collection, counts = get_my_resources_list(request)
-    page = request.GET.get('page')
-
-    paginator = Paginator(resource_collection, 1000)
-    try:
-        collection = paginator.page(page)
-    except PageNotAnInteger:
-        collection = paginator.page(1)
-    except EmptyPage:
-        collection = paginator.page(paginator.num_pages)
-
-    context = {
-                'collection': collection,
-                'counts': counts
-               }
-=======
 
     resource_collection = get_my_resources_list(request)
     context = {'collection': resource_collection}
->>>>>>> 5990c6a4
 
     return context
 
