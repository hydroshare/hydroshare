import datetime
import json
import logging

import pytz
from autocomplete_light import shortcuts as autocomplete_light
from django import forms
from django.contrib import messages
from django.contrib.auth import authenticate, login as auth_login
from django.contrib.auth.decorators import login_required
from django.contrib.auth.models import Group, User
from django.contrib.sites.models import Site
from django.core import signing
from django.core.exceptions import ObjectDoesNotExist, PermissionDenied, ValidationError
from django.core.mail import send_mail
from django.core.urlresolvers import reverse
from django.db import Error, IntegrityError
from django.db.models import F
from django.db.models import Q
from django.forms.models import model_to_dict
from django.http import HttpResponse, HttpResponseBadRequest, HttpResponseForbidden, HttpResponseRedirect, JsonResponse
from django.shortcuts import get_object_or_404, redirect, render
from django.utils.decorators import method_decorator
from django.views.generic import TemplateView
from drf_yasg import openapi
from drf_yasg.utils import swagger_auto_schema
from inplaceeditform.commons import apply_filters, get_dict_from_obj
from inplaceeditform.views import _get_adaptor, _get_http_response
from mezzanine.conf import settings
from mezzanine.pages.page_processors import processor_for
from mezzanine.utils.email import send_mail_template, subject_template
from rest_framework import status
from rest_framework.decorators import api_view
from sorl.thumbnail import ImageField as ThumbnailImageField, get_thumbnail

from django_irods.icommands import SessionException
from hs_access_control.forms import UpdateCommunityForm, RequestNewCommunityForm
from hs_access_control.models import Community, GroupCommunityRequest, GroupMembershipRequest, GroupResourcePrivilege, \
    PrivilegeCodes
from hs_core import hydroshare
<<<<<<< HEAD
from hs_core.enums import RelationTypes
from hs_core.hydroshare import utils
from hs_core.hydroshare.resource import METADATA_STATUS_INSUFFICIENT, METADATA_STATUS_SUFFICIENT, \
=======
from hs_core.hydroshare.utils import get_resource_by_shortkey, resource_modified, resolve_request
from .utils import authorize, upload_from_irods, ACTION_TO_AUTHORIZE, run_script_to_update_hyrax_input_files, \
    get_my_resources_list, send_action_to_take_email, get_coverage_data_dict, get_my_resources_filter_counts

from hs_core.models import GenericResource, resource_processor, CoreMetaData, Subject, TaskNotification
from hs_core.hydroshare.resource import METADATA_STATUS_SUFFICIENT, METADATA_STATUS_INSUFFICIENT, \
>>>>>>> f50f447b
    update_quota_usage as update_quota_usage_utility
from hs_core.hydroshare.utils import get_resource_by_shortkey, resolve_request, resource_modified
from hs_core.models import CoreMetaData, GenericResource, Subject, TaskNotification, resource_processor
from hs_core.signals import *
from hs_core.task_utils import dismiss_task_by_id, get_all_tasks, get_or_create_task_notification, \
    get_resource_delete_task, get_task_user_id, revoke_task_by_id, set_task_delivered_by_id
from hs_core.tasks import copy_resource_task, create_new_version_resource_task, delete_resource_task, \
    replicate_resource_bag_to_user_zone_task
from hs_tools_resource.app_launch_helper import resource_level_tool_urls
from . import apps
from . import debug_resource_view
from . import resource_access_api
from . import resource_folder_hierarchy
from . import resource_folder_rest_api
from . import resource_metadata_rest_api
from . import resource_rest_api
from . import resource_ticket_rest_api
from . import user_rest_api
from .utils import ACTION_TO_AUTHORIZE, authorize, get_coverage_data_dict, get_my_resources_list, \
    run_script_to_update_hyrax_input_files, send_action_to_take_email, upload_from_irods

logger = logging.getLogger(__name__)


def short_url(request, *args, **kwargs):
    try:
        shortkey = kwargs['shortkey']
    except KeyError:
        raise TypeError('shortkey must be specified...')

    m = get_resource_by_shortkey(shortkey)
    return HttpResponseRedirect(m.get_absolute_url())


def verify(request, *args, **kwargs):
    _, pk, email = signing.loads(kwargs['token']).split(':')
    u = User.objects.get(pk=pk)
    if u.email == email:
        if not u.is_active:
            u.is_active=True
            u.save()
            u.groups.add(Group.objects.get(name="Hydroshare Author"))
        from django.contrib.auth import login
        u.backend = settings.AUTHENTICATION_BACKENDS[0]
        login(request, u)
        return HttpResponseRedirect('/account/update/')
    else:
        from django.contrib import messages
        messages.error(request, "Your verification token was invalid.")

    return HttpResponseRedirect('/')


def get_tasks_by_user(request):
    user_id = get_task_user_id(request)
    task_list = get_all_tasks(user_id)
    return JsonResponse({'tasks': task_list})


def get_task(request, task_id):
    task_dict = get_or_create_task_notification(task_id)
    return JsonResponse(task_dict)


def abort_task(request, task_id):
    if request.user.is_authenticated():
        if TaskNotification.objects.filter(task_id=task_id, username=request.user.username).exists():
            task_dict = revoke_task_by_id(task_id)
            return JsonResponse(task_dict)
        else:
            return JsonResponse({'error': 'not authorized to revoke the task'}, status=status.HTTP_401_UNAUTHORIZED)
    else:
        return JsonResponse({'error': 'not authorized to revoke the task'}, status=status.HTTP_401_UNAUTHORIZED)


@login_required
def dismiss_task(request, task_id):
    user_id = get_task_user_id(request)
    if TaskNotification.objects.filter(task_id=task_id, username=user_id).exists():
        task_dict = dismiss_task_by_id(task_id)
        if task_dict:
            return JsonResponse(task_dict)
        else:
            return JsonResponse({'error': 'requested task does not exist'}, status=status.HTTP_404_NOT_FOUND)
    else:
        return JsonResponse({'error': 'not authorized to dismiss the task'}, status=status.HTTP_401_UNAUTHORIZED)


def set_task_delivered(request, task_id):
    if request.user.is_authenticated():
        if TaskNotification.objects.filter(task_id=task_id, username=request.user.username).exists():
            task_dict = set_task_delivered_by_id(task_id)
            if task_dict:
                return JsonResponse(task_dict)
            else:
                return JsonResponse({'error': 'requested task does not exist'}, status=status.HTTP_404_NOT_FOUND)
        else:
            return JsonResponse({'error': 'not authorized to deliver the task'}, status=status.HTTP_401_UNAUTHORIZED)
    elif TaskNotification.objects.filter(task_id=task_id, username=request.session.session_key).exists():
        # dismiss the task entry for delivered tasks for anonymous users
        task_dict = dismiss_task_by_id(task_id)
        if task_dict:
            return JsonResponse(task_dict)
        else:
            return JsonResponse({'error': 'requested task does not exist'}, status=status.HTTP_404_NOT_FOUND)
    else:
        return JsonResponse({'error': 'not authorized to deliver the task'}, status=status.HTTP_401_UNAUTHORIZED)


@login_required
def change_quota_holder(request, shortkey):
    new_holder_uname = request.POST.get('new_holder_username', '')
    ajax_response_data = {'status': 'error', 'message': ''}

    if not new_holder_uname:
        ajax_response_data['message'] = "Please select a user."
        return JsonResponse(ajax_response_data)
    new_holder_u = User.objects.filter(username=new_holder_uname).first()
    if not new_holder_u:
        ajax_response_data['message'] = "Unable to change quota holder. " \
                                     "Please verify that the selected user still has access to this resource."
        return JsonResponse(ajax_response_data)

    res = utils.get_resource_by_shortkey(shortkey)
    try:
        res.set_quota_holder(request.user, new_holder_u)

        # send notification to the new quota holder
        context = {
            "request": request,
            "user": request.user,
            "new_quota_holder": new_holder_u,
            "resource_uuid": res.short_id,
        }
        subject_template_name = "email/quota_holder_change_subject.txt"
        subject = subject_template(subject_template_name, context)
        send_mail_template(subject, "email/quota_holder_change",
                           settings.DEFAULT_FROM_EMAIL, new_holder_u.email,
                           context=context)
    except PermissionDenied:
        ajax_response_data['message'] = "You do not have permission to change the quota holder for this resource."
        return JsonResponse(ajax_response_data)
    except utils.QuotaException as ex:
        msg = 'Failed to change quota holder to {0} since {0} does not have ' \
              'enough quota to hold this new resource. The exception quota message ' \
              'reported for {0} is: '.format(new_holder_u.username) + str(ex)
        ajax_response_data['message'] = msg
        return JsonResponse(ajax_response_data)

    ajax_response_data['status'] = 'success'
    return JsonResponse(ajax_response_data)


@swagger_auto_schema(method='post', auto_schema=None)
@api_view(['POST'])
def update_quota_usage(request, username):
    req_user = request.user
    if req_user.username != settings.IRODS_SERVICE_ACCOUNT_USERNAME:
        return HttpResponseForbidden('only iRODS service account is authorized to '
                                     'perform this action')
    if not req_user.is_authenticated():
        return HttpResponseForbidden('You are not authenticated to perform this action')

    try:
        user = User.objects.get(username=username)
    except User.DoesNotExist:
        return HttpResponseBadRequest('user to update quota for is not valid')

    try:
        update_quota_usage_utility(username)
        return HttpResponse('quota for user {} has been updated'.format(username), status=200)
    except ValidationError as ex:
        err_msg = 'quota for user {} failed to update: {}'.format(username, str(ex))
        return HttpResponse(err_msg, status=500)


def extract_files_with_paths(request):
    res_files = []
    full_paths = {}
    for key in list(request.FILES.keys()):
        full_path = request.POST.get(key, None)
        f = request.FILES[key]
        res_files.append(f)
        if full_path:
            full_paths[f] = full_path
    return res_files, full_paths


def add_files_to_resource(request, shortkey, *args, **kwargs):
    """
    This view function is called by AJAX in the folder implementation
    :param request: AJAX request
    :param shortkey: resource uuid
    :param args:
    :param kwargs:
    :return: HTTP response with status code indicating success or failure
    """
    resource, _, user = authorize(request, shortkey, needed_permission=ACTION_TO_AUTHORIZE.EDIT_RESOURCE)
    if resource.raccess.published and not user.is_superuser:
        msg = {'validation_error': "Only admin can add files to a published resource"}
        return JsonResponse(msg, status=500)

    res_files, full_paths = extract_files_with_paths(request)
    auto_aggregate = request.POST.get("auto_aggregate", 'true').lower() == 'true'
    extract_metadata = request.GET.get('extract-metadata', 'No')
    extract_metadata = True if extract_metadata.lower() == 'yes' else False
    file_folder = request.POST.get('file_folder', '')
    if file_folder == "data/contents":
        file_folder = ''
    elif file_folder.startswith("data/contents/"):
        file_folder = file_folder[len("data/contents/"):]

    try:
        utils.resource_file_add_pre_process(resource=resource, files=res_files, user=request.user,
                                            extract_metadata=extract_metadata,
                                            folder=file_folder)

    except hydroshare.utils.ResourceFileSizeException as ex:
        msg = {'file_size_error': str(ex)}
        return JsonResponse(msg, status=500)

    except (hydroshare.utils.ResourceFileValidationException, Exception) as ex:
        msg = {'validation_error': str(ex)}
        return JsonResponse(msg, status=500)

    try:
        hydroshare.utils.resource_file_add_process(resource=resource, files=res_files,
                                                   user=request.user,
                                                   extract_metadata=extract_metadata,
                                                   folder=file_folder, full_paths=full_paths,
                                                   auto_aggregate=auto_aggregate)

    except (hydroshare.utils.ResourceFileValidationException, Exception) as ex:
        msg = {'validation_error': str(ex)}
        return JsonResponse(msg, status=500)

    res_public_status = 'public' if resource.raccess.public else 'not public'
    res_discoverable_status = 'discoverable' if resource.raccess.discoverable \
        else 'not discoverable'

    show_meta_status = False
    if 'meta-status' not in request.session:
        request.session['meta-status'] = ''

    if 'meta-status-res-id' not in request.session:
        request.session['meta-status-res-id'] = resource.short_id
        show_meta_status = True
    elif request.session['meta-status-res-id'] != resource.short_id:
        request.session['meta-status-res-id'] = resource.short_id
        show_meta_status = True

    if resource.can_be_public_or_discoverable:
        metadata_status = METADATA_STATUS_SUFFICIENT
    else:
        metadata_status = METADATA_STATUS_INSUFFICIENT

    if request.session['meta-status'] != metadata_status:
        request.session['meta-status'] = metadata_status
        show_meta_status = True

    response_data = {
        'res_public_status': res_public_status,
        'res_discoverable_status': res_discoverable_status,
        'metadata_status': metadata_status,
        'show_meta_status': show_meta_status
    }

    return JsonResponse(data=response_data, status=200)


def _get_resource_sender(element_name, resource):
    core_metadata_element_names = [el_name.lower() for el_name in CoreMetaData.get_supported_element_names()]

    if element_name in core_metadata_element_names:
        sender_resource = GenericResource().__class__
    else:
        sender_resource = resource.__class__

    return sender_resource


def get_supported_file_types_for_resource_type(request, resource_type, *args, **kwargs):
    resource_cls = hydroshare.check_resource_type(resource_type)
    if request.is_ajax:
        # TODO: use try catch
        ajax_response_data = {'file_types': json.dumps(resource_cls.get_supported_upload_file_types())}
        return HttpResponse(json.dumps(ajax_response_data))
    else:
        return HttpResponseRedirect(request.META['HTTP_REFERER'])


def is_multiple_file_upload_allowed(request, resource_type, *args, **kwargs):
    resource_cls = hydroshare.check_resource_type(resource_type)
    if request.is_ajax:
        # TODO: use try catch
        ajax_response_data = {'allow_multiple_file': resource_cls.allow_multiple_file_upload()}
        return HttpResponse(json.dumps(ajax_response_data))
    else:
        return HttpResponseRedirect(request.META['HTTP_REFERER'])


def get_relevant_tools(request, shortkey, *args, **kwargs):
    res, _, _ = authorize(request, shortkey, needed_permission=ACTION_TO_AUTHORIZE.VIEW_RESOURCE)
    relevant_tools = resource_level_tool_urls(res, request)
    return HttpResponse(json.dumps(relevant_tools))


def update_key_value_metadata(request, shortkey, *args, **kwargs):
    """
    This one view function is for CRUD operation for resource key/value arbitrary metadata.
    key/value data in request.POST is assigned to the resource.extra_metadata field
    """
    res, _, _ = authorize(request, shortkey, needed_permission=ACTION_TO_AUTHORIZE.EDIT_RESOURCE)
    post_data = request.POST.copy()
    resource_mode = post_data.pop('resource-mode', None)
    extra_metadata = post_data.dict()
    extra_metadata_copy = extra_metadata.copy()
    for key in extra_metadata_copy:
        if not key:
            extra_metadata.pop(key)

    res.extra_metadata = extra_metadata
    is_update_success = True
    err_message = ""
    try:
        res.save()
    except Error as ex:
        is_update_success = False
        err_message = str(ex)

    if is_update_success:
        resource_modified(res, request.user, overwrite_bag=False)
        res_metadata = res.metadata
        res_metadata.set_dirty(True)

    if request.is_ajax():
        if is_update_success:
            ajax_response_data = {'status': 'success',
                                  'is_dirty': res.metadata.is_dirty if
                                  hasattr(res.metadata, 'is_dirty') else False}
        else:
            ajax_response_data = {'status': 'error', 'message': err_message}
        return HttpResponse(json.dumps(ajax_response_data))

    if resource_mode is not None:
        request.session['resource-mode'] = 'edit'

    if is_update_success:
        messages.success(request, "Metadata update successful")
    else:
        messages.error(request, err_message)

    return HttpResponseRedirect(request.META['HTTP_REFERER'])

res_id = openapi.Parameter('id', openapi.IN_PATH, description="Id of the resource", type=openapi.TYPE_STRING)
@swagger_auto_schema(method='get', operation_description="Gets all key/value metadata for the resource",
                     responses={200: "key/value metadata"}, manual_parameters=[res_id])
@swagger_auto_schema(method='post', operation_description="Updates key/value metadata for the resource",
                     responses={200: ""}, manual_parameters=[res_id])
@api_view(['POST', 'GET'])
def update_key_value_metadata_public(request, id):
    '''
    Update resource key/value metadata pair

    Metadata to be updated should be included as key/value pairs in the REST request
    
    :param request:
    :param id: id of the resource to be updated
    :return: HttpResponse with status code
    '''
    if request.method == 'GET':
        res, _, _ = authorize(request, id, needed_permission=ACTION_TO_AUTHORIZE.VIEW_RESOURCE)
        return HttpResponse(status=200, content=json.dumps(res.extra_metadata))

    res, _, _ = authorize(request, id, needed_permission=ACTION_TO_AUTHORIZE.EDIT_RESOURCE)

    post_data = request.data.copy()
    res.extra_metadata = post_data

    is_update_success = True

    try:
        res.save()
    except Error as ex:
        is_update_success = False

    if is_update_success:
        resource_modified(res, request.user, overwrite_bag=False)

    if is_update_success:
        return HttpResponse(status=200)
    else:
        return HttpResponse(status=400)


def add_metadata_element(request, shortkey, element_name, *args, **kwargs):
    """This function is normally for adding/creating new resource level metadata elements.
    However, for the metadata element 'subject' (keyword) this function allows for creating,
    updating and deleting metadata elements.
    """
    res, _, _ = authorize(request, shortkey, needed_permission=ACTION_TO_AUTHORIZE.EDIT_RESOURCE)

    is_add_success = False
    err_msg = "Failed to create metadata element '{}'. {}."
    element = None
    sender_resource = _get_resource_sender(element_name, res)
    if element_name.lower() == 'subject' and len(request.POST['value']) == 0:
        # seems the user wants to delete all keywords - no need for pre-check in signal handler
        if res.raccess.published:
            err_msg = err_msg.format(element_name, "Published resource needs to have at least one subject")
        else:
            res.metadata.subjects.all().delete()
            is_add_success = True
            res.update_public_and_discoverable()
            resource_modified(res, request.user, overwrite_bag=False)
    else:
        handler_response = pre_metadata_element_create.send(sender=sender_resource,
                                                            element_name=element_name,
                                                            request=request)
        for receiver, response in handler_response:
            if 'is_valid' in response:
                if response['is_valid']:
                    element_data_dict = response['element_data_dict']
                    if element_name == 'subject':
                        # using set() to remove any duplicate keywords
                        keywords = set([k.strip() for k in element_data_dict['value'].split(',')])
                        keyword_maxlength = Subject._meta.get_field('value').max_length
                        keywords_to_add = []
                        for kw in keywords:
                            if len(kw) > keyword_maxlength:
                                kw = kw[:keyword_maxlength]

                            # skip any duplicate keywords (case insensitive)
                            if kw not in keywords_to_add and kw.lower() not in keywords_to_add:
                                keywords_to_add.append(kw)

                        if len(keywords_to_add) > 0:
                            res.metadata.subjects.all().delete()
                            for kw in keywords_to_add:
                                res.metadata.create_element(element_name, value=kw)
                        is_add_success = True
                    else:
                        try:
                            element = res.metadata.create_element(element_name, **element_data_dict)
                            is_add_success = True
                        except ValidationError as exp:
                            err_msg = err_msg.format(element_name, str(exp))
                            request.session['validation_error'] = err_msg
                        except Error as exp:
                            # some database error occurred
                            err_msg = err_msg.format(element_name, str(exp))
                            request.session['validation_error'] = err_msg
                        except Exception as exp:
                            # some other error occurred
                            err_msg = err_msg.format(element_name, str(exp))
                            request.session['validation_error'] = err_msg

                    if is_add_success:
                        resource_modified(res, request.user, overwrite_bag=False)
                elif "errors" in response:
                    err_msg = err_msg.format(element_name, response['errors'])

    if request.is_ajax():
        if is_add_success:
            res_public_status = 'public' if res.raccess.public else 'not public'
            res_discoverable_status = 'discoverable' if res.raccess.discoverable \
                else 'not discoverable'
            if res.can_be_public_or_discoverable:
                metadata_status = METADATA_STATUS_SUFFICIENT
            else:
                metadata_status = METADATA_STATUS_INSUFFICIENT

            if element_name == 'subject':
                ajax_response_data = {'status': 'success', 'element_name': element_name,
                                      'metadata_status': metadata_status,
                                      'res_public_status': res_public_status,
                                      'res_discoverable_status': res_discoverable_status}
            else:
                ajax_response_data = {'status': 'success',
                                      'element_name': element_name,
                                      'spatial_coverage': get_coverage_data_dict(res),
                                      'temporal_coverage': get_coverage_data_dict(res, 'temporal'),
                                      'has_logical_temporal_coverage':
                                          res.has_logical_temporal_coverage,
                                      'has_logical_spatial_coverage':
                                          res.has_logical_spatial_coverage,
                                      'metadata_status': metadata_status,
                                      'res_public_status': res_public_status,
                                      'res_discoverable_status': res_discoverable_status
                                      }
                if element is not None:
                    ajax_response_data['element_id'] = element.id

            ajax_response_data['is_dirty'] = res.metadata.is_dirty if \
                hasattr(res.metadata, 'is_dirty') else False

            return JsonResponse(ajax_response_data)
        else:
            ajax_response_data = {'status': 'error', 'message': err_msg}
            return JsonResponse(ajax_response_data)

    if 'resource-mode' in request.POST:
        request.session['resource-mode'] = 'edit'

    return HttpResponseRedirect(request.META['HTTP_REFERER'])


def get_resource_metadata(request, shortkey, *args, **kwargs):
    """Returns resource level metadata that is needed to update UI
    Only the following resource level metadata is returned for now:
    title
    abstract
    keywords
    creators
    spatial coverage
    temporal coverage
    """
    resource, _, _ = authorize(request, shortkey,
                               needed_permission=ACTION_TO_AUTHORIZE.VIEW_RESOURCE)
    res_metadata = dict()
    res_metadata['title'] = resource.metadata.title.value
    if resource.metadata.description:
        res_metadata['abstract'] = resource.metadata.description.abstract
    else:
        res_metadata['abstract'] = None
    creators = []
    for creator in resource.metadata.creators.all():
        creators.append(model_to_dict(creator))
    res_metadata['creators'] = creators
    res_metadata['keywords'] = [sub.value for sub in resource.metadata.subjects.all()]
    res_metadata['spatial_coverage'] = get_coverage_data_dict(resource)
    res_metadata['temporal_coverage'] = get_coverage_data_dict(resource, coverage_type='temporal')
    return JsonResponse(res_metadata, status=200)


def update_metadata_element(request, shortkey, element_name, element_id, *args, **kwargs):
    res, _, _ = authorize(request, shortkey, needed_permission=ACTION_TO_AUTHORIZE.EDIT_RESOURCE)
    sender_resource = _get_resource_sender(element_name, res)
    handler_response = pre_metadata_element_update.send(sender=sender_resource,
                                                        element_name=element_name,
                                                        element_id=element_id, request=request)
    is_update_success = False
    err_msg = "Failed to update metadata element '{}'. {}."
    for receiver, response in handler_response:
        if 'is_valid' in response:
            if response['is_valid']:
                element_data_dict = response['element_data_dict']
                try:
                    res.metadata.update_element(element_name, element_id, **element_data_dict)
                    post_handler_response = post_metadata_element_update.send(
                        sender=sender_resource, element_name=element_name, element_id=element_id)
                    is_update_success = True
                    # this is how we handle if a post_metadata_element_update receiver
                    # is not implemented in the resource type's receivers.py
                    element_exists = True
                    for receiver, response in post_handler_response:
                        if 'element_exists' in response:
                            element_exists = response['element_exists']

                except ValidationError as exp:
                    err_msg = err_msg.format(element_name, str(exp))
                    request.session['validation_error'] = err_msg
                except Error as exp:
                    # some database error occurred
                    err_msg = err_msg.format(element_name, str(exp))
                    request.session['validation_error'] = err_msg
                # TODO: it's brittle to embed validation logic at this level.
                if element_name == 'title':
                    res.update_public_and_discoverable()
                if is_update_success:
                    resource_modified(res, request.user, overwrite_bag=False)
            elif "errors" in response:
                err_msg = err_msg.format(element_name, response['errors'])

    if request.is_ajax():
        if is_update_success:
            res_public_status = 'public' if res.raccess.public else 'not public'
            res_discoverable_status = 'discoverable' if res.raccess.discoverable \
                else 'not discoverable'
            if res.can_be_public_or_discoverable:
                metadata_status = METADATA_STATUS_SUFFICIENT
            else:
                metadata_status = METADATA_STATUS_INSUFFICIENT
            if element_name.lower() == 'site' and res.resource_type == 'CompositeResource':
                # get the spatial coverage element
                spatial_coverage_dict = get_coverage_data_dict(res)
                ajax_response_data = {'status': 'success',
                                      'element_name': element_name,
                                      'spatial_coverage': spatial_coverage_dict,
                                      'has_logical_temporal_coverage':
                                          res.has_logical_temporal_coverage,
                                      'has_logical_spatial_coverage':
                                          res.has_logical_spatial_coverage,
                                      'metadata_status': metadata_status,
                                      'res_public_status': res_public_status,
                                      'res_discoverable_status': res_discoverable_status,
                                      'element_exists': element_exists}
            else:
                ajax_response_data = {'status': 'success',
                                      'element_name': element_name,
                                      'metadata_status': metadata_status,
                                      'res_public_status': res_public_status,
                                      'res_discoverable_status': res_discoverable_status,
                                      'element_exists': element_exists}

            ajax_response_data['is_dirty'] = res.metadata.is_dirty if \
                hasattr(res.metadata, 'is_dirty') else False

            return JsonResponse(ajax_response_data)
        else:
            ajax_response_data = {'status': 'error', 'message': err_msg}
            return JsonResponse(ajax_response_data)

    if 'resource-mode' in request.POST:
        request.session['resource-mode'] = 'edit'

    return HttpResponseRedirect(request.META['HTTP_REFERER'])


@swagger_auto_schema(method='get', auto_schema=None)
@api_view(['GET'])
def file_download_url_mapper(request, shortkey):
    """ maps the file URIs in resourcemap document to django_irods download view function"""
    try:
        res, _, _ = authorize(request, shortkey,
                              needed_permission=ACTION_TO_AUTHORIZE.VIEW_RESOURCE,
                              raises_exception=False)
    except ObjectDoesNotExist:
        return HttpResponse("resource not found", status=status.HTTP_404_NOT_FOUND)
    except PermissionDenied:
        return HttpResponse("access not authorized", status=status.HTTP_401_UNAUTHORIZED)

    path_split = request.path.split('/')[2:]  # strip /resource/
    public_file_path = '/'.join(path_split)

    istorage = res.get_irods_storage()
    url_download = True if request.GET.get('url_download', 'false').lower() == 'true' else False
    zipped = True if request.GET.get('zipped', 'false').lower() == 'true' else False
    aggregation = True if request.GET.get('aggregation', 'false').lower() == 'true' else False
    return HttpResponseRedirect(istorage.url(public_file_path, url_download, zipped, aggregation))


def delete_metadata_element(request, shortkey, element_name, element_id, *args, **kwargs):
    res, _, _ = authorize(request, shortkey, needed_permission=ACTION_TO_AUTHORIZE.EDIT_RESOURCE)

    res.metadata.delete_element(element_name, element_id)
    res.update_public_and_discoverable()
    resource_modified(res, request.user, overwrite_bag=False)
    request.session['resource-mode'] = 'edit'
    return HttpResponseRedirect(request.META['HTTP_REFERER'])


def delete_author(request, shortkey, element_id, *args, **kwargs):
    res, _, _ = authorize(request, shortkey, needed_permission=ACTION_TO_AUTHORIZE.EDIT_RESOURCE)
    try:
        res.metadata.delete_element('creator', element_id)
        resource_modified(res, request.user, overwrite_bag=False)
        ajax_response_data = {'status': 'success', 'message': "Author was deleted successfully"}
    except Error as exp:
        ajax_response_data = {'status': 'error', 'message': str(exp)}
    return JsonResponse(ajax_response_data)


def delete_file(request, shortkey, f, *args, **kwargs):
    res, _, user = authorize(request, shortkey, needed_permission=ACTION_TO_AUTHORIZE.EDIT_RESOURCE)
    try:
        hydroshare.delete_resource_file(shortkey, f, user)  # calls resource_modified
    except ValidationError as err:
        request.session['validation_error'] = str(err)
    finally:
        request.session['resource-mode'] = 'edit'

    if res.can_be_public_or_discoverable:
        request.session['meta-status'] = METADATA_STATUS_SUFFICIENT
    else:
        request.session['meta-status'] = METADATA_STATUS_INSUFFICIENT

    return HttpResponseRedirect(request.META['HTTP_REFERER'])


def delete_multiple_files(request, shortkey, *args, **kwargs):
    res, _, user = authorize(request, shortkey, needed_permission=ACTION_TO_AUTHORIZE.EDIT_RESOURCE)
    # file_ids is a string of file ids separated by comma
    f_ids = request.POST['file_ids']
    f_id_list = f_ids.split(',')
    for f_id in f_id_list:
        f_id = f_id.strip()
        try:
            hydroshare.delete_resource_file(shortkey, f_id, user)  # calls resource_modified
        except ValidationError as err:
            request.session['resource-mode'] = 'edit'
            request.session['validation_error'] = str(err)
            return HttpResponseRedirect(request.META['HTTP_REFERER'])
        except ObjectDoesNotExist as ex:
            # Since some specific resource types such as feature resource type delete all other
            # dependent content files together when one file is deleted, we make this specific
            # ObjectDoesNotExist exception as legitimate in delete_multiple_files() without
            # raising this specific exception
            logger.warn(str(ex))
            continue

    request.session['resource-mode'] = 'edit'

    if res.can_be_public_or_discoverable:
        request.session['meta-status'] = METADATA_STATUS_SUFFICIENT
    else:
        request.session['meta-status'] = METADATA_STATUS_INSUFFICIENT

    return HttpResponseRedirect(request.META['HTTP_REFERER'])


def delete_resource(request, shortkey, usertext, *args, **kwargs):
    res, _, user = authorize(request, shortkey, needed_permission=ACTION_TO_AUTHORIZE.DELETE_RESOURCE)
    if usertext != "DELETE":
        return HttpResponse("'usertext' path parameter must be provided with value 'DELETE'",
                            status=status.HTTP_400_BAD_REQUEST)
    if res.metadata.relations.all().filter(type=RelationTypes.isReplacedBy).exists():
        return HttpResponse('An obsoleted resource in the middle of the obsolescence chain cannot be deleted.',
                            status=status.HTTP_400_BAD_REQUEST)
    if request.is_ajax():
        task_id = get_resource_delete_task(shortkey)
        if not task_id:
            # make resource being deleted not discoverable to inform solr to remove this resource from solr index
            # deletion of a discoverable resource corrupts SOLR.
            # Fix by making the resource undiscoverable.
            # This has the side-effect of deleting the resource from SOLR.
            res.set_discoverable(False)
            res.extra_data['to_be_deleted'] = True
            res.save()
            task = delete_resource_task.apply_async((shortkey, user.username))
            task_id = task.task_id
        task_dict = get_or_create_task_notification(task_id, name='resource delete', payload=shortkey,
                                                    username=user.username)
        pre_delete_resource.send(sender=type(res), request=request, user=user,
                                  resource_shortkey=shortkey, resource=res,
                                  resource_title=res.metadata.title, resource_type=res.resource_type, **kwargs)
        return JsonResponse(task_dict)
    else:
        try:
            # make resource being deleted not discoverable to inform solr to remove this resource from solr index
            res.set_discoverable(False)
            hydroshare.delete_resource(shortkey, request_username=request.user.username)
            pre_delete_resource.send(sender=type(res), request=request, user=user,
                                      resource_shortkey=shortkey, resource=res,
                                      resource_title=res.metadata.title, resource_type=res.resource_type, **kwargs)
            return HttpResponseRedirect('/my-resources/')
        except ValidationError as ex:
            request.session['validation_error'] = str(ex)
            return HttpResponseRedirect(request.META['HTTP_REFERER'])


def rep_res_bag_to_irods_user_zone(request, shortkey, *args, **kwargs):
    '''
    This function needs to be called via AJAX. The function replicates resource bag to iRODS user zone on users.hydroshare.org
    which is federated with hydroshare zone under the iRODS user account corresponding to a HydroShare user. This function
    should only be called or exposed to be called from web interface when a corresponding iRODS user account on hydroshare
    user Zone exists. The purpose of this function is to allow HydroShare resource bag that a HydroShare user has access
    to be copied to HydroShare user's iRODS space in HydroShare user zone so that users can do analysis or computations on
    the resource
    Args:
        request: an AJAX request
        shortkey: UUID of the resource to be copied to the login user's iRODS user space

    Returns:
        JSON list that indicates status of resource replication, i.e., success or error
    '''

    res, authorized, user = authorize(request, shortkey, needed_permission=ACTION_TO_AUTHORIZE.VIEW_RESOURCE,
                                      raises_exception=False)
    if not authorized:
        return JsonResponse(
        {"error": "You are not authorized to replicate this resource."}, status=status.HTTP_401_UNAUTHORIZED
        )

    task = replicate_resource_bag_to_user_zone_task.apply_async((shortkey, user.username))
    task_id = task.task_id
    task_dict = get_or_create_task_notification(task_id, name='resource copy to user zone', username=user.username)
    return JsonResponse(task_dict)


def list_referenced_content(request, shortkey, *args, **kwargs):
    res, authorized, user = authorize(request, shortkey,
                                      needed_permission=ACTION_TO_AUTHORIZE.VIEW_RESOURCE)
    # subfolders could be named contents
    return JsonResponse({'filenames': [x.url.split('contents', 1)[-1] for x in list(res.logical_files)
                                       if 'url' in x.extra_data]})


def copy_resource(request, shortkey, *args, **kwargs):
    res, authorized, user = authorize(request, shortkey,
                                      needed_permission=ACTION_TO_AUTHORIZE.VIEW_RESOURCE)
    if request.is_ajax():
        task = copy_resource_task.apply_async((shortkey, None, user.username))
        task_id = task.task_id
        task_dict = get_or_create_task_notification(task_id, name='resource copy', payload=shortkey, username=user.username)
        return JsonResponse(task_dict)
    else:
        try:
            response_url = copy_resource_task(shortkey, new_res_id=None, request_username=user.username)
            return HttpResponseRedirect(response_url)
        except utils.ResourceCopyException:
            return HttpResponseRedirect(res.get_absolute_url())

res_id = openapi.Parameter('id', openapi.IN_PATH, description="Id of the resource to be copied", type=openapi.TYPE_STRING)
@swagger_auto_schema(method='post', operation_description="Copy a resource",
                     responses={202: "Returns the resource ID of the newly created resource"}, manual_parameters=[res_id])
@api_view(['POST'])
def copy_resource_public(request, pk):
    '''
    Copy a resource

    :param request:
    :param pk: id of the resource to be copied
    '''
    response = copy_resource(request, pk)
    return HttpResponse(response.url.split('/')[2], status=202)


def create_new_version_resource(request, shortkey, *args, **kwargs):
    res, authorized, user = authorize(request, shortkey,
                                      needed_permission=ACTION_TO_AUTHORIZE.CREATE_RESOURCE_VERSION)
    if res.locked_time:
        # cannot create new version for this resource since the resource is locked by another
        # user
        request.session['resource_creation_error'] = 'Failed to create a new version for ' \
                                                     'this resource since another user is ' \
                                                     'creating a new version for this ' \
                                                     'resource synchronously.'
        return HttpResponseRedirect(res.get_absolute_url())
    # lock the resource to prevent concurrent new version creation since only one new version for an
    # obsoleted resource is allowed
    res.locked_time = datetime.datetime.now(pytz.utc)
    res.save()
    if request.is_ajax():
        task = create_new_version_resource_task.apply_async((shortkey, user.username))
        task_id = task.task_id
        task_dict = get_or_create_task_notification(task_id, name='resource version', payload=shortkey,
                                                    username=user.username)
        return JsonResponse(task_dict)
    else:
        try:
            response_url = create_new_version_resource_task(shortkey, user.username)
            return HttpResponseRedirect(response_url)
        except utils.ResourceVersioningException as ex:
            request.session['resource_creation_error'] = 'Failed to create a new version of ' \
                                                         'this resource: ' + str(ex)
            return HttpResponseRedirect(res.get_absolute_url())

res_id = openapi.Parameter('id', openapi.IN_PATH, description="Id of the resource to be versioned", type=openapi.TYPE_STRING)
@swagger_auto_schema(method='post', operation_description="Create a new version of a resource",
                     responses={202: "Returns the resource ID of the new version"}, manual_parameters=[res_id])
@api_view(['POST'])
def create_new_version_resource_public(request, pk):
    '''
    Create a new version of a resource

    :param request:
    :param pk: id of the resource to be versioned
    :return: HttpResponse with status code
    '''
    redirect = create_new_version_resource(request, pk)
    return HttpResponse(redirect.url.split('/')[2], status=202)


def publish(request, shortkey, *args, **kwargs):
    # only resource owners are allowed to change resource flags (e.g published)
    res, _, _ = authorize(request, shortkey, needed_permission=ACTION_TO_AUTHORIZE.SET_RESOURCE_FLAG)

    try:
        hydroshare.publish_resource(request.user, shortkey)
    except ValidationError as exp:
        request.session['validation_error'] = str(exp)
    else:
        request.session['just_published'] = True
    return HttpResponseRedirect(request.META['HTTP_REFERER'])


def set_resource_flag(request, shortkey, *args, **kwargs):
    # only resource owners are allowed to change resource flags
    ajax_response_data = {'status': 'error', 'message': ''}
    flag = resolve_request(request).get('flag', None)
    res, authorized, user = authorize(request, shortkey, needed_permission=ACTION_TO_AUTHORIZE.SET_RESOURCE_FLAG,
                                      raises_exception=False)
    if not authorized:
        # for published resource above authorize call will return false
        # need to then check permission to change shareable flag
        if flag in ('make_shareable', 'make_not_shareable'):
            if not user.uaccess.can_change_resource_shareable_flag(res):
                raise PermissionDenied
        else:
            raise PermissionDenied

    message = None

    if flag == 'make_public':
        message = _set_resource_sharing_status(user, res, flag_to_set='public', flag_value=True)
    elif flag == 'make_private' or flag == 'make_not_discoverable':
        message = _set_resource_sharing_status(user, res, flag_to_set='discoverable', flag_value=False)
    elif flag == 'make_discoverable':
        message = _set_resource_sharing_status(user, res, flag_to_set='discoverable', flag_value=True)
    elif flag == 'make_not_shareable':
        message = _set_resource_sharing_status(user, res, flag_to_set='shareable', flag_value=False)
    elif flag == 'make_shareable':
        message = _set_resource_sharing_status(user, res, flag_to_set='shareable', flag_value=True)
    elif flag == 'make_require_lic_agreement':
        res.set_require_download_agreement(user, value=True)
    elif flag == 'make_not_require_lic_agreement':
        res.set_require_download_agreement(user, value=False)
    elif flag == 'enable_private_sharing_link':
        res.set_private_sharing_link(user, value=True)
    elif flag == 'remove_private_sharing_link':
        res.set_private_sharing_link(user, value=False)
    else:
        message = "Invalid resource flag"
    if message is not None:
        ajax_response_data['message'] = message
    else:
        ajax_response_data['status'] = 'success'

    return JsonResponse(ajax_response_data)


res_id = openapi.Parameter('id', openapi.IN_PATH, description="Id of the resource to be flagged", type=openapi.TYPE_STRING)
@swagger_auto_schema(method='post', operation_description="Set resource flag to 'Public'",
                     responses={202: "Returns the resource ID of the new version"}, manual_parameters=[res_id])
@api_view(['POST'])
def set_resource_flag_public(request, pk):
    '''
    Set resource flag to "Public"

    :param request:
    :param pk: id of the resource to be modified
    :return: HttpResponse with status code
    '''
    http_request = request._request
    http_request.data = request.data.copy()
    js_response = set_resource_flag(http_request, pk)
    data = json.loads(js_response.content)
    if data['status'] == 'error':
        return HttpResponse(data['message'], status=400)
    return HttpResponse(status=202)


def share_resource_with_user(request, shortkey, privilege, user_id, *args, **kwargs):
    """this view function is expected to be called by ajax"""
    return _share_resource(request, shortkey, privilege, user_id, user_or_group='user')


def share_resource_with_group(request, shortkey, privilege, group_id, *args, **kwargs):
    """this view function is expected to be called by ajax"""
    return _share_resource(request, shortkey, privilege, group_id, user_or_group='group')


def _share_resource(request, shortkey, privilege, user_or_group_id, user_or_group):
    """
    share resource with a user or group
    :param request:
    :param shortkey: id of the resource to share with
    :param privilege: access privilege need for the resource
    :param user_or_group_id: id of the user or group with whom the resource to be shared
    :param user_or_group: indicates if the resource to be shared with a user or group. A value of 'user' will share
                          the resource with a user whose id is provided with the parameter 'user_or_group_id'.
                          Any other value for this parameter assumes resource to be shared with a group.
    :return:
    """

    res, _, user = authorize(request, shortkey, needed_permission=ACTION_TO_AUTHORIZE.VIEW_RESOURCE)
    user_to_share_with = None
    group_to_share_with = None
    status_code = 200
    if user_or_group == 'user':
        user_to_share_with = utils.user_from_id(user_or_group_id)
    else:
        group_to_share_with = utils.group_from_id(user_or_group_id)

    status = 'success'
    err_message = ''
    if privilege == 'view':
        access_privilege = PrivilegeCodes.VIEW
    elif privilege == 'edit':
        access_privilege = PrivilegeCodes.CHANGE
    elif privilege == 'owner':
        if user_or_group != 'user':
            status_code = 400
            err_message = "Group can't have owner privilege over a resource"
            access_privilege = PrivilegeCodes.NONE
        else:
            access_privilege = PrivilegeCodes.OWNER
    else:
        status_code = 400
        err_message = "Not a valid privilege"
        access_privilege = PrivilegeCodes.NONE

    if access_privilege != PrivilegeCodes.NONE:
        try:
            if user_or_group == 'user':
                user.uaccess.share_resource_with_user(res, user_to_share_with, access_privilege)
            else:
                user.uaccess.share_resource_with_group(res, group_to_share_with, access_privilege)
        except PermissionDenied as exp:
            status = 'error'
            err_message = str(exp)
    else:
        status = 'error'

    from hs_core.models import get_access_object

    if user_or_group == 'user':
        user_can_undo = request.user.uaccess.can_undo_share_resource_with_user(res, user_to_share_with)
        user_to_share_with.can_undo = user_can_undo

        ajax_response_data = {'status': status,
                              'error_msg': err_message,
                              'user': get_access_object(user_to_share_with, "user", privilege)}
    else:
        group_can_undo = request.user.uaccess.can_undo_share_resource_with_group(res, group_to_share_with)
        group_to_share_with.can_undo = group_can_undo

        ajax_response_data = {'status': status,
                              'error_msg': err_message,
                              'user': get_access_object(group_to_share_with, "group", privilege)}

    return HttpResponse(json.dumps(ajax_response_data), status=status_code)


def unshare_resource_with_user(request, shortkey, user_id, *args, **kwargs):
    """this view function is expected to be called by ajax"""

    res, _, user = authorize(request, shortkey, needed_permission=ACTION_TO_AUTHORIZE.VIEW_RESOURCE)
    user_to_unshare_with = utils.user_from_id(user_id)
    ajax_response_data = {'status': 'success'}
    try:
        user.uaccess.unshare_resource_with_user(res, user_to_unshare_with)
        if user not in res.raccess.view_users:
            # user has no explict access to the resource - redirect to resource listing page
            ajax_response_data['redirect_to'] = '/my-resources/'

    except PermissionDenied as exp:
        ajax_response_data['status'] = 'error'
        ajax_response_data['message'] = str(exp)

    return JsonResponse(ajax_response_data)


def unshare_resource_with_group(request, shortkey, group_id, *args, **kwargs):
    """this view function is expected to be called by ajax"""

    res, _, user = authorize(request, shortkey, needed_permission=ACTION_TO_AUTHORIZE.VIEW_RESOURCE)
    group_to_unshare_with = utils.group_from_id(group_id)
    ajax_response_data = {'status': 'success'}
    try:
        user.uaccess.unshare_resource_with_group(res, group_to_unshare_with)
        if user not in res.raccess.view_users:
            # user has no explicit access to the resource - redirect to resource listing page
            ajax_response_data['redirect_to'] = '/my-resources/'
    except PermissionDenied as exp:
        ajax_response_data['status'] = 'error'
        ajax_response_data['message'] = str(exp)

    return JsonResponse(ajax_response_data)


def undo_share_resource_with_user(request, shortkey, user_id, *args, **kwargs):
    """this view function is expected to be called by ajax"""

    res, _, user = authorize(request, shortkey, needed_permission=ACTION_TO_AUTHORIZE.VIEW_RESOURCE)
    user_to_unshare_with = utils.user_from_id(user_id)
    ajax_response_data = {'status': 'success'}
    try:
        user.uaccess.undo_share_resource_with_user(res, user_to_unshare_with)
        undo_user_privilege = res.raccess.get_effective_privilege(user_to_unshare_with)
        if undo_user_privilege == PrivilegeCodes.VIEW:
            undo_user_privilege = "view"
        elif undo_user_privilege == PrivilegeCodes.CHANGE:
            undo_user_privilege = "edit"
        elif undo_user_privilege == PrivilegeCodes.OWNER:
            undo_user_privilege = "owner"
        else:
            undo_user_privilege = 'none'
        ajax_response_data['undo_user_privilege'] = undo_user_privilege

        if user not in res.raccess.view_users:
            # user has no explict access to the resource - redirect to resource listing page
            ajax_response_data['redirect_to'] = '/my-resources/'

    except PermissionDenied as exp:
        ajax_response_data['status'] = 'error'
        ajax_response_data['message'] = str(exp)

    return JsonResponse(ajax_response_data)


def undo_share_resource_with_group(request, shortkey, group_id, *args, **kwargs):
    """this view function is expected to be called by ajax"""

    res, _, user = authorize(request, shortkey, needed_permission=ACTION_TO_AUTHORIZE.VIEW_RESOURCE)
    group_to_unshare_with = utils.group_from_id(group_id)
    ajax_response_data = {'status': 'success'}
    try:
        user.uaccess.undo_share_resource_with_group(res, group_to_unshare_with)
        if group_to_unshare_with in res.raccess.edit_groups:
            undo_group_privilege = 'edit'
        elif group_to_unshare_with in res.raccess.view_groups:
            undo_group_privilege = 'view'
        else:
            undo_group_privilege = 'none'
        ajax_response_data['undo_group_privilege'] = undo_group_privilege

        if user not in res.raccess.view_users:
            # user has no explicit access to the resource - redirect to resource listing page
            ajax_response_data['redirect_to'] = '/my-resources/'
    except PermissionDenied as exp:
        ajax_response_data['status'] = 'error'
        ajax_response_data['message'] = str(exp)

    return JsonResponse(ajax_response_data)


# view functions mapped with INPLACE_SAVE_URL(/hsapi/save_inline/) for Django inplace editing
def save_ajax(request):
    if not request.method == 'POST':
        return _get_http_response({'errors': 'It is not a POST request'})
    adaptor = _get_adaptor(request, 'POST')
    if not adaptor:
        return _get_http_response({'errors': 'Params insufficient'})
    if not adaptor.can_edit():
        return _get_http_response({'errors': 'You can not edit this content'})
    value = adaptor.loads_to_post(request)
    new_data = get_dict_from_obj(adaptor.obj)
    form_class = adaptor.get_form_class()
    field_name = adaptor.field_name
    new_data['in_menus'] = ''
    form = form_class(data=new_data, instance=adaptor.obj)
    try:
        value_edit = adaptor.get_value_editor(value)
        value_edit_with_filter = apply_filters(value_edit, adaptor.filters_to_edit)
        new_data[field_name] = value_edit_with_filter
        new_data[field_name] = value_edit_with_filter
        if form.is_valid():
            adaptor.save(value_edit_with_filter)
            return _get_http_response({'errors': False,
                                        'value': adaptor.render_value_edit()})
        messages = [] # The error is for another field that you are editing
        for field_name_error, errors_field in list(form.errors.items()):
            for error in errors_field:
                messages.append("%s: %s" % (field_name_error, str(error)))
        message_i18n = ','.join(messages)
        return _get_http_response({'errors': message_i18n})
    except ValidationError as error: # The error is for a field that you are editing
        message_i18n = ', '.join(["%s" % m for m in error.messages])
        return _get_http_response({'errors': message_i18n})


def verify_account(request, *args, **kwargs):
    context = {
            'username' : request.GET['username'],
            'email' : request.GET['email']
        }
    return render(request, 'pages/verify-account.html', context)


@processor_for('resend-verification-email')
def resend_verification_email(request):
    u = get_object_or_404(User, username=request.GET['username'], email=request.GET['email'])
    try:
        token = signing.dumps('verify_user_email:{0}:{1}'.format(u.pk, u.email))
        u.email_user(
            'Please verify your new Hydroshare account.',
            """
This is an automated email from Hydroshare.org. If you requested a Hydroshare account, please
go to http://{domain}/verify/{token}/ and verify your account.
""".format(
            domain=Site.objects.get_current().domain,
            token=token
        ))

        context = {
            'is_email_sent' : True
        }
        return render(request, 'pages/verify-account.html', context)
    except:
        pass # FIXME should log this instead of ignoring it.


class FilterForm(forms.Form):
    start = forms.IntegerField(required=False)
    published = forms.BooleanField(required=False)
    edit_permission = forms.BooleanField(required=False)
    owner = forms.CharField(required=False)
    user = forms.ModelChoiceField(queryset=User.objects.all(), required=False)
    from_date = forms.DateTimeField(required=False)


class GroupForm(forms.Form):
    name = forms.CharField(required=True)
    description = forms.CharField(required=True)
    purpose = forms.CharField(required=False)
    email = forms.EmailField(required=False)
    url = forms.URLField(required=False)
    picture = ThumbnailImageField()
    privacy_level = forms.CharField(required=True)
    auto_approve = forms.BooleanField(required=False)
    requires_explanation = forms.BooleanField(required=False)

    def clean_privacy_level(self):
        data = self.cleaned_data['privacy_level']
        if data not in ('public', 'private', 'discoverable'):
            raise forms.ValidationError("Invalid group privacy level.")
        return data

    def _set_privacy_level(self, group, privacy_level):
        if privacy_level == 'public':
            group.gaccess.public = True
            group.gaccess.discoverable = True
        elif privacy_level == 'private':
            group.gaccess.public = False
            group.gaccess.discoverable = False
        elif privacy_level == 'discoverable':
            group.gaccess.discoverable = True
            group.gaccess.public = False

        group.gaccess.save()


class GroupCreateForm(GroupForm):
    def save(self, request):
        frm_data = self.cleaned_data

        new_group = request.user.uaccess.create_group(title=frm_data['name'],
                                                      description=frm_data['description'],
                                                      purpose=frm_data['purpose'],
                                                      email=frm_data['email'],
                                                      url=frm_data['url'],
                                                      auto_approve=frm_data['auto_approve'],
                                                      requires_explanation=frm_data['requires_explanation'])
        if 'picture' in request.FILES:
            # resize uploaded image
            img = request.FILES['picture']
            img.image = get_thumbnail(img, 'x150', crop='center')
            new_group.gaccess.picture = img

        privacy_level = frm_data['privacy_level']
        self._set_privacy_level(new_group, privacy_level)
        return new_group


class GroupUpdateForm(GroupForm):

    def update(self, group_to_update, request):
        frm_data = self.cleaned_data
        group_to_update.name = frm_data['name']
        group_to_update.save()
        group_to_update.gaccess.description = frm_data['description']
        group_to_update.gaccess.purpose = frm_data['purpose']
        group_to_update.gaccess.email = frm_data['email']
        group_to_update.gaccess.url = frm_data['url']
        group_to_update.gaccess.auto_approve = frm_data['auto_approve']
        group_to_update.gaccess.requires_explanation = frm_data['requires_explanation']
        if 'picture' in request.FILES:
            # resize uploaded image
            img = request.FILES['picture']
            img.image = get_thumbnail(img, 'x150', crop='center')
            group_to_update.gaccess.picture = img

        privacy_level = frm_data['privacy_level']
        self._set_privacy_level(group_to_update, privacy_level)



@processor_for(GenericResource)
def add_generic_context(request, page):
    user = request.user
    user_zone_account_exist = utils.get_user_zone_status_info(user)

    class AddUserForm(forms.Form):
        user = forms.ModelChoiceField(User.objects.filter(is_active=True).all(),
                                      widget=autocomplete_light.ChoiceWidget("UserAutocomplete"))

    class AddUserContriForm(forms.Form):
        user = forms.ModelChoiceField(User.objects.filter(is_active=True).all(),
                                      widget=autocomplete_light.ChoiceWidget("UserAutocomplete", attrs={'id':'contri'}))

    class AddUserInviteForm(forms.Form):
        user = forms.ModelChoiceField(User.objects.filter(is_active=True).all(),
                                      widget=autocomplete_light.ChoiceWidget("UserAutocomplete", attrs={'id':'invite'}))

    class AddUserHSForm(forms.Form):
        user = forms.ModelChoiceField(User.objects.filter(is_active=True).all(),
                                      widget=autocomplete_light.ChoiceWidget("UserAutocomplete", attrs={'id':'hs-user'}))

    class AddGroupForm(forms.Form):
        group = forms.ModelChoiceField(Group.objects.filter(gaccess__active=True).exclude(name='Hydroshare Author').all(),
                                       widget=autocomplete_light.ChoiceWidget("GroupAutocomplete"))

    return {
        'add_view_contrib_user_form': AddUserContriForm(),
        'add_view_invite_user_form': AddUserInviteForm(),
        'add_view_hs_user_form': AddUserHSForm(),
        'add_view_user_form': AddUserForm(),
        # Reuse the same class AddGroupForm() leads to duplicated IDs.
        'add_view_group_form': AddGroupForm(),
        'add_edit_group_form': AddGroupForm(),
        'user_zone_account_exist': user_zone_account_exist,
    }


@login_required
def create_resource(request, *args, **kwargs):
    # Note: This view function must be called by ajax

    ajax_response_data = {'status': 'error', 'message': ''}
    resource_type = request.POST['resource-type']
    res_title = request.POST['title']
    resource_files, full_paths = extract_files_with_paths(request)
    auto_aggregate = request.POST.get("auto_aggregate", 'true').lower() == 'true'

    url_key = "page_redirect_url"
    try:
        _, res_title, metadata = \
            hydroshare.utils.resource_pre_create_actions(resource_type=resource_type,
                                                         files=resource_files,
                                                         resource_title=res_title,
                                                         page_redirect_url_key=url_key,
                                                         requesting_user=request.user,
                                                         **kwargs)
    except utils.ResourceFileSizeException as ex:
        ajax_response_data['message'] = str(ex)
        return JsonResponse(ajax_response_data)

    except utils.ResourceFileValidationException as ex:
        ajax_response_data['message'] = str(ex)
        return JsonResponse(ajax_response_data)

    except Exception as ex:
        ajax_response_data['message'] = str(ex)
        return JsonResponse(ajax_response_data)

    try:
        resource = hydroshare.create_resource(
                resource_type=request.POST['resource-type'],
                owner=request.user,
                title=res_title,
                metadata=metadata,
                files=resource_files,
                content=res_title, full_paths=full_paths, auto_aggregate=auto_aggregate
        )
    except SessionException as ex:
        ajax_response_data['message'] = ex.stderr
        return JsonResponse(ajax_response_data)
    except Exception as ex:
        ajax_response_data['message'] = str(ex)
        return JsonResponse(ajax_response_data)

    try:
        utils.resource_post_create_actions(request=request, resource=resource,
                                           user=request.user, metadata=metadata, **kwargs)
    except (utils.ResourceFileValidationException, Exception) as ex:
        request.session['validation_error'] = str(ex)
        ajax_response_data['message'] = str(ex)
        ajax_response_data['status'] = 'success'
        ajax_response_data['file_upload_status'] = 'error'
        ajax_response_data['resource_url'] = resource.get_absolute_url()
        return JsonResponse(ajax_response_data)

    request.session['just_created'] = True
    if not ajax_response_data['message']:
        if resource.files.all():
            ajax_response_data['file_upload_status'] = 'success'
        ajax_response_data['status'] = 'success'
        ajax_response_data['resource_url'] = resource.get_absolute_url()

    return JsonResponse(ajax_response_data)


@login_required
def create_user_group(request, *args, **kwargs):
    group_form = GroupCreateForm(request.POST, request.FILES)
    if group_form.is_valid():
        try:
            new_group = group_form.save(request)
            messages.success(request, "Group creation was successful.")
            return HttpResponseRedirect(reverse('group', args=[new_group.id]))
        except IntegrityError as ex:
            if group_form.cleaned_data['name'] in str(ex):
                message = "Group name '{}' already exists".format(group_form.cleaned_data['name'])
                messages.error(request, "Group creation errors: {}.".format(message))
            else:
                messages.error(request, "Group creation errors:{}.".format(str(ex)))
    else:
        messages.error(request, "Group creation errors:{}.".format(group_form.errors.as_json))

    return HttpResponseRedirect(request.META['HTTP_REFERER'])


@login_required
def update_user_community(request, community_id, *args, **kwargs):
    """Updates metadata for a community"""

    community_to_update = hydroshare.utils.community_from_id(community_id)

    # TODO: need community equivalent of can_change_group_flags
    # if user.uaccess.can_change_group_flags(community_to_update):

    community_form = UpdateCommunityForm(request.POST, request.FILES)
    if community_form.is_valid():
        try:
            community_form.update(community_to_update, request)
            messages.success(request, "Community update was successful.")
        except PermissionDenied:
            err_msg = f"You don't have permission to update community"
            messages.error(request, err_msg)
        except Exception as ex:
            messages.error(request, f"Community update errors:{str(ex)}.")

    else:
        messages.error(request, "Community update errors:{}.".format(community_form.errors.as_json))

    return HttpResponseRedirect(request.META['HTTP_REFERER'])


# TODO: FIGURE OUT HOW TO DELETE COMMUNITIES
@login_required
def delete_user_community(request, group_id, *args, **kwargs):
    """This one is not really deleting the group object, rather setting the active status
    to False (delete) which can be later restored (undelete) )"""
    try:
        hydroshare.set_group_active_status(request.user, group_id, False)
        messages.success(request, "Community delete was successful.")
    except PermissionDenied:
        messages.error(request, "Community delete errors: You don't have permission to delete"
                                " this community.")

    return HttpResponseRedirect(request.META['HTTP_REFERER'])


@login_required
def update_user_group(request, group_id, *args, **kwargs):
    user = request.user
    group_to_update = utils.group_from_id(group_id)

    if user.uaccess.can_change_group_flags(group_to_update):
        group_form = GroupUpdateForm(request.POST, request.FILES)
        if group_form.is_valid():
            try:
                group_form.update(group_to_update, request)
                messages.success(request, "Group update was successful.")
            except IntegrityError as ex:
                if group_form.cleaned_data['name'] in str(ex):
                    message = "Group name '{}' already exists".format(group_form.cleaned_data['name'])
                    messages.error(request, "Group update errors: {}.".format(message))
                else:
                    messages.error(request, "Group update errors:{}.".format(str(ex)))
        else:
            messages.error(request, "Group update errors:{}.".format(group_form.errors.as_json))
    else:
        messages.error(request, "Group update errors: You don't have permission to update this group")

    return HttpResponseRedirect(request.META['HTTP_REFERER'])

@login_required
def delete_user_group(request, group_id, *args, **kwargs):
    """This one is not really deleting the group object, rather setting the active status
    to False (delete) which can be later restored (undelete) )"""
    try:
        hydroshare.set_group_active_status(request.user, group_id, False)
        messages.success(request, "Group delete was successful.")
    except PermissionDenied:
        messages.error(request, "Group delete errors: You don't have permission to delete"
                                " this group.")

    return HttpResponseRedirect(request.META['HTTP_REFERER'])


@login_required
def restore_user_group(request, group_id, *args, **kwargs):
    """This one is for setting the active status of the group back to True"""
    try:
        hydroshare.set_group_active_status(request.user, group_id, True)
        messages.success(request, "Group restore was successful.")
    except PermissionDenied:
        messages.error(request, "Group restore errors: You don't have permission to restore"
                                " this group.")

    return HttpResponseRedirect(request.META['HTTP_REFERER'])

@login_required
def share_group_with_user(request, group_id, user_id, privilege, *args, **kwargs):
    requesting_user = request.user
    group_to_share = utils.group_from_id(group_id)
    user_to_share_with = utils.user_from_id(user_id)
    if privilege == 'view':
        access_privilege = PrivilegeCodes.VIEW
    elif privilege == 'edit':
        access_privilege = PrivilegeCodes.CHANGE
    elif privilege == 'owner':
        access_privilege = PrivilegeCodes.OWNER
    else:
        access_privilege = PrivilegeCodes.NONE

    if access_privilege != PrivilegeCodes.NONE:
        if requesting_user.uaccess.can_share_group(group_to_share, access_privilege):
            try:
                requesting_user.uaccess.share_group_with_user(group_to_share, user_to_share_with, access_privilege)
                messages.success(request, "User successfully added to the group")
            except PermissionDenied as ex:
                messages.error(request, str(ex))
        else:
            messages.error(request, "You don't have permission to add users to group")
    else:
        messages.error(request, "Invalid privilege for sharing group with user")

    return HttpResponseRedirect(request.META['HTTP_REFERER'])


@login_required
def unshare_group_with_user(request, group_id, user_id, *args, **kwargs):
    """
    Remove a user from a group

    :param request: group owner who is removing the user from the group
    :param group_id: id of the user being removed from the group
    :param user_id: id of the group from which the user to be removed
    :return:
    """
    requesting_user = request.user
    group_to_unshare = utils.group_from_id(group_id)
    user_to_unshare_with = utils.user_from_id(user_id)

    try:
        requesting_user.uaccess.unshare_group_with_user(group_to_unshare, user_to_unshare_with)
        if requesting_user == user_to_unshare_with:
            success_msg = "You successfully left the group."
        else:
            success_msg = "User successfully removed from the group."
        messages.success(request, success_msg)
    except PermissionDenied as ex:
        messages.error(request, str(ex))

    if requesting_user == user_to_unshare_with:
        return HttpResponseRedirect(reverse("my_groups"))
    else:
        return HttpResponseRedirect(request.META['HTTP_REFERER'])


@login_required
def make_group_membership_request(request, group_id, user_id=None, *args, **kwargs):
    """
    Allows either an owner of the group to invite a user to join a group or a user to make a request
    to join a group
    :param request: the user who is making the request
    :param group_id: ID of the group for which the join request/invitation to me made
    :param user_id: needed only when an owner is inviting a user to join a group. This is the id of the user the owner
                    is inviting
    :return:
    """
    requesting_user = request.user
    group_to_join = utils.group_from_id(group_id)
    user_to_join = None
    if request.method == "POST":
        explanation = request.POST.get('explanation', None)
    else:
        explanation = None
    if user_id is not None:
        user_to_join = utils.user_from_id(user_id)
    try:
        membership_request = requesting_user.uaccess.create_group_membership_request(
            group_to_join, user_to_join, explanation=explanation)
        if user_to_join is not None:
            message = 'Group membership invitation was successful'
            # send mail to the user who was invited to join group
            send_action_to_take_email(request, user=user_to_join, action_type='group_membership',
                                      group=group_to_join, membership_request=membership_request,
                                      explanation=explanation)
        else:
            message = 'You are now a member of this group'
            # membership_request is None in case where group allows auto approval of membership
            # request. no need send email notification to group owners for membership approval
            if membership_request is not None:
                message = 'Group membership request was successful'
                # send mail to all owners of the group for approval of the request
                for grp_owner in group_to_join.gaccess.owners:
                    send_action_to_take_email(request, user=requesting_user,
                                              action_type='group_membership',
                                              group=group_to_join, group_owner=grp_owner,
                                              membership_request=membership_request,
                                              explanation=explanation)
            else:
                # send mail to all owners of the group to let them know that someone has
                # joined this group
                for grp_owner in group_to_join.gaccess.owners:
                    send_action_to_take_email(request, user=requesting_user,
                                              action_type='group_auto_membership',
                                              group=group_to_join,
                                              group_owner=grp_owner,
                                              explanation=explanation)
        messages.success(request, message)
    except PermissionDenied as ex:
        messages.error(request, str(ex))

    return HttpResponseRedirect(request.META['HTTP_REFERER'])


def group_membership(request, uidb36, token, membership_request_id, **kwargs):
    """
    View for the link in the verification email that was sent to a user
    when they request/invite to join a group.
    User is logged in and the request to join a group is accepted. Then the user is redirected to the group
    profile page of the group for which the membership got accepted.

    :param uidb36: ID of the user to whom the email was sent (part of the link in the email)
    :param token: token that was part of the link in the email
    :param membership_request_id: ID of the GroupMembershipRequest object (part of the link in the email)
    """
    membership_request = GroupMembershipRequest.objects.filter(id=membership_request_id).first()
    if membership_request is None:
        messages.error(request, "This group membership link is not valid")
    elif membership_request.redeemed:
        messages.error(request, "This group membership link has previously been redeemed")
    elif not membership_request.group_to_join.gaccess.active:
        messages.error(request, "The group associated with this group membership link is no longer active.")
    else:
        user = authenticate(uidb36=uidb36, token=token, is_active=True)
        if user is None:
            messages.error(request, "The link you clicked has expired. Please ask to "
                                    "join the group again.")
        else:
            user.uaccess.act_on_group_membership_request(membership_request, accept_request=True)
            auth_login(request, user)
            # send email to notify membership acceptance
            _send_email_on_group_membership_acceptance(membership_request)
            if membership_request.invitation_to is not None:
                message = "You just joined the group '{}'".format(membership_request.group_to_join.name)
            else:
                message = "User '{}' just joined the group '{}'".format(membership_request.request_from.first_name,
                                                                        membership_request.group_to_join.name)

            messages.info(request, message)
            # redirect to group profile page
            return HttpResponseRedirect('/group/{}/'.format(membership_request.group_to_join.id))
    return redirect("/")


@login_required
def act_on_group_membership_request(request, membership_request_id, action, *args, **kwargs):
    """
    Take action (accept or decline) on group membership request

    :param request: requesting user is either owner of the group taking action on a request from a user
                    or a user taking action on a invitation to join a group from a group owner
    :param membership_request_id: id of the membership request object (an instance of GroupMembershipRequest)
                                  to act on
    :param action: need to have a value of either 'accept' or 'decline'
    :return:
    """

    accept_request = action == 'accept'
    user_acting = request.user

    try:
        membership_request = GroupMembershipRequest.objects.get(pk=membership_request_id)
    except ObjectDoesNotExist:
        messages.error(request, 'No matching group membership request was found')
    else:
        if membership_request.group_to_join.gaccess.active:
            try:
                user_acting.uaccess.act_on_group_membership_request(membership_request, accept_request)
                if accept_request:
                    message = 'Membership request accepted'
                    messages.success(request, message)
                    # send email to notify membership acceptance
                    _send_email_on_group_membership_acceptance(membership_request)
                else:
                    message = 'Membership request declined'
                    messages.success(request, message)

            except PermissionDenied as ex:
                messages.error(request, str(ex))
        else:
            messages.error(request, "Group is not active")

    return HttpResponseRedirect(request.META['HTTP_REFERER'])


@login_required
def get_file(request, *args, **kwargs):
    from django_irods.icommands import Session as RodsSession
    name = kwargs['name']
    session = RodsSession("./", "/usr/bin")
    session.runCmd("iinit")
    session.runCmd('iget', [ name, 'tempfile.' + name ])
    return HttpResponse(open(name), content_type='x-binary/octet-stream')


processor_for(GenericResource)(resource_processor)


def get_metadata_terms_page(request, *args, **kwargs):
    return render(request, 'pages/metadata_terms.html')


uid = openapi.Parameter('user_identifier', openapi.IN_PATH, description="id of the user for which data is needed", type=openapi.TYPE_INTEGER)
@swagger_auto_schema(method='get', operation_description="Get user data",
                     responses={200: "Returns JsonResponse containing user data"}, manual_parameters=[uid])
@api_view(['GET'])
def hsapi_get_user(request, user_identifier):
    '''
    Get user data

    :param user_identifier: id of the user for which data is needed
    :return: JsonResponse containing user data
    '''
    return get_user_or_group_data(request, user_identifier, "false")


@login_required
def get_user_or_group_data(request, user_or_group_id, is_group, *args, **kwargs):
    """
    This view function must be called as an AJAX call

    :param user_or_group_id: id of the user or group for which data is needed
    :param is_group : (string) 'false' if the id is for a group, 'true' if id is for a user
    :return: JsonResponse() containing user data
    """
    user_data = {}
    if is_group == 'false':
        user = utils.user_from_id(user_or_group_id)
        user_data['name'] = utils.get_user_party_name(user)
        user_data['email'] = user.email
        user_data['url'] = '{domain}/user/{uid}/'.format(domain=utils.current_site_url(), uid=user.pk)
        if user.userprofile.phone_1:
            user_data['phone'] = user.userprofile.phone_1
        elif user.userprofile.phone_2:
            user_data['phone'] = user.userprofile.phone_2
        else:
            user_data['phone'] = ''

        address = ''
        if user.userprofile.state and user.userprofile.state.lower() != 'unspecified':
            address = user.userprofile.state
        if user.userprofile.country and user.userprofile.country.lower() != 'unspecified':
            if len(address) > 0:
                address += ', ' + user.userprofile.country
            else:
                address = user.userprofile.country

        user_data['address'] = address
        user_data['organization'] = user.userprofile.organization if user.userprofile.organization else ''
        user_data['website'] = user.userprofile.website if user.userprofile.website else ''
        user_data['identifiers'] = user.userprofile.identifiers
        user_data['type'] = user.userprofile.user_type
        user_data['date_joined'] = user.date_joined
        user_data['subject_areas'] = user.userprofile.subject_areas
    else:
        group = utils.group_from_id(user_or_group_id)
        user_data['organization'] = group.name
        user_data['url'] = '{domain}/user/{uid}/'.format(domain=utils.current_site_url(),
                                                         uid=group.pk)
        user_data['description'] = group.gaccess.description

    return JsonResponse(user_data)


def _send_email_on_group_membership_acceptance(membership_request):
    """
    Sends email notification of group membership acceptance

    :param membership_request: an instance of GroupMembershipRequest class
    :return:
    """

    if membership_request.invitation_to is not None:
        # user accepted invitation from the group owner
        # here we are sending email to group owner who invited
        email_msg = """Dear {}
        <p>Your invitation to user '{}' to join the group '{}' has been accepted.</p>
        <p>Thank you</p>
        <p>The HydroShare Team</p>
        """.format(membership_request.request_from.first_name,
                   membership_request.invitation_to.first_name, membership_request.group_to_join.name)
    else:
        # group owner accepted user request
        # here wre are sending email to the user whose request to join got accepted
        email_msg = """Dear {}
        <p>Your request to join the group '{}' has been accepted.</p>
        <p>Thank you</p>
        <p>The HydroShare Team</p>
        """.format(membership_request.request_from.first_name, membership_request.group_to_join.name)

    send_mail(subject="HydroShare group membership",
              message=email_msg,
              html_message=email_msg,
              from_email=settings.DEFAULT_FROM_EMAIL,
              recipient_list=[membership_request.request_from.email])


def _share_resource_with_user(request, frm, resource, requesting_user, privilege):
    if frm.is_valid():
        try:
            requesting_user.uaccess.share_resource_with_user(resource, frm.cleaned_data['user'], privilege)
        except PermissionDenied as exp:
            messages.error(request, str(exp))
    else:
        messages.error(request, frm.errors.as_json())


def _unshare_resource_with_users(request, requesting_user, users_to_unshare_with, resource, privilege):
    users_to_keep = list(User.objects.in_bulk(users_to_unshare_with).values())
    owners = set(resource.raccess.owners.all())
    editors = set(resource.raccess.edit_users.all()) - owners
    viewers = set(resource.raccess.view_users.all()) - editors - owners

    if privilege == 'owner':
        all_shared_users = owners
    elif privilege == 'edit':
        all_shared_users = editors
    elif privilege == 'view':
        all_shared_users = viewers
    else:
        all_shared_users = []

    go_to_resource_listing_page = False
    for user in all_shared_users:
        if user not in users_to_keep:
            try:
                # requesting user is the resource owner or requesting_user is self unsharing
                # COUCH: no need for undo_share; doesn't do what is intended 11/19/2016
                requesting_user.uaccess.unshare_resource_with_user(resource, user)

                if requesting_user == user and not resource.raccess.public:
                    go_to_resource_listing_page = True
            except PermissionDenied as exp:
                messages.error(request, str(exp))
                break
    return go_to_resource_listing_page


def _set_resource_sharing_status(user, resource, flag_to_set, flag_value):
    """
    Set flags 'public', 'discoverable', 'shareable'

    This routine generates appropriate messages for the REST API and thus differs from
    AbstractResource.set_public, set_discoverable, which raise exceptions.
    """

    if flag_to_set == 'shareable':  # too simple to deserve a method in AbstractResource
        if resource.raccess.shareable != flag_value:
            resource.raccess.shareable = flag_value
            resource.raccess.save()
            return None

    elif flag_to_set == 'discoverable':
        try:
            resource.set_discoverable(flag_value, user)  # checks access control
        except ValidationError as v:
            return str(v)

    elif flag_to_set == 'public':
        try:
            resource.set_public(flag_value, user)  # checks access control
        except ValidationError as v:
            return str(v)
    else:
        return "Unrecognized resource flag {}".format(flag_to_set)
    return None


class FindGroupsView(TemplateView):
    template_name = 'pages/groups-unauthenticated.html'  # default view is for users not logged in

    def dispatch(self, *args, **kwargs):
        if self.request.user.is_authenticated():
            self.template_name = 'pages/groups-authenticated.html'  # update template if user is logged in
        return super(FindGroupsView, self).dispatch(*args, **kwargs)

    def get_context_data(self, **kwargs):
        if self.request.user.is_authenticated():
            u = User.objects.get(pk=self.request.user.id)

            groups = Group.objects.filter(gaccess__active=True).exclude(
                name="Hydroshare Author").select_related('gaccess')
            for g in groups:
                g.members = g.gaccess.members
                g.is_user_member = u in g.members
                g.join_request = None
                if g.is_user_member:
                    g.join_request_waiting_owner_action = False
                    g.join_request_waiting_user_action = False
                else:
                    g.join_request_waiting_owner_action = g.gaccess.group_membership_requests.filter(
                        request_from=u).exists()
                    g.join_request_waiting_user_action = g.gaccess.group_membership_requests.filter(
                        invitation_to=u).exists()

                    if g.join_request_waiting_owner_action or g.join_request_waiting_user_action:
                        g.join_request = g.gaccess.group_membership_requests.filter(request_from=u).first() or \
                                         g.gaccess.group_membership_requests.filter(invitation_to=u).first()
            return {
                'profile_user': u,
                'groups': groups
            }
        else:
            # for anonymous user
            groups = Group.objects.filter(Q(gaccess__active=True) &
                                          (Q(gaccess__discoverable=True) |
                                          Q(gaccess__public=True))).exclude(name="Hydroshare Author")

            for g in groups:
                g.members = g.gaccess.members
            return {
                'groups': groups
            }


class MyGroupsView(TemplateView):
    template_name = 'pages/my-groups.html'

    @method_decorator(login_required)
    def dispatch(self, *args, **kwargs):
        return super(MyGroupsView, self).dispatch(*args, **kwargs)

    def get_context_data(self, **kwargs):
        u = User.objects.get(pk=self.request.user.id)

        groups = u.uaccess.my_groups
        group_membership_requests = GroupMembershipRequest.objects.filter(invitation_to=u, redeemed=False).exclude(
            group_to_join__gaccess__active=False).all()
        # for each group object, set a dynamic attribute to know if the user owns the group
        for g in groups:
            g.is_group_owner = u.uaccess.owns_group(g)

        active_groups = [g for g in groups if g.gaccess.active]
        inactive_groups = [g for g in groups if not g.gaccess.active]
        my_pending_requests = GroupMembershipRequest.objects.filter(request_from=u, redeemed=False).exclude(
            group_to_join__gaccess__active=False)
        return {
            'profile_user': u,
            'groups': active_groups,
            'inactive_groups': inactive_groups,
            'my_pending_requests': my_pending_requests,
            'group_membership_requests': group_membership_requests
        }


class AddUserForm(forms.Form):
    user = forms.ModelChoiceField(User.objects.all(), widget=autocomplete_light.ChoiceWidget("UserAutocomplete"))


def user_json(user):
    """ JSON format for user data suitable for UI """
    if user is not None:
        return {
            'type': 'User',
            'username': user.username,
            'first_name': user.first_name,
            'last_name': user.last_name,
            'email': user.email
        }
    else:
        return {}


def group_json(group):
    """ JSON format for group data suitable for UI """
    if group is not None:
        try:
            url = group.gaccess.picture.url
        except ValueError:
            url = ""
        return {
            'type': 'Group',
            'name': group.name,
            'active': group.gaccess.active,
            'discoverable': group.gaccess.discoverable,
            'public': group.gaccess.public,
            'shareable': group.gaccess.shareable,
            'auto_approve': group.gaccess.auto_approve,
            'requires_explanation': group.gaccess.requires_explanation,
            'purpose': group.gaccess.purpose,
            'email': group.gaccess.email,
            'date_created': group.gaccess.date_created.strftime("%m/%d/%Y, %H:%M:%S"),
            'picture': url,
            'owners': [user_json(u) for u in group.gaccess.owners]
        }
    else:
        return {}


def community_json(community):
    """ JSON format for community data suitable for UI """
    if community is not None:
        try:
            url = community.picture.url
        except ValueError:
            url = ""
        return {
            'id': community.id,
            'type': 'Community',
            'name': community.name,
            'description': community.description or '',
            'purpose': community.purpose or '',
            'auto_approve': 1 if community.auto_approve == True else 0,
            'date_created': community.date_created.strftime("%m/%d/%Y, %H:%M:%S"),
            'picture': url,
            'closed': 1 if community.closed == True else 0,
            'owners': [user_json(u) for u in community.owners]
        }
    else:
        return {}


def gcr_json(request):
    """ JSON format for request data suitable for UI """
    return {
        'type': 'GroupCommunityRequest',
        'group': group_json(request.group),
        'community': community_json(request.community),
        'group_owner': user_json(request.group_owner),
        'community_owner': user_json(request.community_owner),
        'when_community': (request.when_community.strftime("%m/%d/%Y, %H:%M:%S")
                            if request.when_community is not None
                            else ""),
        'when_group': (request.when_group.strftime("%m/%d/%Y, %H:%M:%S")
                        if request.when_group is not None
                        else ""),
        'privilege': request.privilege,
        'redeemed': request.redeemed
    }


@login_required
def request_new_community(request, *args, **kwargs):
    """ A view function to server request for creating a new community """

    community_form = RequestNewCommunityForm(request.POST, request.FILES)
    if community_form.is_valid():
        try:
            new_community_request = community_form.save(request)
            new_community_name = new_community_request.community_to_approve.name
            msg = f"New community ({new_community_name}) request was successful."
            messages.success(request, msg)
            return HttpResponseRedirect(reverse('my_communities'))
        except PermissionDenied:
            err_msg = f"You don't have permission to request new community"
            messages.error(request, err_msg)
        except Exception as ex:
            messages.error(request, f"Community request errors:{str(ex)}.")

    else:
        messages.error(request, "Community request errors:{}.".format(community_form.errors.as_json))

    return HttpResponseRedirect(request.META['HTTP_REFERER'])


class GroupView(TemplateView):
    template_name = 'pages/group-unauthenticated.html'

    def hydroshare_denied(self, gid, cid=None):
        user = self.request.user
        if not user or not user.is_authenticated:
            message = "You must be logged in to access this function."
            logger.error(message)
            return message

        try:
            group = Group.objects.get(id=gid)
        except Group.DoesNotExist:
            message = "group id {} not found".format(gid)
            logger.error(message)
            return message

        if user.uaccess.owns_group(group):
            if cid is None:
                return ""
            else:
                community = Community.objects.filter(id=cid)
                if community.count() < 1:
                    message = "community id {} not found".format(cid)
                    logger.error(message)
                    return message
                else:
                    return ""

        else:
            message = "user {} ({}) does not own group {} ({})"\
                      .format(user.username, user.id, group.name, group.id)
            logger.error(message)
            return message

    def dispatch(self, *args, **kwargs):
        if self.request.user.is_authenticated():
            self.template_name = 'pages/group.html'
        return super(GroupView, self).dispatch(*args, **kwargs)

    def get_context_data(self, **kwargs):
        context = {}
        message = ''
        group_id = kwargs['group_id']
        g = Group.objects.get(pk=group_id)

        if 'cid' in kwargs:
            cid = kwargs['cid']
        else:
            cid = None

        if 'action' in kwargs:
            action = kwargs['action']
        else:
            action = None

        denied = self.hydroshare_denied(group_id, cid=cid)
        communitiesContext = {}

        if denied == "":
            user = self.request.user
            group = Group.objects.get(id=group_id)
            if 'action' in kwargs:
                community = Community.objects.get(id=cid)
                if action == 'approve':
                    gcr = GroupCommunityRequest.objects.get(
                        group=group, community=community)
                    if gcr.redeemed:  # reset to unredeemed in order to approve
                        gcr.reset(responder=user)
                    message, worked = gcr.approve(responder=user)
                    logger.debug("message = '{}' worked='{}'".format(message, worked))

                elif action == 'decline':
                    gcr = GroupCommunityRequest.objects.get(
                        group=group, community=community)
                    message, worked = gcr.decline(responder=user)
                    logger.debug("message = '{}' worked='{}'".format(message, worked))

                elif action == 'join':
                    message, worked = GroupCommunityRequest.create_or_update(
                        group=group, community=community, requester=user)
                    logger.debug("message = '{}' worked='{}'".format(message, worked))

                elif action == 'leave':
                    message, worked = GroupCommunityRequest.remove(
                        requester=user, group=group, community=community)
                    logger.debug("message = '{}' worked='{}'".format(message, worked))

                elif action == 'retract':  # remove a pending request
                    message, worked = GroupCommunityRequest.retract(
                        requester=user, group=group, community=community)
                    logger.debug("message = '{}' worked='{}'".format(message, worked))

                else:
                    message = "unknown action '{}'".format(action)
                    logger.error(message)

            communitiesContext['denied'] = denied  # empty string means ok
            communitiesContext['message'] = message
            # communitiesContext['user'] = get_access_object(user, "user", False)
            communitiesContext['group'] = group
            communitiesContext['gid'] = group_id

            # communities joined
            communitiesContext['joined'] = []
            for c in Community.objects.filter(c2gcp__group=group).order_by('name'):
                communitiesContext['joined'].append(community_json(c))

            # invites from communities to be approved or declined
            communitiesContext['approvals'] = []
            for r in GroupCommunityRequest.objects.filter(
                    group=group,
                    group__gaccess__active=True,
                    group_owner__isnull=True).order_by('community__name'):
                context['approvals'].append(gcr_json(r))

            # pending requests from this group
            communitiesContext['pending'] = []
            for r in GroupCommunityRequest.objects.filter(
                    group=group, redeemed=False, community_owner__isnull=True)\
                    .order_by('community__name'):
                communitiesContext['pending'].append(gcr_json(r))

            # Communities that can be joined.
            communitiesContext['available_to_join'] = []
            for c in Community.objects.filter().exclude(invite_c2gcr__group=group)\
                                               .exclude(c2gcp__group=group)\
                                               .order_by('name'):
                                            #    .exclude(closed=True)\
                communitiesContext['available_to_join'].append(community_json(c))

            # requests that were declined by others
            communitiesContext['they_declined'] = []
            for r in GroupCommunityRequest.objects.filter(
                    group=group, redeemed=True, approved=False,
                    when_group__lt=F('when_community')).order_by('community__name'):
                communitiesContext['they_declined'].append(gcr_json(r))

            # requests that were declined by us
            communitiesContext['we_declined'] = []
            for r in GroupCommunityRequest.objects.filter(
                    group=group, redeemed=True, approved=False,
                    when_group__gt=F('when_community')).order_by('community__name'):
                communitiesContext['we_declined'].append(r)
        else:  # non-empty denied means an error.
            communitiesContext['denied'] = denied

        group_resources = []
        # for each of the resources this group has access to, set resource dynamic
        # attributes (grantor - group member who granted access to the resource) and (date_granted)
        for res in g.gaccess.view_resources:
            grp = GroupResourcePrivilege.objects.get(resource=res, group=g)
            res.grantor = grp.grantor
            res.date_granted = grp.start
            group_resources.append(res)

        group_resources = sorted(group_resources, key=lambda x: x.date_granted, reverse=True)

        context['group'] = g
        context['gid'] = g.id
        context['view_users'] = g.gaccess.get_users_with_explicit_access(PrivilegeCodes.VIEW)
        context['add_view_user_form'] = AddUserForm()
        context['communities'] = communitiesContext

        if self.request.user.is_authenticated():
            group_members = g.gaccess.members
            u = User.objects.get(pk=self.request.user.id)
            u.is_group_owner = u.uaccess.owns_group(g)
            u.is_group_editor = g in u.uaccess.edit_groups
            u.is_group_viewer = g in u.uaccess.view_groups or g.gaccess.public or g.gaccess.discoverable
            u.is_group_member = u in group_members

            g.join_request_waiting_owner_action = g.gaccess.group_membership_requests.filter(request_from=u).exists()
            g.join_request_waiting_user_action = g.gaccess.group_membership_requests.filter(invitation_to=u).exists()
            g.join_request = g.gaccess.group_membership_requests.filter(invitation_to=u).first()

            # This will exclude requests from inactive users made for themselves 
            # as well as invitations from innactive users to others
            g.gaccess.active_group_membership_requests = g.gaccess.group_membership_requests.filter(
                Q(request_from__is_active=True),
                Q(invitation_to=None) | Q(invitation_to__is_active=True)
            )

            if u not in group_members:
                group_resources = [r for r in group_resources if r.raccess.public or r.raccess.discoverable]

            context['group_resources'] = group_resources
            context['profile_user'] = u
        else:
            public_group_resources = [r for r in group_resources if r.raccess.public or r.raccess.discoverable]
            context['group_resources'] = public_group_resources
        
        return context

@login_required
def my_resources_filter_counts(request, *args, **kwargs):
    """
    View for counting resources that belong to a given user.
    """
    filter=request.GET.getlist('filter', default=None)
    u = User.objects.get(pk=request.user.id)

    filter_counts = get_my_resources_filter_counts(u)

    return JsonResponse({
        'filter_counts': filter_counts
    })

@login_required
def my_resources(request, *args, **kwargs):
    """
    View for listing resources that belong to a given user.

    Renders either a full my-resources page, or just a table of new resorces
    """

    if not request.is_ajax():
        filter=request.GET.getlist('f', default=[])
    else:
        filter = [request.GET['new_filter']]
    u = User.objects.get(pk=request.user.id)

    if not filter:
        # add default filters
        filter = ['owned', 'discovered', 'favorites']

    if 'shared' in filter: 
        filter.remove('shared')
        filter.append('viewable')
        filter.append('editable')

    resource_collection = get_my_resources_list(u, annotate=True, filter=filter)

    context = {
        'collection': resource_collection
    }

    if not request.is_ajax():
        return render(request,
                      'pages/my-resources.html',
                      context)
    else:
        from django.template.loader import render_to_string
        trows = render_to_string(
                    'includes/my-resources-trows.html',
                      context, request)
        return JsonResponse({
            "trows": trows,
        })<|MERGE_RESOLUTION|>--- conflicted
+++ resolved
@@ -38,18 +38,9 @@
 from hs_access_control.models import Community, GroupCommunityRequest, GroupMembershipRequest, GroupResourcePrivilege, \
     PrivilegeCodes
 from hs_core import hydroshare
-<<<<<<< HEAD
 from hs_core.enums import RelationTypes
 from hs_core.hydroshare import utils
 from hs_core.hydroshare.resource import METADATA_STATUS_INSUFFICIENT, METADATA_STATUS_SUFFICIENT, \
-=======
-from hs_core.hydroshare.utils import get_resource_by_shortkey, resource_modified, resolve_request
-from .utils import authorize, upload_from_irods, ACTION_TO_AUTHORIZE, run_script_to_update_hyrax_input_files, \
-    get_my_resources_list, send_action_to_take_email, get_coverage_data_dict, get_my_resources_filter_counts
-
-from hs_core.models import GenericResource, resource_processor, CoreMetaData, Subject, TaskNotification
-from hs_core.hydroshare.resource import METADATA_STATUS_SUFFICIENT, METADATA_STATUS_INSUFFICIENT, \
->>>>>>> f50f447b
     update_quota_usage as update_quota_usage_utility
 from hs_core.hydroshare.utils import get_resource_by_shortkey, resolve_request, resource_modified
 from hs_core.models import CoreMetaData, GenericResource, Subject, TaskNotification, resource_processor
@@ -68,7 +59,8 @@
 from . import resource_rest_api
 from . import resource_ticket_rest_api
 from . import user_rest_api
-from .utils import ACTION_TO_AUTHORIZE, authorize, get_coverage_data_dict, get_my_resources_list, \
+from .utils import ACTION_TO_AUTHORIZE, authorize, get_coverage_data_dict, get_my_resources_filter_counts, \
+    get_my_resources_list, \
     run_script_to_update_hyrax_input_files, send_action_to_take_email, upload_from_irods
 
 logger = logging.getLogger(__name__)
@@ -404,7 +396,10 @@
 
     return HttpResponseRedirect(request.META['HTTP_REFERER'])
 
+
 res_id = openapi.Parameter('id', openapi.IN_PATH, description="Id of the resource", type=openapi.TYPE_STRING)
+
+
 @swagger_auto_schema(method='get', operation_description="Gets all key/value metadata for the resource",
                      responses={200: "key/value metadata"}, manual_parameters=[res_id])
 @swagger_auto_schema(method='post', operation_description="Updates key/value metadata for the resource",
@@ -844,7 +839,8 @@
     if request.is_ajax():
         task = copy_resource_task.apply_async((shortkey, None, user.username))
         task_id = task.task_id
-        task_dict = get_or_create_task_notification(task_id, name='resource copy', payload=shortkey, username=user.username)
+        task_dict = get_or_create_task_notification(task_id, name='resource copy', payload=shortkey,
+                                                    username=user.username)
         return JsonResponse(task_dict)
     else:
         try:
@@ -853,9 +849,14 @@
         except utils.ResourceCopyException:
             return HttpResponseRedirect(res.get_absolute_url())
 
-res_id = openapi.Parameter('id', openapi.IN_PATH, description="Id of the resource to be copied", type=openapi.TYPE_STRING)
+
+res_id = openapi.Parameter('id', openapi.IN_PATH, description="Id of the resource to be copied",
+                           type=openapi.TYPE_STRING)
+
+
 @swagger_auto_schema(method='post', operation_description="Copy a resource",
-                     responses={202: "Returns the resource ID of the newly created resource"}, manual_parameters=[res_id])
+                     responses={202: "Returns the resource ID of the newly created resource"},
+                     manual_parameters=[res_id])
 @api_view(['POST'])
 def copy_resource_public(request, pk):
     '''
@@ -898,7 +899,11 @@
                                                          'this resource: ' + str(ex)
             return HttpResponseRedirect(res.get_absolute_url())
 
-res_id = openapi.Parameter('id', openapi.IN_PATH, description="Id of the resource to be versioned", type=openapi.TYPE_STRING)
+
+res_id = openapi.Parameter('id', openapi.IN_PATH, description="Id of the resource to be versioned",
+                           type=openapi.TYPE_STRING)
+
+
 @swagger_auto_schema(method='post', operation_description="Create a new version of a resource",
                      responses={202: "Returns the resource ID of the new version"}, manual_parameters=[res_id])
 @api_view(['POST'])
@@ -972,7 +977,10 @@
     return JsonResponse(ajax_response_data)
 
 
-res_id = openapi.Parameter('id', openapi.IN_PATH, description="Id of the resource to be flagged", type=openapi.TYPE_STRING)
+res_id = openapi.Parameter('id', openapi.IN_PATH, description="Id of the resource to be flagged",
+                           type=openapi.TYPE_STRING)
+
+
 @swagger_auto_schema(method='post', operation_description="Set resource flag to 'Public'",
                      responses={202: "Returns the resource ID of the new version"}, manual_parameters=[res_id])
 @api_view(['POST'])
@@ -1318,7 +1326,6 @@
         self._set_privacy_level(group_to_update, privacy_level)
 
 
-
 @processor_for(GenericResource)
 def add_generic_context(request, page):
     user = request.user
@@ -1534,6 +1541,7 @@
                                 " this group.")
 
     return HttpResponseRedirect(request.META['HTTP_REFERER'])
+
 
 @login_required
 def share_group_with_user(request, group_id, user_id, privilege, *args, **kwargs):
@@ -1750,7 +1758,10 @@
     return render(request, 'pages/metadata_terms.html')
 
 
-uid = openapi.Parameter('user_identifier', openapi.IN_PATH, description="id of the user for which data is needed", type=openapi.TYPE_INTEGER)
+uid = openapi.Parameter('user_identifier', openapi.IN_PATH, description="id of the user for which data is needed",
+                        type=openapi.TYPE_INTEGER)
+
+
 @swagger_auto_schema(method='get', operation_description="Get user data",
                      responses={200: "Returns JsonResponse containing user data"}, manual_parameters=[uid])
 @api_view(['GET'])
@@ -2294,8 +2305,9 @@
         else:
             public_group_resources = [r for r in group_resources if r.raccess.public or r.raccess.discoverable]
             context['group_resources'] = public_group_resources
-        
+
         return context
+
 
 @login_required
 def my_resources_filter_counts(request, *args, **kwargs):
@@ -2311,6 +2323,7 @@
         'filter_counts': filter_counts
     })
 
+
 @login_required
 def my_resources(request, *args, **kwargs):
     """
@@ -2329,7 +2342,7 @@
         # add default filters
         filter = ['owned', 'discovered', 'favorites']
 
-    if 'shared' in filter: 
+    if 'shared' in filter:
         filter.remove('shared')
         filter.append('viewable')
         filter.append('editable')
@@ -2346,9 +2359,7 @@
                       context)
     else:
         from django.template.loader import render_to_string
-        trows = render_to_string(
-                    'includes/my-resources-trows.html',
-                      context, request)
+        trows = render_to_string('includes/my-resources-trows.html', context, request)
         return JsonResponse({
             "trows": trows,
         })