--- conflicted
+++ resolved
@@ -294,21 +294,6 @@
         frm = AddUserForm(data=request.POST)
         _share_resource_with_user(request, frm, res, user, PrivilegeCodes.OWNER)
     elif t == 'make_public':
-<<<<<<< HEAD
-        #if res.metadata.has_all_required_elements():
-        if res.can_be_public:
-            res.public = True
-            res.discoverable = True
-            res.save()
-    elif t == 'make_private':
-        res.public = False
-        res.discoverable = False
-        res.save()
-    elif t == 'make_discoverable':
-        res.public = False
-        res.discoverable = True
-        res.save()
-=======
         _set_resource_sharing_status(request, user, res, True)
     elif t == 'make_private':
         _set_resource_sharing_status(request, user, res, False)
@@ -373,7 +358,6 @@
             return HttpResponseRedirect('/my-resources/')
     except HSAccessException as exp:
         messages.error(request, exp.message)
->>>>>>> 6d9afdbb
 
     return HttpResponseRedirect(request.META['HTTP_REFERER'])
 
