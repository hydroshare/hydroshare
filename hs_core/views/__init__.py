--- conflicted
+++ resolved
@@ -815,16 +815,7 @@
     else:
         ajax_response_data['status'] = 'success'
 
-<<<<<<< HEAD
     return JsonResponse(ajax_response_data)
-=======
-    if request.META.get('HTTP_REFERER', None):
-        request.session['resource-mode'] = request.POST.get('resource-mode', 'view')
-
-        return HttpResponseRedirect(request.META.get('HTTP_REFERER', None))
-
-    return HttpResponse(status=202)
->>>>>>> 62bb83e6
 
 
 @api_view(['POST'])
