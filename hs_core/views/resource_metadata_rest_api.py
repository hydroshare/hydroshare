--- conflicted
+++ resolved
@@ -1,4 +1,3 @@
-<<<<<<< HEAD
 import logging
 
 from django.http import QueryDict
@@ -171,212 +170,6 @@
 
     allowed_methods = ('GET', 'PUT')
 
-    serializer_class = CoreMetaDataSerializer
-
-    def get(self, request, pk):
-        view_utils.authorize(request, pk, needed_permission=ACTION_TO_AUTHORIZE.VIEW_METADATA)
-        resource = hydroshare.get_resource_by_shortkey(shortkey=pk)
-        serializer = resource.metadata.serializer
-        return Response(data=serializer.data, status=status.HTTP_200_OK)
-
-    def put(self, request, pk):
-        # Update science metadata
-        resource, _, _ = view_utils.authorize(
-            request, pk,
-            needed_permission=ACTION_TO_AUTHORIZE.EDIT_RESOURCE)
-
-        metadata = []
-        put_data = request.data.copy()
-
-        # convert the QueryDict to dict
-        if isinstance(put_data, QueryDict):
-            put_data = put_data.dict()
-        try:
-            resource.metadata.parse_for_bulk_update(put_data, metadata)
-            hydroshare.update_science_metadata(pk=pk, metadata=metadata, user=request.user)
-        except Exception as ex:
-            error_msg = {
-                'resource': "Resource metadata update failed: %s, %s"
-                            % (ex.__class__, str(ex))
-            }
-            raise ValidationError(detail=error_msg)
-
-        resource = hydroshare.get_resource_by_shortkey(shortkey=pk)
-        serializer = resource.metadata.serializer
-        return Response(data=serializer.data, status=status.HTTP_202_ACCEPTED)
-=======
-import logging
-
-from django.http import QueryDict
-
-from rest_framework.response import Response
-from rest_framework.exceptions import ValidationError
-from rest_framework import status
-from rest_framework import generics
-from rest_framework import serializers
-
-from hs_core import hydroshare
-from hs_core.models import Contributor, CoreMetaData, Coverage, Creator, Date, \
-    Format, FundingAgency, Identifier, Subject, Source, Relation
-from hs_core.views import utils as view_utils
-from hs_core.views.utils import ACTION_TO_AUTHORIZE
-
-logger = logging.getLogger(__name__)
-
-
-class Identifiers(serializers.DictField):
-    child = serializers.CharField()
-
-
-class PartySerializer(serializers.Serializer):
-    name = serializers.CharField()
-    description = serializers.URLField(required=False)
-    organization = serializers.CharField(required=False)
-    email = serializers.EmailField(required=False)
-    address = serializers.CharField(required=False)
-    phone = serializers.CharField(required=False)
-    homepage = serializers.URLField(required=False)
-    identifiers = Identifiers(required=False)
-
-    class Meta:
-        model = Creator
-        fields = {'name', 'description', 'organization', 'email',
-                  'address', 'phone', 'homepage', 'identifiers'}
-
-
-class CreatorSerializer(PartySerializer):
-    order = serializers.IntegerField(required=False)
-
-    class Meta:
-        model = Contributor
-
-
-class DateSerializer(serializers.Serializer):
-    # term = 'Date'
-    type = serializers.CharField(required=False)
-    start_date = serializers.DateTimeField(required=False)
-    end_date = serializers.DateTimeField(required=False)
-
-    class Meta:
-        model = Date
-
-
-class CoverageSerializer(serializers.Serializer):
-    type = serializers.CharField(required=False)
-    value = serializers.SerializerMethodField(required=False)
-
-    class Meta:
-        model = Coverage
-
-    def get_value(self, obj):
-        return obj.value
-
-
-class FormatSerializer(serializers.Serializer):
-    value = serializers.CharField(required=False)
-
-    class Meta:
-        model = Format
-
-
-class FundingAgencySerializer(serializers.Serializer):
-    agency_name = serializers.CharField()
-    award_title = serializers.CharField(required=False)
-    award_number = serializers.CharField(required=False)
-    agency_url = serializers.URLField(required=False)
-
-    class Meta:
-        model = FundingAgency
-
-
-class IdentifierSerializer(serializers.Serializer):
-    name = serializers.CharField(required=False)
-    url = serializers.URLField(required=False)
-
-    class Meta:
-        model = Identifier
-
-
-class SubjectSerializer(serializers.Serializer):
-    value = serializers.CharField(required=False)
-
-    class Meta:
-        model = Subject
-
-
-class SourceSerializer(serializers.Serializer):
-    derived_from = serializers.CharField(required=False)
-
-    class Meta:
-        model = Source
-
-
-class RelationSerializer(serializers.Serializer):
-    type = serializers.CharField(required=False)
-    value = serializers.CharField(required=False)
-
-    class Meta:
-        model = Relation
-
-
-class CoreMetaDataSerializer(serializers.Serializer):
-    title = serializers.CharField(required=False)
-    creators = CreatorSerializer(required=False, many=True)
-    contributors = PartySerializer(required=False, many=True)
-    coverages = CoverageSerializer(required=False, many=True)
-    dates = DateSerializer(required=False, many=True)
-    description = serializers.CharField(required=False)
-    formats = FormatSerializer(required=False, many=True)
-    funding_agencies = FundingAgencySerializer(required=False, many=True)
-    identifiers = IdentifierSerializer(required=False, many=True)
-    language = serializers.CharField(required=False)
-    rights = serializers.CharField(required=False)
-    type = serializers.CharField(required=False)
-    publisher = serializers.CharField(required=False)
-    sources = SourceSerializer(required=False, many=True)
-    subjects = SubjectSerializer(required=False, many=True)
-    relations = RelationSerializer(required=False, many=True)
-
-    class Meta:
-        model = CoreMetaData
-
-
-class MetadataElementsRetrieveUpdate(generics.RetrieveUpdateDestroyAPIView):
-    """
-    Retrieve resource science (Dublin Core) metadata
-
-    REST URL: /hsapi/resource/{pk}/scimeta/elements/
-    HTTP method: GET
-
-    :type pk: str
-    :param pk: id of the resource
-    :return: resource science metadata as JSON document
-    :rtype: str
-    :raises:
-    NotFound: return json format: {'detail': 'No resource was found for resource id:pk'}
-    PermissionDenied: return json format: {'detail': 'You do not have permission to perform
-    this action.'}
-
-    REST URL: /hsapi/resource/{pk}/scimeta/elements/
-    HTTP method: PUT
-
-    :type pk: str
-    :param pk: id of the resource
-    :type request: JSON formatted string
-    :param request: resource metadata
-    :return: updated resource science metadata as JSON document
-    :rtype: str
-    :raises:
-    NotFound: return json format: {'detail': 'No resource was found for resource id':pk}
-    PermissionDenied: return json format: {'detail': 'You do not have permission to perform
-    this action.'}
-    ValidationError: return json format: {parameter-1': ['error message-1'],
-    'parameter-2': ['error message-2'], .. }
-    """
-    ACCEPT_FORMATS = ('application/json',)
-
-    allowed_methods = ('GET', 'PUT')
-
     # Overwritten by resource types with extended metadata
     serializer_class = CoreMetaDataSerializer
 
@@ -412,5 +205,4 @@
         resource = hydroshare.get_resource_by_shortkey(shortkey=pk)
         serializer = resource.metadata.serializer
         self.serializer_class = serializer
-        return Response(data=serializer.data, status=status.HTTP_202_ACCEPTED)
->>>>>>> 25a09104
+        return Response(data=serializer.data, status=status.HTTP_202_ACCEPTED)