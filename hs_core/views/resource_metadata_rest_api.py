--- conflicted
+++ resolved
@@ -230,13 +230,10 @@
                 for subject in put_data.pop('subjects'):
                     metadata.append({"subject": {"value": subject['value']}})
 
-<<<<<<< HEAD
-=======
             if 'relations' in keys_to_update:
                 for relation in put_data.pop('relations'):
                     metadata.append({"relation": relation})
 
->>>>>>> a31f2d6f
             hydroshare.update_science_metadata(pk=pk, metadata=metadata, user=request.user)
         except Exception as ex:
             error_msg = {
