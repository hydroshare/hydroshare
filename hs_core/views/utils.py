--- conflicted
+++ resolved
@@ -570,11 +570,6 @@
         for f in res_file_set:
             filename = f.storage_path
             if filename.startswith(folderpath):
-<<<<<<< HEAD
-                # Pabitra - This code related to logical file has been implemented as a hotfix to
-                # release-candidate-1.10.0. Expect get conflicts when updating to develop
-=======
->>>>>>> c6b1488a
                 # TODO: integrate deletion of logical file with ResourceFile.delete
                 # delete the logical file object if the resource file has one
                 if f.has_logical_file:
@@ -708,8 +703,8 @@
     :param folder_path: the relative path for the folder to be removed under res_id collection.
     :return:
     """
-    # if __debug__:
-    #     assert(folder_path.startswith("data/contents/"))
+    if __debug__:
+        assert(folder_path.startswith("data/contents/"))
 
     resource = hydroshare.utils.get_resource_by_shortkey(res_id)
     istorage = resource.get_irods_storage()
@@ -761,9 +756,9 @@
 
     Note: this utilizes partly qualified pathnames data/contents/foo rather than just 'foo'
     """
-    # if __debug__:
-    #     assert(src_path.startswith("data/contents/"))
-    #     assert(tgt_path.startswith("data/contents/"))
+    if __debug__:
+        assert(src_path.startswith("data/contents/"))
+        assert(tgt_path.startswith("data/contents/"))
 
     resource = hydroshare.utils.get_resource_by_shortkey(res_id)
     istorage = resource.get_irods_storage()
