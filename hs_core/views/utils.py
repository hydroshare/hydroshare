import errno
import json
import logging
import os
import shutil
import string
from collections import namedtuple
from datetime import datetime
from tempfile import NamedTemporaryFile
from urllib.error import HTTPError, URLError
from urllib.request import Request, urlopen
from urllib import parse
from uuid import uuid4

import paramiko
from dateutil import parser
from django.apps import apps
from django.contrib.auth.models import Group, User
from django.contrib.contenttypes.models import ContentType
from django.core.exceptions import ObjectDoesNotExist, PermissionDenied
from django.core.exceptions import SuspiciousFileOperation
from django.core.files.base import File
from django.urls import reverse
from django.core.validators import URLValidator
from django.db.models import When, Case, Value, BooleanField, Prefetch
from django.db.models.query import prefetch_related_objects
from django.http import HttpResponse, QueryDict
from django.utils.http import int_to_base36
from mezzanine.conf import settings
from mezzanine.utils.email import subject_template, send_mail_template
from mezzanine.utils.urls import next_url
from rest_framework import status
from rest_framework.exceptions import NotFound, ValidationError

from django_irods.icommands import SessionException
from django_irods.storage import IrodsStorage
from hs_access_control.models import PrivilegeCodes
from hs_core import hydroshare
from hs_core.enums import RelationTypes
from hs_core.hydroshare import add_resource_files
from hs_core.hydroshare import check_resource_type, delete_resource_file
from hs_core.hydroshare.utils import check_aggregations
from hs_core.hydroshare.utils import get_file_mime_type
from hs_core.models import AbstractMetaDataElement, BaseResource, Relation, \
    ResourceFile, get_user, CoreMetaData
from hs_core.signals import pre_metadata_element_create, post_delete_file_from_resource
from hs_core.tasks import create_temp_zip, FileOverrideException
from hs_file_types.utils import set_logical_file_type
from theme.backends import without_login_date_token_generator

ActionToAuthorize = namedtuple('ActionToAuthorize',
                               'VIEW_METADATA, '
                               'VIEW_RESOURCE, '
                               'EDIT_RESOURCE, '
                               'SET_RESOURCE_FLAG, '
                               'DELETE_RESOURCE, '
                               'CREATE_RESOURCE_VERSION, '
                               'VIEW_RESOURCE_ACCESS, '
                               'EDIT_RESOURCE_ACCESS')
ACTION_TO_AUTHORIZE = ActionToAuthorize(0, 1, 2, 3, 4, 5, 6, 7)
logger = logging.getLogger(__name__)


def json_or_jsonp(r, i, code=200):
    if not isinstance(i, str):
        i = json.dumps(i)

    if 'callback' in r:
        return HttpResponse('{c}({i})'.format(c=r['callback'], i=i),
                            content_type='text/javascript')
    elif 'jsonp' in r:
        return HttpResponse('{c}({i})'.format(c=r['jsonp'], i=i),
                            content_type='text/javascript')
    else:
        return HttpResponse(i, content_type='application/json', status=code)


# Since an SessionException will be raised for all irods-related operations from django_irods
# module, there is no need to raise iRODS SessionException from within this function
def upload_from_irods(username, password, host, port, zone, irods_fnames, res_files):
    """
    use iget to transfer selected data object from irods zone to local as a NamedTemporaryFile
    :param username: iRODS login account username used to download irods data object for uploading
    :param password: iRODS login account password used to download irods data object for uploading
    :param host: iRODS login host used to download irods data object for uploading
    :param port: iRODS login port used to download irods data object for uploading
    :param zone: iRODS login zone used to download irods data object for uploading
    :param irods_fnames: the data object file name to download to local for uploading
    :param res_files: list of files for uploading to create resources
    :raises SessionException(proc.returncode, stdout, stderr) defined in django_irods/icommands.py
            to capture iRODS exceptions raised from iRODS icommand subprocess run triggered from
            any method calls from IrodsStorage() if an error or exception ever occurs
    :return: None, but the downloaded file from the iRODS will be appended to res_files list for
    uploading
    """
    irods_storage = IrodsStorage()
    irods_storage.set_user_session(username=username, password=password, host=host, port=port,
                                   zone=zone)
    ifnames = irods_fnames.split(',')
    for ifname in ifnames:
        size = irods_storage.size(ifname)
        tmpFile = irods_storage.download(ifname)
        fname = os.path.basename(ifname.rstrip(os.sep))
        fileobj = File(file=tmpFile, name=fname)
        fileobj.size = size
        res_files.append(fileobj)

    # delete the user session after iRODS file operations are done
    irods_storage.delete_user_session()


def validate_url(url):
    """
    Validate URL
    :param url: input url to be validated
    :return: [True, ''] if url is valid,[False, 'error message'] if url is not valid
    """
    # validate url's syntax is valid
    error_message = "The URL that you entered is not valid. Please enter a valid http, https, " \
                    "ftp, or ftps URL."
    try:
        validator = URLValidator(schemes=('http', 'https', 'ftp', 'ftps'))
        validator(url)
    except ValidationError:
        return False, error_message

    # validate url is valid, i.e., can be opened
    try:
        # have to add a User-Agent header and pass in a Request to urlopen to test
        # whether a url can be resolved since some valid website URLs block web
        # spiders/bots, which raises a 403 Forbidden HTTPError
        url_req = Request(url, headers={'User-Agent': 'Mozilla/5.0'})
        urlopen(url_req)
    except (HTTPError, URLError):
        return False, error_message

    return True, ''


def add_url_file_to_resource(res_id, ref_url, ref_file_name, curr_path):
    """
    Create URL file and add it to resource
    :param res_id: resource id to add url file to
    :param ref_url: referenced url to create the url file
    :param ref_file_name: referenced url file name to be created
    :param curr_path: the folder path in the resource to add url file to
    :return: file object being added into resource if successful, otherwise, return None
    """
    # create URL file
    urltempfile = NamedTemporaryFile()
    urlstring = '[InternetShortcut]\nURL=' + ref_url + '\n'
    urltempfile.write(urlstring.encode())
    fileobj = File(file=urltempfile, name=ref_file_name)

    filelist = add_resource_files(res_id, fileobj, folder=curr_path)

    if filelist:
        return filelist[0]
    else:
        return None


def add_reference_url_to_resource(user, res_id, ref_url, ref_name, curr_path,
                                  validate_url_flag=True):
    """
    Add a reference URL to a composite resource if URL is valid, otherwise, return error message
    :param user: requesting user
    :param res_id: resource uuid
    :param ref_url: reference url to be added to the resource
    :param ref_name: file name of the referenced url in internet shortcut format
    :param curr_path: the folder path in the resource to add the referenced url to
    :param validate_url_flag: optional with default being True, indicating whether url validation
    needs to be performed or not
    :return: 200 status code, 'success' message, and file_id if it succeeds, otherwise,
    return error status code, error message, and None (for file_id).
    """
    # replace space with underline char
    ref_name = ref_name.strip().lower().replace(' ', '_')
    # strip out non-standard chars from ref_name
    valid_chars_in_file_name = '-_.{}{}'.format(string.ascii_letters, string.digits)
    ref_name = ''.join(c for c in ref_name if c in valid_chars_in_file_name)

    if not ref_name.endswith('.url'):
        ref_name += '.url'

    if validate_url_flag:
        is_valid, err_msg = validate_url(ref_url)
        if not is_valid:
            return status.HTTP_400_BAD_REQUEST, err_msg, None

    res = hydroshare.utils.get_resource_by_shortkey(res_id)
    if res.raccess.published and not user.is_superuser:
        err_msg = "Only admin can add file to a published resource"
        return status.HTTP_400_BAD_REQUEST, err_msg, None

    f = add_url_file_to_resource(res_id, ref_url, ref_name, curr_path)

    if not f:
        return status.HTTP_500_INTERNAL_SERVER_ERROR, 'New url file failed to be added to the ' \
                                                      'resource', None

    # make sure the new file has logical file set and is single file aggregation
    try:
        # set 'SingleFile' logical file type to this .url file
        res = hydroshare.utils.get_resource_by_shortkey(res_id)
        set_logical_file_type(res, user, f.id, 'SingleFile', extra_data={'url': ref_url})
        hydroshare.utils.resource_modified(res, user, overwrite_bag=False)
    except Exception as ex:
        return status.HTTP_500_INTERNAL_SERVER_ERROR, str(ex), None

    return status.HTTP_200_OK, 'success', f.id


def edit_reference_url_in_resource(user, res, new_ref_url, curr_path, url_filename,
                                   validate_url_flag=True):
    """
    edit the referenced url in an url file
    :param user: requesting user
    :param res: resource object that includes the url file
    :param new_ref_url: new url to replace the old url
    :param curr_path: the folder path of the url file in the resource
    :param url_filename: the url file name in the resource
    :return: 200 status code and 'success' message if it succeeds, otherwise, return error status
    code and error message
    """
    if res.raccess.published and not user.is_superuser:
        return status.HTTP_400_BAD_REQUEST, "url file can be edited by admin only for a published resource"

    ref_name = url_filename.lower()
    if not ref_name.endswith('.url'):
        return status.HTTP_400_BAD_REQUEST, 'url_filename in the request must have .url extension'

    if validate_url_flag:
        is_valid, err_msg = validate_url(new_ref_url)
        if not is_valid:
            return status.HTTP_400_BAD_REQUEST, err_msg

    istorage = res.get_irods_storage()
    # temp path to hold updated url file to be written to iRODS
    temp_path = istorage.getUniqueTmpPath

    prefix_path = 'data/contents'
    if curr_path == prefix_path:
        folder = ''
    elif curr_path.startswith(prefix_path):
        folder = curr_path[len(prefix_path) + 1:]
    else:
        folder = curr_path

    # update url in extra_data in url file's logical file object
    f = ResourceFile.get(resource=res, file=url_filename, folder=folder)
    extra_data = f.logical_file.extra_data
    extra_data['url'] = new_ref_url
    f.logical_file.extra_data = extra_data
    f.logical_file.save()

    try:
        os.makedirs(temp_path)
    except OSError as ex:
        if ex.errno == errno.EEXIST:
            shutil.rmtree(temp_path)
            os.makedirs(temp_path)
        else:
            return status.HTTP_500_INTERNAL_SERVER_ERROR, str(ex)

    # update url file in iRODS
    urlstring = '[InternetShortcut]\nURL=' + new_ref_url + '\n'
    from_file_name = os.path.join(temp_path, ref_name)
    with open(from_file_name, 'w') as out:
        out.write(urlstring)
    target_irods_file_path = os.path.join(res.root_path, curr_path, ref_name)
    try:
        istorage.saveFile(from_file_name, target_irods_file_path)
        shutil.rmtree(temp_path)
        hydroshare.utils.resource_modified(res, user, overwrite_bag=False)
    except SessionException as ex:
        shutil.rmtree(temp_path)
        return status.HTTP_500_INTERNAL_SERVER_ERROR, ex.stderr

    return status.HTTP_200_OK, 'success'


def run_ssh_command(host, uname, pwd, exec_cmd):
    """
    run ssh client to ssh to a remote host and run a command on the remote host
    Args:
        host: remote host name to ssh to
        uname: the username on the remote host to ssh to
        pwd: the password of the user on the remote host to ssh to
        exec_cmd: the command to be executed on the remote host via ssh

    Returns:
        None, but raises SSHException from paramiko if there is any error during ssh
        connection and command execution
    """
    ssh = paramiko.SSHClient()
    ssh.set_missing_host_key_policy(paramiko.AutoAddPolicy())
    ssh.connect(host, username=uname, password=pwd)
    transport = ssh.get_transport()
    session = transport.open_session()
    session.set_combine_stderr(True)
    session.get_pty()
    session.exec_command(exec_cmd)
    stdin = session.makefile('wb', -1)
    stdout = session.makefile('r', -1)
    stdin.write("{cmd}\n".format(cmd=pwd))
    stdin.flush()
    output = stdout.readlines()
    if output:
        logger.debug(output)
    return output


# run the update script on hyrax server via ssh session for netCDF resources on demand
# when private netCDF resources are made public so that all links of data services
# provided by Hyrax service are instantaneously available on demand
def run_script_to_update_hyrax_input_files(shortkey):
    run_ssh_command(host=settings.HYRAX_SSH_HOST, uname=settings.HYRAX_SSH_PROXY_USER,
                    pwd=settings.HYRAX_SSH_PROXY_USER_PWD,
                    exec_cmd=settings.HYRAX_SCRIPT_RUN_COMMAND + ' ' + shortkey)


def rights_allows_copy(res, user):
    """
    Check whether resource copy is permitted or not by checking ownership and rights statement
    :param res: resource object to check for whether copy is allowed
    :param user: the requesting user to check for whether copy is allowed
    :return: return True if the resource can be copied; otherwise, return False
    """
    if not user.is_authenticated:
        return False

<<<<<<< HEAD
    if not user.uaccess.owns_resource(res) and \
            (res.metadata.rights.statement == "This resource is shared under the Creative "
                                              "Commons Attribution-NoDerivs CC BY-ND."
             or res.metadata.rights.statement == "This resource is shared under the Creative "
                                              "Commons Attribution-NoCommercial-NoDerivs "
                                              "CC BY-NC-ND."):
=======
    if user.uaccess.owns_resource(res):
        return True

    rights = res.metadata.rights
    if (rights.statement == "This resource is shared under the Creative "
                            "Commons Attribution-NoDerivs CC BY-ND."
        or rights.statement == "This resource is shared under the Creative "
                               "Commons Attribution-NoCommercial-NoDerivs "
                               "CC BY-NC-ND."):
>>>>>>> 08c5ea66
        return False

    return True


def authorize(request, res_id, needed_permission=ACTION_TO_AUTHORIZE.VIEW_RESOURCE, raises_exception=True):
    """
    This function checks if a user has authorization for resource related actions as outlined
    below. This function doesn't check authorization for user sharing resource with another user.

    How this function should be called for different actions on a resource by a specific user?
    1. User wants to view a resource (both metadata and content files) which includes
       downloading resource bag or resource content files:
       authorize(request, res_id=id_of_resource,
       needed_permission=ACTION_TO_AUTHORIZE.VIEW_RESOURCE)
    2. User wants to view resource metadata only:
       authorize(request, res_id=id_of_resource,
       needed_permission=ACTION_TO_AUTHORIZE.VIEW_METADATA)
    3. User wants to edit a resource which includes:
       a. edit metadata
       b. add file to resource
       c. delete a file from the resource
       authorize(request, res_id=id_of_resource,
       needed_permission=ACTION_TO_AUTHORIZE.EDIT_RESOURCE)
    4. User wants to set resource flag (public, published, shareable etc):
       authorize(request, res_id=id_of_resource,
       needed_permission=ACTION_TO_AUTHORIZE.SET_RESOURCE_FLAG)
    5. User wants to delete a resource:
       authorize(request, res_id=id_of_resource,
       needed_permission=ACTION_TO_AUTHORIZE.DELETE_RESOURCE)
    6. User wants to create new version of a resource:
       authorize(request, res_id=id_of_resource,
       needed_permission=ACTION_TO_AUTHORIZE.CREATE_RESOURCE_VERSION)

    Note: resource 'shareable' status has no effect on authorization
    """
    authorized = False
    user = get_user(request)
    if isinstance(res_id, str):
        try:
            res = hydroshare.utils.get_resource_by_shortkey(res_id, or_404=False)
        except ObjectDoesNotExist:
            raise NotFound(detail="No resource was found for resource id:%s" % res_id)
    else:
        res = res_id

    if needed_permission == ACTION_TO_AUTHORIZE.VIEW_METADATA:
        if res.raccess.discoverable or res.raccess.public or res.raccess.allow_private_sharing:
            authorized = True
        elif user.is_authenticated and user.is_active:
            authorized = user.uaccess.can_view_resource(res)
    elif user.is_authenticated and user.is_active:
        if needed_permission == ACTION_TO_AUTHORIZE.VIEW_RESOURCE:
            authorized = user.uaccess.can_view_resource(res)
        elif needed_permission == ACTION_TO_AUTHORIZE.EDIT_RESOURCE:
            authorized = user.uaccess.can_change_resource(res)
        elif needed_permission == ACTION_TO_AUTHORIZE.DELETE_RESOURCE:
            authorized = user.uaccess.can_delete_resource(res)
        elif needed_permission == ACTION_TO_AUTHORIZE.SET_RESOURCE_FLAG:
            authorized = user.uaccess.can_change_resource_flags(res)
        elif needed_permission == ACTION_TO_AUTHORIZE.CREATE_RESOURCE_VERSION:
            authorized = user.uaccess.owns_resource(res)
        elif needed_permission == ACTION_TO_AUTHORIZE.VIEW_RESOURCE_ACCESS:
            authorized = user.uaccess.can_view_resource(res)
        elif needed_permission == ACTION_TO_AUTHORIZE.EDIT_RESOURCE_ACCESS:
            authorized = user.uaccess.can_share_resource(res, PrivilegeCodes.CHANGE)
    elif needed_permission == ACTION_TO_AUTHORIZE.VIEW_RESOURCE:
        authorized = res.raccess.public or res.raccess.allow_private_sharing

    if raises_exception and not authorized:
        raise PermissionDenied
    else:
        return res, authorized, user


def validate_json(js):
    try:
        json.loads(js)
    except ValueError:
        raise ValidationError(detail='Invalid JSON')


def validate_user(user_identifier):
    if not User.objects.filter(username=user_identifier).exists():
        if not User.objects.filter(email=user_identifier).exists():
            raise ValidationError(detail='No user found for user identifier:%s' % user_identifier)


def validate_group(group_identifier):
    if not Group.objects.filter(name=group_identifier).exists():
        try:
            g_id = int(group_identifier)
            if not Group.objects.filter(pk=g_id).exists():
                raise ValidationError(
                    detail='No group found for group identifier:%s' % group_identifier)
        except ValueError:
            raise ValidationError(
                detail='No group found for group identifier:%s' % group_identifier)


def validate_metadata(metadata, resource_type):
    """
    Validate metadata including validation of resource type specific metadata.
    If validation fails, ValidationError exception is raised.

    Note: This validation does not check if a specific element is repeatable or not. If an element
    is not repeatable and the metadata list contains more than one dict for the same element type,
    then exception will be raised when that element is created the 2nd time.

    :param metadata: a list of dicts where each dict defines data for a specific metadata
    element.
    Example: the following list contains 2 dict elements - one for 'Description' element
     and the other one for "Coverage' element.
    [{'description':{'abstract': 'This is a great resource'}},
    {'coverage': {'value':{'type': 'period', 'start': 01/01/2010', 'end': '12/12/2015'}}}]
    :param resource_type: resource type name (e.g., "CollectionResource" or "CollectionResource")
    :return:

    """
    resource_class = check_resource_type(resource_type)

    validation_errors = {'metadata': []}
    for element in metadata:
        # here k is the name of the element
        # v is a dict of all element attributes/field names and field values
        k, v = list(element.items())[0]
        is_core_element = False
        model_type = None
        try:
            model_type = ContentType.objects.get(app_label=resource_class._meta.app_label, model=k)
        except ObjectDoesNotExist:
            try:
                model_type = ContentType.objects.get(app_label='hs_core', model=k)
                is_core_element = True
            except ObjectDoesNotExist:
                validation_errors['metadata'].append("Invalid metadata element name:%s." % k)

        if model_type:
            if not issubclass(model_type.model_class(), AbstractMetaDataElement):
                validation_errors['metadata'].append("Invalid metadata element name:%s." % k)

            element_attribute_names_valid = True
            for attribute_name in v:
                element_class = model_type.model_class()
                if k.lower() == 'coverage' or k.lower() == 'originalcoverage':
                    if attribute_name == 'value':
                        attribute_name = '_value'
                if hasattr(element_class(), attribute_name):
                    if callable(getattr(element_class(), attribute_name)):
                        element_attribute_names_valid = False
                        validation_errors['metadata'].append(
                            "Invalid attribute name:%s found for metadata element name:%s."
                            % (attribute_name, k))
                else:
                    element_attribute_names_valid = False
                    validation_errors['metadata'].append(
                        "Invalid attribute name:%s found for metadata element name:%s."
                        % (attribute_name, k))

            if element_attribute_names_valid:
                if is_core_element:
                    element_resource_class = BaseResource().__class__
                else:
                    element_resource_class = resource_class

                # here we expect element form validation to happen as part of the signal handler
                # in each resource type
                handler_response = pre_metadata_element_create.send(
                    sender=element_resource_class, element_name=k,
                    request=MetadataElementRequest(k, **v))

                for receiver, response in handler_response:
                    if 'is_valid' in response:
                        if not response['is_valid']:
                            validation_errors['metadata'].append(
                                "Invalid data found for metadata element name:%s." % k)
                    else:
                        validation_errors['metadata'].append(
                            "Invalid data found for metadata element name:%s." % k)

    if len(validation_errors['metadata']) > 0:
        raise ValidationError(detail=validation_errors)


class MetadataElementRequest(object):
    def __init__(self, element_name, **element_data_dict):
        if element_name.lower() == 'coverage' or element_name.lower() == 'originalcoverage':
            cov_type = element_data_dict.get('type', None)
            if 'value' in element_data_dict:
                element_data_dict = element_data_dict['value']
                if cov_type is not None:
                    element_data_dict['type'] = cov_type

        # post data must be a QueryDict
        qdict = QueryDict('', mutable=True)
        if element_name.lower() in ('creator', 'contributor'):
            identifiers = element_data_dict.pop('identifiers', None)
            if identifiers is not None:
                for key in identifiers:
                    identifier = {'identifier_name': key, 'identifier_link': identifiers[key]}
                    qdict.update(identifier)
        if element_data_dict:
            self.POST = qdict.update(element_data_dict)
        self.POST = qdict


def create_form(formclass, request):
    try:
        params = formclass(data=json.loads(request.body))
    except ValueError:
        params = formclass(data=request)

    return params


def get_metadata_contenttypes():
    """Gets a list of all metadata content types"""
    meta_contenttypes = []
    for model in apps.get_models():
        if model == CoreMetaData or issubclass(model, CoreMetaData):
            meta_contenttypes.append(ContentType.objects.get_for_model(model))
    return meta_contenttypes


def get_my_resources_filter_counts(user, **kwargs):
    """
    Gets counts of resources that belong to a given user.
    :param user: an instance of User - user who wants to see his/her resources
    :return: an json object with counts for specific filter cases
    """

    owned_resources = user.uaccess.get_resources_with_explicit_access(PrivilegeCodes.OWNER)
    # remove obsoleted resources from the owned_resources
    owned_resources = owned_resources.exclude(object_id__in=Relation.objects.filter(
        type='isReplacedBy').values('object_id')).exclude(extra_data__to_be_deleted__isnull=False)

    # get a list of resources with effective CHANGE privilege (should include resources that the
    # user has access to via group
    editable_resources = user.uaccess.get_resources_with_explicit_access(PrivilegeCodes.CHANGE, via_group=True)
    # remove obsoleted resources from the editable_resources
    editable_resources = editable_resources.exclude(
        object_id__in=Relation.objects.filter(type='isReplacedBy').values('object_id'))

    # get a list of resources with effective VIEW privilege (should include resources that the
    # user has access via group
    viewable_resources = user.uaccess.get_resources_with_explicit_access(PrivilegeCodes.VIEW, via_group=True)

    # remove obsoleted resources from the viewable_resources
    viewable_resources = viewable_resources.exclude(
        object_id__in=Relation.objects.filter(type='isReplacedBy').values('object_id'))

    discovered_resources = user.ulabels.my_resources

    favorite_resources = user.ulabels.favorited_resources

    return {
        'favorites': favorite_resources.count(),
        'ownedCount': owned_resources.count(),
        'addedCount': discovered_resources.count(),
        'sharedCount': viewable_resources.count() + editable_resources.count()
    }


def get_my_resources_list(user, annotate=False, filter=None, **kwargs):
    """
    Gets a QuerySet object for listing resources that belong to a given user.
    :param user: an instance of User - user who wants to see his/her resources
    :param annotate: whether to annotate for my resources page listing.
    :param filter: an array containing filters that determine the type of resources fetched
    :return: an instance of QuerySet of resources
    """

    owned_resources = BaseResource.objects.none()
    editable_resources = BaseResource.objects.none()
    viewable_resources = BaseResource.objects.none()
    discovered_resources = BaseResource.objects.none()

    if not filter or 'owned' in filter:
        # get a list of resources with effective OWNER privilege
        owned_resources = user.uaccess.get_resources_with_explicit_access(PrivilegeCodes.OWNER)

    if not filter or 'editable' in filter:
        # get a list of resources with effective CHANGE privilege (should include resources that the
        # user has access to via group
        editable_resources = user.uaccess.get_resources_with_explicit_access(PrivilegeCodes.CHANGE,
                                                                             via_group=True)

    if not filter or 'viewable' in filter:
        # get a list of resources with effective VIEW privilege (should include resources that the
        # user has access via group
        viewable_resources = user.uaccess.get_resources_with_explicit_access(PrivilegeCodes.VIEW,
                                                                             via_group=True)

    if not filter or 'discovered' in filter:
        discovered_resources = user.ulabels.my_resources

    favorite_resources = user.ulabels.favorited_resources

    # join all queryset objects.
    resource_collection = owned_resources.distinct() | \
        editable_resources.distinct() | \
        viewable_resources.distinct() | \
        discovered_resources.distinct()
    if not filter or 'favorites' in filter:
        resource_collection = resource_collection | favorite_resources.distinct()

    # remove obsoleted resources
    resource_collection = resource_collection.exclude(object_id__in=Relation.objects.filter(
        type='isReplacedBy').values('object_id')).exclude(extra_data__to_be_deleted__isnull=False)

    # When used in the My Resources page, annotate for speed
    if annotate:
        # The annotated field 'has_labels' would allow us to query the DB for labels only if the
        # resource has labels - that means we won't hit the DB for each resource listed on the page
        # to get the list of labels for a resource
        labeled_resources = user.ulabels.labeled_resources
        resource_collection = resource_collection.annotate(has_labels=Case(
            When(short_id__in=labeled_resources.values_list('short_id', flat=True),
                 then=Value(True, BooleanField()))))

        resource_collection = resource_collection.annotate(
            is_favorite=Case(When(short_id__in=favorite_resources.values_list('short_id', flat=True),
                                  then=Value(True, BooleanField()))))

        resource_collection = resource_collection.only('short_id', 'resource_type', 'created')
        # we won't hit the DB for each resource to know if it's status is public/private/discoverable
        # etc
        resource_collection = resource_collection.select_related('raccess', 'rlabels')
        meta_contenttypes = get_metadata_contenttypes()

        for ct in meta_contenttypes:
            # get a list of resources having metadata that is an instance of a specific
            # metadata class (e.g., CoreMetaData) - we have to prefetch by content_type as
            # prefetch works only for the same object type (type of 'content_object' in this case)
            res_list = [res for res in resource_collection if res.content_type == ct]
            # prefetch metadata items - creators, keywords(subjects), dates, and title
            if res_list:
                prefetch_related_objects(res_list,
                                         Prefetch('content_object__creators'),
                                         Prefetch('content_object__subjects'),
                                         Prefetch('content_object__dates'),
                                         Prefetch('content_object___title'),
                                         )

    return resource_collection


def send_action_to_take_email(request, user, action_type, **kwargs):
    """
    Sends an email with an action link to a user.
    The actual action takes place when the user clicks on the link

    The ``action_type`` arg is both the name of the urlpattern for
    the action link, as well as the names of the email templates
    to use. Additional context variable needed in the email template can be
    passed using the kwargs

    for action_type == 'group_membership', an instance of GroupMembershipRequest and
    instance of Group are expected to
    be passed into this function
    """
    context = {'request': request, 'user': user, 'explanation': kwargs.get('explanation', None)}
    if action_type == 'group_membership':
        email_to = kwargs.get('group_owner', user)
        membership_request = kwargs['membership_request']
        action_url = reverse(action_type, kwargs={
            "uidb36": int_to_base36(email_to.id),
            "token": without_login_date_token_generator.make_token(email_to),
            "membership_request_id": membership_request.id
        }) + "?next=" + (next_url(request) or "/")

        context['group'] = kwargs.pop('group')
    elif action_type == 'group_auto_membership':
        email_to = kwargs.get('group_owner', user)
        context['group'] = kwargs.pop('group')
        action_url = ''
    elif action_type == 'metadata_review':
        user_from = kwargs.get('user_from', None)
        context['user_from'] = user_from
        email_to = kwargs.get('email_to', user)
        resource = kwargs.pop('resource')
        context['resource'] = resource
        action_url = reverse(action_type, kwargs={
            "shortkey": resource.short_id,
            "action": "approve",
            "uidb36": int_to_base36(user.id),
            "token": without_login_date_token_generator.make_token(email_to),
        }) + "?next=" + (next_url(request) or "/")
        context['spatial_coverage'] = get_coverage_data_dict(resource)

        context['reject_url'] = action_url.replace("approve", "reject")
        reject_subject = parse.quote("Publication Request Rejected")
        reject_body = parse.quote("Your Publication Request for the following resource was rejected: ")
        href_for_mailto_reject = (
            f"mailto:{user_from.email}?subject={ reject_subject }&body={ reject_body }"
            f'{ request.scheme }://{ request.get_host() }/resource/{ resource.short_id }'
        )
        context['href_for_mailto_reject'] = href_for_mailto_reject
    else:
        email_to = kwargs.get('group_owner', user)
        action_url = reverse(action_type, kwargs={
            "uidb36": int_to_base36(email_to.id),
            "token": without_login_date_token_generator.make_token(email_to)
        }) + "?next=" + (next_url(request) or "/")

    context['action_url'] = action_url
    context.update(kwargs)

    subject_template_name = "email/%s_subject.txt" % action_type
    subject = subject_template(subject_template_name, context)
    send_mail_template(subject, "email/%s" % action_type,
                       settings.DEFAULT_FROM_EMAIL, email_to.email,
                       context=context)


def show_relations_section(res_obj):
    """
    This func is to determine whether to show 'Relations' section in 'Related Resources' tab.
    Return True if number of "hasPart" + "hasGeneric" < number of all relation metadata
    :param res_obj:  resource object
    :return: Bool
    """

    all_relation_count = res_obj.metadata.relations.count()
    has_part_count = res_obj.metadata.relations.filter(type=RelationTypes.hasPart).count()
    has_inspecific_count = res_obj.metadata.relations.filter(type=RelationTypes.relation).count()
    if all_relation_count > (has_part_count + has_inspecific_count):
        return True
    return False


# TODO: no handling of pre_create or post_create signals
def link_irods_file_to_django(resource, filepath):
    """
    Link a newly created irods file to Django resource model

    :param filepath: full path to file
    """
    # link the newly created file (**filepath**) to Django resource model
    b_add_file = False
    # TODO: folder is an abstract concept... utilize short_path for whole API
    if resource:
        folder, base = ResourceFile.resource_path_is_acceptable(resource, filepath,
                                                                test_exists=False)
        ret = None
        try:
            ret = ResourceFile.get(resource=resource, file=base, folder=folder)
        except ObjectDoesNotExist:
            # this does not copy the file from anywhere; it must exist already
            b_add_file = True

        if b_add_file:
            ret = ResourceFile.create(resource=resource, file=base, folder=folder)
            file_format_type = get_file_mime_type(filepath)
            if file_format_type not in [mime.value for mime in resource.metadata.formats.all()]:
                resource.metadata.create_element('format', value=file_format_type)
        return ret


def link_irods_folder_to_django(resource, istorage, foldername, auto_aggregate=True):
    res_files = _link_irods_folder_to_django(resource, istorage, foldername)
    if auto_aggregate:
        check_aggregations(resource, res_files)
    return res_files


def listfolders_recursively(istorage, path):
    folders = []
    listing = istorage.listdir(path)
    for folder in listing[0]:
        folder_path = os.path.join(path, folder)
        folders.append(folder_path)
        folders = folders + listfolders_recursively(istorage, folder_path)
    return folders


def _link_irods_folder_to_django(resource, istorage, foldername):
    """
    Recursively Link irods folder and all files and sub-folders inside the folder to Django
    Database after iRODS file and folder operations to get Django and iRODS in sync

    :param resource: the BaseResource object representing a HydroShare resource
    :param istorage: REDUNDANT: IrodsStorage object
    :param foldername: the folder name, as a fully qualified path
    :return: List of ResourceFile of newly linked files
    """
    if __debug__:
        assert (isinstance(resource, BaseResource))
    if istorage is None:
        istorage = resource.get_irods_storage()

    res_files = []
    if foldername:
        store = istorage.listdir(foldername)
        # add files into Django resource model
        for file in store[1]:
            file_path = os.path.join(foldername, file)
            # This assumes that file_path is a full path
            res_files.append(link_irods_file_to_django(resource, file_path))
        # recursively add sub-folders into Django resource model
        for folder in store[0]:
            res_files = res_files + \
                _link_irods_folder_to_django(resource, istorage,
                                             os.path.join(foldername, folder))
    return res_files


def rename_irods_file_or_folder_in_django(resource, src_name, tgt_name):
    """
    Rename file in Django DB after the file is renamed in Django side
    :param resource: the BaseResource object representing a HydroShare resource
    :param src_name: the file or folder full path name to be renamed
    :param tgt_name: the file or folder full path name to be renamed to
    :return:

    Note: the need to copy and recreate the file object was made unnecessary
    by the ResourceFile.set_storage_path routine, which always sets that
    correctly. Thus it is possible to move without copying. Thus, logical file
    relationships are preserved and no longer need adjustment.
    """
    # checks src_name as a side effect.
    src_folder, base = ResourceFile.resource_path_is_acceptable(resource, src_name,
                                                                test_exists=False)
    tgt_folder, _ = ResourceFile.resource_path_is_acceptable(resource, tgt_name, test_exists=False)
    file_or_folder_move = src_folder != tgt_folder
    try:
        res_file_obj = ResourceFile.get(resource=resource, file=base, folder=src_folder)
        # if the source file is part of a FileSet or Model Program/Instance aggregation (based on folder),
        # we need to remove it from that aggregation in the case the file is being moved out of that aggregation
        if file_or_folder_move and resource.resource_type == 'CompositeResource':
            resource.remove_aggregation_from_file(res_file_obj, src_folder, tgt_folder)

        # checks tgt_name as a side effect.
        ResourceFile.resource_path_is_acceptable(resource, tgt_name, test_exists=True)
        res_file_obj.set_storage_path(tgt_name)
        if file_or_folder_move and resource.resource_type == 'CompositeResource':
            # if the file is getting moved into a folder that represents a FileSet or to a folder
            # inside a fileset folder, then make the file part of that FileSet
            # if the file is moved into a model program aggregation folder or to a folder inside the model program
            # folder, make the file as part of the model program aggregation
            resource.add_file_to_aggregation(res_file_obj)

    except ObjectDoesNotExist:
        # src_name and tgt_name are folder names
        res_file_objs = ResourceFile.list_folder(resource, src_name)

        for fobj in res_file_objs:
            src_path = fobj.storage_path
            # naively replace src_name with tgt_name
            new_path = src_path.replace(src_name, tgt_name, 1)
            fobj.set_storage_path(new_path)


def remove_irods_folder_in_django(resource, folder_path, user):
    """
    Remove all files inside a folder in Django DB after the folder is removed from iRODS
    If the folder contains any aggregations, those are also deleted from DB
    :param resource: the BaseResource object representing a HydroShare resource
    :param folder_path: full path (starting with resource id) of the folder that has been removed from iRODS
    :param user: who initiated the folder delete operation
    :return:
    """

    if folder_path.endswith('/'):
        folder_path = folder_path.rstrip('/')

    # we need to delete only the files that are under the folder_path
    rel_folder_path = folder_path[len(resource.file_path) + 1:]
    res_file_set = ResourceFile.objects.filter(object_id=resource.id, file_folder__startswith=rel_folder_path)

    if resource.resource_type == 'CompositeResource':
        # delete all aggregation objects that are under the folder_path
        rel_folder_path = f"{rel_folder_path}/"
        for lf in resource.logical_files:
            if lf.aggregation_name.startswith(rel_folder_path):
                lf.logical_delete(user, delete_res_files=False)

    # delete resource files
    for f in res_file_set:
        file_name = f.file_name
        f.delete()
        hydroshare.delete_format_metadata_after_delete_file(resource, file_name)

    if resource.resource_type == 'CompositeResource':
        resource.cleanup_aggregations()

    # send the post-delete signal
    post_delete_file_from_resource.send(sender=resource.__class__, resource=resource)


# TODO: shouldn't we be able to zip to a different subfolder?  Currently this is not possible.
def zip_folder(user, res_id, input_coll_path, output_zip_fname, bool_remove_original):
    """
    Zip input_coll_path into a zip file in hydroshareZone or any federated zone used for HydroShare
    resource backend store and modify HydroShare Django site accordingly.

    :param user: the requesting user
    :param res_id: resource uuid
    :param input_coll_path: relative sub-collection path under res_id collection to be zipped.
    :param output_zip_fname: file name only with no path of the generated zip file name
    :param bool_remove_original: a boolean indicating whether original files will be deleted
    after zipping.
    :return: output_zip_fname and output_zip_size pair
    """
    if __debug__:
        assert (input_coll_path.startswith("data/contents/"))

    resource = hydroshare.utils.get_resource_by_shortkey(res_id)
    if resource.raccess.published:
        raise ValidationError("Folder zipping is not allowed for a published resource")
    istorage = resource.get_irods_storage()
    res_coll_input = os.path.join(resource.root_path, input_coll_path)
    if not istorage.exists(res_coll_input):
        raise ValidationError(f"Specified folder path ({input_coll_path}) doesn't exist.")

    # check resource supports zipping of a folder
    if not resource.supports_zip(res_coll_input):
        raise ValidationError("Zipping of this folder is not supported.")

    # check if resource supports deleting the original folder after zipping
    if bool_remove_original:
        if not resource.supports_delete_folder_on_zip(input_coll_path):
            raise ValidationError("Deleting of original folder is not allowed after "
                                  "zipping of a folder.")

    if not ResourceFile.is_filename_valid(output_zip_fname):
        filename_banned_chars = " ".join(ResourceFile.banned_symbols())
        err_msg = f"Invalid zip filename ({output_zip_fname}). Filename can't have any of these " \
                  f"characters: {filename_banned_chars}"
        raise ValidationError(err_msg)

    content_dir = os.path.dirname(res_coll_input)
    output_zip_full_path = os.path.join(content_dir, output_zip_fname)
    if istorage.exists(output_zip_full_path):
        err_msg = f"Zip filename '{output_zip_fname}' already exists. Provide a different name for the zip file."
        raise ValidationError(err_msg)

    if resource.resource_type == "CompositeResource":
        resource.create_aggregation_meta_files()

    istorage.session.run("ibun", None, '-cDzip', '-f', output_zip_full_path, res_coll_input)
    output_zip_size = istorage.size(output_zip_full_path)
    zip_res_file = link_irods_file_to_django(resource, output_zip_full_path)
    if resource.resource_type == "CompositeResource":
        # make the newly added zip file part of an aggregation if needed
        resource.add_file_to_aggregation(zip_res_file)

    if bool_remove_original:
        for f in ResourceFile.objects.filter(object_id=resource.id):
            full_path_name = f.storage_path
            if res_coll_input in full_path_name and output_zip_full_path not in full_path_name:
                folder, base = os.path.split(f.short_path)
                try:
                    ResourceFile.get(resource=resource, file=base, folder=folder)
                except ObjectDoesNotExist:
                    # this can happen in case of deleting a file that is part of a logical file group
                    # where deleting one file, deletes all files of the logical file group
                    pass
                else:
                    delete_resource_file(res_id, f.short_path, user)

        # remove empty folder in iRODS
        istorage.delete(res_coll_input)

    # TODO: should check can_be_public_or_discoverable here

    hydroshare.utils.resource_modified(resource, user, overwrite_bag=False)
    return output_zip_fname, output_zip_size


def zip_by_aggregation_file(user, res_id, aggregation_name, output_zip_fname):
    """
    Zips an aggregation based on aggregation file path (allows zipping of aggregations which are not folder based)
    :param user: user requesting the zipping of an aggregation
    :param res_id: id of the resource that contains the aggregation
    :param aggregation_name: short path (relative to res_id/data/contents/) of the aggregation to be zipped
    :param output_zip_fname: name of the zip file
    :return: zip file path and size of the zip file
    """
    resource = hydroshare.utils.get_resource_by_shortkey(res_id)
    if resource.resource_type != "CompositeResource":
        raise ValidationError(f"Aggregation zipping is not allowed for resource type:{resource.resource_type}")
    if resource.raccess.published:
        raise ValidationError("Aggregation zipping is not allowed for a published resource")
    istorage = resource.get_irods_storage()
    if aggregation_name.startswith('data/contents/'):
        _, aggregation_name = aggregation_name.split('data/contents/')

    aggr_storage_path = os.path.join(resource.file_path, aggregation_name)
    if not istorage.exists(aggr_storage_path):
        raise ValidationError(f"Specified aggregation path ({aggregation_name}) was not found")

    if not ResourceFile.is_filename_valid(output_zip_fname):
        filename_banned_chars = " ".join(ResourceFile.banned_symbols())
        err_msg = f"Invalid zip filename ({output_zip_fname}). Filename can't have any of " \
                  f"these characters: {filename_banned_chars}"
        raise ValidationError(err_msg)

    if output_zip_fname.lower().endswith('.zip'):
        output_zip_fname = output_zip_fname[:-4]
    aggr_folder_path = os.path.dirname(aggregation_name)
    if aggr_folder_path:
        zip_file_target_full_path = os.path.join(resource.file_path, aggr_folder_path, f"{output_zip_fname}.zip")
    else:
        zip_file_target_full_path = os.path.join(resource.file_path, f"{output_zip_fname}.zip")
    if istorage.exists(zip_file_target_full_path):
        err_msg = f"Zip file ({output_zip_fname}.zip) already exists. Provide a different name for the zip file."
        raise ValidationError(err_msg)

    daily_date = datetime.today().strftime('%Y-%m-%d')
    output_path = f"zips/{daily_date}/{uuid4().hex}/{output_zip_fname}.zip"
    irods_output_path = resource.get_irods_path(output_path, prepend_short_id=False)
    irods_aggr_input_path = os.path.join(resource.file_path, aggregation_name)
    create_temp_zip(resource_id=res_id, input_path=irods_aggr_input_path, output_path=irods_output_path,
                    aggregation_name=aggregation_name)

    # move the zip file to the input path
    move_zip_file_to = os.path.dirname(irods_aggr_input_path)
    istorage.moveFile(irods_output_path, move_zip_file_to)
    zip_file_path = os.path.join(move_zip_file_to, os.path.basename(irods_output_path))

    # register the zip file in Django
    zip_res_file = link_irods_file_to_django(resource, zip_file_path)
    output_zip_size = istorage.size(zip_res_file.storage_path)
    # make the newly added zip file part of an aggregation if needed
    resource.add_file_to_aggregation(zip_res_file)

    hydroshare.utils.resource_modified(resource, user, overwrite_bag=False)
    return zip_file_path, output_zip_size


class IrodsFile:
    """Mimics an uploaded file to allow use of the ingestion logic which expects an uploaded file, rather than a file
    on irods."""

    def __init__(self, name, istorage):
        self._name = name
        self._istorage = istorage

    @property
    def name(self):
        return self._name

    def read(self):
        return self._istorage.download(self._name).read()


def unzip_file(user, res_id, zip_with_rel_path, bool_remove_original,
               overwrite=False, auto_aggregate=True, ingest_metadata=False, unzip_to_folder=False):
    """
    Unzip the input zip file while preserving folder structures in hydroshareZone or
    any federated zone used for HydroShare resource backend store and keep Django DB in sync.
    :param user: requesting user
    :param res_id: resource uuid
    :param zip_with_rel_path: the zip file name with relative path under res_id collection to
    be unzipped
    :param bool_remove_original: a bool indicating whether original zip file will be deleted
    after unzipping.
    :param bool overwrite: a bool indicating whether to overwrite files on unzip
    :param bool auto_aggregate: a bool indicating whether to check for and aggregate recognized files
    :param bool ingest_metadata: a bool indicating whether to look for and ingest resource/aggregation metadata files
    :param bool unzip_to_folder: a bool indicating whether to unzip to a folder or not
    :return:
    """
    from hs_file_types.utils import identify_metadata_files

    if __debug__:
        assert (zip_with_rel_path.startswith("data/contents/"))

    if ingest_metadata:
        if not auto_aggregate:
            raise ValidationError("auto_aggregate must be on when metadata_ingestion is on.")
        if not overwrite:
            raise ValidationError("overwrite must be on when metadata_ingestion is on.")

    resource = hydroshare.utils.get_resource_by_shortkey(res_id)
    if resource.raccess.published:
        raise ValidationError("Unzipping of file is not allowed for a published resource.")
    istorage = resource.get_irods_storage()
    zip_with_full_path = os.path.join(resource.root_path, zip_with_rel_path)
    if not istorage.exists(zip_with_full_path):
        raise ValidationError(f"Zip file ({zip_with_rel_path}) was not found.")

    if not resource.supports_unzip(zip_with_rel_path):
        raise ValidationError("Unzipping of this file is not supported.")

    unzip_to_folder_path = ''
    unzip_path_temp = ''
    try:
        # unzip to a temporary folder first to validate contents of the zip file
        unzip_folder_name = uuid4().hex
        # Note: unzipping using the irods 'ibun' command seems to fail if the zip file contains files that have
        # non-english characters.
        unzip_path_temp = istorage.unzip(zip_with_full_path, unzipped_folder=unzip_folder_name)

        # validate files in the zip file - checking for banned characters
        unzipped_files = listfiles_recursively(istorage, unzip_path_temp)
        for file_in_zip in unzipped_files:
            file_in_zip = os.path.basename(file_in_zip)
            if not ResourceFile.is_filename_valid(file_in_zip):
                log_msg = f"Failed to unzip. Zip file ({zip_with_full_path}) has file with name that contains " \
                          f"one or more prohibited characters."
                logger.error(log_msg)
                err_msg = "Zip file has file with name that contains one or more prohibited characters."
                raise SuspiciousFileOperation(err_msg)

        # validate folders in the zip file - checking for banned characters
        unzipped_folder_paths = list_folders_recursively(istorage, unzip_path_temp)
        for folder_in_zip in unzipped_folder_paths:
            folder_in_zip = os.path.basename(folder_in_zip)
            if not ResourceFile.is_folder_name_valid(folder_in_zip):
                log_msg = f"Failed to unzip. Zip file ({zip_with_full_path}) has folder with name that contains " \
                          f"one or more prohibited characters."
                logger.error(log_msg)
                err_msg = "Zip file has folder with name that contains one or more prohibited characters."
                raise SuspiciousFileOperation(err_msg)

        if unzip_to_folder:
            # unzip to the subfolder with zip file base name as the subfolder name. If the subfolder name already
            # exists, a sequential number is appended to the subfolder name to make sure the subfolder name is unique
            unzip_folder = os.path.splitext(os.path.basename(zip_with_full_path))[0].strip()
            unzip_to_folder_path = istorage.unzip(zip_with_full_path, unzipped_folder=unzip_folder)
            res_files = link_irods_folder_to_django(resource, istorage, unzip_to_folder_path, auto_aggregate)
            if resource.resource_type == 'CompositeResource':
                # make the newly added files part of an aggregation if needed
                for res_file in res_files:
                    resource.add_file_to_aggregation(res_file)
        else:
            # unzip to the current folder
            dir_file_list = istorage.listdir(unzip_path_temp)
            unzip_subdir_list = dir_file_list[0]
            unzipped_foldername = os.path.basename(unzip_path_temp)
            override_tgt_paths = []
            for sub_dir_name in unzip_subdir_list:
                dest_sub_path = os.path.join(os.path.dirname(zip_with_full_path), sub_dir_name)
                if istorage.exists(dest_sub_path):
                    override_tgt_paths.append(dest_sub_path)

            res_files = []
            for unzipped_file in unzipped_files:
                res_files.append(IrodsFile(unzipped_file, istorage))
            meta_files = []
            if ingest_metadata:
                res_files, meta_files, map_files = identify_metadata_files(res_files)

            for file in res_files:
                destination_file = _get_destination_filename(file.name, unzipped_foldername)
                if istorage.exists(destination_file):
                    override_tgt_paths.append(destination_file)

            if not overwrite and override_tgt_paths:
                override_simplified_paths = [tgt_path.split('data/contents/')[1] for tgt_path in override_tgt_paths]
                raise FileOverrideException('move would overwrite {}'.format(', '.join(override_simplified_paths)))

            for override_tgt_path in override_tgt_paths:
                if istorage.exists(override_tgt_path):
                    if resource.resource_type == "CompositeResource":
                        aggregation_object = resource.get_file_aggregation_object(override_tgt_path)
                        if aggregation_object:
                            aggregation_object.logical_delete(user)
                        else:
                            # check if destination override path is a file
                            try:
                                f = ResourceFile.get(resource=resource, file=override_tgt_path)
                                f.delete()
                            except ObjectDoesNotExist:
                                # it should be a folder if not a file, but double check it is indeed a folder
                                files = ResourceFile.objects.filter(
                                    object_id=resource.id,
                                    file_folder=override_tgt_path.rsplit('data/contents/')[1])
                                if files:
                                    # it is indeed a folder
                                    remove_folder(user, resource.short_id,
                                                  override_tgt_path.rsplit(f'{resource.short_id}/')[1])
                                else:
                                    # it is somehow in iRODS but not in Django, delete it from iRODS to be consistent
                                    istorage.delete(override_tgt_path)
                    else:
                        istorage.delete(override_tgt_path)

            # now move each file to the destination
            for file in res_files:
                destination_file = _get_destination_filename(file.name, unzipped_foldername)
                istorage.moveFile(file.name, destination_file)
            # and now link them to the resource
            added_resource_files = []
            for file in res_files:
                destination_file = _get_destination_filename(file.name, unzipped_foldername)
                destination_file = destination_file.replace(res_id + "/", "", 1)
                destination_file = resource.get_irods_path(destination_file)
                res_file = link_irods_file_to_django(resource, destination_file)
                added_resource_files.append(res_file)

            if resource.resource_type == "CompositeResource":
                # make the newly added files part of an aggregation if needed
                for res_file in added_resource_files:
                    resource.add_file_to_aggregation(res_file)

            if auto_aggregate:
                check_aggregations(resource, added_resource_files)
            if ingest_metadata:
                # delete original zip to prevent from being pulled into an aggregation
                zip_with_rel_path = zip_with_rel_path.split("contents/", 1)[1]
                delete_resource_file(res_id, zip_with_rel_path, user)

                from hs_file_types.utils import ingest_metadata_files
                ingest_metadata_files(resource, meta_files, map_files)
    except Exception as err:
        logger.exception(f"Failed to unzip file:{zip_with_full_path}. Error:{str(err)}")
        if unzip_to_folder_path and istorage.exists(unzip_to_folder_path):
            istorage.delete(unzip_to_folder_path)
        if not unzip_path_temp:
            unzip_path_temp = os.path.dirname(zip_with_full_path)
            unzip_path_temp = os.path.join(unzip_path_temp, unzip_folder_name)
        raise
    finally:
        if unzip_path_temp and istorage.exists(unzip_path_temp):
            istorage.delete(unzip_path_temp)

    if bool_remove_original and not ingest_metadata:  # ingest_metadata deletes the zip by default
        zip_with_rel_path = zip_with_rel_path.split("contents/", 1)[1]
        delete_resource_file(res_id, zip_with_rel_path, user)

    # TODO: should check can_be_public_or_discoverable here
    resource.refresh_from_db()
    hydroshare.utils.resource_modified(resource, user, overwrite_bag=False)


def ingest_bag(resource, bag_file, user):
    """
    Ingests a zipped bagit archive of a hydroshare resource that has been uploaded to the resource
    :param resource: The CompositeResource to ingest the bag into
    :param bag_file: The ResourceFile of the zipped bag in the resource
    :param user: The HydroShare user object to do the action as
    """
    from hs_file_types.utils import identify_metadata_files, ingest_metadata_files

    istorage = resource.get_irods_storage()
    zip_with_full_path = os.path.join(resource.file_path, bag_file.short_path)

    # unzip to a temporary folder
    unzip_path = istorage.unzip(zip_with_full_path, unzipped_folder=uuid4().hex)
    delete_resource_file(resource.short_id, bag_file.id, user)

    # list all files to be moved into the resource
    unzipped_files = listfiles_recursively(istorage, unzip_path)
    unzipped_folders = list_folders_recursively(istorage, unzip_path)
    # check folders in the bag file don't contain prohibited characters in folder name
    for unzipped_folder in unzipped_folders:
        base_folder = os.path.basename(unzipped_folder)
        if not ResourceFile.is_folder_name_valid(base_folder):
            istorage.delete(unzip_path)
            log_msg = f"Failed to ingest bag. Bag file ({zip_with_full_path}) has folder with name that contains " \
                      f"one or more prohibited characters."
            logger.error(log_msg)
            err_msg = f"Bag file has folder ({base_folder}) with name that contains one or more prohibited characters."
            raise SuspiciousFileOperation(err_msg)

    res_files = []
    for unzipped_file in unzipped_files:
        base_file = os.path.basename(unzipped_file)
        # check files in the bag file don't contain prohibited characters in file name
        if not ResourceFile.is_filename_valid(base_file):
            istorage.delete(unzip_path)
            log_msg = f"Failed to ingest bag. Bag file ({zip_with_full_path}) has file with name that contains " \
                      f"one or more prohibited characters."
            logger.error(log_msg)
            err_msg = f"Bag file has file ({base_file}) with name that contains one or more prohibited characters."
            raise SuspiciousFileOperation(err_msg)
        res_files.append(IrodsFile(unzipped_file, istorage))
    res_files, meta_files, map_files = identify_metadata_files(res_files)

    # filter res_files to only files in the data/contents directory
    data_contents_dir = os.path.join("data", "contents")
    res_files = [res_file for res_file in res_files if res_file.name.count(data_contents_dir) > 1]

    # now move each file to the destination
    def destination_filename(resource, file):
        """Parses the temporary filename to the destination filename"""
        dc_dir = os.path.join("data", "contents")
        relative_path = dc_dir.join(file.split(dc_dir, 2)[2:])
        return os.path.join(resource.file_path, relative_path.strip("/"))

    added_resource_files = []
    for file in res_files:
        destination_file = destination_filename(resource, file.name)
        istorage.moveFile(file.name, destination_file)

        irods_path = resource.get_irods_path(destination_file)
        res_file = link_irods_file_to_django(resource, irods_path)
        added_resource_files.append(res_file)

    check_aggregations(resource, added_resource_files)

    ingest_metadata_files(resource, meta_files, map_files)

    istorage.delete(unzip_path)

    # In addition to the Date metadataelement with type created, the resource django model created field is used and
    # needs to be updated.
    created = [d for d in resource.metadata.dates.all() if d.type == 'created'][0]
    resource.created = created.start_date
    resource.save()


def _get_destination_filename(file, unzipped_foldername):
    """
    Returns the destination file path by removing the temp unzipped_foldername from the file path.
    Useful for moving files from a temporary unzipped folder to the resource outside of the
    temporary folder.
    :param file: path to a file
    :param unzipped_foldername: the name of the
    :return:
    """
    split = file.split("/" + unzipped_foldername + "/", 1)
    destination_file = os.path.join(split[0], split[1])
    return destination_file


def listfiles_recursively(istorage, path):
    """Returns a list of all file paths that start with the specified path
    :param  istorage: an instance of Storage class
    :param  path: the directory path for which all file paths are needed
    :returns a list of file paths
    """
    files = []
    listing = istorage.listdir(path)
    for file in listing[1]:
        files.append(os.path.join(path, file))
    for folder in listing[0]:
        files = files + listfiles_recursively(istorage, os.path.join(path, folder))
    return files


def list_folders_recursively(istorage, path):
    """Returns a list of all folder paths that start with the specified path
    :param  istorage: an instance of Storage class
    :param  path: the directory path for which all sub folder paths are needed
    :returns a list of directory paths
    """
    folders = []
    for folder in listfolders(istorage, path):
        folders.append(os.path.join(path, folder))
        folders.extend(list_folders_recursively(istorage, os.path.join(path, folder)))
    return folders


def listfolders(istorage, path):
    """Returns a list of all sub folders of the specified path
    :param  istorage: an instance of Storage class
    :param  path: the directory path for which all sub folders are needed
    :returns a list of folder names
    """
    return istorage.listdir(path)[0]


def create_folder(res_id, folder_path, migrating_resource=False):
    """
    create a sub-folder/sub-collection in hydroshareZone or any federated zone used for HydroShare
    resource backend store.
    :param res_id: resource uuid
    :param folder_path: relative path for the new folder to be created under
    res_id collection/directory
    :param migrating_resource: A flag to indicate if the folder is being created as part of resource migration
    :return:
    """
    if __debug__:
        assert folder_path.startswith("data/contents/")

    resource = hydroshare.utils.get_resource_by_shortkey(res_id)
    if resource.raccess.published and not migrating_resource:
        raise ValidationError("Folder creation is not allowed for a published resource")
    istorage = resource.get_irods_storage()
    input_folder_path = folder_path[len("data/contents/"):]
    folder_path = ResourceFile.validate_new_path(new_path=input_folder_path)
    coll_path = os.path.join(resource.file_path, folder_path)
    if not resource.supports_folder_creation(coll_path):
        raise ValidationError("Folder creation is not allowed here. "
                              "The target folder seems to contain aggregation(s)")

    # check for duplicate folder path
    if istorage.exists(coll_path):
        raise ValidationError(f"Folder ({folder_path}) already exists")

    # validate each of the folders in the specified path
    folders = [folder for folder in folder_path.split("/")]
    for folder in folders:
        if not ResourceFile.is_folder_name_valid(folder):
            folder_banned_chars = ResourceFile.banned_symbols().replace('/', '')
            folder_banned_chars = " ".join(folder_banned_chars)
            err_msg = f"Folder name ({folder}) contains one more prohibited characters. "
            err_msg = f"{err_msg}Prohibited characters are: {folder_banned_chars}"
            raise SuspiciousFileOperation(err_msg)

    istorage.session.run("imkdir", None, '-p', coll_path)


def remove_folder(user, res_id, folder_path):
    """
    remove a sub-folder/sub-collection in hydroshareZone or any federated zone used for HydroShare
    resource backend store.
    :param user: requesting user
    :param res_id: resource uuid
    :param folder_path: the relative path for the folder to be removed under res_id collection.
    :return:
    """
    if __debug__:
        assert (folder_path.startswith("data/contents/"))

    resource = hydroshare.utils.get_resource_by_shortkey(res_id)
    if resource.raccess.published:
        raise ValidationError("Folder deletion is not allowed for a published resource")
    istorage = resource.get_irods_storage()
    coll_path = os.path.join(resource.root_path, folder_path)
    if not istorage.exists(coll_path):
        raise ValidationError(f"Specified folder ({folder_path}) was not found")

    istorage.delete(coll_path)

    remove_irods_folder_in_django(resource, coll_path, user)

    resource.update_public_and_discoverable()  # make private if required

    hydroshare.utils.resource_modified(resource, user, overwrite_bag=False)


def list_folder(res_id, folder_path):
    """
    list a sub-folder/sub-collection in hydroshareZone or any federated zone used for HydroShare
    resource backend store.
    :param user: requesting user
    :param res_id: resource uuid
    :param folder_path: the relative path for the folder to be listed under res_id collection.
    :return:
    """
    if __debug__:
        assert (folder_path.startswith("data/contents/"))

    resource = hydroshare.utils.get_resource_by_shortkey(res_id)
    istorage = resource.get_irods_storage()
    coll_path = os.path.join(resource.root_path, folder_path)

    return istorage.listdir(coll_path)


# TODO: modify this to take short paths not including data/contents
def move_or_rename_file_or_folder(user, res_id, src_path, tgt_path, validate_move_rename=True):
    """
    Move or rename a file or folder in hydroshareZone or any federated zone used for HydroShare
    resource backend store.
    :param user: requesting user
    :param res_id: resource uuid
    :param src_path: the relative paths for the source file or folder under res_id collection
    :param tgt_path: the relative paths for the target file or folder under res_id collection
    :param validate_move_rename: if True, then only ask resource type to check if this action is
            allowed. Sometimes resource types internally want to take this action but disallow
            this action by a user. In that case resource types set this parameter to False to allow
            this action.
    :return:

    Note: this utilizes partly qualified pathnames data/contents/foo rather than just 'foo'
    """

    _path_move_rename(user=user, res_id=res_id, src_path=src_path, tgt_path=tgt_path,
                      validate_move_rename=validate_move_rename)


# TODO: modify this to take short paths not including data/contents
def rename_file_or_folder(user, res_id, src_path, tgt_path, validate_rename=True):
    """
    Rename a file or folder in hydroshareZone or any federated zone used for HydroShare
    resource backend store.
    :param user: requesting user
    :param res_id: resource uuid
    :param src_path: the relative path for the source file or folder under res_id collection
    :param tgt_path: the relative path for the target file or folder under res_id collection
    :param validate_rename: if True, then only ask resource type to check if this action is
            allowed. Sometimes resource types internally want to take this action but disallow
            this action by a user. In that case resource types set this parameter to False to allow
            this action.
    :return:

    Note: this utilizes partly qualified pathnames data/contents/foo rather than just 'foo'.
    Also, this foregoes extensive antibugging of arguments because that is done in the
    REST API.
    """

    _path_move_rename(user=user, res_id=res_id, src_path=src_path, tgt_path=tgt_path,
                      validate_move_rename=validate_rename)


# TODO: modify this to take short paths not including data/contents
def move_to_folder(user, res_id, src_paths, tgt_path, validate_move=True):
    """
    Move a file or folder to a folder in hydroshareZone or any federated zone used for HydroShare
    resource backend store.
    :param user: requesting user
    :param res_id: resource uuid
    :param src_paths: the relative paths for the source files and/or folders under res_id collection
    :param tgt_path: the relative path for the target folder under res_id collection
    :param validate_move: if True, then only ask resource type to check if this action is
            allowed. Sometimes resource types internally want to take this action but disallow
            this action by a user. In that case resource types set this parameter to False to allow
            this action.
    :return:

    Note: this utilizes partly qualified pathnames data/contents/foo rather than just 'foo'
    Also, this foregoes extensive antibugging of arguments because that is done in the
    REST API.
    """
    if __debug__:
        for s in src_paths:
            assert (s.startswith('data/contents/'))
        assert (tgt_path == 'data/contents' or tgt_path.startswith("data/contents/"))

    resource = hydroshare.utils.get_resource_by_shortkey(res_id)
    if resource.raccess.published and not user.is_superuser:
        raise ValidationError("Operations related to file/folder are allowed only for admin for a published resource")
    istorage = resource.get_irods_storage()
    tgt_full_path = os.path.join(resource.root_path, tgt_path)
    if not istorage.exists(tgt_full_path):
        raise ValidationError(f"Target path ({tgt_path}) doesn't exist")

    for src_path in src_paths:
        src_full_path = os.path.join(resource.root_path, src_path)
        if not istorage.exists(src_full_path):
            raise ValidationError(f"Source path ({src_full_path}) doesn't exist")

    if validate_move:
        # this must raise ValidationError if move is not allowed by specific resource type
        for src_path in src_paths:
            src_full_path = os.path.join(resource.root_path, src_path)
            if not resource.supports_rename_path(src_full_path, tgt_full_path):
                raise ValidationError("File/folder move is not allowed. "
                                      "Either the target folder or the source folder represents an aggregation "
                                      "that doesn't permit file move.")

    for src_path in src_paths:
        src_full_path = os.path.join(resource.root_path, src_path)
        src_base_name = os.path.basename(src_path)
        tgt_qual_path = os.path.join(tgt_full_path, src_base_name)

        istorage.moveFile(src_full_path, tgt_qual_path)
        rename_irods_file_or_folder_in_django(resource, src_full_path, tgt_qual_path)
        if resource.resource_type == "CompositeResource":
            resource.set_flag_to_recreate_aggregation_meta_files(orig_path=src_full_path, new_path=tgt_qual_path)

    # TODO: should check can_be_public_or_discoverable here

    hydroshare.utils.resource_modified(resource, user, overwrite_bag=False)


def irods_path_is_allowed(path):
    """ paths containing '/../' are suspicious """
    if path == "":
        raise ValidationError("Empty file paths are not allowed")
    if '/../' in path:
        raise SuspiciousFileOperation("File paths cannot contain '/../'")
    if '/./' in path:
        raise SuspiciousFileOperation("File paths cannot contain '/./'")


def irods_path_is_directory(istorage, path):
    """ return True if the path is a directory. """
    folder, base = os.path.split(path.rstrip('/'))
    listing = istorage.listdir(folder)
    return base in listing[0]


def get_coverage_data_dict(source, coverage_type='spatial'):
    """Get coverage data as a dict for the specified resource
    :param  source: An instance of BaseResource or FileSet aggregation for which coverage data is
    needed
    :param  coverage_type: Type of coverage data needed. Default is spatial otherwise temporal
    :return A dict of coverage data
    """
    if coverage_type.lower() == 'spatial':
        spatial_coverage = source.metadata.spatial_coverage
        spatial_coverage_dict = {}
        if spatial_coverage:
            spatial_coverage_dict['type'] = spatial_coverage.type
            spatial_coverage_dict['name'] = spatial_coverage.value.get('name', "")
            spatial_coverage_dict['element_id'] = spatial_coverage.id
            if spatial_coverage.type == 'point':
                spatial_coverage_dict['east'] = spatial_coverage.value['east']
                spatial_coverage_dict['north'] = spatial_coverage.value['north']
            else:
                # type is box
                spatial_coverage_dict['eastlimit'] = spatial_coverage.value['eastlimit']
                spatial_coverage_dict['northlimit'] = spatial_coverage.value['northlimit']
                spatial_coverage_dict['westlimit'] = spatial_coverage.value['westlimit']
                spatial_coverage_dict['southlimit'] = spatial_coverage.value['southlimit']
        return spatial_coverage_dict
    else:
        temporal_coverage = source.metadata.temporal_coverage
        temporal_coverage_dict = {}
        if temporal_coverage:
            temporal_coverage_dict['element_id'] = temporal_coverage.id
            temporal_coverage_dict['type'] = temporal_coverage.type
            start_date = parser.parse(temporal_coverage.value['start'])
            end_date = parser.parse(temporal_coverage.value['end'])
            temporal_coverage_dict['start'] = start_date.strftime('%m-%d-%Y')
            temporal_coverage_dict['end'] = end_date.strftime('%m-%d-%Y')
        return temporal_coverage_dict


def _path_move_rename(user, res_id, src_path, tgt_path, validate_move_rename=True):
    """helper method for moving/renaming file/folder"""

    if __debug__:
        assert (src_path.startswith("data/contents/"))
        assert (tgt_path.startswith("data/contents/"))

    resource = hydroshare.utils.get_resource_by_shortkey(res_id)
    if resource.raccess.published and not user.is_superuser:
        raise ValidationError("Operations related to file/folder are allowed only for admin for a published resource")
    istorage = resource.get_irods_storage()
    src_base_name = src_path[len("data/contents/"):]
    src_base_name = ResourceFile.validate_new_path(new_path=src_base_name)
    src_full_path = os.path.join(resource.file_path, src_base_name)
    tgt_base_name = tgt_path[len("data/contents/"):]
    tgt_base_name = ResourceFile.validate_new_path(new_path=tgt_base_name)
    tgt_full_path = os.path.join(resource.file_path, tgt_base_name)

    if src_full_path == tgt_full_path:
        raise ValidationError("File/folder name is not valid.")

    if validate_move_rename:
        # this must raise ValidationError if move/rename is not allowed by specific resource type
        if not resource.supports_rename_path(src_full_path, tgt_full_path):
            raise ValidationError("File/folder move/rename is not allowed.")

    if src_base_name != tgt_base_name:
        if istorage.isFile(src_full_path):
            # renaming a file - need to validate the new file name
            tgt_file_name_new = os.path.basename(tgt_base_name)
            if not ResourceFile.is_filename_valid(tgt_file_name_new):
                filename_banned_chars = " ".join(ResourceFile.banned_symbols())
                err_msg = f"Filename ({tgt_file_name_new}) contains one more prohibited characters. "
                err_msg = f"{err_msg}Prohibited characters are: {filename_banned_chars}"
                raise SuspiciousFileOperation(err_msg)
        else:
            # renaming a folder - need validate the new folder name
            tgt_folder_name_new = os.path.basename(tgt_base_name)
            if not ResourceFile.is_folder_name_valid(tgt_folder_name_new):
                foldername_banned_chars = ResourceFile.banned_symbols().replace('/', '')
                foldername_banned_chars = " ".join(foldername_banned_chars)
                err_msg = f"Folder name ({tgt_folder_name_new}) contains one more prohibited characters. "
                err_msg = f"{err_msg}Prohibited characters are: {foldername_banned_chars}"
                raise SuspiciousFileOperation(err_msg)

    istorage.moveFile(src_full_path, tgt_full_path)
    rename_irods_file_or_folder_in_django(resource, src_full_path, tgt_full_path)
    if resource.resource_type == "CompositeResource":
        resource.set_flag_to_recreate_aggregation_meta_files(orig_path=src_full_path, new_path=tgt_full_path)

    hydroshare.utils.resource_modified(resource, user, overwrite_bag=False)<|MERGE_RESOLUTION|>--- conflicted
+++ resolved
@@ -330,14 +330,6 @@
     if not user.is_authenticated:
         return False
 
-<<<<<<< HEAD
-    if not user.uaccess.owns_resource(res) and \
-            (res.metadata.rights.statement == "This resource is shared under the Creative "
-                                              "Commons Attribution-NoDerivs CC BY-ND."
-             or res.metadata.rights.statement == "This resource is shared under the Creative "
-                                              "Commons Attribution-NoCommercial-NoDerivs "
-                                              "CC BY-NC-ND."):
-=======
     if user.uaccess.owns_resource(res):
         return True
 
@@ -347,7 +339,6 @@
         or rights.statement == "This resource is shared under the Creative "
                                "Commons Attribution-NoCommercial-NoDerivs "
                                "CC BY-NC-ND."):
->>>>>>> 08c5ea66
         return False
 
     return True
