--- conflicted
+++ resolved
@@ -472,18 +472,13 @@
                                                    fed_resource_file_name_or_path=src_name)
         if res_file_obj.exists():
             # src_name and tgt_name are file names - replace src_name with tgt_name
-<<<<<<< HEAD
-            res_file_obj[0].fed_resource_file_name_or_path = tgt_name
-            res_file_obj[0].mime_type = get_file_mime_type(
-                res_file_obj[0].fed_resource_file_name_or_path)
-            res_file_obj[0].save()
-=======
             # have to delete the original one and create the new one;
             # direct replacement does not work
             res_file_obj[0].delete()
-            ResourceFile.objects.create(content_object=resource,
+            res_file = ResourceFile.objects.create(content_object=resource,
                                         fed_resource_file_name_or_path=tgt_name)
->>>>>>> 97a54b2f
+            res_file.mime_type = get_file_mime_type(res_file.fed_resource_file_name_or_path)
+            res_file.save()
         else:
             # src_name and tgt_name are folder names
             res_file_objs = \
@@ -492,15 +487,11 @@
             for fobj in res_file_objs:
                 old_str = fobj.fed_resource_file_name_or_path
                 new_str = old_str.replace(src_name, tgt_name)
-<<<<<<< HEAD
-                fobj.fed_resource_file_name_or_path = new_str
-                fobj.mime_type = get_file_mime_type(fobj.fed_resource_file_name_or_path)
-                fobj.save()
-=======
                 fobj.delete()
-                ResourceFile.objects.create(content_object=resource,
+                res_file = ResourceFile.objects.create(content_object=resource,
                                             fed_resource_file_name_or_path=new_str)
->>>>>>> 97a54b2f
+                res_file.mime_type = get_file_mime_type(res_file.fed_resource_file_name_or_path)
+                res_file.save()
     else:
         res_file_obj = ResourceFile.objects.filter(object_id=resource.id,
                                                    resource_file=src_name)
