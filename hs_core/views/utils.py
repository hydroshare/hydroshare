--- conflicted
+++ resolved
@@ -1,5 +1,4 @@
-<<<<<<< HEAD
-
+from __future__ import absolute_import
 
 import errno
 import json
@@ -9,8 +8,7 @@
 import string
 from collections import namedtuple
 from tempfile import NamedTemporaryFile
-from urllib.request import Request, urlopen
-from urllib.error import HTTPError, URLError
+from urllib2 import Request, urlopen, HTTPError, URLError
 from uuid import uuid4
 
 import paramiko
@@ -60,14 +58,14 @@
 
 
 def json_or_jsonp(r, i, code=200):
-    if not isinstance(i, str):
+    if not isinstance(i, basestring):
         i = json.dumps(i)
 
-    if 'callback' in r:
-        return HttpResponse('{c}({i})'.format(c=r['callback'], i=i),
+    if 'callback' in r.REQUEST:
+        return HttpResponse('{c}({i})'.format(c=r.REQUEST['callback'], i=i),
                             content_type='text/javascript')
-    elif 'jsonp' in r:
-        return HttpResponse('{c}({i})'.format(c=r['jsonp'], i=i),
+    elif 'jsonp' in r.REQUEST:
+        return HttpResponse('{c}({i})'.format(c=r.REQUEST['jsonp'], i=i),
                             content_type='text/javascript')
     else:
         return HttpResponse(i, content_type='application/json', status=code)
@@ -147,7 +145,7 @@
     # create URL file
     urltempfile = NamedTemporaryFile()
     urlstring = '[InternetShortcut]\nURL=' + ref_url + '\n'
-    urltempfile.write(urlstring.encode())
+    urltempfile.write(urlstring)
     fileobj = File(file=urltempfile, name=ref_file_name)
 
     filelist = add_resource_files(res_id, fileobj, folder=curr_path)
@@ -199,7 +197,7 @@
         set_logical_file_type(res, user, f.id, 'SingleFile', extra_data={'url': ref_url})
         hydroshare.utils.resource_modified(res, user, overwrite_bag=False)
     except Exception as ex:
-        return status.HTTP_500_INTERNAL_SERVER_ERROR, str(ex), None
+        return status.HTTP_500_INTERNAL_SERVER_ERROR, ex.message, None
 
     return status.HTTP_200_OK, 'success', f.id
 
@@ -251,7 +249,7 @@
             shutil.rmtree(temp_path)
             os.makedirs(temp_path)
         else:
-            return status.HTTP_500_INTERNAL_SERVER_ERROR, str(ex)
+            return status.HTTP_500_INTERNAL_SERVER_ERROR, ex.message
 
     # update url file in iRODS
     urlstring = '[InternetShortcut]\nURL=' + new_ref_url + '\n'
@@ -292,16 +290,13 @@
     session.get_pty()
     session.exec_command(exec_cmd)
     stdin = session.makefile('wb', -1)
-    stdout = session.makefile('r', -1)
+    stdout = session.makefile('rb', -1)
     stdin.write("{cmd}\n".format(cmd=pwd))
     stdin.flush()
-    logger = logging.getLogger(__name__)
     output = stdout.readlines()
     if output:
         logger.debug(output)
-        return '.'.join(output)
-    else:
-        return ''
+    return output
 
 
 # run the update script on hyrax server via ssh session for netCDF resources on demand
@@ -453,7 +448,7 @@
     for element in metadata:
         # here k is the name of the element
         # v is a dict of all element attributes/field names and field values
-        k, v = list(element.items())[0]
+        k, v = element.items()[0]
         is_core_element = False
         model_type = None
         try:
@@ -538,7 +533,7 @@
     try:
         params = formclass(data=json.loads(request.body))
     except ValueError:
-        params = formclass(data=request)
+        params = formclass(data=request.REQUEST)
 
     return params
 
@@ -1310,1314 +1305,4 @@
             end_date = parser.parse(temporal_coverage.value['end'])
             temporal_coverage_dict['start'] = start_date.strftime('%m-%d-%Y')
             temporal_coverage_dict['end'] = end_date.strftime('%m-%d-%Y')
-        return temporal_coverage_dict
-=======
-from __future__ import absolute_import
-
-import errno
-import json
-import logging
-import os
-import shutil
-import string
-from collections import namedtuple
-from tempfile import NamedTemporaryFile
-from urllib2 import Request, urlopen, HTTPError, URLError
-from uuid import uuid4
-
-import paramiko
-from dateutil import parser
-from django.apps import apps
-from django.contrib.auth.models import Group, User
-from django.contrib.contenttypes.models import ContentType
-from django.core.exceptions import ObjectDoesNotExist
-from django.core.exceptions import SuspiciousFileOperation
-from django.core.files.base import File
-from django.core.urlresolvers import reverse
-from django.core.validators import URLValidator
-from django.db.models import When, Case, Value, BooleanField, Prefetch
-from django.db.models.query import prefetch_related_objects
-from django.http import HttpResponse, QueryDict
-from django.utils.http import int_to_base36
-from mezzanine.conf import settings
-from mezzanine.utils.email import subject_template, default_token_generator, send_mail_template
-from mezzanine.utils.urls import next_url
-from rest_framework import status
-from rest_framework.exceptions import NotFound, PermissionDenied, ValidationError
-
-from django_irods.icommands import SessionException
-from django_irods.storage import IrodsStorage
-from hs_access_control.models import PrivilegeCodes
-from hs_core import hydroshare
-from hs_core.hydroshare import add_resource_files
-from hs_core.hydroshare import check_resource_type, delete_resource_file
-from hs_core.hydroshare.utils import check_aggregations
-from hs_core.hydroshare.utils import get_file_mime_type
-from hs_core.models import AbstractMetaDataElement, BaseResource, GenericResource, Relation, \
-    ResourceFile, get_user, CoreMetaData
-from hs_core.signals import pre_metadata_element_create, post_delete_file_from_resource
-from hs_file_types.utils import set_logical_file_type
-
-ActionToAuthorize = namedtuple('ActionToAuthorize',
-                               'VIEW_METADATA, '
-                               'VIEW_RESOURCE, '
-                               'EDIT_RESOURCE, '
-                               'SET_RESOURCE_FLAG, '
-                               'DELETE_RESOURCE, '
-                               'CREATE_RESOURCE_VERSION, '
-                               'VIEW_RESOURCE_ACCESS, '
-                               'EDIT_RESOURCE_ACCESS')
-ACTION_TO_AUTHORIZE = ActionToAuthorize(0, 1, 2, 3, 4, 5, 6, 7)
-logger = logging.getLogger(__name__)
-
-
-def json_or_jsonp(r, i, code=200):
-    if not isinstance(i, basestring):
-        i = json.dumps(i)
-
-    if 'callback' in r.REQUEST:
-        return HttpResponse('{c}({i})'.format(c=r.REQUEST['callback'], i=i),
-                            content_type='text/javascript')
-    elif 'jsonp' in r.REQUEST:
-        return HttpResponse('{c}({i})'.format(c=r.REQUEST['jsonp'], i=i),
-                            content_type='text/javascript')
-    else:
-        return HttpResponse(i, content_type='application/json', status=code)
-
-
-# Since an SessionException will be raised for all irods-related operations from django_irods
-# module, there is no need to raise iRODS SessionException from within this function
-def upload_from_irods(username, password, host, port, zone, irods_fnames, res_files):
-    """
-    use iget to transfer selected data object from irods zone to local as a NamedTemporaryFile
-    :param username: iRODS login account username used to download irods data object for uploading
-    :param password: iRODS login account password used to download irods data object for uploading
-    :param host: iRODS login host used to download irods data object for uploading
-    :param port: iRODS login port used to download irods data object for uploading
-    :param zone: iRODS login zone used to download irods data object for uploading
-    :param irods_fnames: the data object file name to download to local for uploading
-    :param res_files: list of files for uploading to create resources
-    :raises SessionException(proc.returncode, stdout, stderr) defined in django_irods/icommands.py
-            to capture iRODS exceptions raised from iRODS icommand subprocess run triggered from
-            any method calls from IrodsStorage() if an error or exception ever occurs
-    :return: None, but the downloaded file from the iRODS will be appended to res_files list for
-    uploading
-    """
-    irods_storage = IrodsStorage()
-    irods_storage.set_user_session(username=username, password=password, host=host, port=port,
-                                   zone=zone)
-    ifnames = string.split(irods_fnames, ',')
-    for ifname in ifnames:
-        size = irods_storage.size(ifname)
-        tmpFile = irods_storage.download(ifname)
-        fname = os.path.basename(ifname.rstrip(os.sep))
-        fileobj = File(file=tmpFile, name=fname)
-        fileobj.size = size
-        res_files.append(fileobj)
-
-    # delete the user session after iRODS file operations are done
-    irods_storage.delete_user_session()
-
-
-def validate_url(url):
-    """
-    Validate URL
-    :param url: input url to be validated
-    :return: [True, ''] if url is valid,[False, 'error message'] if url is not valid
-    """
-    # validate url's syntax is valid
-    error_message = "The URL that you entered is not valid. Please enter a valid http, https, " \
-                    "ftp, or ftps URL."
-    try:
-        validator = URLValidator(schemes=('http', 'https', 'ftp', 'ftps'))
-        validator(url)
-    except ValidationError:
-        return False, error_message
-
-    # validate url is valid, i.e., can be opened
-    try:
-        # have to add a User-Agent header and pass in a Request to urlopen to test
-        # whether a url can be resolved since some valid website URLs block web
-        # spiders/bots, which raises a 403 Forbidden HTTPError
-        url_req = Request(url, headers={'User-Agent': 'Mozilla/5.0'})
-        urlopen(url_req)
-    except (HTTPError, URLError):
-        return False, error_message
-
-    return True, ''
-
-
-def add_url_file_to_resource(res_id, ref_url, ref_file_name, curr_path):
-    """
-    Create URL file and add it to resource
-    :param res_id: resource id to add url file to
-    :param ref_url: referenced url to create the url file
-    :param ref_file_name: referenced url file name to be created
-    :param curr_path: the folder path in the resource to add url file to
-    :return: file object being added into resource if successful, otherwise, return None
-    """
-    # create URL file
-    urltempfile = NamedTemporaryFile()
-    urlstring = '[InternetShortcut]\nURL=' + ref_url + '\n'
-    urltempfile.write(urlstring)
-    fileobj = File(file=urltempfile, name=ref_file_name)
-
-    filelist = add_resource_files(res_id, fileobj, folder=curr_path)
-
-    if filelist:
-        return filelist[0]
-    else:
-        return None
-
-
-def add_reference_url_to_resource(user, res_id, ref_url, ref_name, curr_path,
-                                  validate_url_flag=True):
-    """
-    Add a reference URL to a composite resource if URL is valid, otherwise, return error message
-    :param user: requesting user
-    :param res_id: resource uuid
-    :param ref_url: reference url to be added to the resource
-    :param ref_name: file name of the referenced url in internet shortcut format
-    :param curr_path: the folder path in the resource to add the referenced url to
-    :param validate_url_flag: optional with default being True, indicating whether url validation
-    needs to be performed or not
-    :return: 200 status code, 'success' message, and file_id if it succeeds, otherwise,
-    return error status code, error message, and None (for file_id).
-    """
-    # replace space with underline char
-    ref_name = ref_name.strip().lower().replace(' ', '_')
-    # strip out non-standard chars from ref_name
-    valid_chars_in_file_name = '-_.{}{}'.format(string.ascii_letters, string.digits)
-    ref_name = ''.join(c for c in ref_name if c in valid_chars_in_file_name)
-
-    if not ref_name.endswith('.url'):
-        ref_name += '.url'
-
-    if validate_url_flag:
-        is_valid, err_msg = validate_url(ref_url)
-        if not is_valid:
-            return status.HTTP_400_BAD_REQUEST, err_msg, None
-
-    f = add_url_file_to_resource(res_id, ref_url, ref_name, curr_path)
-
-    if not f:
-        return status.HTTP_500_INTERNAL_SERVER_ERROR, 'New url file failed to be added to the ' \
-                                                      'resource', None
-
-    # make sure the new file has logical file set and is single file aggregation
-    try:
-        # set 'SingleFile' logical file type to this .url file
-        res = hydroshare.utils.get_resource_by_shortkey(res_id)
-        set_logical_file_type(res, user, f.id, 'SingleFile', extra_data={'url': ref_url})
-        hydroshare.utils.resource_modified(res, user, overwrite_bag=False)
-    except Exception as ex:
-        return status.HTTP_500_INTERNAL_SERVER_ERROR, ex.message, None
-
-    return status.HTTP_200_OK, 'success', f.id
-
-
-def edit_reference_url_in_resource(user, res, new_ref_url, curr_path, url_filename,
-                                   validate_url_flag=True):
-    """
-    edit the referenced url in an url file
-    :param user: requesting user
-    :param res: resource object that includes the url file
-    :param new_ref_url: new url to replace the old url
-    :param curr_path: the folder path of the url file in the resource
-    :param url_filename: the url file name in the resource
-    :return: 200 status code and 'success' message if it succeeds, otherwise, return error status
-    code and error message
-    """
-    ref_name = url_filename.lower()
-    if not ref_name.endswith('.url'):
-        return status.HTTP_400_BAD_REQUEST, 'url_filename in the request must have .url extension'
-
-    if validate_url_flag:
-        is_valid, err_msg = validate_url(new_ref_url)
-        if not is_valid:
-            return status.HTTP_400_BAD_REQUEST, err_msg
-
-    istorage = res.get_irods_storage()
-    # temp path to hold updated url file to be written to iRODS
-    temp_path = istorage.getUniqueTmpPath
-
-    prefix_path = 'data/contents'
-    if curr_path != prefix_path and curr_path.startswith(prefix_path):
-        curr_path = curr_path[len(prefix_path) + 1:]
-    if curr_path == prefix_path or not curr_path.startswith(prefix_path):
-        folder = None
-    else:
-        folder = curr_path[len(prefix_path) + 1:]
-
-    # update url in extra_data in url file's logical file object
-    f = ResourceFile.get(resource=res, file=url_filename, folder=folder)
-    extra_data = f.logical_file.extra_data
-    extra_data['url'] = new_ref_url
-    f.logical_file.extra_data = extra_data
-    f.logical_file.save()
-
-    try:
-        os.makedirs(temp_path)
-    except OSError as ex:
-        if ex.errno == errno.EEXIST:
-            shutil.rmtree(temp_path)
-            os.makedirs(temp_path)
-        else:
-            return status.HTTP_500_INTERNAL_SERVER_ERROR, ex.message
-
-    # update url file in iRODS
-    urlstring = '[InternetShortcut]\nURL=' + new_ref_url + '\n'
-    from_file_name = os.path.join(temp_path, ref_name)
-    with open(from_file_name, 'w') as out:
-        out.write(urlstring)
-    target_irods_file_path = os.path.join(res.root_path, curr_path, ref_name)
-    try:
-        istorage.saveFile(from_file_name, target_irods_file_path)
-        shutil.rmtree(temp_path)
-        hydroshare.utils.resource_modified(res, user, overwrite_bag=False)
-    except SessionException as ex:
-        shutil.rmtree(temp_path)
-        return status.HTTP_500_INTERNAL_SERVER_ERROR, ex.stderr
-
-    return status.HTTP_200_OK, 'success'
-
-
-def run_ssh_command(host, uname, pwd, exec_cmd):
-    """
-    run ssh client to ssh to a remote host and run a command on the remote host
-    Args:
-        host: remote host name to ssh to
-        uname: the username on the remote host to ssh to
-        pwd: the password of the user on the remote host to ssh to
-        exec_cmd: the command to be executed on the remote host via ssh
-
-    Returns:
-        None, but raises SSHException from paramiko if there is any error during ssh
-        connection and command execution
-    """
-    ssh = paramiko.SSHClient()
-    ssh.set_missing_host_key_policy(paramiko.AutoAddPolicy())
-    ssh.connect(host, username=uname, password=pwd)
-    transport = ssh.get_transport()
-    session = transport.open_session()
-    session.set_combine_stderr(True)
-    session.get_pty()
-    session.exec_command(exec_cmd)
-    stdin = session.makefile('wb', -1)
-    stdout = session.makefile('rb', -1)
-    stdin.write("{cmd}\n".format(cmd=pwd))
-    stdin.flush()
-    output = stdout.readlines()
-    if output:
-        logger.debug(output)
-    return output
-
-
-# run the update script on hyrax server via ssh session for netCDF resources on demand
-# when private netCDF resources are made public so that all links of data services
-# provided by Hyrax service are instantaneously available on demand
-def run_script_to_update_hyrax_input_files(shortkey):
-    run_ssh_command(host=settings.HYRAX_SSH_HOST, uname=settings.HYRAX_SSH_PROXY_USER,
-                    pwd=settings.HYRAX_SSH_PROXY_USER_PWD,
-                    exec_cmd=settings.HYRAX_SCRIPT_RUN_COMMAND + ' ' + shortkey)
-
-
-def can_user_copy_resource(res, user):
-    """
-    Check whether resource copy is permitted or not
-    :param res: resource object to check for whether copy is allowed
-    :param user: the requesting user to check for whether copy is allowed
-    :return: return True if the resource can be copied; otherwise, return False
-    """
-    if not user.is_authenticated():
-        return False
-
-    if not user.uaccess.owns_resource(res) and \
-            (res.metadata.rights.statement == "This resource is shared under the Creative "
-                                              "Commons Attribution-NoDerivs CC BY-ND." or
-             res.metadata.rights.statement == "This resource is shared under the Creative "
-                                              "Commons Attribution-NoCommercial-NoDerivs "
-                                              "CC BY-NC-ND."):
-        return False
-
-    return True
-
-
-def authorize(request, res_id, needed_permission=ACTION_TO_AUTHORIZE.VIEW_RESOURCE,
-              raises_exception=True):
-    """
-    This function checks if a user has authorization for resource related actions as outlined
-    below. This function doesn't check authorization for user sharing resource with another user.
-
-    How this function should be called for different actions on a resource by a specific user?
-    1. User wants to view a resource (both metadata and content files) which includes
-       downloading resource bag or resource content files:
-       authorize(request, res_id=id_of_resource,
-       needed_permission=ACTION_TO_AUTHORIZE.VIEW_RESOURCE)
-    2. User wants to view resource metadata only:
-       authorize(request, res_id=id_of_resource,
-       needed_permission=ACTION_TO_AUTHORIZE.VIEW_METADATA)
-    3. User wants to edit a resource which includes:
-       a. edit metadata
-       b. add file to resource
-       c. delete a file from the resource
-       authorize(request, res_id=id_of_resource,
-       needed_permission=ACTION_TO_AUTHORIZE.EDIT_RESOURCE)
-    4. User wants to set resource flag (public, published, shareable etc):
-       authorize(request, res_id=id_of_resource,
-       needed_permission=ACTION_TO_AUTHORIZE.SET_RESOURCE_FLAG)
-    5. User wants to delete a resource:
-       authorize(request, res_id=id_of_resource,
-       needed_permission=ACTION_TO_AUTHORIZE.DELETE_RESOURCE)
-    6. User wants to create new version of a resource:
-       authorize(request, res_id=id_of_resource,
-       needed_permission=ACTION_TO_AUTHORIZE.CREATE_RESOURCE_VERSION)
-
-    Note: resource 'shareable' status has no effect on authorization
-    """
-    authorized = False
-    user = get_user(request)
-
-    try:
-        res = hydroshare.utils.get_resource_by_shortkey(res_id, or_404=False)
-    except ObjectDoesNotExist:
-        raise NotFound(detail="No resource was found for resource id:%s" % res_id)
-
-    if needed_permission == ACTION_TO_AUTHORIZE.VIEW_METADATA:
-        if res.raccess.discoverable or res.raccess.public:
-            authorized = True
-        elif user.is_authenticated() and user.is_active:
-            authorized = user.uaccess.can_view_resource(res)
-    elif user.is_authenticated() and user.is_active:
-        if needed_permission == ACTION_TO_AUTHORIZE.VIEW_RESOURCE:
-            authorized = user.uaccess.can_view_resource(res)
-        elif needed_permission == ACTION_TO_AUTHORIZE.EDIT_RESOURCE:
-            authorized = user.uaccess.can_change_resource(res)
-        elif needed_permission == ACTION_TO_AUTHORIZE.DELETE_RESOURCE:
-            authorized = user.uaccess.can_delete_resource(res)
-        elif needed_permission == ACTION_TO_AUTHORIZE.SET_RESOURCE_FLAG:
-            authorized = user.uaccess.can_change_resource_flags(res)
-        elif needed_permission == ACTION_TO_AUTHORIZE.CREATE_RESOURCE_VERSION:
-            authorized = user.uaccess.owns_resource(res)
-        elif needed_permission == ACTION_TO_AUTHORIZE.VIEW_RESOURCE_ACCESS:
-            authorized = user.uaccess.can_view_resource(res)
-        elif needed_permission == ACTION_TO_AUTHORIZE.EDIT_RESOURCE_ACCESS:
-            authorized = user.uaccess.can_share_resource(res, 2)
-    elif needed_permission == ACTION_TO_AUTHORIZE.VIEW_RESOURCE:
-        authorized = res.raccess.public
-
-    if raises_exception and not authorized:
-        raise PermissionDenied()
-    else:
-        return res, authorized, user
-
-
-def validate_json(js):
-    try:
-        json.loads(js)
-    except ValueError:
-        raise ValidationError(detail='Invalid JSON')
-
-
-def validate_user(user_identifier):
-    if not User.objects.filter(username=user_identifier).exists():
-        if not User.objects.filter(email=user_identifier).exists():
-            raise ValidationError(detail='No user found for user identifier:%s' % user_identifier)
-
-
-def validate_group(group_identifier):
-    if not Group.objects.filter(name=group_identifier).exists():
-        try:
-            g_id = int(group_identifier)
-            if not Group.objects.filter(pk=g_id).exists():
-                raise ValidationError(
-                    detail='No group found for group identifier:%s' % group_identifier)
-        except ValueError:
-            raise ValidationError(
-                detail='No group found for group identifier:%s' % group_identifier)
-
-
-def validate_metadata(metadata, resource_type):
-    """
-    Validate metadata including validation of resource type specific metadata.
-    If validation fails, ValidationError exception is raised.
-
-    Note: This validation does not check if a specific element is repeatable or not. If an element
-    is not repeatable and the metadata list contains more than one dict for the same element type,
-    then exception will be raised when that element is created the 2nd time.
-
-    :param metadata: a list of dicts where each dict defines data for a specific metadata
-    element.
-    Example: the following list contains 2 dict elements - one for 'Description' element
-     and the other one for "Coverage' element.
-    [{'description':{'abstract': 'This is a great resource'}},
-    {'coverage': {'value':{'type': 'period', 'start': 01/01/2010', 'end': '12/12/2015'}}}]
-    :param resource_type: resource type name (e.g., "GenericResource" or "TimeSeriesResource")
-    :return:
-
-    """
-    resource_class = check_resource_type(resource_type)
-
-    validation_errors = {'metadata': []}
-    for element in metadata:
-        # here k is the name of the element
-        # v is a dict of all element attributes/field names and field values
-        k, v = element.items()[0]
-        is_core_element = False
-        model_type = None
-        try:
-            model_type = ContentType.objects.get(app_label=resource_class._meta.app_label, model=k)
-        except ObjectDoesNotExist:
-            try:
-                model_type = ContentType.objects.get(app_label='hs_core', model=k)
-                is_core_element = True
-            except ObjectDoesNotExist:
-                validation_errors['metadata'].append("Invalid metadata element name:%s." % k)
-
-        if model_type:
-            if not issubclass(model_type.model_class(), AbstractMetaDataElement):
-                validation_errors['metadata'].append("Invalid metadata element name:%s." % k)
-
-            element_attribute_names_valid = True
-            for attribute_name in v:
-                element_class = model_type.model_class()
-                if k.lower() == 'coverage' or k.lower() == 'originalcoverage':
-                    if attribute_name == 'value':
-                        attribute_name = '_value'
-                if hasattr(element_class(), attribute_name):
-                    if callable(getattr(element_class(), attribute_name)):
-                        element_attribute_names_valid = False
-                        validation_errors['metadata'].append(
-                            "Invalid attribute name:%s found for metadata element name:%s."
-                            % (attribute_name, k))
-                else:
-                    element_attribute_names_valid = False
-                    validation_errors['metadata'].append(
-                        "Invalid attribute name:%s found for metadata element name:%s."
-                        % (attribute_name, k))
-
-            if element_attribute_names_valid:
-                if is_core_element:
-                    element_resource_class = GenericResource().__class__
-                else:
-                    element_resource_class = resource_class
-
-                # here we expect element form validation to happen as part of the signal handler
-                # in each resource type
-                handler_response = pre_metadata_element_create.send(
-                    sender=element_resource_class, element_name=k,
-                    request=MetadataElementRequest(k, **v))
-
-                for receiver, response in handler_response:
-                    if 'is_valid' in response:
-                        if not response['is_valid']:
-                            validation_errors['metadata'].append(
-                                "Invalid data found for metadata element name:%s." % k)
-                    else:
-                        validation_errors['metadata'].append(
-                            "Invalid data found for metadata element name:%s." % k)
-
-    if len(validation_errors['metadata']) > 0:
-        raise ValidationError(detail=validation_errors)
-
-
-class MetadataElementRequest(object):
-    def __init__(self, element_name, **element_data_dict):
-        if element_name.lower() == 'coverage' or element_name.lower() == 'originalcoverage':
-            cov_type = element_data_dict.get('type', None)
-            if 'value' in element_data_dict:
-                element_data_dict = element_data_dict['value']
-                if cov_type is not None:
-                    element_data_dict['type'] = cov_type
-
-        # post data must be a QueryDict
-        qdict = QueryDict('', mutable=True)
-        if element_name.lower() in ('creator', 'contributor'):
-            identifiers = element_data_dict.pop('identifiers', None)
-            if identifiers is not None:
-                for key in identifiers:
-                    identifier = {'identifier_name': key, 'identifier_link': identifiers[key]}
-                    qdict.update(identifier)
-        if element_data_dict:
-            self.POST = qdict.update(element_data_dict)
-        self.POST = qdict
-
-
-def create_form(formclass, request):
-    try:
-        params = formclass(data=json.loads(request.body))
-    except ValueError:
-        params = formclass(data=request.REQUEST)
-
-    return params
-
-
-def get_metadata_contenttypes():
-    """Gets a list of all metadata content types"""
-    meta_contenttypes = []
-    for model in apps.get_models():
-        if model == CoreMetaData or issubclass(model, CoreMetaData):
-            meta_contenttypes.append(ContentType.objects.get_for_model(model))
-    return meta_contenttypes
-
-
-def get_my_resources_list(user):
-    """
-    Gets a QuerySet object for listing resources that belong to a given user.
-    :param user: an instance of User - user who wants to see his/her resources
-    :return: an instance of QuerySet of resources
-    """
-
-    # get a list of resources with effective OWNER privilege
-    owned_resources = user.uaccess.get_resources_with_explicit_access(PrivilegeCodes.OWNER)
-    # remove obsoleted resources from the owned_resources
-    owned_resources = owned_resources.exclude(object_id__in=Relation.objects.filter(
-        type='isReplacedBy').values('object_id'))
-
-    # get a list of resources with effective CHANGE privilege (should include resources that the
-    # user has access to via group
-    editable_resources = user.uaccess.get_resources_with_explicit_access(PrivilegeCodes.CHANGE,
-                                                                         via_group=True)
-    # remove obsoleted resources from the editable_resources
-    editable_resources = editable_resources.exclude(object_id__in=Relation.objects.filter(
-        type='isReplacedBy').values('object_id'))
-
-    # get a list of resources with effective VIEW privilege (should include resources that the
-    # user has access via group
-    viewable_resources = user.uaccess.get_resources_with_explicit_access(PrivilegeCodes.VIEW,
-                                                                         via_group=True)
-    # remove obsoleted resources from the viewable_resources
-    viewable_resources = viewable_resources.exclude(object_id__in=Relation.objects.filter(
-        type='isReplacedBy').values('object_id'))
-
-    labeled_resources = user.ulabels.labeled_resources
-    favorite_resources = user.ulabels.favorited_resources
-    discovered_resources = user.ulabels.my_resources
-
-    # join all queryset objects
-    resource_collection = owned_resources.distinct() | \
-        editable_resources.distinct() | \
-        viewable_resources.distinct() | \
-        discovered_resources.distinct()
-
-    resource_collection = resource_collection.annotate(
-        owned=Case(When(short_id__in=owned_resources.values_list('short_id', flat=True),
-                        then=Value(True, BooleanField()))))
-
-    resource_collection = resource_collection.annotate(
-        editable=Case(When(short_id__in=editable_resources.values_list('short_id', flat=True),
-                      then=Value(True, BooleanField()))))
-
-    resource_collection = resource_collection.annotate(
-        viewable=Case(When(short_id__in=viewable_resources.values_list('short_id', flat=True),
-                           then=Value(True, BooleanField()))))
-
-    resource_collection = resource_collection.annotate(
-        discovered=Case(When(short_id__in=discovered_resources.values_list('short_id', flat=True),
-                        then=Value(True, BooleanField()))))
-
-    resource_collection = resource_collection.annotate(
-        is_favorite=Case(When(short_id__in=favorite_resources.values_list('short_id', flat=True),
-                              then=Value(True, BooleanField()))))
-
-    # The annotated field 'has_labels' would allow us to query the DB for labels only if the
-    # resource has labels - that means we won't hit the DB for each resource listed on the page
-    # to get the list of labels for a resource
-    resource_collection = resource_collection.annotate(has_labels=Case(
-        When(short_id__in=labeled_resources.values_list('short_id', flat=True),
-             then=Value(True, BooleanField()))))
-
-    resource_collection = resource_collection.only('short_id', 'title', 'resource_type', 'created')
-
-    # we won't hit the DB for each resource to know if it's status is public/private/discoverable
-    # etc
-    resource_collection = resource_collection.select_related('raccess')
-    # prefetch metadata items - creators, keywords(subjects), dates and title
-    meta_contenttypes = get_metadata_contenttypes()
-    for ct in meta_contenttypes:
-        # get a list of resources having metadata that is an instance of a specific
-        # metadata class (e.g., CoreMetaData)
-        res_list = [res for res in resource_collection if res.content_type == ct]
-        prefetch_related_objects(res_list,
-                                 Prefetch('content_object__creators'),
-                                 Prefetch('content_object__subjects'),
-                                 Prefetch('content_object___title'),
-                                 Prefetch('content_object__dates'))
-    return resource_collection
-
-
-def send_action_to_take_email(request, user, action_type, **kwargs):
-    """
-    Sends an email with an action link to a user.
-    The actual action takes place when the user clicks on the link
-
-    The ``action_type`` arg is both the name of the urlpattern for
-    the action link, as well as the names of the email templates
-    to use. Additional context variable needed in the email template can be
-    passed using the kwargs
-
-    for action_type == 'group_membership', an instance of GroupMembershipRequest and
-    instance of Group are expected to
-    be passed into this function
-    """
-    email_to = kwargs.get('group_owner', user)
-    context = {'request': request, 'user': user}
-    if action_type == 'group_membership':
-        membership_request = kwargs['membership_request']
-        action_url = reverse(action_type, kwargs={
-            "uidb36": int_to_base36(email_to.id),
-            "token": default_token_generator.make_token(email_to),
-            "membership_request_id": membership_request.id
-        }) + "?next=" + (next_url(request) or "/")
-
-        context['group'] = kwargs.pop('group')
-    elif action_type == 'group_auto_membership':
-        context['group'] = kwargs.pop('group')
-        action_url = ''
-    else:
-        action_url = reverse(action_type, kwargs={
-            "uidb36": int_to_base36(email_to.id),
-            "token": default_token_generator.make_token(email_to)
-        }) + "?next=" + (next_url(request) or "/")
-
-    context['action_url'] = action_url
-    context.update(kwargs)
-
-    subject_template_name = "email/%s_subject.txt" % action_type
-    subject = subject_template(subject_template_name, context)
-    send_mail_template(subject, "email/%s" % action_type,
-                       settings.DEFAULT_FROM_EMAIL, email_to.email,
-                       context=context)
-
-
-def show_relations_section(res_obj):
-    """
-    This func is to determine whether to show 'Relations' section in 'Related Resources' tab.
-    Return True if number of "hasPart" < number of all relation metadata
-    :param res_obj:  resource object
-    :return: Bool
-    """
-
-    all_relation_count = res_obj.metadata.relations.count()
-    has_part_count = res_obj.metadata.relations.filter(type="hasPart").count()
-    if all_relation_count > has_part_count:
-        return True
-    return False
-
-
-# TODO: no handling of pre_create or post_create signals
-def link_irods_file_to_django(resource, filepath):
-    """
-    Link a newly created irods file to Django resource model
-
-    :param filepath: full path to file
-    """
-    # link the newly created file (**filepath**) to Django resource model
-    b_add_file = False
-    # TODO: folder is an abstract concept... utilize short_path for whole API
-    if resource:
-        folder, base = ResourceFile.resource_path_is_acceptable(resource, filepath,
-                                                                test_exists=False)
-        ret = None
-        try:
-            ret = ResourceFile.get(resource=resource, file=base, folder=folder)
-        except ObjectDoesNotExist:
-            # this does not copy the file from anywhere; it must exist already
-            b_add_file = True
-
-        if b_add_file:
-            ret = ResourceFile.create(resource=resource, file=base, folder=folder)
-            file_format_type = get_file_mime_type(filepath)
-            if file_format_type not in [mime.value for mime in resource.metadata.formats.all()]:
-                resource.metadata.create_element('format', value=file_format_type)
-        return ret
-
-
-def link_irods_folder_to_django(resource, istorage, foldername, exclude=()):
-    res_files = _link_irods_folder_to_django(resource, istorage, foldername, exclude=())
-    check_aggregations(resource, res_files)
-
-
-def listfolders_recursively(istorage, path):
-    folders = []
-    listing = istorage.listdir(path)
-    for folder in listing[0]:
-        folder_path = os.path.join(path, folder)
-        folders.append(folder_path)
-        folders = folders + listfolders_recursively(istorage, folder_path)
-    return folders
-
-
-def _link_irods_folder_to_django(resource, istorage, foldername, exclude=()):
-    """
-    Recursively Link irods folder and all files and sub-folders inside the folder to Django
-    Database after iRODS file and folder operations to get Django and iRODS in sync
-
-    :param resource: the BaseResource object representing a HydroShare resource
-    :param istorage: REDUNDANT: IrodsStorage object
-    :param foldername: the folder name, as a fully qualified path
-    :param exclude: UNUSED: a tuple that includes file names to be excluded from
-        linking under the folder;
-    :return: List of ResourceFile of newly linked files
-    """
-    if __debug__:
-        assert(isinstance(resource, BaseResource))
-    if istorage is None:
-        istorage = resource.get_irods_storage()
-
-    res_files = []
-    if foldername:
-        store = istorage.listdir(foldername)
-        # add files into Django resource model
-        for file in store[1]:
-            if file not in exclude:
-                file_path = os.path.join(foldername, file)
-                # This assumes that file_path is a full path
-                res_files.append(link_irods_file_to_django(resource, file_path))
-        # recursively add sub-folders into Django resource model
-        for folder in store[0]:
-            res_files = res_files + \
-                        _link_irods_folder_to_django(resource, istorage,
-                                                     os.path.join(foldername, folder), exclude)
-    return res_files
-
-
-def rename_irods_file_or_folder_in_django(resource, src_name, tgt_name):
-    """
-    Rename file in Django DB after the file is renamed in Django side
-    :param resource: the BaseResource object representing a HydroShare resource
-    :param src_name: the file or folder full path name to be renamed
-    :param tgt_name: the file or folder full path name to be renamed to
-    :return:
-
-    Note: the need to copy and recreate the file object was made unnecessary
-    by the ResourceFile.set_storage_path routine, which always sets that
-    correctly. Thus it is possible to move without copying. Thus, logical file
-    relationships are preserved and no longer need adjustment.
-    """
-    # checks src_name as a side effect.
-    src_folder, base = ResourceFile.resource_path_is_acceptable(resource, src_name,
-                                                                test_exists=False)
-    tgt_folder, _ = ResourceFile.resource_path_is_acceptable(resource, tgt_name, test_exists=False)
-    file_move = src_folder != tgt_folder
-    try:
-        res_file_obj = ResourceFile.get(resource=resource, file=base, folder=src_folder)
-        # if the source file is part of a FileSet, we need to remove it from that FileSet in the
-        # case file being moved
-        if file_move and resource.resource_type == 'CompositeResource':
-            if res_file_obj.has_logical_file and res_file_obj.logical_file.is_fileset:
-                try:
-                    aggregation = resource.get_aggregation_by_name(res_file_obj.file_folder)
-                    if aggregation.is_fileset:
-                        # remove aggregation form the file
-                        res_file_obj.logical_file_content_object = None
-                        res_file_obj.save()
-                except ObjectDoesNotExist:
-                    pass
-
-        # checks tgt_name as a side effect.
-        ResourceFile.resource_path_is_acceptable(resource, tgt_name, test_exists=True)
-        res_file_obj.set_storage_path(tgt_name)
-        # if the file is getting moved into a folder that represents a FileSet or to a folder
-        # inside a fileset folder, then make the file part of that FileSet
-        if file_move and res_file_obj.file_folder is not None and \
-                resource.resource_type == 'CompositeResource':
-            aggregation = resource.get_fileset_aggregation_in_path(res_file_obj.file_folder)
-            if aggregation is not None and not res_file_obj.has_logical_file:
-                # make the moved file part of the fileset aggregation unless the file is
-                # already part of another aggregation (single file aggregation)
-                aggregation.add_resource_file(res_file_obj)
-
-    except ObjectDoesNotExist:
-        # src_name and tgt_name are folder names
-        res_file_objs = ResourceFile.list_folder(resource, src_name)
-
-        for fobj in res_file_objs:
-            src_path = fobj.storage_path
-            # naively replace src_name with tgt_name
-            new_path = src_path.replace(src_name, tgt_name, 1)
-            fobj.set_storage_path(new_path)
-
-
-def remove_irods_folder_in_django(resource, istorage, folderpath, user):
-    """
-    Remove all files inside a folder in Django DB after the folder is removed from iRODS
-    If the folder contains any aggregations, those are also deleted from DB
-    :param resource: the BaseResource object representing a HydroShare resource
-    :param istorage: IrodsStorage object (redundant; equal to resource.get_irods_storage())
-    :param foldername: the folder name that has been removed from iRODS
-    :user  user who initiated the folder delete operation
-    :return:
-    """
-    # TODO: Istorage parameter is redundant; derived from resource; can be deleted.
-    if resource and istorage and folderpath:
-        if not folderpath.endswith('/'):
-            folderpath += '/'
-        res_file_set = ResourceFile.objects.filter(object_id=resource.id)
-
-        # then delete resource file objects
-        for f in res_file_set:
-            filename = f.storage_path
-            if filename.startswith(folderpath):
-                # TODO: integrate deletion of logical file with ResourceFile.delete
-                # delete the logical file (if it's not a fileset) object if the resource file
-                # has one
-                if f.has_logical_file and not f.logical_file.is_fileset:
-                    # this should delete the logical file and any associated metadata
-                    # but does not delete the resource files that are part of the logical file
-                    f.logical_file.logical_delete(user, delete_res_files=False)
-                f.delete()
-                hydroshare.delete_format_metadata_after_delete_file(resource, filename)
-
-        # if the folder getting deleted contains any fileset aggregation those aggregations need to
-        # be deleted
-        # note: for other types of aggregation the aggregation gets deleted as part of deleting
-        # the resource file - see above for resource file delete
-        if resource.resource_type == 'CompositeResource':
-            rel_folder_path = folderpath[len(resource.file_path) + 1:].rstrip('/')
-            filesets = [aggr for aggr in resource.logical_files if aggr.is_fileset]
-            for fileset in filesets:
-                if fileset.folder.startswith(rel_folder_path):
-                    fileset.logical_delete(user, delete_res_files=True)
-
-        # send the post-delete signal
-        post_delete_file_from_resource.send(sender=resource.__class__, resource=resource)
-
-
-# TODO: shouldn't we be able to zip to a different subfolder?  Currently this is not possible.
-def zip_folder(user, res_id, input_coll_path, output_zip_fname, bool_remove_original):
-    """
-    Zip input_coll_path into a zip file in hydroshareZone or any federated zone used for HydroShare
-    resource backend store and modify HydroShare Django site accordingly.
-
-    :param user: the requesting user
-    :param res_id: resource uuid
-    :param input_coll_path: relative sub-collection path under res_id collection to be zipped.
-    :param output_zip_fname: file name only with no path of the generated zip file name
-    :param bool_remove_original: a boolean indicating whether original files will be deleted
-    after zipping.
-    :return: output_zip_fname and output_zip_size pair
-    """
-    if __debug__:
-        assert(input_coll_path.startswith("data/contents/"))
-
-    resource = hydroshare.utils.get_resource_by_shortkey(res_id)
-    istorage = resource.get_irods_storage()
-    res_coll_input = os.path.join(resource.root_path, input_coll_path)
-
-    # check resource supports zipping of a folder
-    if not resource.supports_zip(res_coll_input):
-        raise ValidationError("Folder zipping is not supported. "
-                              "Folder seems to contain aggregation(s).")
-
-    # check if resource supports deleting the original folder after zipping
-    if bool_remove_original:
-        if not resource.supports_delete_folder_on_zip(input_coll_path):
-            raise ValidationError("Deleting of original folder is not allowed after "
-                                  "zipping of a folder.")
-
-    content_dir = os.path.dirname(res_coll_input)
-    output_zip_full_path = os.path.join(content_dir, output_zip_fname)
-    istorage.session.run("ibun", None, '-cDzip', '-f', output_zip_full_path, res_coll_input)
-
-    output_zip_size = istorage.size(output_zip_full_path)
-
-    link_irods_file_to_django(resource, output_zip_full_path)
-
-    if bool_remove_original:
-        for f in ResourceFile.objects.filter(object_id=resource.id):
-            full_path_name = f.storage_path
-            if res_coll_input in full_path_name and output_zip_full_path not in full_path_name:
-                delete_resource_file(res_id, f.short_path, user)
-
-        # remove empty folder in iRODS
-        istorage.delete(res_coll_input)
-
-    # TODO: should check can_be_public_or_discoverable here
-
-    hydroshare.utils.resource_modified(resource, user, overwrite_bag=False)
-    return output_zip_fname, output_zip_size
-
-
-def unzip_file(user, res_id, zip_with_rel_path, bool_remove_original, overwrite=False):
-    """
-    Unzip the input zip file while preserving folder structures in hydroshareZone or
-    any federated zone used for HydroShare resource backend store and keep Django DB in sync.
-    :param user: requesting user
-    :param res_id: resource uuid
-    :param zip_with_rel_path: the zip file name with relative path under res_id collection to
-    be unzipped
-    :param bool_remove_original: a bool indicating whether original zip file will be deleted
-    after unzipping.
-    :param bool overwrite: a bool indicating whether to overwrite files on unzip
-    :return:
-    """
-    if __debug__:
-        assert(zip_with_rel_path.startswith("data/contents/"))
-
-    resource = hydroshare.utils.get_resource_by_shortkey(res_id)
-    istorage = resource.get_irods_storage()
-    zip_with_full_path = os.path.join(resource.root_path, zip_with_rel_path)
-
-    if not resource.supports_unzip(zip_with_rel_path):
-        raise ValidationError("Unzipping of this file is not supported.")
-
-    zip_fname = os.path.basename(zip_with_rel_path)
-    working_dir = os.path.dirname(zip_with_full_path)
-    unzip_path = None
-    try:
-
-        if overwrite:
-            # irods doesn't allow overwrite, so we have to check if a file exists, delete it and
-            # then write the new file. Aggregations are treated as single objects.  If one file is
-            # overwritten in an aggregation, the whole aggregation is deleted.
-
-            # unzip to a temporary folder
-            unzip_path = istorage.unzip(zip_with_full_path, unzipped_folder=uuid4().hex)
-            # list all files to be moved into the resource
-            unzipped_files = listfiles_recursively(istorage, unzip_path)
-            unzipped_foldername = os.path.basename(unzip_path)
-            destination_folders = []
-            # list all folders to be written into the resource
-            for folder in listfolders(istorage, unzip_path):
-                destination_folder = os.path.join(working_dir, folder)
-                destination_folders.append(destination_folder)
-            # walk through each unzipped file, delete aggregations if they exist
-            for file in unzipped_files:
-                destination_file = _get_destination_filename(file, unzipped_foldername)
-                if (istorage.exists(destination_file)):
-                    if resource.resource_type == "CompositeResource":
-                        aggregation_object = resource.get_file_aggregation_object(
-                            destination_file)
-                        if aggregation_object:
-                            aggregation_object.logical_delete(user)
-                        else:
-                            logger.error("No aggregation object found for " + destination_file)
-                            istorage.delete(destination_file)
-                    else:
-                        istorage.delete(destination_file)
-            # now move each file to the destination
-            for file in unzipped_files:
-                destination_file = _get_destination_filename(file, unzipped_foldername)
-                istorage.moveFile(file, destination_file)
-            # and now link them to the resource
-            res_files = []
-            for file in unzipped_files:
-                destination_file = _get_destination_filename(file, unzipped_foldername)
-                destination_file = destination_file.replace(res_id + "/", "")
-                destination_file = resource.get_irods_path(destination_file)
-                res_file = link_irods_file_to_django(resource, destination_file)
-                res_files.append(res_file)
-
-            # scan for aggregations
-            check_aggregations(resource, res_files)
-            istorage.delete(unzip_path)
-        else:
-            unzip_path = istorage.unzip(zip_with_full_path)
-            link_irods_folder_to_django(resource, istorage, unzip_path)
-
-    except Exception:
-        logger.exception("failed to unzip")
-        if unzip_path and istorage.exists:
-            istorage.delete(unzip_path)
-        raise
-
-    if bool_remove_original:
-        delete_resource_file(res_id, zip_fname, user)
-
-    # TODO: should check can_be_public_or_discoverable here
-
-    hydroshare.utils.resource_modified(resource, user, overwrite_bag=False)
-
-
-def _get_destination_filename(file, unzipped_foldername):
-    """
-    Returns the destination file path by removing the temp unzipped_foldername from the file path.
-    Useful for moving files from a temporary unzipped folder to the resource outside of the
-    temporary folder.
-    :param file: path to a file
-    :param unzipped_foldername: the name of the
-    :return:
-    """
-    split = file.split("/" + unzipped_foldername + "/", 1)
-    destination_file = os.path.join(split[0], split[1])
-    return destination_file
-
-
-def listfiles_recursively(istorage, path):
-    files = []
-    listing = istorage.listdir(path)
-    for file in listing[1]:
-        files.append(os.path.join(path, file))
-    for folder in listing[0]:
-        files = files + listfiles_recursively(istorage, os.path.join(path, folder))
-    return files
-
-
-def listfolders(istorage, path):
-    return istorage.listdir(path)[0]
-
-
-def create_folder(res_id, folder_path):
-    """
-    create a sub-folder/sub-collection in hydroshareZone or any federated zone used for HydroShare
-    resource backend store.
-    :param res_id: resource uuid
-    :param folder_path: relative path for the new folder to be created under
-    res_id collection/directory
-    :return:
-    """
-    if __debug__:
-        assert(folder_path.startswith("data/contents/"))
-
-    resource = hydroshare.utils.get_resource_by_shortkey(res_id)
-    istorage = resource.get_irods_storage()
-    coll_path = os.path.join(resource.root_path, folder_path)
-
-    if not resource.supports_folder_creation(coll_path):
-        raise ValidationError("Folder creation is not allowed here. "
-                              "The target folder seems to contain aggregation(s)")
-
-    # check for duplicate folder path
-    if istorage.exists(coll_path):
-        raise ValidationError("Folder already exists")
-    istorage.session.run("imkdir", None, '-p', coll_path)
-
-
-def remove_folder(user, res_id, folder_path):
-    """
-    remove a sub-folder/sub-collection in hydroshareZone or any federated zone used for HydroShare
-    resource backend store.
-    :param user: requesting user
-    :param res_id: resource uuid
-    :param folder_path: the relative path for the folder to be removed under res_id collection.
-    :return:
-    """
-    if __debug__:
-        assert(folder_path.startswith("data/contents/"))
-
-    resource = hydroshare.utils.get_resource_by_shortkey(res_id)
-    istorage = resource.get_irods_storage()
-    coll_path = os.path.join(resource.root_path, folder_path)
-
-    # TODO: Pabitra - resource should check here if folder can be removed
-    istorage.delete(coll_path)
-
-    remove_irods_folder_in_django(resource, istorage, coll_path, user)
-
-    resource.update_public_and_discoverable()  # make private if required
-
-    hydroshare.utils.resource_modified(resource, user, overwrite_bag=False)
-
-
-def list_folder(res_id, folder_path):
-    """
-    list a sub-folder/sub-collection in hydroshareZone or any federated zone used for HydroShare
-    resource backend store.
-    :param user: requesting user
-    :param res_id: resource uuid
-    :param folder_path: the relative path for the folder to be listed under res_id collection.
-    :return:
-    """
-    if __debug__:
-        assert(folder_path.startswith("data/contents/"))
-
-    resource = hydroshare.utils.get_resource_by_shortkey(res_id)
-    istorage = resource.get_irods_storage()
-    coll_path = os.path.join(resource.root_path, folder_path)
-
-    return istorage.listdir(coll_path)
-
-
-# TODO: modify this to take short paths not including data/contents
-def move_or_rename_file_or_folder(user, res_id, src_path, tgt_path, validate_move_rename=True):
-    """
-    Move or rename a file or folder in hydroshareZone or any federated zone used for HydroShare
-    resource backend store.
-    :param user: requesting user
-    :param res_id: resource uuid
-    :param src_path: the relative paths for the source file or folder under res_id collection
-    :param tgt_path: the relative paths for the target file or folder under res_id collection
-    :param validate_move_rename: if True, then only ask resource type to check if this action is
-            allowed. Sometimes resource types internally want to take this action but disallow
-            this action by a user. In that case resource types set this parameter to False to allow
-            this action.
-    :return:
-
-    Note: this utilizes partly qualified pathnames data/contents/foo rather than just 'foo'
-    """
-    if __debug__:
-        assert(src_path.startswith("data/contents/"))
-        assert(tgt_path.startswith("data/contents/"))
-
-    resource = hydroshare.utils.get_resource_by_shortkey(res_id)
-    istorage = resource.get_irods_storage()
-    src_full_path = os.path.join(resource.root_path, src_path)
-    tgt_full_path = os.path.join(resource.root_path, tgt_path)
-
-    if validate_move_rename:
-        # this must raise ValidationError if move/rename is not allowed by specific resource type
-        if not resource.supports_rename_path(src_full_path, tgt_full_path):
-            raise ValidationError("File/folder move/rename is not allowed.")
-
-    istorage.moveFile(src_full_path, tgt_full_path)
-    rename_irods_file_or_folder_in_django(resource, src_full_path, tgt_full_path)
-    if resource.resource_type == "CompositeResource":
-        orig_src_path = src_full_path[len(resource.file_path) + 1:]
-        new_tgt_path = tgt_full_path[len(resource.file_path) + 1:]
-        resource.recreate_aggregation_xml_docs(orig_path=orig_src_path, new_path=new_tgt_path)
-
-    hydroshare.utils.resource_modified(resource, user, overwrite_bag=False)
-
-
-# TODO: modify this to take short paths not including data/contents
-def rename_file_or_folder(user, res_id, src_path, tgt_path, validate_rename=True):
-    """
-    Rename a file or folder in hydroshareZone or any federated zone used for HydroShare
-    resource backend store.
-    :param user: requesting user
-    :param res_id: resource uuid
-    :param src_path: the relative path for the source file or folder under res_id collection
-    :param tgt_path: the relative path for the target file or folder under res_id collection
-    :param validate_rename: if True, then only ask resource type to check if this action is
-            allowed. Sometimes resource types internally want to take this action but disallow
-            this action by a user. In that case resource types set this parameter to False to allow
-            this action.
-    :return:
-
-    Note: this utilizes partly qualified pathnames data/contents/foo rather than just 'foo'.
-    Also, this foregoes extensive antibugging of arguments because that is done in the
-    REST API.
-    """
-    if __debug__:
-        assert(src_path.startswith("data/contents/"))
-        assert(tgt_path.startswith("data/contents/"))
-
-    resource = hydroshare.utils.get_resource_by_shortkey(res_id)
-    istorage = resource.get_irods_storage()
-    src_full_path = os.path.join(resource.root_path, src_path)
-    tgt_full_path = os.path.join(resource.root_path, tgt_path)
-
-    if validate_rename:
-        # this must raise ValidationError if move/rename is not allowed by specific resource type
-        if not resource.supports_rename_path(src_full_path, tgt_full_path):
-            raise ValidationError("File rename is not allowed. "
-                                  "File seems to be part of an aggregation")
-
-    istorage.moveFile(src_full_path, tgt_full_path)
-    rename_irods_file_or_folder_in_django(resource, src_full_path, tgt_full_path)
-    if resource.resource_type == "CompositeResource":
-        orig_src_path = src_full_path[len(resource.file_path) + 1:]
-        new_tgt_path = tgt_full_path[len(resource.file_path) + 1:]
-        resource.recreate_aggregation_xml_docs(orig_path=orig_src_path, new_path=new_tgt_path)
-    hydroshare.utils.resource_modified(resource, user, overwrite_bag=False)
-
-
-# TODO: modify this to take short paths not including data/contents
-def move_to_folder(user, res_id, src_paths, tgt_path, validate_move=True):
-    """
-    Move a file or folder to a folder in hydroshareZone or any federated zone used for HydroShare
-    resource backend store.
-    :param user: requesting user
-    :param res_id: resource uuid
-    :param src_paths: the relative paths for the source files and/or folders under res_id collection
-    :param tgt_path: the relative path for the target folder under res_id collection
-    :param validate_move: if True, then only ask resource type to check if this action is
-            allowed. Sometimes resource types internally want to take this action but disallow
-            this action by a user. In that case resource types set this parameter to False to allow
-            this action.
-    :return:
-
-    Note: this utilizes partly qualified pathnames data/contents/foo rather than just 'foo'
-    Also, this foregoes extensive antibugging of arguments because that is done in the
-    REST API.
-    """
-    if __debug__:
-        for s in src_paths:
-            assert(s.startswith('data/contents/'))
-        assert(tgt_path == 'data/contents' or tgt_path.startswith("data/contents/"))
-
-    resource = hydroshare.utils.get_resource_by_shortkey(res_id)
-    istorage = resource.get_irods_storage()
-    tgt_full_path = os.path.join(resource.root_path, tgt_path)
-
-    if validate_move:
-        # this must raise ValidationError if move is not allowed by specific resource type
-        for src_path in src_paths:
-            src_full_path = os.path.join(resource.root_path, src_path)
-            if not resource.supports_rename_path(src_full_path, tgt_full_path):
-                raise ValidationError("File/folder move is not allowed. "
-                                      "Target folder seems to contain aggregation(s).")
-
-    for src_path in src_paths:
-        src_full_path = os.path.join(resource.root_path, src_path)
-        src_base_name = os.path.basename(src_path)
-        tgt_qual_path = os.path.join(tgt_full_path, src_base_name)
-        # logger = logging.getLogger(__name__)
-        # logger.info("moving file {} to {}".format(src_full_path, tgt_qual_path))
-
-        istorage.moveFile(src_full_path, tgt_qual_path)
-        rename_irods_file_or_folder_in_django(resource, src_full_path, tgt_qual_path)
-        if resource.resource_type == "CompositeResource":
-            orig_src_path = src_full_path[len(resource.file_path) + 1:]
-            new_tgt_path = tgt_qual_path[len(resource.file_path) + 1:]
-            resource.recreate_aggregation_xml_docs(orig_path=orig_src_path, new_path=new_tgt_path)
-
-    # TODO: should check can_be_public_or_discoverable here
-
-    hydroshare.utils.resource_modified(resource, user, overwrite_bag=False)
-
-
-def irods_path_is_allowed(path):
-    """ paths containing '/../' are suspicious """
-    if path == "":
-        raise ValidationError("Empty file paths are not allowed")
-    if '/../' in path:
-        raise SuspiciousFileOperation("File paths cannot contain '/../'")
-    if '/./' in path:
-        raise SuspiciousFileOperation("File paths cannot contain '/./'")
-
-
-def irods_path_is_directory(istorage, path):
-    """ return True if the path is a directory. """
-    folder, base = os.path.split(path.rstrip('/'))
-    listing = istorage.listdir(folder)
-    return base in listing[0]
-
-
-def get_coverage_data_dict(source, coverage_type='spatial'):
-    """Get coverage data as a dict for the specified resource
-    :param  source: An instance of BaseResource or FileSet aggregation for which coverage data is
-    needed
-    :param  coverage_type: Type of coverage data needed. Default is spatial otherwise temporal
-    :return A dict of coverage data
-    """
-    if coverage_type.lower() == 'spatial':
-        spatial_coverage = source.metadata.spatial_coverage
-        spatial_coverage_dict = {}
-        if spatial_coverage:
-            spatial_coverage_dict['type'] = spatial_coverage.type
-            spatial_coverage_dict['name'] = spatial_coverage.value.get('name', "")
-            spatial_coverage_dict['element_id'] = spatial_coverage.id
-            if spatial_coverage.type == 'point':
-                spatial_coverage_dict['east'] = spatial_coverage.value['east']
-                spatial_coverage_dict['north'] = spatial_coverage.value['north']
-            else:
-                # type is box
-                spatial_coverage_dict['eastlimit'] = spatial_coverage.value['eastlimit']
-                spatial_coverage_dict['northlimit'] = spatial_coverage.value['northlimit']
-                spatial_coverage_dict['westlimit'] = spatial_coverage.value['westlimit']
-                spatial_coverage_dict['southlimit'] = spatial_coverage.value['southlimit']
-        return spatial_coverage_dict
-    else:
-        temporal_coverage = source.metadata.temporal_coverage
-        temporal_coverage_dict = {}
-        if temporal_coverage:
-            temporal_coverage_dict['element_id'] = temporal_coverage.id
-            temporal_coverage_dict['type'] = temporal_coverage.type
-            start_date = parser.parse(temporal_coverage.value['start'])
-            end_date = parser.parse(temporal_coverage.value['end'])
-            temporal_coverage_dict['start'] = start_date.strftime('%m-%d-%Y')
-            temporal_coverage_dict['end'] = end_date.strftime('%m-%d-%Y')
-        return temporal_coverage_dict
->>>>>>> 25a09104
+        return temporal_coverage_dict