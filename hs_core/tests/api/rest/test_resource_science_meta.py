--- conflicted
+++ resolved
@@ -1,4 +1,4 @@
-<<<<<<< HEAD
+import json
 from rest_framework import status
 
 from hs_core.hydroshare import resource
@@ -32,7 +32,7 @@
         sysmeta_url = "/hsapi/resource/{res_id}/scimeta/elements/".format(res_id=self.pid)
         response = self.client.get(sysmeta_url)
         self.assertEqual(response.status_code, status.HTTP_200_OK)
-        # content = json.loads(response.content.decode())
+        # content = json.loads(response.content)
 
     def test_put_scimeta_generic_resource(self):
         sysmeta_url = "/hsapi/resource/{res_id}/scimeta/elements/".format(res_id=self.pid)
@@ -453,7 +453,7 @@
 
         # create a netcdf resource
         netcdf_file = 'hs_core/tests/data/netcdf_valid.nc'
-        file_to_upload = open(netcdf_file, "rb")
+        file_to_upload = open(netcdf_file, "r")
         self._create_resource(resource_type="NetcdfResource", file_to_upload=file_to_upload)
         sysmeta_url = "/hsapi/resource/{res_id}/scimeta/elements/".format(
             res_id=self.resource.short_id)
@@ -542,7 +542,7 @@
 
         # create a netcdf resource
         netcdf_file = 'hs_core/tests/data/netcdf_valid.nc'
-        file_to_upload = open(netcdf_file, "rb")
+        file_to_upload = open(netcdf_file, "r")
         self._create_resource(resource_type="NetcdfResource", file_to_upload=file_to_upload)
         sysmeta_url = "/hsapi/resource/{res_id}/scimeta/elements/".format(
             res_id=self.resource.short_id)
@@ -584,7 +584,7 @@
 
         # create a raster resource
         raster_file = 'hs_core/tests/data/cea.tif'
-        file_to_upload = open(raster_file, "rb")
+        file_to_upload = open(raster_file, "r")
         self._create_resource(resource_type="RasterResource", file_to_upload=file_to_upload)
         sysmeta_url = "/hsapi/resource/{res_id}/scimeta/elements/".format(
             res_id=self.resource.short_id)
@@ -662,7 +662,7 @@
 
         # create a raster resource
         raster_file = 'hs_core/tests/data/cea.tif'
-        file_to_upload = open(raster_file, "rb")
+        file_to_upload = open(raster_file, "r")
         self._create_resource(resource_type="RasterResource", file_to_upload=file_to_upload)
         sysmeta_url = "/hsapi/resource/{res_id}/scimeta/elements/".format(
             res_id=self.resource.short_id)
@@ -690,7 +690,7 @@
 
         # create a model program resource
         some_file = 'hs_core/tests/data/cea.tif'
-        file_to_upload = open(some_file, "rb")
+        file_to_upload = open(some_file, "r")
         self._create_resource(resource_type="ModelProgramResource", file_to_upload=file_to_upload)
         sysmeta_url = "/hsapi/resource/{res_id}/scimeta/elements/".format(
             res_id=self.resource.short_id)
@@ -767,7 +767,7 @@
 
         # create a model program resource
         some_file = 'hs_core/tests/data/cea.tif'
-        file_to_upload = open(some_file, "rb")
+        file_to_upload = open(some_file, "r")
         self._create_resource(resource_type="ModelProgramResource", file_to_upload=file_to_upload)
         sysmeta_url = "/hsapi/resource/{res_id}/scimeta/elements/".format(
             res_id=self.resource.short_id)
@@ -795,7 +795,7 @@
 
         # create a model instance resource
         some_file = 'hs_core/tests/data/cea.tif'
-        file_to_upload = open(some_file, "rb")
+        file_to_upload = open(some_file, "r")
         self._create_resource(resource_type="ModelInstanceResource", file_to_upload=file_to_upload)
         sysmeta_url = "/hsapi/resource/{res_id}/scimeta/elements/".format(
             res_id=self.resource.short_id)
@@ -863,7 +863,7 @@
 
         # create a model instance resource
         some_file = 'hs_core/tests/data/cea.tif'
-        file_to_upload = open(some_file, "rb")
+        file_to_upload = open(some_file, "r")
         self._create_resource(resource_type="ModelInstanceResource", file_to_upload=file_to_upload)
         # create a model program resource to link as executed by
         model_program_resource = resource.create_resource(
@@ -889,7 +889,7 @@
 
         # create a MODFLOW model instance resource
         some_file = 'hs_core/tests/data/cea.tif'
-        file_to_upload = open(some_file, "rb")
+        file_to_upload = open(some_file, "r")
         self._create_resource(resource_type="MODFLOWModelInstanceResource",
                               file_to_upload=file_to_upload)
         sysmeta_url = "/hsapi/resource/{res_id}/scimeta/elements/".format(
@@ -1006,7 +1006,7 @@
 
         # create a MODFLOW model instance resource
         some_file = 'hs_core/tests/data/cea.tif'
-        file_to_upload = open(some_file, "rb")
+        file_to_upload = open(some_file, "r")
         self._create_resource(resource_type="MODFLOWModelInstanceResource",
                               file_to_upload=file_to_upload)
         sysmeta_url = "/hsapi/resource/{res_id}/scimeta/elements/".format(
@@ -1319,7 +1319,7 @@
         self.assertEqual(response.status_code, status.HTTP_202_ACCEPTED)
         self.resource.delete()
 
-    def test_put_web_app_resource_with_core_metadata(self):
+    def test_put_web_app_resource_tool_metadata(self):
         # testing bulk metadata update that includes both core metadata and resource specific
         # metadata update
 
@@ -1396,11 +1396,40 @@
             },
             "apphomepageurl": {
                 "value": "https://mywebapp.com"
+            },
+            "mailing_list_url": {
+                "value": "https://mywebapp.com/mailinglist"
+            },
+            "testing_protocol_url": {
+                "value": "https://mywebapp.com/testingprotocol"
+            },
+            "help_page_url": {
+                "value": "https://mywebapp.com/helppage"
+            },
+            "source_code_url": {
+                "value": "https://mywebapp.com/sourcecode"
+            },
+            "issues_page_url": {
+                "value": "https://mywebapp.com/issues"
+            },
+            "roadmap": {
+                "value": "roadmap"
             }
         }
 
         response = self.client.put(sysmeta_url, put_data, format='json')
         self.assertEqual(response.status_code, status.HTTP_202_ACCEPTED)
+        response = self.client.get(sysmeta_url, format='json')
+        content = json.loads(response.content)
+        self.assertEqual(response.status_code, status.HTTP_200_OK)
+        self.assertEqual(content["app_home_page_url"]["value"], "https://mywebapp.com")
+        self.assertEqual(content["mailing_list_url"]["value"], "https://mywebapp.com/mailinglist")
+        self.assertEqual(content["testing_protocol_url"]["value"], "https://mywebapp.com/testingprotocol")
+        self.assertEqual(content["help_page_url"]["value"], "https://mywebapp.com/helppage")
+        self.assertEqual(content["source_code_url"]["value"], "https://mywebapp.com/sourcecode")
+        self.assertEqual(content["issues_page_url"]["value"], "https://mywebapp.com/issues")
+        self.assertEqual(content["roadmap"]["value"], "roadmap")
+
         self.resource.delete()
 
     def test_put_web_app_resource_without_core_metadata(self):
@@ -1446,1484 +1475,4 @@
             files=files
             )
         resource_post_create_actions(resource=self.resource, user=self.user,
-                                     metadata=self.resource.metadata)
-=======
-import json
-from rest_framework import status
-
-from hs_core.hydroshare import resource
-from hs_core.hydroshare.utils import resource_post_create_actions
-from .base import HSRESTTestCase
-
-
-class TestResourceScienceMetadata(HSRESTTestCase):
-
-    def setUp(self):
-        super(TestResourceScienceMetadata, self).setUp()
-
-        self.rtype = 'GenericResource'
-        self.title = 'My Test resource'
-        res = resource.create_resource(self.rtype,
-                                       self.user,
-                                       self.title)
-        self.resource = res
-        self.pid = res.short_id
-        self.resources_to_delete.append(self.pid)
-
-        # create another resource for testing relation metadata
-        another_res = resource.create_resource('GenericResource',
-                                               self.user,
-                                               'My another Test resource')
-        self.pid2 = another_res.short_id
-        self.resources_to_delete.append(self.pid2)
-
-    def test_get_scimeta(self):
-        # Get the resource system metadata
-        sysmeta_url = "/hsapi/resource/{res_id}/scimeta/elements/".format(res_id=self.pid)
-        response = self.client.get(sysmeta_url)
-        self.assertEqual(response.status_code, status.HTTP_200_OK)
-        # content = json.loads(response.content)
-
-    def test_put_scimeta_generic_resource(self):
-        sysmeta_url = "/hsapi/resource/{res_id}/scimeta/elements/".format(res_id=self.pid)
-        put_data = {
-            "title": "New Title",
-            "description": "New Description",
-            "subjects": [
-                {"value": "subject1"},
-                {"value": "subject2"},
-                {"value": "subject3"}
-            ],
-            "contributors": [{
-                "name": "Test Name 1",
-                "organization": "Org 1",
-                "identifiers": {"ORCID": "https://orcid.org/012",
-                                "ResearchGateID": "https://www.researchgate.net/002"}
-            }, {
-                "name": None,
-                "organization": "Org 2"
-            }],
-            "creators": [{
-                "name": "Creator 1",
-                "organization": None
-            }, {
-                    "name": "Creator 2",
-                    "organization": "USU",
-                    "identifiers": {"ORCID": "https://orcid.org/011",
-                                    "ResearchGateID": "https://www.researchgate.net/001"}
-            }],
-            "coverages": [{
-                "type": "box",
-                "value": {
-                    "northlimit": 43.19716728247476,
-                    "projection": "WGS 84 EPSG:4326",
-                    "name": "A whole bunch of the atlantic ocean",
-                    "units": "Decimal degrees",
-                    "southlimit": 23.8858376999,
-                    "eastlimit": -19.16015625,
-                    "westlimit": -62.75390625
-                }
-            }],
-            "dates": [
-                {
-                    "type": "valid",
-                    "start_date": "2016-12-07T00:00:00Z",
-                    "end_date": "2018-12-07T00:00:00Z"
-                }
-            ],
-            "language": "fre",
-            "rights": {"statement": "CCC", "url": "http://www.hydroshare.org"},
-            "sources": [
-                {
-                    "derived_from": "Source 3"
-                },
-                {
-                    "derived_from": "Source 2"
-                }
-            ],
-            "relations": [
-                {
-                    "type": "isCopiedFrom",
-                    "value": "https://www.hydroshare.org/resource/{}/".format(self.pid2)
-                },
-                {
-                    "type": "isExecutedBy",
-                    "value": "https://www.hydroshare.org/resource/{}/".format(self.pid2)
-                }
-            ],
-            "funding_agencies": [
-                 {
-                     "agency_name": "NSF",
-                     "award_title": "Cyber Infrastructure",
-                     "award_number": "NSF-101-20-6789",
-                     "agency_url": "https://www.nsf.gov",
-                 },
-                 {
-                     "agency_name": "NSF2",
-                     "award_title": "Cyber Infrastructure2",
-                     "award_number": "NSF-123",
-                     "agency_url": "https://www.google.com",
-                 }
-            ]
-        }
-        response = self.client.put(sysmeta_url, put_data, format='json')
-        self.assertEqual(response.status_code, status.HTTP_202_ACCEPTED)
-        self.assertEqual(self.resource.metadata.dates.all().count(), 3)
-        self.assertEqual(self.resource.metadata.sources.all().count(), 2)
-        self.assertEqual(self.resource.metadata.relations.all().count(), 2)
-        self.assertEqual(self.resource.metadata.funding_agencies.all().count(), 2)
-        self.assertEqual(str(self.resource.metadata.rights), "CCC http://www.hydroshare.org")
-        self.assertEqual(str(self.resource.metadata.language), "fre")
-        self.assertEqual(self.resource.metadata.coverages.all().count(), 1)
-        self.assertEqual(self.resource.metadata.creators.all().count(), 2)
-        self.assertEqual(self.resource.metadata.contributors.all().count(), 2)
-        self.assertEqual(self.resource.metadata.subjects.all().count(), 3)
-        self.assertEqual(str(self.resource.metadata.description), "New Description")
-        self.assertEqual(str(self.resource.metadata.title), "New Title")
-
-    def test_put_scimeta_generic_resource_double_none(self):
-        sysmeta_url = "/hsapi/resource/{res_id}/scimeta/elements/".format(res_id=self.pid)
-        put_data = {
-            "title": "New Title",
-            "description": "New Description",
-            "subjects": [
-                {"value": "subject1"},
-                {"value": "subject2"},
-                {"value": "subject3"}
-            ],
-            "contributors": [{
-                "name": "Test Name 1",
-                "organization": "Org 1"
-            }, {
-                "name": None,
-                "organization": "Org 2"
-            }],
-            "creators": [
-                {
-                    "name": "Creator",
-                    "organization": None
-                },
-                {
-                    "name": None,
-                    "organization": None
-                }
-            ],
-            "coverages": [{
-                "type": "box",
-                "value": {
-                    "northlimit": 43.19716728247476,
-                    "projection": "WGS 84 EPSG:4326",
-                    "name": "A whole bunch of the atlantic ocean",
-                    "units": "Decimal degrees",
-                    "southlimit": 23.8858376999,
-                    "eastlimit": -19.16015625,
-                    "westlimit": -62.75390625
-                }
-            }],
-            "dates": [
-                {
-                    "type": "valid",
-                    "start_date": "2016-12-07T00:00:00Z",
-                    "end_date": "2018-12-07T00:00:00Z"
-                }
-            ],
-            "language": "fre",
-            "rights": {"statement": "CCC", "url": "http://www.hydroshare.org"},
-            "sources": [
-                {
-                    "derived_from": "Source 3"
-                },
-                {
-                    "derived_from": "Source 2"
-                }
-            ]
-        }
-        response = self.client.put(sysmeta_url, put_data, format='json')
-        self.assertEqual(response.status_code, status.HTTP_400_BAD_REQUEST)
-
-    def test_put_scimeta_composite_resource_with_core_metadata(self):
-        # testing bulk metadata update that includes only core metadata
-
-        # create a composite resource
-        self._create_resource(resource_type="CompositeResource")
-        sysmeta_url = "/hsapi/resource/{res_id}/scimeta/elements/".format(
-            res_id=self.resource.short_id)
-        put_data = {
-            "title": "New Title",
-            "description": "New Description",
-            "subjects": [
-                {"value": "subject1"},
-                {"value": "subject2"},
-                {"value": "subject3"}
-            ],
-            "contributors": [{
-                "name": "Test Name 1",
-                "organization": "Org 1"
-            }, {
-                "name": "Test Name 2",
-                "organization": "Org 2"
-            }],
-            "creators": [{
-                "name": "Creator",
-                "organization": None,
-                "identifiers": {"ORCID": "https://orcid.org/011",
-                                "ResearchGateID": "https://www.researchgate.net/001"}
-            }],
-            "dates": [
-                {
-                    "type": "valid",
-                    "start_date": "2016-12-07T00:00:00Z",
-                    "end_date": "2018-12-07T00:00:00Z"
-                }
-            ],
-            "language": "fre",
-            "rights": {"statement": "CCC", "url": "http://www.hydroshare.org"},
-            "sources": [
-                {
-                    "derived_from": "Source 3"
-                },
-                {
-                    "derived_from": "Source 2"
-                }
-            ],
-            "relations": [
-                {
-                    "type": "isCopiedFrom",
-                    "value": "https://www.hydroshare.org/resource/{}/".format(self.pid2)
-                },
-                {
-                    "type": "isExecutedBy",
-                    "value": "https://www.hydroshare.org/resource/{}/".format(self.pid2)
-                }
-            ],
-            "funding_agencies": [
-                 {
-                     "agency_name": "NSF",
-                     "award_title": "Cyber Infrastructure",
-                     "award_number": "NSF-101-20-6789",
-                     "agency_url": "https://www.nsf.gov",
-                 },
-                 {
-                     "agency_name": "NSF2",
-                     "award_title": "Cyber Infrastructure2",
-                     "award_number": "NSF-123",
-                     "agency_url": "https://www.google.com",
-                 }
-            ]
-        }
-        response = self.client.put(sysmeta_url, put_data, format='json')
-        self.assertEqual(response.status_code, status.HTTP_202_ACCEPTED)
-        self.assertEqual(self.resource.metadata.dates.all().count(), 3)
-        self.assertEqual(self.resource.metadata.sources.all().count(), 2)
-        self.assertEqual(self.resource.metadata.relations.all().count(), 2)
-        self.assertEqual(self.resource.metadata.funding_agencies.all().count(), 2)
-        self.assertEqual(str(self.resource.metadata.rights), "CCC http://www.hydroshare.org")
-        self.assertEqual(str(self.resource.metadata.language), "fre")
-        self.assertEqual(self.resource.metadata.creators.all().count(), 1)
-        self.assertEqual(self.resource.metadata.contributors.all().count(), 2)
-        self.assertEqual(self.resource.metadata.subjects.all().count(), 3)
-        self.assertEqual(str(self.resource.metadata.description), "New Description")
-        self.assertEqual(str(self.resource.metadata.title), "New Title")
-        self.resource.delete()
-
-    def test_put_scimeta_composite_resource_with_core_metadata_and_coverage(self):
-        # testing bulk metadata update with only core metadata that includes coverage metadata
-
-        # create a composite resource
-        self._create_resource(resource_type="CompositeResource")
-        sysmeta_url = "/hsapi/resource/{res_id}/scimeta/elements/".format(
-            res_id=self.resource.short_id)
-        put_data = {
-            "title": "New Title",
-            "description": "New Description",
-            "subjects": [
-                {"value": "subject1"},
-                {"value": "subject2"},
-                {"value": "subject3"}
-            ],
-            "contributors": [{
-                "name": "Test Name 1",
-                "organization": "Org 1"
-            }, {
-                "name": "Test Name 2",
-                "organization": "Org 2"
-            }],
-            "creators": [{
-                "name": "Creator",
-                "organization": None
-            }],
-            "coverages": [{
-                "type": "box",
-                "value": {
-                    "northlimit": 43.19716728247476,
-                    "projection": "WGS 84 EPSG:4326",
-                    "name": "A whole bunch of the atlantic ocean",
-                    "units": "Decimal degrees",
-                    "southlimit": 23.8858376999,
-                    "eastlimit": -19.16015625,
-                    "westlimit": -62.75390625
-                }
-            }],
-            "dates": [
-                {
-                    "type": "valid",
-                    "start_date": "2016-12-07T00:00:00Z",
-                    "end_date": "2018-12-07T00:00:00Z"
-                }
-            ],
-            "language": "fre",
-            "rights": {"statement": "CCC", "url": "http://www.hydroshare.org"},
-            "sources": [
-                {
-                    "derived_from": "Source 3"
-                },
-                {
-                    "derived_from": "Source 2"
-                }
-            ]
-        }
-        response = self.client.put(sysmeta_url, put_data, format='json')
-        self.assertEqual(response.status_code, status.HTTP_202_ACCEPTED)
-        self.resource.delete()
-
-    def test_put_scimeta_timeseries_resource_with_core_metadata(self):
-        # testing bulk metadata update that includes only core metadata
-
-        # create a composite resource
-        self._create_resource(resource_type="TimeSeriesResource")
-        sysmeta_url = "/hsapi/resource/{res_id}/scimeta/elements/".format(
-            res_id=self.resource.short_id)
-        put_data = {
-            "title": "New Title",
-            "description": "New Description",
-            "subjects": [
-                {"value": "subject1"},
-                {"value": "subject2"},
-                {"value": "subject3"}
-            ],
-            "contributors": [{
-                "name": "Test Name 1",
-                "organization": "Org 1"
-            }, {
-                "name": "Test Name 2",
-                "organization": "Org 2"
-            }],
-            "creators": [{
-                "name": "Creator",
-                "organization": None,
-                "identifiers": {"ORCID": "https://orcid.org/011",
-                                "ResearchGateID": "https://www.researchgate.net/001"}
-            }],
-            "dates": [
-                {
-                    "type": "valid",
-                    "start_date": "2016-12-07T00:00:00Z",
-                    "end_date": "2018-12-07T00:00:00Z"
-                }
-            ],
-            "language": "fre",
-            "rights": {"statement": "CCC", "url": "http://www.hydroshare.org"},
-            "sources": [
-                {
-                    "derived_from": "Source 3"
-                },
-                {
-                    "derived_from": "Source 2"
-                }
-            ]
-        }
-        response = self.client.put(sysmeta_url, put_data, format='json')
-        self.assertEqual(response.status_code, status.HTTP_202_ACCEPTED)
-        self.resource.delete()
-
-    def test_put_scimeta_timeseries_resource_with_core_metadata_failure(self):
-        # testing bulk metadata update with only core metadata that includes coverage metadata
-        # coverage metadata can't be updated for time series resource - this bulk update should fail
-
-        # create a composite resource
-        self._create_resource(resource_type="TimeSeriesResource")
-        sysmeta_url = "/hsapi/resource/{res_id}/scimeta/elements/".format(
-            res_id=self.resource.short_id)
-        put_data = {
-            "title": "New Title",
-            "description": "New Description",
-            "subjects": [
-                {"value": "subject1"},
-                {"value": "subject2"},
-                {"value": "subject3"}
-            ],
-            "contributors": [{
-                "name": "Test Name 1",
-                "organization": "Org 1"
-            }, {
-                "name": "Test Name 2",
-                "organization": "Org 2"
-            }],
-            "creators": [{
-                "name": "Creator",
-                "organization": None
-            }],
-            "coverages": [{
-                "type": "box",
-                "value": {
-                    "northlimit": 43.19716728247476,
-                    "projection": "WGS 84 EPSG:4326",
-                    "name": "A whole bunch of the atlantic ocean",
-                    "units": "Decimal degrees",
-                    "southlimit": 23.8858376999,
-                    "eastlimit": -19.16015625,
-                    "westlimit": -62.75390625
-                }
-            }],
-            "dates": [
-                {
-                    "type": "valid",
-                    "start_date": "2016-12-07T00:00:00Z",
-                    "end_date": "2018-12-07T00:00:00Z"
-                }
-            ],
-            "language": "fre",
-            "rights": {"statement": "CCC", "url": "http://www.hydroshare.org"},
-            "sources": [
-                {
-                    "derived_from": "Source 3"
-                },
-                {
-                    "derived_from": "Source 2"
-                }
-            ]
-        }
-        response = self.client.put(sysmeta_url, put_data, format='json')
-        self.assertEqual(response.status_code, status.HTTP_400_BAD_REQUEST)
-        self.resource.delete()
-
-    def test_put_scimeta_netcdf_resource_with_core_metadata(self):
-        # testing bulk metadata update that includes both core metadata and resource specific
-        # metadata update
-
-        # create a netcdf resource
-        netcdf_file = 'hs_core/tests/data/netcdf_valid.nc'
-        file_to_upload = open(netcdf_file, "r")
-        self._create_resource(resource_type="NetcdfResource", file_to_upload=file_to_upload)
-        sysmeta_url = "/hsapi/resource/{res_id}/scimeta/elements/".format(
-            res_id=self.resource.short_id)
-        put_data = {
-            "title": "New Title",
-            "description": "New Description",
-            "subjects": [
-                {"value": "subject1"},
-                {"value": "subject2"},
-                {"value": "subject3"}
-            ],
-            "contributors": [{
-                "name": "Test Name 1",
-                "organization": "Org 1"
-            }, {
-                "name": "Test Name 2",
-                "organization": "Org 2"
-            }],
-            "creators": [{
-                "name": "Creator",
-                "organization": None,
-                "identifiers": {"ORCID": "https://orcid.org/011",
-                                "ResearchGateID": "https://www.researchgate.net/001"}
-            }],
-            "coverages": [{
-                "type": "box",
-                "value": {
-                    "northlimit": 43.19716728247476,
-                    "projection": "WGS 84 EPSG:4326",
-                    "name": "A whole bunch of the atlantic ocean",
-                    "units": "Decimal degrees",
-                    "southlimit": 23.8858376999,
-                    "eastlimit": -19.16015625,
-                    "westlimit": -62.75390625
-                }
-            }],
-            "dates": [
-                {
-                    "type": "valid",
-                    "start_date": "2016-12-07T00:00:00Z",
-                    "end_date": "2018-12-07T00:00:00Z"
-                }
-            ],
-            "language": "fre",
-            "rights": {"statement": "CCC", "url": "http://www.hydroshare.org"},
-            "sources": [
-                {
-                    "derived_from": "Source 3"
-                },
-                {
-                    "derived_from": "Source 2"
-                }
-            ],
-            "originalcoverage": {
-                "value": {
-                    "northlimit": '12', "projection": "transverse_mercator",
-                    "units": "meter", "southlimit": '10',
-                    "eastlimit": '23', "westlimit": '2'
-                },
-                "projection_string_text": '+proj=tmerc +lon_0=-111.0 +lat_0=0.0 +x_0=500000.0 '
-                                          '+y_0=0.0 +k_0=0.9996',
-                "projection_string_type": 'Proj4 String'
-            },
-            "variables": [
-                {
-                    "name": "SWE",
-                    "type": "Float",
-                    "shape": "y,x,time",
-                    "unit": "m",
-                    "missing_value": "-9999",
-                    "descriptive_name": "Snow water equivalent",
-                    "method": "model simulation of UEB"
-                },
-                {
-                    "name": "x",
-                    "unit": "Centimeter"
-                }
-            ]
-        }
-        response = self.client.put(sysmeta_url, put_data, format='json')
-        self.assertEqual(response.status_code, status.HTTP_202_ACCEPTED)
-        self.resource.delete()
-
-    def test_put_scimeta_netcdf_resource_without_core_metadata(self):
-        # testing bulk metadata update that only updates resource specific metadata
-
-        # create a netcdf resource
-        netcdf_file = 'hs_core/tests/data/netcdf_valid.nc'
-        file_to_upload = open(netcdf_file, "r")
-        self._create_resource(resource_type="NetcdfResource", file_to_upload=file_to_upload)
-        sysmeta_url = "/hsapi/resource/{res_id}/scimeta/elements/".format(
-            res_id=self.resource.short_id)
-        put_data = {
-            "originalcoverage": {
-                "value": {
-                    "northlimit": '12', "projection": "transverse_mercator",
-                    "units": "meter", "southlimit": '10',
-                    "eastlimit": '23', "westlimit": '2'
-                },
-                "projection_string_text": '+proj=tmerc +lon_0=-111.0 +lat_0=0.0 +x_0=500000.0 '
-                                          '+y_0=0.0 +k_0=0.9996',
-                "projection_string_type": 'Proj4 String'
-            },
-            "variables": [
-                {
-                    "name": "SWE",
-                    "type": "Float",
-                    "shape": "y,x,time",
-                    "unit": "m",
-                    "missing_value": "-9999",
-                    "descriptive_name": "Snow water equivalent",
-                    "method": "model simulation of UEB"
-                },
-                {
-                    "name": "x",
-                    "unit": "Centimeter"
-                }
-            ]
-        }
-        response = self.client.put(sysmeta_url, put_data, format='json')
-        self.assertEqual(response.status_code, status.HTTP_202_ACCEPTED)
-        self.resource.delete()
-
-    def test_put_scimeta_raster_resource_with_core_metadata(self):
-        # testing bulk metadata update that includes both core metadata and resource specific
-        # metadata update (Note: the only resource specific metadata element that can be updated
-        # is BandInformation)
-
-        # create a raster resource
-        raster_file = 'hs_core/tests/data/cea.tif'
-        file_to_upload = open(raster_file, "r")
-        self._create_resource(resource_type="RasterResource", file_to_upload=file_to_upload)
-        sysmeta_url = "/hsapi/resource/{res_id}/scimeta/elements/".format(
-            res_id=self.resource.short_id)
-        put_data = {
-            "title": "New Title",
-            "description": "New Description",
-            "subjects": [
-                {"value": "subject1"},
-                {"value": "subject2"},
-                {"value": "subject3"}
-            ],
-            "contributors": [{
-                "name": "Test Name 1",
-                "organization": "Org 1"
-            }, {
-                "name": "Test Name 2",
-                "organization": "Org 2"
-            }],
-            "creators": [{
-                "name": "Creator",
-                "organization": None,
-                "identifiers": {"ORCID": "https://orcid.org/011",
-                                "ResearchGateID": "https://www.researchgate.net/001"}
-            }],
-            "coverages": [{
-                "type": "box",
-                "value": {
-                    "northlimit": 43.19716728247476,
-                    "projection": "WGS 84 EPSG:4326",
-                    "name": "A whole bunch of the atlantic ocean",
-                    "units": "Decimal degrees",
-                    "southlimit": 23.8858376999,
-                    "eastlimit": -19.16015625,
-                    "westlimit": -62.75390625
-                }
-            }],
-            "dates": [
-                {
-                    "type": "valid",
-                    "start_date": "2016-12-07T00:00:00Z",
-                    "end_date": "2018-12-07T00:00:00Z"
-                }
-            ],
-            "language": "fre",
-            "rights": {"statement": "CCC", "url": "http://www.hydroshare.org"},
-            "sources": [
-                {
-                    "derived_from": "Source 3"
-                },
-                {
-                    "derived_from": "Source 2"
-                }
-            ],
-            "bandinformations": [
-                {'original_band_name': 'Band_1',
-                 'name': 'Band_2',
-                 'variableName': 'digital elevation',
-                 'variableUnit': 'meter',
-                 'method': 'this is method',
-                 'comment': 'this is comment',
-                 'maximumValue': 1000,
-                 'minimumValue': 0,
-                 'noDataValue': -9999
-                 }
-            ]
-        }
-        response = self.client.put(sysmeta_url, put_data, format='json')
-        self.assertEqual(response.status_code, status.HTTP_202_ACCEPTED)
-        self.resource.delete()
-
-    def test_put_scimeta_raster_resource_without_core_metadata(self):
-        # testing bulk metadata update that includes only resource specific
-        # metadata update (Note: the only resource specific metadata element that can be updated
-        # is BandInformation)
-
-        # create a raster resource
-        raster_file = 'hs_core/tests/data/cea.tif'
-        file_to_upload = open(raster_file, "r")
-        self._create_resource(resource_type="RasterResource", file_to_upload=file_to_upload)
-        sysmeta_url = "/hsapi/resource/{res_id}/scimeta/elements/".format(
-            res_id=self.resource.short_id)
-        put_data = {
-            "bandinformations": [
-                {'original_band_name': 'Band_1',
-                 'name': 'Band_2',
-                 'variableName': 'digital elevation',
-                 'variableUnit': 'meter',
-                 'method': 'this is method',
-                 'comment': 'this is comment',
-                 'maximumValue': 1000,
-                 'minimumValue': 0,
-                 'noDataValue': -9999
-                 }
-            ]
-        }
-        response = self.client.put(sysmeta_url, put_data, format='json')
-        self.assertEqual(response.status_code, status.HTTP_202_ACCEPTED)
-        self.resource.delete()
-
-    def test_put_scimeta_modelprogram_resource_with_core_metadata(self):
-        # testing bulk metadata update that includes both core metadata and resource specific
-        # metadata update
-
-        # create a model program resource
-        some_file = 'hs_core/tests/data/cea.tif'
-        file_to_upload = open(some_file, "r")
-        self._create_resource(resource_type="ModelProgramResource", file_to_upload=file_to_upload)
-        sysmeta_url = "/hsapi/resource/{res_id}/scimeta/elements/".format(
-            res_id=self.resource.short_id)
-        put_data = {
-            "title": "New Title",
-            "description": "New Description",
-            "subjects": [
-                {"value": "subject1"},
-                {"value": "subject2"},
-                {"value": "subject3"}
-            ],
-            "contributors": [{
-                "name": "Test Name 1",
-                "organization": "Org 1"
-            }, {
-                "name": "Test Name 2",
-                "organization": "Org 2"
-            }],
-            "creators": [{
-                "name": "Creator",
-                "organization": None,
-                "identifiers": {"ORCID": "https://orcid.org/011",
-                                "ResearchGateID": "https://www.researchgate.net/001"}
-            }],
-            "coverages": [{
-                "type": "box",
-                "value": {
-                    "northlimit": 43.19716728247476,
-                    "projection": "WGS 84 EPSG:4326",
-                    "name": "A whole bunch of the atlantic ocean",
-                    "units": "Decimal degrees",
-                    "southlimit": 23.8858376999,
-                    "eastlimit": -19.16015625,
-                    "westlimit": -62.75390625
-                }
-            }],
-            "dates": [
-                {
-                    "type": "valid",
-                    "start_date": "2016-12-07T00:00:00Z",
-                    "end_date": "2018-12-07T00:00:00Z"
-                }
-            ],
-            "language": "fre",
-            "rights": {"statement": "CCC", "url": "http://www.hydroshare.org"},
-            "sources": [
-                {
-                    "derived_from": "Source 3"
-                },
-                {
-                    "derived_from": "Source 2"
-                }
-            ],
-            "mpmetadata": {
-                 "modelVersion": "5.1.011",
-                 "modelProgramLanguage": "Fortran",
-                 "modelOperatingSystem": "Windows",
-                 "modelReleaseDate": "2016-10-24T21:05:00.315907+00:00",
-                 "modelWebsite": "http://www.hydroshare.org",
-                 "modelCodeRepository": "http://www.github.com",
-                 "modelReleaseNotes": "releaseNote.pdf",
-                 "modelDocumentation": "manual.pdf",
-                 "modelSoftware": "utilities.exe",
-                 "modelEngine": "sourceCode.zip"
-                 }
-        }
-        response = self.client.put(sysmeta_url, put_data, format='json')
-        self.assertEqual(response.status_code, status.HTTP_202_ACCEPTED)
-        self.resource.delete()
-
-    def test_put_scimeta_modelprogram_resource_without_core_metadata(self):
-        # testing bulk metadata update that only updates resource specific
-        # metadata
-
-        # create a model program resource
-        some_file = 'hs_core/tests/data/cea.tif'
-        file_to_upload = open(some_file, "r")
-        self._create_resource(resource_type="ModelProgramResource", file_to_upload=file_to_upload)
-        sysmeta_url = "/hsapi/resource/{res_id}/scimeta/elements/".format(
-            res_id=self.resource.short_id)
-        put_data = {
-            "mpmetadata": {
-                 "modelVersion": "5.1.011",
-                 "modelProgramLanguage": "Fortran",
-                 "modelOperatingSystem": "Windows",
-                 "modelReleaseDate": "2016-10-24T21:05:00.315907+00:00",
-                 "modelWebsite": "http://www.hydroshare.org",
-                 "modelCodeRepository": "http://www.github.com",
-                 "modelReleaseNotes": "releaseNote.pdf",
-                 "modelDocumentation": "manual.pdf",
-                 "modelSoftware": "utilities.exe",
-                 "modelEngine": "sourceCode.zip"
-                 }
-        }
-        response = self.client.put(sysmeta_url, put_data, format='json')
-        self.assertEqual(response.status_code, status.HTTP_202_ACCEPTED)
-        self.resource.delete()
-
-    def test_put_scimeta_modelinstance_resource_with_core_metadata(self):
-        # testing bulk metadata update that includes both core metadata and resource specific
-        # metadata update
-
-        # create a model instance resource
-        some_file = 'hs_core/tests/data/cea.tif'
-        file_to_upload = open(some_file, "r")
-        self._create_resource(resource_type="ModelInstanceResource", file_to_upload=file_to_upload)
-        sysmeta_url = "/hsapi/resource/{res_id}/scimeta/elements/".format(
-            res_id=self.resource.short_id)
-        put_data = {
-            "title": "New Title",
-            "description": "New Description",
-            "subjects": [
-                {"value": "subject1"},
-                {"value": "subject2"},
-                {"value": "subject3"}
-            ],
-            "contributors": [{
-                "name": "Test Name 1",
-                "organization": "Org 1"
-            }, {
-                "name": "Test Name 2",
-                "organization": "Org 2",
-                "identifiers": {"ORCID": "https://orcid.org/011",
-                                "ResearchGateID": "https://www.researchgate.net/001"}
-            }],
-            "creators": [{
-                "name": "Creator",
-                "organization": None,
-                "identifiers": {"ORCID": "https://orcid.org/011",
-                                "ResearchGateID": "https://www.researchgate.net/001"}
-            }],
-            "coverages": [{
-                "type": "box",
-                "value": {
-                    "northlimit": 43.19716728247476,
-                    "projection": "WGS 84 EPSG:4326",
-                    "name": "A whole bunch of the atlantic ocean",
-                    "units": "Decimal degrees",
-                    "southlimit": 23.8858376999,
-                    "eastlimit": -19.16015625,
-                    "westlimit": -62.75390625
-                }
-            }],
-            "dates": [
-                {
-                    "type": "valid",
-                    "start_date": "2016-12-07T00:00:00Z",
-                    "end_date": "2018-12-07T00:00:00Z"
-                }
-            ],
-            "language": "fre",
-            "rights": {"statement": "CCC", "url": "http://www.hydroshare.org"},
-            "sources": [
-                {
-                    "derived_from": "Source 3"
-                },
-                {
-                    "derived_from": "Source 2"
-                }
-            ],
-            "modeloutput": {"includes_output": False},
-            "executedby": {"model_name": "id of a an existing model program resource"}
-        }
-        response = self.client.put(sysmeta_url, put_data, format='json')
-        self.assertEqual(response.status_code, status.HTTP_202_ACCEPTED)
-        self.resource.delete()
-
-    def test_put_scimeta_modelinstance_resource_without_core_metadata(self):
-        # testing bulk metadata update updates only resource specific metadata
-
-        # create a model instance resource
-        some_file = 'hs_core/tests/data/cea.tif'
-        file_to_upload = open(some_file, "r")
-        self._create_resource(resource_type="ModelInstanceResource", file_to_upload=file_to_upload)
-        # create a model program resource to link as executed by
-        model_program_resource = resource.create_resource(
-            resource_type="ModelProgramResource",
-            owner=self.user,
-            title="A model program resource",
-            files=(file_to_upload,)
-            )
-        sysmeta_url = "/hsapi/resource/{res_id}/scimeta/elements/".format(
-            res_id=self.resource.short_id)
-        put_data = {
-            "modeloutput": {"includes_output": True},
-            "executedby": {"model_name": model_program_resource.short_id}
-        }
-        response = self.client.put(sysmeta_url, put_data, format='json')
-        self.assertEqual(response.status_code, status.HTTP_202_ACCEPTED)
-        self.resource.delete()
-        model_program_resource.delete()
-
-    def test_put_scimeta_modflowinstance_resource_with_core_metadata(self):
-        # testing bulk metadata update that includes both core metadata and resource specific
-        # metadata update
-
-        # create a MODFLOW model instance resource
-        some_file = 'hs_core/tests/data/cea.tif'
-        file_to_upload = open(some_file, "r")
-        self._create_resource(resource_type="MODFLOWModelInstanceResource",
-                              file_to_upload=file_to_upload)
-        sysmeta_url = "/hsapi/resource/{res_id}/scimeta/elements/".format(
-            res_id=self.resource.short_id)
-        put_data = {
-            "title": "New Title",
-            "description": "New Description",
-            "subjects": [
-                {"value": "subject1"},
-                {"value": "subject2"},
-                {"value": "subject3"}
-            ],
-            "contributors": [{
-                "name": "Test Name 1",
-                "organization": "Org 1",
-                "identifiers": {"ORCID": "https://orcid.org/011",
-                                "ResearchGateID": "https://www.researchgate.net/001"}
-            }, {
-                "name": "Test Name 2",
-                "organization": "Org 2"
-            }],
-            "creators": [{
-                "name": "Creator",
-                "organization": None,
-                "identifiers": {"ORCID": "https://orcid.org/011",
-                                "ResearchGateID": "https://www.researchgate.net/001"}
-            }],
-            "coverages": [{
-                "type": "box",
-                "value": {
-                    "northlimit": 43.19716728247476,
-                    "projection": "WGS 84 EPSG:4326",
-                    "name": "A whole bunch of the atlantic ocean",
-                    "units": "Decimal degrees",
-                    "southlimit": 23.8858376999,
-                    "eastlimit": -19.16015625,
-                    "westlimit": -62.75390625
-                }
-            }],
-            "dates": [
-                {
-                    "type": "valid",
-                    "start_date": "2016-12-07T00:00:00Z",
-                    "end_date": "2018-12-07T00:00:00Z"
-                }
-            ],
-            "language": "fre",
-            "rights": {"statement": "CCC", "url": "http://www.hydroshare.org"},
-            "sources": [
-                {
-                    "derived_from": "Source 3"
-                },
-                {
-                    "derived_from": "Source 2"
-                }
-            ],
-            "modeloutput": {"includes_output": False},
-            "executedby": {"model_name": "id of a an existing model program resource"},
-            "studyarea": {
-                "totalLength": 1111,
-                "totalWidth": 2222,
-                "maximumElevation": 3333,
-                "minimumElevation": 4444
-            },
-            "griddimensions": {
-                "numberOfLayers": 5555,
-                "typeOfRows": "Irregular",
-                "numberOfRows": 6666,
-                "typeOfColumns": "Regular",
-                "numberOfColumns": 7777
-            },
-            "stressperiod": {
-                "stressPeriodType":  "Steady and Transient",
-                "steadyStateValue": 8888,
-                "transientStateValueType": "Monthly",
-                "transientStateValue": 9999
-            },
-            "groundwaterflow": {
-                "flowPackage": "LPF",
-                "flowParameter": "Hydraulic Conductivity"
-            },
-            "boundarycondition": {
-                "specified_head_boundary_packages":  ["CHD", "FHB"],
-                "specified_flux_boundary_packages": ["FHB", "WEL"],
-                "head_dependent_flux_boundary_packages": ["RIV", "MNW1"]
-            },
-            "modelcalibration": {
-                "calibratedParameter": "test parameter",
-                "observationType": "test observation type",
-                "observationProcessPackage": "GBOB",
-                "calibrationMethod": "test calibration method"
-            },
-            "modelinputs": [
-                {
-                    "inputType": "test input type",
-                    "inputSourceName": "test source name",
-                    "inputSourceURL": "http://www.test.com"
-                }
-            ],
-            "generalelements": {
-                "modelParameter": "test model parameter",
-                "modelSolver": "SIP",
-                "output_control_package": ["HYD", "OC"],
-                "subsidencePackage": "SWT"
-            }
-        }
-        response = self.client.put(sysmeta_url, put_data, format='json')
-        self.assertEqual(response.status_code, status.HTTP_202_ACCEPTED)
-        self.resource.delete()
-
-    def test_put_scimeta_modflowinstance_resource_without_core_metadata(self):
-        # testing bulk metadata update that updates onlt the resource specific
-        # metadata
-
-        # create a MODFLOW model instance resource
-        some_file = 'hs_core/tests/data/cea.tif'
-        file_to_upload = open(some_file, "r")
-        self._create_resource(resource_type="MODFLOWModelInstanceResource",
-                              file_to_upload=file_to_upload)
-        sysmeta_url = "/hsapi/resource/{res_id}/scimeta/elements/".format(
-            res_id=self.resource.short_id)
-        put_data = {
-            "modeloutput": {"includes_output": False},
-            "executedby": {"model_name": "id of a an existing model program resource"},
-            "studyarea": {
-                "totalLength": 1111,
-                "totalWidth": 2222,
-                "maximumElevation": 3333,
-                "minimumElevation": 4444
-            },
-            "griddimensions": {
-                "numberOfLayers": 5555,
-                "typeOfRows": "Irregular",
-                "numberOfRows": 6666,
-                "typeOfColumns": "Regular",
-                "numberOfColumns": 7777
-            },
-            "stressperiod": {
-                "stressPeriodType":  "Steady and Transient",
-                "steadyStateValue": 8888,
-                "transientStateValueType": "Monthly",
-                "transientStateValue": 9999
-            },
-            "groundwaterflow": {
-                "flowPackage": "LPF",
-                "flowParameter": "Hydraulic Conductivity"
-            },
-            "boundarycondition": {
-                "specified_head_boundary_packages":  ["CHD", "FHB"],
-                "specified_flux_boundary_packages": ["FHB", "WEL"],
-                "head_dependent_flux_boundary_packages": ["RIV", "MNW1"]
-            },
-            "modelcalibration": {
-                "calibratedParameter": "test parameter",
-                "observationType": "test observation type",
-                "observationProcessPackage": "GBOB",
-                "calibrationMethod": "test calibration method"
-            },
-            "modelinputs": [
-                {
-                    "inputType": "test input type-1",
-                    "inputSourceName": "test source name-1",
-                    "inputSourceURL": "http://www.test-1.com"
-                },
-                {
-                    "inputType": "test input type-2",
-                    "inputSourceName": "test source name-2",
-                    "inputSourceURL": "http://www.test-2.com"
-                }
-            ],
-            "generalelements": {
-                "modelParameter": "test model parameter",
-                "modelSolver": "SIP",
-                "output_control_package": ["HYD", "OC"],
-                "subsidencePackage": "SWT"
-            }
-        }
-        response = self.client.put(sysmeta_url, put_data, format='json')
-        self.assertEqual(response.status_code, status.HTTP_202_ACCEPTED)
-        self.resource.delete()
-
-    def test_put_scimeta_script_resource_with_core_metadata(self):
-        # testing bulk metadata update that includes both core metadata and resource specific
-        # metadata update
-
-        # create a script resource
-        self._create_resource(resource_type="ScriptResource")
-        sysmeta_url = "/hsapi/resource/{res_id}/scimeta/elements/".format(
-            res_id=self.resource.short_id)
-        put_data = {
-            "title": "New Title",
-            "description": "New Description",
-            "subjects": [
-                {"value": "subject1"},
-                {"value": "subject2"},
-                {"value": "subject3"}
-            ],
-            "contributors": [{
-                "name": "Test Name 1",
-                "organization": "Org 1",
-                "identifiers": {"ORCID": "https://orcid.org/011",
-                                "ResearchGateID": "https://www.researchgate.net/001"}
-            }, {
-                "name": "Test Name 2",
-                "organization": "Org 2"
-            }],
-            "creators": [{
-                "name": "Creator",
-                "organization": None,
-                "identifiers": {"ORCID": "https://orcid.org/011",
-                                "ResearchGateID": "https://www.researchgate.net/001"}
-            }],
-            "coverages": [{
-                "type": "box",
-                "value": {
-                    "northlimit": 43.19716728247476,
-                    "projection": "WGS 84 EPSG:4326",
-                    "name": "A whole bunch of the atlantic ocean",
-                    "units": "Decimal degrees",
-                    "southlimit": 23.8858376999,
-                    "eastlimit": -19.16015625,
-                    "westlimit": -62.75390625
-                }
-            }],
-            "dates": [
-                {
-                    "type": "valid",
-                    "start_date": "2016-12-07T00:00:00Z",
-                    "end_date": "2018-12-07T00:00:00Z"
-                }
-            ],
-            "language": "fre",
-            "rights": {"statement": "CCC", "url": "http://www.hydroshare.org"},
-            "sources": [
-                {
-                    "derived_from": "Source 3"
-                },
-                {
-                    "derived_from": "Source 2"
-                }
-            ],
-            "scriptspecificmetadata": {
-                    "scriptLanguage": "R",
-                    "languageVersion": "3.5",
-                    "scriptVersion": "1.0",
-                    "scriptDependencies": "None",
-                    "scriptReleaseDate": "2015-12-01 00:00",
-                    "scriptCodeRepository": "http://www.google.com"
-            }
-        }
-        response = self.client.put(sysmeta_url, put_data, format='json')
-        self.assertEqual(response.status_code, status.HTTP_202_ACCEPTED)
-        self.resource.delete()
-
-    def test_put_scimeta_script_resource_without_core_metadata(self):
-        # testing bulk metadata update for resource specific
-        # metadata only
-
-        # create a script resource
-        self._create_resource(resource_type="ScriptResource")
-        sysmeta_url = "/hsapi/resource/{res_id}/scimeta/elements/".format(
-            res_id=self.resource.short_id)
-        put_data = {
-            "scriptspecificmetadata": {
-                    "scriptLanguage": "R",
-                    "languageVersion": "3.5",
-                    "scriptVersion": "1.0",
-                    "scriptDependencies": "None",
-                    "scriptReleaseDate": "2015-12-01 00:00",
-                    "scriptCodeRepository": "http://www.google.com"
-            }
-        }
-        response = self.client.put(sysmeta_url, put_data, format='json')
-        self.assertEqual(response.status_code, status.HTTP_202_ACCEPTED)
-        self.resource.delete()
-
-    def test_put_scimeta_SWATModelInstance_resource_with_core_metadata(self):
-        # testing bulk metadata update that includes both core metadata and resource specific
-        # metadata update
-
-        # create a SWAT model resource
-        self._create_resource(resource_type="SWATModelInstanceResource")
-        sysmeta_url = "/hsapi/resource/{res_id}/scimeta/elements/".format(
-            res_id=self.resource.short_id)
-        put_data = {
-            "title": "New Title",
-            "description": "New Description",
-            "subjects": [
-                {"value": "subject1"},
-                {"value": "subject2"},
-                {"value": "subject3"}
-            ],
-            "contributors": [{
-                "name": "Test Name 1",
-                "organization": "Org 1"
-            }, {
-                "name": "Test Name 2",
-                "organization": "Org 2",
-                "identifiers": {"ORCID": "https://orcid.org/011",
-                                "ResearchGateID": "https://www.researchgate.net/001"}
-            }],
-            "creators": [{
-                "name": "Creator",
-                "organization": None,
-                "identifiers": {"ORCID": "https://orcid.org/011",
-                                "ResearchGateID": "https://www.researchgate.net/001"}
-            }],
-            "coverages": [{
-                "type": "box",
-                "value": {
-                    "northlimit": 43.19716728247476,
-                    "projection": "WGS 84 EPSG:4326",
-                    "name": "A whole bunch of the atlantic ocean",
-                    "units": "Decimal degrees",
-                    "southlimit": 23.8858376999,
-                    "eastlimit": -19.16015625,
-                    "westlimit": -62.75390625
-                }
-            }],
-            "dates": [
-                {
-                    "type": "valid",
-                    "start_date": "2016-12-07T00:00:00Z",
-                    "end_date": "2018-12-07T00:00:00Z"
-                }
-            ],
-            "language": "fre",
-            "rights": {"statement": "CCC", "url": "http://www.hydroshare.org"},
-            "sources": [
-                {
-                    "derived_from": "Source 3"
-                },
-                {
-                    "derived_from": "Source 2"
-                }
-            ],
-            "modeloutput": {"includes_output": False},
-            "executedby": {"model_name": "id of a an existing model program resource"},
-            "modelobjective": {
-                "swat_model_objectives": ["BMPs", "Hydrology", "Water quality"],
-                "other_objectives": "some other objectives"
-            },
-            "simulationtype": {
-                "simulation_type_name": "Normal Simulation"
-            },
-            "modelmethod": {
-                "runoffCalculationMethod": "A test calculation method",
-                "flowRoutingMethod": "A test flow routing method",
-                "petEstimationMethod": "A test estimation method"
-            },
-            "modelparameter": {
-                "model_parameters": ["Crop rotation", "Tillage operation"],
-                "other_parameters": "some other model parameters"
-            },
-            "modelinput": {
-                "warmupPeriodValue": 10,
-                "rainfallTimeStepType": "Daily",
-                "rainfallTimeStepValue": 5,
-                "routingTimeStepType": "Daily",
-                "routingTimeStepValue": 2,
-                "simulationTimeStepType": "Hourly",
-                "simulationTimeStepValue": 1,
-                "watershedArea": 1000,
-                "numberOfSubbasins": 200,
-                "numberOfHRUs": 10000,
-                "demResolution": 30,
-                "demSourceName": "Unknown",
-                "demSourceURL": "http://dem-source.org",
-                "landUseDataSourceName": "Unknown",
-                "landUseDataSourceURL": "http://land-data.org",
-                "soilDataSourceName": "Unknown",
-                "soilDataSourceURL": "http://soil-data.org"
-            }
-        }
-        response = self.client.put(sysmeta_url, put_data, format='json')
-        self.assertEqual(response.status_code, status.HTTP_202_ACCEPTED)
-        self.resource.delete()
-
-    def test_put_scimeta_SWATModelInstance_resource_without_core_metadata(self):
-        # testing bulk metadata update that includes only resource specific
-        # metadata update
-
-        # create a SWAT model resource
-        self._create_resource(resource_type="SWATModelInstanceResource")
-        sysmeta_url = "/hsapi/resource/{res_id}/scimeta/elements/".format(
-            res_id=self.resource.short_id)
-        put_data = {
-            "modeloutput": {"includes_output": False},
-            "executedby": {"model_name": "id of a an existing model program resource"},
-            "modelobjective": {
-                "swat_model_objectives": ["BMPs", "Hydrology", "Water quality"],
-                "other_objectives": "some other objectives"
-            },
-            "simulationtype": {
-                "simulation_type_name": "Normal Simulation"
-            },
-            "modelmethod": {
-                "runoffCalculationMethod": "A test calculation method",
-                "flowRoutingMethod": "A test flow routing method",
-                "petEstimationMethod": "A test estimation method"
-            },
-            "modelparameter": {
-                "model_parameters": ["Crop rotation", "Tillage operation"],
-                "other_parameters": "some other model parameters"
-            },
-            "modelinput": {
-                "warmupPeriodValue": 10,
-                "rainfallTimeStepType": "Daily",
-                "rainfallTimeStepValue": 5,
-                "routingTimeStepType": "Daily",
-                "routingTimeStepValue": 2,
-                "simulationTimeStepType": "Hourly",
-                "simulationTimeStepValue": 1,
-                "watershedArea": 1000,
-                "numberOfSubbasins": 200,
-                "numberOfHRUs": 10000,
-                "demResolution": 30,
-                "demSourceName": "Unknown",
-                "demSourceURL": "http://dem-source.org",
-                "landUseDataSourceName": "Unknown",
-                "landUseDataSourceURL": "http://land-data.org",
-                "soilDataSourceName": "Unknown",
-                "soilDataSourceURL": "http://soil-data.org"
-            }
-        }
-        response = self.client.put(sysmeta_url, put_data, format='json')
-        self.assertEqual(response.status_code, status.HTTP_202_ACCEPTED)
-        self.resource.delete()
-
-    def test_put_web_app_resource_tool_metadata(self):
-        # testing bulk metadata update that includes both core metadata and resource specific
-        # metadata update
-
-        # create a web app resource
-        self._create_resource(resource_type="ToolResource")
-        sysmeta_url = "/hsapi/resource/{res_id}/scimeta/elements/".format(
-            res_id=self.resource.short_id)
-        put_data = {
-            "title": "New Title",
-            "description": "New Description",
-            "subjects": [
-                {"value": "subject1"},
-                {"value": "subject2"},
-                {"value": "subject3"}
-            ],
-            "contributors": [{
-                "name": "Test Name 1",
-                "organization": "Org 1"
-            }, {
-                "name": "Test Name 2",
-                "organization": "Org 2",
-                "identifiers": {"ORCID": "https://orcid.org/011",
-                                "ResearchGateID": "https://www.researchgate.net/001"}
-            }],
-            "creators": [{
-                "name": "Creator",
-                "organization": None,
-                "identifiers": {"ORCID": "https://orcid.org/011",
-                                "ResearchGateID": "https://www.researchgate.net/001"}
-            }],
-            "coverages": [{
-                "type": "box",
-                "value": {
-                    "northlimit": 43.19716728247476,
-                    "projection": "WGS 84 EPSG:4326",
-                    "name": "A whole bunch of the atlantic ocean",
-                    "units": "Decimal degrees",
-                    "southlimit": 23.8858376999,
-                    "eastlimit": -19.16015625,
-                    "westlimit": -62.75390625
-                }
-            }],
-            "dates": [
-                {
-                    "type": "valid",
-                    "start_date": "2016-12-07T00:00:00Z",
-                    "end_date": "2018-12-07T00:00:00Z"
-                }
-            ],
-            "language": "fre",
-            "rights": {"statement": "CCC", "url": "http://www.hydroshare.org"},
-            "sources": [
-                {
-                    "derived_from": "Source 3"
-                },
-                {
-                    "derived_from": "Source 2"
-                }
-            ],
-            "requesturlbase": {
-                "value": "https://www.google.com"
-            },
-            "toolversion": {
-                "value": "1.12"
-            },
-            "supportedrestypes": {
-                "supported_res_types": ["NetcdfResource", "TimeSeriesResource"]
-            },
-            "supportedsharingstatuses": {
-                "sharing_status": ["Public", "Discoverable"]
-            },
-            "toolicon": {
-                "value": "https://www.hydroshare.org/static/img/logo-sm.png"
-            },
-            "apphomepageurl": {
-                "value": "https://mywebapp.com"
-            },
-            "mailing_list_url": {
-                "value": "https://mywebapp.com/mailinglist"
-            },
-            "testing_protocol_url": {
-                "value": "https://mywebapp.com/testingprotocol"
-            },
-            "help_page_url": {
-                "value": "https://mywebapp.com/helppage"
-            },
-            "source_code_url": {
-                "value": "https://mywebapp.com/sourcecode"
-            },
-            "issues_page_url": {
-                "value": "https://mywebapp.com/issues"
-            },
-            "roadmap": {
-                "value": "roadmap"
-            }
-        }
-
-        response = self.client.put(sysmeta_url, put_data, format='json')
-        self.assertEqual(response.status_code, status.HTTP_202_ACCEPTED)
-        response = self.client.get(sysmeta_url, format='json')
-        content = json.loads(response.content)
-        self.assertEqual(response.status_code, status.HTTP_200_OK)
-        self.assertEqual(content["app_home_page_url"]["value"], "https://mywebapp.com")
-        self.assertEqual(content["mailing_list_url"]["value"], "https://mywebapp.com/mailinglist")
-        self.assertEqual(content["testing_protocol_url"]["value"], "https://mywebapp.com/testingprotocol")
-        self.assertEqual(content["help_page_url"]["value"], "https://mywebapp.com/helppage")
-        self.assertEqual(content["source_code_url"]["value"], "https://mywebapp.com/sourcecode")
-        self.assertEqual(content["issues_page_url"]["value"], "https://mywebapp.com/issues")
-        self.assertEqual(content["roadmap"]["value"], "roadmap")
-
-        self.resource.delete()
-
-    def test_put_web_app_resource_without_core_metadata(self):
-        # testing bulk metadata update that includes only resource specific
-        # metadata update
-
-        # create a web app resource
-        self._create_resource(resource_type="ToolResource")
-        sysmeta_url = "/hsapi/resource/{res_id}/scimeta/elements/".format(
-            res_id=self.resource.short_id)
-        put_data = {
-            "requesturlbase": {
-                "value": "https://www.google.com"
-            },
-            "toolversion": {
-                "value": "1.12"
-            },
-            "supportedrestypes": {
-                "supported_res_types": ["NetcdfResource", "TimeSeriesResource"]
-            },
-            "supportedsharingstatuses": {
-                "sharing_status": ["Public", "Discoverable"]
-            },
-            "toolicon": {
-                "value": "https://www.hydroshare.org/static/img/logo-sm.png"
-            },
-            "apphomepageurl": {
-                "value": "https://mywebapp.com"
-            }
-        }
-        response = self.client.put(sysmeta_url, put_data, format='json')
-        self.assertEqual(response.status_code, status.HTTP_202_ACCEPTED)
-        self.resource.delete()
-
-    def _create_resource(self, resource_type, file_to_upload=None):
-        files = ()
-        if file_to_upload is not None:
-            files = (file_to_upload,)
-        self.resource = resource.create_resource(
-            resource_type=resource_type,
-            owner=self.user,
-            title="Testing bulk metadata update for resource type - {}".format(resource_type),
-            files=files
-            )
-        resource_post_create_actions(resource=self.resource, user=self.user,
-                                     metadata=self.resource.metadata)
->>>>>>> 25a09104
+                                     metadata=self.resource.metadata)