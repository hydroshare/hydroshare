--- conflicted
+++ resolved
@@ -1,11 +1,8 @@
-<<<<<<< HEAD
 
 import tempfile
 import os
-=======
 import difflib
-import unittest
->>>>>>> b90acc1e
+import shutil
 
 import arrow
 from django.conf import settings
@@ -41,7 +38,6 @@
             'Test Resource'
         )
 
-<<<<<<< HEAD
         self.tmp_dir = tempfile.mkdtemp()
         file_one = os.path.join(self.tmp_dir, "test1.txt")
 
@@ -61,18 +57,15 @@
         )
         self.complete_res.metadata.create_element("description", abstract="new abstract for the resource " * 10)
 
-=======
     def tearDown(self):
         super(TestPublishResource, self).tearDown()
         User.objects.all().delete()
         Group.objects.all().delete()
         self.res.delete()
+        self.complete_res.delete()
         BaseResource.objects.all().delete()
-
-    # TODO: This test needs to be enabled once the publish_resource() function is updated to register resource DOI
-    # with crossref. At that point the call to crossref needs to be mocked here in this test (IMPORTANT)
-    @unittest.skip
->>>>>>> b90acc1e
+        shutil.rmtree(self.tmp_dir)
+
     def test_publish_resource(self):
         # check status prior to publishing the resource
         self.assertFalse(
@@ -121,7 +114,6 @@
         # there should now published date type metadata element
         self.assertTrue(self.pub_res.metadata.dates.filter(type='published').exists())
 
-<<<<<<< HEAD
     def test_only_admin_can_publish_resource(self):
         # check status prior to publishing the resource
         self.assertFalse(
@@ -199,7 +191,7 @@
         hydroshare.publish_resource(user=admin_user, pk=self.complete_res.short_id)
 
         self.assertEqual(self.complete_res.last_changed_by, self.user)
-=======
+
     def test_crossref_deposit_xml(self):
         """Test that the crossref deposit xml is generated correctly for a resource"""
 
@@ -317,5 +309,4 @@
     </database>
   </body>
 </doi_batch>""" # noqa
-        return expected_xml
->>>>>>> b90acc1e
+        return expected_xml