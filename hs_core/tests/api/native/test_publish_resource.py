import tempfile
import os
import shutil
import json
import re

import arrow
from freezegun import freeze_time
from rest_framework import status
from django.conf import settings
from django.contrib.auth.models import Group, User
from django.test import TestCase, Client
from django.urls import reverse
from django.utils.encoding import force_bytes
from django.utils.http import urlsafe_base64_encode

from hs_access_control.models.privilege import UserResourcePrivilege, PrivilegeCodes
from hs_core import hydroshare
from hs_core.models import BaseResource
from hs_core.testing import MockS3TestCaseMixin
from hs_core.views.utils import get_default_admin_user, get_default_support_user
from django.core.exceptions import ValidationError, PermissionDenied
from theme.backends import without_login_date_token_generator


# Control-char sanitizer used by tests to assert expected sanitized form.
_CONTROL_CHARS = re.compile(r'[\x00-\x1f\x7f]')


class TestPublishResource(MockS3TestCaseMixin, TestCase):
    def test_aaa_settings_are_loaded(self):
        """Test that settings variables are set correctly before publishing tests."""
        print("\n--- Django Settings Dump ---")
        for setting in dir(settings):
            if setting.isupper():
                try:
                    value = getattr(settings, setting)
                    if any(s in setting for s in ['PASSWORD', 'SECRET', 'TOKEN', 'KEY']):
                        print(f"{setting}: [REDACTED]")
                    else:
                        print(f"{setting}: {value}")
                except Exception as e:
                    print(f"{setting}: [ERROR] {e}")
        print("--- End of Settings Dump ---\n")
        self.assertIsNotNone(settings.DATACITE_USERNAME, "DATACITE_USERNAME is not set")
        self.assertIsNotNone(settings.DATACITE_PASSWORD, "DATACITE_PASSWORD is not set")
        self.assertTrue(bool(settings.DATACITE_USERNAME.strip()), "DATACITE_USERNAME is empty")
        self.assertTrue(bool(settings.DATACITE_PASSWORD.strip()), "DATACITE_PASSWORD is empty")
        self.assertIn("10.", settings.DATACITE_PREFIX, "DATACITE_PREFIX does not look valid")
        self.assertTrue(settings.TEST_DATACITE_API_URL.startswith("https://"), "TEST_DATACITE_API_URL is invalid")
        self.assertTrue(settings.DATACITE_API_URL.startswith("https://"), "DATACITE_API_URL is invalid")

    def setUp(self):
        super(TestPublishResource, self).setUp()
        self.group, _ = Group.objects.get_or_create(name='Hydroshare Author')
        # create a user
        self.user = hydroshare.create_account(
            'creator@usu.edu',
            username='creator',
            first_name='Creator_FirstName',
            last_name='Creator_LastName',
            superuser=False,
            groups=[]
        )

        # create a 2nd user
        self.user2 = hydroshare.create_account(
            'user2@usu.edu',
            username='user2',
            first_name='user2_FirstName',
            last_name='user2_LastName',
            superuser=False,
            groups=[]
        )

        # create a published user
        self.user2 = hydroshare.create_account(
            'publisher@usu.edu',
            username='published',
            first_name='user2_FirstName',
            last_name='user2_LastName',
            superuser=False,
        )

        # create a resource
        self.res = hydroshare.create_resource(
            'CompositeResource',
            self.user,
            'Test Resource',
            edit_users=[self.user2]
        )

        self.tmp_dir = tempfile.mkdtemp()
        file_one = os.path.join(self.tmp_dir, "test1.txt")

        file_one_write = open(file_one, "w")
        file_one_write.write("Putting something inside")
        file_one_write.close()

        # open files for read and upload
        self.file_one = open(file_one, "rb")

        self.complete_res = hydroshare.create_resource(
            'CompositeResource',
            self.user,
            'My Test Resource ' * 10,
            edit_users=[self.user2],
            files=(self.file_one,),
            keywords=('a', 'b', 'c'),
        )
        self.complete_res.metadata.create_element("description", abstract="new abstract for the resource " * 10)

    def tearDown(self):
        super(TestPublishResource, self).tearDown()
        User.objects.all().delete()
        Group.objects.all().delete()
        self.res.delete()
        self.complete_res.delete()
        BaseResource.objects.all().delete()
        shutil.rmtree(self.tmp_dir)

    def test_publish_resource(self):
        # check status prior to publishing the resource
        self.assertFalse(
            self.res.raccess.published,
            msg='The resource is published'
        )

        self.assertFalse(
            self.res.raccess.immutable,
            msg='The resource is frozen'
        )

        self.assertFalse(
            self.res.doi,
            msg='doi is assigned'
        )

        # there should not be published date type metadata element
        self.assertFalse(self.complete_res.metadata.dates.filter(type='published').exists())

        admin_user = get_default_admin_user()
        hydroshare.submit_resource_for_review(pk=self.complete_res.short_id, user=self.user)

        # publish resource - this is the api we are testing
        hydroshare.publish_resource(user=admin_user, pk=self.complete_res.short_id)
        self.pub_res = hydroshare.get_resource_by_shortkey(self.complete_res.short_id)

        # test publish state
        self.assertTrue(
            self.pub_res.raccess.published,
            msg='The resource is not published'
        )

        # test frozen state
        self.assertTrue(
            self.pub_res.raccess.immutable,
            msg='The resource is not frozen'
        )

        # test if doi is assigned
        self.assertTrue(
            self.pub_res.doi,
            msg='No doi is assigned with the published resource.'
        )

        # there should now published date type metadata element
        self.assertTrue(self.pub_res.metadata.dates.filter(type='published').exists())

        # Published resource should have any bags
        istorage = self.pub_res.get_s3_storage()
        bag_path = self.pub_res.bag_path
        self.assertTrue(istorage.exists(bag_path))

    def test_publish_via_email_link(self):
        """
        Test case for publishing a resource via email link.

        This test verifies that a resource can be published by clicking on the approval link
        received via email. It checks that the resource is initially not published, submits
        the resource for review, generates the approval link, and then simulates clicking on
        the link. Finally, it checks that the resource is published and no longer in review.
        """
        self.assertFalse(
            self.res.raccess.published,
            msg='The resource is published'
        )

        hydroshare.submit_resource_for_review(pk=self.complete_res.short_id, user=self.user)

        support = get_default_support_user()
        token = without_login_date_token_generator.make_token(support)
        uidb64 = urlsafe_base64_encode(force_bytes(support.pk))
        url = reverse('metadata_review', kwargs={
            "shortkey": self.complete_res.short_id,
            "action": "approve",
            "uidb64": uidb64,
            "token": token,
        })

        client = Client()
        # let support click the link in the email
        response = client.get(url)

        self.assertEqual(response.status_code, status.HTTP_302_FOUND)

        pub_res = hydroshare.get_resource_by_shortkey(self.complete_res.short_id)

        self.assertTrue(
            pub_res.raccess.published,
            msg='The resource is not published'
        )
        self.assertFalse(
            pub_res.raccess.review_pending,
            msg='The resource is still in review'
        )

    def test_reject_publish_via_email_link(self):
        """
        Test case to verify the rejection of resource publishing via email link.

        This test checks if the resource is not published and then submits the resource for review.
        It generates an email link for rejecting the review and simulates the support user clicking the link.
        Finally, it verifies that the resource is not published and the review status is not pending.
        """
        self.assertFalse(
            self.res.raccess.published,
            msg='The resource is published'
        )

        hydroshare.submit_resource_for_review(pk=self.complete_res.short_id, user=self.user)

        support = get_default_support_user()
        token = without_login_date_token_generator.make_token(support)
        uidb64 = urlsafe_base64_encode(force_bytes(support.pk))
        url = reverse('metadata_review', kwargs={
            "shortkey": self.complete_res.short_id,
            "action": "reject",
            "uidb64": uidb64,
            "token": token,
        })

        client = Client()
        # let support click the link in the email
        response = client.get(url)

        self.assertEqual(response.status_code, status.HTTP_302_FOUND)

        potentially_pub_res = hydroshare.get_resource_by_shortkey(self.complete_res.short_id)

        self.assertFalse(
            potentially_pub_res.raccess.published,
            msg='The resource is not published'
        )
        self.assertFalse(
            potentially_pub_res.raccess.review_pending,
            msg='The resource is still in review'
        )

    def test_only_admin_can_publish_resource(self):
        # check status prior to publishing the resource
        self.assertFalse(
            self.complete_res.raccess.published,
            msg='The resource is published'
        )

        self.assertFalse(
            self.complete_res.raccess.immutable,
            msg='The resource is frozen'
        )

        self.assertFalse(
            self.complete_res.doi,
            msg='doi is assigned'
        )

        # there should not be published date type metadata element
        self.assertFalse(self.res.metadata.dates.filter(type='published').exists())

        admin_user = get_default_admin_user()
        hydroshare.submit_resource_for_review(pk=self.complete_res.short_id, user=self.user)

        with self.assertRaises(ValidationError):
            hydroshare.publish_resource(user=self.user, pk=self.complete_res.short_id)

        # publish with admin user should be successful
        hydroshare.publish_resource(user=admin_user, pk=self.complete_res.short_id)

    def test_incomplete_resource_cant_publish(self):
        # check status prior to publishing the resource
        self.assertFalse(
            self.complete_res.raccess.published,
            msg='The resource is published'
        )

        self.assertFalse(
            self.complete_res.raccess.immutable,
            msg='The resource is frozen'
        )

        self.assertFalse(
            self.complete_res.doi,
            msg='doi is assigned'
        )

        self.assertFalse(
            self.res.raccess.published,
            msg='The resource is published'
        )

        self.assertFalse(
            self.res.raccess.immutable,
            msg='The resource is frozen'
        )

        self.assertFalse(
            self.res.doi,
            msg='doi is assigned'
        )

        # there should not be published date type metadata element
        self.assertFalse(self.res.metadata.dates.filter(type='published').exists())

        with self.assertRaises(ValidationError):
            hydroshare.submit_resource_for_review(pk=self.res.short_id, user=self.user)

        # submit with complete res should be successful
        hydroshare.submit_resource_for_review(pk=self.complete_res.short_id, user=self.user)

    def test_last_updated(self):
        """Test that publishing a resource updates last_changed_by user and last_updated date"""
        admin_user = get_default_admin_user()
        res = self.complete_res

        # the last_changed_by should be the user who created the resource
        self.assertEqual(res.last_changed_by, self.user)

        # only the owner or admin can submit a resource for review
        with self.assertRaises(PermissionDenied):
            hydroshare.submit_resource_for_review(pk=res.short_id, user=self.user2)

        # add user2 as an owner
        UserResourcePrivilege.share(user=self.user2,
                                    resource=res,
                                    privilege=PrivilegeCodes.OWNER,
                                    grantor=self.user)

        hydroshare.submit_resource_for_review(pk=res.short_id, user=self.user2)
        res.refresh_from_db()

        # The last_changed_by should now be the user2 who submitted the resource for review
        self.assertEqual(self.user2, res.last_changed_by)
        time_after_submit = res.last_updated

        hydroshare.publish_resource(user=admin_user, pk=res.short_id)

        # the last_changed_by should still be the user2 who submitted the resource for review
        self.assertEqual(res.last_changed_by, self.user2)
        self.assertTrue(res.metadata.dates.filter(type='published').exists())

        # last_updated date should be updated when the resource is published, even though the last_changed_by is not
        res.refresh_from_db(fields=['cached_metadata'])
        self.assertGreater(res.last_updated, time_after_submit)

    def create_json_test_resource(self):
        """
        Build metadata that get_datacite_deposit_json() expects:
          - description.abstract
          - multiple creators (org + person w/ ORCID)
          - hydroShareIdentifier (REQUIRED for attributes.url)
          - rights (optional)
        """
        # abstract
        if not getattr(self.res.metadata, "description", None):
            self.res.metadata.create_element('description', abstract='This is a test abstract')
        else:
            self.res.metadata.update_element(
                'description', self.res.metadata.description.id, abstract='This is a test abstract'
            )

        # creators: organization + person with ORCID
        self.res.metadata.create_element('creator', organization='Utah State University')
        identifiers = {"ORCID": 'https://orcid.org/0000-0002-1825-0097'}
        self.res.metadata.create_element('creator', name='John Smith', identifiers=identifiers)

        # funders (optional; covered via get_funding_references downstream)
        self.res.metadata.create_element(
            'fundingagency',
            agency_name='National Science Foundation',
            award_title='NSF Award',
            award_number='12345',
            agency_url='https://nsf.gov'
        )
        self.res.metadata.create_element('fundingagency', agency_name='Utah Water Research Laboratory')

        # REQUIRED: hydroShareIdentifier used for attributes.url
        site_url = hydroshare.utils.current_site_url()
        if not self.res.metadata.identifiers.filter(name='hydroShareIdentifier').exists():
            self.res.metadata.create_element(
                'identifier',
                name='hydroShareIdentifier',
                url=f'{site_url}/resource/{self.res.short_id}'
            )

        # optional rights for wider coverage
        if not getattr(self.res.metadata, "rights", None):
            self.res.metadata.create_element('rights', statement='CC-BY 4.0',
                                             url='http://creativecommons.org/licenses/by/4.0/')

    def freeze_and_assert_json(self):
        """
        Freeze (to mimic prior pattern) and assert key DataCite JSON fields.
        Unlike XML, we assert field-by-field (JSON ordering is not guaranteed).
        """
        freeze = arrow.now().format("YYYY-MM-DD HH:mm:ss")
        freezer = freeze_time(freeze)
        freezer.start()

        raw = self.res.get_datacite_deposit_json()
        payload = json.loads(raw)

        # Core shape
        self.assertIn("data", payload)
        data = payload["data"]
        self.assertEqual(data.get("type"), "dois")
        attrs = data.get("attributes", {})

        # Publisher
        pub = attrs.get("publisher", {})
        self.assertEqual(pub.get("name"),
                         "Consortium of Universities for the Advancement of Hydrologic Science, Inc")
        self.assertEqual(pub.get("publisherIdentifier"), "https://ror.org/04s2bx355")
        self.assertEqual(pub.get("publisherIdentifierScheme"), "ROR")
        self.assertEqual(pub.get("schemeUri"), "https://ror.org")

        # DOI / prefix / suffix
        self.assertEqual(attrs.get("prefix"), f"{settings.DATACITE_PREFIX}")
<<<<<<< HEAD
        self.assertEqual(attrs.get("suffix"), self.res.short_id)
        self.assertEqual(attrs.get("doi"), f"{settings.DATACITE_PREFIX}/{self.res.short_id}")
=======
        self.assertEqual(attrs.get("suffix"), f"hs.{self.res.short_id}")
        self.assertEqual(attrs.get("doi"), f"{settings.DATACITE_PREFIX}/hs.{self.res.short_id}")
>>>>>>> 3f21165f

        # URL from hydroShareIdentifier
        site_url = hydroshare.utils.current_site_url()
        expected_url = f"{site_url}/resource/{self.res.short_id}"
        self.assertEqual(attrs.get("url"), expected_url)

        # Titles / language / state
        self.assertTrue(attrs.get("titles"))
        self.assertIn("title", attrs["titles"][0])
        self.assertEqual(attrs.get("language"), "en")
        self.assertEqual(attrs.get("state"), "findable")

        # Publication year (string in your builder)
        self.assertEqual(attrs.get("publicationYear"), str(self.res.updated.year))

        # Creators present
        creators = attrs.get("creators", [])
        self.assertTrue(creators, "creators must not be empty")
        self.assertIn("name", creators[0])
        self.assertIn("nameType", creators[0])

        # Description present and clean for the clean test
        descs = attrs.get("descriptions", [])
        self.assertTrue(descs, "descriptions should include Abstract")
        self.assertEqual(descs[0].get("descriptionType"), "Abstract")
        self.assertNotRegex(descs[0].get("description", ""), _CONTROL_CHARS,
                            "Abstract should not contain control characters")

        freezer.stop()

    def test_datacite_deposit_json(self):
        """Datacite JSON generation test (clean abstract)"""
        self.create_json_test_resource()
        self.freeze_and_assert_json()

    def test_datacite_deposit_dirty_json(self):
        """Datacite JSON generation test (dirty abstract)"""
        self.create_json_test_resource()

        # inject control char like old XML test
        self.res.metadata.update_element(
            'description', self.res.metadata.description.id, abstract='This is a test abstract\x1F'
        )

        raw = self.res.get_datacite_deposit_json()
        payload = json.loads(raw)
        attrs = payload["data"]["attributes"]
        descs = attrs.get("descriptions", [])
        self.assertTrue(descs, "descriptions should include Abstract")
        got = descs[0].get("description", "")
        self.assertNotRegex(got, _CONTROL_CHARS, "Control characters must be sanitized from abstract")
        expected = _CONTROL_CHARS.sub('', 'This is a test abstract\x1F').strip()
        self.assertEqual(got, expected)<|MERGE_RESOLUTION|>--- conflicted
+++ resolved
@@ -435,13 +435,8 @@
 
         # DOI / prefix / suffix
         self.assertEqual(attrs.get("prefix"), f"{settings.DATACITE_PREFIX}")
-<<<<<<< HEAD
-        self.assertEqual(attrs.get("suffix"), self.res.short_id)
-        self.assertEqual(attrs.get("doi"), f"{settings.DATACITE_PREFIX}/{self.res.short_id}")
-=======
         self.assertEqual(attrs.get("suffix"), f"hs.{self.res.short_id}")
         self.assertEqual(attrs.get("doi"), f"{settings.DATACITE_PREFIX}/hs.{self.res.short_id}")
->>>>>>> 3f21165f
 
         # URL from hydroShareIdentifier
         site_url = hydroshare.utils.current_site_url()
