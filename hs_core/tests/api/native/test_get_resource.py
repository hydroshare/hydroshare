<<<<<<< HEAD

from django.contrib.auth.models import Group
from django.test import TestCase

from hs_core.hydroshare import resource
from hs_core.hydroshare import users

# iRODS mocking has not been used here as we want to test bag creation which needs
# interaction with iRODS


class TestGetResource(TestCase):
    def setUp(self):
        self.hydroshare_author_group, _ = Group.objects.get_or_create(name='Hydroshare Author')
        # create a user
        self.user = users.create_account(
            'test_user@email.com',
            username='sometestuser',
            first_name='some_first_name',
            last_name='some_last_name',
            superuser=False,
            groups=[])

        self.res = resource.create_resource(
            'GenericResource',
            self.user,
            'My Test Resource'
            )

    def test_get_resource(self):
        # function to test: hydroshare.get_resource() which returns a Bags object (not the actual bag file)
        # TODO: Don't see any useful way of using the hydroshare.get_resource() function
        # One can't do much with a Bags object. For downloading a bag we are using resource.bag_url.
        # So it is better that we delete the get_resource() function and remove this test
        
        res_bag = resource.get_resource(self.res.short_id)
        self.assertTrue(res_bag is not None)
=======

from django.contrib.auth.models import Group
from django.test import TestCase

from hs_core.hydroshare import resource, utils
from hs_core.hydroshare import users

# iRODS mocking has not been used here as we want to test bag creation which needs
# interaction with iRODS


class TestGetResource(TestCase):
    def setUp(self):
        self.hydroshare_author_group, _ = Group.objects.get_or_create(name='Hydroshare Author')
        # create a user
        self.user = users.create_account(
            'test_user@email.com',
            username='sometestuser',
            first_name='some_first_name',
            last_name='some_last_name',
            superuser=False,
            groups=[])

        self.res = resource.create_resource(
            'GenericResource',
            self.user,
            'My Test Resource'
            )

    def test_get_resource(self):
        # function to test: hydroshare.get_resource() which returns a Bags object (not the actual bag file)
        # TODO: Don't see any useful way of using the hydroshare.get_resource() function
        # One can't do much with a Bags object. For downloading a bag we are using resource.bag_url.
        # So it is better that we delete the get_resource() function and remove this test
        
        res = utils.get_resource_by_shortkey(self.res.short_id)
        self.assertTrue(res is not None)
>>>>>>> 25a09104
<|MERGE_RESOLUTION|>--- conflicted
+++ resolved
@@ -1,42 +1,3 @@
-<<<<<<< HEAD
-
-from django.contrib.auth.models import Group
-from django.test import TestCase
-
-from hs_core.hydroshare import resource
-from hs_core.hydroshare import users
-
-# iRODS mocking has not been used here as we want to test bag creation which needs
-# interaction with iRODS
-
-
-class TestGetResource(TestCase):
-    def setUp(self):
-        self.hydroshare_author_group, _ = Group.objects.get_or_create(name='Hydroshare Author')
-        # create a user
-        self.user = users.create_account(
-            'test_user@email.com',
-            username='sometestuser',
-            first_name='some_first_name',
-            last_name='some_last_name',
-            superuser=False,
-            groups=[])
-
-        self.res = resource.create_resource(
-            'GenericResource',
-            self.user,
-            'My Test Resource'
-            )
-
-    def test_get_resource(self):
-        # function to test: hydroshare.get_resource() which returns a Bags object (not the actual bag file)
-        # TODO: Don't see any useful way of using the hydroshare.get_resource() function
-        # One can't do much with a Bags object. For downloading a bag we are using resource.bag_url.
-        # So it is better that we delete the get_resource() function and remove this test
-        
-        res_bag = resource.get_resource(self.res.short_id)
-        self.assertTrue(res_bag is not None)
-=======
 
 from django.contrib.auth.models import Group
 from django.test import TestCase
@@ -73,5 +34,4 @@
         # So it is better that we delete the get_resource() function and remove this test
         
         res = utils.get_resource_by_shortkey(self.res.short_id)
-        self.assertTrue(res is not None)
->>>>>>> 25a09104
+        self.assertTrue(res is not None)