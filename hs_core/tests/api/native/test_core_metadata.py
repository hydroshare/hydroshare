--- conflicted
+++ resolved
@@ -8,11 +8,7 @@
 
 from hs_core.hydroshare import resource
 from hs_core.models import (
-<<<<<<< HEAD
-    GenericResource,
-=======
     BaseResource,
->>>>>>> 08c5ea66
     Creator,
     Contributor,
     CoreMetaData,
@@ -58,15 +54,9 @@
         )
 
         self.res = hydroshare.create_resource(
-<<<<<<< HEAD
-            resource_type="GenericResource",
-            owner=self.user,
-            title="Generic resource",
-=======
             resource_type="CompositeResource",
             owner=self.user,
             title="A Resource",
->>>>>>> 08c5ea66
             keywords=["kw1", "kw2"],
         )
 
@@ -99,11 +89,7 @@
 
         self.assertEqual(
             self.res.metadata.title.value,
-<<<<<<< HEAD
-            "Generic resource",
-=======
             "A Resource",
->>>>>>> 08c5ea66
             msg="resource title did not match",
         )
 
@@ -162,11 +148,7 @@
 
         # 'Type' element should have been created
         type_url = "{0}/terms/{1}".format(
-<<<<<<< HEAD
-            hydroshare.utils.current_site_url(), "GenericResource"
-=======
             hydroshare.utils.current_site_url(), "CompositeResource"
->>>>>>> 08c5ea66
         )
         self.assertEqual(
             self.res.metadata.type.url, type_url, msg="type element url is wrong"
@@ -1395,17 +1377,10 @@
             self.res.short_id,
             "description",
             self.res.metadata.description.id,
-<<<<<<< HEAD
-            abstract="Updated generic resource",
-        )
-        self.assertEqual(
-            self.res.metadata.description.abstract, "Updated generic resource"
-=======
             abstract="Updated resource",
         )
         self.assertEqual(
             self.res.metadata.description.abstract, "Updated resource"
->>>>>>> 08c5ea66
         )
 
         # test adding a 2nd description element - should raise an exception
@@ -1513,15 +1488,9 @@
         # open the file for read
         file_obj_1 = open(res_file_1, "rb")
         res = hydroshare.create_resource(
-<<<<<<< HEAD
-            resource_type="GenericResource",
-            owner=self.user,
-            title="Generic resource",
-=======
             resource_type="CompositeResource",
             owner=self.user,
             title="Test resource",
->>>>>>> 08c5ea66
             files=(file_obj_1,),
         )
         format_CSV = "text/plain"
@@ -1541,15 +1510,9 @@
         # open the file for read
         file_obj_2 = open(res_file_2, "rb")
         res = hydroshare.create_resource(
-<<<<<<< HEAD
-            resource_type="GenericResource",
-            owner=self.user,
-            title="Generic resource",
-=======
             resource_type="CompositeResource",
             owner=self.user,
             title="Test resource",
->>>>>>> 08c5ea66
             files=(file_obj_1, file_obj_2),
         )
 
@@ -1571,15 +1534,9 @@
         file_obj_1 = open(res_file_1, "rb")
 
         res = hydroshare.create_resource(
-<<<<<<< HEAD
-            resource_type="GenericResource",
-            owner=self.user,
-            title="Generic resource",
-=======
             resource_type="CompositeResource",
             owner=self.user,
             title="Test resource",
->>>>>>> 08c5ea66
             files=(file_obj_1, file_obj_3),
         )
         # there should be two format elements at this point
@@ -1609,15 +1566,9 @@
         # open the file for read
         file_obj_1 = open(res_file_1, "rb")
         res = hydroshare.create_resource(
-<<<<<<< HEAD
-            resource_type="GenericResource",
-            owner=self.user,
-            title="Generic resource",
-=======
             resource_type="CompositeResource",
             owner=self.user,
             title="Test resource",
->>>>>>> 08c5ea66
             files=(file_obj_1,),
         )
         format_CSV = "text/plain"
@@ -1926,15 +1877,9 @@
         # publisher name 'CUAHSI' only and publisher url to 'https://www.cuahsi.org' only.
         # create a different resource
         res_with_files = hydroshare.create_resource(
-<<<<<<< HEAD
-            resource_type="GenericResource",
-            owner=self.user,
-            title="Generic resource with files",
-=======
             resource_type="CompositeResource",
             owner=self.user,
             title="Test resource with files",
->>>>>>> 08c5ea66
         )
 
         # check the resource is not published
@@ -2569,11 +2514,7 @@
         self.assertRaises(
             Exception,
             lambda: resource.create_metadata_element(
-<<<<<<< HEAD
-                self.res.short_id, "type", url="http://hydroshare.org/generic"
-=======
                 self.res.short_id, "type", url="http://hydroshare.org/composite"
->>>>>>> 08c5ea66
             ),
         )
 
@@ -2582,19 +2523,11 @@
             self.res.short_id,
             "type",
             self.res.metadata.type.id,
-<<<<<<< HEAD
-            url="http://hydroshare2.org/generic",
-        )
-        self.assertEqual(
-            self.res.metadata.type.url,
-            "http://hydroshare2.org/generic",
-=======
             url="http://hydroshare2.org/composite",
         )
         self.assertEqual(
             self.res.metadata.type.url,
             "http://hydroshare2.org/composite",
->>>>>>> 08c5ea66
             msg="Resource type url did not match.",
         )
 
@@ -2616,11 +2549,7 @@
             self.res.short_id,
             "title",
             self.res.metadata.title.id,
-<<<<<<< HEAD
-            value="Test generic resource",
-=======
             value="Test resource",
->>>>>>> 08c5ea66
         )
 
         # add another creator with all sub_elements
@@ -2767,19 +2696,11 @@
 
         # check root 'hsterms' element
         container = RDF_ROOT.find(
-<<<<<<< HEAD
-            "hsterms:GenericResource", namespaces=self.res.metadata.NAMESPACES
-        )
-
-        self.assertNotEqual(
-            container, None, msg="Root 'hsterms:GenericResource' element was not found."
-=======
             "hsterms:CompositeResource", namespaces=self.res.metadata.NAMESPACES
         )
 
         self.assertNotEqual(
             container, None, msg="Root 'hsterms:CompositeResource' element was not found."
->>>>>>> 08c5ea66
         )
         # res_uri = 'http://hydroshare.org/resource/%s' % self.res.short_id
         res_uri = "{}/resource/{}".format(
