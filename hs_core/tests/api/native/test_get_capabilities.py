--- conflicted
+++ resolved
@@ -7,11 +7,7 @@
 
 """
 
-<<<<<<< HEAD
-from django.contrib.auth.models import Group
-=======
 from django.contrib.auth.models import Group, User
->>>>>>> 08c5ea66
 from django.test import TestCase
 
 from hs_core import hydroshare
