# Test discovery content types as inferred from resource contents.
import os

from django.test import TransactionTestCase
from django.contrib.auth.models import Group

from hs_core import hydroshare
from hs_core.testing import MockIRODSTestCaseMixin, TestCaseCommonUtilities
from hs_core.search_indexes import get_content_types


def is_equal_to_as_set(l1, l2):
    """return true if two lists contain the same content
    :param l1: first list
    :param l2: second list
    :return: whether lists match
    """
    # Note specifically that set(l1) == set(l2) does not work as expected.
    return len(set(l1) & set(l2)) == len(set(l1)) and len(set(l1) | set(l2)) == len(
        set(l1)
    )


class TestContentTypes(
    MockIRODSTestCaseMixin, TestCaseCommonUtilities, TransactionTestCase
):
    def setUp(self):
        super(TestContentTypes, self).setUp()
        self.hydroshare_author_group, _ = Group.objects.get_or_create(
            name="Hydroshare Author"
        )
        # create a user to be used for creating the resource
        self.user = hydroshare.create_account(
            "creator@usu.edu",
            username="creator",
            first_name="Creator_FirstName",
            last_name="Creator_LastName",
            superuser=False,
            groups=[],
        )

        self.res = hydroshare.create_resource(
            "CompositeResource", self.user, "My Test Resource"
        )

        # create empty files with appropriate extensions
        self.filenames = ["file.pdf", "file.doc", "file.ppt", "file.csv", "file.ipynb"]
        self.content_types = [
            "Document",
            "Document",
            "Presentation",
            "Spreadsheet",
            "Jupyter Notebook",
        ]
        for f in self.filenames:
            test_file = open(f, "w")
            test_file.close()

        # create empty files with non-conforming extensions
        self.weird_filenames = ["file.foo", "file.bar"]
        self.weird_extensions = ["foo", "bar"]
        for f in self.weird_filenames:
            test_file = open(f, "w")
            test_file.close()

    def tearDown(self):
        super(TestContentTypes, self).tearDown()
        for f in self.filenames:
            os.remove(f)
        for f in self.weird_filenames:
            os.remove(f)

    def test_file_extension_classification(self):
        """files with recognized extensions are classified properly"""
        # resource should not have any files at this point
        self.assertEqual(
            self.res.files.all().count(), 0, msg="resource file count didn't match"
        )

        # add all files to the resource
        for f in self.filenames:
            test_file_handle = open(f, "r")
            hydroshare.add_resource_files(self.res.short_id, test_file_handle)

        self.assertEqual(
            self.res.files.all().count(), 5, msg="resource file count didn't match"
        )

        types = get_content_types(self.res)
<<<<<<< HEAD
        self.assertTrue(
            is_equal_to_as_set(
                types[0],
                [
                    "Composite",
                    "Document",
                    "Presentation",
                    "Spreadsheet",
                    "Jupyter Notebook",
                ],
            )
        )
=======
        self.assertTrue(is_equal_to_as_set(
                            types[0],
                            ['Resource', 'Document', 'Presentation', 'Spreadsheet',
                             'Jupyter Notebook']))
>>>>>>> 621d0e0e

        self.assertTrue(is_equal_to_as_set(types[1], []))  # no left-over extensions

        # delete resources to clean up
        hydroshare.delete_resource(self.res.short_id)

    def test_pdf_classification(self):
        """files with recognized extensions are classified properly"""
        # resource should not have any files at this point
        self.assertEqual(
            self.res.files.all().count(), 0, msg="resource file count didn't match"
        )

        # add one file to the resource
        test_file_handle = open(self.filenames[0], "r")
        hydroshare.add_resource_files(self.res.short_id, test_file_handle)

        self.assertEqual(
            self.res.files.all().count(), 1, msg="resource file count didn't match"
        )

        types = get_content_types(self.res)
<<<<<<< HEAD
        self.assertTrue(
            is_equal_to_as_set(types[0], ["Composite", self.content_types[0]])
        )
=======
        self.assertTrue(is_equal_to_as_set(types[0], ['Resource', self.content_types[0]]))
>>>>>>> 621d0e0e

        self.assertTrue(is_equal_to_as_set(types[1], []))  # no left-over extensions

        # delete resources to clean up
        hydroshare.delete_resource(self.res.short_id)

    def test_ppt_classification(self):
        """files with recognized extensions are classified properly"""
        # resource should not have any files at this point
        self.assertEqual(
            self.res.files.all().count(), 0, msg="resource file count didn't match"
        )

        # add one file to the resource
        test_file_handle = open(self.filenames[2], "r")
        hydroshare.add_resource_files(self.res.short_id, test_file_handle)

        self.assertEqual(
            self.res.files.all().count(), 1, msg="resource file count didn't match"
        )

        types = get_content_types(self.res)
<<<<<<< HEAD
        self.assertTrue(
            is_equal_to_as_set(types[0], ["Composite", self.content_types[2]])
        )
=======
        self.assertTrue(is_equal_to_as_set(types[0], ['Resource', self.content_types[2]]))
>>>>>>> 621d0e0e

        self.assertTrue(is_equal_to_as_set(types[1], []))  # no left-over extensions

        # delete resources to clean up
        hydroshare.delete_resource(self.res.short_id)

    def test_csv_classification(self):
        """files with recognized extensions are classified properly"""
        # resource should not have any files at this point
        self.assertEqual(
            self.res.files.all().count(), 0, msg="resource file count didn't match"
        )

        # add one file to the resource
        test_file_handle = open(self.filenames[3], "r")
        hydroshare.add_resource_files(self.res.short_id, test_file_handle)

        self.assertEqual(
            self.res.files.all().count(), 1, msg="resource file count didn't match"
        )

        types = get_content_types(self.res)
<<<<<<< HEAD
        self.assertTrue(
            is_equal_to_as_set(types[0], ["Composite", self.content_types[3]])
        )
=======
        self.assertTrue(is_equal_to_as_set(types[0], ['Resource', self.content_types[3]]))
>>>>>>> 621d0e0e

        self.assertTrue(is_equal_to_as_set(types[1], []))  # no left-over extensions

        # delete resources to clean up
        hydroshare.delete_resource(self.res.short_id)

    def test_weird_extensions(self):
        """files with unrecognized extensions are classified properly"""
        # resource should not have any files at this point
        self.assertEqual(
            self.res.files.all().count(), 0, msg="resource file count didn't match"
        )

        # add all files to the resource
        for f in self.weird_filenames:
            test_file_handle = open(f, "r")
            hydroshare.add_resource_files(self.res.short_id, test_file_handle)

        self.assertEqual(
            self.res.files.all().count(), 2, msg="resource file count didn't match"
        )

        types = get_content_types(self.res)
        # no extensions match content types
<<<<<<< HEAD
        self.assertTrue(is_equal_to_as_set(types[0], ["Composite", "Generic Data"]))
=======
        self.assertTrue(is_equal_to_as_set(types[0], ['Resource', 'Generic Data']))
>>>>>>> 621d0e0e
        # extensions are flagged as not matching
        self.assertTrue(is_equal_to_as_set(types[1], self.weird_extensions))

        # delete resources to clean up
        hydroshare.delete_resource(self.res.short_id)<|MERGE_RESOLUTION|>--- conflicted
+++ resolved
@@ -87,25 +87,10 @@
         )
 
         types = get_content_types(self.res)
-<<<<<<< HEAD
-        self.assertTrue(
-            is_equal_to_as_set(
-                types[0],
-                [
-                    "Composite",
-                    "Document",
-                    "Presentation",
-                    "Spreadsheet",
-                    "Jupyter Notebook",
-                ],
-            )
-        )
-=======
         self.assertTrue(is_equal_to_as_set(
-                            types[0],
-                            ['Resource', 'Document', 'Presentation', 'Spreadsheet',
-                             'Jupyter Notebook']))
->>>>>>> 621d0e0e
+                        types[0],
+                        ['Resource', 'Document', 'Presentation', 'Spreadsheet',
+                         'Jupyter Notebook']))
 
         self.assertTrue(is_equal_to_as_set(types[1], []))  # no left-over extensions
 
@@ -128,13 +113,7 @@
         )
 
         types = get_content_types(self.res)
-<<<<<<< HEAD
-        self.assertTrue(
-            is_equal_to_as_set(types[0], ["Composite", self.content_types[0]])
-        )
-=======
         self.assertTrue(is_equal_to_as_set(types[0], ['Resource', self.content_types[0]]))
->>>>>>> 621d0e0e
 
         self.assertTrue(is_equal_to_as_set(types[1], []))  # no left-over extensions
 
@@ -157,13 +136,7 @@
         )
 
         types = get_content_types(self.res)
-<<<<<<< HEAD
-        self.assertTrue(
-            is_equal_to_as_set(types[0], ["Composite", self.content_types[2]])
-        )
-=======
         self.assertTrue(is_equal_to_as_set(types[0], ['Resource', self.content_types[2]]))
->>>>>>> 621d0e0e
 
         self.assertTrue(is_equal_to_as_set(types[1], []))  # no left-over extensions
 
@@ -186,13 +159,7 @@
         )
 
         types = get_content_types(self.res)
-<<<<<<< HEAD
-        self.assertTrue(
-            is_equal_to_as_set(types[0], ["Composite", self.content_types[3]])
-        )
-=======
         self.assertTrue(is_equal_to_as_set(types[0], ['Resource', self.content_types[3]]))
->>>>>>> 621d0e0e
 
         self.assertTrue(is_equal_to_as_set(types[1], []))  # no left-over extensions
 
@@ -217,11 +184,7 @@
 
         types = get_content_types(self.res)
         # no extensions match content types
-<<<<<<< HEAD
-        self.assertTrue(is_equal_to_as_set(types[0], ["Composite", "Generic Data"]))
-=======
         self.assertTrue(is_equal_to_as_set(types[0], ['Resource', 'Generic Data']))
->>>>>>> 621d0e0e
         # extensions are flagged as not matching
         self.assertTrue(is_equal_to_as_set(types[1], self.weird_extensions))
 
