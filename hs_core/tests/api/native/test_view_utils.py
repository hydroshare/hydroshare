--- conflicted
+++ resolved
@@ -1,99 +1,93 @@
-from django.contrib.auth.models import Group
-from django.test import TestCase
-
-from hs_core.testing import MockIRODSTestCaseMixin
-from hs_core import hydroshare
-from hs_core.views.utils import create_folder, move_to_folder, list_folder, rename_file_or_folder
-
-
-class TestViewUtils(MockIRODSTestCaseMixin, TestCase):
-    def test_move_to_folder_basic(self):
-        group, _ = Group.objects.get_or_create(name='Hydroshare Author')
-
-        user = hydroshare.create_account(
-            'user1@nowhere.com',
-            username='user1',
-            first_name='Creator_FirstName',
-            last_name='Creator_LastName',
-            superuser=False,
-            groups=[]
-        )
-
-        resource = hydroshare.create_resource(
-            'GenericResource',
-            user,
-            'test resource',
-        )
-
-        resource.save()
-
-        open('myfile.txt', "w").close()
-        file = open('myfile.txt', 'r')
-
-        hydroshare.add_resource_files(resource.short_id, file)
-        create_folder(resource.short_id, "data/contents/test_folder")
-
-        move_to_folder(user, resource.short_id,
-                       src_paths=['data/contents/myfile.txt'],
-                       tgt_path="data/contents/test_folder",
-                       validate_move_rename=True)
-
-        folder_contents = list_folder(resource.short_id, "data/contents/test_folder")
-        self.assertTrue(['myfile.txt'] in folder_contents)
-
-        resource.delete()
-        group.delete()
-        user.delete()
-
-    def test_rename_file_or_folder(self):
-        group, _ = Group.objects.get_or_create(name='Hydroshare Author')
-
-        user = hydroshare.create_account(
-            'user1@nowhere.com',
-            username='user1',
-            first_name='Creator_FirstName',
-            last_name='Creator_LastName',
-            superuser=False,
-            groups=[]
-        )
-
-        resource = hydroshare.create_resource(
-            'GenericResource',
-            user,
-            'test resource',
-        )
-
-        resource.save()
-
-        open('myfile.txt', "w").close()
-        file = open('myfile.txt', 'r')
-
-        hydroshare.add_resource_files(resource.short_id, file)
-        create_folder(resource.short_id, "data/contents/test_folder")
-
-        rename_file_or_folder(user, resource.short_id,
-                              src_path="data/contents/myfile.txt",
-                              tgt_path="data/contents/myfile2.txt",
-                              validate_move_rename=True)
-
-        rename_file_or_folder(user, resource.short_id,
-                              src_path="data/contents/test_folder",
-                              tgt_path="data/contents/test_folder2",
-                              validate_move_rename=True)
-
-        folder_contents = list_folder(resource.short_id, "data/contents/")
-<<<<<<< HEAD
-        self.assertEquals(True, ['myfile2.txt'] in folder_contents)
-        self.assertEquals(True, ['test_folder2'] in folder_contents)
-
-        resource.delete()
-        group.delete()
-        user.delete()
-
-    def test_irods_path_is_directory(self):
-        pass
-=======
-        self.assertTrue(['myfile2.txt'] in folder_contents)
-        self.assertTrue(['test_folder2'] in folder_contents)
-
->>>>>>> 2c031c08
+from django.contrib.auth.models import Group
+from django.test import TestCase
+
+from hs_core.testing import MockIRODSTestCaseMixin
+from hs_core import hydroshare
+from hs_core.views.utils import create_folder, move_to_folder, list_folder, rename_file_or_folder
+
+
+class TestViewUtils(MockIRODSTestCaseMixin, TestCase):
+    def test_move_to_folder_basic(self):
+        group, _ = Group.objects.get_or_create(name='Hydroshare Author')
+
+        user = hydroshare.create_account(
+            'user1@nowhere.com',
+            username='user1',
+            first_name='Creator_FirstName',
+            last_name='Creator_LastName',
+            superuser=False,
+            groups=[]
+        )
+
+        resource = hydroshare.create_resource(
+            'GenericResource',
+            user,
+            'test resource',
+        )
+
+        resource.save()
+
+        open('myfile.txt', "w").close()
+        file = open('myfile.txt', 'r')
+
+        hydroshare.add_resource_files(resource.short_id, file)
+        create_folder(resource.short_id, "data/contents/test_folder")
+
+        move_to_folder(user, resource.short_id,
+                       src_paths=['data/contents/myfile.txt'],
+                       tgt_path="data/contents/test_folder",
+                       validate_move_rename=True)
+
+        folder_contents = list_folder(resource.short_id, "data/contents/test_folder")
+        self.assertTrue(['myfile.txt'] in folder_contents)
+
+        resource.delete()
+        group.delete()
+        user.delete()
+
+    def test_rename_file_or_folder(self):
+        group, _ = Group.objects.get_or_create(name='Hydroshare Author')
+
+        user = hydroshare.create_account(
+            'user1@nowhere.com',
+            username='user1',
+            first_name='Creator_FirstName',
+            last_name='Creator_LastName',
+            superuser=False,
+            groups=[]
+        )
+
+        resource = hydroshare.create_resource(
+            'GenericResource',
+            user,
+            'test resource',
+        )
+
+        resource.save()
+
+        open('myfile.txt', "w").close()
+        file = open('myfile.txt', 'r')
+
+        hydroshare.add_resource_files(resource.short_id, file)
+        create_folder(resource.short_id, "data/contents/test_folder")
+
+        rename_file_or_folder(user, resource.short_id,
+                              src_path="data/contents/myfile.txt",
+                              tgt_path="data/contents/myfile2.txt",
+                              validate_move_rename=True)
+
+        rename_file_or_folder(user, resource.short_id,
+                              src_path="data/contents/test_folder",
+                              tgt_path="data/contents/test_folder2",
+                              validate_move_rename=True)
+
+        folder_contents = list_folder(resource.short_id, "data/contents/")
+        self.assertEquals(True, ['myfile2.txt'] in folder_contents)
+        self.assertEquals(True, ['test_folder2'] in folder_contents)
+
+        resource.delete()
+        group.delete()
+        user.delete()
+
+    def test_irods_path_is_directory(self):
+        pass