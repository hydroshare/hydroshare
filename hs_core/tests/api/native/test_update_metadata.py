from dateutil import parser

from django.contrib.auth.models import Group
from django.test import TestCase

from hs_core import hydroshare
from hs_core.testing import MockIRODSTestCaseMixin


class TestUpdateMetadata(MockIRODSTestCaseMixin, TestCase):
    def setUp(self):
        super(TestUpdateMetadata, self).setUp()
        group, _ = Group.objects.get_or_create(name="Hydroshare Author")
        self.user = hydroshare.create_account(
            "shaun@gmail.com",
            username="shaunjl",
            first_name="shaun",
            last_name="john",
            superuser=False,
        )

        self.res = hydroshare.create_resource(
            "GenericResource", self.user, "Test Resource"
        )

    def test_update_science_metadata(self):
        # add these new metadata elements
        metadata_dict = [
<<<<<<< HEAD
            {"title": {"value": "Updated Resource Title"}},
            {"description": {"abstract": "Updated Resource Abstract"}},
            {
                "date": {
                    "type": "valid",
                    "start_date": "1/26/2016",
                    "end_date": "12/31/2016",
                }
            },
            {
                "date": {"type": "created", "start_date": "1/26/2016"}
            },  # will be ignored without error
            {
                "date": {"type": "modified", "start_date": "1/26/2016"}
            },  # will be ignored without error
            {
                "date": {"type": "published", "start_date": "1/26/2016"}
            },  # will be ignored without error
            {
                "date": {"type": "available", "start_date": "1/26/2016"}
            },  # will be ignored without error
            {"creator": {"name": "John Smith", "email": "jsmith@gmail.com"}},
            {"creator": {"name": "Lisa Molley", "email": "lmolley@gmail.com"}},
            {
                "contributor": {
                    "name": "Kelvin Marshal",
                    "email": "kmarshal@yahoo.com",
                    "organization": "Utah State University",
                    "identifiers": {
                        "ORCID": "https://orcid.org/john",
                        "ResearchGateID": "https://www.researchgate.net/john",
                    },
                }
            },
            {
                "coverage": {
                    "type": "period",
                    "value": {
                        "name": "Name for period coverage",
                        "start": "1/1/2000",
                        "end": "12/12/2012",
                    },
                }
            },
            {
                "coverage": {
                    "type": "point",
                    "value": {
                        "name": "Name for point coverage",
                        "east": "56.45678",
                        "north": "12.6789",
                        "units": "decimal deg",
                    },
                }
            },
            {"format": {"value": "txt/csv"}},  # will be ignored without error
            {"format": {"value": "zip"}},  # will be ignored without error
            {"identifier": {"name": "someIdentifier", "url": "http://some.org/002"}},
            {
                "identifier": {
                    "name": "hydroShareIdentifier",
                    "url": "http://hydroshare.org/001",
                }
            },  # will be ignored
            {"language": {"code": "fre"}},
            {
                "relation": {
                    "type": "isPartOf",
                    "value": "http://hydroshare.org/resource/001",
                }
            },
            {
                "rights": {
                    "statement": "This is the rights statement for this resource",
                    "url": "http://rights.ord/001",
                }
            },
            {"subject": {"value": "sub-1"}},
            {"subject": {"value": "sub-2"}},
=======
            {'title': {'value': 'Updated Resource Title'}},
            {'description': {'abstract': 'Updated Resource Abstract'}},
            {'date': {'type': 'valid', 'start_date': '1/26/2016', 'end_date': '12/31/2016'}},
            {'date': {'type': 'created', 'start_date': '1/26/2016'}},   # will be ignored without error
            {'date': {'type': 'modified', 'start_date': '1/26/2016'}},   # will be ignored without error
            {'date': {'type': 'published', 'start_date': '1/26/2016'}},   # will be ignored without error
            {'date': {'type': 'available', 'start_date': '1/26/2016'}},   # will be ignored without error
            {'creator': {'name': 'John Smith', 'email': 'jsmith@gmail.com'}},
            {'creator': {'name': 'Lisa Molley', 'email': 'lmolley@gmail.com'}},
            {'contributor': {'name': 'Kelvin Marshal', 'email': 'kmarshal@yahoo.com',
                             'organization': 'Utah State University',
                             'identifiers': {'ORCID': 'https://orcid.org/john',
                                             'ResearchGateID': 'https://www.researchgate.net/john'}
                             }},
            {'coverage': {'type': 'period', 'value': {'name': 'Name for period coverage', 'start': '1/1/2000',
                                                      'end': '12/12/2012'}}},
            {'coverage': {'type': 'point', 'value': {'name': 'Name for point coverage', 'east': '56.45678',
                                                     'north': '12.6789', 'units': 'decimal deg'}}},
            {'format': {'value': 'txt/csv'}},   # will be ignored without error
            {'format': {'value': 'zip'}},   # will be ignored without error
            {'identifier': {'name': 'someIdentifier', 'url': "http://some.org/002"}},
            {'identifier': {'name': 'hydroShareIdentifier', 'url': "http://hydroshare.org/001"}},   # will be ignored
            {'language': {'code': 'fre'}},
            {'geospatialrelation': {'type': 'relation', 'value': 'https://geoconnex.us/ref/dams/1083460', 'text': 'Bonnie Meade [dams/1083460]'}},
            {'relation': {'type': 'isPartOf', 'value': 'http://hydroshare.org/resource/001'}},
            {'rights': {'statement': 'This is the rights statement for this resource', 'url': 'http://rights.ord/001'}},
            {'subject': {'value': 'sub-1'}},
            {'subject': {'value': 'sub-2'}},
>>>>>>> ac3405b1
        ]

        hydroshare.update_science_metadata(
            pk=self.res.short_id, metadata=metadata_dict, user=self.user
        )

        # check that the title element got updated
        self.assertEqual(
            self.res.metadata.title.value,
            "Updated Resource Title",
            msg="Resource title did not match",
        )

        # check that description element (abstract) got updated
        self.assertEqual(
            self.res.metadata.description.abstract,
            "Updated Resource Abstract",
            msg="Resource abstract did not match",
        )

        # the following 3 date elements should exist
        self.assertEqual(
            self.res.metadata.dates.all().count(),
            3,
            msg="Number of date elements not equal to 3.",
        )
        self.assertIn(
            "created",
            [dt.type for dt in self.res.metadata.dates.all()],
            msg="Date element type 'Created' does not exist",
        )
        self.assertIn(
            "modified",
            [dt.type for dt in self.res.metadata.dates.all()],
            msg="Date element type 'Modified' does not exist",
        )
        self.assertIn(
            "valid",
            [dt.type for dt in self.res.metadata.dates.all()],
            msg="Date element type 'Valid' does not exist",
        )

        valid_date = self.res.metadata.dates.filter(type="valid").first()
        self.assertEqual(valid_date.start_date.date(), parser.parse("1/26/2016").date())
        self.assertEqual(valid_date.end_date.date(), parser.parse("12/31/2016").date())

        # number of creators at this point should be 2 (the original creator of the resource get deleted as part of
        # this update)
        self.assertEqual(
            self.res.metadata.creators.all().count(),
            2,
            msg="Number of creators not equal to 3",
        )
        self.assertIn(
            "John Smith",
            [cr.name for cr in self.res.metadata.creators.all()],
            msg="Creator 'John Smith' was not found",
        )
        self.assertIn(
            "Lisa Molley",
            [cr.name for cr in self.res.metadata.creators.all()],
            msg="Creator 'Lisa Molley' was not found",
        )

        self.assertIn(
            "jsmith@gmail.com",
            [cr.email for cr in self.res.metadata.creators.all()],
            msg="Creator email 'jsmith@gmail.com' was not found",
        )
        self.assertIn(
            "lmolley@gmail.com",
            [cr.email for cr in self.res.metadata.creators.all()],
            msg="Creator email 'lmolley@gmail.com' was not found",
        )

        # number of contributors at this point should be 1
        self.assertEqual(
            self.res.metadata.contributors.all().count(),
            1,
            msg="Number of contributors not equal to 1",
        )
        contributor = self.res.metadata.contributors.first()
        self.assertEqual(contributor.name, "Kelvin Marshal")
        self.assertEqual(contributor.email, "kmarshal@yahoo.com")
        self.assertEqual(contributor.organization, "Utah State University")
        for name, link in list(contributor.identifiers.items()):
            self.assertIn(name, ["ResearchGateID", "ORCID"])
            self.assertIn(
                link, ["https://orcid.org/john", "https://www.researchgate.net/john"]
            )

        # there should be now 2 coverage elements
        self.assertEqual(
            self.res.metadata.coverages.all().count(),
            2,
            msg="Number of coverages not equal to 2.",
        )

        # there should 1 coverage element of type 'period'
        self.assertEqual(
            self.res.metadata.coverages.filter(type="period").count(),
            1,
            msg="Number of coverage elements of type 'period is not equal to 1",
        )

        # there should 1 coverage element of type 'point'
        self.assertEqual(
            self.res.metadata.coverages.filter(type="point").count(),
            1,
            msg="Number of coverage elements of type 'point' is not equal to 1",
        )

        cov_period = self.res.metadata.coverages.filter(type="period").first()
        self.assertEqual(cov_period.value["name"], "Name for period coverage")
        self.assertEqual(
            parser.parse(cov_period.value["start"]).date(),
            parser.parse("1/1/2000").date(),
        )
        self.assertEqual(
            parser.parse(cov_period.value["end"]).date(),
            parser.parse("12/12/2012").date(),
        )

        cov_point = self.res.metadata.coverages.filter(type="point").first()
        self.assertEqual(cov_point.value["name"], "Name for point coverage")
        self.assertEqual(cov_point.value["east"], 56.45678)
        self.assertEqual(cov_point.value["north"], 12.6789)
        self.assertEqual(cov_point.value["units"], "decimal deg")

        # there should be no format elements
        self.assertEqual(
            self.res.metadata.formats.all().count(),
            0,
            msg="Number of format elements not equal to 0.",
        )

        # there should be now 2 identifier elements ( 1 we are creating her + 1 auto generated at the time of
        # resource creation)
        self.assertEqual(
            self.res.metadata.identifiers.all().count(),
            2,
            msg="Number of identifier elements not equal to 1.",
        )

        # this the one we added as part of the update
        some_identifier = self.res.metadata.identifiers.filter(
            name="someIdentifier"
        ).first()
        self.assertEqual(some_identifier.url, "http://some.org/002")

<<<<<<< HEAD
        self.assertEqual(
            self.res.metadata.language.code,
            "fre",
            msg="Resource has a language that is not French.",
        )

        self.assertEqual(
            self.res.metadata.relations.all().count(),
            1,
            msg="Number of source elements is not equal to 1",
        )
        relation = self.res.metadata.relations.filter(type="isPartOf").first()
        self.assertEqual(relation.value, "http://hydroshare.org/resource/001")

        self.assertEqual(
            self.res.metadata.rights.statement,
            "This is the rights statement for this resource",
            msg="Statement of rights did not match.",
        )
        self.assertEqual(
            self.res.metadata.rights.url,
            "http://rights.ord/001",
            msg="URL of rights did not match.",
        )
=======
        self.assertEqual(self.res.metadata.language.code, 'fre', msg="Resource has a language that is not French.")

        self.assertEqual(self.res.metadata.relations.all().count(), 1,
                         msg="Number of source elements is not equal to 1")
        relation = self.res.metadata.relations.filter(type='isPartOf').first()
        self.assertEqual(relation.value, 'http://hydroshare.org/resource/001')

        self.assertEqual(self.res.metadata.geospatialrelations.all().count(), 1,
                         msg="Number of geospatialrelation elements is not equal to 1")
        geospatialrelation = self.res.metadata.geospatialrelations.first()
        self.assertEqual(geospatialrelation.value, 'https://geoconnex.us/ref/dams/1083460')
        self.assertEqual(geospatialrelation.text, 'Bonnie Meade [dams/1083460]')

        self.assertEqual(self.res.metadata.rights.statement, 'This is the rights statement for this resource',
                         msg="Statement of rights did not match.")
        self.assertEqual(self.res.metadata.rights.url, 'http://rights.ord/001', msg="URL of rights did not match.")
>>>>>>> ac3405b1

        # there should be 2 subject elements for this resource
        self.assertEqual(
            self.res.metadata.subjects.all().count(),
            2,
            msg="Number of subject elements found not be 1.",
        )
        self.assertIn(
            "sub-1",
            [sub.value for sub in self.res.metadata.subjects.all()],
            msg="Subject element with value of %s does not exist." % "sub-1",
        )
        self.assertIn(
            "sub-2",
            [sub.value for sub in self.res.metadata.subjects.all()],
            msg="Subject element with value of %s does not exist." % "sub-1",
        )

    def test_update_science_metadata_coverage_type_box(self):
        metadata_dict = [
            {
                "coverage": {
                    "type": "period",
                    "value": {
                        "name": "Name for period coverage",
                        "start": "1/1/2000",
                        "end": "12/12/2012",
                    },
                }
            },
            {
                "coverage": {
                    "type": "box",
                    "value": {
                        "name": "Name for box coverage",
                        "northlimit": "56.45678",
                        "eastlimit": "130.6789",
                        "southlimit": "16.45678",
                        "westlimit": "16.6789",
                        "units": "decimal deg",
                    },
                }
            },
        ]

        # there should be 0 coverage elements
        self.assertEqual(
            self.res.metadata.coverages.all().count(),
            0,
            msg="Number of coverages not equal to 0.",
        )

        # now add the 2 coverage elements by updating metadata
        hydroshare.update_science_metadata(
            pk=self.res.short_id, metadata=metadata_dict, user=self.user
        )

        # there should be now 2 coverage elements after the update
        self.assertEqual(
            self.res.metadata.coverages.all().count(),
            2,
            msg="Number of coverages not equal to 2.",
        )
        self.assertEqual(
            self.res.metadata.coverages.filter(type="period").count(),
            1,
            msg="Number of coverage element of type period is not equal to 1.",
        )
        self.assertEqual(
            self.res.metadata.coverages.filter(type="box").count(),
            1,
            msg="Number of coverage element of type box is not equal to 1.",
        )

        cov_box = self.res.metadata.coverages.filter(type="box").first()
        self.assertEqual(cov_box.value["name"], "Name for box coverage")
        self.assertEqual(cov_box.value["northlimit"], 56.45678)
        self.assertEqual(cov_box.value["eastlimit"], 130.6789)
        self.assertEqual(cov_box.value["southlimit"], 16.45678)
        self.assertEqual(cov_box.value["westlimit"], 16.6789)
        self.assertEqual(cov_box.value["units"], "decimal deg")

    def test_update_metadata_ignored_elements(self):
        # the following elements are ignored
        _ = [
            {"date": {"type": "created", "start_date": "1/26/2015"}},
            {"date": {"type": "modified", "start_date": "1/26/2015"}},
            {"date": {"type": "published", "start_date": "1/26/2015"}},
            {"date": {"type": "available", "start_date": "1/26/2015"}},
            {"format": {"value": "txt/csv"}},
            {"format": {"value": "zip"}},
            {
                "identifier": {
                    "name": "hydroShareIdentifier",
                    "url": "http://hydroshare.org/001",
                }
            },
        ]

        # the following 2 date elements should exist
        self.assertEqual(
            self.res.metadata.dates.all().count(),
            2,
            msg="Number of date elements not equal to 2.",
        )
        # test that the created date was not updated
        created_date = self.res.metadata.dates.filter(type="created").first()
        self.assertNotEqual(
            created_date.start_date.date(), parser.parse("1/26/2015").date()
        )
        modified_date = self.res.metadata.dates.filter(type="modified").first()

        # test that the modified date was not updated
        self.assertNotEqual(
            modified_date.start_date.date(), parser.parse("1/26/2015").date()
        )

        # test the publisher date was not added
        self.assertEqual(self.res.metadata.dates.filter(type="published").count(), 0)
        # test the available date was not added
        self.assertEqual(self.res.metadata.dates.filter(type="available").count(), 0)
        # there should be no format elements
        self.assertEqual(
            self.res.metadata.formats.all().count(),
            0,
            msg="Number of format elements not equal to 0.",
        )
        # test the hydroShareIdentifier was not updated
        self.assertEqual(
            self.res.metadata.identifiers.filter(name="hydroShareIdentifier").count(), 1
        )
        hs_identifier = self.res.metadata.identifiers.filter(
            name="hydroShareIdentifier"
        ).first()
        self.assertNotEqual(hs_identifier.url, "http://hydroshare.org/001")<|MERGE_RESOLUTION|>--- conflicted
+++ resolved
@@ -26,87 +26,6 @@
     def test_update_science_metadata(self):
         # add these new metadata elements
         metadata_dict = [
-<<<<<<< HEAD
-            {"title": {"value": "Updated Resource Title"}},
-            {"description": {"abstract": "Updated Resource Abstract"}},
-            {
-                "date": {
-                    "type": "valid",
-                    "start_date": "1/26/2016",
-                    "end_date": "12/31/2016",
-                }
-            },
-            {
-                "date": {"type": "created", "start_date": "1/26/2016"}
-            },  # will be ignored without error
-            {
-                "date": {"type": "modified", "start_date": "1/26/2016"}
-            },  # will be ignored without error
-            {
-                "date": {"type": "published", "start_date": "1/26/2016"}
-            },  # will be ignored without error
-            {
-                "date": {"type": "available", "start_date": "1/26/2016"}
-            },  # will be ignored without error
-            {"creator": {"name": "John Smith", "email": "jsmith@gmail.com"}},
-            {"creator": {"name": "Lisa Molley", "email": "lmolley@gmail.com"}},
-            {
-                "contributor": {
-                    "name": "Kelvin Marshal",
-                    "email": "kmarshal@yahoo.com",
-                    "organization": "Utah State University",
-                    "identifiers": {
-                        "ORCID": "https://orcid.org/john",
-                        "ResearchGateID": "https://www.researchgate.net/john",
-                    },
-                }
-            },
-            {
-                "coverage": {
-                    "type": "period",
-                    "value": {
-                        "name": "Name for period coverage",
-                        "start": "1/1/2000",
-                        "end": "12/12/2012",
-                    },
-                }
-            },
-            {
-                "coverage": {
-                    "type": "point",
-                    "value": {
-                        "name": "Name for point coverage",
-                        "east": "56.45678",
-                        "north": "12.6789",
-                        "units": "decimal deg",
-                    },
-                }
-            },
-            {"format": {"value": "txt/csv"}},  # will be ignored without error
-            {"format": {"value": "zip"}},  # will be ignored without error
-            {"identifier": {"name": "someIdentifier", "url": "http://some.org/002"}},
-            {
-                "identifier": {
-                    "name": "hydroShareIdentifier",
-                    "url": "http://hydroshare.org/001",
-                }
-            },  # will be ignored
-            {"language": {"code": "fre"}},
-            {
-                "relation": {
-                    "type": "isPartOf",
-                    "value": "http://hydroshare.org/resource/001",
-                }
-            },
-            {
-                "rights": {
-                    "statement": "This is the rights statement for this resource",
-                    "url": "http://rights.ord/001",
-                }
-            },
-            {"subject": {"value": "sub-1"}},
-            {"subject": {"value": "sub-2"}},
-=======
             {'title': {'value': 'Updated Resource Title'}},
             {'description': {'abstract': 'Updated Resource Abstract'}},
             {'date': {'type': 'valid', 'start_date': '1/26/2016', 'end_date': '12/31/2016'}},
@@ -135,7 +54,6 @@
             {'rights': {'statement': 'This is the rights statement for this resource', 'url': 'http://rights.ord/001'}},
             {'subject': {'value': 'sub-1'}},
             {'subject': {'value': 'sub-2'}},
->>>>>>> ac3405b1
         ]
 
         hydroshare.update_science_metadata(
@@ -286,32 +204,6 @@
         ).first()
         self.assertEqual(some_identifier.url, "http://some.org/002")
 
-<<<<<<< HEAD
-        self.assertEqual(
-            self.res.metadata.language.code,
-            "fre",
-            msg="Resource has a language that is not French.",
-        )
-
-        self.assertEqual(
-            self.res.metadata.relations.all().count(),
-            1,
-            msg="Number of source elements is not equal to 1",
-        )
-        relation = self.res.metadata.relations.filter(type="isPartOf").first()
-        self.assertEqual(relation.value, "http://hydroshare.org/resource/001")
-
-        self.assertEqual(
-            self.res.metadata.rights.statement,
-            "This is the rights statement for this resource",
-            msg="Statement of rights did not match.",
-        )
-        self.assertEqual(
-            self.res.metadata.rights.url,
-            "http://rights.ord/001",
-            msg="URL of rights did not match.",
-        )
-=======
         self.assertEqual(self.res.metadata.language.code, 'fre', msg="Resource has a language that is not French.")
 
         self.assertEqual(self.res.metadata.relations.all().count(), 1,
@@ -328,7 +220,6 @@
         self.assertEqual(self.res.metadata.rights.statement, 'This is the rights statement for this resource',
                          msg="Statement of rights did not match.")
         self.assertEqual(self.res.metadata.rights.url, 'http://rights.ord/001', msg="URL of rights did not match.")
->>>>>>> ac3405b1
 
         # there should be 2 subject elements for this resource
         self.assertEqual(
