from dateutil import parser

from django.contrib.auth.models import Group
from django.test import TestCase

from hs_core import hydroshare
from hs_core.testing import MockIRODSTestCaseMixin


class TestUpdateMetadata(MockIRODSTestCaseMixin, TestCase):
    def setUp(self):
        super(TestUpdateMetadata, self).setUp()
        group, _ = Group.objects.get_or_create(name="Hydroshare Author")
        self.user = hydroshare.create_account(
            "shaun@gmail.com",
            username="shaunjl",
            first_name="shaun",
            last_name="john",
            superuser=False,
        )

        self.res = hydroshare.create_resource(
<<<<<<< HEAD
            "GenericResource", self.user, "Test Resource"
=======
            "CompositeResource", self.user, "Test Resource"
>>>>>>> 08c5ea66
        )

    def test_update_science_metadata(self):
        # add these new metadata elements
        metadata_dict = [
            {'title': {'value': 'Updated Resource Title'}},
            {'description': {'abstract': 'Updated Resource Abstract'}},
            {'date': {'type': 'valid', 'start_date': '1/26/2016', 'end_date': '12/31/2016'}},
            {'date': {'type': 'created', 'start_date': '1/26/2016'}},   # will be ignored without error
            {'date': {'type': 'modified', 'start_date': '1/26/2016'}},   # will be ignored without error
            {'date': {'type': 'published', 'start_date': '1/26/2016'}},   # will be ignored without error
            {'date': {'type': 'available', 'start_date': '1/26/2016'}},   # will be ignored without error
            {'creator': {'name': 'John Smith', 'email': 'jsmith@gmail.com'}},
            {'creator': {'name': 'Lisa Molley', 'email': 'lmolley@gmail.com'}},
            {'contributor': {'name': 'Kelvin Marshal', 'email': 'kmarshal@yahoo.com',
                             'organization': 'Utah State University',
                             'identifiers': {'ORCID': 'https://orcid.org/john',
                                             'ResearchGateID': 'https://www.researchgate.net/john'}
                             }},
            {'coverage': {'type': 'period', 'value': {'name': 'Name for period coverage', 'start': '1/1/2000',
                                                      'end': '12/12/2012'}}},
            {'coverage': {'type': 'point', 'value': {'name': 'Name for point coverage', 'east': '56.45678',
                                                     'north': '12.6789', 'units': 'decimal deg'}}},
            {'format': {'value': 'txt/csv'}},   # will be ignored without error
            {'format': {'value': 'zip'}},   # will be ignored without error
            {'identifier': {'name': 'someIdentifier', 'url': "http://some.org/002"}},
            {'identifier': {'name': 'hydroShareIdentifier', 'url': "http://hydroshare.org/001"}},   # will be ignored
            {'language': {'code': 'fre'}},
            {'geospatialrelation': {'type': 'relation', 'value': 'https://geoconnex.us/ref/dams/1083460',
                                    'text': 'Bonnie Meade [dams/1083460]'}},
            {'relation': {'type': 'isPartOf', 'value': 'http://hydroshare.org/resource/001'}},
            {'rights': {'statement': 'This is the rights statement for this resource', 'url': 'http://rights.ord/001'}},
            {'subject': {'value': 'sub-1'}},
            {'subject': {'value': 'sub-2'}},
        ]

        hydroshare.update_science_metadata(
            pk=self.res.short_id, metadata=metadata_dict, user=self.user
        )

        # check that the title element got updated
        self.assertEqual(
            self.res.metadata.title.value,
            "Updated Resource Title",
            msg="Resource title did not match",
        )

        # check that description element (abstract) got updated
        self.assertEqual(
            self.res.metadata.description.abstract,
            "Updated Resource Abstract",
            msg="Resource abstract did not match",
        )

        # the following 3 date elements should exist
        self.assertEqual(
            self.res.metadata.dates.all().count(),
            3,
            msg="Number of date elements not equal to 3.",
        )
        self.assertIn(
            "created",
            [dt.type for dt in self.res.metadata.dates.all()],
            msg="Date element type 'Created' does not exist",
        )
        self.assertIn(
            "modified",
            [dt.type for dt in self.res.metadata.dates.all()],
            msg="Date element type 'Modified' does not exist",
        )
        self.assertIn(
            "valid",
            [dt.type for dt in self.res.metadata.dates.all()],
            msg="Date element type 'Valid' does not exist",
        )

        valid_date = self.res.metadata.dates.filter(type="valid").first()
        self.assertEqual(valid_date.start_date.date(), parser.parse("1/26/2016").date())
        self.assertEqual(valid_date.end_date.date(), parser.parse("12/31/2016").date())

        # number of creators at this point should be 2 (the original creator of the resource get deleted as part of
        # this update)
        self.assertEqual(
            self.res.metadata.creators.all().count(),
            2,
            msg="Number of creators not equal to 3",
        )
        self.assertIn(
            "John Smith",
            [cr.name for cr in self.res.metadata.creators.all()],
            msg="Creator 'John Smith' was not found",
        )
        self.assertIn(
            "Lisa Molley",
            [cr.name for cr in self.res.metadata.creators.all()],
            msg="Creator 'Lisa Molley' was not found",
        )

        self.assertIn(
            "jsmith@gmail.com",
            [cr.email for cr in self.res.metadata.creators.all()],
            msg="Creator email 'jsmith@gmail.com' was not found",
        )
        self.assertIn(
            "lmolley@gmail.com",
            [cr.email for cr in self.res.metadata.creators.all()],
            msg="Creator email 'lmolley@gmail.com' was not found",
        )

        # number of contributors at this point should be 1
        self.assertEqual(
            self.res.metadata.contributors.all().count(),
            1,
            msg="Number of contributors not equal to 1",
        )
        contributor = self.res.metadata.contributors.first()
        self.assertEqual(contributor.name, "Kelvin Marshal")
        self.assertEqual(contributor.email, "kmarshal@yahoo.com")
        self.assertEqual(contributor.organization, "Utah State University")
        for name, link in list(contributor.identifiers.items()):
            self.assertIn(name, ["ResearchGateID", "ORCID"])
            self.assertIn(
                link, ["https://orcid.org/john", "https://www.researchgate.net/john"]
            )

        # there should be now 2 coverage elements
        self.assertEqual(
            self.res.metadata.coverages.all().count(),
            2,
            msg="Number of coverages not equal to 2.",
        )

        # there should 1 coverage element of type 'period'
        self.assertEqual(
            self.res.metadata.coverages.filter(type="period").count(),
            1,
            msg="Number of coverage elements of type 'period is not equal to 1",
        )

        # there should 1 coverage element of type 'point'
        self.assertEqual(
            self.res.metadata.coverages.filter(type="point").count(),
            1,
            msg="Number of coverage elements of type 'point' is not equal to 1",
        )

        cov_period = self.res.metadata.coverages.filter(type="period").first()
        self.assertEqual(cov_period.value["name"], "Name for period coverage")
        self.assertEqual(
            parser.parse(cov_period.value["start"]).date(),
            parser.parse("1/1/2000").date(),
        )
        self.assertEqual(
            parser.parse(cov_period.value["end"]).date(),
            parser.parse("12/12/2012").date(),
        )

        cov_point = self.res.metadata.coverages.filter(type="point").first()
        self.assertEqual(cov_point.value["name"], "Name for point coverage")
        self.assertEqual(cov_point.value["east"], 56.45678)
        self.assertEqual(cov_point.value["north"], 12.6789)
        self.assertEqual(cov_point.value["units"], "decimal deg")

        # there should be no format elements
        self.assertEqual(
            self.res.metadata.formats.all().count(),
            0,
            msg="Number of format elements not equal to 0.",
        )

        # there should be now 2 identifier elements ( 1 we are creating her + 1 auto generated at the time of
        # resource creation)
        self.assertEqual(
            self.res.metadata.identifiers.all().count(),
            2,
            msg="Number of identifier elements not equal to 1.",
        )

        # this the one we added as part of the update
        some_identifier = self.res.metadata.identifiers.filter(
            name="someIdentifier"
        ).first()
        self.assertEqual(some_identifier.url, "http://some.org/002")

        self.assertEqual(
            self.res.metadata.language.code,
            "fre",
            msg="Resource has a language that is not French.",
        )

        self.assertEqual(
            self.res.metadata.relations.all().count(),
            1,
            msg="Number of source elements is not equal to 1",
        )
        relation = self.res.metadata.relations.filter(type="isPartOf").first()
        self.assertEqual(relation.value, "http://hydroshare.org/resource/001")

        self.assertEqual(self.res.metadata.geospatialrelations.all().count(), 1,
                         msg="Number of geospatialrelation elements is not equal to 1")
        geospatialrelation = self.res.metadata.geospatialrelations.first()
        self.assertEqual(geospatialrelation.value, 'https://geoconnex.us/ref/dams/1083460')
        self.assertEqual(geospatialrelation.text, 'Bonnie Meade [dams/1083460]')

        self.assertEqual(self.res.metadata.rights.statement, 'This is the rights statement for this resource',
                         msg="Statement of rights did not match.")
        self.assertEqual(self.res.metadata.rights.url, 'http://rights.ord/001', msg="URL of rights did not match.")

        # there should be 2 subject elements for this resource
        self.assertEqual(
            self.res.metadata.subjects.all().count(),
            2,
            msg="Number of subject elements found not be 1.",
        )
        self.assertIn(
            "sub-1",
            [sub.value for sub in self.res.metadata.subjects.all()],
            msg="Subject element with value of %s does not exist." % "sub-1",
        )
        self.assertIn(
            "sub-2",
            [sub.value for sub in self.res.metadata.subjects.all()],
            msg="Subject element with value of %s does not exist." % "sub-1",
        )

    def test_update_science_metadata_coverage_type_box(self):
        metadata_dict = [
            {
                "coverage": {
                    "type": "period",
                    "value": {
                        "name": "Name for period coverage",
                        "start": "1/1/2000",
                        "end": "12/12/2012",
                    },
                }
            },
            {
                "coverage": {
                    "type": "box",
                    "value": {
                        "name": "Name for box coverage",
                        "northlimit": "56.45678",
                        "eastlimit": "130.6789",
                        "southlimit": "16.45678",
                        "westlimit": "16.6789",
                        "units": "decimal deg",
                    },
                }
            },
        ]

        # there should be 0 coverage elements
        self.assertEqual(
            self.res.metadata.coverages.all().count(),
            0,
            msg="Number of coverages not equal to 0.",
        )

        # now add the 2 coverage elements by updating metadata
        hydroshare.update_science_metadata(
            pk=self.res.short_id, metadata=metadata_dict, user=self.user
        )

        # there should be now 2 coverage elements after the update
        self.assertEqual(
            self.res.metadata.coverages.all().count(),
            2,
            msg="Number of coverages not equal to 2.",
        )
        self.assertEqual(
            self.res.metadata.coverages.filter(type="period").count(),
            1,
            msg="Number of coverage element of type period is not equal to 1.",
        )
        self.assertEqual(
            self.res.metadata.coverages.filter(type="box").count(),
            1,
            msg="Number of coverage element of type box is not equal to 1.",
        )

        cov_box = self.res.metadata.coverages.filter(type="box").first()
        self.assertEqual(cov_box.value["name"], "Name for box coverage")
        self.assertEqual(cov_box.value["northlimit"], 56.45678)
        self.assertEqual(cov_box.value["eastlimit"], 130.6789)
        self.assertEqual(cov_box.value["southlimit"], 16.45678)
        self.assertEqual(cov_box.value["westlimit"], 16.6789)
        self.assertEqual(cov_box.value["units"], "decimal deg")

    def test_update_metadata_ignored_elements(self):
        # the following elements are ignored
        _ = [
            {"date": {"type": "created", "start_date": "1/26/2015"}},
            {"date": {"type": "modified", "start_date": "1/26/2015"}},
            {"date": {"type": "published", "start_date": "1/26/2015"}},
            {"date": {"type": "available", "start_date": "1/26/2015"}},
            {"format": {"value": "txt/csv"}},
            {"format": {"value": "zip"}},
            {
                "identifier": {
                    "name": "hydroShareIdentifier",
                    "url": "http://hydroshare.org/001",
                }
            },
        ]

        # the following 2 date elements should exist
        self.assertEqual(
            self.res.metadata.dates.all().count(),
            2,
            msg="Number of date elements not equal to 2.",
        )
        # test that the created date was not updated
        created_date = self.res.metadata.dates.filter(type="created").first()
        self.assertNotEqual(
            created_date.start_date.date(), parser.parse("1/26/2015").date()
        )
        modified_date = self.res.metadata.dates.filter(type="modified").first()

        # test that the modified date was not updated
        self.assertNotEqual(
            modified_date.start_date.date(), parser.parse("1/26/2015").date()
        )

        # test the publisher date was not added
        self.assertEqual(self.res.metadata.dates.filter(type="published").count(), 0)
        # test the available date was not added
        self.assertEqual(self.res.metadata.dates.filter(type="available").count(), 0)
        # there should be no format elements
        self.assertEqual(
            self.res.metadata.formats.all().count(),
            0,
            msg="Number of format elements not equal to 0.",
        )
        # test the hydroShareIdentifier was not updated
        self.assertEqual(
            self.res.metadata.identifiers.filter(name="hydroShareIdentifier").count(), 1
        )
        hs_identifier = self.res.metadata.identifiers.filter(
            name="hydroShareIdentifier"
        ).first()
        self.assertNotEqual(hs_identifier.url, "http://hydroshare.org/001")<|MERGE_RESOLUTION|>--- conflicted
+++ resolved
@@ -20,11 +20,7 @@
         )
 
         self.res = hydroshare.create_resource(
-<<<<<<< HEAD
-            "GenericResource", self.user, "Test Resource"
-=======
             "CompositeResource", self.user, "Test Resource"
->>>>>>> 08c5ea66
         )
 
     def test_update_science_metadata(self):
