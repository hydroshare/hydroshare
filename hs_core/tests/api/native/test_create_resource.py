# -*- coding: utf-8 -*-
import os
import tempfile
import zipfile
import shutil
from dateutil import parser
from unittest import TestCase
import datetime as dtime

from django.contrib.auth.models import Group, User
from django.utils import timezone

from hs_core.hydroshare import resource, get_resource_by_shortkey
from hs_core.tests.api.utils import MyTemporaryUploadedFile
from hs_core.models import GenericResource
from hs_core.testing import MockIRODSTestCaseMixin
from hs_core import hydroshare
from hs_core.hydroshare.utils import QuotaException, resource_pre_create_actions
from theme.models import QuotaMessage


class TestCreateResource(MockIRODSTestCaseMixin, TestCase):
    def setUp(self):
        super(TestCreateResource, self).setUp()

        self.tmp_dir = tempfile.mkdtemp()
        self.hs_group, _ = Group.objects.get_or_create(name='Hydroshare Author')
        # create a user
        self.user = hydroshare.create_account(
            'test_user@email.com',
            username='mytestuser',
            first_name='some_first_name',
            middle_name='ì',  # testing international character
            last_name='some_last_name',
            superuser=False,
            groups=[self.hs_group]
        )
        # create files
        file_one = "test1.txt"
        file_two = "test2.tif"

        open(file_one, "w").close()
        open(file_two, "w").close()

        # open files for read and upload
        self.file_one = open(file_one, "rb")
        self.file_two = open(file_two, "rb")

        # Make a text file
        self.txt_file_path = os.path.join(self.tmp_dir, 'text.txt')
        txt = open(self.txt_file_path, 'w')
        txt.write("Hello World\n")
        txt.close()

        self.raster_file_path = 'hs_core/tests/data/cea.tif'

    def tearDown(self):
        super(TestCreateResource, self).tearDown()

        shutil.rmtree(self.tmp_dir)

        self.user.uaccess.delete()
        self.user.delete()
        self.hs_group.delete()

        User.objects.all().delete()
        Group.objects.all().delete()
        GenericResource.objects.all().delete()
        self.file_one.close()
        os.remove(self.file_one.name)
        self.file_two.close()
        os.remove(self.file_two.name)

    def test_create_resource_without_content_files(self):
        res = resource.create_resource(
            'GenericResource',
            self.user,
            'My Test Resource'
        )

        self.assertEqual(res.resource_type, 'GenericResource')
        self.assertTrue(isinstance(res, GenericResource))
        self.assertTrue(res.metadata.title.value == 'My Test Resource')
        self.assertTrue(res.created.strftime('%m/%d/%Y') == dtime.datetime.today().strftime('%m/%d/%Y'))
        self.assertTrue(res.creator == self.user)
        self.assertTrue(res.short_id is not None, 'Short ID has not been created!')
        self.assertEqual(res.files.all().count(), 0, 'Resource has content files')
        if res:
            res.delete()

    def test_create_resource_with_content_files(self):
        new_res = resource.create_resource(
            'GenericResource',
            self.user,
            'My Test Resource',
            files=(self.file_one,)
        )

        # test resource has one file
        self.assertEqual(new_res.files.all().count(), 1)

        # test the mime_type of the content file
        res_file = new_res.files.all().first()
        self.assertEqual(res_file.mime_type, "text/plain")

        # test the extension of the content file
        self.assertEqual(res_file.extension, ".txt")

        self.assertEqual(new_res.resource_type, 'GenericResource')
        self.assertTrue(isinstance(new_res, GenericResource), type(new_res))
        self.assertTrue(new_res.metadata.title.value == 'My Test Resource')
        self.assertTrue(new_res.created.strftime('%m/%d/%Y') == dtime.datetime.today().strftime('%m/%d/%Y'))
        self.assertTrue(new_res.creator == self.user)
        self.assertTrue(new_res.short_id is not None, 'Short ID has not been created!')
        self.assertEqual(new_res.files.all().count(), 1, msg="Number of content files is not equal to 1")
        self.assertEqual(new_res.get_quota_holder(), self.user,
                         msg="The quota holder of the newly created resource is not the creator")

        if new_res:
            new_res.delete()

        # test creating resource with multiple files
        new_res = resource.create_resource(
            'GenericResource',
            self.user,
            'My Test Resource',
            files=(self.file_one, self.file_two)
        )

        # test resource has 2 files
        self.assertEqual(new_res.files.all().count(), 2, msg="Number of content files is not equal to 2")
        if new_res:
            new_res.delete()

    def test_create_resource_with_metadata(self):
        # Note: if element 'type' or 'format' is added to the following dictionary, they will be ignored
        # see: 'test_create_resource_with_metadata_for_type' and 'test_create_resource_with_metadata_for_format'
        # element 'publisher' can't be part of the following dictionary - resource creation will fail otherwise
        # 'publisher' element can be created only after the resource is published
        # see: 'test_create_resource_with_metadata_for_publisher'
        # only date element of type 'valid' is honored. Other date types metadata is ignored
        # see: 'test_create_resource_with_metadata_for_date'
        metadata_dict = [
            {'description': {'abstract': 'My test abstract'}},
            {'creator': {'name': 'John Smith', 'email': 'jsmith@gmail.com'}},
            {'creator': {'name': 'Lisa Molley', 'email': 'lmolley@gmail.com'}},
            {'contributor': {'name': 'Kelvin Marshal', 'email': 'kmarshal@yahoo.com',
                             'organization': 'Utah State University',
                             'identifiers': {'ORCID': 'https://orcid.org/john',
                                             'ResearchGateID': 'https://www.researchgate.net/john'}}},
            {'coverage': {'type': 'period', 'value': {'name': 'Name for period coverage', 'start': '1/1/2000',
                                                      'end': '12/12/2012'}}},
            {'coverage': {'type': 'point', 'value': {'name': 'Name for point coverage', 'east': '56.45678',
                                                     'north': '12.6789', 'units': 'deg'}}},
<<<<<<< HEAD
            {'identifier': {'name': 'someIdentifier', 'url': "http://some.org/001"}},
=======
            {'identifier': {'name': 'someIdentifier', 'url':"http://some.org/001"}},
            {'geospatialrelation': {'type': 'relation', 'value': 'https://geoconnex.us/ref/dams/1083460', 'text': 'Bonnie Meade [dams/1083460]'}},
>>>>>>> ac3405b1
            {'relation': {'type': 'isPartOf', 'value': 'http://hydroshare.org/resource/001'}},
            {'rights': {'statement': 'This is the rights statement for this resource',
                        'url': 'http://rights.org/001'}},
            {'subject': {'value': 'sub-1'}},
            {'subject': {'value': 'sub-2'}},
            {'language': {'code': 'fre'}},
            {'date': {'type': 'valid', 'start_date': parser.parse('01/20/2016'),
                      'end_date': parser.parse('02/20/2016')}},
        ]

        res = resource.create_resource(
            resource_type='GenericResource',
            owner=self.user,
            title='My Test Resource',
            metadata=metadata_dict
        )

        # title element is created as part of resource creation
        self.assertEqual(res.metadata.title.value, 'My Test Resource', msg='resource title did not match')

        # resource description element is created as part of resource creation
        self.assertEqual(res.metadata.description.abstract, 'My test abstract')

        # the following 3 date elements should have been created as part of resource creation
        self.assertEqual(res.metadata.dates.all().count(), 3,
                         msg="Number of date elements not equal to 3.")
        self.assertIn('created', [dt.type for dt in res.metadata.dates.all()],
                      msg="Date element type 'Created' does not exist")
        self.assertIn('modified', [dt.type for dt in res.metadata.dates.all()],
                      msg="Date element type 'Modified' does not exist")
        self.assertIn('valid', [dt.type for dt in res.metadata.dates.all()],
                      msg="Date element type 'Modified' does not exist")

        # number of creators at this point should be 2 as created based on supplied
        # metadata and the user creating the resource won't be added as the creator
        self.assertEqual(res.metadata.creators.all().count(), 2,
                         msg='Number of creators not equal to 2')
        self.assertIn('John Smith', [cr.name for cr in res.metadata.creators.all()],
                      msg="Creator 'John Smith' was not found")
        self.assertIn('Lisa Molley', [cr.name for cr in res.metadata.creators.all()],
                      msg="Creator 'Lisa Molley' was not found")

        # number of contributors at this point should be 1
        self.assertEqual(res.metadata.contributors.all().count(), 1,
                         msg='Number of contributors not equal to 1')

        # there should be now 2 coverage elements as per the supplied metadata
        self.assertEqual(res.metadata.coverages.all().count(), 2, msg="Number of coverages not equal to 2.")

        # there should be no format elements
        self.assertEqual(res.metadata.formats.all().count(), 0, msg="Number of format elements not equal to 0.")

        # there should be now 2 identifier elements (one was created from the supplied metadat and the
        # other one was auto generated at the time of resource creation)
        self.assertEqual(res.metadata.identifiers.all().count(), 2, msg="Number of identifier elements not equal to 1.")

        # Language element created based on supplied metadata
        self.assertEqual(res.metadata.language.code, 'fre', msg="Resource has a language that is not French.")

        self.assertEqual(res.metadata.relations.all().count(), 1,
                         msg="Number of relation elements is not equal to 1")
        
        self.assertEqual(res.metadata.geospatialrelations.all().count(), 1,
                         msg="Number of geospatialrelation elements is not equal to 1")

        self.assertEqual(res.metadata.rights.statement, 'This is the rights statement for this resource',
                         msg="Statement of rights did not match.")
        self.assertEqual(res.metadata.rights.url, 'http://rights.org/001', msg="URL of rights did not match.")

        # there should be 2 subject elements for this resource
        self.assertEqual(res.metadata.subjects.all().count(), 2, msg="Number of subject elements found not be 1.")
        self.assertIn('sub-1', [sub.value for sub in res.metadata.subjects.all()],
                      msg="Subject element with value of %s does not exist." % 'sub-1')
        self.assertIn('sub-2', [sub.value for sub in res.metadata.subjects.all()],
                      msg="Subject element with value of %s does not exist." % 'sub-1')

        # valid date should have been created
        self.assertEqual(res.metadata.dates.filter(type='valid').count(), 1)
        valid_date_element = res.metadata.dates.filter(type='valid').first()
        valid_start_date = timezone.make_aware(dtime.datetime.strptime('01/20/2016', "%m/%d/%Y"),
                                               timezone.get_default_timezone())
        valid_end_date = timezone.make_aware(dtime.datetime.strptime('02/20/2016', "%m/%d/%Y"),
                                             timezone.get_default_timezone())
        self.assertEqual(valid_date_element.start_date, valid_start_date)
        self.assertEqual(valid_date_element.end_date, valid_end_date)
        if res:
            res.delete()

    def test_create_resource_with_metadata_for_publisher(self):
        # trying to create a resource with metadata for publisher should fail due to the fact that the
        # resource is not yet published
        metadata_dict = [{'publisher': {'name': 'HydroShare', 'url': 'https://hydroshare.org'}}, ]
        with self.assertRaises(Exception):
            resource.create_resource(resource_type='GenericResource',
                                     owner=self.user,
                                     title='My Test Resource',
                                     metadata=metadata_dict
                                     )

    def test_create_resource_with_metadata_for_type(self):
        # trying to create a resource with metadata for type element should ignore the provided type element data
        # and create the system generated type element
        metadata_dict = [{'type': {'url': 'https://hydroshare.org/GenericResource'}}, ]
        res = resource.create_resource(
            resource_type='GenericResource',
            owner=self.user,
            title='My Test Resource',
            metadata=metadata_dict
        )

        type_url = '{0}/terms/{1}'.format(hydroshare.utils.current_site_url(), 'GenericResource')
        self.assertEqual(res.metadata.type.url, type_url, msg='type element url is wrong')
        if res:
            res.delete()

    def test_create_resource_with_metadata_for_format(self):
        # trying to create a resource with metadata for format element should ignore the provided format element data
        # as format elements are system generated based on resource content files
        metadata_dict = [{'format': {'value': 'plain/text'}}, {'format': {'value': 'image/tiff'}}]
        res = resource.create_resource(
            resource_type='GenericResource',
            owner=self.user,
            title='My Test Resource',
            metadata=metadata_dict
        )
        self.assertEqual(res.metadata.formats.all().count(), 0, msg="Number of format elements not equal to 0.")
        if res:
            res.delete()

    def test_create_resource_with_metadata_for_date(self):
        # trying to create a resource with metadata for 'date' element of type 'created' or 'modified' should ignore
        # the provided date metadata as date of type created and modified are system generated based on resource
        # creation time.
        # trying to create a resource with metadata for 'date' element of type 'published' should ignore the provided
        # metadata as date of type published is created when the resource is published
        # trying to create a resource with metadata for 'date' element of type 'available' should ignore the provided
        # metadata as date of type available is created when the resource is made public.
        # the only date element that can be created at the time of resource creation by specifying necessary data is
        # of the type 'valid'
        metadata_dict = [{'date': {'type': 'created', 'start_date': parser.parse('01/16/2016')}},
                         {'date': {'type': 'modified', 'start_date': parser.parse('01/16/2016')}},
                         {'date': {'type': 'published', 'start_date': parser.parse('01/16/2016')}},
                         {'date': {'type': 'available', 'start_date': parser.parse('01/16/2016')}},
                         {'date': {'type': 'valid', 'start_date': parser.parse('01/20/2016'),
                                   'end_date': parser.parse('02/20/2016')}}]
        res = resource.create_resource(
            resource_type='GenericResource',
            owner=self.user,
            title='My Test Resource',
            metadata=metadata_dict
        )

        self.assertIn('created', [dt.type for dt in res.metadata.dates.all()],
                      msg="Date element type 'Created' does not exist")
        self.assertIn('modified', [dt.type for dt in res.metadata.dates.all()],
                      msg="Date element type 'Modified' does not exist")

        # skipped dates are created, modified, published, and available
        skipped_date = timezone.make_aware(dtime.datetime.strptime('01/16/2016', "%m/%d/%Y"),
                                           timezone.get_default_timezone())

        self.assertNotIn(skipped_date, [dat.start_date for dat in res.metadata.dates.all()],
                         msg="Matching date value was found")

        self.assertEqual(res.metadata.dates.filter(type='publisher').count(), 0, msg="Publisher date was found.")
        self.assertEqual(res.metadata.dates.filter(type='available').count(), 0, msg="Available date was found.")

        # valid date should have been created
        self.assertEqual(res.metadata.dates.filter(type='valid').count(), 1)
        valid_start_date = timezone.make_aware(dtime.datetime.strptime('01/20/2016', "%m/%d/%Y"),
                                               timezone.get_default_timezone())
        valid_end_date = timezone.make_aware(dtime.datetime.strptime('02/20/2016', "%m/%d/%Y"),
                                             timezone.get_default_timezone())

        self.assertIn(valid_start_date, [dt.start_date for dt in res.metadata.dates.all()],
                      msg="Matching date value was not found")

        self.assertIn(valid_end_date, [dt.end_date for dt in res.metadata.dates.all()],
                      msg="Matching date value was not found")
        if res:
            res.delete()

    def test_create_resource_with_file(self):
        raster = open(self.raster_file_path, 'rb')
        res = resource.create_resource('GenericResource',
                                       self.user,
                                       'My Test resource',
                                       files=(raster,))
        pid = res.short_id

        # get the resource by pid
        res = get_resource_by_shortkey(pid)
        self.assertEqual(res.resource_type, 'GenericResource')
        self.assertTrue(isinstance(res, GenericResource), type(res))
        self.assertEqual(res.metadata.title.value, 'My Test resource')
        self.assertEqual(res.files.all().count(), 1)
        if res:
            res.delete()

    def test_create_resource_with_two_files(self):
        raster = MyTemporaryUploadedFile(open(self.raster_file_path, 'rb'), name=self.raster_file_path,
                                         content_type='image/tiff',
                                         size=os.stat(self.raster_file_path).st_size)
        text = MyTemporaryUploadedFile(open(self.txt_file_path, 'rb'), name=self.txt_file_path,
                                       content_type='text/plain',
                                       size=os.stat(self.txt_file_path).st_size)
        res = resource.create_resource('GenericResource',
                                       self.user,
                                       'My Test resource',
                                       files=(raster, text))
        pid = res.short_id

        # get the resource by pid
        res = get_resource_by_shortkey(pid)
        self.assertEqual(res.resource_type, 'GenericResource')
        self.assertTrue(isinstance(res, GenericResource), type(res))
        self.assertEqual(res.metadata.title.value, 'My Test resource')
        self.assertEqual(res.files.all().count(), 2)
        if res:
            res.delete()

    def test_create_resource_with_zipfile(self):

        # Make a zip file
        zip_path = os.path.join(self.tmp_dir, 'test.zip')
        with zipfile.ZipFile(zip_path, 'w') as zfile:
            zfile.write(self.raster_file_path)
            zfile.write(self.txt_file_path)

        # Create a resource with zipfile, do not un-pack
        payload = MyTemporaryUploadedFile(open(zip_path, 'rb'), name=zip_path,
                                          content_type='application/zip',
                                          size=os.stat(zip_path).st_size)
        res = resource.create_resource('GenericResource',
                                       self.user,
                                       'My Test resource',
                                       files=(payload,))
        pid = res.short_id

        # get the resource by pid
        res = get_resource_by_shortkey(pid)
        self.assertEqual(res.files.all().count(), 1)

        # Create a resource with zipfile, un-pack
        payload2 = MyTemporaryUploadedFile(open(zip_path, 'rb'), name=zip_path,
                                           content_type='application/zip',
                                           size=os.stat(zip_path).st_size)
        res = resource.create_resource('GenericResource',
                                       self.user,
                                       'My Test resource',
                                       files=(payload2,),
                                       unpack_file=True)
        pid = res.short_id
        res = get_resource_by_shortkey(pid)
        self.assertEqual(res.files.all().count(), 2)
        if res:
            res.delete()

    def test_create_resource_over_quota(self):
        if not QuotaMessage.objects.exists():
            QuotaMessage.objects.create()
        qmsg = QuotaMessage.objects.first()
        qmsg.enforce_quota = True
        qmsg.save()

        uquota = self.user.quotas.first()
        # make user's quota over hard limit 125%
        uquota.used_value = uquota.allocated_value * 1.3
        uquota.save()

        # create_resource should raise quota exception now that the creator user is over hard
        # limit and enforce quota flag is set to True
        with self.assertRaises(QuotaException):
            resource_pre_create_actions(resource_type='GenericResource',
                                        resource_title='My Test Resource',
                                        page_redirect_url_key=None,
                                        files=(self.file_one,),
                                        metadata=None,
                                        requesting_user=self.user,)

        qmsg.enforce_quota = False
        qmsg.save()
        # create resource should not raise quota exception now that enforce_quota flag
        # is set to False
        try:
            resource_pre_create_actions(resource_type='GenericResource',
                                        resource_title='My Test Resource',
                                        page_redirect_url_key=None,
                                        files=(self.file_one,),
                                        metadata=None,
                                        requesting_user=self.user, )
        except QuotaException as ex:
            self.fail(
                "create resource should not raise QuotaException for over quota cases "
                " if quota is not enforced - Quota Exception: " + str(ex))<|MERGE_RESOLUTION|>--- conflicted
+++ resolved
@@ -152,12 +152,8 @@
                                                       'end': '12/12/2012'}}},
             {'coverage': {'type': 'point', 'value': {'name': 'Name for point coverage', 'east': '56.45678',
                                                      'north': '12.6789', 'units': 'deg'}}},
-<<<<<<< HEAD
-            {'identifier': {'name': 'someIdentifier', 'url': "http://some.org/001"}},
-=======
             {'identifier': {'name': 'someIdentifier', 'url':"http://some.org/001"}},
             {'geospatialrelation': {'type': 'relation', 'value': 'https://geoconnex.us/ref/dams/1083460', 'text': 'Bonnie Meade [dams/1083460]'}},
->>>>>>> ac3405b1
             {'relation': {'type': 'isPartOf', 'value': 'http://hydroshare.org/resource/001'}},
             {'rights': {'statement': 'This is the rights statement for this resource',
                         'url': 'http://rights.org/001'}},
