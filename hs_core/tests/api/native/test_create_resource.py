--- conflicted
+++ resolved
@@ -389,11 +389,7 @@
         payload = MyTemporaryUploadedFile(open(zip_path, 'rb'), name=zip_path,
                                           content_type='application/zip',
                                           size=os.stat(zip_path).st_size)
-<<<<<<< HEAD
-        res = resource.create_resource('GenericResource',
-=======
         res = resource.create_resource('CompositeResource',
->>>>>>> 08c5ea66
                                        self.user,
                                        'My Test resource',
                                        files=(payload,))
@@ -407,11 +403,7 @@
         payload2 = MyTemporaryUploadedFile(open(zip_path, 'rb'), name=zip_path,
                                            content_type='application/zip',
                                            size=os.stat(zip_path).st_size)
-<<<<<<< HEAD
-        res = resource.create_resource('GenericResource',
-=======
         res = resource.create_resource('CompositeResource',
->>>>>>> 08c5ea66
                                        self.user,
                                        'My Test resource',
                                        files=(payload2,),
