--- conflicted
+++ resolved
@@ -1093,7 +1093,6 @@
     return new_logical_files
 
 
-<<<<<<< HEAD
 def build_preview_data_url(resource, folder_path, spatial_coverage):
     """Get a GeoServer layer preview link."""
 
@@ -1135,7 +1134,8 @@
         preview_data_url = None
 
     return preview_data_url
-=======
+
+  
 def encode_resource_url(url):
     """
     URL encodes a full resource file/folder url.
@@ -1157,5 +1157,4 @@
     parsed_url = urllib.parse.urlparse(url)
     url_encoded_path = url2pathname(parsed_url.path)
     encoded_url = parsed_url._replace(path=url_encoded_path).geturl()
-    return encoded_url
->>>>>>> a9682a5f
+    return encoded_url