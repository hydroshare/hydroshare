--- conflicted
+++ resolved
@@ -379,14 +379,8 @@
     """
     # do on-demand bag creation
     res = get_resource_by_shortkey(res_id)
-<<<<<<< HEAD
-    istorage = res.get_irods_storage()
-    res_coll = res.root_path
-
-=======
     res_coll = res.root_path
     istorage = res.get_irods_storage()
->>>>>>> f6a3bc15
     bag_modified = "false"
     # needs to check whether res_id collection exists before getting/setting AVU on it to
     # accommodate the case where the very same resource gets deleted by another request when
@@ -423,8 +417,8 @@
     src_res = get_resource_by_shortkey(src_res_id)
     tgt_res = get_resource_by_shortkey(dest_res_id)
 
-    # This makes the assumption that the destination is in the same exact zone. 
-    # Also, bags and similar attached files are not copied. 
+    # This makes the assumption that the destination is in the same exact zone.
+    # Also, bags and similar attached files are not copied.
     istorage = src_res.get_irods_storage()
     src_coll = os.path.join(src_res.root_path, 'data')
     dest_coll = os.path.join(tgt_res.root_path, 'data')
@@ -433,7 +427,7 @@
     istorage.copyFiles(src_coll, dest_coll)
     for avu_name in avu_list:
         value = istorage.getAVU(src_coll, avu_name)
-        # TODO: what do these AVU flags do? 
+        # TODO: what do these AVU flags do?
         if value:
             if avu_name == 'isPublic' and set_to_private:
                 istorage.setAVU(dest_coll, avu_name, 'False')
@@ -441,7 +435,6 @@
                 istorage.setAVU(dest_coll, avu_name, value)
 
     # link copied resource files to Django resource model
-    res_id_len = len(src_res.short_id)
     files = src_res.files.all()
 
     # if resource files are part of logical files, then logical files also need copying
@@ -451,9 +444,9 @@
         map_logical_files[src_logical_file] = src_logical_file.get_copy()
 
     for n, f in enumerate(files):
-        folder, base = os.split(f.short_path)  # strips object information. 
+        folder, base = os.split(f.short_path)  # strips object information.
         # this form of ResourceFile.create creates a reference to an existing file in iRODS
-        new_resource_file = ResourceFile.create(tgt_res, base, folder=folder) 
+        new_resource_file = ResourceFile.create(tgt_res, base, folder=folder)
 
         # if the original file is part of a logical file, then
         # add the corresponding new resource file to the copy of that logical file
@@ -852,7 +845,6 @@
     Add a ResourceFile to a Resource.  Adds the 'format' metadata element to the resource.
     :param resource: Resource to which file should be added
     :param f: File-like object to add to a resource
-<<<<<<< HEAD
     :param source_name: the logical file name of the resource content file for
                         federated iRODS resource or the federated zone name;
                         By default, it is empty. A non-empty value indicates
@@ -866,25 +858,6 @@
                  indicates copy is needed, a value of True indicates no copy, but
                  the file will be moved from private user account to proxy user account.
                  The default value is False.
-=======
-    :param folder: name of the folder path to which the file needs be uploaded
-    :param fed_res_file_name_or_path: the logical file name of the resource content file for
-                                      federated iRODS resource or the federated zone name;
-                                      By default, it is empty. A non-empty value indicates
-                                      the file needs to be added into the federated zone, either
-                                      from local disk where f holds the uploaded file from local
-                                      disk, or from the federated zone directly where f is empty
-                                      but fed_res_file_name_or_path has the whole data object
-                                      iRODS path in the federated zone
-    :param fed_copy_or_move: indicate whether the file should be copied or moved from private user
-                             account to proxy user account in federated zone; A value of 'copy'
-                             indicates copy is needed, a value of 'move' indicates no copy, but
-                             the file will be moved from private user account to proxy user account.
-                             The default value is None, which indicates N/A, or not applicable,
-                             since the files do not come from a federated zone, and this copy or
-                             move operation is not applicable, but any value other
-                             than 'copy' or 'move' is regarded as N/A.
->>>>>>> f6a3bc15
 
     :return: The identifier of the ResourceFile added.
     """
@@ -900,47 +873,6 @@
 
         # add format metadata element if necessary
         file_format_type = get_file_mime_type(f.name)
-<<<<<<< HEAD
-=======
-        if fed_res_file_name_or_path:
-            ret = ResourceFile.objects.create(content_object=resource,
-                                              file_folder=folder,
-                                              resource_file=None,
-                                              fed_resource_file=File(f) if not isinstance(
-                                                  f, UploadedFile) else f)
-        else:
-            ret = ResourceFile.objects.create(content_object=resource,
-                                              file_folder=folder,
-                                              resource_file=File(f) if not isinstance(
-                                                  f, UploadedFile) else f,
-                                              fed_resource_file=None)
-
-    elif fed_res_file_name_or_path and (fed_copy_or_move == 'copy' or fed_copy_or_move == 'move'):
-        size = get_fed_zone_file_size(fed_res_file_name_or_path)
-        file_format_type = get_file_mime_type(fed_res_file_name_or_path)
-        ret = ResourceFile.objects.create(content_object=resource, resource_file=None,
-                                          fed_resource_file=None,
-                                          fed_resource_file_name_or_path=fed_res_file_name_or_path,
-                                          fed_resource_file_size=size)
-        try:
-            from_fname = fed_res_file_name_or_path
-            filename = from_fname.rsplit('/')[-1]
-            istorage = resource.get_irods_storage()
-            if resource.resource_federation_path:
-                if folder:
-                    to_fname = os.path.join(resource.resource_federation_path, resource.short_id,
-                                            'data', 'contents', folder, filename)
-                else:
-                    to_fname = os.path.join(resource.resource_federation_path, resource.short_id,
-                                            'data', 'contents', filename)
-            else:
-                if folder:
-                    to_fname = os.path.join(resource.short_id, 'data', 'contents',
-                                            folder, filename)
-                else:
-                    to_fname = os.path.join(resource.short_id, 'data', 'contents',
-                                            filename)
->>>>>>> f6a3bc15
 
     elif source_name:
         try:
@@ -957,7 +889,7 @@
         raise ValueError('Invalid input parameter is passed into this add_file_to_resource() '
                          'function')
 
-    # TODO: generate this from data in ResourceFile
+    # TODO: generate this from data in ResourceFile rather than extension
     if file_format_type not in [mime.value for mime in resource.metadata.formats.all()]:
         resource.metadata.create_element('format', value=file_format_type)
 
