--- conflicted
+++ resolved
@@ -911,8 +911,7 @@
         raise ValidationError("Resource must be a CompositeResource for validating target folder")
 
     if f:
-<<<<<<< HEAD
-        if check_target_folder and folder is not None:
+        if check_target_folder and folder:
             tgt_full_upload_path = os.path.join(resource.file_path, folder)
             if not resource.can_add_files(target_full_path=tgt_full_upload_path):
                 err_msg = "File can't be added to this folder which represents an aggregation"
@@ -920,22 +919,10 @@
         openfile = File(f) if not isinstance(f, UploadedFile) else f
         ret = ResourceFile.create(resource, openfile, folder=folder, source=None)
         if add_to_aggregation:
-            if folder is not None and resource.resource_type == 'CompositeResource':
+            if folder and resource.resource_type == 'CompositeResource':
                 aggregation = resource.get_model_aggregation_in_path(folder)
                 if aggregation is None:
                     aggregation = resource.get_fileset_aggregation_in_path(folder)
-=======
-        if check_target_folder and folder:
-                tgt_full_upload_path = os.path.join(resource.file_path, folder)
-                if not resource.can_add_files(target_full_path=tgt_full_upload_path):
-                    err_msg = "File can't be added to this folder which represents an aggregation"
-                    raise ValidationError(err_msg)
-        openfile = File(f) if not isinstance(f, UploadedFile) else f
-        ret = ResourceFile.create(resource, openfile, folder=folder, source=None)
-        if add_to_aggregation:
-            if folder and resource.resource_type == 'CompositeResource':
-                aggregation = resource.get_fileset_aggregation_in_path(folder)
->>>>>>> 8cb68de4
                 if aggregation is not None:
                     # make the added file part of the fileset or model program/instance aggregation
                     aggregation.add_resource_file(ret)
