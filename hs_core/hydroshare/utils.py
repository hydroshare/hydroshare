from __future__ import absolute_import

import mimetypes
import os
import tempfile
import logging
import shutil
import string
import copy
from uuid import uuid4
import errno

from django.apps import apps
from django.http import Http404
from django.shortcuts import get_object_or_404
from django.utils.timezone import now
from django.core.exceptions import ObjectDoesNotExist, ValidationError
from django.contrib.auth.models import User, Group
from django.core.files import File
from django.core.files.uploadedfile import UploadedFile
from django.core.files.storage import DefaultStorage
from django.core.validators import validate_email

from mezzanine.conf import settings

from hs_core.signals import pre_create_resource, post_create_resource, pre_add_files_to_resource, \
    post_add_files_to_resource
from hs_core.models import AbstractResource, BaseResource, ResourceFile
from hs_core.hydroshare.hs_bagit import create_bag_files

from django_irods.icommands import SessionException
from django_irods.storage import IrodsStorage
from theme.models import QuotaMessage


logger = logging.getLogger(__name__)


class ResourceFileSizeException(Exception):
    pass


class ResourceFileValidationException(Exception):
    pass


class QuotaException(Exception):
    pass


def get_resource_types():
    resource_types = []
    for model in apps.get_models():
        if issubclass(model, AbstractResource) and model != BaseResource:
            if not getattr(model, 'archived_model', False):
                resource_types.append(model)
    return resource_types


def get_resource_instance(app, model_name, pk, or_404=True):
    model = apps.get_model(app, model_name)
    if or_404:
        return get_object_or_404(model, pk=pk)
    else:
        return model.objects.get(pk=pk)


def get_resource_by_shortkey(shortkey, or_404=True):
    try:
        res = BaseResource.objects.get(short_id=shortkey)
    except BaseResource.DoesNotExist:
        if or_404:
            raise Http404(shortkey)
        else:
            raise
    content = res.get_content_model()
    assert content, (res, res.content_model)
    return content


def get_resource_by_doi(doi, or_404=True):
    try:
        res = BaseResource.objects.get(doi=doi)
    except BaseResource.DoesNotExist:
        if or_404:
            raise Http404(doi)
        else:
            raise
    content = res.get_content_model()
    assert content, (res, res.content_model)
    return content


def user_from_id(user, raise404=True):
    if isinstance(user, User):
        return user

    try:
        tgt = User.objects.get(username=user)
    except ObjectDoesNotExist:
        try:
            tgt = User.objects.get(email=user)
        except ObjectDoesNotExist:
            try:
                tgt = User.objects.get(pk=int(user))
            except ValueError:
                if raise404:
                    raise Http404('User not found')
                else:
                    raise User.DoesNotExist
            except ObjectDoesNotExist:
                if raise404:
                    raise Http404('User not found')
                else:
                    raise
    return tgt


def group_from_id(grp):
    if isinstance(grp, Group):
        return grp

    try:
        tgt = Group.objects.get(name=grp)
    except ObjectDoesNotExist:
        try:
            tgt = Group.objects.get(pk=int(grp))
        except ValueError:
            raise Http404('Group not found')
        except TypeError:
            raise Http404('Group not found')
        except ObjectDoesNotExist:
            raise Http404('Group not found')
    return tgt


def get_user_zone_status_info(user):
    """
    This function should be called to determine whether user zone functionality should be
    enabled or not on the web site front end
    Args:
        user: the requesting user
    Returns:
        enable_user_zone boolean indicating whether user zone functionality should be enabled or
        not on the web site front end
    """
    if user is None:
        return None
    if not hasattr(user, 'userprofile') or user.userprofile is None:
        return None

    enable_user_zone = user.userprofile.create_irods_user_account and settings.REMOTE_USE_IRODS
    return enable_user_zone


def is_federated(homepath):
    """
    Check if the selected file via the iRODS browser is from a federated zone or not
    Args:
        homepath: the logical iRODS file name with full logical path, e.g., selected from
                  iRODS browser

    Returns:
    True is the selected file indicated by homepath is from a federated zone, False if otherwise
    """
    homepath = homepath.strip()
    homepath_list = homepath.split('/')
    # homepath is an iRODS logical path in the format of
    # /irods_zone/home/irods_account_username/collection_relative_path, so homepath_list[1]
    # is the irods_zone which we can use to form the fed_proxy_path to check whether
    # fed_proxy_path exists to hold hydroshare resources in a federated zone
    if homepath_list[1]:
        fed_proxy_path = os.path.join(homepath_list[1], 'home',
                                      settings.HS_LOCAL_PROXY_USER_IN_FED_ZONE)
        fed_proxy_path = '/' + fed_proxy_path
    else:
        # the test path input is invalid, return False meaning it is not federated
        return False
    if settings.REMOTE_USE_IRODS:
        irods_storage = IrodsStorage('federated')
    else:
        irods_storage = IrodsStorage()

    # if the iRODS proxy user in hydroshare zone can list homepath and the federation zone proxy
    # user path, it is federated; otherwise, it is not federated
    return irods_storage.exists(homepath) and irods_storage.exists(fed_proxy_path)


def get_federated_zone_home_path(filepath):
    """
    Args:
        filepath: the iRODS data object file path that included zone name in the format of
        /zone_name/home/user_name/file_path

    Returns:
        the zone name extracted from filepath
    """
    if filepath and filepath.startswith('/'):
        split_path_strs = filepath.split('/')
        # the Zone name should follow the first slash
        zone = split_path_strs[1]
        return '/{zone}/home/{local_proxy_user}'.format(
            zone=zone, local_proxy_user=settings.HS_LOCAL_PROXY_USER_IN_FED_ZONE)
    else:
        return ''


# TODO: replace with a cache facility that has automatic cleanup
# TODO: pass a list rather than a string to allow commas in filenames.
def get_fed_zone_files(irods_fnames):
    """
    Get the files from iRODS federated zone to Django server for metadata extraction on-demand
    for specific resource types
    Args:
        irods_fnames: the logical iRODS file names with full logical path separated by comma

    Returns:
    a list of the named temp files which have been copied over to local Django server
    or raise exceptions if input parameter is wrong or iRODS operations fail

    Note: application must delete these files after use.
    """
    ret_file_list = []
    if isinstance(irods_fnames, basestring):
        ifnames = string.split(irods_fnames, ',')
    elif isinstance(irods_fnames, list):
        ifnames = irods_fnames
    else:
        raise ValueError("Input parameter to get_fed_zone_files() must be String or List")
    irods_storage = IrodsStorage('federated')
    for ifname in ifnames:
        fname = os.path.basename(ifname.rstrip(os.sep))
        # TODO: this is statistically unique but not guaranteed to be unique.
        tmpdir = os.path.join(settings.TEMP_FILE_DIR, uuid4().hex)
        tmpfile = os.path.join(tmpdir, fname)
        try:
            os.makedirs(tmpdir)
        except OSError as ex:
            if ex.errno == errno.EEXIST:
                shutil.rmtree(tmpdir)
                os.makedirs(tmpdir)
            else:
                raise Exception(ex.message)
        irods_storage.getFile(ifname, tmpfile)
        ret_file_list.append(tmpfile)
    return ret_file_list


# TODO: make the local cache file (and cleanup) part of ResourceFile state?
def get_file_from_irods(res_file, temp_dir=None):
    """
    Copy the file (res_file) from iRODS (local or federated zone)
    over to django (temp directory) which is
    necessary for manipulating the file (e.g. metadata extraction).
    Note: The caller is responsible for cleaning the temp directory

    :param  res_file: an instance of ResourceFile
    :param  temp_dir: (optional) existing temp directory to which the file will be copied from
    irods. If temp_dir is None then a new temporary directory will be created.
    :return: location of the copied file
    """
    res = res_file.resource
    istorage = res.get_irods_storage()
    res_file_path = res_file.storage_path
    file_name = os.path.basename(res_file_path)

    if temp_dir is not None:
        if not temp_dir.startswith(settings.TEMP_FILE_DIR):
            raise ValueError("Specified temp directory is not valid")
        elif not os.path.exists(temp_dir):
            raise ValueError("Specified temp directory doesn't exist")

        tmpdir = temp_dir
    else:
        tmpdir = os.path.join(settings.TEMP_FILE_DIR, uuid4().hex)
        if os.path.exists(tmpdir):
            shutil.rmtree(tmpdir)
        os.makedirs(tmpdir)

    tmpfile = os.path.join(tmpdir, file_name)
    istorage.getFile(res_file_path, tmpfile)
    copied_file = tmpfile
    return copied_file


# TODO: should be ResourceFile.replace
def replace_resource_file_on_irods(new_file, original_resource_file, user):
    """
    Replaces the specified resource file with file (new_file) by copying to iRODS
    (local or federated zone)
    :param new_file: file path for the file to be copied to iRODS
    :param original_resource_file: an instance of ResourceFile that is to be replaced
    :param user: user who is replacing the resource file.
    :return:
    """
    ori_res = original_resource_file.resource
    istorage = ori_res.get_irods_storage()
    ori_storage_path = original_resource_file.storage_path

    # Note: this doesn't update metadata at all.
    istorage.saveFile(new_file, ori_storage_path, True)

    # do this so that the bag will be regenerated prior to download of the bag
    resource_modified(ori_res, by_user=user, overwrite_bag=False)


# TODO: should be inside ResourceFile, and federation logic should be transparent.
def get_resource_file_name_and_extension(res_file):
    """
    Gets the full file name with path, file base name, and extension of the specified resource file
    :param res_file: an instance of ResourceFile for which file extension to be retrieved
    :return: (full filename with path, full file base name, file extension)
             ex: "/my_path_to/ABC.nc" --> ("/my_path_to/ABC.nc", "ABC.nc", ".nc")
    """
    f_fullname = res_file.storage_path
    f_basename = os.path.basename(f_fullname)
    _, file_ext = os.path.splitext(f_fullname)

    return f_fullname, f_basename, file_ext


# TODO: should be classmethod of ResourceFile
def get_resource_files_by_extension(resource, file_extension):
    matching_files = []
    for res_file in resource.files.all():
        _, _, file_ext = get_resource_file_name_and_extension(res_file)
        if file_ext == file_extension:
            matching_files.append(res_file)
    return matching_files


def get_resource_file_by_name(resource, file_name):
    for res_file in resource.files.all():
        _, fl_name, _ = get_resource_file_name_and_extension(res_file)
        if fl_name == file_name:
            return res_file
    return None


def get_resource_file_by_id(resource, file_id):
    return resource.files.filter(id=file_id).first()


def copy_resource_files_and_AVUs(src_res_id, dest_res_id):
    """
    Copy resource files and AVUs from source resource to target resource including both
    on iRODS storage and on Django database
    :param src_res_id: source resource uuid
    :param dest_res_id: target resource uuid
    :return:
    """
    avu_list = ['bag_modified', 'metadata_dirty', 'isPublic', 'resourceType']
    src_res = get_resource_by_shortkey(src_res_id)
    tgt_res = get_resource_by_shortkey(dest_res_id)

    # This makes the assumption that the destination is in the same exact zone.
    # Also, bags and similar attached files are not copied.
    istorage = src_res.get_irods_storage()

    # This makes an exact copy of all physical files.
    src_files = os.path.join(src_res.root_path, 'data')
    # This has to be one segment short of the source because it is a target directory.
    dest_files = tgt_res.root_path
    istorage.copyFiles(src_files, dest_files)

    src_coll = src_res.root_path
    tgt_coll = tgt_res.root_path
    for avu_name in avu_list:
        value = istorage.getAVU(src_coll, avu_name)

        # make formerly public things private
        if avu_name == 'isPublic':
            istorage.setAVU(tgt_coll, avu_name, 'false')

        # bag_modified AVU needs to be set to true for copied resource
        elif avu_name == 'bag_modified':
            istorage.setAVU(tgt_coll, avu_name, 'true')

        # everything else gets copied literally
        else:
            istorage.setAVU(tgt_coll, avu_name, value)

    # link copied resource files to Django resource model
    files = src_res.files.all()

    # if resource files are part of logical files, then logical files also need copying
    src_logical_files = list(set([f.logical_file for f in files if f.has_logical_file]))
    map_logical_files = {}
    for src_logical_file in src_logical_files:
        map_logical_files[src_logical_file] = src_logical_file.get_copy()

    for n, f in enumerate(files):
        folder, base = os.path.split(f.short_path)  # strips object information.
        new_resource_file = ResourceFile.create(tgt_res, base, folder=folder)

        # if the original file is part of a logical file, then
        # add the corresponding new resource file to the copy of that logical file
        if f.has_logical_file:
            tgt_logical_file = map_logical_files[f.logical_file]
            if f.logical_file.extra_data:
                tgt_logical_file.extra_data = copy.deepcopy(f.logical_file.extra_data)
                tgt_logical_file.save()
            tgt_logical_file.add_resource_file(new_resource_file)

    if src_res.resource_type.lower() == "collectionresource":
        # clone contained_res list of original collection and add to new collection
        # note that new collection resource will not contain "deleted resources"
        tgt_res.resources = src_res.resources.all()


def copy_and_create_metadata(src_res, dest_res):
    """
    Copy metadata from source resource to target resource except identifier, publisher, and date
    which need to be created for the target resource as appropriate. This method is used for
    resource copying and versioning.
    :param src_res: source resource
    :param dest_res: target resource
    :return:
    """
    # copy metadata from source resource to target resource except three elements
    exclude_elements = ['identifier', 'publisher', 'date']
    dest_res.metadata.copy_all_elements_from(src_res.metadata, exclude_elements)

    # create Identifier element that is specific to the new resource
    dest_res.metadata.create_element('identifier', name='hydroShareIdentifier',
                                     url='{0}/resource/{1}'.format(current_site_url(),
                                                                   dest_res.short_id))

    # create date element that is specific to the new resource
    dest_res.metadata.create_element('date', type='created', start_date=dest_res.created)
    dest_res.metadata.create_element('date', type='modified', start_date=dest_res.updated)

    # copy date element to the new resource if exists
    src_res_valid_date_filter = src_res.metadata.dates.all().filter(type='valid')
    if src_res_valid_date_filter:
        res_valid_date = src_res_valid_date_filter[0]
        dest_res.metadata.create_element('date', type='valid', start_date=res_valid_date.start_date,
                                         end_date=res_valid_date.end_date)

    src_res_avail_date_filter = src_res.metadata.dates.all().filter(type='available')
    if src_res_avail_date_filter:
        res_avail_date = src_res_avail_date_filter[0]
        dest_res.metadata.create_element('date', type='available',
                                         start_date=res_avail_date.start_date,
                                         end_date=res_avail_date.end_date)
    # create the key/value metadata
    dest_res.extra_metadata = copy.deepcopy(src_res.extra_metadata)
    dest_res.save()
    # generate metadata and map xml files for logical files in the target resource
    for logical_file in dest_res.logical_files:
        logical_file.create_aggregation_xml_documents()


# TODO: should be BaseResource.mark_as_modified.
def resource_modified(resource, by_user=None, overwrite_bag=True):
    """
    Set an AVU flag that forces the bag to be recreated before fetch.

    This indicates that some content of the bag has been edited.

    """

    resource.last_changed_by = by_user

    resource.updated = now().isoformat()
    # seems this is the best place to sync resource title with metadata title
    resource.title = resource.metadata.title.value
    resource.save()
    if resource.metadata.dates.all().filter(type='modified'):
        res_modified_date = resource.metadata.dates.all().filter(type='modified')[0]
        resource.metadata.update_element('date', res_modified_date.id)

    if overwrite_bag:
        create_bag_files(resource)

    # set bag_modified-true AVU pair for the modified resource in iRODS to indicate
    # the resource is modified for on-demand bagging.
    set_dirty_bag_flag(resource)


# TODO: should be part of BaseResource
def set_dirty_bag_flag(resource):
    """
    Set bag_modified=true AVU pair for the modified resource in iRODS
    to indicate that the resource is modified for on-demand bagging.

    set metadata_dirty (AVU) to 'true' to indicate that metadata has been modified for the
    resource so that xml metadata files need to be generated on-demand

    This is done so that the bag creation can be "lazy", in the sense that the
    bag is recreated only after multiple changes to the bag files, rather than
    after each change. It is created when someone attempts to download it.
    """
    res_coll = resource.root_path

    istorage = resource.get_irods_storage()
    res_coll = resource.root_path
    istorage.setAVU(res_coll, "bag_modified", "true")
    istorage.setAVU(res_coll, "metadata_dirty", "true")


def _validate_email(email):
    try:
        validate_email(email)
        return True
    except ValidationError:
        return False


def get_profile(user):
    return user.userprofile


def current_site_url():
    """Returns fully qualified URL (no trailing slash) for the current site."""
    from django.contrib.sites.models import Site
    current_site = Site.objects.get_current()
    protocol = getattr(settings, 'MY_SITE_PROTOCOL', 'http')
    port = getattr(settings, 'MY_SITE_PORT', '')
    url = '%s://%s' % (protocol, current_site.domain)
    if port:
        url += ':%s' % port
    return url


def get_file_mime_type(file_name):
    # TODO: looks like the mimetypes module can't find all mime types
    # We may need to user the python magic module instead
    file_name = u"{}".format(file_name)
    file_format_type = mimetypes.guess_type(file_name)[0]
    if not file_format_type:
        # TODO: this is probably not the right way to get the mime type
        file_format_type = 'application/%s' % os.path.splitext(file_name)[1][1:]

    return file_format_type


def check_file_dict_for_error(file_validation_dict):
    if 'are_files_valid' in file_validation_dict:
        if not file_validation_dict['are_files_valid']:
            error_message = file_validation_dict.get('message',
                                                     "Uploaded file(s) failed validation.")
            raise ResourceFileValidationException(error_message)


def raise_file_size_exception():
    from .resource import FILE_SIZE_LIMIT_FOR_DISPLAY
    error_msg = 'The resource file is larger than the supported size limit: %s.' \
                % FILE_SIZE_LIMIT_FOR_DISPLAY
    raise ResourceFileSizeException(error_msg)


def validate_resource_file_size(resource_files):
    from .resource import check_resource_files
    valid, size = check_resource_files(resource_files)
    if not valid:
        raise_file_size_exception()
    # if no exception, return the total size of all files
    return size


def validate_resource_file_type(resource_cls, files):
    supported_file_types = resource_cls.get_supported_upload_file_types()
    # see if file type checking is needed
    if '.*' in supported_file_types:
        # all file types are supported
        return

    supported_file_types = [x.lower() for x in supported_file_types]
    for f in files:
        file_ext = os.path.splitext(f.name)[1]
        if file_ext.lower() not in supported_file_types:
            err_msg = "{file_name} is not a supported file type for {res_type} resource"
            err_msg = err_msg.format(file_name=f.name, res_type=resource_cls)
            raise ResourceFileValidationException(err_msg)


def validate_resource_file_count(resource_cls, files, resource=None):
    if len(files) > 0:
        if len(resource_cls.get_supported_upload_file_types()) == 0:
            err_msg = "Content files are not allowed in {res_type} resource"
            err_msg = err_msg.format(res_type=resource_cls)
            raise ResourceFileValidationException(err_msg)

        err_msg = "Multiple content files are not supported in {res_type} resource"
        err_msg = err_msg.format(res_type=resource_cls)
        if len(files) > 1:
            if not resource_cls.allow_multiple_file_upload():
                raise ResourceFileValidationException(err_msg)

        if resource is not None and resource.files.all().count() > 0:
            if not resource_cls.can_have_multiple_files():
                raise ResourceFileValidationException(err_msg)


def convert_file_size_to_unit(size, unit):
    """
    Convert file size to unit for quota comparison
    :param size: in byte unit
    :param unit: should be one of the four: 'KB', 'MB', 'GB', or 'TB'
    :return: the size converted to the pass-in unit
    """
    unit = unit.lower()
    if unit not in ('kb', 'mb', 'gb', 'tb'):
        raise ValidationError('Pass-in unit for file size conversion must be one of KB, MB, GB, '
                              'or TB')
    factor = 1024.0
    kbsize = size / factor
    if unit == 'kb':
        return kbsize
    mbsize = kbsize / factor
    if unit == 'mb':
        return mbsize
    gbsize = mbsize / factor
    if unit == 'gb':
        return gbsize
    tbsize = gbsize / factor
    if unit == 'tb':
        return tbsize


def validate_user_quota(user, size):
    """
    validate to make sure the user is not over quota with the newly added size
    :param user: the user to be validated
    :param size: the newly added file size to add on top of the user's used quota to be validated.
                 size input parameter should be in byte unit
    :return: raise exception for the over quota case
    """
    if user:
        # validate it is within quota hard limit
        uq = user.quotas.filter(zone='hydroshare').first()
        if uq:
            if not QuotaMessage.objects.exists():
                QuotaMessage.objects.create()
            qmsg = QuotaMessage.objects.first()
            enforce_flag = qmsg.enforce_quota
            if enforce_flag:
                hard_limit = qmsg.hard_limit_percent
                used_size = uq.add_to_used_value(size)
                used_percent = uq.used_percent
                rounded_percent = round(used_percent, 2)
                rounded_used_val = round(used_size, 4)
                if used_percent >= hard_limit or uq.remaining_grace_period == 0:
                    msg_template_str = '{}{}\n\n'.format(qmsg.enforce_content_prepend,
                                                         qmsg.content)
                    msg_str = msg_template_str.format(used=rounded_used_val,
                                                      unit=uq.unit,
                                                      allocated=uq.allocated_value,
                                                      zone=uq.zone,
                                                      percent=rounded_percent)
                    raise QuotaException(msg_str)


def resource_pre_create_actions(resource_type, resource_title, page_redirect_url_key,
                                files=(), source_names=[], metadata=None,
                                requesting_user=None, **kwargs):
    from.resource import check_resource_type
    from hs_core.views.utils import validate_metadata

    if __debug__:
        assert(isinstance(source_names, list))

    if not resource_title:
        resource_title = 'Untitled resource'
    else:
        resource_title = resource_title.strip()
        if len(resource_title) == 0:
            resource_title = 'Untitled resource'

    resource_cls = check_resource_type(resource_type)
    if len(files) > 0:
        size = validate_resource_file_size(files)
        validate_resource_file_count(resource_cls, files)
        validate_resource_file_type(resource_cls, files)
        # validate it is within quota hard limit
        validate_user_quota(requesting_user, size)

    if not metadata:
        metadata = []
    else:
        validate_metadata(metadata, resource_type)

    page_url_dict = {}
    # this is needed since raster and feature resource types allows to upload a zip file,
    # then replace zip file with exploded files. If the zip file is loaded from hydroshare
    # federation zone, the original zip file encoded in source_names gets deleted
    # in this case and fed_res_path is used to keep the federation path, so that the resource
    # will be stored in the federated zone rather than the hydroshare zone
    fed_res_path = []
    # receivers need to change the values of this dict if file validation fails
    file_validation_dict = {'are_files_valid': True, 'message': 'Files are valid'}

    # Send pre-create resource signal - let any other app populate the empty metadata list object
    # also pass title to other apps, and give other apps a chance to populate page_redirect_url
    # if they want to redirect to their own page for resource creation rather than use core
    # resource creation code
    pre_create_resource.send(sender=resource_cls, metadata=metadata, files=files,
                             title=resource_title,
                             url_key=page_redirect_url_key, page_url_dict=page_url_dict,
                             validate_files=file_validation_dict,
                             source_names=source_names,
                             user=requesting_user, fed_res_path=fed_res_path, **kwargs)

    if len(files) > 0:
        check_file_dict_for_error(file_validation_dict)

    return page_url_dict, resource_title,  metadata, fed_res_path


def resource_post_create_actions(resource, user, metadata,  **kwargs):
    # receivers need to change the values of this dict if file validation fails
    file_validation_dict = {'are_files_valid': True, 'message': 'Files are valid'}
    # Send post-create resource signal
    post_create_resource.send(sender=type(resource), resource=resource, user=user,
                              metadata=metadata,
                              validate_files=file_validation_dict, **kwargs)

    check_file_dict_for_error(file_validation_dict)


def prepare_resource_default_metadata(resource, metadata, res_title):
    add_title = True
    for element in metadata:
        if 'title' in element:
            if 'value' in element['title']:
                res_title = element['title']['value']
                add_title = False
            else:
                metadata.remove(element)
            break

    if add_title:
        metadata.append({'title': {'value': res_title}})

    add_language = True
    for element in metadata:
        if 'language' in element:
            if 'code' in element['language']:
                add_language = False
            else:
                metadata.remove(element)
            break

    if add_language:
        metadata.append({'language': {'code': 'eng'}})

    add_rights = True
    for element in metadata:
        if 'rights' in element:
            if 'statement' in element['rights'] and 'url' in element['rights']:
                add_rights = False
            else:
                metadata.remove(element)
            break

    if add_rights:
        # add the default rights/license element
        statement = 'This resource is shared under the Creative Commons Attribution CC BY.'
        url = 'http://creativecommons.org/licenses/by/4.0/'
        metadata.append({'rights': {'statement': statement, 'url': url}})

    metadata.append({'identifier': {'name': 'hydroShareIdentifier',
                                    'url': '{0}/resource/{1}'.format(current_site_url(),
                                                                     resource.short_id)}})

    # remove if there exists the 'type' element as system generates this element
    # remove if there exists 'format' elements - since format elements are system generated based
    # on resource content files
    # remove any 'date' element which is not of type 'valid'. All other date elements are
    # system generated
    for element in list(metadata):
        if 'type' in element or 'format' in element:
            metadata.remove(element)
        if 'date' in element:
            if 'type' in element['date']:
                if element['date']['type'] != 'valid':
                    metadata.remove(element)

    metadata.append({'type': {'url': '{0}/terms/{1}'.format(current_site_url(),
                                                            resource.__class__.__name__)}})

    metadata.append({'date': {'type': 'created', 'start_date': resource.created}})
    metadata.append({'date': {'type': 'modified', 'start_date': resource.updated}})

    # only add the resource creator as the creator for metadata if there is not already
    # creator data in the metadata object
    metadata_keys = [element.keys()[0].lower() for element in metadata]
    if 'creator' not in metadata_keys:
        creator_data = get_party_data_from_user(resource.creator)
        metadata.append({'creator': creator_data})


def get_party_data_from_user(user):
    party_data = {}
    user_profile = get_profile(user)
    user_full_name = user.get_full_name()
    if user_full_name:
        party_name = user_full_name
    else:
        party_name = user.username

    party_data['name'] = party_name
    party_data['email'] = user.email
    party_data['description'] = '/user/{uid}/'.format(uid=user.pk)
    party_data['phone'] = user_profile.phone_1
    party_data['organization'] = user_profile.organization
    party_data['identifiers'] = user_profile.identifiers
    return party_data


# TODO: make this part of resource api. resource --> self.
def resource_file_add_pre_process(resource, files, user, extract_metadata=False,
                                  source_names=[], **kwargs):
    if __debug__:
        assert(isinstance(source_names, list))
    resource_cls = resource.__class__
    if len(files) > 0:
        size = validate_resource_file_size(files)
        validate_user_quota(resource.get_quota_holder(), size)
        validate_resource_file_type(resource_cls, files)
        validate_resource_file_count(resource_cls, files, resource)

    file_validation_dict = {'are_files_valid': True, 'message': 'Files are valid'}
    pre_add_files_to_resource.send(sender=resource_cls, files=files, resource=resource, user=user,
                                   source_names=source_names,
                                   validate_files=file_validation_dict,
                                   extract_metadata=extract_metadata, **kwargs)

    check_file_dict_for_error(file_validation_dict)


# TODO: make this part of resource api. resource --> self.
def resource_file_add_process(resource, files, user, extract_metadata=False,
                              source_names=[], **kwargs):

    from .resource import add_resource_files
    if __debug__:
        assert(isinstance(source_names, list))
    folder = kwargs.pop('folder', None)
    full_paths = kwargs.pop('full_paths', {})
    auto_aggregate = kwargs.pop('auto_aggregate', True)
    resource_file_objects = add_resource_files(resource.short_id, *files, folder=folder,
                                               source_names=source_names, full_paths=full_paths,
                                               auto_aggregate=auto_aggregate)

    # receivers need to change the values of this dict if file validation fails
    # in case of file validation failure it is assumed the resource type also deleted the file
    file_validation_dict = {'are_files_valid': True, 'message': 'Files are valid'}
    post_add_files_to_resource.send(sender=resource.__class__, files=files,
                                    source_names=source_names,
                                    resource=resource, user=user,
                                    validate_files=file_validation_dict,
                                    extract_metadata=extract_metadata,
                                    res_files=resource_file_objects, **kwargs)

    check_file_dict_for_error(file_validation_dict)

    resource_modified(resource, user, overwrite_bag=False)
    return resource_file_objects


# TODO: move this to BaseResource
def create_empty_contents_directory(resource):
    res_contents_dir = resource.file_path
    istorage = resource.get_irods_storage()
    if not istorage.exists(res_contents_dir):
        istorage.session.run("imkdir", None, '-p', res_contents_dir)


def add_file_to_resource(resource, f, folder=None, source_name='',
                         move=False, check_target_folder=False):
    """
    Add a ResourceFile to a Resource.  Adds the 'format' metadata element to the resource.
    :param  resource: Resource to which file should be added
    :param  f: File-like object to add to a resource
    :param  folder: folder at which the file will live
    :param  source_name: the logical file name of the resource content file for
                        federated iRODS resource or the federated zone name;
                        By default, it is empty. A non-empty value indicates
                        the file needs to be added into the federated zone, either
                        from local disk where f holds the uploaded file from local
                        disk, or from the federated zone directly where f is empty
                        but source_name has the whole data object
                        iRODS path in the federated zone
    :param  move: indicate whether the file should be copied or moved from private user
                 account to proxy user account in federated zone; A value of False
                 indicates copy is needed, a value of True indicates no copy, but
                 the file will be moved from private user account to proxy user account.
                 The default value is False.

    :param  check_target_folder: if true and the resource is a composite resource then uploading
    a file to the specified folder will be validated before adding the file to the resource
    :return: The identifier of the ResourceFile added.
    """

    # validate parameters
    if check_target_folder and resource.resource_type != 'CompositeResource':
        raise ValidationError("Resource must be a CompositeResource for validating target folder")

    if f:
        if check_target_folder and folder is not None:
                tgt_full_upload_path = os.path.join(resource.file_path, folder)
                if not resource.can_add_files(target_full_path=tgt_full_upload_path):
                    err_msg = "File can't be added to this folder which represents an aggregation"
                    raise ValidationError(err_msg)
        openfile = File(f) if not isinstance(f, UploadedFile) else f
        ret = ResourceFile.create(resource, openfile, folder=folder, source=None, move=False)

        # add format metadata element if necessary
        file_format_type = get_file_mime_type(f.name)

    elif source_name:
        try:
            # create from existing iRODS file
            ret = ResourceFile.create(resource, None, folder=folder, source=source_name, move=move)
        except SessionException as ex:
            try:
                ret.delete()
            except Exception:
                pass
            # raise the exception for the calling function to inform the error on the page interface
            raise SessionException(ex.exitcode, ex.stdout, ex.stderr)

        # add format metadata element if necessary
        file_format_type = get_file_mime_type(source_name)

    else:
        raise ValueError('Invalid input parameter is passed into this add_file_to_resource() '
                         'function')

    # TODO: generate this from data in ResourceFile rather than extension
    if file_format_type not in [mime.value for mime in resource.metadata.formats.all()]:
        resource.metadata.create_element('format', value=file_format_type)

    return ret


def add_metadata_element_to_xml(root, md_element, md_fields):
    """
    helper function to generate xml elements for a given metadata element that belongs to
    'hsterms' namespace

    :param root: the xml document root element to which xml elements for the specified
    metadata element needs to be added
    :param md_element: the metadata element object. The term attribute of the metadata
    element object is used for naming the root xml element for this metadata element.
    If the root xml element needs to be named differently, then this needs to be a tuple
    with first element being the metadata element object and the second being the name
    for the root element.
    Example:
    md_element=self.Creator    # the term attribute of the Creator object will be used
    md_element=(self.Creator, 'Author') # 'Author' will be used

    :param md_fields: a list of attribute names of the metadata element (if the name to be used
     in generating the xml element name is same as the attribute name then include the
     attribute name as a list item. if xml element name needs to be different from the
     attribute name then the list item must be a tuple with first element of the tuple being
     the attribute name and the second element being what will be used in naming the xml
     element)
     Example:
     [('first_name', 'firstName'), 'phone', 'email']
     # xml sub-elements names: firstName, phone, email
    """
    from lxml import etree
    from hs_core.models import CoreMetaData

    name_spaces = CoreMetaData.NAMESPACES
    if isinstance(md_element, tuple):
        element_name = md_element[1]
        md_element = md_element[0]
    else:
        element_name = md_element.term

    hsterms_newElem = etree.SubElement(root,
                                       "{{{ns}}}{new_element}".format(
                                           ns=name_spaces['hsterms'],
                                           new_element=element_name))
    hsterms_newElem_rdf_Desc = etree.SubElement(
        hsterms_newElem, "{{{ns}}}Description".format(ns=name_spaces['rdf']))
    for md_field in md_fields:
        if isinstance(md_field, tuple):
            field_name = md_field[0]
            xml_element_name = md_field[1]
        else:
            field_name = md_field
            xml_element_name = md_field

        if hasattr(md_element, field_name):
            attr = getattr(md_element, field_name)
            if attr:
                field = etree.SubElement(hsterms_newElem_rdf_Desc,
                                         "{{{ns}}}{field}".format(ns=name_spaces['hsterms'],
                                                                  field=xml_element_name))
                field.text = unicode(attr)


class ZipContents(object):
    """
    Extract the contents of a zip file one file at a time
    using a generator.
    """
    def __init__(self, zip_file):
        self.zip_file = zip_file

    def black_list_path(self, file_path):
        return file_path.startswith('__MACOSX/')

    def black_list_name(self, file_name):
        return file_name == '.DS_Store'

    def get_files(self):
        temp_dir = tempfile.mkdtemp()
        try:
            file_path = None
            for name_path in self.zip_file.namelist():
                if not self.black_list_path(name_path):
                    name = os.path.basename(name_path)
                    if name != '':
                        if not self.black_list_name(name):
                            self.zip_file.extract(name_path, temp_dir)
                            file_path = os.path.join(temp_dir, name_path)
                            logger.debug("Opening {0} as File with name {1}".format(file_path,
                                                                                    name_path))
                            f = File(file=open(file_path, 'rb'),
                                     name=name_path)
                            f.size = os.stat(file_path).st_size
                            yield f
        finally:
            shutil.rmtree(temp_dir)


def get_file_storage():
    return IrodsStorage() if getattr(settings, 'USE_IRODS', False) else DefaultStorage()


def resolve_request(request):
    if request.POST:
        return request.POST

    if request.data:
        return request.data

    return {}


def check_aggregations(resource, folders, res_files):
<<<<<<< HEAD
=======
    """
    Checks for aggregations in each folder first, then checks for aggregations in each file
    :param resource: resource object
    :param folders: list of folders as strings to check for aggregations in
    :param res_file: list of ResourceFile objects to be check for aggregations in
    :return:
    """
>>>>>>> b70187bc
    if resource.resource_type == "CompositeResource":
        from hs_file_types.utils import set_logical_file_type
        # check folders for aggregations
        for fol in folders:
<<<<<<< HEAD
            folder = os.path.join(resource.file_path, fol)
            agg_type = resource.get_folder_aggregation_type_to_set(folder)
=======
            agg_type = resource.get_folder_aggregation_type_to_set(fol)
>>>>>>> b70187bc
            if agg_type:
                agg_type = agg_type.replace('LogicalFile', '')
                set_logical_file_type(res=resource, user=None, file_id=None,
                                      hs_file_type=agg_type, folder_path=fol,
                                      fail_feedback=False)
        # check files for aggregation
        for res_file in res_files:
            if not res_file.has_logical_file:
                set_logical_file_type(res=resource, user=None, file_id=res_file.pk,
                                      fail_feedback=False)<|MERGE_RESOLUTION|>--- conflicted
+++ resolved
@@ -1045,8 +1045,6 @@
 
 
 def check_aggregations(resource, folders, res_files):
-<<<<<<< HEAD
-=======
     """
     Checks for aggregations in each folder first, then checks for aggregations in each file
     :param resource: resource object
@@ -1054,17 +1052,11 @@
     :param res_file: list of ResourceFile objects to be check for aggregations in
     :return:
     """
->>>>>>> b70187bc
     if resource.resource_type == "CompositeResource":
         from hs_file_types.utils import set_logical_file_type
         # check folders for aggregations
         for fol in folders:
-<<<<<<< HEAD
-            folder = os.path.join(resource.file_path, fol)
-            agg_type = resource.get_folder_aggregation_type_to_set(folder)
-=======
             agg_type = resource.get_folder_aggregation_type_to_set(fol)
->>>>>>> b70187bc
             if agg_type:
                 agg_type = agg_type.replace('LogicalFile', '')
                 set_logical_file_type(res=resource, user=None, file_id=None,
