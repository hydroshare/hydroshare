--- conflicted
+++ resolved
@@ -1053,35 +1053,23 @@
     return {}
 
 
-# TODO: Pabitra - Consider making this a method of the composite resource class
 def check_aggregations(resource, folders, res_files):
-<<<<<<< HEAD
-    """A helper to support creating aggregations for a given composite resource when new folders
+    """
+    A helper to support creating aggregations for a given composite resource when new folders
     or files are added to the resource
-    :param resource: an instance of a composite resource
-    :param  folders: a list of folders to look for possibly creating of aggregations
-    :param  res_files: a list of resource files to look for possibly creating aggregations
-=======
-    """
     Checks for aggregations in each folder first, then checks for aggregations in each file
     :param resource: resource object
-    :param folders: list of folders as strings to check for aggregations in
-    :param res_file: list of ResourceFile objects to be check for aggregations in
+    :param folders: list of folders as strings to check for aggregations creation
+    :param res_files: list of ResourceFile objects to check for aggregations creation
     :return:
->>>>>>> a781c91b
     """
     if resource.resource_type == "CompositeResource":
         from hs_file_types.utils import set_logical_file_type
         # check folders for aggregations
         for fol in folders:
-<<<<<<< HEAD
             folder = os.path.join(resource.file_path, fol)
             agg_type = resource.get_folder_aggregation_type_to_set(folder)
             if agg_type and agg_type != "FileSetLogicalFile":
-=======
-            agg_type = resource.get_folder_aggregation_type_to_set(fol)
-            if agg_type:
->>>>>>> a781c91b
                 agg_type = agg_type.replace('LogicalFile', '')
                 set_logical_file_type(res=resource, user=None, file_id=None,
                                       hs_file_type=agg_type, folder_path=fol,
