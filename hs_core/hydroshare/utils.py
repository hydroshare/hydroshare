--- conflicted
+++ resolved
@@ -329,7 +329,6 @@
     return f_fullname, file_ext
 
 
-<<<<<<< HEAD
 def get_resource_file_url(res_file):
     """
     Gets the download url of the specified resource file
@@ -347,7 +346,8 @@
         f_url = ''
 
     return f_url
-=======
+
+
 def get_resource_files_by_extension(resource, file_extension):
     matching_files = []
     for res_file in resource.files.all():
@@ -355,7 +355,6 @@
         if file_ext == file_extension:
             matching_files.append(res_file)
     return matching_files
->>>>>>> 07e57e06
 
 
 def delete_fed_zone_file(file_name_with_full_path):
