--- conflicted
+++ resolved
@@ -26,15 +26,9 @@
 class ResourceFileValidationException(Exception):
     pass
 
-<<<<<<< HEAD
 
 def get_resource_types():
     resource_types = [x for x in get_models() if issubclass(x, AbstractResource) and x != BaseResource]
-
-=======
-def get_resource_types():
-    resource_types = filter(lambda x: issubclass(x, AbstractResource), get_models())
->>>>>>> 4a848df6
     return resource_types
 
 
