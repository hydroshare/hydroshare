--- conflicted
+++ resolved
@@ -432,10 +432,7 @@
     dest_coll = os.path.join(tgt_res.root_path, 'data')
     istorage.copyFiles(src_coll, dest_coll)
 
-<<<<<<< HEAD
     avu_list = ['isPublic', 'metadata_dirty', 'resourceType', 'bag_modified']
-=======
->>>>>>> 7d5dbe85
     for avu_name in avu_list:
         value = istorage.getAVU(src_coll, avu_name)
         # TODO: what do these AVU flags do?
@@ -716,7 +713,16 @@
     from.resource import check_resource_type
     from hs_core.views.utils import validate_metadata
 
-<<<<<<< HEAD
+    if __debug__:
+        assert(isinstance(source_names, list))
+
+    if not resource_title:
+        resource_title = 'Untitled resource'
+    else:
+        resource_title = resource_title.strip()
+        if len(resource_title) == 0:
+            resource_title = 'Untitled resource'
+
     resource_cls = check_resource_type(resource_type)
     size = 0
     if len(files) > 0:
@@ -726,17 +732,6 @@
 
     # validate it is within quota hard limit
     validate_user_quota(requesting_user, size)
-=======
-    if __debug__:
-        assert(isinstance(source_names, list))
->>>>>>> 7d5dbe85
-
-    if not resource_title:
-        resource_title = 'Untitled resource'
-    else:
-        resource_title = resource_title.strip()
-        if len(resource_title) == 0:
-            resource_title = 'Untitled resource'
 
     if not metadata:
         metadata = []
