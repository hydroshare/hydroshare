--- conflicted
+++ resolved
@@ -422,6 +422,7 @@
     :param set_to_private: set target resource to private if True. The default is False.
     :return:
     """
+	avu_list = ['bag_modified', 'metadata_dirty', 'isPublic', 'resourceType']
     src_res = get_resource_by_shortkey(src_res_id)
     tgt_res = get_resource_by_shortkey(dest_res_id)
 
@@ -429,18 +430,6 @@
     # Also, bags and similar attached files are not copied.
     istorage = src_res.get_irods_storage()
 
-<<<<<<< HEAD
-    avu_list = ['isPublic', 'metadata_dirty', 'resourceType', 'bag_modified']
-    for avu_name in avu_list:
-        value = istorage.getAVU(src_coll, avu_name)
-        # TODO: what do these AVU flags do?
-        if value:
-            if avu_name == 'isPublic' and set_to_private:
-                istorage.setAVU(dest_coll, avu_name, 'False')
-            elif avu_name == 'bag_modified':
-                # bag_modified AVU needs to be set to true for copied resource
-                istorage.setAVU(dest_coll, avu_name, 'true')
-=======
     # This makes an exact copy of all physical files.
     src_files = os.path.join(src_res.root_path, 'data')
     # This has to be one segment short of the source because it is a target directory.
@@ -451,14 +440,13 @@
     tgt_coll = tgt_res.root_path
     for avu_name in avu_list:
         value = istorage.getAVU(src_coll, avu_name)
-        if avu_name == 'isPublic':
-            if set_to_private:
-                istorage.setAVU(tgt_coll, avu_name, 'False')
->>>>>>> bad9349a
-            else:
-                istorage.setAVU(tgt_coll, avu_name, value)
-        else:
-            istorage.setAVU(tgt_coll, avu_name, value)
+        if avu_name == 'isPublic' and set_to_private:
+			istorage.setAVU(dest_coll, avu_name, 'False')
+		elif avu_name == 'bag_modified':
+			# bag_modified AVU needs to be set to true for copied resource
+			istorage.setAVU(dest_coll, avu_name, 'true')
+		else:
+			istorage.setAVU(dest_coll, avu_name, value)
 
     # link copied resource files to Django resource model
     files = src_res.files.all()
