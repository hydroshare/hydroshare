from __future__ import absolute_import

import mimetypes
import os
import json
import tempfile
import logging
import shutil
import string
from uuid import uuid4
import errno

from django.apps import apps
from django.http import Http404
from django.shortcuts import get_object_or_404
from django.utils.timezone import now
from django.core.exceptions import ObjectDoesNotExist
from django.contrib.auth.models import User, Group
from django.core.serializers import get_serializer
from django.core.files import File
from django.core.files.uploadedfile import UploadedFile
from django.core.files.storage import DefaultStorage

from mezzanine.conf import settings

from hs_core.signals import pre_create_resource, post_create_resource, pre_add_files_to_resource, \
    post_add_files_to_resource
from hs_core.models import AbstractResource, BaseResource, ResourceFile
from hs_core.hydroshare.hs_bagit import create_bag_files

from django_irods.icommands import SessionException
from django_irods.storage import IrodsStorage


logger = logging.getLogger(__name__)


class ResourceFileSizeException(Exception):
    pass


class ResourceFileValidationException(Exception):
    pass


def get_resource_types():
    resource_types = []
    for model in apps.get_models():
        if issubclass(model, AbstractResource) and model != BaseResource:
            if not getattr(model, 'archived_model', False):
                resource_types.append(model)
    return resource_types


def get_resource_instance(app, model_name, pk, or_404=True):
    model = apps.get_model(app, model_name)
    if or_404:
        return get_object_or_404(model, pk=pk)
    else:
        return model.objects.get(pk=pk)


def get_resource_by_shortkey(shortkey, or_404=True):
    try:
        res = BaseResource.objects.get(short_id=shortkey)
    except BaseResource.DoesNotExist:
        if or_404:
            raise Http404(shortkey)
        else:
            raise
    content = res.get_content_model()
    assert content, (res, res.content_model)
    return content


def get_resource_by_doi(doi, or_404=True):
    try:
        res = BaseResource.objects.get(doi=doi)
    except BaseResource.DoesNotExist:
        if or_404:
            raise Http404(doi)
        else:
            raise
    content = res.get_content_model()
    assert content, (res, res.content_model)
    return content


def user_from_id(user, raise404=True):
    if isinstance(user, User):
        return user

    try:
        tgt = User.objects.get(username=user)
    except ObjectDoesNotExist:
        try:
            tgt = User.objects.get(email=user)
        except ObjectDoesNotExist:
            try:
                tgt = User.objects.get(pk=int(user))
            except ValueError:
                if raise404:
                    raise Http404('User not found')
                else:
                    raise User.DoesNotExist
            except ObjectDoesNotExist:
                if raise404:
                    raise Http404('User not found')
                else:
                    raise
    return tgt


def group_from_id(grp):
    if isinstance(grp, Group):
        return grp

    try:
        tgt = Group.objects.get(name=grp)
    except ObjectDoesNotExist:
        try:
            tgt = Group.objects.get(pk=int(grp))
        except TypeError:
            raise Http404('Group not found')
        except ObjectDoesNotExist:
            raise Http404('Group not found')
    return tgt


def get_user_zone_status_info(user):
    """
    This function should be called to determine whether the site is in production and whether user
    zone functionality should be enabled or not on the web site front end
    Args:
        user: the requesting user
    Returns:
        in_production, enable_user_zone where both are boolean indicating whether the site is
        in production and whether user zone functionality should be enabled or not on the web site
        front end
    """
    if user is None:
        return None, None
    if not hasattr(user, 'userprofile') or user.userprofile is None:
        return None, None

    in_production = True if settings.IRODS_USERNAME == settings.HS_WWW_IRODS_PROXY_USER else False
    enable_user_zone = user.userprofile.create_irods_user_account
    if not in_production and enable_user_zone:
        # if these settings are not empty, for example, in users' local
        # development environment for testing, user_zone selection is shown
        if (not settings.HS_WWW_IRODS_PROXY_USER_PWD or
                not settings.HS_WWW_IRODS_HOST or not settings.HS_WWW_IRODS_ZONE):
            enable_user_zone = False
    return in_production, enable_user_zone


def is_federated(homepath):
    """
    Check if the selected file via the iRODS browser is from a federated zone or not
    Args:
        homepath: the logical iRODS file name with full logical path, e.g., selected from
                  iRODS browser

    Returns:
    True is the selected file indicated by homepath is from a federated zone, False if otherwise
    """
    irods_storage = IrodsStorage('federated')
    # if HS WWW iRODS proxy user can list homepath, homepath is federated; otherwise, it is not
    # federated
    return irods_storage.exists(homepath)


def get_federated_zone_home_path(filepath):
    """
    Args:
        filepath: the iRODS data object file path that included zone name in the format of
        /zone_name/home/user_name/file_path

    Returns:
        the zone name extracted from filepath
    """
    if filepath and filepath.startswith('/'):
        split_path_strs = filepath.split('/')
        # the Zone name should follow the first slash
        zone = split_path_strs[1]
        return '/{zone}/home/{local_proxy_user}'.format(
            zone=zone, local_proxy_user=settings.HS_LOCAL_PROXY_USER_IN_FED_ZONE)
    else:
        return ''


def get_fed_zone_file_size(fname):
    """
    Get size of a data object from iRODS user zone
    Args:
        fname: the logical iRODS file name with full logical path

    Returns:
    the size of the file
    """

    irods_storage = IrodsStorage('federated')
    return irods_storage.size(fname)


def get_fed_zone_files(irods_fnames):
    """
    Get the files from iRODS federated zone to Django server for metadata extraction on-demand
    for specific resource types
    Args:
        irods_fnames: the logical iRODS file names with full logical path separated by comma

    Returns:
    a list of the named temp files which have been copied over to local Django server
    or raise exceptions if input parameter is wrong or iRODS operations fail
    """
    ret_file_list = []
    if isinstance(irods_fnames, basestring):
        ifnames = string.split(irods_fnames, ',')
    elif isinstance(irods_fnames, list):
        ifnames = irods_fnames
    else:
        raise ValueError("Input parameter to get_fed_zone_files() must be String or List")
    irods_storage = IrodsStorage('federated')
    for ifname in ifnames:
        fname = os.path.basename(ifname.rstrip(os.sep))
        tmpdir = os.path.join(settings.TEMP_FILE_DIR, uuid4().hex)
        tmpfile = os.path.join(tmpdir, fname)
        try:
            os.makedirs(tmpdir)
        except OSError as ex:
            if ex.errno == errno.EEXIST:
                shutil.rmtree(tmpdir)
                os.makedirs(tmpdir)
            else:
                raise Exception(ex.message)
        irods_storage.getFile(ifname, tmpfile)
        ret_file_list.append(tmpfile)
    return ret_file_list


def get_file_from_irods(res_file):
    """
    Copy the file (res_file) from iRODS (local or federated zone)
    over to django (temp directory) which is
    necessary for manipulating the file (e.g. metadata extraction).
    Note: The caller is responsible for cleaning the temp directory

    :param res_file: an instance of ResourceFile
    :return: location of the copied file
    """
    res = res_file.resource
    if res_file.fed_resource_file or res_file.fed_resource_file_name_or_path:
        istorage = IrodsStorage('federated')
    else:
        istorage = IrodsStorage()
    if res_file.resource_file:
        res_file_path = res_file.resource_file.name
        file_name = os.path.basename(res_file.resource_file.name)
    elif res_file.fed_resource_file:
        res_file_path = res_file.fed_resource_file.name
        file_name = os.path.basename(res_file.fed_resource_file.name)
    else:
        res_file_path = os.path.join(res.resource_federation_path, res.short_id,
                                     res_file.fed_resource_file_name_or_path)
        file_name = os.path.basename(res_file.fed_resource_file_name_or_path)

    tmpdir = os.path.join(settings.TEMP_FILE_DIR, uuid4().hex)
    tmpfile = os.path.join(tmpdir, file_name)

    try:
        os.makedirs(tmpdir)
    except OSError as ex:
        if ex.errno == errno.EEXIST:
            shutil.rmtree(tmpdir)
            os.makedirs(tmpdir)
        else:
            raise Exception(ex.message)

    istorage.getFile(res_file_path, tmpfile)
    copied_file = tmpfile
    return copied_file


def replace_resource_file_on_irods(new_file, original_resource_file, user):
    """
    Replaces the specified resource file with file (new_file) by copying to iRODS
    (local or federated zone)
    :param new_file: file path for the file to be copied to iRODS
    :param original_resource_file: an instance of ResourceFile that is to be replaced
    :param user: user who is replacing the resource file.
    :return:
    """

    ori_res = original_resource_file.resource
    if original_resource_file.resource_file:
        istorage = IrodsStorage()
        destination_file = original_resource_file.resource_file.name
    else:
        istorage = IrodsStorage('federated')
        if original_resource_file.fed_resource_file:
            destination_file = original_resource_file.fed_resource_file.name
        else:
            destination_file = os.path.join(ori_res.resource_federation_path, ori_res.short_id,
                                            original_resource_file.fed_resource_file_name_or_path)
    istorage.saveFile(new_file, destination_file, True)

    # need to do this so that the bag will be regenerated prior to download of the bag
    resource_modified(ori_res, by_user=user, overwrite_bag=False)


def get_resource_file_name_and_extension(res_file):
    """
    Gets the full file name with path, file base name, and extension of the specified resource file
    :param res_file: an instance of ResourceFile for which file extension to be retrieved
    :return: (full filename with path, full file base name, file extension)
             ex: "/my_path_to/ABC.nc" --> ("/my_path_to/ABC.nc", "ABC.nc", ".nc")
    """
    f_fullname = None
    if res_file.resource_file:
        f_fullname = res_file.resource_file.name
    elif res_file.fed_resource_file:
        f_fullname = res_file.fed_resource_file.name
    elif res_file.fed_resource_file_name_or_path:
        f_fullname = res_file.fed_resource_file_name_or_path

    f_basename = os.path.basename(f_fullname)
    _, file_ext = os.path.splitext(f_fullname)

    return f_fullname, f_basename, file_ext


def get_resource_file_url(res_file):
    """
    Gets the download url of the specified resource file
    :param res_file: an instance of ResourceFile for which download url is to be retrieved
    :return: download url for the resource file
    """
    if res_file.resource_file:
        f_url = res_file.resource_file.url
    elif res_file.fed_resource_file:
        idx = res_file.fed_resource_file.url.find('/data/contents/')
        f_url = res_file.fed_resource_file.url[idx + 1:]
    elif res_file.fed_resource_file_name_or_path:
        f_url = res_file.fed_resource_file_name_or_path
    else:
        f_url = ''

    return f_url


def get_resource_files_by_extension(resource, file_extension):
    matching_files = []
    for res_file in resource.files.all():
        _, _, file_ext = get_resource_file_name_and_extension(res_file)
        if file_ext == file_extension:
            matching_files.append(res_file)
    return matching_files


def get_resource_file_by_name(resource, file_name):
    for res_file in resource.files.all():
        _, fl_name, _ = get_resource_file_name_and_extension(res_file)
        if fl_name == file_name:
            return res_file
    return None


def get_resource_file_by_id(resource, file_id):
    return resource.files.filter(id=file_id).first()


def delete_fed_zone_file(file_name_with_full_path):
    '''
    Args:
        file_name_with_full_path: the absolute full logical path in a federated iRODS zone
    Returns:
        None, but exceptions will be raised if there is an issue with iRODS delete operation
    '''
    istorage = IrodsStorage('federated')
    istorage.delete(file_name_with_full_path)


def replicate_resource_bag_to_user_zone(user, res_id):
    """
    Replicate resource bag to iRODS user zone
    Args:
        user: the requesting user
        res_id: the resource id with its bag to be replicated to iRODS user zone

    Returns:
    None, but exceptions will be raised if there is an issue with iRODS operation
    """
    # do on-demand bag creation
    res = get_resource_by_shortkey(res_id)
    res_coll = res_id
    if res.resource_federation_path:
        istorage = IrodsStorage('federated')
        res_coll = os.path.join(res.resource_federation_path, res_coll)
    else:
        istorage = IrodsStorage()

    bag_modified = "false"
    # needs to check whether res_id collection exists before getting/setting AVU on it to
    # accommodate the case where the very same resource gets deleted by another request when
    # it is getting downloaded
    if istorage.exists(res_coll):
        bag_modified = istorage.getAVU(res_coll, 'bag_modified')
    if bag_modified == "true":
        # import here to avoid circular import issue
        from hs_core.tasks import create_bag_by_irods
        create_bag_by_irods(res_id, istorage)

    # do replication of the resource bag to irods user zone
    if not res.resource_federation_path:
        istorage.set_fed_zone_session()
    src_file = 'bags/{resid}.zip'.format(resid=res_id)
    if res.resource_federation_path:
        src_file = os.path.join(res.resource_federation_path, src_file)
    tgt_file = '/{userzone}/home/{username}/{resid}.zip'.format(
        userzone=settings.HS_USER_IRODS_ZONE, username=user.username, resid=res_id)
    istorage.copyFiles(src_file, tgt_file)


# TODO: Tastypie left over. This needs to be deleted
def serialize_science_metadata(res):
    js = get_serializer('json')()
    resd = json.loads(js.serialize([res]))[0]['fields']
    resd.update(json.loads(js.serialize([res.page_ptr]))[0]['fields'])

    resd['user'] = json.loads(js.serialize([res.user]))[0]['fields']
    resd['resource_uri'] = resd['short_id']
    resd['user']['resource_uri'] = '/u/' + resd['user']['username']
    # TODO: serialize metadata from the res.metadata object
    # resd['dublin_metadata'] = [dc['fields'] for dc in json.loads(js.serialize(
    # res.dublin_metadata.all()))]
    resd['bags'] = [dc['fields'] for dc in json.loads(js.serialize(res.bags.all()))]
    resd['files'] = [dc['fields'] for dc in json.loads(js.serialize(res.files.all()))]
    return json.dumps(resd)


# TODO: Tastypie left over. This needs to be deleted
def serialize_system_metadata(res):
    js = get_serializer('json')()
    resd = json.loads(js.serialize([res]))[0]['fields']
    resd.update(json.loads(js.serialize([res.page_ptr]))[0]['fields'])

    resd['user'] = json.loads(js.serialize([res.user]))[0]['fields']
    resd['resource_uri'] = resd['short_id']
    resd['user']['resource_uri'] = '/u/' + resd['user']['username']
    # TODO: serialize metadata from the res.metadata object
    # resd['dublin_metadata'] = [dc['fields'] for dc in json.loads(js.serialize(
    # res.dublin_metadata.all()))]
    resd['bags'] = [dc['fields'] for dc in json.loads(js.serialize(res.bags.all()))]
    resd['files'] = [dc['fields'] for dc in json.loads(js.serialize(res.files.all()))]
    return json.dumps(resd)


def copy_resource_files_and_AVUs(src_res_id, dest_res_id, set_to_private=False):
    avu_list = ['bag_modified', 'isPublic', 'resourceType']
    src_res = get_resource_by_shortkey(src_res_id)
    istorage = src_res.get_irods_storage()
    if src_res.resource_federation_path:
        src_coll = os.path.join(src_res.resource_federation_path, src_res_id, 'data')
        dest_coll = os.path.join(src_res.resource_federation_path, dest_res_id)
        dest_coll += '/'
    else:
        src_coll = src_res_id + '/data'
        dest_coll = dest_res_id + '/'
    istorage.copyFiles(src_coll, dest_coll)
    for avu_name in avu_list:
        value = istorage.getAVU(src_coll, avu_name)
        if value:
            if avu_name == 'isPublic' and set_to_private:
                istorage.setAVU(dest_coll, avu_name, 'False')
            else:
                istorage.setAVU(dest_coll, avu_name, value)


def resource_modified(resource, by_user=None, overwrite_bag=True):
    resource.last_changed_by = by_user

    resource.updated = now().isoformat()
    # seems this is the best place to sync resource title with metadata title
    resource.title = resource.metadata.title.value
    resource.save()
    if resource.metadata.dates.all().filter(type='modified'):
        res_modified_date = resource.metadata.dates.all().filter(type='modified')[0]
        resource.metadata.update_element('date', res_modified_date.id)

    if overwrite_bag:
        create_bag_files(resource, fed_zone_home_path=resource.resource_federation_path)

    # set bag_modified-true AVU pair for the modified resource in iRODS to indicate
    # the resource is modified for on-demand bagging.
    set_dirty_bag_flag(resource)


def set_dirty_bag_flag(resource):
    # set bag_modified (AVU) to 'true' for the modified resource in iRODS to indicate
    # the resource is modified for on-demand bagging.
    # set metadata_dirty (AVU) to 'true' to indicate that metadata has been modified for the
    # resource so that xml metadata files need to be generated on-demand

    istorage = resource.get_irods_storage()
    res_coll = resource.get_irods_collection_path()
    istorage.setAVU(res_coll, "bag_modified", "true")
    istorage.setAVU(res_coll, "metadata_dirty", "true")


def _validate_email(email):
    from django.core.validators import validate_email
    from django.core.exceptions import ValidationError
    try:
        validate_email(email)
        return True
    except ValidationError:
        return False


def get_profile(user):
    return user.userprofile


def current_site_url():
    """Returns fully qualified URL (no trailing slash) for the current site."""
    from django.contrib.sites.models import Site
    current_site = Site.objects.get_current()
    protocol = getattr(settings, 'MY_SITE_PROTOCOL', 'http')
    port = getattr(settings, 'MY_SITE_PORT', '')
    url = '%s://%s' % (protocol, current_site.domain)
    if port:
        url += ':%s' % port
    return url


def get_file_mime_type(file_name):
    # TODO: looks like the mimetypes module can't find all mime types
    # We may need to user the python magic module instead
    file_format_type = mimetypes.guess_type(file_name)[0]
    if not file_format_type:
        # TODO: this is probably not the right way to get the mime type
        file_format_type = 'application/%s' % os.path.splitext(file_name)[1][1:]

    return file_format_type


def check_file_dict_for_error(file_validation_dict):
    if 'are_files_valid' in file_validation_dict:
        if not file_validation_dict['are_files_valid']:
            error_message = file_validation_dict.get('message',
                                                     "Uploaded file(s) failed validation.")
            raise ResourceFileValidationException(error_message)


def raise_file_size_exception():
    from .resource import FILE_SIZE_LIMIT_FOR_DISPLAY
    error_msg = 'The resource file is larger than the supported size limit: %s.' \
                % FILE_SIZE_LIMIT_FOR_DISPLAY
    raise ResourceFileSizeException(error_msg)


def validate_resource_file_size(resource_files):
    from .resource import check_resource_files
    valid = check_resource_files(resource_files)
    if not valid:
        raise_file_size_exception()


def validate_resource_file_type(resource_cls, files):
    supported_file_types = resource_cls.get_supported_upload_file_types()
    # see if file type checking is needed
    if '.*' in supported_file_types:
        # all file types are supported
        return

    supported_file_types = [x.lower() for x in supported_file_types]
    for f in files:
        file_ext = os.path.splitext(f.name)[1]
        if file_ext.lower() not in supported_file_types:
            err_msg = "{file_name} is not a supported file type for {res_type} resource"
            err_msg = err_msg.format(file_name=f.name, res_type=resource_cls)
            raise ResourceFileValidationException(err_msg)


def validate_resource_file_count(resource_cls, files, resource=None):
    if len(files) > 0:
        if len(resource_cls.get_supported_upload_file_types()) == 0:
            err_msg = "Content files are not allowed in {res_type} resource"
            err_msg = err_msg.format(res_type=resource_cls)
            raise ResourceFileValidationException(err_msg)

        err_msg = "Multiple content files are not supported in {res_type} resource"
        err_msg = err_msg.format(res_type=resource_cls)
        if len(files) > 1:
            if not resource_cls.allow_multiple_file_upload():
                raise ResourceFileValidationException(err_msg)

        if resource is not None and resource.files.all().count() > 0:
            if not resource_cls.can_have_multiple_files():
                raise ResourceFileValidationException(err_msg)


def resource_pre_create_actions(resource_type, resource_title, page_redirect_url_key,
                                files=(), fed_res_file_names='', metadata=None,
                                requesting_user=None, **kwargs):
    from.resource import check_resource_type
    from hs_core.views.utils import validate_metadata

    if not resource_title:
        resource_title = 'Untitled resource'
    else:
        resource_title = resource_title.strip()
        if len(resource_title) == 0:
            resource_title = 'Untitled resource'

    resource_cls = check_resource_type(resource_type)
    if len(files) > 0:
        validate_resource_file_size(files)
        validate_resource_file_count(resource_cls, files)
        validate_resource_file_type(resource_cls, files)

    if not metadata:
        metadata = []
    else:
        validate_metadata(metadata, resource_type)

    page_url_dict = {}
    # this is needed since raster and feature resource types allows to upload a zip file,
    # then replace zip file with exploded files. If the zip file is loaded from hydroshare
    # federation zone, the original zip file encoded in fed_res_file_names gets deleted
    # in this case and fed_res_path is used to keep the federation path, so that the resource
    # will be stored in the federated zone rather than the hydroshare zone
    fed_res_path = []
    # receivers need to change the values of this dict if file validation fails
    file_validation_dict = {'are_files_valid': True, 'message': 'Files are valid'}

    # Send pre-create resource signal - let any other app populate the empty metadata list object
    # also pass title to other apps, and give other apps a chance to populate page_redirect_url
    # if they want to redirect to their own page for resource creation rather than use core
    # resource creation code
    pre_create_resource.send(sender=resource_cls, metadata=metadata, files=files,
                             title=resource_title,
                             url_key=page_redirect_url_key, page_url_dict=page_url_dict,
                             validate_files=file_validation_dict,
                             fed_res_file_names=fed_res_file_names,
                             user=requesting_user, fed_res_path=fed_res_path,
                             **kwargs)

    if len(files) > 0:
        check_file_dict_for_error(file_validation_dict)

    return page_url_dict, resource_title,  metadata, fed_res_path


def resource_post_create_actions(resource, user, metadata,  **kwargs):
    # receivers need to change the values of this dict if file validation fails
    file_validation_dict = {'are_files_valid': True, 'message': 'Files are valid'}
    # Send post-create resource signal
    post_create_resource.send(sender=type(resource), resource=resource, user=user,
                              metadata=metadata,
                              validate_files=file_validation_dict, **kwargs)

    check_file_dict_for_error(file_validation_dict)


def prepare_resource_default_metadata(resource, metadata, res_title):
    add_title = True
    for element in metadata:
        if 'title' in element:
            if 'value' in element['title']:
                res_title = element['title']['value']
                add_title = False
            else:
                metadata.remove(element)
            break

    if add_title:
        metadata.append({'title': {'value': res_title}})

    add_language = True
    for element in metadata:
        if 'language' in element:
            if 'code' in element['language']:
                add_language = False
            else:
                metadata.remove(element)
            break

    if add_language:
        metadata.append({'language': {'code': 'eng'}})

    add_rights = True
    for element in metadata:
        if 'rights' in element:
            if 'statement' in element['rights'] and 'url' in element['rights']:
                add_rights = False
            else:
                metadata.remove(element)
            break

    if add_rights:
        # add the default rights/license element
        statement = 'This resource is shared under the Creative Commons Attribution CC BY.'
        url = 'http://creativecommons.org/licenses/by/4.0/'
        metadata.append({'rights': {'statement': statement, 'url': url}})

    metadata.append({'identifier': {'name': 'hydroShareIdentifier',
                                    'url': '{0}/resource/{1}'.format(current_site_url(),
                                                                     resource.short_id)}})

    # remove if there exists the 'type' element as system generates this element
    # remove if there exists 'format' elements - since format elements are system generated based
    # on resource content files
    # remove any 'date' element which is not of type 'valid'. All other date elements are
    # system generated
    for element in list(metadata):
        if 'type' in element or 'format' in element:
            metadata.remove(element)
        if 'date' in element:
            if 'type' in element['date']:
                if element['date']['type'] != 'valid':
                    metadata.remove(element)

    metadata.append({'type': {'url': '{0}/terms/{1}'.format(current_site_url(),
                                                            resource.__class__.__name__)}})

    metadata.append({'date': {'type': 'created', 'start_date': resource.created}})
    metadata.append({'date': {'type': 'modified', 'start_date': resource.updated}})

    creator_data = get_party_data_from_user(resource.creator)
    metadata.append({'creator': creator_data})


def get_party_data_from_user(user):
    party_data = {}
    user_profile = get_profile(user)
    user_full_name = user.get_full_name()
    if user_full_name:
        party_name = user_full_name
    else:
        party_name = user.username

    party_data['name'] = party_name
    party_data['email'] = user.email
    party_data['description'] = '/user/{uid}/'.format(uid=user.pk)
    party_data['phone'] = user_profile.phone_1
    party_data['organization'] = user_profile.organization
    return party_data


def resource_file_add_pre_process(resource, files, user, extract_metadata=False,
                                  fed_res_file_names='', **kwargs):
    resource_cls = resource.__class__
    validate_resource_file_size(files)
    validate_resource_file_type(resource_cls, files)
    validate_resource_file_count(resource_cls, files, resource)

    file_validation_dict = {'are_files_valid': True, 'message': 'Files are valid'}
    pre_add_files_to_resource.send(sender=resource_cls, files=files, resource=resource, user=user,
                                   fed_res_file_names=fed_res_file_names,
                                   validate_files=file_validation_dict,
                                   extract_metadata=extract_metadata, **kwargs)

    check_file_dict_for_error(file_validation_dict)


def resource_file_add_process(resource, files, user, extract_metadata=False,
                              fed_res_file_names='', **kwargs):

    from .resource import add_resource_files
    folder = kwargs.pop('folder', None)
    resource_file_objects = add_resource_files(resource.short_id, *files, folder=folder,
                                               fed_res_file_names=fed_res_file_names,
                                               fed_zone_home_path=resource.resource_federation_path)

    # receivers need to change the values of this dict if file validation fails
    # in case of file validation failure it is assumed the resource type also deleted the file
    file_validation_dict = {'are_files_valid': True, 'message': 'Files are valid'}
    post_add_files_to_resource.send(sender=resource.__class__, files=files,
                                    fed_res_file_names=fed_res_file_names,
                                    resource=resource, user=user,
                                    validate_files=file_validation_dict,
                                    extract_metadata=extract_metadata, **kwargs)

    check_file_dict_for_error(file_validation_dict)

    resource_modified(resource, user, overwrite_bag=False)
    return resource_file_objects


def create_empty_contents_directory(resource):
    res_id = resource.short_id
    if resource.resource_federation_path:
        istorage = IrodsStorage('federated')
        res_contents_dir = '{}/{}/data/contents'.format(resource.resource_federation_path,
                                                        res_id)
    else:
        istorage = IrodsStorage()
        res_contents_dir = '{}/data/contents'.format(res_id)
    if not istorage.exists(res_contents_dir):
        istorage.session.run("imkdir", None, '-p', res_contents_dir)


def add_file_to_resource(resource, f, folder=None, fed_res_file_name_or_path='',
                         fed_copy_or_move=None):
    """
    Add a ResourceFile to a Resource.  Adds the 'format' metadata element to the resource.
    :param resource: Resource to which file should be added
    :param f: File-like object to add to a resource
    :param fed_res_file_name_or_path: the logical file name of the resource content file for
                                      federated iRODS resource or the federated zone name;
                                      By default, it is empty. A non-empty value indicates
                                      the file needs to be added into the federated zone, either
                                      from local disk where f holds the uploaded file from local
                                      disk, or from the federated zone directly where f is empty
                                      but fed_res_file_name_or_path has the whole data object
                                      iRODS path in the federated zone
    :param fed_copy_or_move: indicate whether the file should be copied or moved from private user
                             account to proxy user account in federated zone; A value of 'copy'
                             indicates copy is needed, a value of 'move' indicates no copy, but
                             the file will be moved from private user account to proxy user account.
                             The default value is None, which indicates N/A, or not applicable,
                             since the files do not come from a federated zone, and this copy or
                             move operation is not applicable, but any value other
                             than 'copy' or 'move' is regarded as N/A.

    :return: The identifier of the ResourceFile added.
    """
    if f:
        file_format_type = get_file_mime_type(f.name)
        if fed_res_file_name_or_path:
            ret = ResourceFile.objects.create(content_object=resource,
<<<<<<< HEAD
                                              resource_file=None, mime_type=file_format_type,
=======
                                              file_folder=folder,
                                              resource_file=None,
>>>>>>> bca625c5
                                              fed_resource_file=File(f) if not isinstance(
                                                  f, UploadedFile) else f)
        else:
            ret = ResourceFile.objects.create(content_object=resource,
<<<<<<< HEAD
                                              mime_type=file_format_type,
                                              resource_file=File(f) if not isinstance(
                                                  f, UploadedFile) else f,
                                              fed_resource_file=None)

    elif fed_res_file_name_or_path and (fed_copy_or_move == 'copy' or fed_copy_or_move == 'move'):
        size = get_fed_zone_file_size(fed_res_file_name_or_path)
        file_format_type = get_file_mime_type(fed_res_file_name_or_path)
        ret = ResourceFile.objects.create(content_object=resource, resource_file=None,
                                          mime_type=file_format_type,
=======
                                              file_folder=folder,
                                              resource_file=File(f) if not isinstance(
                                                  f, UploadedFile) else f,
                                              fed_resource_file=None)
        # add format metadata element if necessary
        file_format_type = get_file_mime_type(f.name)

    # TODO: the use case for this now includes local user zone files, and not just federated files
    elif fed_res_file_name_or_path and (fed_copy_or_move == 'copy' or fed_copy_or_move == 'move'):
        size = get_fed_zone_file_size(fed_res_file_name_or_path)
        ret = ResourceFile.objects.create(content_object=resource,
                                          resource_file=None,
>>>>>>> bca625c5
                                          fed_resource_file=None,
                                          fed_resource_file_name_or_path=fed_res_file_name_or_path,
                                          fed_resource_file_size=size)
        try:
            from_fname = fed_res_file_name_or_path
            filename = from_fname.rsplit('/')[-1]

            if resource.resource_federation_path:
                istorage = IrodsStorage('federated')
                if folder:
                    to_fname = os.path.join(resource.resource_federation_path, resource.short_id,
                                            'data', 'contents', folder, filename)
                else:
                    to_fname = os.path.join(resource.resource_federation_path, resource.short_id,
                                            'data', 'contents', filename)
            else:
                istorage = IrodsStorage()
                if folder:
                    to_fname = os.path.join(resource.short_id, 'data', 'contents',
                                            folder, filename)
                else:
                    to_fname = os.path.join(resource.short_id, 'data', 'contents',
                                            filename)

            if fed_copy_or_move == 'copy':
                istorage.copyFiles(from_fname, to_fname)
            else:
                istorage.moveFile(from_fname, to_fname)
            # update file path now that file has been copied or moved to HydroShare
            # proxy account space
            ret.fed_resource_file_name_or_path = 'data/contents/{file_name}'.format(
                file_name=filename)
            ret.save()
        except SessionException as ex:
            # delete the file added if there is any exception
            ret.delete()
            # raise the exception for the calling function to inform the error on the page interface
            raise SessionException(ex.exitcode, ex.stdout, ex.stderr)
    else:
        raise ValueError('Invalid input parameter is passed into this add_file_to_resource() '
                         'function')

    # add format metadata element if necessary
    if file_format_type not in [mime.value for mime in resource.metadata.formats.all()]:
        resource.metadata.create_element('format', value=file_format_type)

    return ret


def add_metadata_element_to_xml(root, md_element, md_fields):
    """
    helper function to generate xml elements for a given metadata element that belongs to
    'hsterms' namespace

    :param root: the xml document root element to which xml elements for the specified
    metadata element needs to be added
    :param md_element: the metadata element object. The term attribute of the metadata
    element object is used for naming the root xml element for this metadata element.
    If the root xml element needs to be named differently, then this needs to be a tuple
    with first element being the metadata element object and the second being the name
    for the root element. Example: md_element=self.Creat or    # the term attribute of the
    Creator object will be used md_element=(self.Creator, 'Author') # 'Author' will be used

    :param md_fields: a list of attribute names of the metadata element (if the name to be used
     in generating the xml element name is same as the attribute name then include the
     attribute name as a list item. if xml element name needs to be different from the
     attribute name then the list item must be a tuple with first element of the tuple being
     the attribute name and the second element being what will be used in naming the xml
     element) Example: [('first_name', 'firstName'), 'phone', 'email']
     # xml sub-elements names: firstName, phone, email
    """
    from lxml import etree
    from hs_core.models import CoreMetaData

    name_spaces = CoreMetaData.NAMESPACES
    if isinstance(md_element, tuple):
        element_name = md_element[1]
        md_element = md_element[0]
    else:
        element_name = md_element.term

    hsterms_newElem = etree.SubElement(root,
                                       "{{{ns}}}{new_element}".format(
                                           ns=name_spaces['hsterms'],
                                           new_element=element_name))
    hsterms_newElem_rdf_Desc = etree.SubElement(
        hsterms_newElem, "{{{ns}}}Description".format(ns=name_spaces['rdf']))
    for md_field in md_fields:
        if isinstance(md_field, tuple):
            field_name = md_field[0]
            xml_element_name = md_field[1]
        else:
            field_name = md_field
            xml_element_name = md_field

        if hasattr(md_element, field_name):
            attr = getattr(md_element, field_name)
            if attr:
                field = etree.SubElement(hsterms_newElem_rdf_Desc,
                                         "{{{ns}}}{field}".format(ns=name_spaces['hsterms'],
                                                                  field=xml_element_name))
                field.text = str(attr)


class ZipContents(object):
    """
    Extract the contents of a zip file one file at a time
    using a generator.
    """
    def __init__(self, zip_file):
        self.zip_file = zip_file

    def black_list_path(self, file_path):
        return file_path.startswith('__MACOSX/')

    def black_list_name(self, file_name):
        return file_name == '.DS_Store'

    def get_files(self):
        temp_dir = tempfile.mkdtemp()
        try:
            file_path = None
            for name_path in self.zip_file.namelist():
                if not self.black_list_path(name_path):
                    name = os.path.basename(name_path)
                    if name != '':
                        if not self.black_list_name(name):
                            self.zip_file.extract(name_path, temp_dir)
                            file_path = os.path.join(temp_dir, name_path)
                            logger.debug("Opening {0} as File with name {1}".format(file_path,
                                                                                    name_path))
                            f = File(file=open(file_path, 'rb'),
                                     name=name_path)
                            f.size = os.stat(file_path).st_size
                            yield f
        finally:
            shutil.rmtree(temp_dir)


def get_file_storage():
    return IrodsStorage() if getattr(settings, 'USE_IRODS', False) else DefaultStorage()<|MERGE_RESOLUTION|>--- conflicted
+++ resolved
@@ -831,18 +831,14 @@
         file_format_type = get_file_mime_type(f.name)
         if fed_res_file_name_or_path:
             ret = ResourceFile.objects.create(content_object=resource,
-<<<<<<< HEAD
+                                              file_folder=folder,
                                               resource_file=None, mime_type=file_format_type,
-=======
-                                              file_folder=folder,
-                                              resource_file=None,
->>>>>>> bca625c5
                                               fed_resource_file=File(f) if not isinstance(
                                                   f, UploadedFile) else f)
         else:
             ret = ResourceFile.objects.create(content_object=resource,
-<<<<<<< HEAD
                                               mime_type=file_format_type,
+                                              file_folder=folder,
                                               resource_file=File(f) if not isinstance(
                                                   f, UploadedFile) else f,
                                               fed_resource_file=None)
@@ -852,20 +848,6 @@
         file_format_type = get_file_mime_type(fed_res_file_name_or_path)
         ret = ResourceFile.objects.create(content_object=resource, resource_file=None,
                                           mime_type=file_format_type,
-=======
-                                              file_folder=folder,
-                                              resource_file=File(f) if not isinstance(
-                                                  f, UploadedFile) else f,
-                                              fed_resource_file=None)
-        # add format metadata element if necessary
-        file_format_type = get_file_mime_type(f.name)
-
-    # TODO: the use case for this now includes local user zone files, and not just federated files
-    elif fed_res_file_name_or_path and (fed_copy_or_move == 'copy' or fed_copy_or_move == 'move'):
-        size = get_fed_zone_file_size(fed_res_file_name_or_path)
-        ret = ResourceFile.objects.create(content_object=resource,
-                                          resource_file=None,
->>>>>>> bca625c5
                                           fed_resource_file=None,
                                           fed_resource_file_name_or_path=fed_res_file_name_or_path,
                                           fed_resource_file_size=size)
