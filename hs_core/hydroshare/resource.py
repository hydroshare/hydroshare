--- conflicted
+++ resolved
@@ -4,18 +4,16 @@
 from django.core.exceptions import ObjectDoesNotExist
 from django.core.files import File
 from django.core.files.uploadedfile import UploadedFile
-<<<<<<< HEAD
 from django.db import transaction
-=======
+
 from mezzanine.generic.models import Keyword, AssignedKeyword
-from hs_access_control.models import ResourceAccess, PrivilegeCodes, UserResourcePrivilege
->>>>>>> 931a1019
 
 from hs_core.hydroshare import hs_bagit
 from hs_core.hydroshare.utils import get_resource_types
 from hs_core.models import ResourceFile, BaseResource
 from hs_core import signals
 from hs_core.hydroshare import utils
+from hs_access_control.models import ResourceAccess, UserResourcePrivilege, PrivilegeCodes
 
 file_size_limit = 10*(1024 ** 3)
 file_size_limit_for_display = '10G'
@@ -367,15 +365,11 @@
             **kwargs
         )
 
-<<<<<<< HEAD
         resource.resource_type = resource_type
 
         # by default make resource private
         #resource.content_model = "baseresource"
         resource.public = False
-=======
-        resource.set_slug('resource{0}{1}'.format('/', resource.short_id))
->>>>>>> 931a1019
         resource.save()
 
         if not metadata:
@@ -473,7 +467,6 @@
                 content_object=resource,
                 resource_file=File(file) if not isinstance(file, UploadedFile) else file
             )
-<<<<<<< HEAD
 
     if 'owner' in kwargs:
         owner = utils.user_from_id(kwargs['owner'])
@@ -504,46 +497,14 @@
         for group in view_groups:
             group = utils.group_from_id(group)
             resource.view_groups.add(group)
-=======
-    # TODO: use Alva's access control here
-    # if 'owner' in kwargs:
-    #     owner = utils.user_from_id(kwargs['owner'])
-    #     resource.owners.add(owner)
-    #
-    # if edit_users:
-    #     resource.edit_users.clear()
-    #     for user in edit_users:
-    #         user = utils.user_from_id(user)
-    #         resource.edit_users.add(user)
-    #         resource.view_users.add(user)
-    #
-    # if view_users:
-    #     resource.view_users.clear()
-    #     for user in view_users:
-    #         user = utils.user_from_id(user)
-    #         resource.view_users.add(user)
-    #
-    # if edit_groups:
-    #     resource.edit_groups.clear()
-    #     for group in edit_groups:
-    #         group = utils.group_from_id(group)
-    #         resource.edit_groups.add(group)
-    #         resource.view_groups.add(group)
-    #
-    # if view_groups:
-    #     resource.edit_groups.clear()
-    #     for group in view_groups:
-    #         group = utils.group_from_id(group)
-    #         resource.view_groups.add(group)
-    #
-    # if keywords:
-    #     AssignedKeyword.objects.filter(object_pk=resource.id).delete()
-    #     ks = [Keyword.objects.get_or_create(title=k) for k in keywords]
-    #     ks = zip(*ks)[0]  # ignore whether something was created or not.  zip is its own inverse
-    #
-    #     for k in ks:
-    #         AssignedKeyword.objects.create(content_object=resource, keyword=k)
->>>>>>> 931a1019
+
+    if keywords:
+        AssignedKeyword.objects.filter(object_pk=resource.id).delete()
+        ks = [Keyword.objects.get_or_create(title=k) for k in keywords]
+        ks = zip(*ks)[0]  # ignore whether something was created or not.  zip is its own inverse
+
+        for k in ks:
+            AssignedKeyword.objects.create(content_object=resource, keyword=k)
 
     # for creating metadata elements based on the new metadata implementation
     if metadata:
