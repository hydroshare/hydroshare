--- conflicted
+++ resolved
@@ -1,11 +1,9 @@
 import os
-<<<<<<< HEAD
 import zipfile
 import shutil
 import logging
-=======
+
 import requests
->>>>>>> c33a0379
 
 from django.conf import settings
 from django.core.exceptions import ObjectDoesNotExist
@@ -26,18 +24,13 @@
 from hs_labels.models import ResourceLabels
 from hs_core.tasks import add_zip_file_contents_to_resource
 
-<<<<<<< HEAD
-file_size_limit = 10*(1024 ** 3)
-file_size_limit_for_display = '10G'
-
-logger = logging.getLogger(__name__)
-
-=======
+
 FILE_SIZE_LIMIT = 10*(1024 ** 3)
 FILE_SIZE_LIMIT_FOR_DISPLAY = '10G'
 METADATA_STATUS_SUFFICIENT = 'Sufficient to publish or make public'
 METADATA_STATUS_INSUFFICIENT = 'Insufficient to publish or make public'
->>>>>>> c33a0379
+
+logger = logging.getLogger(__name__)
 
 def get_resource(pk):
     """
