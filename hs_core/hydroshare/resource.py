import os
import zipfile
import shutil
import logging
import string
import requests

from django.conf import settings
from django.core.exceptions import ObjectDoesNotExist
from django.core.files import File
from django.core.files.uploadedfile import UploadedFile
from django.core.exceptions import ValidationError, PermissionDenied
from django.db import transaction
from rest_framework import status

from mezzanine.generic.models import Keyword, AssignedKeyword

from hs_core.hydroshare import hs_bagit
from hs_core.models import ResourceFile
from hs_core import signals
from hs_core.hydroshare import utils
from hs_access_control.models import ResourceAccess, UserResourcePrivilege, PrivilegeCodes
from hs_labels.models import ResourceLabels


FILE_SIZE_LIMIT = 1*(1024 ** 3)
FILE_SIZE_LIMIT_FOR_DISPLAY = '1G'
METADATA_STATUS_SUFFICIENT = 'Sufficient to publish or make public'
METADATA_STATUS_INSUFFICIENT = 'Insufficient to publish or make public'

logger = logging.getLogger(__name__)


def get_resource(pk):
    """
    Retrieve a resource identified by the pid from HydroShare. The response must contain the bytes
    of the indicated resource, and the checksum of the bytes retrieved should match the checksum
    recorded in the system metadata for that resource. The bytes of the resource will be encoded as
    a zipped BagIt archive; this archive will contain resource contents as well as science metadata.
    If the resource does not exist in HydroShare, then Exceptions.NotFound must be raised. Resources
    can be any unit of content within HydroShare that has been assigned a pid.

    Parameters:    pk - Unique HydroShare identifier for the resource to be retrieved.

    Returns:    Bytes of the specified resource.

    Return Type:    OctetStream

    Raises:
    Exceptions.NotAuthorized - The user is not authorized
    Exceptions.NotFound - The resource identified by pid does not exist
    Exception.ServiceFailure - The service is unable to process the request

    Notes:
    All resources and resource versions will have a unique internal HydroShare identifier (pid). A
    DOI will be assigned to all formally published versions of a resource. For this method, passing
    in a pid (which is a HydroShare internal identifer) would return a specific resource version
    corresponding to the pid. A DOI would have to be resolved using HydroShare.resolveDOI() to get
    the pid for the resource, which could then be used with this method. The obsoletion chain will
    be contained within the system metadata for resources and so it can be traversed by
    calling HydroShare.getSystemMetadata().
    """

    # 1. Look up the resource by ID
    # 2. Check to see if a bagit file exists on IRODS for that resource
    # 3.T.1. Return the bagit file
    # 3.T.1. Return the bagit file
    # 3.F.1. look up the resource serialization (tastypie) class in the resource type map
    # 3.F.2. Serialize the resource to disk using TastyPie.
    # 3.F.3. Create a bagit file from the serialized resource.
    # 3.F.4. Return the bagit file
    return utils.get_resource_by_shortkey(pk).baseresource.bags.first()


def get_science_metadata(pk):
    """
    Describes the resource identified by the pid by returning the associated science metadata
    object. If the resource does not exist, Exceptions.NotFound must be raised.

    REST URL:  GET /scimeta/{pid}

    Parameters:    pk  - Unique HydroShare identifier for the resource whose science metadata is to
    be retrieved.

    Returns:    Science metadata document describing the resource.

    Return Type:    ScienceMetadata

    Raises:    Exceptions.NotAuthorized -  The user is not authorized
    Exceptions.NotFound  - The resource identified by pid does not exist
    Exception.ServiceFailure  - The service is unable to process the request
    """
    res = utils.get_resource_by_shortkey(pk)
    return res.metadata.get_xml()


# TODO: Incorrect implementation. Needs fixing if we ever need this api
def get_system_metadata(pk):
    """
    Describes the resource identified by the pid by returning the associated system metadata object.
    If the resource does not exist, Exceptions.NotFound must be raised.

    REST URL:  GET /sysmeta/{pid}

    Parameters:    pk - Unique HydroShare identifier for the resource whose system metadata is to be
    retrieved.

    Returns:    System metadata document describing the resource.

    Return Type:    SystemMetadata

    Raises:
        Exceptions.NotAuthorized - The user is not authorized
        Exceptions.NotFound - The resource identified by pid does not exist
        Exception.ServiceFailure - The service is unable to process the request
    """
    return utils.get_resource_by_shortkey(pk)


# TODO: Incorrect implementation. Needs fixing if we ever need this api
def get_resource_map(pk):
    """
    Describes the resource identified by the pid by returning the associated resource map document.
    If the resource does not exist, Exceptions.NotFound must be raised.

    REST URL:  GET /resourcemap/{pid}

    Parameters:    pid - Unique HydroShare identifier for the resource whose resource map is to be
    retrieved.

    Returns:    Resource map document describing the resource.

    Return Type:    ResourceMap

    Raises:
    Exceptions.NotAuthorized - The user is not authorized
    Exceptions.NotFound - The resource identified by pid does not exist
    Exception.ServiceFailure - The service is unable to process the request
    """
    return utils.get_resource_by_shortkey(pk)


def get_capabilities(pk):
    """
    Describes API services exposed for a resource.  If there are extra capabilites for a particular
    resource type over and above the standard Hydroshare API, then this API call will list these

    REST URL: GET /capabilites/{pid}

    Parameters: Unique HydroShare identifier for the resource whose capabilites are to be retrieved.

    Return Type: Capabilites

    Raises:
    Exceptions.NotAuthorized - The user is not authorized
    Exceptions.NotFound - The resource identified by pid does not exist
    Exception.ServiceFailure - The service is unable to process the request
    """
    res = utils.get_resource_by_shortkey(pk)
    return getattr(res, 'extra_capabilities', lambda: None)()


def get_resource_file(pk, filename):
    """
    Called by clients to get an individual file within a HydroShare resource.

    REST URL:  GET /resource/{pid}/files/{filename}

    Parameters:
    pid - Unique HydroShare identifier for the resource from which the file will be extracted.
    filename - The data bytes of the file that will be extracted from the resource identified by pid

    Returns: The bytes of the file extracted from the resource

    Return Type:    pid

    Raises:
    Exceptions.NotAuthorized - The user is not authorized
    Exceptions.NotFound - The resource identified does not exist or the file identified by filename
    does not exist
    Exception.ServiceFailure - The service is unable to process the request
    """
    resource = utils.get_resource_by_shortkey(pk)
    for f in ResourceFile.objects.filter(object_id=resource.id):
        if os.path.basename(f.resource_file.name) == filename:
            return f.resource_file
    else:
        raise ObjectDoesNotExist(filename)


def update_resource_file(pk, filename, f):
    """
    Called by clients to update an individual file within a HydroShare resource.

    REST URL:  PUT /resource/{pid}/files/{filename}

    Parameters:
    pid - Unique HydroShare identifier for the resource from which the file will be extracted.
    filename - The data bytes of the file that will be extracted from the resource identified by pid
    file - the data bytes of the file to update

    Returns: The bytes of the file extracted from the resource

    Return Type:    pid

    Raises:
    Exceptions.NotAuthorized - The user is not authorized
    Exceptions.NotFound - The resource identified does not exist or the file identified by filename
    does not exist
    Exception.ServiceFailure - The service is unable to process the request
    """
    resource = utils.get_resource_by_shortkey(pk)
    for rf in ResourceFile.objects.filter(object_id=resource.id):
        if os.path.basename(rf.resource_file.name) == filename:
            rf.resource_file.delete()
            rf.resource_file = File(f) if not isinstance(f, UploadedFile) else f
            rf.save()
            return rf
    else:
        raise ObjectDoesNotExist(filename)


# TODO: incorrect implementation. Needs fixing if we ever need this api
def get_revisions(pk):
    """
    Returns a list of pids for resources that are revisions of the resource identified by the
    specified pid.

    REST URL:  GET /revisions/{pid}

    Parameters:    pid - Unique HydroShare identifier for the resource whose revisions are to be
    retrieved.

    Returns: List of pids for resources that are revisions of the specified resource.

    Return Type: List of pids

    Raises:
    Exceptions.NotAuthorized - The user is not authorized
    Exceptions.NotFound - The Resource identified by pid does not exist
    Exception.ServiceFailure - The service is unable to process the request

    """
    return utils.get_resource_by_shortkey(pk).bags.all()


def get_related(pk):
    """
    Returns a list of pids for resources that are related to the resource identified by the
    specified pid.

    REST URL:  GET /related/{pid}

    Parameters:
    pid - Unique HydroShare identifier for the resource whose related resources are to be retrieved.

    Returns:    List of pids for resources that are related to the specified resource.

    Return Type:    List of pids

    Raises:
    Exceptions.NotAuthorized - The user is not authorized
    Exceptions.NotFound - The resource identified by pid does not exist
    Exception.ServiceFailure - The service is unable to process the request


    """
    raise NotImplemented()


def get_checksum(pk):
    """
    Returns a checksum for the specified resource using the MD5 algorithm. The result is used to
    determine if two instances referenced by a pid are identical.

    REST URL:  GET /checksum/{pid}

    Parameters:
    pid - Unique HydroShare identifier for the resource for which the checksum is to be returned.

    Returns:    Checksum of the resource identified by pid.

    Return Type:    Checksum

    Raises:
    Exceptions.NotAuthorized - The user is not authorized
    Exceptions.NotFound - The resource specified by pid does not exist
    Exception.ServiceFailure - The service is unable to process the request
    """
    raise NotImplementedError()


def check_resource_files(files=()):
    """
    internally used method to check whether the uploaded files are within
    the supported maximal size limit

    Parameters:
    files - list of Django File or UploadedFile objects to be attached to the resource
    Returns:    True if files are supported; otherwise, returns False
    """
    for file in files:
        if hasattr(file, '_size'):
            if file._size > FILE_SIZE_LIMIT:
                # file is greater than FILE_SIZE_LIMIT, which is not allowed
                return False
        else:
            if os.stat(file).st_size > FILE_SIZE_LIMIT:
                # file is greater than FILE_SIZE_LIMIT, which is not allowed
                return False
    return True


def check_resource_type(resource_type):
    """
    internally used method to check the resource type

    Parameters:
    resource_type: the resource type string to check
    Returns:  the resource type class matching the resource type string; if no match is found,
    returns None
    """
    for tp in utils.get_resource_types():
        if resource_type == tp.__name__:
            res_cls = tp
            break
    else:
        raise NotImplementedError("Type {resource_type} does not exist".format(
            resource_type=resource_type))
    return res_cls


def add_zip_file_contents_to_resource_async(resource, f):
    """
    Launch asynchronous celery task to add zip file contents to a resource.
    Note: will copy the zip file into a temporary space accessible to both
    the Django server and the Celery worker.
    :param resource: Resource to which file should be added
    :param f: TemporaryUploadedFile object (or object that implements temporary_file_path())
     representing a zip file whose contents are to be added to a resource.
    """
    # Add contents of zipfile asynchronously; wait 30 seconds to be "sure" that resource creation
    # has finished.
    uploaded_filepath = f.temporary_file_path()
    tmp_dir = getattr(settings, 'HYDROSHARE_SHARED_TEMP', '/shared_tmp')
    logger.debug("Copying uploaded file from {0} to {1}".format(uploaded_filepath,
                                                                tmp_dir))
    shutil.copy(uploaded_filepath, tmp_dir)
    zfile_name = os.path.join(tmp_dir, os.path.basename(uploaded_filepath))
    logger.debug("Retained upload as {0}".format(zfile_name))
    # Import here to avoid circular reference
    from hs_core.tasks import add_zip_file_contents_to_resource
    add_zip_file_contents_to_resource.apply_async((resource.short_id, zfile_name),
                                                  countdown=30)
    resource.file_unpack_status = 'Pending'
    resource.save()


def create_resource(
        resource_type, owner, title,
        edit_users=None, view_users=None, edit_groups=None, view_groups=None,
        keywords=(), metadata=None, extra_metadata=None,
        files=(), fed_res_file_names='', fed_res_path='', fed_copy_or_move=None,
        create_metadata=True,
        create_bag=True, unpack_file=False, **kwargs):
    """
    Called by a client to add a new resource to HydroShare. The caller must have authorization to
    write content to HydroShare. The pid for the resource is assigned by HydroShare upon inserting
    the resource.  The create method returns the newly-assigned pid.

    REST URL:  POST /resource

    Parameters:

    Returns:    The newly created resource

    Return Type:    BaseResource resource object

    Raises:
    Exceptions.NotAuthorized - The user is not authorized to write to HydroShare
    Exceptions.InvalidContent - The content of the resource is incomplete
    Exception.ServiceFailure - The service is unable to process the request

    Note:  The calling user will automatically be set as the owner of the created resource.

    Implementation notes:

    1. pid is called short_id.  This is because pid is a UNIX term for Process ID and could be
    confusing.

    2. return type is an instance of hs_core.models.BaseResource class. This is for efficiency in
    the native API.  The native API should return actual instance rather than IDs wherever possible
    to avoid repeated lookups in the database when they are unnecessary.

    3. resource_type is a string: see parameter list

    :param resource_type: string. the type of the resource such as GenericResource
    :param owner: email address, username, or User instance. The owner of the resource
    :param title: string. the title of the resource
    :param edit_users: list of email addresses, usernames, or User instances who will be given edit
    permissions
    :param view_users: list of email addresses, usernames, or User instances who will be given view
    permissions
    :param edit_groups: list of group names or Group instances who will be given edit permissions
    :param view_groups: list of group names or Group instances who will be given view permissions
    :param keywords: string list. list of keywords to add to the resource
    :param metadata: list of dicts containing keys (element names) and corresponding values as
    dicts { 'creator': {'name':'John Smith'}}.
    :param extra_metadata: one dict containing keys and corresponding values
    { 'Outlet Point Latitude': '40', 'Outlet Point Longitude': '-110'}.
    :param files: list of Django File or UploadedFile objects to be attached to the resource
    :param fed_res_file_names: the file names separated by comma from a federated zone to be
                               used to create the resource in the federated zone, default is empty
                               string
    :param fed_res_path: the federated zone path in the format of
    /federation_zone/home/localHydroProxy that indicate where the resource is stored, default is
    empty string
    :param fed_copy_or_move: a string value of 'copy' or 'move' indicating whether the content files
                             should be copied or moved to localHydroProxy space. default is None
    :param create_bag: whether to create a bag for the newly created resource or not. By default,
    the bag is created.
    :param unpack_file: boolean.  If files contains a single zip file, and unpack_file is True,
                        the unpacked contents of the zip file will be added to the resource instead
                        of the zip file.
    :param kwargs: extra arguments to fill in required values in AbstractResource subclasses

    :return: a new resource which is an instance of BaseResource with specificed resource_type.
    """
    with transaction.atomic():
        cls = check_resource_type(resource_type)
        owner = utils.user_from_id(owner)

        # create the resource
        resource = cls.objects.create(
            resource_type=resource_type,
            user=owner,
            creator=owner,
            title=title,
            last_changed_by=owner,
            in_menus=[],
            **kwargs
        )

        resource.resource_type = resource_type

        # by default make resource private
        resource.set_slug('resource{0}{1}'.format('/', resource.short_id))
        resource.save()

        if not metadata:
            metadata = []

        if extra_metadata is not None:
            resource.extra_metadata = extra_metadata
            resource.save()

        fed_zone_home_path = ''
        if fed_res_path:
            fed_zone_home_path = fed_res_path
            resource.resource_federation_path = fed_res_path
            resource.save()
        elif fed_res_file_names:
            fed_zone_home_path = utils.get_federated_zone_home_path(fed_res_file_names[0])
            resource.resource_federation_path = fed_zone_home_path
            resource.save()

        if len(files) == 1 and unpack_file and zipfile.is_zipfile(files[0]):
            # Add contents of zipfile as resource files asynchronously
            # Note: this is done asynchronously as unzipping may take
            # a long time (~15 seconds to many minutes).
            add_zip_file_contents_to_resource_async(resource, files[0])
        else:
            # Add resource file(s) now
            # Note: this is done synchronously as it should only take a
            # few seconds.  We may want to add the option to do this
            # asynchronously if the file size is large and would take
            # more than ~15 seconds to complete.
            add_resource_files(resource.short_id, *files, fed_res_file_names=fed_res_file_names,
                               fed_copy_or_move=fed_copy_or_move,
                               fed_zone_home_path=fed_zone_home_path)

        # by default resource is private
        resource_access = ResourceAccess(resource=resource)
        resource_access.save()
        UserResourcePrivilege(resource=resource, grantor=owner, user=owner,
                              privilege=PrivilegeCodes.OWNER).save()

        resource_labels = ResourceLabels(resource=resource)
        resource_labels.save()

        if edit_users:
            for user in edit_users:
                user = utils.user_from_id(user)
                owner.uaccess.share_resource_with_user(resource, user, PrivilegeCodes.CHANGE)

        if view_users:
            for user in view_users:
                user = utils.user_from_id(user)
                owner.uaccess.share_resource_with_user(resource, user, PrivilegeCodes.VIEW)

        if edit_groups:
            for group in edit_groups:
                group = utils.group_from_id(group)
                owner.uaccess.share_resource_with_group(resource, group, PrivilegeCodes.CHANGE)

        if view_groups:
            for group in view_groups:
                group = utils.group_from_id(group)
                owner.uaccess.share_resource_with_group(resource, group, PrivilegeCodes.VIEW)

        if create_metadata:
            # prepare default metadata
            utils.prepare_resource_default_metadata(resource=resource, metadata=metadata,
                                                    res_title=title)

            for element in metadata:
                # here k is the name of the element
                # v is a dict of all element attributes/field names and field values
                k, v = element.items()[0]
                resource.metadata.create_element(k, **v)

            for keyword in keywords:
                resource.metadata.create_element('subject', value=keyword)

            resource.title = resource.metadata.title.value
            resource.save()
        if create_bag:
            hs_bagit.create_bag(resource, fed_zone_home_path=fed_zone_home_path)
    return resource


def create_empty_resource(pk, user, action='version'):
    """
    Create a resource with empty content and empty metadata for resource versioning or copying.
    This empty resource object is then used to create metadata and content from its original
    resource. This separate routine is needed to return a new resource object to the calling
    view so that if an exception is raised, this empty resource object can be deleted for clean-up.
    Args:
        pk: the unique HydroShare identifier for the resource that is to be versioned or copied.
        user: the user who requests to create a new version for the resource or copy the resource.
        action: "version" or "copy" with default action being "version"
    Returns:
        the empty new resource that is created as an initial new version or copy for the original
        resource which is then further populated with metadata and content in a subsequent step
    """
    res = utils.get_resource_by_shortkey(pk)
    if action == 'version':
        if not user.uaccess.owns_resource(res):
            raise PermissionDenied('Only resource owners can create new versions')
    elif action == 'copy':
        # import here to avoid circular import
        from hs_core.views.utils import can_user_copy_resource
        if not user.uaccess.can_view_resource(res):
            raise PermissionDenied('You do not have permission to view this resource')
        allow_copy = can_user_copy_resource(res, user)
        if not allow_copy:
            raise PermissionDenied('The license for this resource does not permit copying')
    else:
        raise ValidationError('Input parameter error: action needs to be version or copy')

    # create the resource without files and without creating bags first
    new_resource = create_resource(
        resource_type=res.resource_type,
        owner=user,
        title=res.metadata.title.value,
        create_metadata=False,
        fed_res_path=res.resource_federation_path,
        create_bag=False
    )
    return new_resource


def copy_resource(ori_res, new_res):
    """
    Populate metadata and contents from ori_res object to new_res object to make new_res object
    as a copy of the ori_res object
    Args:
        ori_res: the original resource that is to be copied.
        new_res: the new_res to be populated with metadata and content from the original resource
        as a copy of the original resource
    Returns:
        the new resource copied from the original resource
    """

    # add files directly via irods backend file operation
    utils.copy_resource_files_and_AVUs(ori_res.short_id, new_res.short_id, set_to_private=True)

    utils.copy_and_create_metadata(ori_res, new_res)

    hs_identifier = ori_res.metadata.identifiers.all().filter(name="hydroShareIdentifier")[0]
    if hs_identifier:
        new_res.metadata.create_element('source', derived_from=hs_identifier.url)

    if ori_res.resource_type.lower() == "collectionresource":
        # clone contained_res list of original collection and add to new collection
        # note that new collection will not contain "deleted resources"
        new_res.resources = ori_res.resources.all()

    # create bag for the new resource
    hs_bagit.create_bag(new_res, ori_res.resource_federation_path)

    return new_res


def create_new_version_resource(ori_res, new_res, user):
    """
    Populate metadata and contents from ori_res object to new_res object to make new_res object as
    a new version of the ori_res object
    Args:
        ori_res: the original resource that is to be versioned.
        new_res: the new_res to be populated with metadata and content from the original resource
        to make it a new version
        user: the requesting user
    Returns:
        the new versioned resource for the original resource and thus obsolete the original resource

    """
    # newly created new resource version is private initially
    set_to_private = False
    if ori_res.raccess.public:
        set_to_private = True

    # add files directly via irods backend file operation
    utils.copy_resource_files_and_AVUs(ori_res.short_id, new_res.short_id, set_to_private)

    # copy metadata from source resource to target new-versioned resource except three elements
    utils.copy_and_create_metadata(ori_res, new_res)

    # add or update Relation element to link source and target resources
    hs_identifier = new_res.metadata.identifiers.all().filter(name="hydroShareIdentifier")[0]
    ori_res.metadata.create_element('relation', type='isReplacedBy', value=hs_identifier.url)

    if new_res.metadata.relations.all().filter(type='isVersionOf').exists():
        # the original resource is already a versioned resource, and its isVersionOf relation
        # element is copied over to this new version resource, needs to delete this element so
        # it can be created to link to its original resource correctly
        eid = new_res.metadata.relations.all().filter(type='isVersionOf').first().id
        new_res.metadata.delete_element('relation', eid)

    hs_identifier = ori_res.metadata.identifiers.all().filter(name="hydroShareIdentifier")[0]
    new_res.metadata.create_element('relation', type='isVersionOf', value=hs_identifier.url)

    if ori_res.resource_type.lower() == "collectionresource":
        # clone contained_res list of original collection and add to new collection
        # note that new version collection will not contain "deleted resources"
        new_res.resources = ori_res.resources.all()

    # create bag for the new resource
    hs_bagit.create_bag(new_res, ori_res.resource_federation_path)

<<<<<<< HEAD
    # since an isReplaceBy relation element is added to original resource, needs to call resource_modified() for original resource
    utils.resource_modified(ori_res, user, overwrite_bag=False)
    # if everything goes well up to this point, set original resource to be immutable so that obsoleted resources cannot be modified from REST API
=======
    # since an isReplaceBy relation element is added to original resource, needs to call
    # resource_modified() for original resource
    utils.resource_modified(ori_res, user)
    # if everything goes well up to this point, set original resource to be immutable so that
    # obsoleted resources cannot be modified from REST API
>>>>>>> 4470a2e5
    ori_res.raccess.immutable = True
    ori_res.raccess.save()
    return new_res


# TODO: This is not used anywhere except in a skipped unit test - if need to be used then new access
# rules need to apply
def update_resource(
        pk,
        edit_users=None, view_users=None, edit_groups=None, view_groups=None,
        keywords=(), metadata=None,
        *files, **kwargs):
    """
    Called by clients to update a resource in HydroShare.

    REST URL:  PUT /resource/{pid}

    Parameters:
    pid - Unique HydroShare identifier for the resource that is to be updated.

    resource - data bytes of the resource that will update the existing resource identified by pid

    Returns:   The pid assigned to the updated resource

    Return Type:    pid

    Raises:
    Exceptions.NotAuthorized - The user is not authorized
    Exceptions.InvalidContent - The content of the resource is incomplete
    Exception.ServiceFailure - The service is unable to process the request

    Notes:
    For mutable resources (resources that have not been formally published), the update overwrites
    existing data and metadata using the resource that is passed to this method. If a user wants to
    create a copy or modified version of a mutable resource this should be done using
    HydroShare.createResource().

    For immutable resources (formally published resources), this method creates a new resource that
    is a new version of
    formally published resource. HydroShare will record the update by storing the
    SystemMetadata.obsoletes and SystemMetadata.obsoletedBy fields for the respective resources in
    their system metadata.HydroShare MUST check or set the values of SystemMetadata.obsoletes and
    SystemMetadata.obsoletedBy so that they accurately represent the relationship between the new
    and old objects. HydroShare MUST also set SystemMetadata.dateSysMetadataModified. The modified
    system metadata entries must then be available in HydroShare.listObjects() to ensure that any
    cataloging systems pick up the changes when filtering on SystmeMetadata.dateSysMetadataModified.
    A formally published resource can only be obsoleted by one newer version. Once a resource is
    obsoleted, no other resources can obsolete it.
    """
    resource = utils.get_resource_by_shortkey(pk)

    if files:
        ResourceFile.objects.filter(object_id=resource.id).delete()
        for file in files:
            ResourceFile.objects.create(
                content_object=resource,
                resource_file=File(file) if not isinstance(file, UploadedFile) else file
            )

    if 'owner' in kwargs:
        owner = utils.user_from_id(kwargs['owner'])
        resource.owners.add(owner)

    if edit_users:
        resource.edit_users.clear()
        for user in edit_users:
            user = utils.user_from_id(user)
            resource.edit_users.add(user)
            resource.view_users.add(user)

    if view_users:
        resource.view_users.clear()
        for user in view_users:
            user = utils.user_from_id(user)
            resource.view_users.add(user)

    if edit_groups:
        resource.edit_groups.clear()
        for group in edit_groups:
            group = utils.group_from_id(group)
            resource.edit_groups.add(group)
            resource.view_groups.add(group)

    if view_groups:
        resource.edit_groups.clear()
        for group in view_groups:
            group = utils.group_from_id(group)
            resource.view_groups.add(group)

    if keywords:
        AssignedKeyword.objects.filter(object_pk=resource.id).delete()
        ks = [Keyword.objects.get_or_create(title=k) for k in keywords]
        ks = zip(*ks)[0]  # ignore whether something was created or not.  zip is its own inverse

        for k in ks:
            AssignedKeyword.objects.create(content_object=resource, keyword=k)

    # for creating metadata elements based on the new metadata implementation
    if metadata:
        resource.metadata.update(metadata)

    return resource


def add_resource_files(pk, *files, **kwargs):
    """
    Called by clients to update a resource in HydroShare by adding a single file.

    REST URL:  PUT /resource/{pid}/files/{file}

    Parameters:
    pid - Unique HydroShare identifier for the resource that is to be updated.
    files - A list of file-like objects representing files that will be added
    to the existing resource identified by pid

    Returns:    The pid assigned to the updated resource

    Return Type:    pid

    Raises:
    Exceptions.NotAuthorized - The user is not authorized
    Exceptions.InvalidContent - The content of the file is invalid
    Exception.ServiceFailure - The service is unable to process the request

    Notes:
    For mutable resources (resources not formally published), the update adds the file that is
    passed to this method to the resource. For immutable resources (formally published resources),
    this method creates a new resource that is a new version of the formally published resource.
    HydroShare will record the update by storing the SystemMetadata.obsoletes and
    SystemMetadata.obsoletedBy fields for the respective resources in their system metadata
    HydroShare MUST check or set the values of SystemMetadata.obsoletes and
    SystemMetadata.obsoletedBy so that they accurately represent the relationship between the new
    and old objects. HydroShare MUST also set SystemMetadata.dateSysMetadataModified. The modified
    system metadata entries must then be available in HydroShare.listObjects() to ensure that any
    cataloging systems pick up the changes when filtering on SystmeMetadata.dateSysMetadataModified.
    A formally published resource can only be obsoleted by one newer version. Once a resource is
    obsoleted, no other resources can obsolete it.

    """
    resource = utils.get_resource_by_shortkey(pk)
    fed_res_file_names = kwargs.pop('fed_res_file_names', '')
    ret = []
    fed_zone_home_path = kwargs.pop('fed_zone_home_path', '')
    # for adding files to existing resources, the default action is copy
    fed_copy_or_move = kwargs.pop('fed_copy_or_move', 'copy')
    folder = kwargs.pop('folder', None)

    for f in files:
        if fed_zone_home_path:
            # user has selected files from a federated iRODS zone, so files uploaded from local disk
            # need to be stored to the federated iRODS zone rather than HydroShare zone as well
            # TODO: why do we allow the federation prefix to vary in this statement?
            ret.append(utils.add_file_to_resource(resource, f, folder=folder,
                                                  fed_res_file_name_or_path=fed_zone_home_path))
        elif resource.resource_federation_path:
            # file needs to be added to a resource in a federated zone
            # TODO: why do we allow the federation prefix to vary in this statement?
            ret.append(utils.add_file_to_resource(
                resource, f, folder=folder,
                fed_res_file_name_or_path=resource.resource_federation_path))
        else:
            ret.append(utils.add_file_to_resource(resource, f, folder=folder))
    if fed_res_file_names:
        if isinstance(fed_res_file_names, basestring):
            ifnames = string.split(fed_res_file_names, ',')
        elif isinstance(fed_res_file_names, list):
            ifnames = fed_res_file_names
        else:
            return ret
        for ifname in ifnames:
            ret.append(utils.add_file_to_resource(resource, None, folder=folder,
                                                  fed_res_file_name_or_path=ifname,
                                                  fed_copy_or_move=fed_copy_or_move))
    if not ret:
        # no file has been added, make sure data/contents directory exists if no file is added
        utils.create_empty_contents_directory(resource)
    return ret


def update_science_metadata(pk, metadata):
    """
    Updates science metadata for a resource

    Args:
        pk: Unique HydroShare identifier for the resource for which science metadata needs to be
        updated.
        metadata: a list of dictionary items containing data for each metadata element that needs to
        be updated
        example metadata format:
        [
            {'title': {'value': 'Updated Resource Title'}},
            {'description': {'abstract': 'Updated Resource Abstract'}},
            {'date': {'type': 'valid', 'start_date': '1/26/2016', 'end_date': '12/31/2016'}},
            {'creator': {'name': 'John Smith', 'email': 'jsmith@gmail.com'}},
            {'creator': {'name': 'Lisa Molley', 'email': 'lmolley@gmail.com'}},
            {'contributor': {'name': 'Kelvin Marshal', 'email': 'kmarshal@yahoo.com',
                             'organization': 'Utah State University',
                             'profile_links': [{'type': 'yahooProfile', 'url':
                             'http://yahoo.com/LH001'}]}},
            {'coverage': {'type': 'period', 'value': {'name': 'Name for period coverage',
                                                      'start': '1/1/2000',
                                                      'end': '12/12/2012'}}},
            {'coverage': {'type': 'point', 'value': {'name': 'Name for point coverage', 'east':
                                                     '56.45678',
                                                     'north': '12.6789', 'units': 'decimal deg'}}},
            {'identifier': {'name': 'someIdentifier', 'url': "http://some.org/001"}},
            {'language': {'code': 'fre'}},
            {'relation': {'type': 'isPartOf', 'value': 'http://hydroshare.org/resource/001'}},
            {'rights': {'statement': 'This is the rights statement for this resource',
                        'url': 'http://rights.ord/001'}},
            {'source': {'derived_from': 'http://hydroshare.org/resource/0001'}},
            {'subject': {'value': 'sub-1'}},
            {'subject': {'value': 'sub-2'}},
        ]

    Returns:
    """

    resource = utils.get_resource_by_shortkey(pk)
    resource.metadata.update(metadata)


def delete_resource(pk):
    """
    Deletes a resource managed by HydroShare. The caller must be an owner of the resource or an
    administrator to perform this function. The operation removes the resource from further
    interaction with HydroShare services and interfaces. The implementation may delete the resource
    bytes, and should do so since a delete operation may be in response to a problem with the
    resource (e.g., it contains malicious content, is inappropriate, or is subject to a legal
    request). If the resource does not exist, the Exceptions.NotFound exception is raised.

    REST URL:  DELETE /resource/{pid}

    Parameters:
    pid - The unique HydroShare identifier of the resource to be deleted

    Returns:
    The pid of the resource that was deleted

    Return Type:    pid

    Raises:
    Exceptions.NotAuthorized - The user is not authorized
    Exceptions.NotFound - The resource identified by pid does not exist
    Exception.ServiceFailure - The service is unable to process the request

    Note:  Only HydroShare administrators will be able to delete formally published resour
    """
    # utils.get_resource_by_shortkey(pk).delete()
    res = utils.get_resource_by_shortkey(pk)

    if res.metadata.relations.all().filter(type='isReplacedBy').exists():
        raise ValidationError('An obsoleted resource in the middle of the obsolescence chain '
                              'cannot be deleted.')

    # when the most recent version of a resource in an obsolescence chain is deleted, the previous
    # version in the chain needs to be set as the "active" version by deleting "isReplacedBy"
    # relation element
    if res.metadata.relations.all().filter(type='isVersionOf').exists():
        is_version_of_res_link = \
            res.metadata.relations.all().filter(type='isVersionOf').first().value
        idx = is_version_of_res_link.rindex('/')
        if idx == -1:
            obsolete_res_id = is_version_of_res_link
        else:
            obsolete_res_id = is_version_of_res_link[idx+1:]
        obsolete_res = utils.get_resource_by_shortkey(obsolete_res_id)
        if obsolete_res.metadata.relations.all().filter(type='isReplacedBy').exists():
            eid = obsolete_res.metadata.relations.all().filter(type='isReplacedBy').first().id
            obsolete_res.metadata.delete_element('relation', eid)
            # also make this obsoleted resource editable now that it becomes the latest version
            obsolete_res.raccess.immutable = False
            obsolete_res.raccess.save()
    res.delete()
    return pk


def get_resource_file_name(f):
    '''
    get the file name of a specific ResourceFile object f
    Args:
        f: the ResourceFile object to return name for
    Returns:
        the file name of the ResourceFile object f
    '''
    if f.resource_file:
        # file was originally from local disk, and is currently stored in irods hydroshare zone
        res_fname = f.resource_file.name
    elif f.fed_resource_file:
        # file was originally from local disk, but is currently stored in federated irods zone
        res_fname = f.fed_resource_file.name
    else:
        # file was originally from federated irods zone, and is currently stored in the
        # same federated irods zone
        res_fname = f.fed_resource_file_name_or_path
    return res_fname


def delete_resource_file_only(resource, f):
    '''
    Delete the single resource file f from the resource without sending signals and
    without deleting related metadata element. This function is called by delete_resource_file()
    function as well as from pre-delete signal handler for specific resource types
    (e.g., netCDF, raster, and feature) where when one resource file is deleted,
    some other resource files needs to be deleted as well.
    Args:
        resource: the resource from which the file f is to be deleted
        f: the ResourceFile object to be deleted
    Returns: file name that has been deleted
    '''
    fed_path = resource.resource_federation_path
    if fed_path:
        if f.fed_resource_file:
            # file was originally from local disk, but is currently stored in federated irods zone
            file_name = f.fed_resource_file.name
            f.fed_resource_file.delete()
        elif f.fed_resource_file_name_or_path:
            # file was originally from federated irods zone, and is currently stored in the
            # same federated irods zone
            file_name = os.path.join(fed_path, resource.short_id, f.fed_resource_file_name_or_path)
            utils.delete_fed_zone_file(file_name)
    else:
        # file was originally from local disk, and is currently stored in main irods hydroshare zone
        file_name = f.resource_file.name
        f.resource_file.delete()
    f.delete()
    return file_name


def delete_format_metadata_after_delete_file(resource, file_name):
    """
    delete format metadata as appropriate after a file is deleted.
    :param resource: BaseResource object representing a HydroShare resource
    :param file_name: the file name to be deleted
    :return:
    """
    delete_file_mime_type = utils.get_file_mime_type(file_name)
    delete_file_extension = os.path.splitext(file_name)[1]

    # if there is no other resource file with the same extension as the
    # file just deleted then delete the matching format metadata element for the resource
    resource_file_extensions = [os.path.splitext(get_resource_file_name(f))[1] for f in
                                resource.files.all()]
    if delete_file_extension not in resource_file_extensions:
        format_element = resource.metadata.formats.filter(value=delete_file_mime_type).first()
        if format_element:
            resource.metadata.delete_element(format_element.term, format_element.id)


<<<<<<< HEAD
def delete_resource_file(pk, filename_or_id, user, delete_logical_file=True):
=======
def filter_condition(filename_or_id, fed_path, fl):
    """
    Converted lambda defintion of filter_condition into def to conform to pep8 E731 rule: do not
    assign a lambda expression, use a def
    :param filename_or_id: passed in filename_or id as the filter
    :param fed_path: resource federation path
    :param fl: the ResourceFile object to filter against
    :return: boolean indicating whether fl conforms to filename_or_id
    """
    try:
        file_id = int(filename_or_id)
        return fl.id == file_id
    except ValueError:
        if fed_path:
            return os.path.basename(fl.fed_resource_file_name_or_path) == filename_or_id \
                if fl.fed_resource_file_name_or_path else \
                os.path.basename(fl.fed_resource_file.name) == filename_or_id \
                if fl.fed_resource_file else False
        else:
            return os.path.basename(fl.resource_file.name) == filename_or_id


def delete_resource_file(pk, filename_or_id, user):
>>>>>>> 4470a2e5
    """
    Deletes an individual file from a HydroShare resource. If the file does not exist,
    the Exceptions.NotFound exception is raised.

    REST URL:  DELETE /resource/{pid}/files/{filename}

    Parameters:
    pk - The unique HydroShare identifier for the resource from which the file will be deleted
    filename - Name of the file to be deleted from the resource
    user - requesting user
    delete_logical_file - If True then the ResourceFile object to be deleted if it is part of a
    LogicalFile object then the LogicalFile object will be deleted which deletes all associated
    ResourceFile objects and file type metadata objects.

    Returns:    The pid of the resource from which the file was deleted

    Return Type:    pid

    Raises:
    Exceptions.NotAuthorized - The user is not authorized
    Exceptions.NotFound - The resource identified by pid does not exist or the file identified by
    file does not exist
    Exception.ServiceFailure - The service is unable to process the request

    Note:  For mutable resources (resources that have not been formally published), this method
    modifies the resource by deleting the file. For immutable resources (formally published
    resources), this method creates a new resource that is a new version of the formally published
    resource. HydroShare will record the update by storing the SystemMetadata.obsoletes and
    SystemMetadata.obsoletedBy fields for the respective resources in their system metadata
    HydroShare MUST check or set the values of SystemMetadata.obsoletes and
    SystemMetadata.obsoletedBy so that they accurately represent the relationship between the new
    and old objects. HydroShare MUST also set SystemMetadata.dateSysMetadataModified.
    The modified system metadata entries must then be available in HydroShare.listObjects() to
    ensure that any cataloging systems pick up the changes when filtering on
    SystmeMetadata.dateSysMetadataModified. A formally published resource can only be obsoleted by
    one newer version. Once a resource is obsoleted, no other resources can obsolete it.
    """
    resource = utils.get_resource_by_shortkey(pk)
    res_cls = resource.__class__
    fed_path = resource.resource_federation_path

    for f in ResourceFile.objects.filter(object_id=resource.id):
<<<<<<< HEAD
        if filter_condition(f):
            if delete_logical_file:
                if f.logical_file is not None:
                    # logical_delete() calls this function (delete_resource_file())
                    # to delete each of its contained ResourceFile objects
                    f.logical_file.logical_delete(user)
                    return filename_or_id
=======
        if filter_condition(filename_or_id, fed_path, f):
>>>>>>> 4470a2e5
            # send signal
            signals.pre_delete_file_from_resource.send(sender=res_cls, file=f, resource=resource,
                                                       user=user)
            file_name = delete_resource_file_only(resource, f)

            delete_format_metadata_after_delete_file(resource, file_name)
            break
    else:
        raise ObjectDoesNotExist(filename_or_id)

    if resource.raccess.public or resource.raccess.discoverable:
        if not resource.can_be_public_or_discoverable:
            resource.raccess.public = False
            resource.raccess.discoverable = False
            resource.raccess.save()

    signals.post_delete_file_from_resource.send(sender=res_cls, resource=resource)
    # generate bag
    utils.resource_modified(resource, user, overwrite_bag=False)

    return filename_or_id


def get_resource_doi(res_id, flag=''):
    doi_str = "http://dx.doi.org/10.4211/hs.{shortkey}".format(shortkey=res_id)
    if flag:
        return "{doi}{append_flag}".format(doi=doi_str, append_flag=flag)
    else:
        return doi_str


def get_activated_doi(doi):
    """
    Get activated DOI with flags removed. The following two flags are appended
    to the DOI string to indicate publication status for internal use:
    'pending' flag indicates the metadata deposition with CrossRef succeeds, but
     pending activation with CrossRef for DOI to take effect.
    'failure' flag indicates the metadata deposition failed with CrossRef due to
    network or system issues with CrossRef

    Args:
        doi: the DOI string with possible status flags appended

    Returns:
        the activated DOI with all flags removed if any
    """
    idx1 = doi.find('pending')
    idx2 = doi.find('failure')
    if idx1 >= 0:
        return doi[:idx1]
    elif idx2 >= 0:
        return doi[:idx2]
    else:
        return doi


def get_crossref_url():
    main_url = 'https://test.crossref.org/'
    if not settings.USE_CROSSREF_TEST:
        main_url = 'https://doi.crossref.org/'
    return main_url


def deposit_res_metadata_with_crossref(res):
    """
    Deposit resource metadata with CrossRef DOI registration agency.
    Args:
        res: the resource object with its metadata to be deposited for publication

    Returns:
        response returned for the metadata deposition request from CrossRef

    """
    xml_file_name = '{uuid}_deposit_metadata.xml'.format(uuid=res.short_id)
    # using HTTP to POST deposit xml file to crossref
    post_data = {
        'operation': 'doMDUpload',
        'login_id': settings.CROSSREF_LOGIN_ID,
        'login_passwd': settings.CROSSREF_LOGIN_PWD
    }
    files = {'file': (xml_file_name, res.get_crossref_deposit_xml())}
    # exceptions will be raised if POST request fails
    main_url = get_crossref_url()
    post_url = '{MAIN_URL}servlet/deposit'.format(MAIN_URL=main_url)
    response = requests.post(post_url, data=post_data, files=files)
    return response


def publish_resource(user, pk):
    """
    Formally publishes a resource in HydroShare. Triggers the creation of a DOI for the resource,
    and triggers the exposure of the resource to the HydroShare DataONE Member Node. The user must
    be an owner of a resource or an adminstrator to perform this action.

    Parameters:
        user - requesting user to publish the resource who must be one of the owners of the resource
        pid - Unique HydroShare identifier for the resource to be formally published.

    Returns:    The pid of the resource that was published

    Return Type:    pid

    Raises:
    Exceptions.NotAuthorized - The user is not authorized
    Exceptions.NotFound - The resource identified by pid does not exist
    Exception.ServiceFailure - The service is unable to process the request
    and other general exceptions

    Note:  This is different than just giving public access to a resource via access control rule
    """
    resource = utils.get_resource_by_shortkey(pk)

    if not resource.can_be_published():
        raise ValidationError("This resource cannot be published since it does not have required "
                              "metadata or content files or this resource type is not allowed "
                              "for publication.")

    # append pending to the doi field to indicate DOI is not activated yet. Upon successful
    # activation, "pending" will be removed from DOI field
    resource.doi = get_resource_doi(pk, 'pending')
    resource.save()

    response = deposit_res_metadata_with_crossref(resource)
    if not response.status_code == status.HTTP_200_OK:
        # resource metadata deposition failed from CrossRef - set failure flag to be retried in a
        # crontab celery task
        resource.doi = get_resource_doi(pk, 'failure')
        resource.save()

    resource.raccess.public = True
    resource.raccess.immutable = True
    resource.raccess.shareable = False
    resource.raccess.published = True
    resource.raccess.save()

    # change "Publisher" element of science metadata to CUAHSI
    md_args = {'name': 'Consortium of Universities for the Advancement of Hydrologic Science, '
                       'Inc. (CUAHSI)',
               'url': 'https://www.cuahsi.org'}
    resource.metadata.create_element('Publisher', **md_args)

    # create published date
    resource.metadata.create_element('date', type='published', start_date=resource.updated)

    # add doi to "Identifier" element of science metadata
    md_args = {'name': 'doi',
               'url': get_activated_doi(resource.doi)}
    resource.metadata.create_element('Identifier', **md_args)

    utils.resource_modified(resource, user, overwrite_bag=False)

    return pk


def resolve_doi(doi):
    """
    Takes as input a DOI and returns the internal HydroShare identifier (pid) for a resource.
    This method will be used to get the HydroShare pid for a resource identified by a doi for
    further operations using the web service API.

    REST URL:  GET /resolveDOI/{doi}

    Parameters:    doi - A doi assigned to a resource in HydroShare.

    Returns:    The pid of the resource that was published

    Return Type:    pid

    Raises:
    Exceptions.NotAuthorized - The user is not authorized
    Exceptions.NotFound - The resource identified by pid does not exist
    Exception.ServiceFailure - The service is unable to process the request

    Note:  All HydroShare methods (except this one) will use HydroShare internal identifiers
    (pids). This method exists so that a program can resolve the pid for a DOI.
    """
    return utils.get_resource_by_doi(doi).short_id


def create_metadata_element(resource_short_id, element_model_name, **kwargs):
    """
    Creates a specific type of metadata element for a given resource

    :param resource_short_id: id of the resource for which a metadata element needs to be created
    :param element_model_name: metadata element name (e.g., creator)
    :param kwargs: metadata element attribute name/value pairs for all those attributes that
    require a value
    :return:
    """
    res = utils.get_resource_by_shortkey(resource_short_id)
    res.metadata.create_element(element_model_name, **kwargs)


def update_metadata_element(resource_short_id, element_model_name, element_id, **kwargs):
    """
    Updates the data associated with a metadata element for a specified resource

    :param resource_short_id: id of the resource for which a metadata element needs to be updated
    :param element_model_name: metadata element name (e.g., creator)
    :param element_id: id of the metadata element to be updated
    :param kwargs: metadata element attribute name/value pairs for all those attributes that need
    update
    :return:
    """
    res = utils.get_resource_by_shortkey(resource_short_id)
    res.metadata.update_element(element_model_name, element_id, **kwargs)


def delete_metadata_element(resource_short_id, element_model_name, element_id):
    """
    Deletes a specific type of metadata element for a specified resource

    :param resource_short_id: id of the resource for which metadata element to be deleted
    :param element_model_name: metadata element name (e.g., creator)
    :param element_id: id of the metadata element to be deleted
    :return:
    """
    res = utils.get_resource_by_shortkey(resource_short_id)
    res.metadata.delete_element(element_model_name, element_id)


def get_science_metadata_xml(resource_short_id):
    """
    Gets science metadata as an xml string for a specified resource

    :param resource_short_id: id of the resource
    :return: science metadata as an xml string
    """
    res = utils.get_resource_by_shortkey(resource_short_id)
    return res.metadata.get_xml()<|MERGE_RESOLUTION|>--- conflicted
+++ resolved
@@ -648,17 +648,11 @@
     # create bag for the new resource
     hs_bagit.create_bag(new_res, ori_res.resource_federation_path)
 
-<<<<<<< HEAD
-    # since an isReplaceBy relation element is added to original resource, needs to call resource_modified() for original resource
-    utils.resource_modified(ori_res, user, overwrite_bag=False)
-    # if everything goes well up to this point, set original resource to be immutable so that obsoleted resources cannot be modified from REST API
-=======
     # since an isReplaceBy relation element is added to original resource, needs to call
     # resource_modified() for original resource
-    utils.resource_modified(ori_res, user)
+    utils.resource_modified(ori_res, user, overwrite_bag=False)
     # if everything goes well up to this point, set original resource to be immutable so that
     # obsoleted resources cannot be modified from REST API
->>>>>>> 4470a2e5
     ori_res.raccess.immutable = True
     ori_res.raccess.save()
     return new_res
@@ -1008,9 +1002,6 @@
             resource.metadata.delete_element(format_element.term, format_element.id)
 
 
-<<<<<<< HEAD
-def delete_resource_file(pk, filename_or_id, user, delete_logical_file=True):
-=======
 def filter_condition(filename_or_id, fed_path, fl):
     """
     Converted lambda defintion of filter_condition into def to conform to pep8 E731 rule: do not
@@ -1033,8 +1024,7 @@
             return os.path.basename(fl.resource_file.name) == filename_or_id
 
 
-def delete_resource_file(pk, filename_or_id, user):
->>>>>>> 4470a2e5
+def delete_resource_file(pk, filename_or_id, user, delete_logical_file=True):
     """
     Deletes an individual file from a HydroShare resource. If the file does not exist,
     the Exceptions.NotFound exception is raised.
@@ -1077,17 +1067,13 @@
     fed_path = resource.resource_federation_path
 
     for f in ResourceFile.objects.filter(object_id=resource.id):
-<<<<<<< HEAD
-        if filter_condition(f):
+        if filter_condition(filename_or_id, fed_path, f):
             if delete_logical_file:
                 if f.logical_file is not None:
                     # logical_delete() calls this function (delete_resource_file())
                     # to delete each of its contained ResourceFile objects
                     f.logical_file.logical_delete(user)
                     return filename_or_id
-=======
-        if filter_condition(filename_or_id, fed_path, f):
->>>>>>> 4470a2e5
             # send signal
             signals.pre_delete_file_from_resource.send(sender=res_cls, file=f, resource=resource,
                                                        user=user)
