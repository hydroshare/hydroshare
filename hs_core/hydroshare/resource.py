--- conflicted
+++ resolved
@@ -368,13 +368,8 @@
         resource.resource_type = resource_type
 
         # by default make resource private
-<<<<<<< HEAD
-        resource.public = False
-        resource.discoverable = False
-=======
         #resource.content_model = "baseresource"
         resource.set_slug('resource{0}{1}'.format('/', resource.short_id))
->>>>>>> 6d9afdbb
         resource.save()
 
         if not metadata:
