--- conflicted
+++ resolved
@@ -127,11 +127,7 @@
     username: the name of the user that needs to update quota usage for.
     :return: raise ValidationError if quota cannot be updated.
     """
-<<<<<<< HEAD
-    from hs_core.tasks import send_user_notification_at_quota_grace_start
-=======
     from hs_core import tasks
->>>>>>> 269767fd
     hs_internal_zone = "hydroshare"
     uq = UserQuota.objects.filter(user__username=username, zone=hs_internal_zone).first()
     if uq is None:
@@ -143,28 +139,14 @@
     uz, dz = get_quota_usage_from_irods(username, raise_on_error=False)
 
     # subtract out published resources from the datazone
-<<<<<<< HEAD
-    quota_data = get_quota_data(uq)
-    qmsg = quota_data["qmsg"]
-=======
     original_quota_data = get_quota_data(uq)
     qmsg = original_quota_data["qmsg"]
->>>>>>> 269767fd
     published_percent = qmsg.published_resource_percent
     user = User.objects.get(username=username)
     published_size = get_storage_usage(user, flag="published")
     dz -= published_size * (1 - published_percent)
     uq.update_used_value(uz, dz)
 
-<<<<<<< HEAD
-    if quota_data["enforce_quota"]:
-        # if enforcing quota, take steps to send messages
-        percent = quota_data["percent"]
-        if percent < qmsg.soft_limit_percent:
-            # No need for further action
-            return
-        quota_status = quota_data["status"]
-=======
     if original_quota_data["enforce_quota"]:
         updated_quota_data = get_quota_data(uq)
         # if enforcing quota, take steps to send messages
@@ -172,18 +154,13 @@
         if percent < qmsg.soft_limit_percent:
             # No need for further action
             return
->>>>>>> 269767fd
         today = datetime.date.today()
         if percent >= qmsg.soft_limit_percent:
             if percent >= 100 and percent < qmsg.hard_limit_percent:
                 if not uq.grace_period_ends:
                     # triggers grace period counting
                     uq.grace_period_ends = today + datetime.timedelta(days=qmsg.grace_period)
-<<<<<<< HEAD
-                    send_user_notification_at_quota_grace_start(user.pk)
-=======
                     tasks.send_user_notification_at_quota_grace_start.apply_async((user.pk))
->>>>>>> 269767fd
             elif percent >= qmsg.hard_limit_percent:
                 # reset grace period when user quota exceeds hard limit
                 uq.grace_period_ends = None
@@ -193,21 +170,6 @@
                 # reset grace period now that the user is below quota soft limit
                 uq.grace_period_ends = None
                 uq.save()
-<<<<<<< HEAD
-        # TODO #5329 implement toggle userzone
-        if quota_status == QuotaStatus.ENFORCEMENT:
-            # quota needs to be enforced
-            pass
-        elif quota_status == QuotaStatus.GRACE_PERIOD:
-            # quota is in grace period
-            pass
-        elif quota_status == QuotaStatus.WARNING:
-            # return quota warning message
-            pass
-        elif quota_status == QuotaStatus.INFO:
-            # return quota informational message
-            pass
-=======
         updated_quota_status = updated_quota_data["status"]
         original_quota_status = original_quota_data["status"]
         if original_quota_status == QuotaStatus.ENFORCEMENT and updated_quota_status == QuotaStatus.ENFORCEMENT:
@@ -229,7 +191,6 @@
                 """
             if message:
                 tasks.notify_increased_usage_during_quota_enforcement.apply_async((user, message))
->>>>>>> 269767fd
 
 
 def res_has_web_reference(res):
