--- conflicted
+++ resolved
@@ -15,6 +15,13 @@
 from django.db import transaction
 from rest_framework import status
 
+from hs_core.hydroshare import hs_bagit
+from hs_core.models import ResourceFile
+from hs_core import signals
+from hs_core.hydroshare import utils
+from hs_access_control.models import ResourceAccess, UserResourcePrivilege, PrivilegeCodes
+from hs_labels.models import ResourceLabels
+from theme.models import UserQuota, QuotaMessage
 from django_irods.icommands import SessionException
 from django_irods.storage import IrodsStorage
 from hs_access_control.models import (PrivilegeCodes, ResourceAccess,
@@ -24,14 +31,7 @@
 from hs_core.hydroshare import hs_bagit, utils
 from hs_core.models import ResourceFile
 from hs_labels.models import ResourceLabels
-<<<<<<< HEAD
-from theme.models import UserQuota, QuotaMessage
-from django_irods.icommands import SessionException
-from django_irods.storage import IrodsStorage
-
-=======
 from theme.models import UserQuota
->>>>>>> 0a5b64cf
 
 FILE_SIZE_LIMIT = 1 * (1024 ** 3)
 FILE_SIZE_LIMIT_FOR_DISPLAY = '1G'
