--- conflicted
+++ resolved
@@ -751,15 +751,8 @@
             dir_name = os.path.dirname(full_path)
             base_dir = full_dir if full_dir is not None else ''
             dir_name = dir_name if dir_name is not None else ''
-<<<<<<< HEAD
-            if dir_name:
-                full_dir = os.path.join(base_dir, dir_name)
-            else:
-                full_dir = base_dir
-=======
             # if dir_name is empty it will add a trailing slash
             full_dir = os.path.join(base_dir, dir_name) if dir_name else base_dir
->>>>>>> 595a8385
         if full_dir:
             new_folders.add(full_dir)
             ret.append(utils.add_file_to_resource(resource, f, folder=full_dir))
