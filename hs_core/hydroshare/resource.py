--- conflicted
+++ resolved
@@ -348,12 +348,11 @@
 def create_resource(
         resource_type, owner, title,
         edit_users=None, view_users=None, edit_groups=None, view_groups=None,
-<<<<<<< HEAD
-        keywords=(), metadata=None, files=(), create_metadata=True, create_bag=True, **kwargs):
-=======
         keywords=(), metadata=None, content=None,
-        files=(), res_type_cls=None, resource=None, unpack_file=False, **kwargs):
->>>>>>> d155ea33
+        files=(), create_metadata=True,
+        create_bag=True, unpack_file=False, **kwargs):
+
+
     """
     Called by a client to add a new resource to HydroShare. The caller must have authorization to write content to
     HydroShare. The pid for the resource is assigned by HydroShare upon inserting the resource.  The create method
@@ -394,12 +393,9 @@
     :param keywords: string list. list of keywords to add to the resource
     :param metadata: list of dicts containing keys (element names) and corresponding values as dicts { 'creator': {'name':'John Smith'}}.
     :param files: list of Django File or UploadedFile objects to be attached to the resource
-<<<<<<< HEAD
     :param create_bag: whether to create a bag for the newly created resource or not. By default, the bag is created.
-=======
     :param unpack_file: boolean.  If files contains a single zip file, and unpack_file is True,
-    the unpacked contents of the zip file will be added to the resource instead of the zip file.
->>>>>>> d155ea33
+                        the unpacked contents of the zip file will be added to the resource instead of the zip file.
     :param kwargs: extra arguments to fill in required values in AbstractResource subclasses
 
     :return: a new resource which is an instance of BaseResource with specificed resource_type.
