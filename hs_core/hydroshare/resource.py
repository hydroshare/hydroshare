--- conflicted
+++ resolved
@@ -772,25 +772,7 @@
         utils.create_empty_contents_directory(resource)
     else:
         if resource.resource_type == "CompositeResource" and auto_aggregate:
-<<<<<<< HEAD
-            from hs_file_types.utils import set_logical_file_type
-            # check folders for aggregations
-            for fol in new_folders:
-                folder = os.path.join(resource.file_path, fol)
-                agg_type = resource.get_folder_aggregation_type_to_set(folder)
-                if agg_type and agg_type != "FileSetLogicalFile":
-                    agg_type = agg_type.replace('LogicalFile', '')
-                    set_logical_file_type(res=resource, user=None, file_id=None,
-                                          hs_file_type=agg_type, folder_path=fol,
-                                          fail_feedback=False)
-            # check files for aggregation
-            for res_file in ret:
-                if not res_file.has_logical_file or res_file.logical_file.is_fileset:
-                    set_logical_file_type(res=resource, user=None, file_id=res_file.pk,
-                                          fail_feedback=False)
-=======
             utils.check_aggregations(resource, new_folders, ret)
->>>>>>> a6a20809
         # some file(s) added, need to update quota usage
         update_quota_usage(res=resource)
     return ret
