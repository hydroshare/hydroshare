import datetime
import logging
import os
import shutil
import zipfile

import requests
from dateutil import tz
from django.conf import settings
from django.contrib.auth.models import User
from django.core.exceptions import (ObjectDoesNotExist, PermissionDenied,
                                    ValidationError)
from django.core.files import File
from django.core.files.uploadedfile import UploadedFile
from django.db import transaction
from django.db.models import Sum
from rest_framework import status

from hs_core.hydroshare import hs_bagit
from hs_core.models import ResourceFile, BaseResource
from hs_core import signals
from hs_core.hydroshare import utils
from hs_access_control.models import ResourceAccess, UserResourcePrivilege, PrivilegeCodes
from hs_labels.models import ResourceLabels
from django_irods.icommands import SessionException
from django_irods.storage import IrodsStorage
from hs_core.enums import CrossRefSubmissionStatus

FILE_SIZE_LIMIT = 1 * (1024 ** 3)
FILE_SIZE_LIMIT_FOR_DISPLAY = '1G'
METADATA_STATUS_SUFFICIENT = 'Sufficient to publish or make public'
METADATA_STATUS_INSUFFICIENT = 'Insufficient to publish or make public'

logger = logging.getLogger(__name__)


<<<<<<< HEAD
def get_quota_usage(username, raise_on_error=True):
=======
def get_quota_usage(username, raise_on_error=True, refresh_avu=True):
>>>>>>> 92c5fcef
    """
    Get the quota usage for a user in data zone and iRods user zone
    Userzone queries iRODS AVU to get quota usage for a user reported in iRODS quota microservices
    Datazone queries Django DB to get aggregate resource size for a user
    :param username: the user name to get quota usage for.
    :param raise_on_error: if True, raise ValidationError if quota usage cannot be retrieved from iRODS
<<<<<<< HEAD
    :return: the quota usage from iRODS data zone and user zone; raise ValidationError
    if quota usage cannot be retrieved from iRODS
    """
    uqDataZoneSize = get_data_zone_usage(username, raise_on_error=raise_on_error)

    uqUserZoneSize = get_user_zone_usage(username)
    if uqUserZoneSize < 0:
        uqUserZoneSize = 0
        err_msg = f'no quota size AVU for user {username} in userzone'
        logger.error(err_msg)
        if raise_on_error:
            raise ValidationError(err_msg)
    return uqUserZoneSize, uqDataZoneSize


def get_data_zone_usage(username, raise_on_error=True, include_published=False):
    """
    Calculate the data zone usage for a given user.

    Args:
        username (str): The username of the user.
        raise_on_error (bool, optional): Whether to raise an error if the user does not exist. Defaults to True.
        include_published (bool, optional): Whether to include published resources in the calculation. Default False.

    Returns:
        int: The data zone usage in bytes.

    Raises:
        ValidationError: If the user does not exist and `raise_on_error` is True.
    """
    try:
        user = User.objects.get(username=username)
    except User.DoesNotExist:
        logger.error(f'User {username} does not exist')
        if raise_on_error:
            raise ValidationError(f'User {username} does not exist')
        return 0
    uqDataZoneSize = 0
    qh_resources = BaseResource.objects.filter(quota_holder=user)
    if not include_published:
        qh_resources = qh_resources.exclude(raccess__published=True)
    qh_resource_ids = qh_resources.values_list('id', flat=True)
    uqDataZoneSize = ResourceFile.objects.filter(object_id__in=qh_resource_ids).aggregate(Sum('_size'))["_size__sum"]

    return uqDataZoneSize if uqDataZoneSize is not None else 0


def get_user_zone_usage(username):
    """
    Get the quota size for a user in the iRODS user zone.

    Args:
        username (str): The username of the user.

    Returns:
        float: The quota size for the user in the iRODS user zone. If the user does not have resources
        in the user zone, the function returns -1.

    Raises:
        SessionException: If there is an error retrieving the quota size.

    """
    attname = username + '-usage'
    istorage = IrodsStorage()
    try:
        uz_bagit_path = os.path.join('/', settings.HS_USER_IRODS_ZONE, 'home',
                                     settings.HS_IRODS_PROXY_USER_IN_USER_ZONE,
                                     settings.IRODS_BAGIT_PATH)
        uqUserZoneSize = istorage.getAVU(uz_bagit_path, attname)
        if uqUserZoneSize is None:
            # user may not have resources in user zone, so corresponding quota size AVU may not
            # exist for this user
            uqUserZoneSize = -1
        else:
            uqUserZoneSize = float(uqUserZoneSize)
    except SessionException:
        # user may not have resources in user zone, so corresponding quota size AVU may not exist
        # for this user
        uqUserZoneSize = -1
    return uqUserZoneSize


def update_quota_usage(username, notify_user=False):
    """
    update quota usage by checking iRODS AVU to get the updated quota usage for the user. Note iRODS micro-service
    quota update only happens on HydroShare iRODS data zone and user zone independently, so the aggregation of usage
    in both zones need to be accounted for in this function to update Django DB as an aggregated usage for hydroshare
    internal zone.
    This function is called by the IRODS quota micro-service to update quota usage for a user in Django DB.
    :param
    username: the name of the user that needs to update quota usage for.
    : param notify_user: if True, send email notification to user if the quota is exceeded.
    :return: raise ValidationError if quota cannot be updated.
    """
    from hs_core import tasks
    hs_internal_zone = "hydroshare"
    uq = UserQuota.objects.filter(user__username=username, zone=hs_internal_zone).first()
    if uq is None:
        # the quota row does not exist in Django
        err_msg = 'quota row does not exist in Django for hydroshare zone for user {}'.format(username)
        logger.error(err_msg)
        raise ValidationError(err_msg)

    uz = get_user_zone_usage(username)

    original_quota_data = uq.get_quota_data()
    qmsg = original_quota_data["qmsg"]
    user = User.objects.get(username=username)
    uq.set_userzone_used_value(uz)
    uq.save()

    if original_quota_data["enforce_quota"]:
        updated_quota_data = uq.get_quota_data()
        # if enforcing quota, take steps to send messages
        percent = updated_quota_data["percent"]
        if percent < 100:
            if uq.grace_period_ends:
                # reset grace period now that the user is below allocation
                uq.reset_grace_period()
            return
        else:
            if percent < qmsg.hard_limit_percent:
                if not uq.grace_period_ends:
                    # triggers grace period counting
                    uq.start_grace_period(qmsg_days=qmsg.grace_period)
            elif percent >= qmsg.hard_limit_percent:
                # reset grace period when user quota exceeds hard limit
                uq.reset_grace_period()
            # send notification to user in the cases of exceeding soft limit or hard limit
            # only send notificaiton if the quota status changed
            # this avoids sending multiple notifications when files are changed but the status does not change
            if notify_user and (original_quota_data["status"] != updated_quota_data["status"]):
                tasks.send_user_quota_notification.apply_async((user.pk))
        uq.check_if_userzone_quota_enforcement_is_bypassed(original_quota_data, updated_quota_data)


=======
    :param refresh_avu: if True, refresh the quota usage AVU in iRODS
    :return: the quota usage from iRODS data zone and user zone; raise ValidationError
    if quota usage cannot be retrieved from iRODS
    """

    # Get the dz storage size as the sum of all resources for which the user is a quota holder
    user = User.objects.get(username=username)
    uq = user.quotas.first()
    uqDataZoneSize = 0
    for res in user.uaccess.owned_resources:
        if res.quota_holder == user:
            uqDataZoneSize += res.size

    if refresh_avu:
        # get quota size for the user from the AVU in iRODS user zone
        attname = username + '-usage'
        istorage = IrodsStorage()
        try:
            uz_bagit_path = os.path.join('/', settings.HS_USER_IRODS_ZONE, 'home',
                                         settings.HS_IRODS_PROXY_USER_IN_USER_ZONE,
                                         settings.IRODS_BAGIT_PATH)
            uqUserZoneSize = istorage.getAVU(uz_bagit_path, attname)
            if uqUserZoneSize is None:
                # user may not have resources in user zone, so corresponding quota size AVU may not
                # exist for this user
                uqUserZoneSize = -1
            else:
                uqUserZoneSize = float(uqUserZoneSize)
        except SessionException:
            # user may not have resources in user zone, so corresponding quota size AVU may not exist
            # for this user
            uqUserZoneSize = -1
    else:
        # get quota size for userzone from the value in the django db
        uz = uq.user_zone_value
        # uz is in gb so convert to bytes
        uqUserZoneSize = utils.convert_file_size_to_unit(uz, 'b', uq.unit)

    if uqDataZoneSize < 0 and uqUserZoneSize < 0:
        err_msg = 'no quota size AVU in data zone and user zone for user {}'.format(username)
        logger.error(err_msg)
        if raise_on_error:
            raise ValidationError(err_msg)
    elif uqUserZoneSize < 0:
        uqUserZoneSize = 0
    elif uqDataZoneSize < 0:
        uqDataZoneSize = 0
    return uqUserZoneSize, uqDataZoneSize


def get_storage_usage(user, flag="published"):
    """
    Query resources by iRODS AVU quotaholder and resource state
    :param user: the user to get quota usage for.
    :param flag: resource state (private, discoverable, public, published)
    :return: estimated storage used by resources
    """
    resources = user.uaccess.get_resources_with_explicit_access(PrivilegeCodes.OWNER)
    if flag == "published":
        resources = resources.filter(raccess__published=True)
    elif flag == "discoverable":
        resources = resources.filter(raccess__discoverable=True, raccess__public=False)
    elif flag == "public":
        resources = resources.filter(raccess__public=True, raccess__discoverable=True)
    elif flag == "private":
        resources = resources.filter(raccess__public=False, raccess__discoverable=False)

    # Iterate over resources and check the quotaholder
    # if quotaholder is the user, get the resource size and aggregate
    aggregate_size = 0
    for res in resources:
        quota_user = res.quota_holder
        if not quota_user == user:
            continue
        aggregate_size += res.size
    return aggregate_size


>>>>>>> 92c5fcef
def res_has_web_reference(res):
    """
    Check whether a resource includes web reference url file.
    :param res: resource object
    :return: True if yes, False otherwise
    """
    if res.resource_type != "CompositeResource":
        return False

    for lf in res.get_logical_files('GenericLogicalFile'):
        if 'url' in lf.extra_data:
            return True
    return False


def get_science_metadata(pk):
    """
    Describes the resource identified by the pid by returning the associated science metadata
    object (xml+rdf string). If the resource does not exist, Exceptions.NotFound must be raised.

    REST URL:  GET /scimeta/{pid}

    Parameters:    pk  - Unique HydroShare identifier for the resource whose science metadata is to
    be retrieved.

    Returns:    Science metadata document describing the resource.

    Return Type:    xml+rdf string

    Raises:    Exceptions.NotAuthorized -  The user is not authorized
    Exceptions.NotFound  - The resource identified by pid does not exist
    Exception.ServiceFailure  - The service is unable to process the request
    """
    res = utils.get_resource_by_shortkey(pk)
    return res.metadata.get_xml()


def get_capabilities(pk):
    """
    Describes API services exposed for a resource.  If there are extra capabilites for a particular
    resource type over and above the standard Hydroshare API, then this API call will list these

    REST URL: GET /capabilites/{pid}

    Parameters: Unique HydroShare identifier for the resource whose capabilites are to be retrieved.

    Return Type: Capabilites

    Raises:
    Exceptions.NotAuthorized - The user is not authorized
    Exceptions.NotFound - The resource identified by pid does not exist
    Exception.ServiceFailure - The service is unable to process the request
    """
    res = utils.get_resource_by_shortkey(pk)
    return getattr(res, 'extra_capabilities', lambda: None)()


def get_resource_file(pk, filename):
    """
    Called by clients to get an individual file within a HydroShare resource.

    REST URL:  GET /resource/{pid}/files/{filename}

    Parameters:
    pid - Unique HydroShare identifier for the resource from which the file will be extracted.
    filename - The data bytes of the file that will be extracted from the resource identified by pid

    Returns: The bytes of the file extracted from the resource

    Return Type:    pid

    Raises:
    Exceptions.NotAuthorized - The user is not authorized
    Exceptions.NotFound - The resource identified does not exist or the file identified by filename
    does not exist
    Exception.ServiceFailure - The service is unable to process the request
    """
    resource = utils.get_resource_by_shortkey(pk)
    filename = filename.strip("/")
    if not filename.startswith("data/contents/"):
        filename = os.path.join("data", "contents", filename)
    for f in ResourceFile.objects.filter(object_id=resource.id):
        if f.resource_file.name.endswith(filename):
            return f
    raise ObjectDoesNotExist(filename)


def update_resource_file(pk, filename, f):
    """
    Called by clients to update an individual file within a HydroShare resource.

    REST URL:  PUT /resource/{pid}/files/{filename}

    Parameters:
    pid - Unique HydroShare identifier for the resource from which the file will be extracted.
    filename - The data bytes of the file that will be extracted from the resource identified by pid
    file - the data bytes of the file to update

    Returns: The bytes of the file extracted from the resource

    Return Type:    pid

    Raises:
    Exceptions.NotAuthorized - The user is not authorized
    Exceptions.NotFound - The resource identified does not exist or the file identified by filename
    does not exist
    Exception.ServiceFailure - The service is unable to process the request
    """
    # TODO: does not update metadata; does not check resource state
    resource = utils.get_resource_by_shortkey(pk)
    for rf in ResourceFile.objects.filter(object_id=resource.id):
        if rf.short_path == filename:
            if rf.resource_file:
                # TODO: should use delete_resource_file
                rf.resource_file.delete()
                # TODO: should use add_file_to_resource
                rf.resource_file = File(f) if not isinstance(f, UploadedFile) else f
                rf.save()
            if rf.fed_resource_file:
                # TODO: should use delete_resource_file
                rf.fed_resource_file.delete()
                # TODO: should use add_file_to_resource
                rf.fed_resource_file = File(f) if not isinstance(f, UploadedFile) else f
                rf.save()
            return rf
    raise ObjectDoesNotExist(filename)


def get_related(pk):
    """
    Returns a list of pids for resources that are related to the resource identified by the
    specified pid.

    REST URL:  GET /related/{pid}

    Parameters:
    pid - Unique HydroShare identifier for the resource whose related resources are to be retrieved.

    Returns:    List of pids for resources that are related to the specified resource.

    Return Type:    List of pids

    Raises:
    Exceptions.NotAuthorized - The user is not authorized
    Exceptions.NotFound - The resource identified by pid does not exist
    Exception.ServiceFailure - The service is unable to process the request


    """
    raise NotImplementedError()


def get_checksum(pk):
    """
    Returns a checksum for the specified resource using the MD5 algorithm. The result is used to
    determine if two instances referenced by a pid are identical.

    REST URL:  GET /checksum/{pid}

    Parameters:
    pid - Unique HydroShare identifier for the resource for which the checksum is to be returned.

    Returns:    Checksum of the resource identified by pid.

    Return Type:    Checksum

    Raises:
    Exceptions.NotAuthorized - The user is not authorized
    Exceptions.NotFound - The resource specified by pid does not exist
    Exception.ServiceFailure - The service is unable to process the request
    """
    raise NotImplementedError()


def check_resource_files(files=()):
    """
    internally used method to check whether the uploaded files are within
    the supported maximal size limit. Also returns sum size of all files for
    quota check purpose if all files are within allowed size limit

    Parameters:
    files - list of Django File or UploadedFile objects to be attached to the resource
    Returns: (status, sum_size) tuple where status is True if files are within FILE_SIZE_LIMIT
             and False if not, and sum_size is the size summation over all files if status is
             True, and -1 if status is False
    """
    sum = 0
    for file in files:
        if not isinstance(file, UploadedFile):
            # if file is already on the server, e.g., a file transferred directly from iRODS,
            # the file should not be subject to file size check since the file size check is
            # only prompted by file upload limit
            if hasattr(file, '_size'):
                sum += int(file._size)
            elif hasattr(file, 'size'):
                sum += int(file.size)
            else:
                try:
                    size = os.stat(file).st_size
                except (TypeError, OSError):
                    size = 0
                sum += size
            continue
        if hasattr(file, '_size') and file._size is not None:
            size = int(file._size)
        elif hasattr(file, 'size') and file.size is not None:
            size = int(file.size)
        else:
            try:
                size = int(os.stat(file.name).st_size)
            except (TypeError, OSError):
                size = 0
        sum += size
        if size > FILE_SIZE_LIMIT:
            # file is greater than FILE_SIZE_LIMIT, which is not allowed
            return False, -1

    return True, sum


def check_resource_type(resource_type):
    """
    internally used method to check the resource type

    Parameters:
    resource_type: the resource type string to check
    Returns:  the resource type class matching the resource type string; if no match is found,
    returns None
    """
    for tp in utils.get_resource_types():
        if resource_type == tp.__name__:
            res_cls = tp
            break
    else:
        raise NotImplementedError("Type {resource_type} does not exist".format(
            resource_type=resource_type))
    return res_cls


def add_zip_file_contents_to_resource_async(resource, f):
    """
    Launch asynchronous celery task to add zip file contents to a resource.
    Note: will copy the zip file into a temporary space accessible to both
    the Django server and the Celery worker.
    :param resource: Resource to which file should be added
    :param f: TemporaryUploadedFile object (or object that implements temporary_file_path())
     representing a zip file whose contents are to be added to a resource.
    """
    # Add contents of zipfile asynchronously; wait 30 seconds to be "sure" that resource creation
    # has finished.
    uploaded_filepath = f.temporary_file_path()
    tmp_dir = getattr(settings, 'HYDROSHARE_SHARED_TEMP', '/shared_tmp')
    logger.debug("Copying uploaded file from {0} to {1}".format(uploaded_filepath,
                                                                tmp_dir))
    shutil.copy(uploaded_filepath, tmp_dir)
    zfile_name = os.path.join(tmp_dir, os.path.basename(uploaded_filepath))
    logger.debug("Retained upload as {0}".format(zfile_name))
    # Import here to avoid circular reference
    from hs_core.tasks import add_zip_file_contents_to_resource
    add_zip_file_contents_to_resource.apply_async((resource.short_id, zfile_name),
                                                  countdown=30)
    resource.file_unpack_status = 'Pending'
    resource.save()


def create_resource(
        resource_type, owner, title,
        edit_users=None, view_users=None, edit_groups=None, view_groups=None,
        keywords=(), metadata=None, extra_metadata=None,
        files=(), create_metadata=True, create_bag=False, unpack_file=False, full_paths={},
        auto_aggregate=True, **kwargs):
    """
    Called by a client to add a new resource to HydroShare. The caller must have authorization to
    write content to HydroShare. The pid for the resource is assigned by HydroShare upon inserting
    the resource.  The create method returns the newly-assigned pid.

    REST URL:  POST /resource

    Parameters:

    Returns:    The newly created resource

    Return Type:    BaseResource resource object

    Note:  The calling user will automatically be set as the owner of the created resource.

    Implementation notes:

    1. pid is called short_id.  This is because pid is a UNIX term for Process ID and could be
    confusing.

    2. return type is an instance of hs_core.models.BaseResource class. This is for efficiency in
    the native API.  The native API should return actual instance rather than IDs wherever possible
    to avoid repeated lookups in the database when they are unnecessary.

    3. resource_type is a string: see parameter list

    :param resource_type: string. the type of the resource such as CompositeResource
    :param owner: email address, username, or User instance. The owner of the resource
    :param title: string. the title of the resource
    :param edit_users: list of email addresses, usernames, or User instances who will be given edit
    permissions
    :param view_users: list of email addresses, usernames, or User instances who will be given view
    permissions
    :param edit_groups: list of group names or Group instances who will be given edit permissions
    :param view_groups: list of group names or Group instances who will be given view permissions
    :param keywords: string list. list of keywords to add to the resource
    :param metadata: list of dicts containing keys (element names) and corresponding values as
    dicts { 'creator': {'name':'John Smith'}}.
    :param extra_metadata: one dict containing keys and corresponding values
         { 'Outlet Point Latitude': '40', 'Outlet Point Longitude': '-110'}.
    :param files: list of Django File or UploadedFile objects to be attached to the resource
    :param create_bag: whether to create a bag for the newly created resource or not.
        By default, the bag is created.
    :param unpack_file: boolean.  If files contains a single zip file, and unpack_file is True,
        the unpacked contents of the zip file will be added to the resource instead of the zip file.
    :param full_paths: Optional.  A map of paths keyed by the correlating resource file.  When
        this parameter is provided, a file will be placed at the path specified in the map.
    :param auto_aggregate: boolean, defaults to True.  Find and create aggregations during
        resource creation.
    :param kwargs: extra arguments to fill in required values in AbstractResource subclasses

    :return: a new resource which is an instance of BaseResource with specified resource_type.
    """

    with transaction.atomic():
        cls = check_resource_type(resource_type)
        owner = utils.user_from_id(owner)

        # get the metadata class specific to resource type to set resource
        # content_object (metadata) attribute
        metadata_class = cls.get_metadata_class()
        metadata_obj = metadata_class()
        metadata_obj.save()

        # create the resource
        resource = cls.objects.create(
            resource_type=resource_type,
            user=owner,
            creator=owner,
            title=title,
            last_changed_by=owner,
            in_menus=[],
            content_object=metadata_obj,
            **kwargs
        )

        resource.resource_type = resource_type

        # by default make resource private
        resource.slug = 'resource{0}{1}'.format('/', resource.short_id)
        resource.save(update_fields=["slug", "resource_type"])

        if not metadata:
            metadata = []

        if extra_metadata is not None:
            resource.extra_metadata = extra_metadata
            resource.save()

        # by default resource is private
        resource_access = ResourceAccess(resource=resource)
        resource_access.save()
        resource.raccess = resource_access
        # use the built-in share routine to set initial provenance.
        UserResourcePrivilege.share(resource=resource, grantor=owner, user=owner,
                                    privilege=PrivilegeCodes.OWNER)

        resource_labels = ResourceLabels(resource=resource)
        resource_labels.save()

        if edit_users:
            for user in edit_users:
                user = utils.user_from_id(user)
                owner.uaccess.share_resource_with_user(resource, user, PrivilegeCodes.CHANGE)

        if view_users:
            for user in view_users:
                user = utils.user_from_id(user)
                owner.uaccess.share_resource_with_user(resource, user, PrivilegeCodes.VIEW)

        if edit_groups:
            for group in edit_groups:
                group = utils.group_from_id(group)
                owner.uaccess.share_resource_with_group(resource, group, PrivilegeCodes.CHANGE)

        if view_groups:
            for group in view_groups:
                group = utils.group_from_id(group)
                owner.uaccess.share_resource_with_group(resource, group, PrivilegeCodes.VIEW)

        # set quota of this resource to this creator
        # quota holder has to be set before the files are added in order for real time iRODS
        # quota micro-services to work
        resource.set_quota_holder(owner, owner)

        if create_metadata:
            # prepare default metadata
            utils.prepare_resource_default_metadata(resource=resource, metadata=metadata,
                                                    res_title=title)

            for element in metadata:
                # here k is the name of the element
                # v is a dict of all element attributes/field names and field values
                k, v = list(element.items())[0]
                resource.metadata.create_element(k, **v)

            for keyword in keywords:
                resource.metadata.create_element('subject', value=keyword)

            resource.title = resource.metadata.title.value
            resource.save(update_fields=["title"])

        if len(files) == 1 and unpack_file and zipfile.is_zipfile(files[0]):
            # Add contents of zipfile as resource files asynchronously
            # Note: this is done asynchronously as unzipping may take
            # a long time (~15 seconds to many minutes).
            add_zip_file_contents_to_resource_async(resource, files[0])
        elif len(files) > 0:
            # Add resource file(s) now
            # Note: this is done synchronously as it should only take a
            # few seconds.  We may want to add the option to do this
            # asynchronously if the file size is large and would take
            # more than ~15 seconds to complete.
            add_resource_files(resource.short_id, *files, full_paths=full_paths,
                               auto_aggregate=auto_aggregate, resource=resource)
        else:
            utils.create_empty_contents_directory(resource)

        if create_bag:
            hs_bagit.create_bag(resource)

    # set the resource to private
    resource.setAVU('isPublic', resource.raccess.public)

    # set the resource type (which is immutable)
    resource.setAVU("resourceType", resource._meta.object_name)

    return resource


def create_empty_resource(pk, user_or_username, action='version'):
    """
    Create a resource with empty content and empty metadata for resource versioning or copying.
    This empty resource object is then used to create metadata and content from its original
    resource. This separate routine is needed to return a new resource object to the calling
    view so that if an exception is raised, this empty resource object can be deleted for clean-up.
    Args:
        pk: the unique HydroShare identifier for the resource that is to be versioned or copied.
        user: the user who requests to create a new version for the resource or copy the resource.
        action: "version" or "copy" with default action being "version"
    Returns:
        the empty new resource that is created as an initial new version or copy for the original
        resource which is then further populated with metadata and content in a subsequent step.
    """
    res = utils.get_resource_by_shortkey(pk)
    if isinstance(user_or_username, User):
        user = user_or_username
    else:
        user = User.objects.get(username=user_or_username)
    if action == 'version':
        if not user.uaccess.owns_resource(res):
            raise PermissionDenied('Only resource owners can create new versions')
    elif action == 'copy':
        # import here to avoid circular import
        from hs_core.views.utils import rights_allows_copy
        if not user.uaccess.can_view_resource(res):
            raise PermissionDenied('You do not have permission to view this resource')
        allow_copy = rights_allows_copy(res, user)
        if not allow_copy:
            raise PermissionDenied('The license for this resource does not permit copying')
    else:
        raise ValidationError('Input parameter error: action needs to be version or copy')

    # create the resource without files and without creating bags first
    new_resource = create_resource(
        resource_type=res.resource_type,
        owner=user,
        title=res.metadata.title.value,
        create_metadata=False,
        create_bag=False
    )
    return new_resource


def copy_resource(ori_res, new_res, user=None):
    """
    Populate metadata and contents from ori_res object to new_res object to make new_res object
    as a copy of the ori_res object
    Args:
        ori_res: the original resource that is to be copied.
        new_res: the new_res to be populated with metadata and content from the original resource
        as a copy of the original resource.
        user: requesting user for the copy action. It is optional, if being passed in, quota is
        counted toward the user; otherwise, quota is not counted toward that user
    Returns:
        the new resource copied from the original resource
    """

    from hs_core.tasks import copy_resource_task
    if user:
        copy_resource_task(ori_res.short_id, new_res.short_id, request_username=user.username)
    else:
        copy_resource_task(ori_res.short_id, new_res.short_id)
    # cannot directly return the new_res object being passed in, but rather return the new resource object being copied
    return utils.get_resource_by_shortkey(new_res.short_id)


def create_new_version_resource(ori_res, new_res, user):
    """
    Populate metadata and contents from ori_res object to new_res object to make new_res object as
    a new version of the ori_res object
    Args:
        ori_res: the original resource that is to be versioned.
        new_res: the new_res to be populated with metadata and content from the original resource
        to make it a new version
        user: the requesting user
    Returns:
        the new versioned resource for the original resource and thus obsolete the original resource

    """
    from hs_core.tasks import create_new_version_resource_task
    if ori_res.locked_time:
        # cannot create new version for this resource since the resource is locked by another user
        raise utils.ResourceVersioningException('Failed to create a new version for this resource '
                                                'since another user is creating a new version for '
                                                'this resource synchronously.')
    # lock the resource to prevent concurrent new version creation since only one new version for an
    # obsoleted resource is allowed
    ori_res.locked_time = datetime.datetime.now(tz.UTC)
    ori_res.save()
    create_new_version_resource_task(ori_res.short_id, user.username, new_res_id=new_res.short_id)
    # cannot directly return the new_res object being passed in, but rather return the new versioned resource object
    return utils.get_resource_by_shortkey(new_res.short_id)


def add_resource_files(pk, *files, **kwargs):
    """
    Called by clients to update a resource in HydroShare by adding one or more files.

    REST URL:  PUT /resource/{pid}/files/{file}

    Parameters:
    pk - Unique HydroShare identifier for the resource that is to be updated.
    files - A list of file-like objects representing files that will be added
    to the existing resource identified by pid

    Returns:    A list of ResourceFile objects added to the resource

    Return Type:    list

    Raises:
    Exceptions.NotAuthorized - The user is not authorized
    Exceptions.InvalidContent - The content of the file is invalid
    Exception.ServiceFailure - The service is unable to process the request

    Notes:
    This does **not** handle mutability; changes to immutable resources should be denied elsewhere.

    """
    from hs_core.tasks import set_resource_files_system_metadata

    resource = kwargs.pop("resource", None)
    if resource is None:
        resource = utils.get_resource_by_shortkey(pk)
    uploaded_res_files = []
    source_names = kwargs.pop('source_names', [])
    full_paths = kwargs.pop('full_paths', {})
    auto_aggregate = kwargs.pop('auto_aggregate', True)

    if __debug__:
        assert (isinstance(source_names, list))

    folder = kwargs.pop('folder', '')
    user = kwargs.pop('user', None)

    if __debug__:  # assure that there are no spurious kwargs left.
        for k in kwargs:
            print("kwargs[{}]".format(k))
        assert len(kwargs) == 0

    if resource.raccess.published:
        if user is None or not user.is_superuser:
            raise ValidationError("Only admin can add files to a published resource")

    prefix_path = 'data/contents'
    if folder == prefix_path:
        base_dir = ""
    elif folder.startswith(prefix_path):
        base_dir = folder[len(prefix_path) + 1:]
    else:
        base_dir = folder
    for f in files:
        full_dir = base_dir
        if f in full_paths:
            # TODO, put this in it's own method?
            full_path = full_paths[f]
            dir_name = os.path.dirname(full_path)
            # Only do join if dir_name is not empty, otherwise, it'd result in a trailing slash
            full_dir = os.path.join(base_dir, dir_name) if dir_name else base_dir
        res_file = utils.add_file_to_resource(resource, f, folder=full_dir, user=user, add_to_aggregation=False,
                                              save_file_system_metadata=False)
        uploaded_res_files.append(res_file)

    for ifname in source_names:
        res_file = utils.add_file_to_resource(resource, None, folder=folder, source_name=ifname, user=user,
                                              add_to_aggregation=False,
                                              save_file_system_metadata=False)
        uploaded_res_files.append(res_file)

    if not uploaded_res_files:
        # no file has been added, make sure data/contents directory exists if no file is added
        utils.create_empty_contents_directory(resource)
    else:
        if resource.resource_type == "CompositeResource":
            upload_to_folder = base_dir
            if upload_to_folder:
                aggregations = list(resource.logical_files)
                # check if there is folder based model program or model instance aggregation in the upload path
                aggregation = resource.get_model_aggregation_in_path(upload_to_folder, aggregations=aggregations)
                if aggregation is None:
                    # check if there is a fileset aggregation in the upload path
                    aggregation = resource.get_fileset_aggregation_in_path(upload_to_folder, aggregations=aggregations)
                if aggregation:
                    # Note: we can't use bulk_update here because we need to update the logical_file_content_object
                    # which is not a concrete field in the ResourceFile model
                    for res_file in uploaded_res_files:
                        aggregation.add_resource_file(res_file, set_metadata_dirty=False)

                    aggregation.set_metadata_dirty()
            if auto_aggregate:
                utils.check_aggregations(resource, uploaded_res_files)

        utils.resource_modified(resource, user, overwrite_bag=False)

        # store file level system metadata in Django DB (async task)
        set_resource_files_system_metadata.apply_async((resource.short_id,))

    return uploaded_res_files


def update_science_metadata(pk, metadata, user):
    """
    Updates science metadata for a resource

    Args:
        pk: Unique HydroShare identifier for the resource for which science metadata needs to be
        updated.
        metadata: a list of dictionary items containing data for each metadata element that needs to
        be updated
        user: user who is updating metadata
        example metadata format:
        [
            {'title': {'value': 'Updated Resource Title'}},
            {'description': {'abstract': 'Updated Resource Abstract'}},
            {'date': {'type': 'valid', 'start_date': '1/26/2016', 'end_date': '12/31/2016'}},
            {'creator': {'name': 'John Smith', 'email': 'jsmith@gmail.com'}},
            {'creator': {'name': 'Lisa Molley', 'email': 'lmolley@gmail.com'}},
            {'contributor': {'name': 'Kelvin Marshal', 'email': 'kmarshal@yahoo.com',
                             'organization': 'Utah State University',
                             'profile_links': [{'type': 'yahooProfile', 'url':
                             'http://yahoo.com/LH001'}]}},
            {'coverage': {'type': 'period', 'value': {'name': 'Name for period coverage',
                                                      'start': '1/1/2000',
                                                      'end': '12/12/2012'}}},
            {'coverage': {'type': 'point', 'value': {'name': 'Name for point coverage', 'east':
                                                     '56.45678',
                                                     'north': '12.6789', 'units': 'decimal deg'}}},
            {'identifier': {'name': 'someIdentifier', 'url': "http://some.org/001"}},
            {'language': {'code': 'fre'}},
            {'relation': {'type': 'isPartOf', 'value': 'http://hydroshare.org/resource/001'}},
            {'rights': {'statement': 'This is the rights statement for this resource',
                        'url': 'http://rights.ord/001'}},
            {'subject': {'value': 'sub-1'}},
            {'subject': {'value': 'sub-2'}},
        ]

    Returns:
    """
    resource = utils.get_resource_by_shortkey(pk)
    resource.metadata.update(metadata, user)
    utils.resource_modified(resource, user, overwrite_bag=False)

    # set to private if metadata has become non-compliant
    resource.update_public_and_discoverable()  # set to False if necessary


def delete_resource(pk, request_username=None):
    """
    Deletes a resource managed by HydroShare. The caller must be an owner of the resource or an
    administrator to perform this function. The operation removes the resource from further
    interaction with HydroShare services and interfaces. The implementation may delete the resource
    bytes, and should do so since a delete operation may be in response to a problem with the
    resource (e.g., it contains malicious content, is inappropriate, or is subject to a legal
    request). If the resource does not exist, the Exceptions.NotFound exception is raised.

    REST URL:  DELETE /resource/{pid}

    Parameters:
    pid - The unique HydroShare identifier of the resource to be deleted

    Returns:
    The pid of the resource that was deleted

    Return Type:    pid

    Raises:
    Exceptions.NotAuthorized - The user is not authorized
    Exceptions.NotFound - The resource identified by pid does not exist
    Exception.ServiceFailure - The service is unable to process the request

    Note:  Only HydroShare administrators will be able to delete formally published resource
    """
    from hs_core.tasks import delete_resource_task
    resource = utils.get_resource_by_shortkey(pk)
    resource.set_discoverable(False)
    delete_resource_task(pk, request_username)

    return pk


def get_resource_file_name(f):
    """
    get the file name of a specific ResourceFile object f
    Args:
        f: the ResourceFile object to return name for
    Returns:
        the file name of the ResourceFile object f
    """
    return f.storage_path


def delete_resource_file_only(resource, f):
    """
    Delete the single resource file f from the resource without sending signals and
    without deleting related metadata element. This function is called by delete_resource_file()
    function as well as from pre-delete signal handler for specific resource types
    (e.g., netCDF, raster, and feature) where when one resource file is deleted,
    some other resource files needs to be deleted as well.
    Args:
        resource: the resource from which the file f is to be deleted
        f: the ResourceFile object to be deleted
    Returns: unqualified relative path to file that has been deleted
    """
    short_path = f.get_short_path(resource)
    f.delete()
    return short_path


def delete_format_metadata_after_delete_file(resource, file_name):
    """
    delete format metadata as appropriate after a file is deleted.
    :param resource: BaseResource object representing a HydroShare resource
    :param file_name: name of the file that got deleted
    :return:
    """
    delete_file_mime_type = utils.get_file_mime_type(file_name)
    delete_file_extension = os.path.splitext(file_name)[1]

    # if there is no other resource file with the same extension as the
    # file just deleted then delete the matching format metadata element for the resource
    resource_file_extensions = {os.path.splitext(f.get_short_path(resource))[1] for f in
                                resource.files.all()}
    if delete_file_extension not in resource_file_extensions:
        resource.metadata.formats.filter(value=delete_file_mime_type).delete()


# TODO: Remove option for file id, not needed since names are unique.
# TODO: Test that short_path deletes properly.
def delete_resource_file(pk, filename_or_id, user, delete_logical_file=True):
    """
    Deletes an individual file from a HydroShare resource. If the file does not exist,
    the Exceptions.NotFound exception is raised.

    REST URL:  DELETE /resource/{pid}/files/{filename}

    Parameters:
    :param pk: The unique HydroShare identifier for the resource from which the file will be deleted
    :param filename_or_id: Name of the file or id of the file to be deleted from the resource
    :param user: requesting user
    :param delete_logical_file: If True then if the ResourceFile object to be deleted is part of a
    LogicalFile object then the LogicalFile object will be deleted which deletes all associated
    ResourceFile objects and file type metadata objects.

    :returns:    The name or id of the file which was deleted

    Return Type:    string or integer

    Raises:
    Exceptions.NotAuthorized - The user is not authorized
    Exceptions.NotFound - The resource identified by pid does not exist or the file identified by
    file does not exist
    Exception.ServiceFailure - The service is unable to process the request

    Note:  This does not handle immutability as previously intended.
    """
    resource = utils.get_resource_by_shortkey(pk)
    if resource.raccess.published:
        if resource.files.count() == 1:
            raise ValidationError("Resource file delete is not allowed. Published resource must contain at "
                                  "least one file")
        elif not user.is_superuser:
            raise ValidationError("Resource file can be deleted only by admin for a published resource")

    res_cls = resource.__class__
    file_by_id = False
    try:
        int(filename_or_id)
        file_by_id = True
    except ValueError:
        pass

    try:
        if file_by_id:
            f = ResourceFile.objects.get(id=filename_or_id)
        else:
            folder, base = os.path.split(filename_or_id)
            f = ResourceFile.get(resource=resource, file=base, folder=folder)
    except ObjectDoesNotExist:
        raise ObjectDoesNotExist(str.format("resource {}, file {} not found",
                                            resource.short_id, filename_or_id))

    if delete_logical_file and f.has_logical_file:
        logical_file = f.logical_file
        if logical_file.can_be_deleted_on_file_delete():
            # logical_delete() calls this function (delete_resource_file())
            # to delete each of its contained ResourceFile objects
            logical_file.logical_delete(user)
            return filename_or_id
        else:
            logical_file.set_metadata_dirty()

    signals.pre_delete_file_from_resource.send(sender=res_cls, file=f,
                                               resource=resource, user=user)

    file_name = delete_resource_file_only(resource, f)

    # This presumes that the file is no longer in django
    delete_format_metadata_after_delete_file(resource, file_name)

    signals.post_delete_file_from_resource.send(sender=res_cls, resource=resource)

    # set to private if necessary -- AFTER post_delete_file handling
    resource.update_public_and_discoverable()  # set to False if necessary

    # generate bag
    utils.resource_modified(resource, user, overwrite_bag=False)

    return filename_or_id


def get_resource_doi(res_id, flag=''):
    doi_str = "https://doi.org/10.4211/hs.{shortkey}".format(shortkey=res_id)
    if flag:
        if flag not in CrossRefSubmissionStatus:
            raise ValidationError("Invalid flag value: {}".format(flag))
        return "{doi}{append_flag}".format(doi=doi_str, append_flag=flag)
    else:
        return doi_str


def get_activated_doi(doi):
    """
    Get activated DOI with flags removed. The following four flags are appended
    to the DOI string to indicate publication status for internal use:
    'pending' flag indicates the metadata deposition with CrossRef succeeds when the resource is published, but
     pending activation with CrossRef for DOI to take effect.
    'failure' flag indicates the metadata deposition failed with CrossRef due to
    network or system issues with CrossRef when the resource is published.
    'update_pending' flag indicates the metadata update with CrossRef succeeds when the resource metadata is updated,
    but pending to take effect.
    'update_failure' flag indicates the metadata update failed with CrossRef due to
    network or system issues with CrossRef when the resource metadata is updated.

    Args:
        doi: the DOI string with possible status flags appended

    Returns:
        the activated DOI with all flags removed if any
    """

    if doi.endswith(CrossRefSubmissionStatus.UPDATE_PENDING):
        return doi[:-len(CrossRefSubmissionStatus.UPDATE_PENDING)]
    if doi.endswith(CrossRefSubmissionStatus.UPDATE_FAILURE):
        return doi[:-len(CrossRefSubmissionStatus.UPDATE_FAILURE)]
    if doi.endswith(CrossRefSubmissionStatus.PENDING):
        return doi[:-len(CrossRefSubmissionStatus.PENDING)]
    if doi.endswith(CrossRefSubmissionStatus.FAILURE):
        return doi[:-len(CrossRefSubmissionStatus.FAILURE)]
    return doi


def get_crossref_url():
    main_url = 'https://test.crossref.org/'
    if not settings.USE_CROSSREF_TEST:
        main_url = 'https://doi.crossref.org/'
    return main_url


def deposit_res_metadata_with_crossref(res):
    """
    Deposit resource metadata with CrossRef DOI registration agency.
    Args:
        res: the resource object with its metadata to be deposited for publication

    Returns:
        response returned for the metadata deposition request from CrossRef

    """
    xml_file_name = '{uuid}_deposit_metadata.xml'.format(uuid=res.short_id)
    # using HTTP to POST deposit xml file to crossref
    post_data = {
        'operation': 'doMDUpload',
        'login_id': settings.CROSSREF_LOGIN_ID,
        'login_passwd': settings.CROSSREF_LOGIN_PWD
    }
    files = {'file': (xml_file_name, res.get_crossref_deposit_xml())}
    # exceptions will be raised if POST request fails
    main_url = get_crossref_url()
    post_url = '{MAIN_URL}servlet/deposit'.format(MAIN_URL=main_url)
    # TODO turning off verify for crossref until our ssl dependencies are updated
    response = requests.post(post_url, data=post_data, files=files, verify=False)
    return response


def submit_resource_for_review(pk, user):
    """
    Submits a resource for minimum metadata review, prior to publishing.
    The user must be an owner of a resource or an administrator to perform this action.

    Parameters:
        user - requesting user to publish the resource who must be one of the owners of the resource
        pk - Unique HydroShare identifier for the resource to be formally published.

    Returns:    The id of the resource that was published

    Return Type:    string

    Raises:
    Exceptions.NotAuthorized - The user is not authorized
    Exceptions.NotFound - The resource identified by pid does not exist
    Exception.ServiceFailure - The service is unable to process the request
    and other general exceptions

    """

    resource = utils.get_resource_by_shortkey(pk)
    if not user.is_superuser and not user.uaccess.owns_resource(resource):
        raise PermissionDenied('Only resource owners or admins can submit a resource for review')
    if resource.raccess.published:
        raise ValidationError("This resource is already published")

    if resource.raccess.review_pending:
        raise ValidationError("Metadata review has already been initiated")

    if not resource.can_be_submitted_for_metadata_review:
        raise ValidationError("This resource cannot be submitted for metadata review since "
                              "it does not have required metadata or content files, or it contains "
                              "reference content, or this resource type is not allowed for publication.")

    # create review date -- must be before review_pending = True
    resource.metadata.dates.all().filter(type='reviewStarted').delete()
    resource.metadata.create_element('date', type='reviewStarted', start_date=datetime.datetime.now(tz.UTC))

    resource.raccess.alter_review_pending_flags(initiating_review=True)

    # set resource modified before attempting repair
    utils.resource_modified(resource, user, overwrite_bag=False)

    # Repair resource and email support user if there are issues
    from hs_core.tasks import repair_resource_before_publication
    repair_resource_before_publication.apply_async((resource.short_id,))


def publish_resource(user, pk):
    """
    Formally publishes a resource in HydroShare. Triggers the creation of a DOI for the resource,
    and triggers the exposure of the resource to the HydroShare DataONE Member Node. The user must
    be an owner of a resource or an administrator to perform this action.

    Parameters:
        user - requesting user to publish the resource who must be an admin
        pk - Unique HydroShare identifier for the resource to be formally published.

    Returns:    The id of the resource that was published

    Return Type:    string

    Raises:
    Exceptions.NotAuthorized - The user is not authorized
    Exceptions.NotFound - The resource identified by pid does not exist
    Exception.ServiceFailure - The service is unable to process the request
    and other general exceptions

    Note:  This is different than just giving public access to a resource via access control rule
    """
    if not user.is_superuser:
        raise ValidationError("Resource can only be published by an admin user")
    resource = utils.get_resource_by_shortkey(pk)
    if resource.raccess.published:
        raise ValidationError("This resource is already published")
    resource.raccess.alter_review_pending_flags(initiating_review=False)
    resource.raccess.save()
    # TODO: whether a resource can be published is not considered in can_be_submitted_for_metadata_review
    # TODO: can_be_submitted_for_metadata_review is currently an alias for can_be_public_or_discoverable
    if not resource.can_be_submitted_for_metadata_review:
        raise ValidationError("This resource cannot be submitted for metadata review since "
                              "it does not have required metadata or content files, or it contains "
                              "reference content, or this resource type is not allowed for publication.")

    # append pending to the doi field to indicate DOI is not activated yet. Upon successful
    # activation, "pending" will be removed from DOI field
    resource.doi = get_resource_doi(pk, CrossRefSubmissionStatus.PENDING)
    resource.save()
    if settings.DEBUG:
        # in debug mode, making sure we are using the test CrossRef service
        assert settings.USE_CROSSREF_TEST is True
    try:
        response = deposit_res_metadata_with_crossref(resource)
    except ValueError as v:
        logger.error(f"Failed depositing XML {v} with Crossref for res id {pk}")
        resource.doi = get_resource_doi(pk)
        resource.save()
        # set the resource back into review_pending
        resource.raccess.alter_review_pending_flags(initiating_review=True)
        raise
    if not response.status_code == status.HTTP_200_OK:
        # resource metadata deposition failed from CrossRef - set failure flag to be retried in a
        # crontab celery task
        logger.error(f"Received a {response.status_code} from Crossref while depositing metadata for res id {pk}")
        resource.doi = get_resource_doi(pk, CrossRefSubmissionStatus.FAILURE)
        resource.save()

    resource.set_public(True)  # also sets discoverable to True
    resource.set_published(True)
    resource.raccess.save()

    # change "Publisher" element of science metadata to CUAHSI
    md_args = {'name': 'Consortium of Universities for the Advancement of Hydrologic Science, '
                       'Inc. (CUAHSI)',
               'url': 'https://www.cuahsi.org'}
    resource.metadata.create_element('Publisher', **md_args)

    # create published date
    resource.metadata.create_element('date', type='published', start_date=resource.updated)

    # add doi to "Identifier" element of science metadata
    md_args = {'name': 'doi',
               'url': get_activated_doi(resource.doi)}
    resource.metadata.create_element('Identifier', **md_args)

    # Here we publish the resource on behalf of the last_changed_by user
    # This ensures that the modified date closely matches the date that the metadata are submitted to Crossref
    last_modified = resource.last_changed_by
    utils.resource_modified(resource, by_user=last_modified, overwrite_bag=False)
    signals.post_publish_resource.send(sender=resource.__class__, resource=resource, user=user)

    return pk


def resolve_doi(doi):
    """
    Takes as input a DOI and returns the internal HydroShare identifier (pid) for a resource.
    This method will be used to get the HydroShare pid for a resource identified by a doi for
    further operations using the web service API.

    REST URL:  GET /resolveDOI/{doi}

    Parameters:    doi - A doi assigned to a resource in HydroShare.

    Returns:    The pid of the resource that was published

    Return Type:    pid

    Raises:
    Exceptions.NotAuthorized - The user is not authorized
    Exceptions.NotFound - The resource identified by pid does not exist
    Exception.ServiceFailure - The service is unable to process the request

    Note:  All HydroShare methods (except this one) will use HydroShare internal identifiers
    (pids). This method exists so that a program can resolve the pid for a DOI.
    """
    return utils.get_resource_by_doi(doi).short_id


def create_metadata_element(resource_short_id, element_model_name, **kwargs):
    """
    Creates a specific type of metadata element for a given resource

    :param resource_short_id: id of the resource for which a metadata element needs to be created
    :param element_model_name: metadata element name (e.g., creator)
    :param kwargs: metadata element attribute name/value pairs for all those attributes that
    require a value
    :return:
    """
    res = utils.get_resource_by_shortkey(resource_short_id)
    res.metadata.create_element(element_model_name, **kwargs)


def update_metadata_element(resource_short_id, element_model_name, element_id, **kwargs):
    """
    Updates the data associated with a metadata element for a specified resource

    :param resource_short_id: id of the resource for which a metadata element needs to be updated
    :param element_model_name: metadata element name (e.g., creator)
    :param element_id: id of the metadata element to be updated
    :param kwargs: metadata element attribute name/value pairs for all those attributes that need
    update
    :return:
    """
    res = utils.get_resource_by_shortkey(resource_short_id)
    res.metadata.update_element(element_model_name, element_id, **kwargs)


def delete_metadata_element(resource_short_id, element_model_name, element_id):
    """
    Deletes a specific type of metadata element for a specified resource

    :param resource_short_id: id of the resource for which metadata element to be deleted
    :param element_model_name: metadata element name (e.g., creator)
    :param element_id: id of the metadata element to be deleted
    :return:
    """
    res = utils.get_resource_by_shortkey(resource_short_id)
    res.metadata.delete_element(element_model_name, element_id)<|MERGE_RESOLUTION|>--- conflicted
+++ resolved
@@ -34,18 +34,13 @@
 logger = logging.getLogger(__name__)
 
 
-<<<<<<< HEAD
 def get_quota_usage(username, raise_on_error=True):
-=======
-def get_quota_usage(username, raise_on_error=True, refresh_avu=True):
->>>>>>> 92c5fcef
     """
     Get the quota usage for a user in data zone and iRods user zone
     Userzone queries iRODS AVU to get quota usage for a user reported in iRODS quota microservices
     Datazone queries Django DB to get aggregate resource size for a user
     :param username: the user name to get quota usage for.
     :param raise_on_error: if True, raise ValidationError if quota usage cannot be retrieved from iRODS
-<<<<<<< HEAD
     :return: the quota usage from iRODS data zone and user zone; raise ValidationError
     if quota usage cannot be retrieved from iRODS
     """
@@ -182,86 +177,6 @@
         uq.check_if_userzone_quota_enforcement_is_bypassed(original_quota_data, updated_quota_data)
 
 
-=======
-    :param refresh_avu: if True, refresh the quota usage AVU in iRODS
-    :return: the quota usage from iRODS data zone and user zone; raise ValidationError
-    if quota usage cannot be retrieved from iRODS
-    """
-
-    # Get the dz storage size as the sum of all resources for which the user is a quota holder
-    user = User.objects.get(username=username)
-    uq = user.quotas.first()
-    uqDataZoneSize = 0
-    for res in user.uaccess.owned_resources:
-        if res.quota_holder == user:
-            uqDataZoneSize += res.size
-
-    if refresh_avu:
-        # get quota size for the user from the AVU in iRODS user zone
-        attname = username + '-usage'
-        istorage = IrodsStorage()
-        try:
-            uz_bagit_path = os.path.join('/', settings.HS_USER_IRODS_ZONE, 'home',
-                                         settings.HS_IRODS_PROXY_USER_IN_USER_ZONE,
-                                         settings.IRODS_BAGIT_PATH)
-            uqUserZoneSize = istorage.getAVU(uz_bagit_path, attname)
-            if uqUserZoneSize is None:
-                # user may not have resources in user zone, so corresponding quota size AVU may not
-                # exist for this user
-                uqUserZoneSize = -1
-            else:
-                uqUserZoneSize = float(uqUserZoneSize)
-        except SessionException:
-            # user may not have resources in user zone, so corresponding quota size AVU may not exist
-            # for this user
-            uqUserZoneSize = -1
-    else:
-        # get quota size for userzone from the value in the django db
-        uz = uq.user_zone_value
-        # uz is in gb so convert to bytes
-        uqUserZoneSize = utils.convert_file_size_to_unit(uz, 'b', uq.unit)
-
-    if uqDataZoneSize < 0 and uqUserZoneSize < 0:
-        err_msg = 'no quota size AVU in data zone and user zone for user {}'.format(username)
-        logger.error(err_msg)
-        if raise_on_error:
-            raise ValidationError(err_msg)
-    elif uqUserZoneSize < 0:
-        uqUserZoneSize = 0
-    elif uqDataZoneSize < 0:
-        uqDataZoneSize = 0
-    return uqUserZoneSize, uqDataZoneSize
-
-
-def get_storage_usage(user, flag="published"):
-    """
-    Query resources by iRODS AVU quotaholder and resource state
-    :param user: the user to get quota usage for.
-    :param flag: resource state (private, discoverable, public, published)
-    :return: estimated storage used by resources
-    """
-    resources = user.uaccess.get_resources_with_explicit_access(PrivilegeCodes.OWNER)
-    if flag == "published":
-        resources = resources.filter(raccess__published=True)
-    elif flag == "discoverable":
-        resources = resources.filter(raccess__discoverable=True, raccess__public=False)
-    elif flag == "public":
-        resources = resources.filter(raccess__public=True, raccess__discoverable=True)
-    elif flag == "private":
-        resources = resources.filter(raccess__public=False, raccess__discoverable=False)
-
-    # Iterate over resources and check the quotaholder
-    # if quotaholder is the user, get the resource size and aggregate
-    aggregate_size = 0
-    for res in resources:
-        quota_user = res.quota_holder
-        if not quota_user == user:
-            continue
-        aggregate_size += res.size
-    return aggregate_size
-
-
->>>>>>> 92c5fcef
 def res_has_web_reference(res):
     """
     Check whether a resource includes web reference url file.
