--- conflicted
+++ resolved
@@ -311,7 +311,6 @@
         raise NotImplementedError("Type {resource_type} does not exist".format(resource_type=resource_type))
     return res_cls
 
-<<<<<<< HEAD
 def add_zip_file_contents_to_resource_async(resource, f):
     """
     Launch asynchronous celery task to add zip file contents to a resource.
@@ -335,8 +334,6 @@
                                                   countdown=30)
     resource.file_unpack_status = 'Pending'
     resource.save()
-=======
->>>>>>> 5d742d1d
 
 def create_resource(
         resource_type, owner, title,
@@ -601,10 +598,7 @@
     return ret
 
 
-<<<<<<< HEAD
-=======
 # TODO: Incorrect implementation. Needs fixing if we ever need this api
->>>>>>> 5d742d1d
 def update_system_metadata(pk, **kwargs):
     """
 
