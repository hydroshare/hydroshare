--- conflicted
+++ resolved
@@ -1061,11 +1061,7 @@
             "content-type": "application/json",
             "authorization": f"Basic {token}"
         }
-<<<<<<< HEAD
-        doi_url = f"{get_datacite_url()}/{settings.DATACITE_PREFIX}/{res.short_id}"
-=======
         doi_url = f"{get_datacite_url()}/{settings.DATACITE_PREFIX}/hs.{res.short_id}"
->>>>>>> 3f21165f
         response = requests.put(
             url=doi_url,
             data=res.get_datacite_deposit_json(),
@@ -1199,11 +1195,7 @@
         "authorization": f"Basic {token}"
     }
 
-<<<<<<< HEAD
-    doi_url = f"{get_datacite_url()}/{settings.DATACITE_PREFIX}/{short_id}"
-=======
     doi_url = f"{get_datacite_url()}/{settings.DATACITE_PREFIX}/hs.{short_id}"
->>>>>>> 3f21165f
 
     try:
         res.doi = get_resource_doi(short_id, DataciteSubmissionStatus.UPDATE_PENDING.value)
