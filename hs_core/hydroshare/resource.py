--- conflicted
+++ resolved
@@ -436,12 +436,10 @@
 
     :return: a new resource which is an instance of BaseResource with specified resource_type.
     """
-<<<<<<< HEAD
     if not __debug__:
-        if resource_type in ("ModelProgramResource",):
+        if resource_type in ("ModelInstanceResource", "ModelProgramResource", "MODFLOWModelInstanceResource",
+                             "SWATModelInstanceResource"):
             raise ValidationError("Resource type '{}' is no more supported for resource creation".format(resource_type))
-=======
->>>>>>> f50f447b
 
     with transaction.atomic():
         cls = check_resource_type(resource_type)
