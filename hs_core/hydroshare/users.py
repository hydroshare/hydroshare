import json

from django.core.exceptions import MultipleObjectsReturned
from django.contrib.auth.models import User, Group
from django.contrib.contenttypes.models import ContentType
from django.core import exceptions
from django.core import signing
from django.db.models import Q

from hs_core.models import GroupOwnership, BaseResource, Party, Contributor, Creator, Subject, Description, Title
from .utils import get_resource_by_shortkey, user_from_id, group_from_id, get_resource_types, get_profile


# TODO: Only used in a skipped unit test - if needs to be used than Alva's new access control logic needs to be used
def set_resource_owner(pk, user):
    """
    Changes ownership of the specified resource to the user specified by a userID.

    REST URL:  PUT /resource/owner/{pid}?user={userID}

    Parameters:
    pid - Unique HydroShare identifier for the resource to be modified
    userID - ID for the user to be set as an owner of the resource identified by pid

    Returns: The pid of the resource that was modified

    Return Type: pid

    Raises:
    Exceptions.NotAuthorized - The user is not authorized
    Exceptions.NotFound - The resource identified by pid does not exist
    Exception.ServiceFailure - The service is unable to process the request
    Note:  This can only be done by the resource owner or a HydroShare administrator.

    """

    res = get_resource_by_shortkey(pk)
    # TODO: Use Alva's new access logic here
    # res.owners = [user]
    # res.save()
    return pk


DO_NOT_DISTRIBUTE = 'donotdistribute'
EDIT = 'edit'
VIEW = 'view'
PUBLIC = 'public'

# TODO: this method is not used except in broken tests - if need to be used then new access control rules need to apply
def set_access_rules(pk, user=None, group=None, access=None, allow=False):
    """
    Set the access permissions for an object identified by pid. Triggers a change in the system metadata. Successful
    completion of this operation in indicated by a HTTP response of 200. Unsuccessful completion of this operation must
    be indicated by returning an appropriate exception such as NotAuthorized.

    REST URL:  PUT /resource/accessRules/{pid}/?principaltype=({userID}|{groupID})&principleID={id}&access=
        (edit|view|donotdistribute)&allow=(true|false)

    Parameters:
    pid - Unique HydroShare identifier for the resource to be modified
    principalType - The type of principal (user or group)
    principalID - Identifier for the user or group to be granted access
    access - Permission to be assigned to the resource for the principal
    allow - True for granting the permission, False to revoke

    Returns: The pid of the resource that was modified

    Return Type: pid

    Raises:
    Exceptions.NotAuthorized - The user is not authorized
    Exceptions.NotFound - The resource identified by pid does not exist
    Exceptions.NotFound - The principal identified by principalID does not exist
    Exception.ServiceFailure - The service is unable to process the request

    Note:  Do not distribute is an attribute of the resource that is set by a user with Full permissions and only
    applies to users with Edit and View privileges. There is no share privilege in HydroShare. Share permission is
    implicit unless prohibited by the Do not distribute attribute. The only permissions in HydroShare are View, Edit and
    Full.

    As-built notes:  TypeError was used as it's a built-in exception Django knows about.  it will result in a
    ServiceFailure if used over the web.

    Also, authorization is not handled in the server-side API.  Server-side API functions run "as root"

    access=public, allow=true will cause the resource to become publicly viewable.

    pid can be a resource instance instead of an identifier (for efficiency)
    """
    access = access.lower()
    if isinstance(pk, basestring):
        res = get_resource_by_shortkey(pk, or_404=False)
    else:
        res = pk  # user passed in the resource instance instead of hte primary key

    if access == DO_NOT_DISTRIBUTE:
        res.raccess.shareable = allow
        res.raccess.save()
    elif access == PUBLIC:
        res.raccess.public = allow
        res.raccess.save()

    # TODO: Alva's new access control logic need to be used here
    # elif access == EDIT:
    #     if user:
    #         if allow:
    #             if not res.edit_users.filter(pk=user.pk).exists():
    #                 res.edit_users.add(user)
    #         else:
    #             if res.edit_users.filter(pk=user.pk).exists():
    #                 res.edit_users.filter(pk=user.pk).delete()
    #     elif group:
    #         if allow:
    #             if not res.edit_groups.filter(pk=group.pk).exists():
    #                 res.edit_groups.add(group)
    #         else:
    #             if res.edit_groups.filter(pk=group.pk).exists():
    #                 res.edit_groups.filter(pk=group.pk).delete()
    #     else:
    #         raise TypeError('Tried to edit access permissions without specifying a user or group')
    # elif access == VIEW:
    #     if user:
    #         if allow:
    #             if not res.view_users.filter(pk=user.pk).exists():
    #                 res.view_users.add(user)
    #         else:
    #             if res.view_users.filter(pk=user.pk).exists():
    #                 res.view_users.filter(pk=user.pk).delete()
    #     elif group:
    #         if allow:
    #             if not res.view_groups.filter(pk=group.pk).exists():
    #                 res.view_groups.add(group)
    #         else:
    #             if res.view_groups.filter(pk=group.pk).exists():
    #                 res.view_groups.filter(pk=group.pk).delete()
    #     else:
    #         raise TypeError('Tried to view access permissions without specifying a user or group')
    # else:
    #     raise TypeError('access was none of {donotdistribute, public, edit, view}  ')

    return res


def create_account(
        email, username=None, first_name=None, last_name=None, superuser=None, groups=None, password=None, active=True
):
    """
    Create a new user within the HydroShare system.

    Returns: The user that was created

    Raises:
        Exceptions.NotAuthorized - The user is not authorized
        Exceptions.InvalidContent - The content of the user object is invalid
        Exception.ServiceFailure - The service is unable to process the request

    """

    from django.contrib.auth.models import User, Group
    from hs_access_control.models import UserAccess

    username = username if username else email

    groups = groups if groups else []
    groups = Group.objects.in_bulk(*groups) if groups and isinstance(groups[0], int) else groups

    if superuser:
        u = User.objects.create_superuser(
            username,
            email,
            first_name=first_name,
            last_name=last_name,
            password=password
        )
    else:
        u = User.objects.create_user(
            username, email,
            first_name=first_name,
            last_name=last_name,
            password=password,
        )

    u.is_staff = False
    if not active:
        u.is_active = False
    u.save()

    u.groups = groups

    # make the user a member of the Hydroshare role group
    u.groups.add(Group.objects.get(name='Hydroshare Author'))

    user_access = UserAccess(user=u, admin=False)
    user_access.save()
    return u


def update_account(user, **kwargs):
    """
    Update an existing user within the HydroShare system. The user calling this method must have write access to the
    account details.

    REST URL:  PUT /accounts/{userID}

    Parameters: userID - ID of the existing user to be modified

    user - An object containing the modified attributes of the user to be modified

    Returns: The userID of the user that was modified

    Return Type: userID

    Raises:
    Exceptions.NotAuthorized - The user is not authorized
    Exceptions.NotFound - The user identified by userID does not exist
    Exceptions.InvalidContent - The content of the user object is invalid
    Exception.ServiceFailure - The service is unable to process the request

    Note:  This would be done via a JSON object (user) that is in the PUT request.

    """
    from django.contrib.auth.models import Group

    groups = kwargs.get('groups', [])
    if groups:
        if len(groups) == 1:
            groups = [(Group.objects.get_or_create(name=groups)
                      if isinstance(groups, basestring) else groups)[0]]
        else:
            groups = zip(
                *(Group.objects.get_or_create(name=g)
                  if isinstance(g, basestring) else g
                  for g in groups))[0]

    if 'password' in kwargs:
        user.set_password(kwargs['password'])

    blacklist = {'username', 'password', 'groups'}  # handled separately or cannot change
    for k in blacklist.intersection(kwargs.keys()):
        del kwargs[k]

    try:
        profile = get_profile(user)
        profile_update = dict()
        update_keys = filter(lambda x: hasattr(profile, str(x)), kwargs.keys())
        for key in update_keys:
            profile_update[key] = kwargs[key]
        for k, v in profile_update.items():
            setattr(profile, k, v)
        profile.save()
    except AttributeError as e:
        raise exceptions.ValidationError(e.message)  # ignore deprecated user profile module when we upgrade to 1.7

    user_update = dict()
    update_keys = filter(lambda x: hasattr(user, str(x)), kwargs.keys())
    for key in update_keys:
            user_update[key] = kwargs[key]
    for k, v in user_update.items():
        setattr(user, k, v)
    user.save()

    user.groups = groups
    return user.username


def list_users(query=None, status=None, start=None, count=None):
    """
    List the users that match search criteria.

    REST URL:  GET /accounts?query={query}[&status={status}&start={start}&count={count}]

    Parameters:
    query - a string specifying the query to perform
    status - (optional) parameter to filter users returned based on status
    start=0 -  (optional) the zero-based index of the first value, relative to the first record of the resultset that
        matches the parameters
    count=100 - (optional) the maximum number of results that should be returned in the response

    Returns: An object containing a list of userIDs that match the query. If none match, an empty list is returned.

    Return Type: userList

    Raises:
    Exceptions.NotAuthorized - The user is not authorized
    Exception.ServiceFailure - The service is unable to process the request

    """
    query = json.loads(query) if isinstance(query, basestring) else query

    qs = User.objects.filter(**query)
    qs = qs.filter(active=True) if status == 'active' else qs
    qs = qs.filter(is_staff=True) if status == 'staff' else qs
    if start and count:
        qs = qs[start:start+count]
    elif start:
        qs = qs[start:]
    elif count:
        qs = qs[:count]

    return qs


def list_groups(query=None, start=None, count=None):
    """
    List the groups that match search criteria.

    REST URL:  GET /groups?query={query}[&status={status}&start={start}&count={count}]

    Parameters:
    query - a string specifying the query to perform
    start=0 - (optional) the zero-based index of the first value, relative to the first record of the resultset that
        matches the parameters
    count=100 - (optional) the maximum number of results that should be returned in the response

    Returns: An object containing a list of groupIDs that match the query. If none match, an empty list is returned.

    Return Type: groupList

    Raises:
    Exceptions.NotAuthorized - The user is not authorized
    Exception.ServiceFailure - The service is unable to process the request

    implementation notes: status parameter is unused.  unsure of group status.

    """
    query = json.loads(query) if isinstance(query, basestring) else query
    qs = Group.objects.filter(**query)
    if start and count:
        qs = qs[start:start+count]
    elif start:
        qs = qs[start:]
    elif count:
        qs = qs[:count]

    return qs


def create_group(name, members=None, owners=None):
    """
    Create a group within HydroShare. Groups are lists of users that allow all members of the group to be referenced by
    listing solely the name of the group. Group names must be unique within HydroShare. Groups can only be modified by
    users listed as group owners.

    REST URL:  POST /groups

    Parameters: group - An object containing the attributes of the group to be created

    Returns: The groupID of the group that was created
    Return Type: groupID

    Raises:
    Exceptions.NotAuthorized - The user is not authorized
    Exceptions.InvalidContent - The content of the group object is invalid
    Exceptions.GroupNameNotUnique - The name of the group already exists in HydroShare
    Exception.ServiceFailure - The service is unable to process the request

    Note:  This would be done via a JSON object (group) that is in the POST request. May want to add an email
    verification step to avoid automated creation of fake groups. The creating user would automatically be set as the
    owner of the created group.
    """

    g = Group.objects.create(name=name)

    if owners:
        owners = [user_from_id(owner) for owner in owners]

        GroupOwnership.objects.bulk_create([
            GroupOwnership(group=g, owner=owner) for owner in owners
        ])

    if members:
        members = [user_from_id(member) for member in members]

        for member in members:
            try:
                member.groups.add(g)
            except MultipleObjectsReturned:
                pass

    return g


def update_group(group, members=None, owners=None):
    """
    Modify details of group identified by groupID or add or remove members to/from the group. Group members can be
    modified only by an owner of the group, otherwise a NotAuthorized exception is thrown. Group members are provided as
    a list of users that replace the group membership.

    REST URL:  PUT /groups/{groupID}

    Parameters:
    groupID - groupID of the existing group to be modified
    group - An object containing the modified attributes of the group to be modified and the modified list of userIDs in
    the group membership

    Returns: The groupID of the group that was modified

    Return Type: groupID

    Raises:
    Exceptions.NotAuthorized - The user is not authorized
    Exceptions.NotFound - The group identified by groupID does not exist
    Exceptions.InvalidContent - The content of the group object is invalid
    Exception.ServiceFailure - The service is unable to process the request

    Note:  This would be done via a JSON object (group) that is in the PUT request.
    """

    if owners:
        GroupOwnership.objects.filter(group=group).delete()
        owners = [user_from_id(owner) for owner in owners]

        GroupOwnership.objects.bulk_create([
            GroupOwnership(group=group, owner=owner) for owner in owners
        ])

    if members:
        for u in User.objects.filter(groups=group):
            u.groups.remove(group)

        members = [user_from_id(member) for member in members]

        for member in members:
            try:
                member.groups.add(group)
            except MultipleObjectsReturned:
                pass


def list_group_members(name):
    """
    Get the information about a group identified by groupID. For a group this would be its description and membership
    list.

    REST URL:  GET /group/{groupID}

    Parameters: groupID - ID of the existing user to be modified

    Returns: An object containing the details for the group

    Return Type: group

    Raises:
    Exceptions.NotAuthorized - The user is not authorized
    Exceptions.NotFound - The group identified by groupID does not exist
    Exception.ServiceFailure - The service is unable to process the request
    """
    return User.objects.filter(groups=group_from_id(name))


def set_group_owner(group, user):
    """
    Adds ownership of the group identified by groupID to the user specified by userID. This can only be done by a group
    owner or HydroShare administrator.

    REST URL:  PUT /groups/{groupID}/owner/?user={userID}

    Parameters: groupID - groupID of the existing group to be modified

    userID - userID of the existing user to be set as the owner of the group

    Returns: The groupID of the group that was modified

    Return Type: groupID

    Raises:
    Exceptions.NotAuthorized - The user is not authorized
    Exceptions.NotFound - The group identified by groupID does not exist
    Exceptions.NotFound - The user identified by userID does not exist
    Exception.ServiceFailure - The service is unable to process the request
    """
    if not GroupOwnership.objects.filter(group=group, owner=user).exists():
        GroupOwnership.objects.create(group=group, owner=user)


def delete_group_owner(group, user):
    """
    Removes a group owner identified by a userID from a group specified by groupID. This can only be done by a group
    owner or HydroShare administrator.

    REST URL:  DELETE /groups/{groupID}/owner/?user={userID}

    Parameters: groupID - groupID of the existing group to be modified

    userID - userID of the existing user to be removed as the owner of the group

    Returns: The groupID of the group that was modified

    Return Type: groupID

    Raises:
    Exceptions.NotAuthorized - The user is not authorized
    Exceptions.NotFound - The group identified by groupID does not exist
    Exceptions.NotFound - The user identified by userID does not exist
    Exceptions.InvalidRequest - The request would result in removal of the last remaining owner of the group
    Exception.ServiceFailure - The service is unable to process the request

    Note:  A group must have at least one owner.
    """
    GroupOwnership.objects.filter(group=group, owner=user).delete()


def get_discoverable_groups():
        """
        Get a list of all groups marked discoverable or public.

        :return: List of discoverable groups.

        A user can view owners and abstract for a discoverable group.
        Usage:
        ------
            # fetch information about each discoverable or public group
            groups = GroupAccess.get_discoverable_groups()
            for g in groups:
                owners = g.get_owners()
                # abstract = g.abstract
                if g.public:
                    # expose group list
                    members = g.members.all()
                else:
                    members = [] # can't see them.
        """
        return Group.objects.filter(Q(gaccess__discoverable=True) | Q(gaccess__public=True))


def get_public_groups():
        """
        Get a list of all groups marked public.

        :return: List of public groups.

        All users can list the members of a public group.  Public implies discoverable but not vice-versa.
        Usage:
        ------
            # fetch information about each public group
            groups = GroupAccess.get_public_groups()
            for g in groups:
                owners = g.get_owners()
                # abstract = g.abstract
                members = g.members.all()
                # now display member information
        """
        return Group.objects.filter(gaccess__public=True)

def get_resource_list(creator=None,
        group=None, user=None, owner=None,
        from_date=None, to_date=None,
        start=None, count=None,
        full_text_search=None,
        published=False,
        edit_permission=False,
        public=False,
        type=None,
        author=None,
        contributor=None,
        subject=None,
):
    """
    Return a list of pids for Resources that have been shared with a group identified by groupID.

    Parameters:
    queryType - string specifying the type of query being performed
    groupID - groupID of the group whose list of shared resources is to be returned

    Returns: A list of pids for resources that have been shared with the group identified by groupID.  If no resources
    have been shared with a group, an empty list is returned.

    Return Type: resourceList

    Raises:
    Exceptions.NotAuthorized - The user is not authorized
    Exceptions.NotFound - The group identified by groupID does not exist
    Exception.ServiceFailure - The service is unable to process the request

    We may want to modify this method to return more than just the pids for resources so that some
    metadata for the list of resources returned could be displayed without having to call
    HydroShare.getScienceMetadata() and HydroShare.GetSystemMetadata() for every resource in the returned list.

    Implementation notes:  For efficiency's sake, this returns a dictionary of query sets with one
    query set per defined resource type.  At a high level someone could run through this whole list,
    collate the results, and send it back as a single list, but on the server side we don't do this
    because it gets too expensive quickly.

    parameters:
        group = Group or name
        user = User or name
        from_date = datetime object
        to_date = datetime object
        start = int
        count = int
        subject = list of subject
        type = list of resource type names, used for filtering
    """

    if not any((creator, group, user, owner, from_date, to_date, start, count, subject, full_text_search, public, type)):
        raise NotImplemented("Returning the full resource list is not supported.")

    #resource_types = get_resource_types()

    # filtering based on resource type.
    # if type:
    #     queries = dict((rtype, []) for rtype in resource_types if rtype.__name__ in type)
    # else:
    #     queries = dict((el, []) for el in resource_types)
    q = []

    if type:
        q.append(Q(resource_type=type[0]))

    if published:
        q.append(Q(doi__isnull=False))

    if author:
        author_parties = (
            #Creator.objects.filter(content_type=ContentType.objects.get_for_model(t)) &
            (Creator.objects.filter(email__in=author) | Creator.objects.filter(name__in=author))
        )
        # if Creator.objects.filter(content_type=ContentType.objects.get_for_model(t)).exists():
        # assert author_parties, Creator.objects.all().values_list('name', flat=True)
        # assert False, author_parties.values_list('id', flat=True)
        # if t is GenericResource:
        #     assert False,objects.all().values_list('object_id', flat=True)
        q.append(Q(object_id__in=author_parties.values_list('object_id', flat=True)))

    if contributor:
        contributor_parties = (
            #Creator.objects.filter(content_type=ContentType.objects.get_for_model(t)) &
            (Contributor.objects.filter(email__in=contributor) | Contributor.objects.filter(name__in=contributor))
        )
        # if Creator.objects.filter(content_type=ContentType.objects.get_for_model(t)).exists():
        # assert author_parties, Creator.objects.all().values_list('name', flat=True)
        # assert False, author_parties.values_list('id', flat=True)
        # if t is GenericResource:
        #     assert False, BaseResource.objects.all().values_list('object_id', flat=True)
        q.append(Q(object_id__in=contributor_parties.values_list('object_id', flat=True)))

    if edit_permission:
        if group:
            group = group_from_id(group)
            q.append(Q(edit_groups=group))

        if user:
            user = user_from_id(user)
            q.append(Q(edit_users=user) | Q(owners=user))
    else:
<<<<<<< HEAD
        if creator:
            creator = user_from_id(creator)
            q.append(Q(creator=creator))
=======
        queries = dict((el, []) for el in resource_types)

    for t, q in queries.items():
        if published:
            queries[t].append(Q(doi__isnull=False))

        if author:
            author_parties = (
                #Creator.objects.filter(content_type=ContentType.objects.get_for_model(t)) &
                (Creator.objects.filter(email__in=author) | Creator.objects.filter(name__in=author))
            )
            # if Creator.objects.filter(content_type=ContentType.objects.get_for_model(t)).exists():
            # assert author_parties, Creator.objects.all().values_list('name', flat=True)
            # assert False, author_parties.values_list('id', flat=True)
            # if t is GenericResource:
            #     assert False, t.objects.all().values_list('object_id', flat=True)
            queries[t].append(Q(object_id__in=author_parties.values_list('object_id', flat=True)))

        if contributor:
            contributor_parties = (
                #Creator.objects.filter(content_type=ContentType.objects.get_for_model(t)) &
                (Contributor.objects.filter(email__in=contributor) | Contributor.objects.filter(name__in=contributor))
            )
            # if Creator.objects.filter(content_type=ContentType.objects.get_for_model(t)).exists():
            # assert author_parties, Creator.objects.all().values_list('name', flat=True)
            # assert False, author_parties.values_list('id', flat=True)
            # if t is GenericResource:
            #     assert False, t.objects.all().values_list('object_id', flat=True)
            queries[t].append(Q(object_id__in=contributor_parties.values_list('object_id', flat=True)))

        if edit_permission:
            if group:
                group = group_from_id(group)
                queries[t].append(Q(gaccess__resource__in=group.gaccess.get_editable_resources()))

            queries, public = _filter_resources_for_user_and_owner(user=user, owner=owner, is_editable=True,
                                                                   queries=queries, resource_type=t, is_public=public)

        else:
            if creator:
                creator = user_from_id(creator)
                queries[t].append(Q(creator=creator))

            if group:
                group = group_from_id(group)
                queries[t].append(Q(gaccess__resource__in=group.gaccess.get_held_resources()))

            queries, public = _filter_resources_for_user_and_owner(user=user, owner=owner, is_editable=False,
                                                                   queries=queries, resource_type=t, is_public=public)
>>>>>>> 931a1019

        if group:
            group = group_from_id(group)
            q.append(Q(edit_groups=group) | Q(view_groups=group))

        if user:
            user = user_from_id(user)
            if owner:
                try:
                    owner = user_from_id(owner, raise404=False)
                except User.DoesNotExist:
                    q.append(Q(owners__isnull=True))
                else:
                    q.append(Q(owners=owner))
                    if user != owner:
                        public = True
            else:
                q.append(Q(edit_users=user) | Q(view_users=user) | Q(owners=user) | Q(public=True))

<<<<<<< HEAD
    if from_date and to_date:
        q.append(Q(created__range=(from_date, to_date)))
    elif from_date:
        q.append(Q(created__gte=from_date))
    elif to_date:
        q.append(Q(created__lte=to_date))

    if subject:
        subjects = Subject.objects.filter(value__in=subject)
        q.append(Q(object_id__in=subjects.values_list('object_id', flat=True)))


    flt = BaseResource.objects.all()
    for q in q:
        flt = flt.filter(q)
=======
        flt = t.objects.all()
        for q in queries[t]:
            flt = flt.filter(q)

        if public:
            flt = flt.filter(raccess__public=True)

        if full_text_search:
            fts_qs = flt.search(full_text_search)
            description_matching = Description.objects.filter(abstract__icontains=full_text_search).\
                values_list('object_id', flat=True)
            title_matching = Title.objects.filter(value__icontains=full_text_search).values_list('object_id', flat=True)
>>>>>>> 931a1019

    if public:
        flt = flt.filter(public=True)

    if full_text_search:
        fts_qs = flt.search(full_text_search)
        description_matching = Description.objects.filter(abstract__icontains=full_text_search).values_list('object_id', flat=True)
        title_matching = Title.objects.filter(value__icontains=full_text_search).values_list('object_id', flat=True)

        if description_matching:
            desc_qs = flt.filter(object_id__in=description_matching)
        else:
            desc_qs = BaseResource.objects.none()

        if title_matching:
            title_qs = flt.filter(object_id__in=title_matching)
        else:
            title_qs = BaseResource.objects.none()

<<<<<<< HEAD
        flt = fts_qs.distinct() | desc_qs.distinct() | title_qs.distinct()

    qcnt = 0
    if flt:
        qcnt = len(flt);

    if start is not None and count is not None:
        if qcnt > start:
            if qcnt >= start + count:
                flt = flt[start:start+count]
            else:
                flt = flt[start:qcnt]
    elif start is not None:
        if qcnt >= start:
            flt = flt[start:qcnt]
    elif count is not None:
        if qcnt > count:
            flt = flt[0:count]

    return flt
=======
        qcnt = 0
        if queries[t]:
            qcnt = queries[t].__len__()

        if start is not None and count is not None:
            if qcnt > start:
                if qcnt >= start + count:
                    queries[t] = queries[t][start:start+count]
                else:
                    queries[t] = queries[t][start:qcnt]
        elif start is not None:
            if qcnt >= start:
                queries[t] = queries[t][start:qcnt]
        elif count is not None:
            if qcnt > count:
                queries[t] = queries[t][0:count]

    return queries


def _filter_resources_for_user_and_owner(user, owner, is_editable, queries, resource_type, is_public):
    if user:
        user = user_from_id(user)
        if owner:
            try:
                owner = user_from_id(owner, raise404=False)
            except User.DoesNotExist:
                pass
            else:
                queries[resource_type].append(Q(raccess__resource__in=owner.uaccess.get_owned_resources()))

                if user != owner:
                    is_public = True
        else:
            if is_editable:
                queries[resource_type].append(Q(raccess__resource__in=user.uaccess.get_editable_resources()))
            else:
                queries[resource_type].append(Q(raccess__resource__in=user.uaccess.get_held_resources())|
                                              Q(raccess__public=True))

    return queries, is_public
>>>>>>> 931a1019
<|MERGE_RESOLUTION|>--- conflicted
+++ resolved
@@ -634,90 +634,26 @@
         #     assert False, BaseResource.objects.all().values_list('object_id', flat=True)
         q.append(Q(object_id__in=contributor_parties.values_list('object_id', flat=True)))
 
-    if edit_permission:
-        if group:
-            group = group_from_id(group)
-            q.append(Q(edit_groups=group))
-
-        if user:
-            user = user_from_id(user)
-            q.append(Q(edit_users=user) | Q(owners=user))
-    else:
-<<<<<<< HEAD
-        if creator:
-            creator = user_from_id(creator)
-            q.append(Q(creator=creator))
-=======
-        queries = dict((el, []) for el in resource_types)
-
-    for t, q in queries.items():
-        if published:
-            queries[t].append(Q(doi__isnull=False))
-
-        if author:
-            author_parties = (
-                #Creator.objects.filter(content_type=ContentType.objects.get_for_model(t)) &
-                (Creator.objects.filter(email__in=author) | Creator.objects.filter(name__in=author))
-            )
-            # if Creator.objects.filter(content_type=ContentType.objects.get_for_model(t)).exists():
-            # assert author_parties, Creator.objects.all().values_list('name', flat=True)
-            # assert False, author_parties.values_list('id', flat=True)
-            # if t is GenericResource:
-            #     assert False, t.objects.all().values_list('object_id', flat=True)
-            queries[t].append(Q(object_id__in=author_parties.values_list('object_id', flat=True)))
-
-        if contributor:
-            contributor_parties = (
-                #Creator.objects.filter(content_type=ContentType.objects.get_for_model(t)) &
-                (Contributor.objects.filter(email__in=contributor) | Contributor.objects.filter(name__in=contributor))
-            )
-            # if Creator.objects.filter(content_type=ContentType.objects.get_for_model(t)).exists():
-            # assert author_parties, Creator.objects.all().values_list('name', flat=True)
-            # assert False, author_parties.values_list('id', flat=True)
-            # if t is GenericResource:
-            #     assert False, t.objects.all().values_list('object_id', flat=True)
-            queries[t].append(Q(object_id__in=contributor_parties.values_list('object_id', flat=True)))
-
         if edit_permission:
             if group:
                 group = group_from_id(group)
-                queries[t].append(Q(gaccess__resource__in=group.gaccess.get_editable_resources()))
-
-            queries, public = _filter_resources_for_user_and_owner(user=user, owner=owner, is_editable=True,
-                                                                   queries=queries, resource_type=t, is_public=public)
+                q.append(Q(gaccess__resource__in=group.gaccess.get_editable_resources()))
+
+            q, public = _filter_resources_for_user_and_owner(user=user, owner=owner, is_editable=True,
+                                                                   query=q, resource_type=t, is_public=public)
 
         else:
             if creator:
                 creator = user_from_id(creator)
-                queries[t].append(Q(creator=creator))
+                q.append(Q(creator=creator))
 
             if group:
                 group = group_from_id(group)
-                queries[t].append(Q(gaccess__resource__in=group.gaccess.get_held_resources()))
-
-            queries, public = _filter_resources_for_user_and_owner(user=user, owner=owner, is_editable=False,
-                                                                   queries=queries, resource_type=t, is_public=public)
->>>>>>> 931a1019
-
-        if group:
-            group = group_from_id(group)
-            q.append(Q(edit_groups=group) | Q(view_groups=group))
-
-        if user:
-            user = user_from_id(user)
-            if owner:
-                try:
-                    owner = user_from_id(owner, raise404=False)
-                except User.DoesNotExist:
-                    q.append(Q(owners__isnull=True))
-                else:
-                    q.append(Q(owners=owner))
-                    if user != owner:
-                        public = True
-            else:
-                q.append(Q(edit_users=user) | Q(view_users=user) | Q(owners=user) | Q(public=True))
-
-<<<<<<< HEAD
+                q.append(Q(gaccess__resource__in=group.gaccess.get_held_resources()))
+
+            q, public = _filter_resources_for_user_and_owner(user=user, owner=owner, is_editable=False,
+                                                                   query=q, resource_type=t, is_public=public)
+
     if from_date and to_date:
         q.append(Q(created__range=(from_date, to_date)))
     elif from_date:
@@ -733,28 +669,14 @@
     flt = BaseResource.objects.all()
     for q in q:
         flt = flt.filter(q)
-=======
-        flt = t.objects.all()
-        for q in queries[t]:
-            flt = flt.filter(q)
 
         if public:
-            flt = flt.filter(raccess__public=True)
+            flt = flt.filter(public=True)
 
         if full_text_search:
             fts_qs = flt.search(full_text_search)
-            description_matching = Description.objects.filter(abstract__icontains=full_text_search).\
-                values_list('object_id', flat=True)
+            description_matching = Description.objects.filter(abstract__icontains=full_text_search).values_list('object_id', flat=True)
             title_matching = Title.objects.filter(value__icontains=full_text_search).values_list('object_id', flat=True)
->>>>>>> 931a1019
-
-    if public:
-        flt = flt.filter(public=True)
-
-    if full_text_search:
-        fts_qs = flt.search(full_text_search)
-        description_matching = Description.objects.filter(abstract__icontains=full_text_search).values_list('object_id', flat=True)
-        title_matching = Title.objects.filter(value__icontains=full_text_search).values_list('object_id', flat=True)
 
         if description_matching:
             desc_qs = flt.filter(object_id__in=description_matching)
@@ -766,7 +688,6 @@
         else:
             title_qs = BaseResource.objects.none()
 
-<<<<<<< HEAD
         flt = fts_qs.distinct() | desc_qs.distinct() | title_qs.distinct()
 
     qcnt = 0
@@ -787,25 +708,6 @@
             flt = flt[0:count]
 
     return flt
-=======
-        qcnt = 0
-        if queries[t]:
-            qcnt = queries[t].__len__()
-
-        if start is not None and count is not None:
-            if qcnt > start:
-                if qcnt >= start + count:
-                    queries[t] = queries[t][start:start+count]
-                else:
-                    queries[t] = queries[t][start:qcnt]
-        elif start is not None:
-            if qcnt >= start:
-                queries[t] = queries[t][start:qcnt]
-        elif count is not None:
-            if qcnt > count:
-                queries[t] = queries[t][0:count]
-
-    return queries
 
 
 def _filter_resources_for_user_and_owner(user, owner, is_editable, queries, resource_type, is_public):
@@ -828,5 +730,4 @@
                 queries[resource_type].append(Q(raccess__resource__in=user.uaccess.get_held_resources())|
                                               Q(raccess__public=True))
 
-    return queries, is_public
->>>>>>> 931a1019
+    return queries, is_public