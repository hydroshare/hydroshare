--- conflicted
+++ resolved
@@ -571,11 +571,7 @@
     """
     from django.db.models import Q
 
-<<<<<<< HEAD
     if not any((creator, group, user, owner, from_date, to_date, start, count, keywords, dc, full_text_search, public, types)):
-=======
-    if not any((group, user, owner, from_date, to_date, start, count, keywords, full_text_search, public, types)):
->>>>>>> 74ceb53e
         raise NotImplemented("Returning the full resource list is not supported.")
 
     resource_types = get_resource_types()
