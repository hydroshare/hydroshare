"""Signal receivers for the hs_core app."""

from django.dispatch import receiver
from hs_core.signals import pre_metadata_element_create, pre_metadata_element_update
from hs_core.models import GenericResource, Party
from forms import SubjectsForm, AbstractValidationForm, CreatorValidationForm, \
    ContributorValidationForm, RelationValidationForm, SourceValidationForm, RightsValidationForm, \
    LanguageValidationForm, ValidDateValidationForm, FundingAgencyValidationForm, \
    CoverageSpatialForm, CoverageTemporalForm, IdentifierForm, TitleValidationForm


@receiver(pre_metadata_element_create, sender=GenericResource)
def metadata_element_pre_create_handler(sender, **kwargs):
    """Select proper form class based on element_name.

    This handler is executed only when a metadata element is added as part of editing a resource
    """
    element_name = kwargs['element_name']
    request = kwargs['request']
    if element_name == "subject":   # keywords
        element_form = SubjectsForm(data=request.POST)
    elif element_name == "description":   # abstract
        element_form = AbstractValidationForm(request.POST)
    elif element_name == "creator":
        try:
            post_data_dict = Party.get_post_data_with_identifiers(request=request)
        except Exception as ex:
            return {'is_valid': False, 'element_data_dict': None,
                    "errors": {"identifiers": [ex.message]}}

        element_form = CreatorValidationForm(post_data_dict)

    elif element_name == "contributor":
        try:
            post_data_dict = Party.get_post_data_with_identifiers(request=request)
        except Exception as ex:
            return {'is_valid': False, 'element_data_dict': None,
                    "errors": {"identifiers": [ex.message]}}
        element_form = ContributorValidationForm(post_data_dict)
    elif element_name == 'relation':
        element_form = RelationValidationForm(request.POST)
    elif element_name == 'source':
        element_form = SourceValidationForm(request.POST)
    elif element_name == 'rights':
        element_form = RightsValidationForm(request.POST)
    elif element_name == 'language':
        element_form = LanguageValidationForm(request.POST)
    elif element_name == 'date':
        element_form = ValidDateValidationForm(request.POST)
    elif element_name == 'fundingagency':
        element_form = FundingAgencyValidationForm(request.POST)
    elif element_name == 'coverage':
        if 'type' in request.POST:
            if request.POST['type'].lower() == 'point' or request.POST['type'].lower() == 'box':
                element_form = CoverageSpatialForm(data=request.POST)
            else:
                element_form = CoverageTemporalForm(data=request.POST)
        else:
            element_form = CoverageTemporalForm(data=request.POST)
    elif element_name == 'identifier':
        element_form = IdentifierForm(data=request.POST)
    else:
        raise Exception("Invalid metadata element name:{}".format(element_name))

    if element_form.is_valid():
        return {'is_valid': True, 'element_data_dict': element_form.cleaned_data}
    else:
        return {'is_valid': False, 'element_data_dict': None, "errors": element_form.errors}


@receiver(pre_metadata_element_update, sender=GenericResource)
def metadata_element_pre_update_handler(sender, **kwargs):
    """Select proper form class based on element_name.

    This handler is executed only when a metadata element is added as part of editing a resource
    """
    element_name = kwargs['element_name'].lower()
    request = kwargs['request']
    repeatable_elements = {'creator': CreatorValidationForm,
                           'contributor': ContributorValidationForm,
                           'relation': RelationValidationForm,
                           'source': SourceValidationForm
                           }

    if element_name == 'title':
        element_form = TitleValidationForm(request.POST)
    elif element_name == "description":   # abstract
        element_form = AbstractValidationForm(request.POST)
    elif element_name == "fundingagency":
        element_form = FundingAgencyValidationForm(request.POST)
    elif element_name in repeatable_elements:
        # since element_name is a repeatable element (e.g creator) and data for the element
        # is displayed on the landing page using formset, the data coming from a single element
        # form in the request for update needs to be parsed to match with element field names
        element_validation_form = repeatable_elements[element_name]
        form_data = {}
        for field_name in element_validation_form().fields:
            if element_name.lower() == "creator" or element_name.lower() == "contributor":
                try:
                    post_data_dict = Party.get_post_data_with_identifiers(request=request)
                except Exception as ex:
                    return {'is_valid': False, 'element_data_dict': None,
                            "errors": {"identifiers": [ex.message]}}

                # for creator or contributor who is not a hydroshare user the 'description'
                # key might be missing in the POST form data
                if field_name == 'description':
                    matching_key = [key for key in request.POST if '-'+field_name in key]
                    if matching_key:
                        matching_key = matching_key[0]
                    else:
                        continue
                elif field_name == 'identifiers':
                    matching_key = 'identifiers'
                else:
                    matching_key = [key for key in request.POST if '-'+field_name in key][0]

                form_data[field_name] = post_data_dict[matching_key]
            else:
                matching_key = [key for key in request.POST if '-'+field_name in key][0]
                form_data[field_name] = request.POST[matching_key]

        element_form = element_validation_form(form_data)
    elif element_name == 'rights':
        element_form = RightsValidationForm(request.POST)
    elif element_name == 'language':
        element_form = LanguageValidationForm(request.POST)
    elif element_name == 'date':
        element_form = ValidDateValidationForm(request.POST)
    elif element_name == 'coverage':
        if 'type' in request.POST:
            element_form = CoverageSpatialForm(data=request.POST)
        else:
            element_form = CoverageTemporalForm(data=request.POST)
    elif element_name == 'identifier':
        element_form = IdentifierForm(data=request.POST)
    else:
        raise Exception("Invalid metadata element name:{}".format(element_name))

    if element_form.is_valid():
        return {'is_valid': True, 'element_data_dict': element_form.cleaned_data}
    else:
<<<<<<< HEAD
        # TODO: need to return form errors
        return {'is_valid': False, 'element_data_dict': None,
                'errors': element_form.errors.as_json()}
=======
        return {'is_valid': False, 'element_data_dict': None, "errors": element_form.errors}
>>>>>>> a7f028c4
<|MERGE_RESOLUTION|>--- conflicted
+++ resolved
@@ -140,10 +140,4 @@
     if element_form.is_valid():
         return {'is_valid': True, 'element_data_dict': element_form.cleaned_data}
     else:
-<<<<<<< HEAD
-        # TODO: need to return form errors
-        return {'is_valid': False, 'element_data_dict': None,
-                'errors': element_form.errors.as_json()}
-=======
-        return {'is_valid': False, 'element_data_dict': None, "errors": element_form.errors}
->>>>>>> a7f028c4
+        return {'is_valid': False, 'element_data_dict': None, "errors": element_form.errors}