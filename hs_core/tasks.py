"""Define celery tasks for hs_core app."""

import asyncio
import json
import logging
import os
import sys
import time
import traceback
import zipfile
from datetime import date, datetime, timedelta
from xml.etree import ElementTree

import requests
from celery.exceptions import TaskError
from celery.result import states
from celery.schedules import crontab
from celery.signals import task_postrun
from celery.worker.request import Request
from django.conf import settings
from django.core.exceptions import ObjectDoesNotExist, ValidationError
from django.core.mail import send_mail
from django.db.models import F, Q
from django.utils import timezone
from rest_framework import status

from celery import Task, shared_task
from django_irods.icommands import SessionException
from django_irods.storage import IrodsStorage
from hs_access_control.models import GroupMembershipRequest
from hs_collection_resource.models import CollectionDeletedResource
from hs_core.enums import (CrossRefSubmissionStatus, CrossRefUpdate,
                           RelationTypes)
from hs_core.hydroshare import (create_empty_resource, current_site_url,
                                set_dirty_bag_flag, utils)
from hs_core.hydroshare.hs_bagit import (create_bag_metadata_files,
                                         create_bagit_files_by_irods)
from hs_core.hydroshare.resource import (deposit_res_metadata_with_crossref,
                                         get_activated_doi, get_crossref_url,
                                         get_resource_doi, update_quota_usage,)
from hs_core.models import BaseResource, ResourceFile, TaskNotification
from hs_core.task_utils import get_or_create_task_notification
from hs_file_types.models import (
    FileSetLogicalFile,
    GenericLogicalFile,
    GeoFeatureLogicalFile,
    GeoRasterLogicalFile,
    ModelInstanceLogicalFile,
    ModelProgramLogicalFile,
    NetCDFLogicalFile,
    RefTimeseriesLogicalFile,
    TimeSeriesLogicalFile,
    CSVLogicalFile,
)
from hs_odm2.models import ODM2Variable
from hydroshare.hydrocelery import app as celery_app
from theme.models import QuotaMessage, User, UserQuota

FILE_TYPE_MAP = {"GenericLogicalFile": GenericLogicalFile,
                 "FileSetLogicalFile": FileSetLogicalFile,
                 "GeoRasterLogicalFile": GeoRasterLogicalFile,
                 "NetCDFLogicalFile": NetCDFLogicalFile,
                 "GeoFeatureLogicalFile": GeoFeatureLogicalFile,
                 "RefTimeseriesLogicalFile": RefTimeseriesLogicalFile,
                 "TimeSeriesLogicalFile": TimeSeriesLogicalFile,
                 "ModelProgramLogicalFile": ModelProgramLogicalFile,
                 "ModelInstanceLogicalFile": ModelInstanceLogicalFile,
                 "CSVLogicalFile": CSVLogicalFile,
                 }

# Pass 'django' into getLogger instead of __name__
# for celery tasks (as this seems to be the
# only way to successfully log in code executed
# by celery, despite our catch-all handler).
logger = logging.getLogger('django')


class FileOverrideException(Exception):
    def __init__(self, error_message):
        super(FileOverrideException, self).__init__(self, error_message)


class HydroshareRequest(Request):
    '''A Celery custom request to log failures.
    https://docs.celeryq.dev/en/v5.2.7/userguide/tasks.html#requests-and-custom-requests
    '''
    def on_failure(self, exc_info, send_failed_event=True, return_ok=False):
        super(HydroshareRequest, self).on_failure(
            exc_info,
            # always mark failed
            send_failed_event=True,
            return_ok=False
        )
        warning_message = f"Failure detected for task {self.task.name}. Exception: {exc_info}"
        logger.warning(warning_message)
        if not settings.DISABLE_TASK_EMAILS:
            subject = 'Notification of failing Celery task'
            send_mail(subject, warning_message, settings.DEFAULT_FROM_EMAIL, [settings.DEFAULT_DEVELOPER_EMAIL])


class HydroshareTask(Task):
    '''Custom Celery Task configured for Hydroshare
    https://docs.celeryq.dev/en/v4.4.7/userguide/tasks.html?#automatic-retry-for-known-exceptions
    '''
    Request = HydroshareRequest
    autoretry_for = (Exception, KeyError)
    retry_kwargs = {'max_retries': 3}
    retry_backoff = True
    retry_backoff_max = 600
    retry_jitter = True
    # soft_time_limit = 60 * 60 * 2  # 2 hours
    time_limit = 60 * 60 * 2  # 2 hours


@celery_app.on_after_finalize.connect
def setup_periodic_tasks(sender, **kwargs):
    if (hasattr(settings, 'DISABLE_PERIODIC_TASKS') and settings.DISABLE_PERIODIC_TASKS):
        logger.debug("Periodic tasks are disabled in SETTINGS")
    else:
        # Hourly
        sender.add_periodic_task(crontab(minute=45), manage_task_hourly.s(), options={'queue': 'periodic'})

        # Daily (times in UTC)
        sender.add_periodic_task(crontab(minute=0, hour=3), nightly_metadata_review_reminder.s())
        sender.add_periodic_task(crontab(minute=30, hour=3), nightly_zips_cleanup.s(), options={'queue': 'periodic'})
        sender.add_periodic_task(crontab(minute=0, hour=4), daily_odm2_sync.s(), options={'queue': 'periodic'})
        sender.add_periodic_task(crontab(minute=30, hour=4), daily_innactive_group_requests_cleanup.s(),
                                 options={'queue': 'periodic'})
        sender.add_periodic_task(crontab(minute=0, hour=5), check_geoserver_registrations.s(),
                                 options={'queue': 'periodic'})
        sender.add_periodic_task(crontab(minute=30, hour=5), nightly_repair_resource_files.s(),
                                 options={'queue': 'periodic'})
        sender.add_periodic_task(crontab(minute=0, hour=6), nightly_cache_file_system_metadata.s(),
                                 options={'queue': 'periodic'})
        sender.add_periodic_task(crontab(minute=30, hour=6), nightly_periodic_task_check.s(),
                                 options={'queue': 'periodic'})
<<<<<<< HEAD
        sender.add_periodic_task(crontab(minute=0, hour=7), daily_cleanup_tus_uploads.s(),
                                 options={'queue': 'periodic'})

        # Weekly
        sender.add_periodic_task(crontab(minute=0, hour=7, day_of_week=1), task_notification_cleanup.s(),
=======
        sender.add_periodic_task(crontab(minute=0, hour=7), task_notification_cleanup.s(),
>>>>>>> e68d0929
                                 options={'queue': 'periodic'})

        # Monthly
        sender.add_periodic_task(crontab(minute=30, hour=7, day_of_month=1), update_from_geoconnex_task.s(),
                                 options={'queue': 'periodic'})
        sender.add_periodic_task(crontab(minute=0, hour=8, day_of_week=1, day_of_month='1-7'),
                                 send_over_quota_emails.s(), options={'queue': 'periodic'})
        sender.add_periodic_task(
            crontab(minute=30, hour=8, day_of_month=1), monthly_group_membership_requests_cleanup.s(),
            options={'queue': 'periodic'})


@celery_app.task(ignore_result=True, base=HydroshareTask)
def daily_cleanup_tus_uploads():
    """Periodic task to cleanup partial TUS uploads that remain in TUS_UPLOAD_DIR.
    """
    # remove all files from the TUS_UPLOAD_DIR that are older than 24 hours
    tus_upload_dir = settings.TUS_UPLOAD_DIR
    if os.path.exists(tus_upload_dir):
        for f in os.listdir(tus_upload_dir):
            file_path = os.path.join(tus_upload_dir, f)
            if os.path.isfile(file_path):
                file_time = os.path.getmtime(file_path)
                if (time.time() - file_time) > 86400:  # 24 hours in seconds
                    os.remove(file_path)


# Currently there are two different cleanups scheduled.
# One is 20 minutes after creation, the other is nightly.
# TODO Clean up zipfiles in remote federated storage as well.
@celery_app.task(ignore_result=True, base=HydroshareTask)
def nightly_zips_cleanup():
    # delete 2 days ago
    date_folder = (date.today() - timedelta(2)).strftime('%Y-%m-%d')
    zips_daily_date = "zips/{daily_date}".format(daily_date=date_folder)
    if __debug__:
        logger.debug("cleaning up {}".format(zips_daily_date))
    istorage = IrodsStorage()
    if istorage.exists(zips_daily_date):
        istorage.delete(zips_daily_date)


@celery_app.task(ignore_result=True, base=HydroshareTask)
def nightly_periodic_task_check():
    with open("celery/periodic_tasks_last_executed.txt", mode='w') as file:
        file.write(timezone.now().strftime('%m/%d/%y %H:%M:%S'))


@celery_app.task(ignore_result=True, base=HydroshareTask)
def nightly_repair_resource_files():
    """
    Run repair_resource on resources updated in the last day
    """
    from hs_core.management.utils import check_time, repair_resource
    from hs_core.views.utils import get_default_admin_user
    start_time = time.time()
    cuttoff_time = timezone.now() - timedelta(days=1)
    admin_user = get_default_admin_user()
    recently_updated_resources = BaseResource.objects \
        .filter(updated__gte=cuttoff_time, raccess__published=False)

    # the repair_resource function sets the BaseResource.updated field if it makes changes
    # so we need to additionally filter out any resources that have been repaired in the last day
    # this is to prevent the list of recently_updated_resources from growing indefinitely
    recently_updated_resources = recently_updated_resources.exclude(repaired__gte=cuttoff_time)

    repaired_resources = []
    try:
        for res in recently_updated_resources:
            check_time(start_time, settings.NIGHTLY_RESOURCE_REPAIR_DURATION)
            is_corrupt = False
            try:
                _, missing_django, dangling_in_django = repair_resource(res, logger, user=admin_user)
                is_corrupt = missing_django > 0 or dangling_in_django > 0
            except ObjectDoesNotExist:
                logger.info("nightly_repair_resource_files encountered dangling iRods files for a nonexistent resource")
            if is_corrupt:
                repaired_resources.append(res)

        # spend any remaining time fixing resources that haven't been checked
        # followed by those previously checked, prioritizing the oldest checked date
        recently_updated_rids = [res.short_id for res in recently_updated_resources]
        not_recently_updated = BaseResource.objects \
            .exclude(short_id__in=recently_updated_rids) \
            .exclude(raccess__published=True) \
            .order_by(F('files_checked').asc(nulls_first=True))
        for res in not_recently_updated:
            check_time(start_time, settings.NIGHTLY_RESOURCE_REPAIR_DURATION)
            is_corrupt = False
            try:
                _, missing_django, dangling_in_django = repair_resource(res, logger, user=admin_user)
                is_corrupt = missing_django > 0 or dangling_in_django > 0
            except ObjectDoesNotExist:
                logger.info("nightly_repair_resource_files encountered dangling iRods files for a nonexistent resource")
            if is_corrupt:
                repaired_resources.append(res)
    except TimeoutError:
        logger.info(f"nightly_repair_resource_files terminated after \
                    {settings.NIGHTLY_RESOURCE_REPAIR_DURATION} seconds")

    if settings.NOTIFY_OWNERS_AFTER_RESOURCE_REPAIR:
        for res in repaired_resources:
            notify_owners_of_resource_repair(res)


@shared_task
def repair_resource_before_publication(res_id):
    """
    Run repair_resource on resource at the initiation of a publication request
    """
    from hs_core.management.utils import repair_resource
    res = utils.get_resource_by_shortkey(res_id)
    if res.raccess.published:
        raise ValidationError("Attempted pre-publication resource repair on a resource that is already published.")
    errors, missing_django, dangling_in_django = repair_resource(res, logger)
    if missing_django > 0 or dangling_in_django > 0:
        res_url = current_site_url() + res.get_absolute_url()

        email_msg = f'''
        <p>We discovered corrupted files in the following resource that is under review for publication:
        <a href="{ res_url }">{ res_url }</a></p>
        <p>We found {missing_django} files missing in Django and {dangling_in_django} files dangling in Django.</p>
        <p>The files issues were fixed automatically. Some logs from the fix are included below:</p>
        <p>{errors}</p>
        '''

        if not settings.DISABLE_TASK_EMAILS:
            send_mail(subject="HydroShare files repaired for resource under publication review",
                      message=email_msg,
                      html_message=email_msg,
                      from_email=settings.DEFAULT_FROM_EMAIL,
                      recipient_list=[settings.DEFAULT_DEVELOPER_EMAIL])

    try:
        res.get_crossref_deposit_xml()
    except Exception:
        res_url = current_site_url() + res.get_absolute_url()

        email_msg = f'''
        <p>We were unable to generate Crossref xml in the following resource that is under review for publication:
        <a href="{ res_url }">{ res_url }</a></p>
        <p>Error details:</p>
        <p>{traceback.format_exc()}</p>
        <p>These issues need to be fixed manually. We have notified {settings.DEFAULT_DEVELOPER_EMAIL}.</p>
        '''

        if not settings.DISABLE_TASK_EMAILS:
            send_mail(subject="HydroShare metadata contains invalid chars for resource under publication review",
                      message=email_msg,
                      html_message=email_msg,
                      from_email=settings.DEFAULT_FROM_EMAIL,
                      recipient_list=[settings.DEFAULT_SUPPORT_EMAIL, settings.DEFAULT_DEVELOPER_EMAIL])


def notify_owners_of_resource_repair(resource):
    """
    Sends email notification to resource owners on resource file repair

    :param resource: a resource that has been repaired
    :return:
    """
    res_url = current_site_url() + resource.get_absolute_url()

    email_msg = f'''Dear Resource Owner,
    <p>We discovered corrupted files in the following resource that you own:
    <a href="{ res_url }">
    { res_url }</a></p>

    <p>File corruption can occur if upload or delete processes get interrupted. The files have been repaired.</p>
    <p>Please contact us if you notice issues or if you repeatedly receive this message.</p>

    <p>Thank you,</p>
    <p>The HydroShare Team</p>
    '''
    if not settings.DISABLE_TASK_EMAILS:
        send_mail(subject="HydroShare resource files repaired",
                  message=email_msg,
                  html_message=email_msg,
                  from_email=settings.DEFAULT_FROM_EMAIL,
                  recipient_list=[o.email for o in resource.raccess.owners.all()])


@celery_app.task(ignore_result=True, base=HydroshareTask)
def manage_task_hourly():
    # The hourly running task do DOI activation check

    # Check DOI activation on failed and pending resources and send email.
    msg_lst = []
    # retrieve all published resources with failed metadata deposition with CrossRef if any and
    # retry metadata deposition - this should check both 'failure' and 'update_failure' flags
    failed_resources = BaseResource.objects.filter(raccess__published=True,
                                                   doi__endswith=CrossRefSubmissionStatus.FAILURE.value)
    for res in failed_resources:
        meta_published_date = res.metadata.dates.all().filter(type='published').first()
        if meta_published_date:
            pub_date = meta_published_date
            pub_date = pub_date.start_date.strftime('%m/%d/%Y')
            act_doi = get_activated_doi(res.doi)
            response = deposit_res_metadata_with_crossref(res)
            if response.status_code == status.HTTP_200_OK:
                # retry of metadata deposition succeeds, change resource flag from failure
                # to pending
                if CrossRefSubmissionStatus.UPDATE_FAILURE in res.doi:
                    res.doi = get_resource_doi(res.short_id, CrossRefSubmissionStatus.UPDATE_PENDING)
                else:
                    res.doi = get_resource_doi(res.short_id, CrossRefSubmissionStatus.PENDING)
                res.save()
            else:
                # retry of metadata deposition failed again, notify admin
                if CrossRefSubmissionStatus.UPDATE_FAILURE not in res.doi:
                    # this is the case of retry of initial deposit (deposit when publishing the resource)
                    msg = f"Metadata deposition with CrossRef for the published resource " \
                          f"DOI {act_doi} failed again after retry with first metadata " \
                          f"deposition requested since {pub_date}."
                else:
                    # this is the case of updating crossref metadata deposit as a result of resource metadata change
                    # subsequent to the initial deposit
                    msg = f"Metadata UPDATE deposition with CrossRef for the published resource " \
                          f"DOI {act_doi} failed again after retry."

                msg_lst.append(msg)
                logger.debug(response.content)
        else:
            msg_lst.append("{res_id} does not have published date in its metadata.".format(
                res_id=res.short_id))

    # get all published resources with doi ending with 'pending' or 'update_pending'
    pending_resources = BaseResource.objects.filter(raccess__published=True,
                                                    doi__endswith=CrossRefSubmissionStatus.PENDING.value)
    for res in pending_resources:
        # save the doi status
        is_metadata_update = CrossRefSubmissionStatus.UPDATE_PENDING.value in res.doi
        meta_published_date = res.metadata.dates.all().filter(type='published').first()
        if meta_published_date:
            pub_date = meta_published_date
            pub_date = pub_date.start_date.strftime('%m/%d/%Y')
            act_doi = get_activated_doi(res.doi)
            main_url = get_crossref_url()
            # ref: https://www.crossref.org/documentation/register-maintain-records/verify-your-registration/submission-queue-and-log/  # noqa
            req_str = '{MAIN_URL}servlet/submissionDownload?usr={USERNAME}&pwd=' \
                      '{PASSWORD}&file_name={FILE_NAME}&type={TYPE}'
            response = requests.get(req_str.format(MAIN_URL=main_url,
                                                   USERNAME=settings.CROSSREF_LOGIN_ID,
                                                   PASSWORD=settings.CROSSREF_LOGIN_PWD,
                                                   FILE_NAME=f"{res.short_id}_deposit_metadata.xml",
                                                   TYPE='result'),
                                    verify=False)
            root = ElementTree.fromstring(response.content)
            rec_cnt_elem = root.find('.//record_count')
            failure_cnt_elem = root.find('.//failure_count')
            # ref: https://www.crossref.org/documentation/register-maintain-records/verify-your-registration/interpret-submission-logs/ # noqa
            success = False
            if rec_cnt_elem is not None and failure_cnt_elem is not None:
                rec_cnt = int(rec_cnt_elem.text)
                failure_cnt = int(failure_cnt_elem.text)
                if rec_cnt > 0 and failure_cnt == 0:
                    res.doi = act_doi
                    res.save()
                    success = True
                    # create bag and compute checksum for published resource to meet DataONE requirement
                    create_bag_by_irods(res.short_id)
                elif failure_cnt > 0 :
                    # set the doi status to failure
                    if CrossRefSubmissionStatus.UPDATE_PENDING in res.doi:
                        res.doi = get_resource_doi(res.short_id, CrossRefSubmissionStatus.UPDATE_FAILURE)
                    else:
                        res.doi = get_resource_doi(res.short_id, CrossRefSubmissionStatus.FAILURE)
                    res.save()
            if not success:
                if CrossRefSubmissionStatus.UPDATE_PENDING not in res.doi:
                    # this is the case of initial deposit when publishing the resource
                    msg = f"Published resource DOI {act_doi} is not yet activated with request " \
                          f"data deposited since {pub_date}."
                else:
                    # this is the case of updating crossref metadata deposit
                    msg = (f"Request to update CrossRef deposit for published resource DOI {act_doi} "
                           f"is still in a pending state.")

                msg_lst.append(msg)
                logger.debug(response.content)
            else:
                if is_metadata_update:
                    logger.info("Crossref deposit successfully updated for resource {}".format(res.short_id))
                else:
                    notify_owners_of_publication_success(res)
        else:
            msg_lst.append("{res_id} does not have published date in its metadata.".format(
                res_id=res.short_id))

    # get all un-published resources with doi ending in 'pending or 'update_pending'
    pending_unpublished_resources = BaseResource.objects.filter(raccess__published=False,
                                                                doi__endswith=CrossRefSubmissionStatus.PENDING.value)
    for res in pending_unpublished_resources:
        msg_lst.append(f"{res.short_id} has pending in DOI but resource_access shows unpublished. "
                       "This indicates an issue with the resource, please notify a developer")

    if msg_lst and not settings.DISABLE_TASK_EMAILS:
        email_msg = '\n'.join(msg_lst)
        subject = 'Notification of pending DOI deposition/activation of published resources'
        # send email for people monitoring and follow-up as needed
        send_mail(subject, email_msg, settings.DEFAULT_FROM_EMAIL, [settings.DEFAULT_DEVELOPER_EMAIL])

    # update crossref deposit for published resource for which relevant metadata has been updated
    # excludes published resources that have either 'pending' or 'update_pending' in doi
    update_deposit_resources = BaseResource.objects \
        .filter(raccess__published=True,
                extra_data__contains={CrossRefUpdate.UPDATE.value: 'True'}) \
        .exclude(doi__endswith=CrossRefSubmissionStatus.PENDING.value)

    for res in update_deposit_resources:
        _update_crossref_deposit(res)
        res.extra_data[CrossRefUpdate.UPDATE.value] = 'False'
        res.save()


@celery_app.task(ignore_result=True, base=HydroshareTask)
def update_from_geoconnex_task():
    loop = asyncio.get_event_loop()
    loop.run_until_complete(utils.update_geoconnex_texts())


@celery_app.task(ignore_result=True, base=HydroshareTask)
def nightly_metadata_review_reminder():
    # The daiy check for resources with active metadata review that has been pending for more than 48hrs

    if settings.DISABLE_TASK_EMAILS:
        return

    pending_resources = BaseResource.objects.filter(raccess__review_pending=True)
    for res in pending_resources:
        review_date = res.metadata.dates.all().filter(type='reviewStarted').first()
        if review_date:
            review_date = review_date.start_date
            cutoff_date = timezone.now() - timedelta(days=2)
            if review_date < cutoff_date:
                res_url = current_site_url() + res.get_absolute_url()
                subject = f"Metadata review pending since " \
                    f"{ review_date.strftime('%m/%d/%Y') } for { res.metadata.title }"
                email_msg = f'''
                Metadata review for <a href="{ res_url }">{ res_url }</a>
                was requested at { review_date.strftime("%Y-%m-%d %H:%M:%S") }.

                This is a reminder to review and approve/reject the publication request.
                '''
                recipients = [settings.DEFAULT_SUPPORT_EMAIL]
                send_mail(subject, email_msg, settings.DEFAULT_FROM_EMAIL, recipients)


def notify_owners_of_publication_success(resource):
    """
    Sends email notification to resource owners on publication success

    :param resource: a resource that has been published
    :return:
    """
    res_url = current_site_url() + resource.get_absolute_url()

    email_msg = f'''Dear Resource Owner,
    <p>The following resource that you submitted for publication:
    <a href="{ res_url }">
    { res_url }</a>
    has been reviewed and determined to meet HydroShare's minimum metadata standards and community guidelines.</p>

    <p>The publication request was processed by <a href="https://www.crossref.org/">Crossref.org</a>.
    The Digital Object Identifier (DOI) for your resource is:
    <a href="{ get_resource_doi(resource.short_id) }">https://doi.org/10.4211/hs.{ resource.short_id }</a></p>

    <p>Thank you,</p>
    <p>The HydroShare Team</p>
    '''
    if not settings.DISABLE_TASK_EMAILS:
        send_mail(subject="HydroShare resource metadata review completed",
                  message=email_msg,
                  html_message=email_msg,
                  from_email=settings.DEFAULT_FROM_EMAIL,
                  recipient_list=[o.email for o in resource.raccess.owners.all()])


@celery_app.task(ignore_result=True, base=HydroshareTask)
def send_over_quota_emails():
    """
    Checks over quota cases and sends quota warning emails as needed.

    This function retrieves the quota message settings and user quotas from the database,
    and sends warning emails to admin for users who have exceeded their quota limits.
    Messages are not sent to the users themselves, as they have already been notified in UI.

    Returns:
        None
    """
    from hs_core.views.utils import get_default_support_user
    hs_internal_zone = "hydroshare"
    if not QuotaMessage.objects.exists():
        QuotaMessage.objects.create()
    qmsg = QuotaMessage.objects.first()
    users = User.objects.filter(is_active=True).filter(is_superuser=False).all()
    for u in users:
        uq = UserQuota.objects.filter(user__username=u.username, zone=hs_internal_zone).first()
        if uq:
            used_percent = uq.used_percent
            if used_percent >= qmsg.soft_limit_percent:
                # first update the quota just to be sure that we are using the latest figures
                update_quota_usage(u.username, notify_user=False)
                uq.refresh_from_db()
                if uq.used_percent < qmsg.soft_limit_percent:
                    # quota usage has been updated and is now below the soft limit
                    continue
                support_user = get_default_support_user()
                msg_str = f'Dear {support_user.first_name}{support_user.last_name}:\n\n'
                msg_str += f'The following user (#{ u.id }) has exceeded their quota:{u.email}\n\n'
                ori_qm = uq.get_quota_message()
                msg_str += ori_qm
                subject = f'Quota warning for {u.email}(id#{u.id})'
                if settings.DEBUG or settings.DISABLE_TASK_EMAILS:
                    logger.info("quota warning email not sent out on debug server but logged instead: "
                                "{}".format(msg_str))
                else:
                    try:
                        # send email for people monitoring and follow-up as needed
                        send_mail(subject, '', settings.DEFAULT_FROM_EMAIL,
                                  [settings.DEFAULT_SUPPORT_EMAIL],
                                  html_message=msg_str)
                    except Exception as ex:
                        logger.error("Failed to send quota warning email: " + str(ex))
        else:
            logger.debug('user ' + u.username + ' does not have UserQuota foreign key relation')


@celery_app.task(ignore_result=True, base=HydroshareTask)
def notify_increased_usage_during_quota_enforcement(user_pk, message):
    from hs_core.views.utils import get_default_support_user
    user = User.objects.get(pk=user_pk)
    support_user = get_default_support_user()
    msg_str = f'Dear {support_user.first_name}{support_user.last_name}:\n\n'
    msg_str += f'User (#{ user.id }, {user.email}) previously exceeded their quota.\n'
    msg_str += 'They have continued to put data in spite of their quota being in enforcement status.\n\n'
    msg_str += message
    msg_str += 'Here is the quota message for the user:\n'
    uq = user.quotas.first()
    ori_qm = uq.get_quota_message()
    msg_str += ori_qm
    subject = f'Continued uploads while over quota {user.email}(id#{user.id})'
    if settings.DEBUG or settings.DISABLE_TASK_EMAILS:
        logger.info("quota warning email not sent out on debug server but logged instead: "
                    "{}".format(msg_str))
    else:
        try:
            # send email for people monitoring and follow-up as needed
            send_mail(subject, '', settings.DEFAULT_FROM_EMAIL,
                      [settings.DEFAULT_SUPPORT_EMAIL],
                      html_message=msg_str)
        except Exception as ex:
            logger.error("Failed to send quota warning email: " + str(ex))


@celery_app.task(ignore_result=True, base=HydroshareTask)
def send_user_quota_notification(user_pk):
    u = User.objects.get(pk=user_pk)
    uq = u.quotas.first()
    if u.first_name and u.last_name:
        sal_name = '{} {}'.format(u.first_name, u.last_name)
    elif u.first_name:
        sal_name = u.first_name
    elif u.last_name:
        sal_name = u.last_name
    else:
        sal_name = u.username

    msg_str = 'Dear ' + sal_name + ':\n\n'

    ori_qm = uq.get_quota_message()
    msg_str += ori_qm
    msg_str += 'See https://help.hydroshare.org/about-hydroshare/policies/quota/ for more information.'

    msg_str += '\n\nHydroShare Support'
    subject = 'HydroShare Quota Notification'
    if settings.DEBUG or settings.DISABLE_TASK_EMAILS:
        logger.info("quota warning email not sent out on debug server but logged instead: "
                    "{}".format(msg_str))
    else:
        try:
            # send email for people monitoring and follow-up as needed
            send_mail(subject, '', settings.DEFAULT_FROM_EMAIL,
                      [u.email],
                      html_message=msg_str)
        except Exception as ex:
            logger.debug("Failed to send quota warning email: " + str(ex))


@celery_app.task(ignore_result=True, base=HydroshareTask)
def check_geoserver_registrations(resources, run_async=True):
    # Check to ensure resources have updated web services registrations

    DISTRIBUTE_WEB_REGISTRATIONS_OVER = 2  # hours

    if not settings.HSWS_ACTIVATED:
        return

    if not resources:
        cuttoff_time = timezone.now() - timedelta(days=1)
        resources = BaseResource.objects.filter(updated__gte=cuttoff_time, raccess__public=True)

    if run_async:
        # Evenly distribute requests
        delay_between_res = (DISTRIBUTE_WEB_REGISTRATIONS_OVER * 60 * 60) / resources.count()

        for current_res_num, res in enumerate(resources, start=0):
            delay = delay_between_res * current_res_num
            update_web_services.apply_async((
                settings.HSWS_URL,
                settings.HSWS_API_TOKEN,
                settings.HSWS_TIMEOUT,
                settings.HSWS_PUBLISH_URLS,
                res.short_id
            ), countdown=delay)
    else:
        failed_resources = {}
        for res in resources:
            response = update_web_services(
                settings.HSWS_URL,
                settings.HSWS_API_TOKEN,
                settings.HSWS_TIMEOUT,
                settings.HSWS_PUBLISH_URLS,
                res.short_id
            )
            if not response['success']:
                res_url = current_site_url() + res.get_absolute_url()
                failed_resources[res_url] = response
        if failed_resources:
            err_msg = 'Attempt to update web services failed for the following resources:\n'
            for res_url, resp in failed_resources:
                err_msg += f'{res_url} => {json.dumps(resp)}\n'
            if not settings.DISABLE_TASK_EMAILS:
                subject = "Web services failed to update"
                recipients = [settings.DEFAULT_DEVELOPER_EMAIL]
                send_mail(subject, err_msg, settings.DEFAULT_FROM_EMAIL, recipients)
            else:
                logger.error(err_msg)
            raise TaskError(err_msg)


@shared_task
def add_zip_file_contents_to_resource(pk, zip_file_path):
    """Add zip file to existing resource and remove tmp zip file."""
    zfile = None
    resource = None
    try:
        resource = utils.get_resource_by_shortkey(pk, or_404=False)
        zfile = zipfile.ZipFile(zip_file_path)
        num_files = len(zfile.infolist())
        zcontents = utils.ZipContents(zfile)
        files = zcontents.get_files()

        resource.file_unpack_status = 'Running'
        resource.save(update_fields=['file_unpack_status'])

        resource_files = []
        for i, f in enumerate(files):
            logger.debug("Adding file {0} to resource {1}".format(f.name, pk))
            res_file = utils.add_file_to_resource(resource, f, save_file_system_metadata=False)
            res_file.set_system_metadata(resource=resource, save=False)
            resource_files.append(res_file)
            resource.file_unpack_message = "Imported {0} of about {1} file(s) ...".format(
                i, num_files)
            resource.save(update_fields=['file_unpack_message'])

        ResourceFile.objects.bulk_update(resource_files, ResourceFile.system_meta_fields(),
                                         batch_size=settings.BULK_UPDATE_CREATE_BATCH_SIZE)

        # This might make the resource unsuitable for public consumption
        resource.update_public_and_discoverable()
        # TODO: this is a bit of a lie because a different user requested the bag overwrite
        utils.resource_modified(resource, resource.creator, overwrite_bag=False)

        # Call success callback
        resource.file_unpack_message = None
        resource.file_unpack_status = 'Done'
        resource.save(update_fields=['file_unpack_message', 'file_unpack_status'])

    except BaseResource.DoesNotExist:
        msg = "Unable to add zip file contents to non-existent resource {pk}."
        msg = msg.format(pk=pk)
        logger.error(msg)
    except: # noqa
        exc_info = "".join(traceback.format_exception(*sys.exc_info()))
        if resource:
            resource.file_unpack_status = 'Error'
            resource.file_unpack_message = exc_info
            resource.save(update_fields=['file_unpack_status', 'file_unpack_message'])

        if zfile:
            zfile.close()

        logger.error(exc_info)
    finally:
        # Delete upload file
        os.unlink(zip_file_path)


@shared_task
def create_temp_zip(resource_id, input_path, output_path, aggregation_name=None, sf_zip=False, download_path='',
                    request_username=None):
    """ Create temporary zip file from input_path and store in output_path
    :param resource_id: the short_id of a resource
    :param input_path: full irods path of input starting with federation path
    :param output_path: full irods path of output starting with federation path
    :param aggregation_name: The name of the aggregation to zip
    :param sf_zip: signals a single file to zip
    :param download_path: download path to return as task payload
    :param request_username: the username of the requesting user
    """
    from hs_core.hydroshare.utils import get_resource_by_shortkey
    res = get_resource_by_shortkey(resource_id)
    aggregation = None
    if aggregation_name:
        aggregation = res.get_aggregation_by_aggregation_name(aggregation_name)
    istorage = res.get_irods_storage()  # invoke federated storage as necessary

    if res.resource_type == "CompositeResource":
        if '/data/contents/' in input_path:
            short_path = input_path.split('/data/contents/')[1]  # strip /data/contents/
            res.create_aggregation_meta_files(path=short_path)
        else:  # all metadata included, e.g., /data/*
            res.create_aggregation_meta_files()

    if aggregation or sf_zip:
        # input path points to single file aggregation
        # ensure that foo.zip contains aggregation metadata
        # by copying these into a temp subdirectory foo/foo parallel to where foo.zip is stored
        temp_folder_name, ext = os.path.splitext(output_path)  # strip zip to get scratch dir
        head, tail = os.path.split(temp_folder_name)  # tail is unqualified folder name "foo"
        out_with_folder = os.path.join(temp_folder_name, tail)  # foo/foo is subdir to zip
        # in the case of user provided zip file name, out_with_folder path may not end with
        # aggregation file name
        aggr_filename = os.path.basename(input_path)
        if not out_with_folder.endswith(aggr_filename):
            out_with_folder = os.path.join(os.path.dirname(out_with_folder), aggr_filename)
        istorage.copyFiles(input_path, out_with_folder)
        if not aggregation:
            if '/data/contents/' in input_path:
                short_path = input_path.split('/data/contents/')[1]  # strip /data/contents/
            else:
                short_path = input_path
            try:
                aggregation = res.get_aggregation_by_name(short_path)
            except ObjectDoesNotExist:
                pass

        if aggregation:
            try:
                istorage.copyFiles(aggregation.map_file_path, temp_folder_name)
            except SessionException:
                logger.error("cannot copy {}".format(aggregation.map_file_path))
            try:
                istorage.copyFiles(aggregation.metadata_file_path, temp_folder_name)
            except SessionException:
                logger.error("cannot copy {}".format(aggregation.metadata_file_path))
            if aggregation.is_model_program or aggregation.is_model_instance:
                try:
                    istorage.copyFiles(aggregation.schema_file_path, temp_folder_name)
                except SessionException:
                    logger.error("cannot copy {}".format(aggregation.schema_file_path))
                if aggregation.is_model_instance:
                    try:
                        istorage.copyFiles(aggregation.schema_values_file_path, temp_folder_name)
                    except SessionException:
                        logger.error("cannot copy {}".format(aggregation.schema_values_file_path))
            for file in aggregation.files.all():
                try:
                    istorage.copyFiles(file.storage_path, temp_folder_name)
                except SessionException:
                    logger.error("cannot copy {}".format(file.storage_path))
        istorage.zipup(temp_folder_name, output_path)
        istorage.delete(temp_folder_name)  # delete working directory; this isn't the zipfile
    else:  # regular folder to zip
        istorage.zipup(input_path, output_path)
    return download_path


@shared_task
def create_bag_by_irods(resource_id, create_zip=True):
    """Create a resource bag on iRODS side by running the bagit rule and ibun zip.
    This function runs as a celery task, invoked asynchronously so that it does not
    block the main web thread when it creates bags for very large files which will take some time.
    :param
    resource_id: the resource uuid that is used to look for the resource to create the bag for.
    :param create_zip: defaults to True, set to false to create bagit files without zipping
    :return: bag_url if bag creation operation succeeds or
             raise an exception if resource does not exist or any other issues that prevent bags from being created.
    """
    res = utils.get_resource_by_shortkey(resource_id)

    istorage = res.get_irods_storage()

    bag_path = res.bag_path

    metadata_dirty = res.getAVU('metadata_dirty')
    metadata_dirty = metadata_dirty is None or metadata_dirty
    # if metadata has been changed, then regenerate metadata xml files
    if metadata_dirty:
        create_bag_metadata_files(res)

    bag_modified = res.getAVU("bag_modified")
    bag_modified = bag_modified is None or bag_modified
    if metadata_dirty or bag_modified:
        create_bagit_files_by_irods(res, istorage)

    if create_zip:
        irods_bagit_input_path = res.get_irods_path(resource_id, prepend_short_id=False)

        # only proceed when the resource is not deleted potentially by another request
        # when being downloaded
        is_exist = istorage.exists(irods_bagit_input_path)
        if is_exist:
            try:
                if istorage.exists(bag_path):
                    istorage.delete(bag_path)
                istorage.zipup(irods_bagit_input_path, bag_path)
                if res.raccess.published:
                    # compute checksum to meet DataONE distribution requirement
                    chksum = istorage.checksum(bag_path)
                    res.bag_checksum = chksum
                res.setAVU("bag_modified", False)
                return res.bag_url
            except SessionException as ex:
                raise SessionException(-1, '', ex.stderr)
        else:
            raise ObjectDoesNotExist('Resource {} does not exist.'.format(resource_id))


@shared_task
def copy_resource_task(ori_res_id, new_res_id=None, request_username=None):
    new_res = None
    try:
        if not new_res_id:
            new_res = create_empty_resource(ori_res_id, request_username, action='copy')
            new_res_id = new_res.short_id
        utils.copy_resource_files_and_AVUs(ori_res_id, new_res_id)
        ori_res = utils.get_resource_by_shortkey(ori_res_id)
        if not new_res:
            new_res = utils.get_resource_by_shortkey(new_res_id)
        utils.copy_and_create_metadata(ori_res, new_res)

        # the resource to be copied is a versioned resource, need to delete this isVersionOf
        # relation element to maintain the single versioning obsolescence chain
        new_res.metadata.relations.all().filter(type=RelationTypes.isVersionOf).delete()

        # create the relation element for the new_res
        today = date.today().strftime("%m/%d/%Y")
        derived_from = "{}, accessed on: {}".format(ori_res.get_citation(), today)
        # since we are allowing user to add relation of type source, need to check we don't already have it
        if not new_res.metadata.relations.all().filter(type=RelationTypes.source, value=derived_from).exists():
            new_res.metadata.create_element('relation', type=RelationTypes.source, value=derived_from)

        if ori_res.resource_type.lower() == "collectionresource":
            # clone contained_res list of original collection and add to new collection
            # note that new collection will not contain "deleted resources"
            new_res.resources.set(ori_res.resources.all())

        utils.set_dirty_bag_flag(new_res)
        return new_res.absolute_url
    except Exception as ex:
        if new_res:
            new_res.delete()
        raise utils.ResourceCopyException(str(ex))


@shared_task
def create_new_version_resource_task(ori_res_id, username, new_res_id=None):
    """
    Task for creating a new version of a resource
    Args:
        ori_res_id: the original resource id that is to be versioned.
        new_res_id: the new versioned resource id from the original resource. If None, a
        new resource will be created.
        username: the requesting user's username
    Returns:
        the new versioned resource url as the payload
    """
    try:
        ori_res = utils.get_resource_by_shortkey(ori_res_id)
        new_res = None
        if not new_res_id:
            new_res = create_empty_resource(ori_res_id, username)
            new_res_id = new_res.short_id
        utils.copy_resource_files_and_AVUs(ori_res_id, new_res_id)

        # copy metadata from source resource to target new-versioned resource except three elements
        if not new_res:
            new_res = utils.get_resource_by_shortkey(new_res_id)
        utils.copy_and_create_metadata(ori_res, new_res)

        # add or update Relation element to link source and target resources
        ori_res.metadata.create_element('relation', type=RelationTypes.isReplacedBy, value=new_res.get_citation())

        # the original resource is already a versioned resource, and its isVersionOf relation
        # element is copied over to this new version resource, needs to delete this element so
        # it can be created to link to its original resource correctly
        new_res.metadata.relations.all().filter(type=RelationTypes.isVersionOf).delete()

        new_res.metadata.create_element('relation', type=RelationTypes.isVersionOf, value=ori_res.get_citation())

        if ori_res.resource_type.lower() == "collectionresource":
            # clone contained_res list of original collection and add to new collection
            # note that new version collection will not contain "deleted resources"
            ori_resources = ori_res.resources.all()
            new_res.resources.set(ori_resources)
            # set the isPartOf metadata on all of the contained resources so that they also point at the new col
            for res in ori_resources:
                res.metadata.create_element('relation', type=RelationTypes.isPartOf, value=new_res.get_citation())

        # since an isReplaceBy relation element is added to original resource, needs to call
        # resource_modified() for original resource
        # if everything goes well up to this point, set original resource to be immutable so that
        # obsoleted resources cannot be modified from REST API
        ori_res.raccess.immutable = True
        ori_res.raccess.save()
        ori_res.save()
        utils.set_dirty_bag_flag(new_res)
        return new_res.absolute_url
    except Exception as ex:
        if new_res:
            new_res.delete()
        raise utils.ResourceVersioningException(str(ex))
    finally:
        # release the lock regardless
        ori_res.locked_time = None
        ori_res.save()


@shared_task
def delete_resource_task(resource_id, request_username=None):
    """
    Deletes a resource managed by HydroShare. The caller must be an owner of the resource or an
    administrator to perform this function.
    :param resource_id: The unique HydroShare identifier of the resource to be deleted
    :return: resource_id if delete operation succeeds
             raise an exception if there were errors.
    """
    res = utils.get_resource_by_shortkey(resource_id)
    res_title = res.metadata.title
    res_type = res.resource_type
    resource_related_collections = [col for col in res.collections.all()]
    owners_list = [owner for owner in res.raccess.owners.all()]

    # when the most recent version of a resource in an obsolescence chain is deleted, the previous
    # version in the chain needs to be set as the "active" version by deleting "isReplacedBy"
    # relation element
    relation_is_version_of = res.metadata.relations.all().filter(type=RelationTypes.isVersionOf).first()
    if relation_is_version_of:
        is_version_of_res_link = relation_is_version_of.value
        idx = is_version_of_res_link.rindex('/')
        if idx == -1:
            obsolete_res_id = is_version_of_res_link
        else:
            obsolete_res_id = is_version_of_res_link[idx + 1:]
        obsolete_res = utils.get_resource_by_shortkey(obsolete_res_id)
        relation_is_replaced_by = obsolete_res.metadata.relations.all().filter(type=RelationTypes.isReplacedBy).first()
        if relation_is_replaced_by:
            eid = relation_is_replaced_by.id
            obsolete_res.metadata.delete_element('relation', eid)
            # also make this obsoleted resource editable if not published now that it becomes the latest version
            if not obsolete_res.raccess.published:
                obsolete_res.raccess.immutable = False
                obsolete_res.raccess.save()

    for res_in_col in res.resources.all():
        # res being deleted is a collection resource - delete isPartOf relation of all resources that are part of the
        # collection
        if res_in_col.metadata.relations.filter(type='isPartOf', value__endswith=res.short_id).exists():
            res_in_col.metadata.relations.filter(type='isPartOf', value__endswith=res.short_id).delete()
            set_dirty_bag_flag(res_in_col)

    for collection_res in resource_related_collections:
        # res being deleted is part of one or more collections - delete hasPart relation for all those collections
        collection_res.metadata.relations.filter(type='hasPart', value__endswith=res.short_id).delete()
        set_dirty_bag_flag(collection_res)

    res.delete()
    if request_username:
        # if the deleted resource is part of any collection resource, then for each of those collection
        # create a CollectionDeletedResource object which can then be used to list collection deleted
        # resources on collection resource landing page
        for collection_res in resource_related_collections:
            o = CollectionDeletedResource.objects.create(
                resource_title=res_title,
                deleted_by=User.objects.get(username=request_username),
                resource_id=resource_id,
                resource_type=res_type,
                collection=collection_res
            )
            o.resource_owners.add(*owners_list)

    # return the page URL to redirect to after resource deletion task is complete
    return '/my-resources/'


@shared_task
def update_web_services(services_url, api_token, timeout, publish_urls, res_id):
    """Update web services hosted by GeoServer and HydroServer.

    This function sends a resource id to the HydroShare web services manager
    application, which will check the current status of the resource and register
    or unregister services hosted by GeoServer and HydroServer.
    The HydroShare web services manager will return a list of endpoint URLs
    for both the resource and individual aggregations. If publish_urls is set to
    True, these endpoints will be added to the extra metadata fields of the
    resource and aggregations.
    """
    session = requests.Session()
    session.headers.update(
        {"Authorization": " ".join(("Token", str(api_token)))}
    )

    rest_url = str(services_url) + "/" + str(res_id) + "/"

    try:
        response = session.post(rest_url, timeout=timeout)

        if publish_urls and response.status_code == status.HTTP_201_CREATED:
            resource = utils.get_resource_by_shortkey(res_id)
            response_content = json.loads(response.content.decode())
            if "resource" in response_content:
                for key, value in response_content["resource"].items():
                    resource.extra_metadata[key] = value
                    resource.save()

            if "content" in response_content:
                for url in response_content["content"]:
                    logical_files = list(resource.logical_files)
                    lf = logical_files[[i.aggregation_name for i in
                                        logical_files].index(
                        url["layer_name"].encode()
                    )]
                    lf.metadata.extra_metadata["Web Services URL"] = url["message"]
                    lf.metadata.save()
        if status.is_success(response.status_code):
            return response.json()
        else:
            response.raise_for_status()
    except Exception as e:
        logger.error(f"Error updating web services: {str(e)}")
        raise


@shared_task
def resource_debug(resource_id):
    """Update web services hosted by GeoServer and HydroServer.
    """
    resource = utils.get_resource_by_shortkey(resource_id)
    from hs_core.management.utils import check_irods_files
    return check_irods_files(resource, log_errors=False, return_errors=True)


@shared_task
def get_non_preferred_paths(resource_id):
    """Gets a list of file/folder paths that contain non-preferred characters"""

    resource = utils.get_resource_by_shortkey(resource_id)
    non_preferred_paths = []

    if resource.resource_type == "CompositeResource":
        non_preferred_paths = resource.get_non_preferred_path_names()
    return non_preferred_paths


@shared_task
def unzip_task(user_pk, res_id, zip_with_rel_path, bool_remove_original, overwrite=False, auto_aggregate=False,
               ingest_metadata=False, unzip_to_folder=False):
    from hs_core.views.utils import unzip_file
    user = User.objects.get(pk=user_pk)
    unzip_file(user, res_id, zip_with_rel_path, bool_remove_original, overwrite, auto_aggregate, ingest_metadata,
               unzip_to_folder)


@shared_task
def move_aggregation_task(res_id, file_type_id, file_type, tgt_path):
    from hs_core.views.utils import rename_irods_file_or_folder_in_django
    res = utils.get_resource_by_shortkey(res_id)
    istorage = res.get_irods_storage()
    res_files = []
    file_type_obj = FILE_TYPE_MAP[file_type]
    aggregation = file_type_obj.objects.get(id=file_type_id)
    res_files.extend(aggregation.files.all())
    orig_aggregation_name = aggregation.aggregation_name
    tgt_path = tgt_path.strip()
    for file in res_files:
        if tgt_path:
            tgt_full_path = os.path.join(res.file_path, tgt_path, os.path.basename(file.storage_path))
        else:
            tgt_full_path = os.path.join(res.file_path, os.path.basename(file.storage_path))

        istorage.moveFile(file.storage_path, tgt_full_path)
        rename_irods_file_or_folder_in_django(res, file.storage_path, tgt_full_path)
    if tgt_path:
        new_aggregation_name = os.path.join(tgt_path, os.path.basename(orig_aggregation_name))
    else:
        new_aggregation_name = os.path.basename(orig_aggregation_name)

    res.set_flag_to_recreate_aggregation_meta_files(orig_path=orig_aggregation_name,
                                                    new_path=new_aggregation_name)
    return res.get_absolute_url()


@shared_task
def set_resource_files_system_metadata(resource_id):
    """
    Sets size, checksum, and modified time for resource files by getting these values
    from iRODS and stores in db
    :param resource_id: the id of the resource for which to set system metadata for all files currently missing
    these metadata in db
    """
    resource = utils.get_resource_by_shortkey(resource_id)
    res_files = resource.files.exclude(_size__gte=0).all()
    for res_file in res_files:
        res_file.set_system_metadata(resource=resource, save=False)

    ResourceFile.objects.bulk_update(res_files, ResourceFile.system_meta_fields(),
                                     batch_size=settings.BULK_UPDATE_CREATE_BATCH_SIZE)


@celery_app.task(ignore_result=True, base=HydroshareTask)
def nightly_cache_file_system_metadata():
    """
    Generate and store file checksums and modified times for a subset of resources
    """
    from hs_core.management.utils import check_time

    def set_res_files_system_metadata(resource):
        # exclude files with size 0 (file missing in irods)
        res_files = resource.files.filter(
            Q(_checksum__isnull=True)
            | Q(_modified_time__isnull=True)
            | Q(_size__lt=0)).exclude(_size=0).all()
        for res_file in res_files:
            res_file.set_system_metadata(resource=resource, save=False)

        ResourceFile.objects.bulk_update(res_files, ResourceFile.system_meta_fields(),
                                         batch_size=settings.BULK_UPDATE_CREATE_BATCH_SIZE)
    start_time = time.time()
    cuttoff_time = timezone.now() - timedelta(days=1)
    recently_updated_resources = BaseResource.objects \
        .filter(updated__gte=cuttoff_time)
    try:
        for res in recently_updated_resources:
            check_time(start_time, settings.NIGHTLY_GENERATE_FILESYSTEM_METADATA_DURATION)
            set_res_files_system_metadata(res)

        # spend any remaining time generating filesystem metadata starting with most recently edited resources
        recently_updated_rids = [res.short_id for res in recently_updated_resources]
        less_recently_updated = BaseResource.objects \
            .exclude(short_id__in=recently_updated_rids) \
            .order_by('-updated')
        for res in less_recently_updated:
            check_time(start_time, settings.NIGHTLY_GENERATE_FILESYSTEM_METADATA_DURATION)
            set_res_files_system_metadata(res)
    except TimeoutError:
        logger.info(f"nightly_cache_file_system_metadata terminated after \
                    {settings.NIGHTLY_GENERATE_FILESYSTEM_METADATA_DURATION} seconds")


@celery_app.task(ignore_result=True, base=HydroshareTask)
def daily_odm2_sync():
    """
    ODM2 variables are maintained on an external site this synchronizes data to HydroShare for local caching
    """
    ODM2Variable.sync()


@celery_app.task(ignore_result=True, base=HydroshareTask)
def monthly_group_membership_requests_cleanup():
    """
    Delete expired and redeemed group membership requests
    """
    two_months_ago = datetime.today() - timedelta(days=60)
    GroupMembershipRequest.objects.filter(date_requested__lte=two_months_ago).delete()


@celery_app.task(ignore_result=True, base=HydroshareTask)
def daily_innactive_group_requests_cleanup():
    """
    Redeem group membership requests for innactive users
    """
    GroupMembershipRequest.objects.filter(request_from__is_active=False).update(redeemed=True)
    GroupMembershipRequest.objects.filter(invitation_to__is_active=False).update(redeemed=True)


@task_postrun.connect
def update_task_notification(sender=None, task_id=None, task=None, state=None, retval=None, **kwargs):
    """
    Updates the state of TaskNotification model when a celery task completes
    :param sender:
    :param task_id: task id
    :param task: task object
    :param state: task return state
    :param retval: task return value
    :param kwargs:
    :return:
    """
    if task.name in settings.TASK_NAME_LIST:
        if state == states.SUCCESS:
            get_or_create_task_notification(task_id, status="completed", payload=retval)
        elif state in states.EXCEPTION_STATES:
            get_or_create_task_notification(task_id, status="failed", payload=retval)
        elif state == states.REVOKED:
            get_or_create_task_notification(task_id, status="aborted", payload=retval)
        else:
            logger.warning("Unhandled task state of {} for {}".format(state, task_id))


@celery_app.task(ignore_result=True, base=HydroshareTask)
def task_notification_cleanup():
    """
    Delete expired task notifications every day
    """
    day_ago = datetime.today() - timedelta(days=1)
    TaskNotification.objects.filter(created__lte=day_ago).delete()


@shared_task
def update_crossref_meta_deposit(res_id):
    """
    Update the metadata deposit for a published resource with Crossref
    """
    resource = utils.get_resource_by_shortkey(res_id)
    if not resource.raccess.published:
        raise ValidationError("Resource {} is not a published resource".format(res_id))
    _update_crossref_deposit(resource)


def _update_crossref_deposit(resource):
    logger.info(f"Updating Crossref metadata deposit for published resource: {resource.short_id}")
    resource.doi = get_resource_doi(resource.short_id, CrossRefSubmissionStatus.UPDATE_PENDING)
    resource.save()
    response = deposit_res_metadata_with_crossref(resource)
    if not response.status_code == status.HTTP_200_OK:
        # resource metadata deposition failed from CrossRef - set failure flag to be retried in a
        # crontab celery task
        err_msg = (f"Received a {response.status_code} from Crossref while updating "
                   f"metadata for published resource: {resource.short_id}")
        logger.error(err_msg)
        resource.doi = get_resource_doi(resource.short_id, CrossRefSubmissionStatus.UPDATE_FAILURE)
        resource.save()<|MERGE_RESOLUTION|>--- conflicted
+++ resolved
@@ -134,15 +134,9 @@
                                  options={'queue': 'periodic'})
         sender.add_periodic_task(crontab(minute=30, hour=6), nightly_periodic_task_check.s(),
                                  options={'queue': 'periodic'})
-<<<<<<< HEAD
         sender.add_periodic_task(crontab(minute=0, hour=7), daily_cleanup_tus_uploads.s(),
                                  options={'queue': 'periodic'})
-
-        # Weekly
-        sender.add_periodic_task(crontab(minute=0, hour=7, day_of_week=1), task_notification_cleanup.s(),
-=======
-        sender.add_periodic_task(crontab(minute=0, hour=7), task_notification_cleanup.s(),
->>>>>>> e68d0929
+        sender.add_periodic_task(crontab(minute=30, hour=7), task_notification_cleanup.s(),
                                  options={'queue': 'periodic'})
 
         # Monthly
