--- conflicted
+++ resolved
@@ -123,13 +123,11 @@
         sender.add_periodic_task(crontab(minute=45), manage_task_hourly.s(), options={'queue': 'periodic'})
 
         # Daily (times in UTC)
-<<<<<<< HEAD
-        sender.add_periodic_task(crontab(minute=30, hour=2), clear_tokens.s(),
-=======
+        sender.add_periodic_task(crontab(minute=30, hour=2), clear_tokens.s(), options={'queue': 'periodic'})
         sender.add_periodic_task(crontab(minute=0, hour=2), nightly_hs_tracking_cleanup.s(),
->>>>>>> 5ab19e2f
                                  options={'queue': 'periodic'})
-        sender.add_periodic_task(crontab(minute=0, hour=3), nightly_metadata_review_reminder.s())
+        sender.add_periodic_task(crontab(minute=0, hour=3), nightly_metadata_review_reminder.s(),
+                                 options={'queue': 'periodic'})
         sender.add_periodic_task(crontab(minute=30, hour=3), nightly_zips_cleanup.s(), options={'queue': 'periodic'})
         sender.add_periodic_task(crontab(minute=0, hour=4), daily_odm2_sync.s(), options={'queue': 'periodic'})
         sender.add_periodic_task(crontab(minute=30, hour=4), daily_innactive_group_requests_cleanup.s(),
