--- conflicted
+++ resolved
@@ -476,72 +476,6 @@
 
 
 @shared_task
-<<<<<<< HEAD
-def delete_resource_task(resource_id, request_username=None):
-    """Delete a resource
-    :param
-    resource_id: the resource uuid that is used to look for the resource to delete.
-    :return: resource_id if delete operation succeeds
-             raise an exception if there were errors.
-    """
-    res = utils.get_resource_by_shortkey(resource_id)
-    if res.raccess.published:
-        raise ValidationError("This is a published resource which can't be deleted")
-
-    res_title = res.metadata.title
-    res_type = res.resource_type
-    resource_related_collections = [col for col in res.collections.all()]
-    owners_list = [owner for owner in res.raccess.owners.all()]
-    if res.metadata.relations.all().filter(type='isReplacedBy').exists():
-        raise ValidationError('An obsoleted resource in the middle of the obsolescence chain '
-                              'cannot be deleted.')
-
-    with transaction.atomic():
-        # when the most recent version of a resource in an obsolescence chain is deleted, the previous
-        # version in the chain needs to be set as the "active" version by deleting "isReplacedBy"
-        # relation element
-        if res.metadata.relations.all().filter(type='isVersionOf').exists():
-            is_version_of_res_link = \
-                res.metadata.relations.all().filter(type='isVersionOf').first().value
-            idx = is_version_of_res_link.rindex('/')
-            if idx == -1:
-                obsolete_res_id = is_version_of_res_link
-            else:
-                obsolete_res_id = is_version_of_res_link[idx + 1:]
-            obsolete_res = utils.get_resource_by_shortkey(obsolete_res_id)
-            if obsolete_res.metadata.relations.all().filter(type='isReplacedBy').exists():
-                eid = obsolete_res.metadata.relations.all().filter(type='isReplacedBy').first().id
-                obsolete_res.metadata.delete_element('relation', eid)
-                # also make this obsoleted resource editable if not published now that it becomes the latest version
-                if not obsolete_res.raccess.published:
-                    obsolete_res.raccess.immutable = False
-                    obsolete_res.raccess.save()
-
-        res.delete()
-        if request_username:
-            # if the deleted resource is part of any collection resource, then for each of those collection
-            # create a CollectionDeletedResource object which can then be used to list collection deleted
-            # resources on collection resource landing page
-            for collection_res in resource_related_collections:
-                o = CollectionDeletedResource.objects.create(
-                    resource_title=res_title,
-                    deleted_by=User.objects.get(username=request_username),
-                    resource_id=resource_id,
-                    resource_type=res_type,
-                    collection=collection_res
-                )
-                o.resource_owners.add(*owners_list)
-
-        post_delete_resource.send(sender=type(res), username=request_username,
-                                  resource_id=resource_id, resource_title=res_title)
-
-        # return the page URL to redirect to after resource deletion task is complete
-        return '/my-resources/'
-
-
-@shared_task
-=======
->>>>>>> 96ddd761
 def copy_resource_task(ori_res_id, new_res_id=None, request_username=None):
     try:
         new_res = None
