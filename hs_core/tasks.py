"""Define celery tasks for hs_core app."""

import asyncio
import json
import logging
import os
import sys
import time
import traceback
import zipfile
from datetime import date, datetime, timedelta
from xml.etree import ElementTree

import requests
from celery.exceptions import TaskError
from celery.result import states
from celery.schedules import crontab
from celery.signals import task_postrun
from celery.worker.request import Request
from django.conf import settings
from django.core.exceptions import ObjectDoesNotExist, ValidationError
from django.core.mail import send_mail
from django.db.models import F, Q
from django.utils import timezone
from hs_tracking.models import Variable
from rest_framework import status

from celery import Task, shared_task
from django_s3.exceptions import SessionException
from django_s3.storage import S3Storage
from hs_access_control.models import GroupMembershipRequest
from hs_collection_resource.models import CollectionDeletedResource
from hs_core.enums import (CrossRefSubmissionStatus, CrossRefUpdate,
                           RelationTypes)
from hs_core.exceptions import ResourceCopyException, ResourceVersioningException
from hs_core.hydroshare import (create_empty_resource, current_site_url,
                                set_dirty_bag_flag, utils)
from hs_core.hydroshare.hs_bagit import (create_bag_metadata_files,
                                         create_bagit_files_by_s3)
from hs_core.hydroshare.resource import (deposit_res_metadata_with_crossref,
                                         get_activated_doi, get_crossref_url,
                                         get_resource_doi, update_quota_usage,)
from hs_core.models import BaseResource, ResourceFile, TaskNotification
from hs_core.task_utils import get_or_create_task_notification
from hs_file_types.models import (
    FileSetLogicalFile,
    GenericLogicalFile,
    GeoFeatureLogicalFile,
    GeoRasterLogicalFile,
    ModelInstanceLogicalFile,
    ModelProgramLogicalFile,
    NetCDFLogicalFile,
    RefTimeseriesLogicalFile,
    TimeSeriesLogicalFile,
    CSVLogicalFile,
)
from hs_odm2.models import ODM2Variable
from hydroshare.hydrocelery import app as celery_app
from theme.models import QuotaMessage, User, UserQuota
from theme.utils import get_user_profiles_missing_bucket_name

FILE_TYPE_MAP = {"GenericLogicalFile": GenericLogicalFile,
                 "FileSetLogicalFile": FileSetLogicalFile,
                 "GeoRasterLogicalFile": GeoRasterLogicalFile,
                 "NetCDFLogicalFile": NetCDFLogicalFile,
                 "GeoFeatureLogicalFile": GeoFeatureLogicalFile,
                 "RefTimeseriesLogicalFile": RefTimeseriesLogicalFile,
                 "TimeSeriesLogicalFile": TimeSeriesLogicalFile,
                 "ModelProgramLogicalFile": ModelProgramLogicalFile,
                 "ModelInstanceLogicalFile": ModelInstanceLogicalFile,
                 "CSVLogicalFile": CSVLogicalFile,
                 }

# Pass 'django' into getLogger instead of __name__
# for celery tasks (as this seems to be the
# only way to successfully log in code executed
# by celery, despite our catch-all handler).
logger = logging.getLogger('django')


class FileOverrideException(Exception):
    def __init__(self, error_message):
        super(FileOverrideException, self).__init__(self, error_message)


class HydroshareRequest(Request):
    '''A Celery custom request to log failures.
    https://docs.celeryq.dev/en/v5.2.7/userguide/tasks.html#requests-and-custom-requests
    '''
    def on_failure(self, exc_info, send_failed_event=True, return_ok=False):
        super(HydroshareRequest, self).on_failure(
            exc_info,
            # always mark failed
            send_failed_event=True,
            return_ok=False
        )
        warning_message = f"Failure detected for task {self.task.name}. Exception: {exc_info}"
        logger.warning(warning_message)
        if not settings.DISABLE_TASK_EMAILS:
            subject = 'Notification of failing Celery task'
            send_mail(subject, warning_message, settings.DEFAULT_FROM_EMAIL, [settings.DEFAULT_DEVELOPER_EMAIL])


class HydroshareTask(Task):
    '''Custom Celery Task configured for Hydroshare
    https://docs.celeryq.dev/en/v4.4.7/userguide/tasks.html?#automatic-retry-for-known-exceptions
    '''
    Request = HydroshareRequest
    autoretry_for = (Exception, KeyError)
    retry_kwargs = {'max_retries': 3}
    retry_backoff = True
    retry_backoff_max = 600
    retry_jitter = True
    # soft_time_limit = 60 * 60 * 2  # 2 hours
    time_limit = 60 * 60 * 2  # 2 hours


@celery_app.on_after_finalize.connect
def setup_periodic_tasks(sender, **kwargs):
    if (hasattr(settings, 'DISABLE_PERIODIC_TASKS') and settings.DISABLE_PERIODIC_TASKS):
        logger.debug("Periodic tasks are disabled in SETTINGS")
    else:
        # Hourly
        sender.add_periodic_task(crontab(minute=45), manage_task_hourly.s(), options={'queue': 'periodic'})

        # Daily (times in UTC)
        sender.add_periodic_task(crontab(minute=30, hour=2), clear_tokens.s(), options={'queue': 'periodic'})
        sender.add_periodic_task(crontab(minute=0, hour=2), nightly_hs_tracking_cleanup.s(),
                                 options={'queue': 'periodic'})
        sender.add_periodic_task(crontab(minute=0, hour=3), nightly_metadata_review_reminder.s(),
                                 options={'queue': 'periodic'})
        sender.add_periodic_task(crontab(minute=30, hour=3), nightly_zips_cleanup.s(), options={'queue': 'periodic'})
        sender.add_periodic_task(crontab(minute=0, hour=4), daily_odm2_sync.s(), options={'queue': 'periodic'})
        sender.add_periodic_task(crontab(minute=30, hour=4), daily_innactive_group_requests_cleanup.s(),
                                 options={'queue': 'periodic'})
        sender.add_periodic_task(crontab(minute=0, hour=5), check_geoserver_registrations.s(),
                                 options={'queue': 'periodic'})
        sender.add_periodic_task(crontab(minute=30, hour=5), nightly_repair_resource_files.s(),
                                 options={'queue': 'periodic'})
        sender.add_periodic_task(crontab(minute=0, hour=6), nightly_cache_file_system_metadata.s(),
                                 options={'queue': 'periodic'})
        sender.add_periodic_task(crontab(minute=30, hour=6), nightly_periodic_task_check.s(),
                                 options={'queue': 'periodic'})
        sender.add_periodic_task(crontab(minute=0, hour=7), daily_cleanup_tus_uploads.s(),
                                 options={'queue': 'periodic'})
        sender.add_periodic_task(crontab(minute=30, hour=7), task_notification_cleanup.s(),
                                 options={'queue': 'periodic'})
        sender.add_periodic_task(crontab(minute=0, hour=8), check_bucket_names.s(),
                                 options={'queue': 'periodic'})
        sender.add_periodic_task(crontab(minute=0, hour=9), ensure_published_resources_have_bags.s(),
                                 options={'queue': 'periodic'})

        # Monthly
        sender.add_periodic_task(crontab(minute=30, hour=7, day_of_month=1), update_from_geoconnex_task.s(),
                                 options={'queue': 'periodic'})
        sender.add_periodic_task(crontab(minute=0, hour=8, day_of_week=1, day_of_month='1-7'),
                                 send_over_quota_emails.s(), options={'queue': 'periodic'})
        sender.add_periodic_task(
            crontab(minute=30, hour=8, day_of_month=1), monthly_group_membership_requests_cleanup.s(),
            options={'queue': 'periodic'})


@celery_app.task(ignore_result=True, base=HydroshareTask)
def clear_tokens():
    """
    Clear expired tokens from the database.
    https://django-oauth-toolkit.readthedocs.io/en/latest/management_commands.html#createapplication
    """
    from oauth2_provider.models import clear_expired
    clear_expired()


@celery_app.task(ignore_result=True, base=HydroshareTask)
def ensure_published_resources_have_bags():
    """
    Ensure that all published resources have bags created.
    This task is run periodically to ensure that all published resources
    have bags created for them.
    """
    published_res = BaseResource.objects.filter(raccess__published=True)
    istorage = S3Storage()
    for res in published_res:
        logger.info(f"Checking resource {res.short_id} for bag creation...")
        if res.getAVU("bag_modified") or not istorage.exists(res.bag_path):
            logger.info(f"Resource {res.short_id} has been modified, creating bag...")
            try:
                create_bag_by_s3(res.short_id)
            except Exception as e:
                logger.error(f"Error creating bag for resource {res.short_id}: {e}")
        else:
            logger.info(f"Resource {res.short_id} has not been modified and bag exists, skipping bag creation.")


@celery_app.task(ignore_result=True, base=HydroshareTask)
def check_bucket_names():
    """
    Check to notify when UserProfi`le is missing a bucket name
    """
    bad_ups = get_user_profiles_missing_bucket_name()

    if bad_ups and not settings.DISABLE_TASK_EMAILS:
        string_of_bad_users = ', '.join([up.user.username for up in bad_ups])
        email_msg = f'''
        <p>Found {len(bad_ups)} UserProfiles without bucket names</p>:
        <p>{string_of_bad_users}</p>
        '''
        send_mail(subject="UserProfiles missing bucket_name",
                  message=email_msg,
                  html_message=email_msg,
                  from_email=settings.DEFAULT_FROM_EMAIL,
                  recipient_list=[settings.DEFAULT_DEVELOPER_EMAIL])


@celery_app.task(ignore_result=True, base=HydroshareTask)
def daily_cleanup_tus_uploads():
    """Periodic task to cleanup partial TUS uploads that remain in TUS_UPLOAD_DIR.
    """
    # remove all files from the TUS_UPLOAD_DIR that are older than 24 hours
    tus_upload_dir = settings.TUS_UPLOAD_DIR
    if os.path.exists(tus_upload_dir):
        for f in os.listdir(tus_upload_dir):
            file_path = os.path.join(tus_upload_dir, f)
            if os.path.isfile(file_path):
                file_time = os.path.getmtime(file_path)
                if (time.time() - file_time) > 86400:  # 24 hours in seconds
                    os.remove(file_path)


# Currently there are two different cleanups scheduled.
# One is 20 minutes after creation, the other is nightly.
# TODO Clean up zipfiles in remote federated storage as well.
@celery_app.task(ignore_result=True, base=HydroshareTask)
def nightly_zips_cleanup():
    # delete 2 days ago
    date_folder = (date.today() - timedelta(2)).strftime('%Y-%m-%d')
    zips_daily_date = "zips/{daily_date}".format(daily_date=date_folder)
    if __debug__:
        logger.debug("cleaning up {}".format(zips_daily_date))
    istorage = S3Storage()
    if istorage.exists(zips_daily_date):
        istorage.delete(zips_daily_date)


@celery_app.task(ignore_result=True, base=HydroshareTask)
def nightly_periodic_task_check():
    with open("celery/periodic_tasks_last_executed.txt", mode='w') as file:
        file.write(timezone.now().strftime('%m/%d/%y %H:%M:%S'))


@celery_app.task(ignore_result=True, base=HydroshareTask)
def nightly_hs_tracking_cleanup():
    # trims the hs_tracking tables to the last 60 days
    time_threshold = timezone.now() - timedelta(days=60)
    Variable.objects.filter(timestamp__lt=time_threshold).delete()


@celery_app.task(ignore_result=True, base=HydroshareTask)
def nightly_repair_resource_files():
    """
    Run repair_resource on resources updated in the last day
    """
    from hs_core.management.utils import check_time, repair_resource
    from hs_core.views.utils import get_default_admin_user
    start_time = time.time()
    cuttoff_time = timezone.now() - timedelta(days=1)
    admin_user = get_default_admin_user()
    recently_updated_resources = BaseResource.objects \
        .filter(updated__gte=cuttoff_time, raccess__published=False)

    # the repair_resource function sets the BaseResource.updated field if it makes changes
    # so we need to additionally filter out any resources that have been repaired in the last day
    # this is to prevent the list of recently_updated_resources from growing indefinitely
    recently_updated_resources = recently_updated_resources.exclude(repaired__gte=cuttoff_time)

    repaired_resources = []
    try:
        for res in recently_updated_resources:
            check_time(start_time, settings.NIGHTLY_RESOURCE_REPAIR_DURATION)
            is_corrupt = False
            try:
                _, missing_django, dangling_in_django = repair_resource(res, logger, user=admin_user)
                is_corrupt = missing_django > 0 or dangling_in_django > 0
            except ObjectDoesNotExist:
                logger.info("nightly_repair_resource_files encountered dangling S3 files for a nonexistent resource")
            if is_corrupt:
                repaired_resources.append(res)

        # spend any remaining time fixing resources that haven't been checked
        # followed by those previously checked, prioritizing the oldest checked date
        recently_updated_rids = [res.short_id for res in recently_updated_resources]
        not_recently_updated = BaseResource.objects \
            .exclude(short_id__in=recently_updated_rids) \
            .exclude(raccess__published=True) \
            .order_by(F('files_checked').asc(nulls_first=True))
        for res in not_recently_updated:
            check_time(start_time, settings.NIGHTLY_RESOURCE_REPAIR_DURATION)
            is_corrupt = False
            try:
                _, missing_django, dangling_in_django = repair_resource(res, logger, user=admin_user)
                is_corrupt = missing_django > 0 or dangling_in_django > 0
            except ObjectDoesNotExist:
                logger.info("nightly_repair_resource_files encountered dangling S3 files for a nonexistent resource")
            if is_corrupt:
                repaired_resources.append(res)
    except TimeoutError:
        logger.info(f"nightly_repair_resource_files terminated after \
                    {settings.NIGHTLY_RESOURCE_REPAIR_DURATION} seconds")

    if settings.NOTIFY_OWNERS_AFTER_RESOURCE_REPAIR:
        for res in repaired_resources:
            notify_owners_of_resource_repair(res)


@shared_task
def repair_resource_before_publication(res_id):
    """
    Run repair_resource on resource at the initiation of a publication request
    """
    from hs_core.management.utils import repair_resource
    res = utils.get_resource_by_shortkey(res_id)
    if res.raccess.published:
        raise ValidationError("Attempted pre-publication resource repair on a resource that is already published.")
    errors, missing_django, dangling_in_django = repair_resource(res, logger)
    if missing_django > 0 or dangling_in_django > 0:
        res_url = current_site_url() + res.get_absolute_url()

        email_msg = f'''
        <p>We discovered corrupted files in the following resource that is under review for publication:
        <a href="{res_url}">{res_url}</a></p>
        <p>We found {missing_django} files missing in Django and {dangling_in_django} files dangling in Django.</p>
        <p>The files issues were fixed automatically. Some logs from the fix are included below:</p>
        <p>{errors}</p>
        '''

        if not settings.DISABLE_TASK_EMAILS:
            send_mail(subject="HydroShare files repaired for resource under publication review",
                      message=email_msg,
                      html_message=email_msg,
                      from_email=settings.DEFAULT_FROM_EMAIL,
                      recipient_list=[settings.DEFAULT_DEVELOPER_EMAIL])

    try:
        res.get_crossref_deposit_xml()
    except Exception:
        res_url = current_site_url() + res.get_absolute_url()

        email_msg = f'''
        <p>We were unable to generate Crossref xml in the following resource that is under review for publication:
        <a href="{res_url}">{res_url}</a></p>
        <p>Error details:</p>
        <p>{traceback.format_exc()}</p>
        <p>These issues need to be fixed manually. We have notified {settings.DEFAULT_DEVELOPER_EMAIL}.</p>
        '''

        if not settings.DISABLE_TASK_EMAILS:
            send_mail(subject="HydroShare metadata contains invalid chars for resource under publication review",
                      message=email_msg,
                      html_message=email_msg,
                      from_email=settings.DEFAULT_FROM_EMAIL,
                      recipient_list=[settings.DEFAULT_SUPPORT_EMAIL, settings.DEFAULT_DEVELOPER_EMAIL])


def notify_owners_of_resource_repair(resource):
    """
    Sends email notification to resource owners on resource file repair

    :param resource: a resource that has been repaired
    :return:
    """
    res_url = current_site_url() + resource.get_absolute_url()

    email_msg = f'''Dear Resource Owner,
    <p>We discovered corrupted files in the following resource that you own:
    <a href="{res_url}">
    {res_url}</a></p>

    <p>File corruption can occur if upload or delete processes get interrupted. The files have been repaired.</p>
    <p>Please contact us if you notice issues or if you repeatedly receive this message.</p>

    <p>Thank you,</p>
    <p>The HydroShare Team</p>
    '''
    if not settings.DISABLE_TASK_EMAILS:
        send_mail(subject="HydroShare resource files repaired",
                  message=email_msg,
                  html_message=email_msg,
                  from_email=settings.DEFAULT_FROM_EMAIL,
                  recipient_list=[o.email for o in resource.raccess.owners.all()])


@celery_app.task(ignore_result=True, base=HydroshareTask)
def manage_task_hourly():
    # The hourly running task do DOI activation check

    # Check DOI activation on failed and pending resources and send email.
    msg_lst = []
    # retrieve all published resources with failed metadata deposition with CrossRef if any and
    # retry metadata deposition - this should check both 'failure' and 'update_failure' flags
    failed_resources = BaseResource.objects.filter(raccess__published=True,
                                                   doi__endswith=CrossRefSubmissionStatus.FAILURE.value)
    for res in failed_resources:
        meta_published_date = res.metadata.dates.all().filter(type='published').first()
        if meta_published_date:
            pub_date = meta_published_date
            pub_date = pub_date.start_date.strftime('%m/%d/%Y')
            act_doi = get_activated_doi(res.doi)
            response = deposit_res_metadata_with_crossref(res)
            if response.status_code == status.HTTP_200_OK:
                # retry of metadata deposition succeeds, change resource flag from failure
                # to pending
                if CrossRefSubmissionStatus.UPDATE_FAILURE.value in res.doi:
                    res.doi = get_resource_doi(res.short_id, CrossRefSubmissionStatus.UPDATE_PENDING.value)
                else:
                    res.doi = get_resource_doi(res.short_id, CrossRefSubmissionStatus.PENDING.value)
                res.save()
            else:
                # retry of metadata deposition failed again, notify admin
                if CrossRefSubmissionStatus.UPDATE_FAILURE.value not in res.doi:
                    # this is the case of retry of initial deposit (deposit when publishing the resource)
                    msg = f"Metadata deposition with CrossRef for the published resource " \
                          f"DOI {act_doi} failed again after retry with first metadata " \
                          f"deposition requested since {pub_date}."
                else:
                    # this is the case of updating crossref metadata deposit as a result of resource metadata change
                    # subsequent to the initial deposit
                    msg = f"Metadata UPDATE deposition with CrossRef for the published resource " \
                          f"DOI {act_doi} failed again after retry."

                msg_lst.append(msg)
                logger.debug(response.content)
        else:
            msg_lst.append("{res_id} does not have published date in its metadata.".format(
                res_id=res.short_id))

    # get all published resources with doi ending with 'pending' or 'update_pending'
    pending_resources = BaseResource.objects.filter(raccess__published=True,
                                                    doi__endswith=CrossRefSubmissionStatus.PENDING.value)
    for res in pending_resources:
        # save the doi status
        is_metadata_update = CrossRefSubmissionStatus.UPDATE_PENDING.value in res.doi
        meta_published_date = res.metadata.dates.all().filter(type='published').first()
        if meta_published_date:
            pub_date = meta_published_date
            pub_date = pub_date.start_date.strftime('%m/%d/%Y')
            act_doi = get_activated_doi(res.doi)
            main_url = get_crossref_url()
            # ref: https://www.crossref.org/documentation/register-maintain-records/verify-your-registration/submission-queue-and-log/  # noqa
            req_str = '{MAIN_URL}servlet/submissionDownload?usr={USERNAME}&pwd=' \
                      '{PASSWORD}&file_name={FILE_NAME}&type={TYPE}'
            response = requests.get(req_str.format(MAIN_URL=main_url,
                                                   USERNAME=settings.CROSSREF_LOGIN_ID,
                                                   PASSWORD=settings.CROSSREF_LOGIN_PWD,
                                                   FILE_NAME=f"{res.short_id}_deposit_metadata.xml",
                                                   TYPE='result'),
                                    verify=False)
            root = ElementTree.fromstring(response.content)
            rec_cnt_elem = root.find('.//record_count')
            failure_cnt_elem = root.find('.//failure_count')
            # ref: https://www.crossref.org/documentation/register-maintain-records/verify-your-registration/interpret-submission-logs/ # noqa
            success = False
            if rec_cnt_elem is not None and failure_cnt_elem is not None:
                rec_cnt = int(rec_cnt_elem.text)
                failure_cnt = int(failure_cnt_elem.text)
                if rec_cnt > 0 and failure_cnt == 0:
                    res.doi = act_doi
                    res.save()
                    success = True
                    # create bag and compute checksum for published resource to meet DataONE requirement
                    create_bag_by_s3(res.short_id)
                elif failure_cnt > 0 :
                    # set the doi status to failure
                    if CrossRefSubmissionStatus.UPDATE_PENDING.value in res.doi:
                        res.doi = get_resource_doi(res.short_id, CrossRefSubmissionStatus.UPDATE_FAILURE.value)
                    else:
                        res.doi = get_resource_doi(res.short_id, CrossRefSubmissionStatus.FAILURE.value)
                    res.save()
            if not success:
                if CrossRefSubmissionStatus.UPDATE_PENDING.value not in res.doi:
                    # this is the case of initial deposit when publishing the resource
                    msg = f"Published resource DOI {act_doi} is not yet activated with request " \
                          f"data deposited since {pub_date}."
                else:
                    # this is the case of updating crossref metadata deposit
                    msg = (f"Request to update CrossRef deposit for published resource DOI {act_doi} "
                           f"is still in a pending state.")

                msg_lst.append(msg)
                logger.debug(response.content)
            else:
                if is_metadata_update:
                    logger.info("Crossref deposit successfully updated for resource {}".format(res.short_id))
                else:
                    notify_owners_of_publication_success(res)
        else:
            msg_lst.append("{res_id} does not have published date in its metadata.".format(
                res_id=res.short_id))

    # get all un-published resources with doi ending in 'pending or 'update_pending'
    pending_unpublished_resources = BaseResource.objects.filter(raccess__published=False,
                                                                doi__endswith=CrossRefSubmissionStatus.PENDING.value)
    for res in pending_unpublished_resources:
        msg_lst.append(f"{res.short_id} has pending in DOI but resource_access shows unpublished. "
                       "This indicates an issue with the resource, please notify a developer")

    if msg_lst and not settings.DISABLE_TASK_EMAILS:
        email_msg = '\n'.join(msg_lst)
        subject = 'Notification of pending DOI deposition/activation of published resources'
        # send email for people monitoring and follow-up as needed
        send_mail(subject, email_msg, settings.DEFAULT_FROM_EMAIL, [settings.DEFAULT_DEVELOPER_EMAIL])

    # update crossref deposit for published resource for which relevant metadata has been updated
    # excludes published resources that have either 'pending' or 'update_pending' in doi
    update_deposit_resources = BaseResource.objects \
        .filter(raccess__published=True,
                extra_data__contains={CrossRefUpdate.UPDATE.value: 'True'}) \
        .exclude(doi__endswith=CrossRefSubmissionStatus.PENDING.value)

    for res in update_deposit_resources:
        _update_crossref_deposit(res)
        res.extra_data[CrossRefUpdate.UPDATE.value] = 'False'
        res.save()


@celery_app.task(ignore_result=True, base=HydroshareTask)
def update_from_geoconnex_task():
    loop = asyncio.get_event_loop()
    loop.run_until_complete(utils.update_geoconnex_texts())


@celery_app.task(ignore_result=True, base=HydroshareTask)
def nightly_metadata_review_reminder():
    # The daiy check for resources with active metadata review that has been pending for more than 48hrs

    if settings.DISABLE_TASK_EMAILS:
        return

    pending_resources = BaseResource.objects.filter(raccess__review_pending=True)
    for res in pending_resources:
        review_date = res.metadata.dates.all().filter(type='reviewStarted').first()
        if review_date:
            review_date = review_date.start_date
            cutoff_date = timezone.now() - timedelta(days=2)
            if review_date < cutoff_date:
                res_url = current_site_url() + res.get_absolute_url()
                subject = f"Metadata review pending since " \
                    f"{review_date.strftime('%m/%d/%Y')} for {res.metadata.title}"
                email_msg = f'''
                Metadata review for <a href="{res_url}">{res_url}</a>
                was requested at {review_date.strftime("%Y-%m-%d %H:%M:%S")}.

                This is a reminder to review and approve/reject the publication request.
                '''
                recipients = [settings.DEFAULT_SUPPORT_EMAIL]
                send_mail(subject, email_msg, settings.DEFAULT_FROM_EMAIL, recipients)


def notify_owners_of_publication_success(resource):
    """
    Sends email notification to resource owners on publication success

    :param resource: a resource that has been published
    :return:
    """
    res_url = current_site_url() + resource.get_absolute_url()

    email_msg = f'''Dear Resource Owner,
    <p>The following resource that you submitted for publication:
    <a href="{res_url}">
    {res_url}</a>
    has been reviewed and determined to meet HydroShare's minimum metadata standards and community guidelines.</p>

    <p>The publication request was processed by <a href="https://www.crossref.org/">Crossref.org</a>.
    The Digital Object Identifier (DOI) for your resource is:
    <a href="{get_resource_doi(resource.short_id)}">https://doi.org/10.4211/hs.{resource.short_id}</a></p>

    <p>Thank you,</p>
    <p>The HydroShare Team</p>
    '''
    if not settings.DISABLE_TASK_EMAILS:
        send_mail(subject="HydroShare resource metadata review completed",
                  message=email_msg,
                  html_message=email_msg,
                  from_email=settings.DEFAULT_FROM_EMAIL,
                  recipient_list=[o.email for o in resource.raccess.owners.all()])


@celery_app.task(ignore_result=True, base=HydroshareTask)
def send_over_quota_emails():
    """
    Checks over quota cases and sends quota warning emails as needed.

    This function retrieves the quota message settings and user quotas from the database,
    and sends warning emails to admin for users who have exceeded their quota limits.
    Messages are not sent to the users themselves, as they have already been notified in UI.

    Returns:
        None
    """
    from hs_core.views.utils import get_default_support_user
    hs_internal_zone = "hydroshare"
    if not QuotaMessage.objects.exists():
        QuotaMessage.objects.create()
    qmsg = QuotaMessage.objects.first()
    users = User.objects.filter(is_active=True).filter(is_superuser=False).all()
    for u in users:
        uq = UserQuota.objects.filter(user__username=u.username, zone=hs_internal_zone).first()
        if uq:
            used_percent = uq.used_percent
            if used_percent >= qmsg.soft_limit_percent:
                # first update the quota just to be sure that we are using the latest figures
                update_quota_usage(u.username, notify_user=False)
                uq.refresh_from_db()
                if uq.used_percent < qmsg.soft_limit_percent:
                    # quota usage has been updated and is now below the soft limit
                    continue
                support_user = get_default_support_user()
                msg_str = f'Dear {support_user.first_name}{support_user.last_name}:\n\n'
                msg_str += f'The following user (#{u.id}) has exceeded their quota:{u.email}\n\n'
                ori_qm = uq.get_quota_message()
                msg_str += ori_qm
                subject = f'Quota warning for {u.email}(id#{u.id})'
                if settings.DEBUG or settings.DISABLE_TASK_EMAILS:
                    logger.info("quota warning email not sent out on debug server but logged instead: "
                                "{}".format(msg_str))
                else:
                    try:
                        # send email for people monitoring and follow-up as needed
                        send_mail(subject, '', settings.DEFAULT_FROM_EMAIL,
                                  [settings.DEFAULT_SUPPORT_EMAIL],
                                  html_message=msg_str)
                    except Exception as ex:
                        logger.error("Failed to send quota warning email: " + str(ex))
        else:
            logger.debug('user ' + u.username + ' does not have UserQuota foreign key relation')


@celery_app.task(ignore_result=True, base=HydroshareTask)
def notify_increased_usage_during_quota_enforcement(user_pk, message):
    from hs_core.views.utils import get_default_support_user
    user = User.objects.get(pk=user_pk)
    support_user = get_default_support_user()
    msg_str = f'Dear {support_user.first_name}{support_user.last_name}:\n\n'
    msg_str += f'User (#{user.id}, {user.email}) previously exceeded their quota.\n'
    msg_str += 'They have continued to put data in spite of their quota being in enforcement status.\n\n'
    msg_str += message
    msg_str += 'Here is the quota message for the user:\n'
    uq = user.quotas.first()
    ori_qm = uq.get_quota_message()
    msg_str += ori_qm
    subject = f'Continued uploads while over quota {user.email}(id#{user.id})'
    if settings.DEBUG or settings.DISABLE_TASK_EMAILS:
        logger.info("quota warning email not sent out on debug server but logged instead: "
                    "{}".format(msg_str))
    else:
        try:
            # send email for people monitoring and follow-up as needed
            send_mail(subject, '', settings.DEFAULT_FROM_EMAIL,
                      [settings.DEFAULT_SUPPORT_EMAIL],
                      html_message=msg_str)
        except Exception as ex:
            logger.error("Failed to send quota warning email: " + str(ex))


@celery_app.task(ignore_result=True, base=HydroshareTask)
def send_user_quota_notification(user_pk):
    u = User.objects.get(pk=user_pk)
    uq = u.quotas.first()
    if u.first_name and u.last_name:
        sal_name = '{} {}'.format(u.first_name, u.last_name)
    elif u.first_name:
        sal_name = u.first_name
    elif u.last_name:
        sal_name = u.last_name
    else:
        sal_name = u.username

    msg_str = 'Dear ' + sal_name + ':\n\n'

    ori_qm = uq.get_quota_message()
    msg_str += ori_qm
    msg_str += 'See https://help.hydroshare.org/about-hydroshare/policies/quota/ for more information.'

    msg_str += '\n\nHydroShare Support'
    subject = 'HydroShare Quota Notification'
    if settings.DEBUG or settings.DISABLE_TASK_EMAILS:
        logger.info("quota warning email not sent out on debug server but logged instead: "
                    "{}".format(msg_str))
    else:
        try:
            # send email for people monitoring and follow-up as needed
            send_mail(subject, '', settings.DEFAULT_FROM_EMAIL,
                      [u.email],
                      html_message=msg_str)
        except Exception as ex:
            logger.debug("Failed to send quota warning email: " + str(ex))


@celery_app.task(ignore_result=True, base=HydroshareTask)
def check_geoserver_registrations(resources, run_async=True):
    # Check to ensure resources have updated web services registrations

    DISTRIBUTE_WEB_REGISTRATIONS_OVER = 2  # hours

    if not settings.HSWS_ACTIVATED:
        return

    if not resources:
        cuttoff_time = timezone.now() - timedelta(days=1)
        resources = BaseResource.objects.filter(updated__gte=cuttoff_time, raccess__public=True)

    if run_async:
        # Evenly distribute requests
        delay_between_res = (DISTRIBUTE_WEB_REGISTRATIONS_OVER * 60 * 60) / resources.count()

        for current_res_num, res in enumerate(resources, start=0):
            delay = delay_between_res * current_res_num
            update_web_services.apply_async((
                settings.HSWS_URL,
                settings.HSWS_API_TOKEN,
                settings.HSWS_TIMEOUT,
                settings.HSWS_PUBLISH_URLS,
                res.short_id
            ), countdown=delay)
    else:
        failed_resources = {}
        for res in resources:
            response = update_web_services(
                settings.HSWS_URL,
                settings.HSWS_API_TOKEN,
                settings.HSWS_TIMEOUT,
                settings.HSWS_PUBLISH_URLS,
                res.short_id
            )
            if not response['success']:
                res_url = current_site_url() + res.get_absolute_url()
                failed_resources[res_url] = response
        if failed_resources:
            err_msg = 'Attempt to update web services failed for the following resources:\n'
            for res_url, resp in failed_resources:
                err_msg += f'{res_url} => {json.dumps(resp)}\n'
            if not settings.DISABLE_TASK_EMAILS:
                subject = "Web services failed to update"
                recipients = [settings.DEFAULT_DEVELOPER_EMAIL]
                send_mail(subject, err_msg, settings.DEFAULT_FROM_EMAIL, recipients)
            else:
                logger.error(err_msg)
            raise TaskError(err_msg)


@shared_task
def add_zip_file_contents_to_resource(pk, zip_file_path):
    """Add zip file to existing resource and remove tmp zip file."""
    zfile = None
    resource = None
    try:
        resource = utils.get_resource_by_shortkey(pk, or_404=False)
        zfile = zipfile.ZipFile(zip_file_path)
        num_files = len(zfile.infolist())
        zcontents = utils.ZipContents(zfile)
        files = zcontents.get_files()

        resource.file_unpack_status = 'Running'
        resource.save(update_fields=['file_unpack_status'])

        resource_files = []
        for i, f in enumerate(files):
            logger.debug("Adding file {0} to resource {1}".format(f.name, pk))
            res_file = utils.add_file_to_resource(resource, f, save_file_system_metadata=False)
            res_file.set_system_metadata(resource=resource, save=False)
            resource_files.append(res_file)
            resource.file_unpack_message = "Imported {0} of about {1} file(s) ...".format(
                i, num_files)
            resource.save(update_fields=['file_unpack_message'])

        ResourceFile.objects.bulk_update(resource_files, ResourceFile.system_meta_fields(),
                                         batch_size=settings.BULK_UPDATE_CREATE_BATCH_SIZE)

        # This might make the resource unsuitable for public consumption
        resource.update_public_and_discoverable()
        # TODO: this is a bit of a lie because a different user requested the bag overwrite
        utils.resource_modified(resource, resource.creator, overwrite_bag=False)

        # Call success callback
        resource.file_unpack_message = None
        resource.file_unpack_status = 'Done'
        resource.save(update_fields=['file_unpack_message', 'file_unpack_status'])

    except BaseResource.DoesNotExist:
        msg = "Unable to add zip file contents to non-existent resource {pk}."
        msg = msg.format(pk=pk)
        logger.error(msg)
    except: # noqa
        exc_info = "".join(traceback.format_exception(*sys.exc_info()))
        if resource:
            resource.file_unpack_status = 'Error'
            resource.file_unpack_message = exc_info
            resource.save(update_fields=['file_unpack_status', 'file_unpack_message'])

        if zfile:
            zfile.close()

        logger.error(exc_info)
    finally:
        # Delete upload file
        os.unlink(zip_file_path)


@shared_task
def create_temp_zip(resource_id, input_path, output_path, aggregation_name=None, sf_zip=False):
    """ Create temporary zip file from input_path and store in output_path
    :param resource_id: the short_id of a resource
    :param input_path: full S3 path of input starting with federation path
    :param output_path: full S3 path of output starting with federation path
    :param aggregation_name: The name of the aggregation to zip
    :param sf_zip: signals a single file to zip
    """
    from hs_core.hydroshare.utils import get_resource_by_shortkey
    res = get_resource_by_shortkey(resource_id)
    aggregation = None
    if aggregation_name:
        aggregation = res.get_aggregation_by_aggregation_name(aggregation_name)
    istorage = res.get_s3_storage()  # invoke federated storage as necessary

    if res.resource_type == "CompositeResource":
        if '/data/contents/' in input_path:
            short_path = input_path.split('/data/contents/')[1]  # strip /data/contents/
            res.create_aggregation_meta_files(path=short_path)
        else:  # all metadata included, e.g., /data/*
            res.create_aggregation_meta_files()

    if aggregation or sf_zip:
        files_to_zip = [input_path]
        if not aggregation:
            if '/data/contents/' in input_path:
                short_path = input_path.split('/data/contents/')[1]  # strip /data/contents/
            else:
                short_path = input_path
            try:
                aggregation = res.get_aggregation_by_name(short_path)
            except ObjectDoesNotExist:
                pass

        if aggregation:
            files_to_zip = [input_path]
            if istorage.exists(aggregation.map_file_path):
                files_to_zip.append(aggregation.map_file_path)
            if istorage.exists(aggregation.metadata_file_path):
                files_to_zip.append(aggregation.metadata_file_path)
            if aggregation.is_model_program or aggregation.is_model_instance:
                if istorage.exists(aggregation.schema_file_path):
                    files_to_zip.append(aggregation.schema_file_path)
                if aggregation.is_model_instance:
                    if istorage.exists(aggregation.schema_values_file_path):
                        files_to_zip.append(aggregation.schema_values_file_path)
            for file in aggregation.files.all():
                if istorage.exists(file.storage_path):
                    files_to_zip.append(file.storage_path)
        istorage.zipup(output_path, *set(files_to_zip), in_prefix=os.path.dirname(input_path))
    else:  # regular folder to zip
        istorage.zipup(output_path, input_path)
    return istorage.signed_url(output_path)


@shared_task
def create_bag_by_s3(resource_id, create_zip=True):
    """Create a resource bag on S3 side
    This function runs as a celery task, invoked asynchronously so that it does not
    block the main web thread when it creates bags for very large files which will take some time.
    :param
    resource_id: the resource uuid that is used to look for the resource to create the bag for.
    :param create_zip: defaults to True, set to false to create bagit files without zipping
    :return: bag_url if bag creation operation succeeds or
             raise an exception if resource does not exist or any other issues that prevent bags from being created.
    """
    res = utils.get_resource_by_shortkey(resource_id)

    istorage = res.get_s3_storage()

    bag_path = res.bag_path

    metadata_dirty = res.getAVU('metadata_dirty')
    metadata_dirty = metadata_dirty is None or metadata_dirty
    # if metadata has been changed, then regenerate metadata xml files
    if metadata_dirty:
        create_bag_metadata_files(res)

    bag_modified = res.getAVU("bag_modified")
    bag_modified = bag_modified is None or bag_modified
    if metadata_dirty or bag_modified:
        create_bagit_files_by_s3(res, istorage)

    if create_zip:
        bagit_input_path = res.get_s3_path(resource_id, prepend_short_id=False)

        # only proceed when the resource is not deleted potentially by another request
        # when being downloaded
        is_exist = istorage.exists(bagit_input_path)
        if is_exist:
            try:
                if istorage.exists(bag_path):
                    istorage.delete(bag_path)
<<<<<<< HEAD
                istorage.zipup(bag_path, bagit_input_path)
=======
                istorage.zipup(bagit_input_path, bag_path)
                res.setAVU("bag_modified", False)
>>>>>>> edf52f03
                if res.raccess.published:
                    # compute checksum to meet DataONE distribution requirement
                    chksum = istorage.checksum(bag_path)
                    res.bag_checksum = chksum
                return istorage.signed_url(bag_path)
            except SessionException as ex:
                raise SessionException(-1, '', ex.stderr)
        else:
            raise ObjectDoesNotExist('Resource {} does not exist.'.format(resource_id))


@shared_task
def copy_resource_task(ori_res_id, new_res_id=None, request_username=None):
    new_res = None
    try:
        if not new_res_id:
            new_res = create_empty_resource(ori_res_id, request_username, action='copy')
            new_res_id = new_res.short_id
        utils.copy_resource_files_and_AVUs(ori_res_id, new_res_id)
        ori_res = utils.get_resource_by_shortkey(ori_res_id)
        if not new_res:
            new_res = utils.get_resource_by_shortkey(new_res_id)
        utils.copy_and_create_metadata(ori_res, new_res)

        # the resource to be copied is a versioned resource, need to delete this isVersionOf
        # relation element to maintain the single versioning obsolescence chain
        new_res.metadata.relations.all().filter(type=RelationTypes.isVersionOf).delete()

        # create the relation element for the new_res
        today = date.today().strftime("%m/%d/%Y")
        derived_from = "{}, accessed on: {}".format(ori_res.get_citation(), today)
        # since we are allowing user to add relation of type source, need to check we don't already have it
        if not new_res.metadata.relations.all().filter(type=RelationTypes.source, value=derived_from).exists():
            new_res.metadata.create_element('relation', type=RelationTypes.source, value=derived_from)

        if ori_res.resource_type.lower() == "collectionresource":
            # clone contained_res list of original collection and add to new collection
            # note that new collection will not contain "deleted resources"
            new_res.resources.set(ori_res.resources.all())

        utils.set_dirty_bag_flag(new_res)
        return new_res.absolute_url
    except Exception as ex:
        if new_res:
            new_res.delete()
        raise ResourceCopyException(str(ex))


@shared_task
def create_new_version_resource_task(ori_res_id, username, new_res_id=None):
    """
    Task for creating a new version of a resource
    Args:
        ori_res_id: the original resource id that is to be versioned.
        new_res_id: the new versioned resource id from the original resource. If None, a
        new resource will be created.
        username: the requesting user's username
    Returns:
        the new versioned resource url as the payload
    """
    try:
        ori_res = utils.get_resource_by_shortkey(ori_res_id)
        new_res = None
        if not new_res_id:
            new_res = create_empty_resource(ori_res_id, username)
            new_res_id = new_res.short_id
        utils.copy_resource_files_and_AVUs(ori_res_id, new_res_id)

        # copy metadata from source resource to target new-versioned resource except three elements
        if not new_res:
            new_res = utils.get_resource_by_shortkey(new_res_id)
        utils.copy_and_create_metadata(ori_res, new_res)

        # add or update Relation element to link source and target resources
        ori_res.metadata.create_element('relation', type=RelationTypes.isReplacedBy, value=new_res.get_citation())

        # the original resource is already a versioned resource, and its isVersionOf relation
        # element is copied over to this new version resource, needs to delete this element so
        # it can be created to link to its original resource correctly
        new_res.metadata.relations.all().filter(type=RelationTypes.isVersionOf).delete()

        new_res.metadata.create_element('relation', type=RelationTypes.isVersionOf, value=ori_res.get_citation())

        if ori_res.resource_type.lower() == "collectionresource":
            # clone contained_res list of original collection and add to new collection
            # note that new version collection will not contain "deleted resources"
            ori_resources = ori_res.resources.all()
            new_res.resources.set(ori_resources)
            # set the isPartOf metadata on all of the contained resources so that they also point at the new col
            for res in ori_resources:
                res.metadata.create_element('relation', type=RelationTypes.isPartOf, value=new_res.get_citation())

        # since an isReplaceBy relation element is added to original resource, needs to call
        # resource_modified() for original resource
        # if everything goes well up to this point, set original resource to be immutable so that
        # obsoleted resources cannot be modified from REST API
        ori_res.raccess.immutable = True
        ori_res.raccess.save()
        ori_res.save()
        utils.set_dirty_bag_flag(new_res)
        return new_res.absolute_url
    except Exception as ex:
        if new_res:
            new_res.delete()
        raise ResourceVersioningException(str(ex))
    finally:
        # release the lock regardless
        ori_res.locked_time = None
        ori_res.save()


@shared_task
def delete_resource_task(resource_id, request_username=None):
    """
    Deletes a resource managed by HydroShare. The caller must be an owner of the resource or an
    administrator to perform this function.
    :param resource_id: The unique HydroShare identifier of the resource to be deleted
    :return: resource_id if delete operation succeeds
             raise an exception if there were errors.
    """
    res = utils.get_resource_by_shortkey(resource_id)
    res_title = res.metadata.title
    res_type = res.resource_type
    resource_related_collections = [col for col in res.collections.all()]
    owners_list = [owner for owner in res.raccess.owners.all()]

    # when the most recent version of a resource in an obsolescence chain is deleted, the previous
    # version in the chain needs to be set as the "active" version by deleting "isReplacedBy"
    # relation element
    relation_is_version_of = res.metadata.relations.all().filter(type=RelationTypes.isVersionOf).first()
    if relation_is_version_of:
        is_version_of_res_link = relation_is_version_of.value
        idx = is_version_of_res_link.rindex('/')
        if idx == -1:
            obsolete_res_id = is_version_of_res_link
        else:
            obsolete_res_id = is_version_of_res_link[idx + 1:]
        obsolete_res = utils.get_resource_by_shortkey(obsolete_res_id)
        relation_is_replaced_by = obsolete_res.metadata.relations.all().filter(type=RelationTypes.isReplacedBy).first()
        if relation_is_replaced_by:
            eid = relation_is_replaced_by.id
            obsolete_res.metadata.delete_element('relation', eid)
            # also make this obsoleted resource editable if not published now that it becomes the latest version
            if not obsolete_res.raccess.published:
                obsolete_res.raccess.immutable = False
                obsolete_res.raccess.save()

    for res_in_col in res.resources.all():
        # res being deleted is a collection resource - delete isPartOf relation of all resources that are part of the
        # collection
        if res_in_col.metadata.relations.filter(type='isPartOf', value__endswith=res.short_id).exists():
            res_in_col.metadata.relations.filter(type='isPartOf', value__endswith=res.short_id).delete()
            set_dirty_bag_flag(res_in_col)

    for collection_res in resource_related_collections:
        # res being deleted is part of one or more collections - delete hasPart relation for all those collections
        collection_res.metadata.relations.filter(type='hasPart', value__endswith=res.short_id).delete()
        set_dirty_bag_flag(collection_res)

    res.delete()
    if request_username:
        # if the deleted resource is part of any collection resource, then for each of those collection
        # create a CollectionDeletedResource object which can then be used to list collection deleted
        # resources on collection resource landing page
        for collection_res in resource_related_collections:
            o = CollectionDeletedResource.objects.create(
                resource_title=res_title,
                deleted_by=User.objects.get(username=request_username),
                resource_id=resource_id,
                resource_type=res_type,
                collection=collection_res
            )
            o.resource_owners.add(*owners_list)

    # return the page URL to redirect to after resource deletion task is complete
    return '/my-resources/'


@shared_task
def update_web_services(services_url, api_token, timeout, publish_urls, res_id):
    """Update web services hosted by GeoServer and HydroServer.

    This function sends a resource id to the HydroShare web services manager
    application, which will check the current status of the resource and register
    or unregister services hosted by GeoServer and HydroServer.
    The HydroShare web services manager will return a list of endpoint URLs
    for both the resource and individual aggregations. If publish_urls is set to
    True, these endpoints will be added to the extra metadata fields of the
    resource and aggregations.
    """
    session = requests.Session()
    session.headers.update(
        {"Authorization": " ".join(("Token", str(api_token)))}
    )

    rest_url = str(services_url) + "/" + str(res_id) + "/"

    try:
        response = session.post(rest_url, timeout=timeout)

        if publish_urls and response.status_code == status.HTTP_201_CREATED:
            resource = utils.get_resource_by_shortkey(res_id)
            response_content = json.loads(response.content.decode())
            if "resource" in response_content:
                for key, value in response_content["resource"].items():
                    resource.extra_metadata[key] = value
                    resource.save()

            if "content" in response_content:
                for url in response_content["content"]:
                    logical_files = list(resource.logical_files)
                    lf = logical_files[[i.aggregation_name for i in
                                        logical_files].index(
                        url["layer_name"].encode()
                    )]
                    lf.metadata.extra_metadata["Web Services URL"] = url["message"]
                    lf.metadata.save()
        if status.is_success(response.status_code):
            return response.json()
        else:
            response.raise_for_status()
    except Exception as e:
        logger.error(f"Error updating web services: {str(e)}")
        raise


@shared_task
def resource_debug(resource_id):
    """Update web services hosted by GeoServer and HydroServer.
    """
    resource = utils.get_resource_by_shortkey(resource_id)
    from hs_core.management.utils import check_s3_files
    return check_s3_files(resource, log_errors=False, return_errors=True)


@shared_task
def get_non_preferred_paths(resource_id):
    """Gets a list of file/folder paths that contain non-preferred characters"""

    resource = utils.get_resource_by_shortkey(resource_id)
    non_preferred_paths = []

    if resource.resource_type == "CompositeResource":
        non_preferred_paths = resource.get_non_preferred_path_names()
    return non_preferred_paths


@shared_task
def unzip_task(user_pk, res_id, zip_with_rel_path, bool_remove_original, overwrite=False, auto_aggregate=False,
               ingest_metadata=False, unzip_to_folder=False):
    from hs_core.views.utils import unzip_file
    user = User.objects.get(pk=user_pk)
    unzip_file(user, res_id, zip_with_rel_path, bool_remove_original, overwrite, auto_aggregate, ingest_metadata,
               unzip_to_folder)


@shared_task
def move_aggregation_task(res_id, file_type_id, file_type, tgt_path):
    from hs_core.views.utils import rename_s3_file_or_folder_in_django
    res = utils.get_resource_by_shortkey(res_id)
    istorage = res.get_s3_storage()
    res_files = []
    file_type_obj = FILE_TYPE_MAP[file_type]
    aggregation = file_type_obj.objects.get(id=file_type_id)
    res_files.extend(aggregation.files.all())
    orig_aggregation_name = aggregation.aggregation_name
    tgt_path = tgt_path.strip()
    for file in res_files:
        if tgt_path:
            tgt_full_path = os.path.join(res.file_path, tgt_path, os.path.basename(file.storage_path))
        else:
            tgt_full_path = os.path.join(res.file_path, os.path.basename(file.storage_path))

        istorage.moveFile(file.storage_path, tgt_full_path)
        rename_s3_file_or_folder_in_django(res, file.storage_path, tgt_full_path)
    if tgt_path:
        new_aggregation_name = os.path.join(tgt_path, os.path.basename(orig_aggregation_name))
    else:
        new_aggregation_name = os.path.basename(orig_aggregation_name)

    res.set_flag_to_recreate_aggregation_meta_files(orig_path=orig_aggregation_name,
                                                    new_path=new_aggregation_name)
    return res.get_absolute_url()


@shared_task
def set_resource_files_system_metadata(resource_id):
    """
    Sets size, checksum, and modified time for resource files by getting these values
    from S3 and stores in db
    :param resource_id: the id of the resource for which to set system metadata for all files currently missing
    these metadata in db
    """
    resource = utils.get_resource_by_shortkey(resource_id)
    res_files = resource.files.exclude(_size__gte=0).all()
    for res_file in res_files:
        res_file.set_system_metadata(resource=resource, save=False)

    ResourceFile.objects.bulk_update(res_files, ResourceFile.system_meta_fields(),
                                     batch_size=settings.BULK_UPDATE_CREATE_BATCH_SIZE)


@celery_app.task(ignore_result=True, base=HydroshareTask)
def nightly_cache_file_system_metadata():
    """
    Generate and store file checksums and modified times for a subset of resources
    """
    from hs_core.management.utils import check_time

    def set_res_files_system_metadata(resource):
        # exclude files with size 0 (file missing in S3)
        res_files = resource.files.filter(
            Q(_checksum__isnull=True)
            | Q(_modified_time__isnull=True)
            | Q(_size__lt=0)).exclude(_size=0).all()
        for res_file in res_files:
            res_file.set_system_metadata(resource=resource, save=False)

        ResourceFile.objects.bulk_update(res_files, ResourceFile.system_meta_fields(),
                                         batch_size=settings.BULK_UPDATE_CREATE_BATCH_SIZE)
    start_time = time.time()
    cuttoff_time = timezone.now() - timedelta(days=1)
    recently_updated_resources = BaseResource.objects \
        .filter(updated__gte=cuttoff_time)
    try:
        for res in recently_updated_resources:
            check_time(start_time, settings.NIGHTLY_GENERATE_FILESYSTEM_METADATA_DURATION)
            set_res_files_system_metadata(res)

        # spend any remaining time generating filesystem metadata starting with most recently edited resources
        recently_updated_rids = [res.short_id for res in recently_updated_resources]
        less_recently_updated = BaseResource.objects \
            .exclude(short_id__in=recently_updated_rids) \
            .order_by('-updated')
        for res in less_recently_updated:
            check_time(start_time, settings.NIGHTLY_GENERATE_FILESYSTEM_METADATA_DURATION)
            set_res_files_system_metadata(res)
    except TimeoutError:
        logger.info(f"nightly_cache_file_system_metadata terminated after \
                    {settings.NIGHTLY_GENERATE_FILESYSTEM_METADATA_DURATION} seconds")


@celery_app.task(ignore_result=True, base=HydroshareTask)
def daily_odm2_sync():
    """
    ODM2 variables are maintained on an external site this synchronizes data to HydroShare for local caching
    """
    ODM2Variable.sync()


@celery_app.task(ignore_result=True, base=HydroshareTask)
def monthly_group_membership_requests_cleanup():
    """
    Delete expired and redeemed group membership requests
    """
    two_months_ago = datetime.today() - timedelta(days=60)
    GroupMembershipRequest.objects.filter(date_requested__lte=two_months_ago).delete()


@celery_app.task(ignore_result=True, base=HydroshareTask)
def daily_innactive_group_requests_cleanup():
    """
    Redeem group membership requests for innactive users
    """
    GroupMembershipRequest.objects.filter(request_from__is_active=False).update(redeemed=True)
    GroupMembershipRequest.objects.filter(invitation_to__is_active=False).update(redeemed=True)


@task_postrun.connect
def update_task_notification(sender=None, task_id=None, task=None, state=None, retval=None, **kwargs):
    """
    Updates the state of TaskNotification model when a celery task completes
    :param sender:
    :param task_id: task id
    :param task: task object
    :param state: task return state
    :param retval: task return value
    :param kwargs:
    :return:
    """
    if task.name in settings.TASK_NAME_LIST:
        if state == states.SUCCESS:
            get_or_create_task_notification(task_id, status="completed", payload=retval)
        elif state in states.EXCEPTION_STATES:
            get_or_create_task_notification(task_id, status="failed", payload=retval)
        elif state == states.REVOKED:
            get_or_create_task_notification(task_id, status="aborted", payload=retval)
        else:
            logger.warning("Unhandled task state of {} for {}".format(state, task_id))


@celery_app.task(ignore_result=True, base=HydroshareTask)
def task_notification_cleanup():
    """
    Delete expired task notifications every day
    """
    day_ago = datetime.today() - timedelta(days=1)
    TaskNotification.objects.filter(created__lte=day_ago).delete()


@shared_task
def update_crossref_meta_deposit(res_id):
    """
    Update the metadata deposit for a published resource with Crossref
    """
    resource = utils.get_resource_by_shortkey(res_id)
    if not resource.raccess.published:
        raise ValidationError("Resource {} is not a published resource".format(res_id))
    _update_crossref_deposit(resource)


def _update_crossref_deposit(resource):
    logger.info(f"Updating Crossref metadata deposit for published resource: {resource.short_id}")
    resource.doi = get_resource_doi(resource.short_id, CrossRefSubmissionStatus.UPDATE_PENDING.value)
    resource.save()
    response = deposit_res_metadata_with_crossref(resource)
    if not response.status_code == status.HTTP_200_OK:
        # resource metadata deposition failed from CrossRef - set failure flag to be retried in a
        # crontab celery task
        err_msg = (f"Received a {response.status_code} from Crossref while updating "
                   f"metadata for published resource: {resource.short_id}")
        logger.error(err_msg)
        resource.doi = get_resource_doi(resource.short_id, CrossRefSubmissionStatus.UPDATE_FAILURE.value)
        resource.save()<|MERGE_RESOLUTION|>--- conflicted
+++ resolved
@@ -899,12 +899,8 @@
             try:
                 if istorage.exists(bag_path):
                     istorage.delete(bag_path)
-<<<<<<< HEAD
                 istorage.zipup(bag_path, bagit_input_path)
-=======
-                istorage.zipup(bagit_input_path, bag_path)
                 res.setAVU("bag_modified", False)
->>>>>>> edf52f03
                 if res.raccess.published:
                     # compute checksum to meet DataONE distribution requirement
                     chksum = istorage.checksum(bag_path)
