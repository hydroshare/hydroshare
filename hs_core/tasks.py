"""Define celery tasks for hs_core app."""

import asyncio
import json
import logging
import os
import sys
import time
import traceback
import zipfile
from datetime import date, datetime, timedelta
from xml.etree import ElementTree

import requests
from celery.exceptions import TaskError
from celery.result import states
from celery.schedules import crontab
from celery.signals import task_postrun
from celery.worker.request import Request
from django.conf import settings
from django.core.exceptions import ObjectDoesNotExist, ValidationError
from django.core.mail import send_mail
from django.db.models import F, Q
from django.utils import timezone
from rest_framework import status

from celery import Task, shared_task
from django_irods.icommands import SessionException
from django_irods.storage import IrodsStorage
from hs_access_control.models import GroupMembershipRequest
from hs_collection_resource.models import CollectionDeletedResource
from hs_core.enums import (CrossRefSubmissionStatus, CrossRefUpdate,
                           RelationTypes)
from hs_core.hydroshare import (create_empty_resource, current_site_url,
                                set_dirty_bag_flag, utils)
from hs_core.hydroshare.hs_bagit import (create_bag_metadata_files,
                                         create_bagit_files_by_irods)
from hs_core.hydroshare.resource import (deposit_res_metadata_with_crossref,
                                         get_activated_doi, get_crossref_url,
                                         get_resource_doi, update_quota_usage,)
from hs_core.models import BaseResource, ResourceFile, TaskNotification
from hs_core.task_utils import get_or_create_task_notification
from hs_file_types.models import (FileSetLogicalFile, GenericLogicalFile,
                                  GeoFeatureLogicalFile, GeoRasterLogicalFile,
                                  ModelInstanceLogicalFile,
                                  ModelProgramLogicalFile, NetCDFLogicalFile,
                                  RefTimeseriesLogicalFile,
                                  TimeSeriesLogicalFile)
from hs_odm2.models import ODM2Variable
from hydroshare.hydrocelery import app as celery_app
from theme.models import QuotaMessage, User, UserQuota

FILE_TYPE_MAP = {"GenericLogicalFile": GenericLogicalFile,
                 "FileSetLogicalFile": FileSetLogicalFile,
                 "GeoRasterLogicalFile": GeoRasterLogicalFile,
                 "NetCDFLogicalFile": NetCDFLogicalFile,
                 "GeoFeatureLogicalFile": GeoFeatureLogicalFile,
                 "RefTimeseriesLogicalFile": RefTimeseriesLogicalFile,
                 "TimeSeriesLogicalFile": TimeSeriesLogicalFile,
                 "ModelProgramLogicalFile": ModelProgramLogicalFile,
                 "ModelInstanceLogicalFile": ModelInstanceLogicalFile
                 }

# Pass 'django' into getLogger instead of __name__
# for celery tasks (as this seems to be the
# only way to successfully log in code executed
# by celery, despite our catch-all handler).
logger = logging.getLogger('django')


class FileOverrideException(Exception):
    def __init__(self, error_message):
        super(FileOverrideException, self).__init__(self, error_message)


class HydroshareRequest(Request):
    '''A Celery custom request to log failures.
    https://docs.celeryq.dev/en/v5.2.7/userguide/tasks.html#requests-and-custom-requests
    '''
    def on_failure(self, exc_info, send_failed_event=True, return_ok=False):
        super(HydroshareRequest, self).on_failure(
            exc_info,
            # always mark failed
            send_failed_event=True,
            return_ok=False
        )
        warning_message = f"Failure detected for task {self.task.name}. Exception: {exc_info}"
        logger.warning(warning_message)
        if not settings.DISABLE_TASK_EMAILS:
            subject = 'Notification of failing Celery task'
            send_mail(subject, warning_message, settings.DEFAULT_FROM_EMAIL, [settings.DEFAULT_DEVELOPER_EMAIL])


class HydroshareTask(Task):
    '''Custom Celery Task configured for Hydroshare
    https://docs.celeryq.dev/en/v4.4.7/userguide/tasks.html?#automatic-retry-for-known-exceptions
    '''
    Request = HydroshareRequest
    autoretry_for = (Exception, KeyError)
    retry_kwargs = {'max_retries': 3}
    retry_backoff = True
    retry_backoff_max = 600
    retry_jitter = True


@celery_app.on_after_finalize.connect
def setup_periodic_tasks(sender, **kwargs):
    if (hasattr(settings, 'DISABLE_PERIODIC_TASKS') and settings.DISABLE_PERIODIC_TASKS):
        logger.debug("Periodic tasks are disabled in SETTINGS")
    else:
        # Hourly
        sender.add_periodic_task(crontab(minute=45), manage_task_hourly.s())

        # Daily (times in UTC)
        sender.add_periodic_task(crontab(minute=0, hour=3), nightly_metadata_review_reminder.s())
        sender.add_periodic_task(crontab(minute=30, hour=3), nightly_zips_cleanup.s())
        sender.add_periodic_task(crontab(minute=0, hour=4), daily_odm2_sync.s())
        sender.add_periodic_task(crontab(minute=30, hour=4), daily_innactive_group_requests_cleanup.s())
        sender.add_periodic_task(crontab(minute=0, hour=5), check_geoserver_registrations.s())
        sender.add_periodic_task(crontab(minute=30, hour=5), nightly_repair_resource_files.s())
        sender.add_periodic_task(crontab(minute=0, hour=6), nightly_cache_file_system_metadata.s())
        sender.add_periodic_task(crontab(minute=30, hour=6), nightly_periodic_task_check.s())

        # Weekly
        sender.add_periodic_task(crontab(minute=0, hour=7, day_of_week=1), task_notification_cleanup.s())

        # Monthly
        sender.add_periodic_task(crontab(minute=30, hour=7, day_of_month=1), update_from_geoconnex_task.s())
        sender.add_periodic_task(crontab(minute=0, hour=8, day_of_week=1, day_of_month='1-7'),
                                 send_over_quota_emails.s())
        sender.add_periodic_task(
            crontab(minute=30, hour=8, day_of_month=1), monthly_group_membership_requests_cleanup.s())


# Currently there are two different cleanups scheduled.
# One is 20 minutes after creation, the other is nightly.
# TODO Clean up zipfiles in remote federated storage as well.
@celery_app.task(ignore_result=True, base=HydroshareTask)
def nightly_zips_cleanup():
    # delete 2 days ago
    date_folder = (date.today() - timedelta(2)).strftime('%Y-%m-%d')
    zips_daily_date = "zips/{daily_date}".format(daily_date=date_folder)
    if __debug__:
        logger.debug("cleaning up {}".format(zips_daily_date))
    istorage = IrodsStorage()
    if istorage.exists(zips_daily_date):
        istorage.delete(zips_daily_date)
    federated_prefixes = BaseResource.objects.order_by().values_list('resource_federation_path').distinct()

    for p in federated_prefixes:
        prefix = p[0]  # strip tuple
        if prefix != "":
            zips_daily_date = "{prefix}/zips/{daily_date}"\
                .format(prefix=prefix, daily_date=date_folder)
            if __debug__:
                logger.debug("cleaning up {}".format(zips_daily_date))
            istorage = IrodsStorage("federated")
            if istorage.exists(zips_daily_date):
                istorage.delete(zips_daily_date)


@celery_app.task(ignore_result=True, base=HydroshareTask)
def nightly_periodic_task_check():
    with open("celery/periodic_tasks_last_executed.txt", mode='w') as file:
        file.write(timezone.now().strftime('%m/%d/%y %H:%M:%S'))


@celery_app.task(ignore_result=True, base=HydroshareTask)
def nightly_repair_resource_files():
    """
    Run repair_resource on resources updated in the last day
    """
    from hs_core.management.utils import check_time, repair_resource
    start_time = time.time()
    cuttoff_time = timezone.now() - timedelta(days=1)
    recently_updated_resources = BaseResource.objects \
        .filter(updated__gte=cuttoff_time, raccess__published=False)
    repaired_resources = []
    try:
        for res in recently_updated_resources:
            check_time(start_time, settings.NIGHTLY_RESOURCE_REPAIR_DURATION)
            is_corrupt = False
            try:
                _, missing_django, dangling_in_django = repair_resource(res, logger)
                is_corrupt = missing_django > 0 or dangling_in_django > 0
            except ObjectDoesNotExist:
                logger.info("nightly_repair_resource_files encountered dangling iRods files for a nonexistent resource")
            if is_corrupt:
                repaired_resources.append(res)

        # spend any remaining time fixing resources that haven't been checked
        # followed by those previously checked, prioritizing the oldest checked date
        recently_updated_rids = [res.short_id for res in recently_updated_resources]
        not_recently_updated = BaseResource.objects \
            .exclude(short_id__in=recently_updated_rids) \
            .exclude(raccess__published=True) \
            .order_by(F('files_checked').asc(nulls_first=True))
        for res in not_recently_updated:
            check_time(start_time, settings.NIGHTLY_RESOURCE_REPAIR_DURATION)
            is_corrupt = False
            try:
                _, missing_django, dangling_in_django = repair_resource(res, logger)
                is_corrupt = missing_django > 0 or dangling_in_django > 0
            except ObjectDoesNotExist:
                logger.info("nightly_repair_resource_files encountered dangling iRods files for a nonexistent resource")
            if is_corrupt:
                repaired_resources.append(res)
    except TimeoutError:
        logger.info(f"nightly_repair_resource_files terminated after \
                    {settings.NIGHTLY_RESOURCE_REPAIR_DURATION} seconds")

    if settings.NOTIFY_OWNERS_AFTER_RESOURCE_REPAIR:
        for res in repaired_resources:
            notify_owners_of_resource_repair(res)


@shared_task
def repair_resource_before_publication(res_id):
    """
    Run repair_resource on resource at the initiation of a publication request
    """
    from hs_core.management.utils import repair_resource
    res = utils.get_resource_by_shortkey(res_id)
    if res.raccess.published:
        raise ValidationError("Attempted pre-publication resource repair on a resource that is already published.")
    errors, missing_django, dangling_in_django = repair_resource(res, logger)
    if missing_django > 0 or dangling_in_django > 0:
        res_url = current_site_url() + res.get_absolute_url()

        email_msg = f'''
        <p>We discovered corrupted files in the following resource that is under review for publication:
        <a href="{ res_url }">{ res_url }</a></p>
        <p>We found {missing_django} files missing in Django and {dangling_in_django} files dangling in Django.</p>
        <p>The files issues were fixed automatically. Some logs from the fix are included below:</p>
        <p>{errors}</p>
        '''

        if not settings.DISABLE_TASK_EMAILS:
            send_mail(subject="HydroShare files repaired for resource under publication review",
                      message=email_msg,
                      html_message=email_msg,
                      from_email=settings.DEFAULT_FROM_EMAIL,
                      recipient_list=[settings.DEFAULT_DEVELOPER_EMAIL])

    try:
        res.get_crossref_deposit_xml()
    except Exception:
        res_url = current_site_url() + res.get_absolute_url()

        email_msg = f'''
        <p>We were unable to generate Crossref xml in the following resource that is under review for publication:
        <a href="{ res_url }">{ res_url }</a></p>
        <p>Error details:</p>
        <p>{traceback.format_exc()}</p>
        <p>These issues need to be fixed manually. We have notified {settings.DEFAULT_DEVELOPER_EMAIL}.</p>
        '''

        if not settings.DISABLE_TASK_EMAILS:
            send_mail(subject="HydroShare metadata contains invalid chars for resource under publication review",
                      message=email_msg,
                      html_message=email_msg,
                      from_email=settings.DEFAULT_FROM_EMAIL,
                      recipient_list=[settings.DEFAULT_SUPPORT_EMAIL, settings.DEFAULT_DEVELOPER_EMAIL])


def notify_owners_of_resource_repair(resource):
    """
    Sends email notification to resource owners on resource file repair

    :param resource: a resource that has been repaired
    :return:
    """
    res_url = current_site_url() + resource.get_absolute_url()

    email_msg = f'''Dear Resource Owner,
    <p>We discovered corrupted files in the following resource that you own:
    <a href="{ res_url }">
    { res_url }</a></p>

    <p>File corruption can occur if upload or delete processes get interrupted. The files have been repaired.</p>
    <p>Please contact us if you notice issues or if you repeatedly receive this message.</p>

    <p>Thank you,</p>
    <p>The HydroShare Team</p>
    '''
    if not settings.DISABLE_TASK_EMAILS:
        send_mail(subject="HydroShare resource files repaired",
                  message=email_msg,
                  html_message=email_msg,
                  from_email=settings.DEFAULT_FROM_EMAIL,
                  recipient_list=[o.email for o in resource.raccess.owners.all()])


@celery_app.task(ignore_result=True, base=HydroshareTask)
def manage_task_hourly():
    # The hourly running task do DOI activation check

    # Check DOI activation on failed and pending resources and send email.
    msg_lst = []
    # retrieve all published resources with failed metadata deposition with CrossRef if any and
    # retry metadata deposition - this should check both 'failure' and 'update_failure' flags
    failed_resources = BaseResource.objects.filter(raccess__published=True,
                                                   doi__endswith=CrossRefSubmissionStatus.FAILURE.value)
    for res in failed_resources:
        meta_published_date = res.metadata.dates.all().filter(type='published').first()
        if meta_published_date:
            pub_date = meta_published_date
            pub_date = pub_date.start_date.strftime('%m/%d/%Y')
            act_doi = get_activated_doi(res.doi)
            response = deposit_res_metadata_with_crossref(res)
            if response.status_code == status.HTTP_200_OK:
                # retry of metadata deposition succeeds, change resource flag from failure
                # to pending
                if CrossRefSubmissionStatus.UPDATE_FAILURE in res.doi:
                    res.doi = get_resource_doi(res.short_id, CrossRefSubmissionStatus.UPDATE_PENDING)
                else:
                    res.doi = get_resource_doi(res.short_id, CrossRefSubmissionStatus.PENDING)
                res.save()
            else:
                # retry of metadata deposition failed again, notify admin
                if CrossRefSubmissionStatus.UPDATE_FAILURE not in res.doi:
                    # this is the case of retry of initial deposit (deposit when publishing the resource)
                    msg = f"Metadata deposition with CrossRef for the published resource " \
                          f"DOI {act_doi} failed again after retry with first metadata " \
                          f"deposition requested since {pub_date}."
                else:
                    # this is the case of updating crossref metadata deposit as a result of resource metadata change
                    # subsequent to the initial deposit
                    msg = f"Metadata UPDATE deposition with CrossRef for the published resource " \
                          f"DOI {act_doi} failed again after retry."

                msg_lst.append(msg)
                logger.debug(response.content)
        else:
            msg_lst.append("{res_id} does not have published date in its metadata.".format(
                res_id=res.short_id))

    # get all published resources with doi ending with 'pending' or 'update_pending'
    pending_resources = BaseResource.objects.filter(raccess__published=True,
                                                    doi__endswith=CrossRefSubmissionStatus.PENDING.value)
    for res in pending_resources:
        # save the doi status
        is_metadata_update = CrossRefSubmissionStatus.UPDATE_PENDING.value in res.doi
        meta_published_date = res.metadata.dates.all().filter(type='published').first()
        if meta_published_date:
            pub_date = meta_published_date
            pub_date = pub_date.start_date.strftime('%m/%d/%Y')
            act_doi = get_activated_doi(res.doi)
            main_url = get_crossref_url()
            # ref: https://www.crossref.org/documentation/register-maintain-records/verify-your-registration/submission-queue-and-log/  # noqa
            req_str = '{MAIN_URL}servlet/submissionDownload?usr={USERNAME}&pwd=' \
                      '{PASSWORD}&file_name={FILE_NAME}&type={TYPE}'
            response = requests.get(req_str.format(MAIN_URL=main_url,
                                                   USERNAME=settings.CROSSREF_LOGIN_ID,
                                                   PASSWORD=settings.CROSSREF_LOGIN_PWD,
                                                   FILE_NAME=f"{res.short_id}_deposit_metadata.xml",
                                                   TYPE='result'),
                                    verify=False)
            root = ElementTree.fromstring(response.content)
            rec_cnt_elem = root.find('.//record_count')
            failure_cnt_elem = root.find('.//failure_count')
            # ref: https://www.crossref.org/documentation/register-maintain-records/verify-your-registration/interpret-submission-logs/ # noqa
            success = False
            if rec_cnt_elem is not None and failure_cnt_elem is not None:
                rec_cnt = int(rec_cnt_elem.text)
                failure_cnt = int(failure_cnt_elem.text)
                if rec_cnt > 0 and failure_cnt == 0:
                    res.doi = act_doi
                    res.save()
                    success = True
                    # create bag and compute checksum for published resource to meet DataONE requirement
                    create_bag_by_irods(res.short_id)
                elif failure_cnt > 0 :
                    # set the doi status to failure
                    if CrossRefSubmissionStatus.UPDATE_PENDING in res.doi:
                        res.doi = get_resource_doi(res.short_id, CrossRefSubmissionStatus.UPDATE_FAILURE)
                    else:
                        res.doi = get_resource_doi(res.short_id, CrossRefSubmissionStatus.FAILURE)
                    res.save()
            if not success:
                if CrossRefSubmissionStatus.UPDATE_PENDING not in res.doi:
                    # this is the case of initial deposit when publishing the resource
                    msg = f"Published resource DOI {act_doi} is not yet activated with request " \
                          f"data deposited since {pub_date}."
                else:
                    # this is the case of updating crossref metadata deposit
                    msg = (f"Request to update CrossRef deposit for published resource DOI {act_doi} "
                           f"is still in a pending state.")

                msg_lst.append(msg)
                logger.debug(response.content)
            else:
                if is_metadata_update:
                    logger.info("Crossref deposit successfully updated for resource {}".format(res.short_id))
                else:
                    notify_owners_of_publication_success(res)
        else:
            msg_lst.append("{res_id} does not have published date in its metadata.".format(
                res_id=res.short_id))

    # get all un-published resources with doi ending in 'pending or 'update_pending'
    pending_unpublished_resources = BaseResource.objects.filter(raccess__published=False,
                                                                doi__endswith=CrossRefSubmissionStatus.PENDING.value)
    for res in pending_unpublished_resources:
        msg_lst.append(f"{res.short_id} has pending in DOI but resource_access shows unpublished. "
                       "This indicates an issue with the resource, please notify a developer")

    if msg_lst and not settings.DISABLE_TASK_EMAILS:
        email_msg = '\n'.join(msg_lst)
        subject = 'Notification of pending DOI deposition/activation of published resources'
        # send email for people monitoring and follow-up as needed
        send_mail(subject, email_msg, settings.DEFAULT_FROM_EMAIL, [settings.DEFAULT_DEVELOPER_EMAIL])

    # update crossref deposit for published resource for which relevant metadata has been updated
    # excludes published resources that have either 'pending' or 'update_pending' in doi
    update_deposit_resources = BaseResource.objects \
        .filter(raccess__published=True,
                extra_data__contains={CrossRefUpdate.UPDATE.value: 'True'}) \
        .exclude(doi__endswith=CrossRefSubmissionStatus.PENDING.value)

    for res in update_deposit_resources:
        _update_crossref_deposit(res)
        res.extra_data[CrossRefUpdate.UPDATE.value] = 'False'
        res.save()


@celery_app.task(ignore_result=True, base=HydroshareTask)
def update_from_geoconnex_task():
    loop = asyncio.get_event_loop()
    loop.run_until_complete(utils.update_geoconnex_texts())


@celery_app.task(ignore_result=True, base=HydroshareTask)
def nightly_metadata_review_reminder():
    # The daiy check for resources with active metadata review that has been pending for more than 48hrs

    if settings.DISABLE_TASK_EMAILS:
        return

    pending_resources = BaseResource.objects.filter(raccess__review_pending=True)
    for res in pending_resources:
        review_date = res.metadata.dates.all().filter(type='reviewStarted').first()
        if review_date:
            review_date = review_date.start_date
            cutoff_date = timezone.now() - timedelta(days=2)
            if review_date < cutoff_date:
                res_url = current_site_url() + res.get_absolute_url()
                subject = f"Metadata review pending since " \
                    f"{ review_date.strftime('%m/%d/%Y') } for { res.metadata.title }"
                email_msg = f'''
                Metadata review for <a href="{ res_url }">{ res_url }</a>
                was requested at { review_date.strftime("%Y-%m-%d %H:%M:%S") }.

                This is a reminder to review and approve/reject the publication request.
                '''
                recipients = [settings.DEFAULT_SUPPORT_EMAIL]
                send_mail(subject, email_msg, settings.DEFAULT_FROM_EMAIL, recipients)


def notify_owners_of_publication_success(resource):
    """
    Sends email notification to resource owners on publication success

    :param resource: a resource that has been published
    :return:
    """
    res_url = current_site_url() + resource.get_absolute_url()

    email_msg = f'''Dear Resource Owner,
    <p>The following resource that you submitted for publication:
    <a href="{ res_url }">
    { res_url }</a>
    has been reviewed and determined to meet HydroShare's minimum metadata standards and community guidelines.</p>

    <p>The publication request was processed by <a href="https://www.crossref.org/">Crossref.org</a>.
    The Digital Object Identifier (DOI) for your resource is:
    <a href="{ get_resource_doi(resource.short_id) }">https://doi.org/10.4211/hs.{ resource.short_id }</a></p>

    <p>Thank you,</p>
    <p>The HydroShare Team</p>
    '''
    if not settings.DISABLE_TASK_EMAILS:
        send_mail(subject="HydroShare resource metadata review completed",
                  message=email_msg,
                  html_message=email_msg,
                  from_email=settings.DEFAULT_FROM_EMAIL,
                  recipient_list=[o.email for o in resource.raccess.owners.all()])


@celery_app.task(ignore_result=True, base=HydroshareTask)
def send_over_quota_emails():
    """
    Checks over quota cases and sends quota warning emails as needed.

    This function retrieves the quota message settings and user quotas from the database,
    and sends warning emails to admin for users who have exceeded their quota limits.
    Messages are not sent to the users themselves, as they have already been notified in UI.

    Returns:
        None
    """
    from hs_core.views.utils import get_default_support_user
    hs_internal_zone = "hydroshare"
    if not QuotaMessage.objects.exists():
        QuotaMessage.objects.create()
    qmsg = QuotaMessage.objects.first()
    users = User.objects.filter(is_active=True).filter(is_superuser=False).all()
    for u in users:
        uq = UserQuota.objects.filter(user__username=u.username, zone=hs_internal_zone).first()
        if uq:
            used_percent = uq.used_percent
            if used_percent >= qmsg.soft_limit_percent:
<<<<<<< HEAD
                if used_percent >= 100 and used_percent < qmsg.hard_limit_percent:
                    if uq.remaining_grace_period < 0:
                        # triggers grace period counting
                        uq.remaining_grace_period = qmsg.grace_period
                    elif uq.remaining_grace_period > 0:
                        # reduce remaining_grace_period by one day
                        uq.remaining_grace_period -= 1
                elif used_percent >= qmsg.hard_limit_percent:
                    # set grace period to 0 when user quota exceeds hard limit
                    uq.remaining_grace_period = 0
                uq.save()

                if u.first_name and u.last_name:
                    sal_name = '{} {}'.format(u.first_name, u.last_name)
                elif u.first_name:
                    sal_name = u.first_name
                elif u.last_name:
                    sal_name = u.last_name
                else:
                    sal_name = u.username

                msg_str = 'Dear ' + sal_name + ':\n\n'

                ori_qm = get_quota_message(u)
                # make embedded settings.DEFAULT_SUPPORT_EMAIL clickable with subject auto-filled
                replace_substr = "<a href='mailto:{0}?subject=Request more quota'>{0}</a>".format(
                    settings.DEFAULT_SUPPORT_EMAIL)
                new_qm = ori_qm.replace(settings.DEFAULT_SUPPORT_EMAIL, replace_substr)
                msg_str += new_qm

                msg_str += '\n\nHydroShare Support'
                subject = 'Quota warning'
                if settings.DEBUG or settings.DISABLE_TASK_EMAILS or not qmsg.enforce_quota:
=======
                # first update the quota just to be sure that we are using the latest figures
                update_quota_usage(u.username, notify_user=False)
                uq.refresh_from_db()
                if uq.used_percent < qmsg.soft_limit_percent:
                    # quota usage has been updated and is now below the soft limit
                    continue
                support_user = get_default_support_user()
                msg_str = f'Dear {support_user.first_name}{support_user.last_name}:\n\n'
                msg_str += f'The following user (#{ u.id }) has exceeded their quota:{u.email}\n\n'
                ori_qm = uq.get_quota_message()
                msg_str += ori_qm
                subject = f'Quota warning for {u.email}(id#{u.id})'
                if settings.DEBUG or settings.DISABLE_TASK_EMAILS:
>>>>>>> 4ca6867c
                    logger.info("quota warning email not sent out on debug server but logged instead: "
                                "{}".format(msg_str))
                else:
                    try:
                        # send email for people monitoring and follow-up as needed
                        send_mail(subject, '', settings.DEFAULT_FROM_EMAIL,
                                  [settings.DEFAULT_SUPPORT_EMAIL],
                                  html_message=msg_str)
                    except Exception as ex:
                        logger.error("Failed to send quota warning email: " + str(ex))
        else:
            logger.debug('user ' + u.username + ' does not have UserQuota foreign key relation')


@celery_app.task(ignore_result=True, base=HydroshareTask)
def notify_increased_usage_during_quota_enforcement(user_pk, message):
    from hs_core.views.utils import get_default_support_user
    user = User.objects.get(pk=user_pk)
    support_user = get_default_support_user()
    msg_str = f'Dear {support_user.first_name}{support_user.last_name}:\n\n'
    msg_str += f'User (#{ user.id }, {user.email}) previously exceeded their quota.\n'
    msg_str += 'They have continued to put data in spite of their quota being in enforcement status.\n\n'
    msg_str += message
    msg_str += 'Here is the quota message for the user:\n'
    uq = user.quotas.first()
    ori_qm = uq.get_quota_message()
    msg_str += ori_qm
    subject = f'Continued uploads while over quota {user.email}(id#{user.id})'
    if settings.DEBUG or settings.DISABLE_TASK_EMAILS:
        logger.info("quota warning email not sent out on debug server but logged instead: "
                    "{}".format(msg_str))
    else:
        try:
            # send email for people monitoring and follow-up as needed
            send_mail(subject, '', settings.DEFAULT_FROM_EMAIL,
                      [settings.DEFAULT_SUPPORT_EMAIL],
                      html_message=msg_str)
        except Exception as ex:
            logger.error("Failed to send quota warning email: " + str(ex))


@celery_app.task(ignore_result=True, base=HydroshareTask)
def send_user_quota_notification(user_pk):
    u = User.objects.get(pk=user_pk)
    uq = u.quotas.first()
    if u.first_name and u.last_name:
        sal_name = '{} {}'.format(u.first_name, u.last_name)
    elif u.first_name:
        sal_name = u.first_name
    elif u.last_name:
        sal_name = u.last_name
    else:
        sal_name = u.username

    msg_str = 'Dear ' + sal_name + ':\n\n'

    ori_qm = uq.get_quota_message()
    msg_str += ori_qm
    msg_str += 'See https://help.hydroshare.org/about-hydroshare/policies/quota/ for more information.'

    msg_str += '\n\nHydroShare Support'
    subject = 'HydroShare Quota Notification'
    if settings.DEBUG or settings.DISABLE_TASK_EMAILS:
        logger.info("quota warning email not sent out on debug server but logged instead: "
                    "{}".format(msg_str))
    else:
        try:
            # send email for people monitoring and follow-up as needed
            send_mail(subject, '', settings.DEFAULT_FROM_EMAIL,
                      [u.email],
                      html_message=msg_str)
        except Exception as ex:
            logger.debug("Failed to send quota warning email: " + str(ex))


@celery_app.task(ignore_result=True, base=HydroshareTask)
def check_geoserver_registrations(resources, run_async=True):
    # Check to ensure resources have updated web services registrations

    DISTRIBUTE_WEB_REGISTRATIONS_OVER = 2  # hours

    if not settings.HSWS_ACTIVATED:
        return

    if not resources:
        cuttoff_time = timezone.now() - timedelta(days=1)
        resources = BaseResource.objects.filter(updated__gte=cuttoff_time, raccess__public=True)

    if run_async:
        # Evenly distribute requests
        delay_between_res = (DISTRIBUTE_WEB_REGISTRATIONS_OVER * 60 * 60) / resources.count()

        for current_res_num, res in enumerate(resources, start=0):
            delay = delay_between_res * current_res_num
            update_web_services.apply_async((
                settings.HSWS_URL,
                settings.HSWS_API_TOKEN,
                settings.HSWS_TIMEOUT,
                settings.HSWS_PUBLISH_URLS,
                res.short_id
            ), countdown=delay)
    else:
        failed_resources = {}
        for res in resources:
            response = update_web_services(
                settings.HSWS_URL,
                settings.HSWS_API_TOKEN,
                settings.HSWS_TIMEOUT,
                settings.HSWS_PUBLISH_URLS,
                res.short_id
            )
            if not response['success']:
                res_url = current_site_url() + res.get_absolute_url()
                failed_resources[res_url] = response
        if failed_resources:
            err_msg = 'Attempt to update web services failed for the following resources:\n'
            for res_url, resp in failed_resources:
                err_msg += f'{res_url} => {json.dumps(resp)}\n'
            if not settings.DISABLE_TASK_EMAILS:
                subject = "Web services failed to update"
                recipients = [settings.DEFAULT_DEVELOPER_EMAIL]
                send_mail(subject, err_msg, settings.DEFAULT_FROM_EMAIL, recipients)
            else:
                logger.error(err_msg)
            raise TaskError(err_msg)


@shared_task
def add_zip_file_contents_to_resource(pk, zip_file_path):
    """Add zip file to existing resource and remove tmp zip file."""
    zfile = None
    resource = None
    try:
        resource = utils.get_resource_by_shortkey(pk, or_404=False)
        zfile = zipfile.ZipFile(zip_file_path)
        num_files = len(zfile.infolist())
        zcontents = utils.ZipContents(zfile)
        files = zcontents.get_files()

        resource.file_unpack_status = 'Running'
        resource.save(update_fields=['file_unpack_status'])

        resource_files = []
        for i, f in enumerate(files):
            logger.debug("Adding file {0} to resource {1}".format(f.name, pk))
            res_file = utils.add_file_to_resource(resource, f, save_file_system_metadata=False)
            res_file.set_system_metadata(resource=resource, save=False)
            resource_files.append(res_file)
            resource.file_unpack_message = "Imported {0} of about {1} file(s) ...".format(
                i, num_files)
            resource.save(update_fields=['file_unpack_message'])

        ResourceFile.objects.bulk_update(resource_files, ResourceFile.system_meta_fields(),
                                         batch_size=settings.BULK_UPDATE_CREATE_BATCH_SIZE)

        # This might make the resource unsuitable for public consumption
        resource.update_public_and_discoverable()
        # TODO: this is a bit of a lie because a different user requested the bag overwrite
        utils.resource_modified(resource, resource.creator, overwrite_bag=False)

        # Call success callback
        resource.file_unpack_message = None
        resource.file_unpack_status = 'Done'
        resource.save(update_fields=['file_unpack_message', 'file_unpack_status'])

    except BaseResource.DoesNotExist:
        msg = "Unable to add zip file contents to non-existent resource {pk}."
        msg = msg.format(pk=pk)
        logger.error(msg)
    except: # noqa
        exc_info = "".join(traceback.format_exception(*sys.exc_info()))
        if resource:
            resource.file_unpack_status = 'Error'
            resource.file_unpack_message = exc_info
            resource.save(update_fields=['file_unpack_status', 'file_unpack_message'])

        if zfile:
            zfile.close()

        logger.error(exc_info)
    finally:
        # Delete upload file
        os.unlink(zip_file_path)


@shared_task
def delete_zip(zip_path):
    istorage = IrodsStorage()
    if istorage.exists(zip_path):
        istorage.delete(zip_path)


@shared_task
def create_temp_zip(resource_id, input_path, output_path, aggregation_name=None, sf_zip=False, download_path='',
                    request_username=None):
    """ Create temporary zip file from input_path and store in output_path
    :param resource_id: the short_id of a resource
    :param input_path: full irods path of input starting with federation path
    :param output_path: full irods path of output starting with federation path
    :param aggregation_name: The name of the aggregation to zip
    :param sf_zip: signals a single file to zip
    :param download_path: download path to return as task payload
    :param request_username: the username of the requesting user
    """
    from hs_core.hydroshare.utils import get_resource_by_shortkey
    res = get_resource_by_shortkey(resource_id)
    aggregation = None
    if aggregation_name:
        aggregation = res.get_aggregation_by_aggregation_name(aggregation_name)
    istorage = res.get_irods_storage()  # invoke federated storage as necessary

    if res.resource_type == "CompositeResource":
        if '/data/contents/' in input_path:
            short_path = input_path.split('/data/contents/')[1]  # strip /data/contents/
            res.create_aggregation_meta_files(path=short_path)
        else:  # all metadata included, e.g., /data/*
            res.create_aggregation_meta_files()

    if aggregation or sf_zip:
        # input path points to single file aggregation
        # ensure that foo.zip contains aggregation metadata
        # by copying these into a temp subdirectory foo/foo parallel to where foo.zip is stored
        temp_folder_name, ext = os.path.splitext(output_path)  # strip zip to get scratch dir
        head, tail = os.path.split(temp_folder_name)  # tail is unqualified folder name "foo"
        out_with_folder = os.path.join(temp_folder_name, tail)  # foo/foo is subdir to zip
        # in the case of user provided zip file name, out_with_folder path may not end with
        # aggregation file name
        aggr_filename = os.path.basename(input_path)
        if not out_with_folder.endswith(aggr_filename):
            out_with_folder = os.path.join(os.path.dirname(out_with_folder), aggr_filename)
        istorage.copyFiles(input_path, out_with_folder)
        if not aggregation:
            if '/data/contents/' in input_path:
                short_path = input_path.split('/data/contents/')[1]  # strip /data/contents/
            else:
                short_path = input_path
            try:
                aggregation = res.get_aggregation_by_name(short_path)
            except ObjectDoesNotExist:
                pass

        if aggregation:
            try:
                istorage.copyFiles(aggregation.map_file_path, temp_folder_name)
            except SessionException:
                logger.error("cannot copy {}".format(aggregation.map_file_path))
            try:
                istorage.copyFiles(aggregation.metadata_file_path, temp_folder_name)
            except SessionException:
                logger.error("cannot copy {}".format(aggregation.metadata_file_path))
            if aggregation.is_model_program or aggregation.is_model_instance:
                try:
                    istorage.copyFiles(aggregation.schema_file_path, temp_folder_name)
                except SessionException:
                    logger.error("cannot copy {}".format(aggregation.schema_file_path))
                if aggregation.is_model_instance:
                    try:
                        istorage.copyFiles(aggregation.schema_values_file_path, temp_folder_name)
                    except SessionException:
                        logger.error("cannot copy {}".format(aggregation.schema_values_file_path))
            for file in aggregation.files.all():
                try:
                    istorage.copyFiles(file.storage_path, temp_folder_name)
                except SessionException:
                    logger.error("cannot copy {}".format(file.storage_path))
        istorage.zipup(temp_folder_name, output_path)
        istorage.delete(temp_folder_name)  # delete working directory; this isn't the zipfile
    else:  # regular folder to zip
        istorage.zipup(input_path, output_path)
    return download_path


@shared_task
def create_bag_by_irods(resource_id, create_zip=True):
    """Create a resource bag on iRODS side by running the bagit rule and ibun zip.
    This function runs as a celery task, invoked asynchronously so that it does not
    block the main web thread when it creates bags for very large files which will take some time.
    :param
    resource_id: the resource uuid that is used to look for the resource to create the bag for.
    :param create_zip: defaults to True, set to false to create bagit files without zipping
    :return: bag_url if bag creation operation succeeds or
             raise an exception if resource does not exist or any other issues that prevent bags from being created.
    """
    res = utils.get_resource_by_shortkey(resource_id)

    istorage = res.get_irods_storage()

    bag_path = res.bag_path

    metadata_dirty = res.getAVU('metadata_dirty')
    metadata_dirty = metadata_dirty is None or metadata_dirty
    # if metadata has been changed, then regenerate metadata xml files
    if metadata_dirty:
        create_bag_metadata_files(res)

    bag_modified = res.getAVU("bag_modified")
    bag_modified = bag_modified is None or bag_modified
    if metadata_dirty or bag_modified:
        create_bagit_files_by_irods(res, istorage)

    if create_zip:
        irods_bagit_input_path = res.get_irods_path(resource_id, prepend_short_id=False)

        # only proceed when the resource is not deleted potentially by another request
        # when being downloaded
        is_exist = istorage.exists(irods_bagit_input_path)
        if is_exist:
            try:
                if istorage.exists(bag_path):
                    istorage.delete(bag_path)
                istorage.zipup(irods_bagit_input_path, bag_path)
                if res.raccess.published:
                    # compute checksum to meet DataONE distribution requirement
                    chksum = istorage.checksum(bag_path)
                    res.bag_checksum = chksum
                res.setAVU("bag_modified", False)
                return res.bag_url
            except SessionException as ex:
                raise SessionException(-1, '', ex.stderr)
        else:
            raise ObjectDoesNotExist('Resource {} does not exist.'.format(resource_id))


@shared_task
def copy_resource_task(ori_res_id, new_res_id=None, request_username=None):
    new_res = None
    try:
        if not new_res_id:
            new_res = create_empty_resource(ori_res_id, request_username, action='copy')
            new_res_id = new_res.short_id
        utils.copy_resource_files_and_AVUs(ori_res_id, new_res_id)
        ori_res = utils.get_resource_by_shortkey(ori_res_id)
        if not new_res:
            new_res = utils.get_resource_by_shortkey(new_res_id)
        utils.copy_and_create_metadata(ori_res, new_res)

        # the resource to be copied is a versioned resource, need to delete this isVersionOf
        # relation element to maintain the single versioning obsolescence chain
        new_res.metadata.relations.all().filter(type=RelationTypes.isVersionOf).delete()

        # create the relation element for the new_res
        today = date.today().strftime("%m/%d/%Y")
        derived_from = "{}, accessed on: {}".format(ori_res.get_citation(), today)
        # since we are allowing user to add relation of type source, need to check we don't already have it
        if not new_res.metadata.relations.all().filter(type=RelationTypes.source, value=derived_from).exists():
            new_res.metadata.create_element('relation', type=RelationTypes.source, value=derived_from)

        if ori_res.resource_type.lower() == "collectionresource":
            # clone contained_res list of original collection and add to new collection
            # note that new collection will not contain "deleted resources"
            new_res.resources.set(ori_res.resources.all())

        utils.set_dirty_bag_flag(new_res)
        return new_res.absolute_url
    except Exception as ex:
        if new_res:
            new_res.delete()
        raise utils.ResourceCopyException(str(ex))


@shared_task
def create_new_version_resource_task(ori_res_id, username, new_res_id=None):
    """
    Task for creating a new version of a resource
    Args:
        ori_res_id: the original resource id that is to be versioned.
        new_res_id: the new versioned resource id from the original resource. If None, a
        new resource will be created.
        username: the requesting user's username
    Returns:
        the new versioned resource url as the payload
    """
    try:
        ori_res = utils.get_resource_by_shortkey(ori_res_id)
        new_res = None
        if not new_res_id:
            new_res = create_empty_resource(ori_res_id, username)
            new_res_id = new_res.short_id
        utils.copy_resource_files_and_AVUs(ori_res_id, new_res_id)

        # copy metadata from source resource to target new-versioned resource except three elements
        if not new_res:
            new_res = utils.get_resource_by_shortkey(new_res_id)
        utils.copy_and_create_metadata(ori_res, new_res)

        # add or update Relation element to link source and target resources
        ori_res.metadata.create_element('relation', type=RelationTypes.isReplacedBy, value=new_res.get_citation())

        # the original resource is already a versioned resource, and its isVersionOf relation
        # element is copied over to this new version resource, needs to delete this element so
        # it can be created to link to its original resource correctly
        new_res.metadata.relations.all().filter(type=RelationTypes.isVersionOf).delete()

        new_res.metadata.create_element('relation', type=RelationTypes.isVersionOf, value=ori_res.get_citation())

        if ori_res.resource_type.lower() == "collectionresource":
            # clone contained_res list of original collection and add to new collection
            # note that new version collection will not contain "deleted resources"
            ori_resources = ori_res.resources.all()
            new_res.resources.set(ori_resources)
            # set the isPartOf metadata on all of the contained resources so that they also point at the new col
            for res in ori_resources:
                res.metadata.create_element('relation', type=RelationTypes.isPartOf, value=new_res.get_citation())

        # since an isReplaceBy relation element is added to original resource, needs to call
        # resource_modified() for original resource
        # if everything goes well up to this point, set original resource to be immutable so that
        # obsoleted resources cannot be modified from REST API
        ori_res.raccess.immutable = True
        ori_res.raccess.save()
        ori_res.save()
        utils.set_dirty_bag_flag(new_res)
        return new_res.absolute_url
    except Exception as ex:
        if new_res:
            new_res.delete()
        raise utils.ResourceVersioningException(str(ex))
    finally:
        # release the lock regardless
        ori_res.locked_time = None
        ori_res.save()


@shared_task
def replicate_resource_bag_to_user_zone_task(res_id, request_username):
    """
    Task for replicating resource bag which will be created on demand if not existent already to iRODS user zone
    Args:
        res_id: the resource id with its bag to be replicated to iRODS user zone
        request_username: the requesting user's username to whose user zone space the bag is copied to

    Returns:
    None, but exceptions will be raised if there is an issue with iRODS operation
    """

    res = utils.get_resource_by_shortkey(res_id)
    res_coll = res.root_path
    istorage = res.get_irods_storage()
    if istorage.exists(res_coll):
        bag_modified = res.getAVU('bag_modified')
        if bag_modified is None or not bag_modified:
            if not istorage.exists(res.bag_path):
                create_bag_by_irods(res_id)
        else:
            create_bag_by_irods(res_id)

        # do replication of the resource bag to irods user zone
        if not res.resource_federation_path:
            istorage.set_fed_zone_session()
        src_file = res.bag_path
        tgt_file = '/{userzone}/home/{username}/{resid}.zip'.format(
            userzone=settings.HS_USER_IRODS_ZONE, username=request_username, resid=res_id)
        fsize = istorage.size(src_file)
        utils.validate_user_quota(request_username, fsize)
        istorage.copyFiles(src_file, tgt_file)
        return None
    else:
        raise ValidationError("Resource {} does not exist in iRODS".format(res.short_id))


@shared_task
def delete_resource_task(resource_id, request_username=None):
    """
    Deletes a resource managed by HydroShare. The caller must be an owner of the resource or an
    administrator to perform this function.
    :param resource_id: The unique HydroShare identifier of the resource to be deleted
    :return: resource_id if delete operation succeeds
             raise an exception if there were errors.
    """
    res = utils.get_resource_by_shortkey(resource_id)
    res_title = res.metadata.title
    res_type = res.resource_type
    resource_related_collections = [col for col in res.collections.all()]
    owners_list = [owner for owner in res.raccess.owners.all()]

    # when the most recent version of a resource in an obsolescence chain is deleted, the previous
    # version in the chain needs to be set as the "active" version by deleting "isReplacedBy"
    # relation element
    relation_is_version_of = res.metadata.relations.all().filter(type=RelationTypes.isVersionOf).first()
    if relation_is_version_of:
        is_version_of_res_link = relation_is_version_of.value
        idx = is_version_of_res_link.rindex('/')
        if idx == -1:
            obsolete_res_id = is_version_of_res_link
        else:
            obsolete_res_id = is_version_of_res_link[idx + 1:]
        obsolete_res = utils.get_resource_by_shortkey(obsolete_res_id)
        relation_is_replaced_by = obsolete_res.metadata.relations.all().filter(type=RelationTypes.isReplacedBy).first()
        if relation_is_replaced_by:
            eid = relation_is_replaced_by.id
            obsolete_res.metadata.delete_element('relation', eid)
            # also make this obsoleted resource editable if not published now that it becomes the latest version
            if not obsolete_res.raccess.published:
                obsolete_res.raccess.immutable = False
                obsolete_res.raccess.save()

    for res_in_col in res.resources.all():
        # res being deleted is a collection resource - delete isPartOf relation of all resources that are part of the
        # collection
        if res_in_col.metadata.relations.filter(type='isPartOf', value__endswith=res.short_id).exists():
            res_in_col.metadata.relations.filter(type='isPartOf', value__endswith=res.short_id).delete()
            set_dirty_bag_flag(res_in_col)

    for collection_res in resource_related_collections:
        # res being deleted is part of one or more collections - delete hasPart relation for all those collections
        collection_res.metadata.relations.filter(type='hasPart', value__endswith=res.short_id).delete()
        set_dirty_bag_flag(collection_res)

    res.delete()
    if request_username:
        # if the deleted resource is part of any collection resource, then for each of those collection
        # create a CollectionDeletedResource object which can then be used to list collection deleted
        # resources on collection resource landing page
        for collection_res in resource_related_collections:
            o = CollectionDeletedResource.objects.create(
                resource_title=res_title,
                deleted_by=User.objects.get(username=request_username),
                resource_id=resource_id,
                resource_type=res_type,
                collection=collection_res
            )
            o.resource_owners.add(*owners_list)

    # return the page URL to redirect to after resource deletion task is complete
    return '/my-resources/'


@shared_task
def update_web_services(services_url, api_token, timeout, publish_urls, res_id):
    """Update web services hosted by GeoServer and HydroServer.

    This function sends a resource id to the HydroShare web services manager
    application, which will check the current status of the resource and register
    or unregister services hosted by GeoServer and HydroServer.
    The HydroShare web services manager will return a list of endpoint URLs
    for both the resource and individual aggregations. If publish_urls is set to
    True, these endpoints will be added to the extra metadata fields of the
    resource and aggregations.
    """
    session = requests.Session()
    session.headers.update(
        {"Authorization": " ".join(("Token", str(api_token)))}
    )

    rest_url = str(services_url) + "/" + str(res_id) + "/"

    try:
        response = session.post(rest_url, timeout=timeout)

        if publish_urls and response.status_code == status.HTTP_201_CREATED:
            resource = utils.get_resource_by_shortkey(res_id)
            response_content = json.loads(response.content.decode())
            if "resource" in response_content:
                for key, value in response_content["resource"].items():
                    resource.extra_metadata[key] = value
                    resource.save()

            if "content" in response_content:
                for url in response_content["content"]:
                    logical_files = list(resource.logical_files)
                    lf = logical_files[[i.aggregation_name for i in
                                        logical_files].index(
                        url["layer_name"].encode()
                    )]
                    lf.metadata.extra_metadata["Web Services URL"] = url["message"]
                    lf.metadata.save()
        if status.is_success(response.status_code):
            return response.json()
        else:
            response.raise_for_status()
    except Exception as e:
        logger.error(f"Error updating web services: {str(e)}")
        raise


@shared_task
def resource_debug(resource_id):
    """Update web services hosted by GeoServer and HydroServer.
    """
    resource = utils.get_resource_by_shortkey(resource_id)
    from hs_core.management.utils import check_irods_files
    return check_irods_files(resource, log_errors=False, return_errors=True)


@shared_task
def get_non_preferred_paths(resource_id):
    """Gets a list of file/folder paths that contain non-preferred characters"""

    resource = utils.get_resource_by_shortkey(resource_id)
    non_preferred_paths = []

    if resource.resource_type == "CompositeResource":
        non_preferred_paths = resource.get_non_preferred_path_names()
    return non_preferred_paths


@shared_task
def unzip_task(user_pk, res_id, zip_with_rel_path, bool_remove_original, overwrite=False, auto_aggregate=False,
               ingest_metadata=False, unzip_to_folder=False):
    from hs_core.views.utils import unzip_file
    user = User.objects.get(pk=user_pk)
    unzip_file(user, res_id, zip_with_rel_path, bool_remove_original, overwrite, auto_aggregate, ingest_metadata,
               unzip_to_folder)


@shared_task
def move_aggregation_task(res_id, file_type_id, file_type, tgt_path):
    from hs_core.views.utils import rename_irods_file_or_folder_in_django
    res = utils.get_resource_by_shortkey(res_id)
    istorage = res.get_irods_storage()
    res_files = []
    file_type_obj = FILE_TYPE_MAP[file_type]
    aggregation = file_type_obj.objects.get(id=file_type_id)
    res_files.extend(aggregation.files.all())
    orig_aggregation_name = aggregation.aggregation_name
    tgt_path = tgt_path.strip()
    for file in res_files:
        if tgt_path:
            tgt_full_path = os.path.join(res.file_path, tgt_path, os.path.basename(file.storage_path))
        else:
            tgt_full_path = os.path.join(res.file_path, os.path.basename(file.storage_path))

        istorage.moveFile(file.storage_path, tgt_full_path)
        rename_irods_file_or_folder_in_django(res, file.storage_path, tgt_full_path)
    if tgt_path:
        new_aggregation_name = os.path.join(tgt_path, os.path.basename(orig_aggregation_name))
    else:
        new_aggregation_name = os.path.basename(orig_aggregation_name)

    res.set_flag_to_recreate_aggregation_meta_files(orig_path=orig_aggregation_name,
                                                    new_path=new_aggregation_name)
    return res.get_absolute_url()


@shared_task
def set_resource_files_system_metadata(resource_id):
    """
    Sets size, checksum, and modified time for resource files by getting these values
    from iRODS and stores in db
    :param resource_id: the id of the resource for which to set system metadata for all files currently missing
    these metadata in db
    """
    resource = utils.get_resource_by_shortkey(resource_id)
    res_files = resource.files.exclude(_size__gte=0).all()
    for res_file in res_files:
        res_file.set_system_metadata(resource=resource, save=False)

    ResourceFile.objects.bulk_update(res_files, ResourceFile.system_meta_fields(),
                                     batch_size=settings.BULK_UPDATE_CREATE_BATCH_SIZE)


@celery_app.task(ignore_result=True, base=HydroshareTask)
def nightly_cache_file_system_metadata():
    """
    Generate and store file checksums and modified times for a subset of resources
    """
    from hs_core.management.utils import check_time

    def set_res_files_system_metadata(resource):
        # exclude files with size 0 (file missing in irods)
        res_files = resource.files.filter(
            Q(_checksum__isnull=True)
            | Q(_modified_time__isnull=True)
            | Q(_size__lt=0)).exclude(_size=0).all()
        for res_file in res_files:
            res_file.set_system_metadata(resource=resource, save=False)

        ResourceFile.objects.bulk_update(res_files, ResourceFile.system_meta_fields(),
                                         batch_size=settings.BULK_UPDATE_CREATE_BATCH_SIZE)
    start_time = time.time()
    cuttoff_time = timezone.now() - timedelta(days=1)
    recently_updated_resources = BaseResource.objects \
        .filter(updated__gte=cuttoff_time)
    try:
        for res in recently_updated_resources:
            check_time(start_time, settings.NIGHTLY_GENERATE_FILESYSTEM_METADATA_DURATION)
            set_res_files_system_metadata(res)

        # spend any remaining time generating filesystem metadata starting with most recently edited resources
        recently_updated_rids = [res.short_id for res in recently_updated_resources]
        less_recently_updated = BaseResource.objects \
            .exclude(short_id__in=recently_updated_rids) \
            .order_by('-updated')
        for res in less_recently_updated:
            check_time(start_time, settings.NIGHTLY_GENERATE_FILESYSTEM_METADATA_DURATION)
            set_res_files_system_metadata(res)
    except TimeoutError:
        logger.info(f"nightly_cache_file_system_metadata terminated after \
                    {settings.NIGHTLY_GENERATE_FILESYSTEM_METADATA_DURATION} seconds")


@celery_app.task(ignore_result=True, base=HydroshareTask)
def daily_odm2_sync():
    """
    ODM2 variables are maintained on an external site this synchronizes data to HydroShare for local caching
    """
    ODM2Variable.sync()


@celery_app.task(ignore_result=True, base=HydroshareTask)
def monthly_group_membership_requests_cleanup():
    """
    Delete expired and redeemed group membership requests
    """
    two_months_ago = datetime.today() - timedelta(days=60)
    GroupMembershipRequest.objects.filter(date_requested__lte=two_months_ago).delete()


@celery_app.task(ignore_result=True, base=HydroshareTask)
def daily_innactive_group_requests_cleanup():
    """
    Redeem group membership requests for innactive users
    """
    GroupMembershipRequest.objects.filter(request_from__is_active=False).update(redeemed=True)
    GroupMembershipRequest.objects.filter(invitation_to__is_active=False).update(redeemed=True)


@task_postrun.connect
def update_task_notification(sender=None, task_id=None, task=None, state=None, retval=None, **kwargs):
    """
    Updates the state of TaskNotification model when a celery task completes
    :param sender:
    :param task_id: task id
    :param task: task object
    :param state: task return state
    :param retval: task return value
    :param kwargs:
    :return:
    """
    if task.name in settings.TASK_NAME_LIST:
        if state == states.SUCCESS:
            get_or_create_task_notification(task_id, status="completed", payload=retval)
        elif state in states.EXCEPTION_STATES:
            get_or_create_task_notification(task_id, status="failed", payload=retval)
        elif state == states.REVOKED:
            get_or_create_task_notification(task_id, status="aborted", payload=retval)
        else:
            logger.warning("Unhandled task state of {} for {}".format(state, task_id))


@celery_app.task(ignore_result=True, base=HydroshareTask)
def task_notification_cleanup():
    """
    Delete expired task notifications each week
    """
    week_ago = datetime.today() - timedelta(days=7)
    TaskNotification.objects.filter(created__lte=week_ago).delete()


@shared_task
def update_crossref_meta_deposit(res_id):
    """
    Update the metadata deposit for a published resource with Crossref
    """
    resource = utils.get_resource_by_shortkey(res_id)
    if not resource.raccess.published:
        raise ValidationError("Resource {} is not a published resource".format(res_id))
    _update_crossref_deposit(resource)


def _update_crossref_deposit(resource):
    logger.info(f"Updating Crossref metadata deposit for published resource: {resource.short_id}")
    resource.doi = get_resource_doi(resource.short_id, CrossRefSubmissionStatus.UPDATE_PENDING)
    resource.save()
    response = deposit_res_metadata_with_crossref(resource)
    if not response.status_code == status.HTTP_200_OK:
        # resource metadata deposition failed from CrossRef - set failure flag to be retried in a
        # crontab celery task
        err_msg = (f"Received a {response.status_code} from Crossref while updating "
                   f"metadata for published resource: {resource.short_id}")
        logger.error(err_msg)
        resource.doi = get_resource_doi(resource.short_id, CrossRefSubmissionStatus.UPDATE_FAILURE)
        resource.save()<|MERGE_RESOLUTION|>--- conflicted
+++ resolved
@@ -510,41 +510,6 @@
         if uq:
             used_percent = uq.used_percent
             if used_percent >= qmsg.soft_limit_percent:
-<<<<<<< HEAD
-                if used_percent >= 100 and used_percent < qmsg.hard_limit_percent:
-                    if uq.remaining_grace_period < 0:
-                        # triggers grace period counting
-                        uq.remaining_grace_period = qmsg.grace_period
-                    elif uq.remaining_grace_period > 0:
-                        # reduce remaining_grace_period by one day
-                        uq.remaining_grace_period -= 1
-                elif used_percent >= qmsg.hard_limit_percent:
-                    # set grace period to 0 when user quota exceeds hard limit
-                    uq.remaining_grace_period = 0
-                uq.save()
-
-                if u.first_name and u.last_name:
-                    sal_name = '{} {}'.format(u.first_name, u.last_name)
-                elif u.first_name:
-                    sal_name = u.first_name
-                elif u.last_name:
-                    sal_name = u.last_name
-                else:
-                    sal_name = u.username
-
-                msg_str = 'Dear ' + sal_name + ':\n\n'
-
-                ori_qm = get_quota_message(u)
-                # make embedded settings.DEFAULT_SUPPORT_EMAIL clickable with subject auto-filled
-                replace_substr = "<a href='mailto:{0}?subject=Request more quota'>{0}</a>".format(
-                    settings.DEFAULT_SUPPORT_EMAIL)
-                new_qm = ori_qm.replace(settings.DEFAULT_SUPPORT_EMAIL, replace_substr)
-                msg_str += new_qm
-
-                msg_str += '\n\nHydroShare Support'
-                subject = 'Quota warning'
-                if settings.DEBUG or settings.DISABLE_TASK_EMAILS or not qmsg.enforce_quota:
-=======
                 # first update the quota just to be sure that we are using the latest figures
                 update_quota_usage(u.username, notify_user=False)
                 uq.refresh_from_db()
@@ -557,8 +522,7 @@
                 ori_qm = uq.get_quota_message()
                 msg_str += ori_qm
                 subject = f'Quota warning for {u.email}(id#{u.id})'
-                if settings.DEBUG or settings.DISABLE_TASK_EMAILS:
->>>>>>> 4ca6867c
+                if settings.DEBUG or settings.DISABLE_TASK_EMAILS or not qmsg.enforce_quota:
                     logger.info("quota warning email not sent out on debug server but logged instead: "
                                 "{}".format(msg_str))
                 else:
