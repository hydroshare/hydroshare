"""Define celery tasks for hs_core app."""

from __future__ import absolute_import

import logging
import os
import sys
import traceback
import zipfile
<<<<<<< HEAD
import logging
import json

import requests

from xml.etree import ElementTree

from rest_framework import status

from datetime import datetime, timedelta
from django.conf import settings
from django.core.mail import send_mail
=======
from datetime import timedelta, date
from xml.etree import ElementTree

import requests
from celery import shared_task
from celery.schedules import crontab
from celery.task import periodic_task
from django.conf import settings
from django.contrib.auth.models import User
from django.core.mail import send_mail
from rest_framework import status
>>>>>>> 051fbd73

from django_irods.icommands import SessionException
from django_irods.storage import IrodsStorage
from hs_core.hydroshare import utils
from hs_core.hydroshare.hs_bagit import create_bag_files
from hs_core.hydroshare.resource import get_activated_doi, get_resource_doi, \
    get_crossref_url, deposit_res_metadata_with_crossref
<<<<<<< HEAD
from django_irods.storage import IrodsStorage
from theme.models import UserQuota, QuotaMessage, UserProfile, User
from theme.utils import get_quota_message

from django_irods.icommands import SessionException

=======
from hs_core.models import BaseResource
from theme.models import UserQuota, QuotaMessage
from theme.utils import get_quota_message

>>>>>>> 051fbd73
# Pass 'django' into getLogger instead of __name__
# for celery tasks (as this seems to be the
# only way to successfully log in code executed
# by celery, despite our catch-all handler).
logger = logging.getLogger('django')


@periodic_task(ignore_result=True, run_every=crontab(minute=30, hour=23))
def nightly_zips_cleanup():
    # delete 2 days ago
    date_folder = (date.today() - timedelta(2)).strftime('%Y-%m-%d')
    zips_daily_date = "zips/{daily_date}".format(daily_date=date_folder)
    istorage = IrodsStorage()
    if istorage.exists(zips_daily_date):
        istorage.delete(zips_daily_date)


@periodic_task(ignore_result=True, run_every=crontab(minute=0, hour=0))
def sync_email_subscriptions():
    sixty_days = datetime.today() - timedelta(days=60)
    active_subscribed = UserProfile.objects.filter(email_opt_out=False,
                                                   user__last_login__gte=sixty_days,
                                                   user__is_active=True)
    sync_mailchimp(active_subscribed, settings.MAILCHIMP_ACTIVE_SUBSCRIBERS)
    subscribed = UserProfile.objects.filter(email_opt_out=False, user__is_active=True)
    sync_mailchimp(subscribed, settings.MAILCHIMP_SUBSCRIBERS)


def sync_mailchimp(active_subscribed, list_id):
    session = requests.Session()
    url = "https://us3.api.mailchimp.com/3.0/lists/{list_id}/members"
    # get total members
    response = session.get(url.format(list_id=list_id), auth=requests.auth.HTTPBasicAuth(
        'hs-celery', settings.MAILCHIMP_PASSWORD))
    total_items = json.loads(response.content)["total_items"]
    # get list of all member ids
    response = session.get(url + "?offset=0&count={total_items}".format(list_id=list_id,
                                                                        total_items=total_items),
                           auth=requests.auth.HTTPBasicAuth('hs-celery',
                                                            settings.MAILCHIMP_PASSWORD))
    # clear the email list
    delete_count = 0
    for member in json.loads(response.content)["members"]:
        if member["status"] == "subscribed":
            session_response = session.delete(
                url + "/{id}".format(list_id=list_id, id=member["id"]),
                auth=requests.auth.HTTPBasicAuth('hs-celery', settings.MAILCHIMP_PASSWORD))
            if session_response.status_code != 204:
                logger.info("Expected 204 status code, got " + str(session_response.status_code))
                logger.debug(session_response.content)
            else:
                delete_count += 1
    # add active subscribed users to mailchimp
    add_count = 0
    for subscriber in active_subscribed:
        json_data = {"email_address": subscriber.user.email, "status": "subscribed",
                     "merge_fields": {"FNAME": subscriber.user.first_name,
                                      "LNAME": subscriber.user.last_name}}
        session_response = session.post(
            url.format(list_id=list_id), json=json_data, auth=requests.auth.HTTPBasicAuth(
                'hs-celery', settings.MAILCHIMP_PASSWORD))
        if session_response.status_code != 200:
            logger.info("Expected 200 status code, got " + str(session_response.status_code))
            logger.debug(session_response.content)
        else:
            add_count += 1
    if delete_count == active_subscribed.count():
        logger.info("successfully cleared mailchimp for list id " + list_id)
    else:
        logger.info(
            "cleared " + str(delete_count) + " out of " + str(
                active_subscribed.count()) + " for list id " + list_id)

    if active_subscribed.count() == add_count:
        logger.info("successfully synced all subscriptions for list id " + list_id)
    else:
        logger.info("added " + str(add_count) + " out of " + str(
            active_subscribed.count()) + " for list id " + list_id)


@periodic_task(ignore_result=True, run_every=crontab(minute=0, hour=0))
def manage_task_nightly():
    # The nightly running task do DOI activation check and over-quota check

    # Check DOI activation on failed and pending resources and send email.
    msg_lst = []
    # retrieve all published resources with failed metadata deposition with CrossRef if any and
    # retry metadata deposition
    failed_resources = BaseResource.objects.filter(raccess__published=True, doi__contains='failure')
    for res in failed_resources:
        if res.metadata.dates.all().filter(type='published'):
            pub_date = res.metadata.dates.all().filter(type='published')[0]
            pub_date = pub_date.start_date.strftime('%m/%d/%Y')
            act_doi = get_activated_doi(res.doi)
            response = deposit_res_metadata_with_crossref(res)
            if response.status_code == status.HTTP_200_OK:
                # retry of metadata deposition succeeds, change resource flag from failure
                # to pending
                res.doi = get_resource_doi(act_doi, 'pending')
                res.save()
            else:
                # retry of metadata deposition failed again, notify admin
                msg_lst.append("Metadata deposition with CrossRef for the published resource "
                               "DOI {res_doi} failed again after retry with first metadata "
                               "deposition requested since {pub_date}.".format(res_doi=act_doi,
                                                                               pub_date=pub_date))
                logger.debug(response.content)
        else:
            msg_lst.append("{res_id} does not have published date in its metadata.".format(
                res_id=res.short_id))

    pending_resources = BaseResource.objects.filter(raccess__published=True,
                                                    doi__contains='pending')
    for res in pending_resources:
        if res.metadata.dates.all().filter(type='published'):
            pub_date = res.metadata.dates.all().filter(type='published')[0]
            pub_date = pub_date.start_date.strftime('%m/%d/%Y')
            act_doi = get_activated_doi(res.doi)
            main_url = get_crossref_url()
            req_str = '{MAIN_URL}servlet/submissionDownload?usr={USERNAME}&pwd=' \
                      '{PASSWORD}&doi_batch_id={DOI_BATCH_ID}&type={TYPE}'
            response = requests.get(req_str.format(MAIN_URL=main_url,
                                                   USERNAME=settings.CROSSREF_LOGIN_ID,
                                                   PASSWORD=settings.CROSSREF_LOGIN_PWD,
                                                   DOI_BATCH_ID=res.short_id,
                                                   TYPE='result'))
            root = ElementTree.fromstring(response.content)
            rec_cnt_elem = root.find('.//record_count')
            failure_cnt_elem = root.find('.//failure_count')
            success = False
            if rec_cnt_elem is not None and failure_cnt_elem is not None:
                rec_cnt = int(rec_cnt_elem.text)
                failure_cnt = int(failure_cnt_elem.text)
                if rec_cnt > 0 and failure_cnt == 0:
                    res.doi = act_doi
                    res.save()
                    success = True
            if not success:
                msg_lst.append("Published resource DOI {res_doi} is not yet activated with request "
                               "data deposited since {pub_date}.".format(res_doi=act_doi,
                                                                         pub_date=pub_date))
                logger.debug(response.content)
        else:
            msg_lst.append("{res_id} does not have published date in its metadata.".format(
                res_id=res.short_id))

    if msg_lst:
        email_msg = '\n'.join(msg_lst)
        subject = 'Notification of pending DOI deposition/activation of published resources'
        # send email for people monitoring and follow-up as needed
        send_mail(subject, email_msg, settings.DEFAULT_FROM_EMAIL, [settings.DEFAULT_SUPPORT_EMAIL])

    # check over quota cases and send quota warning emails as needed
    hs_internal_zone = "hydroshare"
    if not QuotaMessage.objects.exists():
        QuotaMessage.objects.create()
    qmsg = QuotaMessage.objects.first()
    users = User.objects.filter(is_active=True).all()
    for u in users:
        uq = UserQuota.objects.filter(user__username=u.username, zone=hs_internal_zone).first()
        used_percent = uq.used_percent
        if used_percent >= qmsg.soft_limit_percent:
            if used_percent >= 100 and used_percent < qmsg.hard_limit_percent:
                if uq.remaining_grace_period < 0:
                    # triggers grace period counting
                    uq.remaining_grace_period = qmsg.grace_period
                elif uq.remaining_grace_period > 0:
                    # reduce remaining_grace_period by one day
                    uq.remaining_grace_period -= 1
            elif used_percent >= qmsg.hard_limit_percent:
                # set grace period to 0 when user quota exceeds hard limit
                uq.remaining_grace_period = 0
            uq.save()
            user = uq.user
            uemail = user.email
            msg_str = 'Dear ' + u.username + ':\n\n'
            msg_str += get_quota_message(user)

            msg_str += '\n\nHydroShare Support'
            subject = 'Quota warning'
            # send email for people monitoring and follow-up as needed
            send_mail(subject, msg_str, settings.DEFAULT_FROM_EMAIL,
                      [uemail])
        else:
            if uq.remaining_grace_period >= 0:
                # turn grace period off now that the user is below quota soft limit
                uq.remaining_grace_period = -1
                uq.save()


@shared_task
def add_zip_file_contents_to_resource(pk, zip_file_path):
    """Add zip file to existing resource and remove tmp zip file."""
    zfile = None
    resource = None
    try:
        resource = utils.get_resource_by_shortkey(pk, or_404=False)
        zfile = zipfile.ZipFile(zip_file_path)
        num_files = len(zfile.infolist())
        zcontents = utils.ZipContents(zfile)
        files = zcontents.get_files()

        resource.file_unpack_status = 'Running'
        resource.save()

        for i, f in enumerate(files):
            logger.debug("Adding file {0} to resource {1}".format(f.name, pk))
            utils.add_file_to_resource(resource, f)
            resource.file_unpack_message = "Imported {0} of about {1} file(s) ...".format(
                i, num_files)
            resource.save()

        # This might make the resource unsuitable for public consumption
        resource.update_public_and_discoverable()
        # TODO: this is a bit of a lie because a different user requested the bag overwrite
        utils.resource_modified(resource, resource.creator, overwrite_bag=False)

        # Call success callback
        resource.file_unpack_message = None
        resource.file_unpack_status = 'Done'
        resource.save()

    except BaseResource.DoesNotExist:
        msg = "Unable to add zip file contents to non-existent resource {pk}."
        msg = msg.format(pk=pk)
        logger.error(msg)
    except:
        exc_info = "".join(traceback.format_exception(*sys.exc_info()))
        if resource:
            resource.file_unpack_status = 'Error'
            resource.file_unpack_message = exc_info
            resource.save()

        if zfile:
            zfile.close()

        logger.error(exc_info)
    finally:
        # Delete upload file
        os.unlink(zip_file_path)


@shared_task
def delete_zip(zip_path):
    istorage = IrodsStorage()
    if istorage.exists(zip_path):
        istorage.delete(zip_path)


@shared_task
def create_temp_zip(resource_id, input_path, output_path):
    from hs_core.hydroshare.utils import get_resource_by_shortkey
    res = get_resource_by_shortkey(resource_id)
    full_input_path = '{root_path}/{path}'.format(root_path=res.root_path, path=input_path)

    try:
        IrodsStorage().zipup(full_input_path, output_path)
    except SessionException as ex:
        logger.error(ex.stderr)
        return False
    return True


@shared_task
def create_bag_by_irods(resource_id):
    """Create a resource bag on iRODS side by running the bagit rule and ibun zip.

    This function runs as a celery task, invoked asynchronously so that it does not
    block the main web thread when it creates bags for very large files which will take some time.
    :param
    resource_id: the resource uuid that is used to look for the resource to create the bag for.

    :return: True if bag creation operation succeeds;
             False if there is an exception raised or resource does not exist.
    """
    from hs_core.hydroshare.utils import get_resource_by_shortkey

    res = get_resource_by_shortkey(resource_id)
    istorage = res.get_irods_storage()

    metadata_dirty = istorage.getAVU(res.root_path, 'metadata_dirty')
    # if metadata has been changed, then regenerate metadata xml files
    if metadata_dirty is None or metadata_dirty.lower() == "true":
        try:
            create_bag_files(res)
        except Exception as ex:
            logger.error('Failed to create bag files. Error:{}'.format(ex.message))
            return False

    bag_full_name = 'bags/{res_id}.zip'.format(res_id=resource_id)
    if res.resource_federation_path:
        irods_bagit_input_path = os.path.join(res.resource_federation_path, resource_id)
        is_exist = istorage.exists(irods_bagit_input_path)
        # check to see if bagit readme.txt file exists or not
        bagit_readme_file = '{fed_path}/{res_id}/readme.txt'.format(
            fed_path=res.resource_federation_path,
            res_id=resource_id)
        is_bagit_readme_exist = istorage.exists(bagit_readme_file)
        bagit_input_path = "*BAGITDATA='{path}'".format(path=irods_bagit_input_path)
        bagit_input_resource = "*DESTRESC='{def_res}'".format(
            def_res=settings.HS_IRODS_LOCAL_ZONE_DEF_RES)
        bag_full_name = os.path.join(res.resource_federation_path, bag_full_name)
        bagit_files = [
            '{fed_path}/{res_id}/bagit.txt'.format(fed_path=res.resource_federation_path,
                                                   res_id=resource_id),
            '{fed_path}/{res_id}/manifest-md5.txt'.format(
                fed_path=res.resource_federation_path, res_id=resource_id),
            '{fed_path}/{res_id}/tagmanifest-md5.txt'.format(
                fed_path=res.resource_federation_path, res_id=resource_id),
            '{fed_path}/bags/{res_id}.zip'.format(fed_path=res.resource_federation_path,
                                                  res_id=resource_id)
        ]
    else:
        is_exist = istorage.exists(resource_id)
        # check to see if bagit readme.txt file exists or not
        bagit_readme_file = '{res_id}/readme.txt'.format(res_id=resource_id)
        is_bagit_readme_exist = istorage.exists(bagit_readme_file)
        irods_dest_prefix = "/" + settings.IRODS_ZONE + "/home/" + settings.IRODS_USERNAME
        irods_bagit_input_path = os.path.join(irods_dest_prefix, resource_id)
        bagit_input_path = "*BAGITDATA='{path}'".format(path=irods_bagit_input_path)
        bagit_input_resource = "*DESTRESC='{def_res}'".format(
            def_res=settings.IRODS_DEFAULT_RESOURCE)
        bagit_files = [
            '{res_id}/bagit.txt'.format(res_id=resource_id),
            '{res_id}/manifest-md5.txt'.format(res_id=resource_id),
            '{res_id}/tagmanifest-md5.txt'.format(res_id=resource_id),
            'bags/{res_id}.zip'.format(res_id=resource_id)
        ]

    # only proceed when the resource is not deleted potentially by another request
    # when being downloaded
    if is_exist:
        # if bagit readme.txt does not exist, add it.
        if not is_bagit_readme_exist:
            from_file_name = getattr(settings, 'HS_BAGIT_README_FILE_WITH_PATH',
                                     'docs/bagit/readme.txt')
            istorage.saveFile(from_file_name, bagit_readme_file, True)

        # call iRODS bagit rule here
        bagit_rule_file = getattr(settings, 'IRODS_BAGIT_RULE',
                                  'hydroshare/irods/ruleGenerateBagIt_HS.r')

        try:
            # call iRODS run and ibun command to create and zip the bag, ignore SessionException
            # for now as a workaround which could be raised from potential race conditions when
            # multiple ibun commands try to create the same zip file or the very same resource
            # gets deleted by another request when being downloaded
            istorage.runBagitRule(bagit_rule_file, bagit_input_path, bagit_input_resource)
            istorage.zipup(irods_bagit_input_path, bag_full_name)
            istorage.setAVU(irods_bagit_input_path, 'bag_modified', "false")
            return True
        except SessionException as ex:
            # if an exception occurs, delete incomplete files potentially being generated by
            # iRODS bagit rule and zipping operations
            for fname in bagit_files:
                if istorage.exists(fname):
                    istorage.delete(fname)
            logger.error(ex.stderr)
            return False
    else:
        logger.error('Resource does not exist.')
        return False


@shared_task
def update_quota_usage_task(username):
    """update quota usage. This function runs as a celery task, invoked asynchronously with 1
    minute delay to give enough time for iRODS real time quota update micro-services to update
    quota usage AVU for the user before this celery task to check this AVU to get the updated
    quota usage for the user. Note iRODS micro-service quota update only happens on HydroShare
    iRODS data zone and user zone independently, so the aggregation of usage in both zones need
    to be accounted for in this function to update Django DB as an aggregated usage for hydroshare
    internal zone.
    :param
    username: the name of the user that needs to update quota usage for.
    :return: True if quota usage update succeeds;
             False if there is an exception raised or quota cannot be updated. See log for details.
    """
    hs_internal_zone = "hydroshare"
    uq = UserQuota.objects.filter(user__username=username, zone=hs_internal_zone).first()
    if uq is None:
        # the quota row does not exist in Django
        logger.error('quota row does not exist in Django for hydroshare zone for '
                     'user ' + username)
        return False

    attname = username + '-usage'
    istorage = IrodsStorage()
    # get quota size for user in iRODS data zone by retrieving AVU set on irods bagit path
    # collection
    try:
        uqDataZoneSize = istorage.getAVU(settings.IRODS_BAGIT_PATH, attname)
        if uqDataZoneSize is None:
            # user may not have resources in data zone, so corresponding quota size AVU may not
            # exist for this user
            uqDataZoneSize = -1
        else:
            uqDataZoneSize = float(uqDataZoneSize)
    except SessionException:
        # user may not have resources in data zone, so corresponding quota size AVU may not exist
        # for this user
        uqDataZoneSize = -1

    # get quota size for the user in iRODS user zone
    try:
        # cannot use FedStorage() since the proxy iRODS account in data zone cannot access
        # user type metadata for the proxy iRODS user in the user zone. Have to create an iRODS
        # environment session using HS_USER_ZONE_PROXY_USER with an rodsadmin role
        istorage.set_user_session(username=settings.HS_USER_ZONE_PROXY_USER,
                                  password=settings.HS_USER_ZONE_PROXY_USER_PWD,
                                  host=settings.HS_USER_ZONE_HOST,
                                  port=settings.IRODS_PORT,
                                  zone=settings.HS_USER_IRODS_ZONE,
                                  sess_id='user_proxy_session')
        uz_bagit_path = os.path.join('/', settings.HS_USER_IRODS_ZONE, 'home',
                                     settings.HS_LOCAL_PROXY_USER_IN_FED_ZONE,
                                     settings.IRODS_BAGIT_PATH)
        uqUserZoneSize = istorage.getAVU(uz_bagit_path, attname)
        if uqUserZoneSize is None:
            # user may not have resources in user zone, so corresponding quota size AVU may not
            # exist for this user
            uqUserZoneSize = -1
        else:
            uqUserZoneSize = float(uqUserZoneSize)
    except SessionException:
        # user may not have resources in user zone, so corresponding quota size AVU may not exist
        # for this user
        uqUserZoneSize = -1

    if uqDataZoneSize < 0 and uqUserZoneSize < 0:
        logger.error('no quota size AVU in data zone and user zone for the user ' + username)
        return False
    elif uqUserZoneSize < 0:
        used_val = uqDataZoneSize
    elif uqDataZoneSize < 0:
        used_val = uqUserZoneSize
    else:
        used_val = uqDataZoneSize + uqUserZoneSize

    uq.update_used_value(used_val)

    return True
<|MERGE_RESOLUTION|>--- conflicted
+++ resolved
@@ -1,497 +1,476 @@
-"""Define celery tasks for hs_core app."""
-
-from __future__ import absolute_import
-
-import logging
-import os
-import sys
-import traceback
-import zipfile
-<<<<<<< HEAD
-import logging
-import json
-
-import requests
-
-from xml.etree import ElementTree
-
-from rest_framework import status
-
-from datetime import datetime, timedelta
-from django.conf import settings
-from django.core.mail import send_mail
-=======
-from datetime import timedelta, date
-from xml.etree import ElementTree
-
-import requests
-from celery import shared_task
-from celery.schedules import crontab
-from celery.task import periodic_task
-from django.conf import settings
-from django.contrib.auth.models import User
-from django.core.mail import send_mail
-from rest_framework import status
->>>>>>> 051fbd73
-
-from django_irods.icommands import SessionException
-from django_irods.storage import IrodsStorage
-from hs_core.hydroshare import utils
-from hs_core.hydroshare.hs_bagit import create_bag_files
-from hs_core.hydroshare.resource import get_activated_doi, get_resource_doi, \
-    get_crossref_url, deposit_res_metadata_with_crossref
-<<<<<<< HEAD
-from django_irods.storage import IrodsStorage
-from theme.models import UserQuota, QuotaMessage, UserProfile, User
-from theme.utils import get_quota_message
-
-from django_irods.icommands import SessionException
-
-=======
-from hs_core.models import BaseResource
-from theme.models import UserQuota, QuotaMessage
-from theme.utils import get_quota_message
-
->>>>>>> 051fbd73
-# Pass 'django' into getLogger instead of __name__
-# for celery tasks (as this seems to be the
-# only way to successfully log in code executed
-# by celery, despite our catch-all handler).
-logger = logging.getLogger('django')
-
-
-@periodic_task(ignore_result=True, run_every=crontab(minute=30, hour=23))
-def nightly_zips_cleanup():
-    # delete 2 days ago
-    date_folder = (date.today() - timedelta(2)).strftime('%Y-%m-%d')
-    zips_daily_date = "zips/{daily_date}".format(daily_date=date_folder)
-    istorage = IrodsStorage()
-    if istorage.exists(zips_daily_date):
-        istorage.delete(zips_daily_date)
-
-
-@periodic_task(ignore_result=True, run_every=crontab(minute=0, hour=0))
-def sync_email_subscriptions():
-    sixty_days = datetime.today() - timedelta(days=60)
-    active_subscribed = UserProfile.objects.filter(email_opt_out=False,
-                                                   user__last_login__gte=sixty_days,
-                                                   user__is_active=True)
-    sync_mailchimp(active_subscribed, settings.MAILCHIMP_ACTIVE_SUBSCRIBERS)
-    subscribed = UserProfile.objects.filter(email_opt_out=False, user__is_active=True)
-    sync_mailchimp(subscribed, settings.MAILCHIMP_SUBSCRIBERS)
-
-
-def sync_mailchimp(active_subscribed, list_id):
-    session = requests.Session()
-    url = "https://us3.api.mailchimp.com/3.0/lists/{list_id}/members"
-    # get total members
-    response = session.get(url.format(list_id=list_id), auth=requests.auth.HTTPBasicAuth(
-        'hs-celery', settings.MAILCHIMP_PASSWORD))
-    total_items = json.loads(response.content)["total_items"]
-    # get list of all member ids
-    response = session.get(url + "?offset=0&count={total_items}".format(list_id=list_id,
-                                                                        total_items=total_items),
-                           auth=requests.auth.HTTPBasicAuth('hs-celery',
-                                                            settings.MAILCHIMP_PASSWORD))
-    # clear the email list
-    delete_count = 0
-    for member in json.loads(response.content)["members"]:
-        if member["status"] == "subscribed":
-            session_response = session.delete(
-                url + "/{id}".format(list_id=list_id, id=member["id"]),
-                auth=requests.auth.HTTPBasicAuth('hs-celery', settings.MAILCHIMP_PASSWORD))
-            if session_response.status_code != 204:
-                logger.info("Expected 204 status code, got " + str(session_response.status_code))
-                logger.debug(session_response.content)
-            else:
-                delete_count += 1
-    # add active subscribed users to mailchimp
-    add_count = 0
-    for subscriber in active_subscribed:
-        json_data = {"email_address": subscriber.user.email, "status": "subscribed",
-                     "merge_fields": {"FNAME": subscriber.user.first_name,
-                                      "LNAME": subscriber.user.last_name}}
-        session_response = session.post(
-            url.format(list_id=list_id), json=json_data, auth=requests.auth.HTTPBasicAuth(
-                'hs-celery', settings.MAILCHIMP_PASSWORD))
-        if session_response.status_code != 200:
-            logger.info("Expected 200 status code, got " + str(session_response.status_code))
-            logger.debug(session_response.content)
-        else:
-            add_count += 1
-    if delete_count == active_subscribed.count():
-        logger.info("successfully cleared mailchimp for list id " + list_id)
-    else:
-        logger.info(
-            "cleared " + str(delete_count) + " out of " + str(
-                active_subscribed.count()) + " for list id " + list_id)
-
-    if active_subscribed.count() == add_count:
-        logger.info("successfully synced all subscriptions for list id " + list_id)
-    else:
-        logger.info("added " + str(add_count) + " out of " + str(
-            active_subscribed.count()) + " for list id " + list_id)
-
-
-@periodic_task(ignore_result=True, run_every=crontab(minute=0, hour=0))
-def manage_task_nightly():
-    # The nightly running task do DOI activation check and over-quota check
-
-    # Check DOI activation on failed and pending resources and send email.
-    msg_lst = []
-    # retrieve all published resources with failed metadata deposition with CrossRef if any and
-    # retry metadata deposition
-    failed_resources = BaseResource.objects.filter(raccess__published=True, doi__contains='failure')
-    for res in failed_resources:
-        if res.metadata.dates.all().filter(type='published'):
-            pub_date = res.metadata.dates.all().filter(type='published')[0]
-            pub_date = pub_date.start_date.strftime('%m/%d/%Y')
-            act_doi = get_activated_doi(res.doi)
-            response = deposit_res_metadata_with_crossref(res)
-            if response.status_code == status.HTTP_200_OK:
-                # retry of metadata deposition succeeds, change resource flag from failure
-                # to pending
-                res.doi = get_resource_doi(act_doi, 'pending')
-                res.save()
-            else:
-                # retry of metadata deposition failed again, notify admin
-                msg_lst.append("Metadata deposition with CrossRef for the published resource "
-                               "DOI {res_doi} failed again after retry with first metadata "
-                               "deposition requested since {pub_date}.".format(res_doi=act_doi,
-                                                                               pub_date=pub_date))
-                logger.debug(response.content)
-        else:
-            msg_lst.append("{res_id} does not have published date in its metadata.".format(
-                res_id=res.short_id))
-
-    pending_resources = BaseResource.objects.filter(raccess__published=True,
-                                                    doi__contains='pending')
-    for res in pending_resources:
-        if res.metadata.dates.all().filter(type='published'):
-            pub_date = res.metadata.dates.all().filter(type='published')[0]
-            pub_date = pub_date.start_date.strftime('%m/%d/%Y')
-            act_doi = get_activated_doi(res.doi)
-            main_url = get_crossref_url()
-            req_str = '{MAIN_URL}servlet/submissionDownload?usr={USERNAME}&pwd=' \
-                      '{PASSWORD}&doi_batch_id={DOI_BATCH_ID}&type={TYPE}'
-            response = requests.get(req_str.format(MAIN_URL=main_url,
-                                                   USERNAME=settings.CROSSREF_LOGIN_ID,
-                                                   PASSWORD=settings.CROSSREF_LOGIN_PWD,
-                                                   DOI_BATCH_ID=res.short_id,
-                                                   TYPE='result'))
-            root = ElementTree.fromstring(response.content)
-            rec_cnt_elem = root.find('.//record_count')
-            failure_cnt_elem = root.find('.//failure_count')
-            success = False
-            if rec_cnt_elem is not None and failure_cnt_elem is not None:
-                rec_cnt = int(rec_cnt_elem.text)
-                failure_cnt = int(failure_cnt_elem.text)
-                if rec_cnt > 0 and failure_cnt == 0:
-                    res.doi = act_doi
-                    res.save()
-                    success = True
-            if not success:
-                msg_lst.append("Published resource DOI {res_doi} is not yet activated with request "
-                               "data deposited since {pub_date}.".format(res_doi=act_doi,
-                                                                         pub_date=pub_date))
-                logger.debug(response.content)
-        else:
-            msg_lst.append("{res_id} does not have published date in its metadata.".format(
-                res_id=res.short_id))
-
-    if msg_lst:
-        email_msg = '\n'.join(msg_lst)
-        subject = 'Notification of pending DOI deposition/activation of published resources'
-        # send email for people monitoring and follow-up as needed
-        send_mail(subject, email_msg, settings.DEFAULT_FROM_EMAIL, [settings.DEFAULT_SUPPORT_EMAIL])
-
-    # check over quota cases and send quota warning emails as needed
-    hs_internal_zone = "hydroshare"
-    if not QuotaMessage.objects.exists():
-        QuotaMessage.objects.create()
-    qmsg = QuotaMessage.objects.first()
-    users = User.objects.filter(is_active=True).all()
-    for u in users:
-        uq = UserQuota.objects.filter(user__username=u.username, zone=hs_internal_zone).first()
-        used_percent = uq.used_percent
-        if used_percent >= qmsg.soft_limit_percent:
-            if used_percent >= 100 and used_percent < qmsg.hard_limit_percent:
-                if uq.remaining_grace_period < 0:
-                    # triggers grace period counting
-                    uq.remaining_grace_period = qmsg.grace_period
-                elif uq.remaining_grace_period > 0:
-                    # reduce remaining_grace_period by one day
-                    uq.remaining_grace_period -= 1
-            elif used_percent >= qmsg.hard_limit_percent:
-                # set grace period to 0 when user quota exceeds hard limit
-                uq.remaining_grace_period = 0
-            uq.save()
-            user = uq.user
-            uemail = user.email
-            msg_str = 'Dear ' + u.username + ':\n\n'
-            msg_str += get_quota_message(user)
-
-            msg_str += '\n\nHydroShare Support'
-            subject = 'Quota warning'
-            # send email for people monitoring and follow-up as needed
-            send_mail(subject, msg_str, settings.DEFAULT_FROM_EMAIL,
-                      [uemail])
-        else:
-            if uq.remaining_grace_period >= 0:
-                # turn grace period off now that the user is below quota soft limit
-                uq.remaining_grace_period = -1
-                uq.save()
-
-
-@shared_task
-def add_zip_file_contents_to_resource(pk, zip_file_path):
-    """Add zip file to existing resource and remove tmp zip file."""
-    zfile = None
-    resource = None
-    try:
-        resource = utils.get_resource_by_shortkey(pk, or_404=False)
-        zfile = zipfile.ZipFile(zip_file_path)
-        num_files = len(zfile.infolist())
-        zcontents = utils.ZipContents(zfile)
-        files = zcontents.get_files()
-
-        resource.file_unpack_status = 'Running'
-        resource.save()
-
-        for i, f in enumerate(files):
-            logger.debug("Adding file {0} to resource {1}".format(f.name, pk))
-            utils.add_file_to_resource(resource, f)
-            resource.file_unpack_message = "Imported {0} of about {1} file(s) ...".format(
-                i, num_files)
-            resource.save()
-
-        # This might make the resource unsuitable for public consumption
-        resource.update_public_and_discoverable()
-        # TODO: this is a bit of a lie because a different user requested the bag overwrite
-        utils.resource_modified(resource, resource.creator, overwrite_bag=False)
-
-        # Call success callback
-        resource.file_unpack_message = None
-        resource.file_unpack_status = 'Done'
-        resource.save()
-
-    except BaseResource.DoesNotExist:
-        msg = "Unable to add zip file contents to non-existent resource {pk}."
-        msg = msg.format(pk=pk)
-        logger.error(msg)
-    except:
-        exc_info = "".join(traceback.format_exception(*sys.exc_info()))
-        if resource:
-            resource.file_unpack_status = 'Error'
-            resource.file_unpack_message = exc_info
-            resource.save()
-
-        if zfile:
-            zfile.close()
-
-        logger.error(exc_info)
-    finally:
-        # Delete upload file
-        os.unlink(zip_file_path)
-
-
-@shared_task
-def delete_zip(zip_path):
-    istorage = IrodsStorage()
-    if istorage.exists(zip_path):
-        istorage.delete(zip_path)
-
-
-@shared_task
-def create_temp_zip(resource_id, input_path, output_path):
-    from hs_core.hydroshare.utils import get_resource_by_shortkey
-    res = get_resource_by_shortkey(resource_id)
-    full_input_path = '{root_path}/{path}'.format(root_path=res.root_path, path=input_path)
-
-    try:
-        IrodsStorage().zipup(full_input_path, output_path)
-    except SessionException as ex:
-        logger.error(ex.stderr)
-        return False
-    return True
-
-
-@shared_task
-def create_bag_by_irods(resource_id):
-    """Create a resource bag on iRODS side by running the bagit rule and ibun zip.
-
-    This function runs as a celery task, invoked asynchronously so that it does not
-    block the main web thread when it creates bags for very large files which will take some time.
-    :param
-    resource_id: the resource uuid that is used to look for the resource to create the bag for.
-
-    :return: True if bag creation operation succeeds;
-             False if there is an exception raised or resource does not exist.
-    """
-    from hs_core.hydroshare.utils import get_resource_by_shortkey
-
-    res = get_resource_by_shortkey(resource_id)
-    istorage = res.get_irods_storage()
-
-    metadata_dirty = istorage.getAVU(res.root_path, 'metadata_dirty')
-    # if metadata has been changed, then regenerate metadata xml files
-    if metadata_dirty is None or metadata_dirty.lower() == "true":
-        try:
-            create_bag_files(res)
-        except Exception as ex:
-            logger.error('Failed to create bag files. Error:{}'.format(ex.message))
-            return False
-
-    bag_full_name = 'bags/{res_id}.zip'.format(res_id=resource_id)
-    if res.resource_federation_path:
-        irods_bagit_input_path = os.path.join(res.resource_federation_path, resource_id)
-        is_exist = istorage.exists(irods_bagit_input_path)
-        # check to see if bagit readme.txt file exists or not
-        bagit_readme_file = '{fed_path}/{res_id}/readme.txt'.format(
-            fed_path=res.resource_federation_path,
-            res_id=resource_id)
-        is_bagit_readme_exist = istorage.exists(bagit_readme_file)
-        bagit_input_path = "*BAGITDATA='{path}'".format(path=irods_bagit_input_path)
-        bagit_input_resource = "*DESTRESC='{def_res}'".format(
-            def_res=settings.HS_IRODS_LOCAL_ZONE_DEF_RES)
-        bag_full_name = os.path.join(res.resource_federation_path, bag_full_name)
-        bagit_files = [
-            '{fed_path}/{res_id}/bagit.txt'.format(fed_path=res.resource_federation_path,
-                                                   res_id=resource_id),
-            '{fed_path}/{res_id}/manifest-md5.txt'.format(
-                fed_path=res.resource_federation_path, res_id=resource_id),
-            '{fed_path}/{res_id}/tagmanifest-md5.txt'.format(
-                fed_path=res.resource_federation_path, res_id=resource_id),
-            '{fed_path}/bags/{res_id}.zip'.format(fed_path=res.resource_federation_path,
-                                                  res_id=resource_id)
-        ]
-    else:
-        is_exist = istorage.exists(resource_id)
-        # check to see if bagit readme.txt file exists or not
-        bagit_readme_file = '{res_id}/readme.txt'.format(res_id=resource_id)
-        is_bagit_readme_exist = istorage.exists(bagit_readme_file)
-        irods_dest_prefix = "/" + settings.IRODS_ZONE + "/home/" + settings.IRODS_USERNAME
-        irods_bagit_input_path = os.path.join(irods_dest_prefix, resource_id)
-        bagit_input_path = "*BAGITDATA='{path}'".format(path=irods_bagit_input_path)
-        bagit_input_resource = "*DESTRESC='{def_res}'".format(
-            def_res=settings.IRODS_DEFAULT_RESOURCE)
-        bagit_files = [
-            '{res_id}/bagit.txt'.format(res_id=resource_id),
-            '{res_id}/manifest-md5.txt'.format(res_id=resource_id),
-            '{res_id}/tagmanifest-md5.txt'.format(res_id=resource_id),
-            'bags/{res_id}.zip'.format(res_id=resource_id)
-        ]
-
-    # only proceed when the resource is not deleted potentially by another request
-    # when being downloaded
-    if is_exist:
-        # if bagit readme.txt does not exist, add it.
-        if not is_bagit_readme_exist:
-            from_file_name = getattr(settings, 'HS_BAGIT_README_FILE_WITH_PATH',
-                                     'docs/bagit/readme.txt')
-            istorage.saveFile(from_file_name, bagit_readme_file, True)
-
-        # call iRODS bagit rule here
-        bagit_rule_file = getattr(settings, 'IRODS_BAGIT_RULE',
-                                  'hydroshare/irods/ruleGenerateBagIt_HS.r')
-
-        try:
-            # call iRODS run and ibun command to create and zip the bag, ignore SessionException
-            # for now as a workaround which could be raised from potential race conditions when
-            # multiple ibun commands try to create the same zip file or the very same resource
-            # gets deleted by another request when being downloaded
-            istorage.runBagitRule(bagit_rule_file, bagit_input_path, bagit_input_resource)
-            istorage.zipup(irods_bagit_input_path, bag_full_name)
-            istorage.setAVU(irods_bagit_input_path, 'bag_modified', "false")
-            return True
-        except SessionException as ex:
-            # if an exception occurs, delete incomplete files potentially being generated by
-            # iRODS bagit rule and zipping operations
-            for fname in bagit_files:
-                if istorage.exists(fname):
-                    istorage.delete(fname)
-            logger.error(ex.stderr)
-            return False
-    else:
-        logger.error('Resource does not exist.')
-        return False
-
-
-@shared_task
-def update_quota_usage_task(username):
-    """update quota usage. This function runs as a celery task, invoked asynchronously with 1
-    minute delay to give enough time for iRODS real time quota update micro-services to update
-    quota usage AVU for the user before this celery task to check this AVU to get the updated
-    quota usage for the user. Note iRODS micro-service quota update only happens on HydroShare
-    iRODS data zone and user zone independently, so the aggregation of usage in both zones need
-    to be accounted for in this function to update Django DB as an aggregated usage for hydroshare
-    internal zone.
-    :param
-    username: the name of the user that needs to update quota usage for.
-    :return: True if quota usage update succeeds;
-             False if there is an exception raised or quota cannot be updated. See log for details.
-    """
-    hs_internal_zone = "hydroshare"
-    uq = UserQuota.objects.filter(user__username=username, zone=hs_internal_zone).first()
-    if uq is None:
-        # the quota row does not exist in Django
-        logger.error('quota row does not exist in Django for hydroshare zone for '
-                     'user ' + username)
-        return False
-
-    attname = username + '-usage'
-    istorage = IrodsStorage()
-    # get quota size for user in iRODS data zone by retrieving AVU set on irods bagit path
-    # collection
-    try:
-        uqDataZoneSize = istorage.getAVU(settings.IRODS_BAGIT_PATH, attname)
-        if uqDataZoneSize is None:
-            # user may not have resources in data zone, so corresponding quota size AVU may not
-            # exist for this user
-            uqDataZoneSize = -1
-        else:
-            uqDataZoneSize = float(uqDataZoneSize)
-    except SessionException:
-        # user may not have resources in data zone, so corresponding quota size AVU may not exist
-        # for this user
-        uqDataZoneSize = -1
-
-    # get quota size for the user in iRODS user zone
-    try:
-        # cannot use FedStorage() since the proxy iRODS account in data zone cannot access
-        # user type metadata for the proxy iRODS user in the user zone. Have to create an iRODS
-        # environment session using HS_USER_ZONE_PROXY_USER with an rodsadmin role
-        istorage.set_user_session(username=settings.HS_USER_ZONE_PROXY_USER,
-                                  password=settings.HS_USER_ZONE_PROXY_USER_PWD,
-                                  host=settings.HS_USER_ZONE_HOST,
-                                  port=settings.IRODS_PORT,
-                                  zone=settings.HS_USER_IRODS_ZONE,
-                                  sess_id='user_proxy_session')
-        uz_bagit_path = os.path.join('/', settings.HS_USER_IRODS_ZONE, 'home',
-                                     settings.HS_LOCAL_PROXY_USER_IN_FED_ZONE,
-                                     settings.IRODS_BAGIT_PATH)
-        uqUserZoneSize = istorage.getAVU(uz_bagit_path, attname)
-        if uqUserZoneSize is None:
-            # user may not have resources in user zone, so corresponding quota size AVU may not
-            # exist for this user
-            uqUserZoneSize = -1
-        else:
-            uqUserZoneSize = float(uqUserZoneSize)
-    except SessionException:
-        # user may not have resources in user zone, so corresponding quota size AVU may not exist
-        # for this user
-        uqUserZoneSize = -1
-
-    if uqDataZoneSize < 0 and uqUserZoneSize < 0:
-        logger.error('no quota size AVU in data zone and user zone for the user ' + username)
-        return False
-    elif uqUserZoneSize < 0:
-        used_val = uqDataZoneSize
-    elif uqDataZoneSize < 0:
-        used_val = uqUserZoneSize
-    else:
-        used_val = uqDataZoneSize + uqUserZoneSize
-
-    uq.update_used_value(used_val)
-
-    return True
+"""Define celery tasks for hs_core app."""
+
+from __future__ import absolute_import
+
+import os
+import sys
+import traceback
+import zipfile
+import logging
+import json
+
+from datetime import datetime, timedelta, date
+from xml.etree import ElementTree
+
+import requests
+from celery import shared_task
+from celery.schedules import crontab
+from celery.task import periodic_task
+from django.conf import settings
+from django.core.mail import send_mail
+from rest_framework import status
+
+from hs_core.hydroshare import utils
+from hs_core.hydroshare.hs_bagit import create_bag_files
+from hs_core.hydroshare.resource import get_activated_doi, get_resource_doi, \
+    get_crossref_url, deposit_res_metadata_with_crossref
+from django_irods.storage import IrodsStorage
+from theme.models import UserQuota, QuotaMessage, UserProfile, User
+
+from django_irods.icommands import SessionException
+
+from hs_core.models import BaseResource
+from theme.utils import get_quota_message
+
+# Pass 'django' into getLogger instead of __name__
+# for celery tasks (as this seems to be the
+# only way to successfully log in code executed
+# by celery, despite our catch-all handler).
+logger = logging.getLogger('django')
+
+
+@periodic_task(ignore_result=True, run_every=crontab(minute=30, hour=23))
+def nightly_zips_cleanup():
+    # delete 2 days ago
+    date_folder = (date.today() - timedelta(2)).strftime('%Y-%m-%d')
+    zips_daily_date = "zips/{daily_date}".format(daily_date=date_folder)
+    istorage = IrodsStorage()
+    if istorage.exists(zips_daily_date):
+        istorage.delete(zips_daily_date)
+
+
+@periodic_task(ignore_result=True, run_every=crontab(minute=0, hour=0))
+def sync_email_subscriptions():
+    sixty_days = datetime.today() - timedelta(days=60)
+    active_subscribed = UserProfile.objects.filter(email_opt_out=False,
+                                                   user__last_login__gte=sixty_days,
+                                                   user__is_active=True)
+    sync_mailchimp(active_subscribed, settings.MAILCHIMP_ACTIVE_SUBSCRIBERS)
+    subscribed = UserProfile.objects.filter(email_opt_out=False, user__is_active=True)
+    sync_mailchimp(subscribed, settings.MAILCHIMP_SUBSCRIBERS)
+
+
+def sync_mailchimp(active_subscribed, list_id):
+    session = requests.Session()
+    url = "https://us3.api.mailchimp.com/3.0/lists/{list_id}/members"
+    # get total members
+    response = session.get(url.format(list_id=list_id), auth=requests.auth.HTTPBasicAuth(
+        'hs-celery', settings.MAILCHIMP_PASSWORD))
+    total_items = json.loads(response.content)["total_items"]
+    # get list of all member ids
+    response = session.get(url + "?offset=0&count={total_items}".format(list_id=list_id,
+                                                                        total_items=total_items),
+                           auth=requests.auth.HTTPBasicAuth('hs-celery',
+                                                            settings.MAILCHIMP_PASSWORD))
+    # clear the email list
+    delete_count = 0
+    for member in json.loads(response.content)["members"]:
+        if member["status"] == "subscribed":
+            session_response = session.delete(
+                url + "/{id}".format(list_id=list_id, id=member["id"]),
+                auth=requests.auth.HTTPBasicAuth('hs-celery', settings.MAILCHIMP_PASSWORD))
+            if session_response.status_code != 204:
+                logger.info("Expected 204 status code, got " + str(session_response.status_code))
+                logger.debug(session_response.content)
+            else:
+                delete_count += 1
+    # add active subscribed users to mailchimp
+    add_count = 0
+    for subscriber in active_subscribed:
+        json_data = {"email_address": subscriber.user.email, "status": "subscribed",
+                     "merge_fields": {"FNAME": subscriber.user.first_name,
+                                      "LNAME": subscriber.user.last_name}}
+        session_response = session.post(
+            url.format(list_id=list_id), json=json_data, auth=requests.auth.HTTPBasicAuth(
+                'hs-celery', settings.MAILCHIMP_PASSWORD))
+        if session_response.status_code != 200:
+            logger.info("Expected 200 status code, got " + str(session_response.status_code))
+            logger.debug(session_response.content)
+        else:
+            add_count += 1
+    if delete_count == active_subscribed.count():
+        logger.info("successfully cleared mailchimp for list id " + list_id)
+    else:
+        logger.info(
+            "cleared " + str(delete_count) + " out of " + str(
+                active_subscribed.count()) + " for list id " + list_id)
+
+    if active_subscribed.count() == add_count:
+        logger.info("successfully synced all subscriptions for list id " + list_id)
+    else:
+        logger.info("added " + str(add_count) + " out of " + str(
+            active_subscribed.count()) + " for list id " + list_id)
+
+
+@periodic_task(ignore_result=True, run_every=crontab(minute=0, hour=0))
+def manage_task_nightly():
+    # The nightly running task do DOI activation check and over-quota check
+
+    # Check DOI activation on failed and pending resources and send email.
+    msg_lst = []
+    # retrieve all published resources with failed metadata deposition with CrossRef if any and
+    # retry metadata deposition
+    failed_resources = BaseResource.objects.filter(raccess__published=True, doi__contains='failure')
+    for res in failed_resources:
+        if res.metadata.dates.all().filter(type='published'):
+            pub_date = res.metadata.dates.all().filter(type='published')[0]
+            pub_date = pub_date.start_date.strftime('%m/%d/%Y')
+            act_doi = get_activated_doi(res.doi)
+            response = deposit_res_metadata_with_crossref(res)
+            if response.status_code == status.HTTP_200_OK:
+                # retry of metadata deposition succeeds, change resource flag from failure
+                # to pending
+                res.doi = get_resource_doi(act_doi, 'pending')
+                res.save()
+            else:
+                # retry of metadata deposition failed again, notify admin
+                msg_lst.append("Metadata deposition with CrossRef for the published resource "
+                               "DOI {res_doi} failed again after retry with first metadata "
+                               "deposition requested since {pub_date}.".format(res_doi=act_doi,
+                                                                               pub_date=pub_date))
+                logger.debug(response.content)
+        else:
+            msg_lst.append("{res_id} does not have published date in its metadata.".format(
+                res_id=res.short_id))
+
+    pending_resources = BaseResource.objects.filter(raccess__published=True,
+                                                    doi__contains='pending')
+    for res in pending_resources:
+        if res.metadata.dates.all().filter(type='published'):
+            pub_date = res.metadata.dates.all().filter(type='published')[0]
+            pub_date = pub_date.start_date.strftime('%m/%d/%Y')
+            act_doi = get_activated_doi(res.doi)
+            main_url = get_crossref_url()
+            req_str = '{MAIN_URL}servlet/submissionDownload?usr={USERNAME}&pwd=' \
+                      '{PASSWORD}&doi_batch_id={DOI_BATCH_ID}&type={TYPE}'
+            response = requests.get(req_str.format(MAIN_URL=main_url,
+                                                   USERNAME=settings.CROSSREF_LOGIN_ID,
+                                                   PASSWORD=settings.CROSSREF_LOGIN_PWD,
+                                                   DOI_BATCH_ID=res.short_id,
+                                                   TYPE='result'))
+            root = ElementTree.fromstring(response.content)
+            rec_cnt_elem = root.find('.//record_count')
+            failure_cnt_elem = root.find('.//failure_count')
+            success = False
+            if rec_cnt_elem is not None and failure_cnt_elem is not None:
+                rec_cnt = int(rec_cnt_elem.text)
+                failure_cnt = int(failure_cnt_elem.text)
+                if rec_cnt > 0 and failure_cnt == 0:
+                    res.doi = act_doi
+                    res.save()
+                    success = True
+            if not success:
+                msg_lst.append("Published resource DOI {res_doi} is not yet activated with request "
+                               "data deposited since {pub_date}.".format(res_doi=act_doi,
+                                                                         pub_date=pub_date))
+                logger.debug(response.content)
+        else:
+            msg_lst.append("{res_id} does not have published date in its metadata.".format(
+                res_id=res.short_id))
+
+    if msg_lst:
+        email_msg = '\n'.join(msg_lst)
+        subject = 'Notification of pending DOI deposition/activation of published resources'
+        # send email for people monitoring and follow-up as needed
+        send_mail(subject, email_msg, settings.DEFAULT_FROM_EMAIL, [settings.DEFAULT_SUPPORT_EMAIL])
+
+    # check over quota cases and send quota warning emails as needed
+    hs_internal_zone = "hydroshare"
+    if not QuotaMessage.objects.exists():
+        QuotaMessage.objects.create()
+    qmsg = QuotaMessage.objects.first()
+    users = User.objects.filter(is_active=True).all()
+    for u in users:
+        uq = UserQuota.objects.filter(user__username=u.username, zone=hs_internal_zone).first()
+        used_percent = uq.used_percent
+        if used_percent >= qmsg.soft_limit_percent:
+            if used_percent >= 100 and used_percent < qmsg.hard_limit_percent:
+                if uq.remaining_grace_period < 0:
+                    # triggers grace period counting
+                    uq.remaining_grace_period = qmsg.grace_period
+                elif uq.remaining_grace_period > 0:
+                    # reduce remaining_grace_period by one day
+                    uq.remaining_grace_period -= 1
+            elif used_percent >= qmsg.hard_limit_percent:
+                # set grace period to 0 when user quota exceeds hard limit
+                uq.remaining_grace_period = 0
+            uq.save()
+            user = uq.user
+            uemail = user.email
+            msg_str = 'Dear ' + u.username + ':\n\n'
+            msg_str += get_quota_message(user)
+
+            msg_str += '\n\nHydroShare Support'
+            subject = 'Quota warning'
+            # send email for people monitoring and follow-up as needed
+            send_mail(subject, msg_str, settings.DEFAULT_FROM_EMAIL,
+                      [uemail])
+        else:
+            if uq.remaining_grace_period >= 0:
+                # turn grace period off now that the user is below quota soft limit
+                uq.remaining_grace_period = -1
+                uq.save()
+
+
+@shared_task
+def add_zip_file_contents_to_resource(pk, zip_file_path):
+    """Add zip file to existing resource and remove tmp zip file."""
+    zfile = None
+    resource = None
+    try:
+        resource = utils.get_resource_by_shortkey(pk, or_404=False)
+        zfile = zipfile.ZipFile(zip_file_path)
+        num_files = len(zfile.infolist())
+        zcontents = utils.ZipContents(zfile)
+        files = zcontents.get_files()
+
+        resource.file_unpack_status = 'Running'
+        resource.save()
+
+        for i, f in enumerate(files):
+            logger.debug("Adding file {0} to resource {1}".format(f.name, pk))
+            utils.add_file_to_resource(resource, f)
+            resource.file_unpack_message = "Imported {0} of about {1} file(s) ...".format(
+                i, num_files)
+            resource.save()
+
+        # This might make the resource unsuitable for public consumption
+        resource.update_public_and_discoverable()
+        # TODO: this is a bit of a lie because a different user requested the bag overwrite
+        utils.resource_modified(resource, resource.creator, overwrite_bag=False)
+
+        # Call success callback
+        resource.file_unpack_message = None
+        resource.file_unpack_status = 'Done'
+        resource.save()
+
+    except BaseResource.DoesNotExist:
+        msg = "Unable to add zip file contents to non-existent resource {pk}."
+        msg = msg.format(pk=pk)
+        logger.error(msg)
+    except:
+        exc_info = "".join(traceback.format_exception(*sys.exc_info()))
+        if resource:
+            resource.file_unpack_status = 'Error'
+            resource.file_unpack_message = exc_info
+            resource.save()
+
+        if zfile:
+            zfile.close()
+
+        logger.error(exc_info)
+    finally:
+        # Delete upload file
+        os.unlink(zip_file_path)
+
+
+@shared_task
+def delete_zip(zip_path):
+    istorage = IrodsStorage()
+    if istorage.exists(zip_path):
+        istorage.delete(zip_path)
+
+
+@shared_task
+def create_temp_zip(resource_id, input_path, output_path):
+    from hs_core.hydroshare.utils import get_resource_by_shortkey
+    res = get_resource_by_shortkey(resource_id)
+    full_input_path = '{root_path}/{path}'.format(root_path=res.root_path, path=input_path)
+
+    try:
+        IrodsStorage().zipup(full_input_path, output_path)
+    except SessionException as ex:
+        logger.error(ex.stderr)
+        return False
+    return True
+
+
+@shared_task
+def create_bag_by_irods(resource_id):
+    """Create a resource bag on iRODS side by running the bagit rule and ibun zip.
+
+    This function runs as a celery task, invoked asynchronously so that it does not
+    block the main web thread when it creates bags for very large files which will take some time.
+    :param
+    resource_id: the resource uuid that is used to look for the resource to create the bag for.
+
+    :return: True if bag creation operation succeeds;
+             False if there is an exception raised or resource does not exist.
+    """
+    from hs_core.hydroshare.utils import get_resource_by_shortkey
+
+    res = get_resource_by_shortkey(resource_id)
+    istorage = res.get_irods_storage()
+
+    metadata_dirty = istorage.getAVU(res.root_path, 'metadata_dirty')
+    # if metadata has been changed, then regenerate metadata xml files
+    if metadata_dirty is None or metadata_dirty.lower() == "true":
+        try:
+            create_bag_files(res)
+        except Exception as ex:
+            logger.error('Failed to create bag files. Error:{}'.format(ex.message))
+            return False
+
+    bag_full_name = 'bags/{res_id}.zip'.format(res_id=resource_id)
+    if res.resource_federation_path:
+        irods_bagit_input_path = os.path.join(res.resource_federation_path, resource_id)
+        is_exist = istorage.exists(irods_bagit_input_path)
+        # check to see if bagit readme.txt file exists or not
+        bagit_readme_file = '{fed_path}/{res_id}/readme.txt'.format(
+            fed_path=res.resource_federation_path,
+            res_id=resource_id)
+        is_bagit_readme_exist = istorage.exists(bagit_readme_file)
+        bagit_input_path = "*BAGITDATA='{path}'".format(path=irods_bagit_input_path)
+        bagit_input_resource = "*DESTRESC='{def_res}'".format(
+            def_res=settings.HS_IRODS_LOCAL_ZONE_DEF_RES)
+        bag_full_name = os.path.join(res.resource_federation_path, bag_full_name)
+        bagit_files = [
+            '{fed_path}/{res_id}/bagit.txt'.format(fed_path=res.resource_federation_path,
+                                                   res_id=resource_id),
+            '{fed_path}/{res_id}/manifest-md5.txt'.format(
+                fed_path=res.resource_federation_path, res_id=resource_id),
+            '{fed_path}/{res_id}/tagmanifest-md5.txt'.format(
+                fed_path=res.resource_federation_path, res_id=resource_id),
+            '{fed_path}/bags/{res_id}.zip'.format(fed_path=res.resource_federation_path,
+                                                  res_id=resource_id)
+        ]
+    else:
+        is_exist = istorage.exists(resource_id)
+        # check to see if bagit readme.txt file exists or not
+        bagit_readme_file = '{res_id}/readme.txt'.format(res_id=resource_id)
+        is_bagit_readme_exist = istorage.exists(bagit_readme_file)
+        irods_dest_prefix = "/" + settings.IRODS_ZONE + "/home/" + settings.IRODS_USERNAME
+        irods_bagit_input_path = os.path.join(irods_dest_prefix, resource_id)
+        bagit_input_path = "*BAGITDATA='{path}'".format(path=irods_bagit_input_path)
+        bagit_input_resource = "*DESTRESC='{def_res}'".format(
+            def_res=settings.IRODS_DEFAULT_RESOURCE)
+        bagit_files = [
+            '{res_id}/bagit.txt'.format(res_id=resource_id),
+            '{res_id}/manifest-md5.txt'.format(res_id=resource_id),
+            '{res_id}/tagmanifest-md5.txt'.format(res_id=resource_id),
+            'bags/{res_id}.zip'.format(res_id=resource_id)
+        ]
+
+    # only proceed when the resource is not deleted potentially by another request
+    # when being downloaded
+    if is_exist:
+        # if bagit readme.txt does not exist, add it.
+        if not is_bagit_readme_exist:
+            from_file_name = getattr(settings, 'HS_BAGIT_README_FILE_WITH_PATH',
+                                     'docs/bagit/readme.txt')
+            istorage.saveFile(from_file_name, bagit_readme_file, True)
+
+        # call iRODS bagit rule here
+        bagit_rule_file = getattr(settings, 'IRODS_BAGIT_RULE',
+                                  'hydroshare/irods/ruleGenerateBagIt_HS.r')
+
+        try:
+            # call iRODS run and ibun command to create and zip the bag, ignore SessionException
+            # for now as a workaround which could be raised from potential race conditions when
+            # multiple ibun commands try to create the same zip file or the very same resource
+            # gets deleted by another request when being downloaded
+            istorage.runBagitRule(bagit_rule_file, bagit_input_path, bagit_input_resource)
+            istorage.zipup(irods_bagit_input_path, bag_full_name)
+            istorage.setAVU(irods_bagit_input_path, 'bag_modified', "false")
+            return True
+        except SessionException as ex:
+            # if an exception occurs, delete incomplete files potentially being generated by
+            # iRODS bagit rule and zipping operations
+            for fname in bagit_files:
+                if istorage.exists(fname):
+                    istorage.delete(fname)
+            logger.error(ex.stderr)
+            return False
+    else:
+        logger.error('Resource does not exist.')
+        return False
+
+
+@shared_task
+def update_quota_usage_task(username):
+    """update quota usage. This function runs as a celery task, invoked asynchronously with 1
+    minute delay to give enough time for iRODS real time quota update micro-services to update
+    quota usage AVU for the user before this celery task to check this AVU to get the updated
+    quota usage for the user. Note iRODS micro-service quota update only happens on HydroShare
+    iRODS data zone and user zone independently, so the aggregation of usage in both zones need
+    to be accounted for in this function to update Django DB as an aggregated usage for hydroshare
+    internal zone.
+    :param
+    username: the name of the user that needs to update quota usage for.
+    :return: True if quota usage update succeeds;
+             False if there is an exception raised or quota cannot be updated. See log for details.
+    """
+    hs_internal_zone = "hydroshare"
+    uq = UserQuota.objects.filter(user__username=username, zone=hs_internal_zone).first()
+    if uq is None:
+        # the quota row does not exist in Django
+        logger.error('quota row does not exist in Django for hydroshare zone for '
+                     'user ' + username)
+        return False
+
+    attname = username + '-usage'
+    istorage = IrodsStorage()
+    # get quota size for user in iRODS data zone by retrieving AVU set on irods bagit path
+    # collection
+    try:
+        uqDataZoneSize = istorage.getAVU(settings.IRODS_BAGIT_PATH, attname)
+        if uqDataZoneSize is None:
+            # user may not have resources in data zone, so corresponding quota size AVU may not
+            # exist for this user
+            uqDataZoneSize = -1
+        else:
+            uqDataZoneSize = float(uqDataZoneSize)
+    except SessionException:
+        # user may not have resources in data zone, so corresponding quota size AVU may not exist
+        # for this user
+        uqDataZoneSize = -1
+
+    # get quota size for the user in iRODS user zone
+    try:
+        # cannot use FedStorage() since the proxy iRODS account in data zone cannot access
+        # user type metadata for the proxy iRODS user in the user zone. Have to create an iRODS
+        # environment session using HS_USER_ZONE_PROXY_USER with an rodsadmin role
+        istorage.set_user_session(username=settings.HS_USER_ZONE_PROXY_USER,
+                                  password=settings.HS_USER_ZONE_PROXY_USER_PWD,
+                                  host=settings.HS_USER_ZONE_HOST,
+                                  port=settings.IRODS_PORT,
+                                  zone=settings.HS_USER_IRODS_ZONE,
+                                  sess_id='user_proxy_session')
+        uz_bagit_path = os.path.join('/', settings.HS_USER_IRODS_ZONE, 'home',
+                                     settings.HS_LOCAL_PROXY_USER_IN_FED_ZONE,
+                                     settings.IRODS_BAGIT_PATH)
+        uqUserZoneSize = istorage.getAVU(uz_bagit_path, attname)
+        if uqUserZoneSize is None:
+            # user may not have resources in user zone, so corresponding quota size AVU may not
+            # exist for this user
+            uqUserZoneSize = -1
+        else:
+            uqUserZoneSize = float(uqUserZoneSize)
+    except SessionException:
+        # user may not have resources in user zone, so corresponding quota size AVU may not exist
+        # for this user
+        uqUserZoneSize = -1
+
+    if uqDataZoneSize < 0 and uqUserZoneSize < 0:
+        logger.error('no quota size AVU in data zone and user zone for the user ' + username)
+        return False
+    elif uqUserZoneSize < 0:
+        used_val = uqDataZoneSize
+    elif uqDataZoneSize < 0:
+        used_val = uqUserZoneSize
+    else:
+        used_val = uqDataZoneSize + uqUserZoneSize
+
+    uq.update_used_value(used_val)
+
+    return True