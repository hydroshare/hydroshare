--- conflicted
+++ resolved
@@ -37,12 +37,7 @@
                                          create_bagit_files_by_irods)
 from hs_core.hydroshare.resource import (deposit_res_metadata_with_crossref,
                                          get_activated_doi, get_crossref_url,
-<<<<<<< HEAD
-                                         get_resource_doi, update_quota_usage,)
-=======
-                                         get_resource_doi, get_quota_usage,
-                                         get_storage_usage,)
->>>>>>> 92c5fcef
+                                         get_resource_doi, get_quota_usage,)
 from hs_core.models import BaseResource, ResourceFile, TaskNotification
 from hs_core.signals import post_copy_resource, post_version_resource, pre_delete_resource, post_delete_resource
 from hs_core.task_utils import get_or_create_task_notification
@@ -517,11 +512,7 @@
             used_percent = uq.used_percent
             if used_percent >= qmsg.soft_limit_percent:
                 # first update the quota just to be sure that we are using the latest figures
-<<<<<<< HEAD
                 update_quota_usage(u.username, notify_user=False)
-=======
-                update_quota_usage(u.username)
->>>>>>> 92c5fcef
                 uq.refresh_from_db()
                 if uq.used_percent < qmsg.soft_limit_percent:
                     # quota usage has been updated and is now below the soft limit
@@ -681,23 +672,18 @@
         logger.error(err_msg)
         raise ValidationError(err_msg)
 
-    # we could intentionally avoid querying the irods catalog for the userzone here
-    # by settings refresh_avu=False. This would be an attempt to reduce expensive irods queries
-    # however, we would then have to find a "better place" to update the quota usage for the userzone
+    # This incurrs expensive irods queries. But if we didn't update here,
+    # we would have to find a "better place" to update the quota usage for the userzone
     # since no better place exists, we will query the irods catalog for the userzone here.
     # It is worth noting that the perfomance burden is not of great concern since this does not represent
     # a departure from how quota update has been conducted in the past
     # Previously, the microservice triggered the AVU query on every file change as well.
-    uz, dz = get_quota_usage(username, raise_on_error=False, refresh_avu=True)
-
-    # subtract out published resources from the datazone
+    uz, _ = get_quota_usage(username, raise_on_error=False)
+
     original_quota_data = uq.get_quota_data()
     qmsg = original_quota_data["qmsg"]
-    published_percent = qmsg.published_resource_percent
-    user = User.objects.get(username=username)
-    published_size = get_storage_usage(user, flag="published")
-    dz -= published_size * (1 - published_percent / 100)
-    uq.set_used_value(uz_size=uz, dz_size=dz)
+    user = uq.user
+    uq.set_userzone_used_value(uz_size=uz)
     uq.save()
 
     if original_quota_data["enforce_quota"]:
@@ -722,7 +708,7 @@
             # this avoids sending multiple notifications when files are changed but the status does not change
             if original_quota_data["status"] != updated_quota_data["status"]:
                 tasks.send_user_quota_notification.apply_async((user.pk))
-        uq.check_if_userzone_quota_enforcement_is_bypassed(user, original_quota_data, updated_quota_data)
+        uq.check_if_userzone_quota_enforcement_is_bypassed(original_quota_data, updated_quota_data)
 
 
 @shared_task
