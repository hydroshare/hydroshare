--- conflicted
+++ resolved
@@ -412,11 +412,7 @@
     """
     resource = utils.get_resource_by_shortkey(short_id)
     res_url = current_site_url() + resource.get_absolute_url()
-<<<<<<< HEAD
-    doi = f"{settings.DATACITE_PREFIX}/{resource.short_id}"
-=======
     doi = f"{settings.DATACITE_PREFIX}/hs.{resource.short_id}"
->>>>>>> 3f21165f
 
     email_msg = f'''Dear Resource Owner,
     <p>The following resource that you submitted for publication:
@@ -454,11 +450,7 @@
 
     resource = utils.get_resource_by_shortkey(short_id)
     res_url = current_site_url() + resource.get_absolute_url()
-<<<<<<< HEAD
-    doi = f"{settings.DATACITE_PREFIX}/{resource.short_id}"
-=======
     doi = f"{settings.DATACITE_PREFIX}/hs.{resource.short_id}"
->>>>>>> 3f21165f
     owners = ", ".join([o.email for o in resource.raccess.owners.all()])
 
     # Build a concise text/HTML body with diagnostics
