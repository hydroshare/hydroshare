--- conflicted
+++ resolved
@@ -30,7 +30,7 @@
 from django.utils.timezone import now
 
 from dominate.tags import div, legend, table, tbody, tr, th, td, h4
-import defusedxml.ElementTree as etree
+from lxml import etree
 from markdown import markdown
 from mezzanine.conf import settings as s
 from mezzanine.core.managers import PublishedManager
@@ -4558,297 +4558,6 @@
                 self.update_repeatable_element(element_name=element_name, metadata=metadata,
                                                property_name="funding_agencies")
 
-<<<<<<< HEAD
-    def get_xml_legacy(self, pretty_print=True, include_format_elements=True):
-        """Get metadata XML rendering."""
-        # importing here to avoid circular import problem
-        from .hydroshare.utils import current_site_url, get_resource_types
-
-        RDF_ROOT = etree.Element('{%s}RDF' % self.NAMESPACES['rdf'], nsmap=self.NAMESPACES)
-        # create the Description element -this is not exactly a dc element
-        rdf_Description = etree.SubElement(RDF_ROOT, '{%s}Description' % self.NAMESPACES['rdf'])
-
-        resource_uri = self.identifiers.all().filter(name='hydroShareIdentifier')[0].url
-        rdf_Description.set('{%s}about' % self.NAMESPACES['rdf'], resource_uri)
-
-        # get the resource object associated with this metadata container object - needed to
-        # get the verbose_name
-        resource = BaseResource.objects.filter(object_id=self.id).first()
-        rt = [rt for rt in get_resource_types()
-              if rt._meta.object_name == resource.resource_type][0]
-        resource = rt.objects.get(id=resource.id)
-
-        # create the title element
-        if self.title:
-            dc_title = etree.SubElement(rdf_Description, '{%s}title' % self.NAMESPACES['dc'])
-            dc_title.text = self.title.value
-
-        # create the type element
-        if self.type:
-            dc_type = etree.SubElement(rdf_Description, '{%s}type' % self.NAMESPACES['dc'])
-            dc_type.set('{%s}resource' % self.NAMESPACES['rdf'], self.type.url)
-
-        # create the Description element (we named it as Abstract to differentiate from the parent
-        # "Description" element)
-        if self.description:
-            dc_description = etree.SubElement(rdf_Description,
-                                              '{%s}description' % self.NAMESPACES['dc'])
-            dc_des_rdf_Desciption = etree.SubElement(dc_description,
-                                                     '{%s}Description' % self.NAMESPACES['rdf'])
-            dcterms_abstract = etree.SubElement(dc_des_rdf_Desciption,
-                                                '{%s}abstract' % self.NAMESPACES['dcterms'])
-            dcterms_abstract.text = clean_for_xml(self.description.abstract)
-
-        for agency in self.funding_agencies.all():
-            hsterms_agency = etree.SubElement(rdf_Description,
-                                              '{%s}awardInfo' % self.NAMESPACES['hsterms'])
-            hsterms_agency_rdf_Description = etree.SubElement(hsterms_agency, '{%s}Description' %
-                                                              self.NAMESPACES['rdf'])
-            hsterms_name = etree.SubElement(hsterms_agency_rdf_Description,
-                                            '{%s}fundingAgencyName' % self.NAMESPACES['hsterms'])
-            hsterms_name.text = clean_for_xml(agency.agency_name)
-            if agency.agency_url:
-                hsterms_agency_rdf_Description.set('{%s}about' % self.NAMESPACES['rdf'],
-                                                   agency.agency_url)
-            if agency.award_title:
-                hsterms_title = etree.SubElement(hsterms_agency_rdf_Description, '{%s}awardTitle' %
-                                                 self.NAMESPACES['hsterms'])
-                hsterms_title.text = clean_for_xml(agency.award_title)
-            if agency.award_number:
-                hsterms_number = etree.SubElement(hsterms_agency_rdf_Description,
-                                                  '{%s}awardNumber' % self.NAMESPACES['hsterms'])
-                hsterms_number.text = clean_for_xml(agency.award_number)
-
-        # use all creators associated with this metadata object to
-        # generate creator xml elements
-        for creator in self.creators.all():
-            self._create_person_element(etree, rdf_Description, creator)
-
-        for contributor in self.contributors.all():
-            self._create_person_element(etree, rdf_Description, contributor)
-
-        for coverage in self.coverages.all():
-            coverage.add_to_xml_container(rdf_Description)
-
-        for dt in self.dates.all():
-            dc_date = etree.SubElement(rdf_Description, '{%s}date' % self.NAMESPACES['dc'])
-            dc_term = '{%s}' + dt.type
-            dc_date_dcterms = etree.SubElement(dc_date, dc_term % self.NAMESPACES['dcterms'])
-            rdf_date_value = etree.SubElement(dc_date_dcterms, '{%s}value' % self.NAMESPACES['rdf'])
-            if dt.type != 'valid':
-                rdf_date_value.text = dt.start_date.isoformat()
-            else:
-                if dt.end_date:
-                    rdf_date_value.text = "start=%s; end=%s" % (dt.start_date.isoformat(),
-                                                                dt.end_date.isoformat())
-                else:
-                    rdf_date_value.text = dt.start_date.isoformat()
-
-        if include_format_elements:
-            for fmt in self.formats.all():
-                dc_format = etree.SubElement(rdf_Description, '{%s}format' % self.NAMESPACES['dc'])
-                dc_format.text = fmt.value
-
-        for res_id in self.identifiers.all():
-            dc_identifier = etree.SubElement(rdf_Description,
-                                             '{%s}identifier' % self.NAMESPACES['dc'])
-            dc_id_rdf_Description = etree.SubElement(dc_identifier,
-                                                     '{%s}Description' % self.NAMESPACES['rdf'])
-            id_hsterm = '{%s}' + res_id.name
-            hsterms_hs_identifier = etree.SubElement(dc_id_rdf_Description,
-                                                     id_hsterm % self.NAMESPACES['hsterms'])
-            hsterms_hs_identifier.text = res_id.url
-
-        if self.language:
-            dc_lang = etree.SubElement(rdf_Description, '{%s}language' % self.NAMESPACES['dc'])
-            dc_lang.text = self.language.code
-
-        if self.publisher:
-            dc_publisher = etree.SubElement(rdf_Description,
-                                            '{%s}publisher' % self.NAMESPACES['dc'])
-            dc_pub_rdf_Description = etree.SubElement(dc_publisher,
-                                                      '{%s}Description' % self.NAMESPACES['rdf'])
-            hsterms_pub_name = etree.SubElement(dc_pub_rdf_Description,
-                                                '{%s}publisherName' % self.NAMESPACES['hsterms'])
-            hsterms_pub_name.text = self.publisher.name
-            hsterms_pub_url = etree.SubElement(dc_pub_rdf_Description,
-                                               '{%s}publisherURL' % self.NAMESPACES['hsterms'])
-            hsterms_pub_url.set('{%s}resource' % self.NAMESPACES['rdf'], self.publisher.url)
-
-        for rel in self.relations.all():
-            dc_relation = etree.SubElement(rdf_Description, '{%s}relation' % self.NAMESPACES['dc'])
-            dc_rel_rdf_Description = etree.SubElement(dc_relation,
-                                                      '{%s}Description' % self.NAMESPACES['rdf'])
-            if rel.type in Relation.HS_RELATION_TERMS:
-                term_ns = self.NAMESPACES['hsterms']
-            else:
-                term_ns = self.NAMESPACES['dcterms']
-            terms_type = etree.SubElement(dc_rel_rdf_Description, '{%s}%s' % (term_ns, rel.type))
-
-            # check if the relation value starts with 'http://' or 'https://'
-            if rel.value.lower().find('http://') == 0 or rel.value.lower().find('https://') == 0:
-                terms_type.set('{%s}resource' % self.NAMESPACES['rdf'], rel.value)
-            else:
-                terms_type.text = rel.value
-
-        if self.rights:
-            dc_rights = etree.SubElement(rdf_Description, '{%s}rights' % self.NAMESPACES['dc'])
-            dc_rights_rdf_Description = etree.SubElement(dc_rights,
-                                                         '{%s}Description' % self.NAMESPACES['rdf'])
-            hsterms_statement = etree.SubElement(dc_rights_rdf_Description,
-                                                 '{%s}rightsStatement' % self.NAMESPACES['hsterms'])
-            hsterms_statement.text = clean_for_xml(self.rights.statement)
-            if self.rights.url:
-                hsterms_url = etree.SubElement(dc_rights_rdf_Description,
-                                               '{%s}URL' % self.NAMESPACES['hsterms'])
-                hsterms_url.set('{%s}resource' % self.NAMESPACES['rdf'], self.rights.url)
-
-        for sub in self.subjects.all():
-            dc_subject = etree.SubElement(rdf_Description, '{%s}subject' % self.NAMESPACES['dc'])
-            if sub.value.lower().find('http://') == 0 or sub.value.lower().find('https://') == 0:
-                dc_subject.set('{%s}resource' % self.NAMESPACES['rdf'], sub.value)
-            else:
-                dc_subject.text = sub.value
-
-        # resource type related additional attributes
-        rdf_Description_resource = etree.SubElement(RDF_ROOT,
-                                                    '{%s}Description' % self.NAMESPACES['rdf'])
-        rdf_Description_resource.set('{%s}about' % self.NAMESPACES['rdf'], self.type.url)
-        rdfs1_label = etree.SubElement(rdf_Description_resource,
-                                       '{%s}label' % self.NAMESPACES['rdfs1'])
-        rdfs1_label.text = resource._meta.verbose_name
-        rdfs1_isDefinedBy = etree.SubElement(rdf_Description_resource,
-                                             '{%s}isDefinedBy' % self.NAMESPACES['rdfs1'])
-        rdfs1_isDefinedBy.text = current_site_url() + "/terms"
-
-        # encode extended key/value arbitrary metadata
-        resource = BaseResource.objects.filter(object_id=self.id).first()
-        for key, value in list(resource.extra_metadata.items()):
-            hsterms_key_value = etree.SubElement(
-                rdf_Description, '{%s}extendedMetadata' % self.NAMESPACES['hsterms'])
-            hsterms_key_value_rdf_Description = etree.SubElement(
-                hsterms_key_value, '{%s}Description' % self.NAMESPACES['rdf'])
-            hsterms_key = etree.SubElement(hsterms_key_value_rdf_Description,
-                                           '{%s}key' % self.NAMESPACES['hsterms'])
-            hsterms_key.text = key
-            hsterms_value = etree.SubElement(hsterms_key_value_rdf_Description,
-                                             '{%s}value' % self.NAMESPACES['hsterms'])
-            hsterms_value.text = value
-
-        return self.XML_HEADER + '\n' + etree.tostring(RDF_ROOT, encoding='UTF-8',
-                                                       pretty_print=pretty_print).decode()
-
-    # TODO: (Pabitra, Dt:11/21/2016) need to delete this method and users of this method
-    # need to use the same method from the hydroshare.utils.py
-    def add_metadata_element_to_xml(self, root, md_element, md_fields):
-        """Generate XML elements for a given metadata element.
-        Helper function to generate xml elements for a given metadata element that belongs to
-        'hsterms' namespace
-        :param root: the xml document root element to which xml elements for the specified
-        metadata element needs to be added
-        :param md_element: the metadata element object. The term attribute of the metadata
-        element object is used for naming the root xml element for this metadata element.
-        If the root xml element needs to be named differently, then this needs to be a tuple
-        with first element being the metadata element object and the second being the name
-        for the root element. Example: md_element=self.Creat or    # the term attribute of the
-        Creator object will be used md_element=(self.Creator, 'Author') # 'Author' will be used
-        :param md_fields: a list of attribute names of the metadata element (if the name to be used
-         in generating the xml element name is same as the attribute name then include the
-         attribute name as a list item. if xml element name needs to be different from the
-         attribute name then the list item must be a tuple with first element of the tuple being
-         the attribute name and the second element being what will be used in naming the xml
-         element) Example: [('first_name', 'firstName'), 'phone', 'email']
-         # xml sub-elements names: firstName, phone, email
-        """
-
-        if isinstance(md_element, tuple):
-            element_name = md_element[1]
-            md_element = md_element[0]
-        else:
-            element_name = md_element.term
-
-        hsterms_newElem = etree.SubElement(root,
-                                           "{{{ns}}}{new_element}"
-                                           .format(ns=self.NAMESPACES['hsterms'],
-                                                   new_element=element_name))
-        hsterms_newElem_rdf_Desc = etree.SubElement(
-            hsterms_newElem, "{{{ns}}}Description".format(ns=self.NAMESPACES['rdf']))
-        for md_field in md_fields:
-            if isinstance(md_field, tuple):
-                field_name = md_field[0]
-                xml_element_name = md_field[1]
-            else:
-                field_name = md_field
-                xml_element_name = md_field
-
-            if hasattr(md_element, field_name):
-                attr = getattr(md_element, field_name)
-                if attr:
-                    field = etree.SubElement(hsterms_newElem_rdf_Desc,
-                                             "{{{ns}}}{field}".format(ns=self.NAMESPACES['hsterms'],
-                                                                      field=xml_element_name))
-                    field.text = str(attr)
-
-    def _create_person_element(self, etree, parent_element, person):
-        """Create a metadata element for a person (Creator, Contributor, etc)."""
-        # importing here to avoid circular import problem
-        from .hydroshare.utils import current_site_url
-
-        if isinstance(person, Creator):
-            dc_person = etree.SubElement(parent_element, '{%s}creator' % self.NAMESPACES['dc'])
-        else:
-            dc_person = etree.SubElement(parent_element, '{%s}contributor' % self.NAMESPACES['dc'])
-
-        dc_person_rdf_Description = etree.SubElement(dc_person,
-                                                     '{%s}Description' % self.NAMESPACES['rdf'])
-
-        if person.name.strip():
-            hsterms_name = etree.SubElement(dc_person_rdf_Description,
-                                            '{%s}name' % self.NAMESPACES['hsterms'])
-
-            hsterms_name.text = person.name
-
-        if person.relative_uri:
-            dc_person_rdf_Description.set('{%s}about' % self.NAMESPACES['rdf'],
-                                          current_site_url() + person.relative_uri)
-
-        if isinstance(person, Creator):
-            hsterms_creatorOrder = etree.SubElement(dc_person_rdf_Description,
-                                                    '{%s}creatorOrder' % self.NAMESPACES['hsterms'])
-            hsterms_creatorOrder.text = str(person.order)
-
-        if person.organization:
-            hsterms_organization = etree.SubElement(dc_person_rdf_Description,
-                                                    '{%s}organization' % self.NAMESPACES['hsterms'])
-            hsterms_organization.text = person.organization
-
-        if person.email:
-            hsterms_email = etree.SubElement(dc_person_rdf_Description,
-                                             '{%s}email' % self.NAMESPACES['hsterms'])
-            hsterms_email.text = person.email
-
-        if person.address:
-            hsterms_address = etree.SubElement(dc_person_rdf_Description,
-                                               '{%s}address' % self.NAMESPACES['hsterms'])
-            hsterms_address.text = person.address
-
-        if person.phone:
-            hsterms_phone = etree.SubElement(dc_person_rdf_Description,
-                                             '{%s}phone' % self.NAMESPACES['hsterms'])
-            hsterms_phone.set('{%s}resource' % self.NAMESPACES['rdf'], 'tel:' + person.phone)
-
-        if person.homepage:
-            hsterms_homepage = etree.SubElement(dc_person_rdf_Description,
-                                                '{%s}homepage' % self.NAMESPACES['hsterms'])
-            hsterms_homepage.set('{%s}resource' % self.NAMESPACES['rdf'], person.homepage)
-
-        for name, link in person.identifiers.items():
-            hsterms_link_type = etree.SubElement(dc_person_rdf_Description,
-                                                 '{%s}' % self.NAMESPACES['hsterms'] + name)
-            hsterms_link_type.set('{%s}resource' % self.NAMESPACES['rdf'], link)
-
-=======
->>>>>>> 08c5ea66
     @property
     def resource_uri(self):
         return self.identifiers.all().filter(name='hydroShareIdentifier')[0].url
