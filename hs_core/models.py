"""Declare critical models for Hydroshare hs_core app."""

import os.path
import json
import arrow
import logging
from uuid import uuid4
from languages_iso import languages as iso_languages
from dateutil import parser
from lxml import etree

from django_irods.icommands import SessionException

from django.contrib.postgres.fields import HStoreField
from django.contrib.contenttypes.fields import GenericForeignKey
from django.contrib.contenttypes.fields import GenericRelation
from django.contrib.auth.models import User, Group
from django.contrib.contenttypes.models import ContentType
from django.db import models
from django.db.models import Q
from django.db.models.signals import post_save
from django.db import transaction
from django.dispatch import receiver
from django.utils.timezone import now
from django_irods.storage import IrodsStorage
from django.conf import settings
from django.core.files import File
from django.core.exceptions import ObjectDoesNotExist, ValidationError, \
    SuspiciousFileOperation, PermissionDenied
from django.forms.models import model_to_dict
from django.core.urlresolvers import reverse

from mezzanine.pages.models import Page
from mezzanine.core.models import Ownable
from mezzanine.generic.fields import CommentsField, RatingField
from mezzanine.conf import settings as s
from mezzanine.pages.managers import PageManager

from dominate.tags import div, legend, table, tbody, tr, th, td, h4

from hs_core.irods import ResourceIRODSMixin, ResourceFileIRODSMixin


class GroupOwnership(models.Model):
    """Define lookup table allowing django auth users to own django auth groups."""

    group = models.ForeignKey(Group)
    owner = models.ForeignKey(User)


def get_user(request):
    """Authorize user based on API key if it was passed, otherwise just use the request's user.

    NOTE: The API key portion has been removed with TastyPie and will be restored when the
    new API is built.

    :param request:
    :return: django.contrib.auth.User
    """
    if request.user.is_authenticated():
        return User.objects.get(pk=request.user.pk)
    else:
        return request.user


def validate_user_url(value):
    """Validate that a URL is a valid URL for a hydroshare user."""
    err_message = '%s is not a valid url for hydroshare user' % value
    if value:
        url_parts = value.split('/')
        if len(url_parts) != 6:
            raise ValidationError(err_message)
        if url_parts[3] != 'user':
            raise ValidationError(err_message)

        try:
            user_id = int(url_parts[4])
        except ValueError:
            raise ValidationError(err_message)

        # check the user exists for the provided user id
        if not User.objects.filter(pk=user_id).exists():
            raise ValidationError(err_message)


class ResourcePermissionsMixin(Ownable):
    """Mix in can_* permission helper functions between users and resources."""

    creator = models.ForeignKey(User,
                                related_name='creator_of_%(app_label)s_%(class)s',
                                help_text='This is the person who first uploaded the resource',
                                )

    class Meta:
        """Define meta properties for ResourcePermissionsMixin, make abstract."""

        abstract = True

    @property
    def permissions_store(self):
        """Use PERMISSIONS_DB constant. Unsure what 's' is here."""
        return s.PERMISSIONS_DB

    def can_add(self, request):
        """Pass through can_change to determine if user can make changes to a resource."""
        return self.can_change(request)

    def can_delete(self, request):
        """Use utils.authorize method to determine if user can delete a resource."""
        # have to do import locally to avoid circular import
        from hs_core.views.utils import authorize, ACTION_TO_AUTHORIZE
        return authorize(request, self.short_id,
                         needed_permission=ACTION_TO_AUTHORIZE.DELETE_RESOURCE,
                         raises_exception=False)[1]

    def can_change(self, request):
        """Use utils.authorize method to determine if user can change a resource."""
        # have to do import locally to avoid circular import
        from hs_core.views.utils import authorize, ACTION_TO_AUTHORIZE
        return authorize(request, self.short_id,
                         needed_permission=ACTION_TO_AUTHORIZE.EDIT_RESOURCE,
                         raises_exception=False)[1]

    def can_view(self, request):
        """Use utils.authorize method to determine if user can view a resource."""
        # have to do import locally to avoid circular import
        from hs_core.views.utils import authorize, ACTION_TO_AUTHORIZE
        return authorize(request, self.short_id,
                         needed_permission=ACTION_TO_AUTHORIZE.VIEW_METADATA,
                         raises_exception=False)[1]


def page_permissions_page_processor(request, page):
    """Return a dict describing permissions for current user."""
    from hs_access_control.models import PrivilegeCodes

    cm = page.get_content_model()
    can_change_resource_flags = False
    is_owner_user = False
    is_edit_user = False
    is_view_user = False
    if request.user.is_authenticated():
        if request.user.uaccess.can_change_resource_flags(cm):
            can_change_resource_flags = True

        is_owner_user = cm.raccess.owners.filter(pk=request.user.pk).exists()
        if not is_owner_user:
            is_edit_user = cm.raccess.edit_users.filter(pk=request.user.pk).exists()
            if not is_edit_user:
                is_view_user = cm.raccess.view_users.filter(pk=request.user.pk).exists()

    owners = cm.raccess.owners.all()
    editors = cm.raccess.get_users_with_explicit_access(PrivilegeCodes.CHANGE,
                                                        include_group_granted_access=False)
    viewers = cm.raccess.get_users_with_explicit_access(PrivilegeCodes.VIEW,
                                                        include_group_granted_access=False)
    edit_groups = cm.raccess.edit_groups
    view_groups = cm.raccess.view_groups.exclude(pk__in=edit_groups)

    if request.user.is_authenticated():
        for owner in owners:
            owner.can_undo = request.user.uaccess.can_undo_share_resource_with_user(cm, owner)

        for viewer in viewers:
            viewer.can_undo = request.user.uaccess.can_undo_share_resource_with_user(cm, viewer)

        for editor in editors:
            editor.can_undo = request.user.uaccess.can_undo_share_resource_with_user(cm, editor)

        for view_grp in view_groups:
            view_grp.can_undo = request.user.uaccess.can_undo_share_resource_with_group(cm,
                                                                                        view_grp)

        for edit_grp in edit_groups:
            edit_grp.can_undo = request.user.uaccess.can_undo_share_resource_with_group(cm,
                                                                                        edit_grp)
    else:
        for owner in owners:
            owner.can_undo = False
        for viewer in viewers:
            viewer.can_undo = False
        for editor in editors:
            editor.can_undo = False
        for view_grp in view_groups:
            view_grp.can_undo = False
        for edit_grp in edit_groups:
            edit_grp.can_undo = False

    if cm.metadata.relations.all().filter(type='isReplacedBy').exists():
        is_replaced_by = cm.metadata.relations.all().filter(type='isReplacedBy').first().value
    else:
        is_replaced_by = ''

    if cm.metadata.relations.all().filter(type='isVersionOf').exists():
        is_version_of = cm.metadata.relations.all().filter(type='isVersionOf').first().value
    else:
        is_version_of = ''

    show_manage_access = False
    if not cm.raccess.published and \
            (is_owner_user or (cm.raccess.shareable and (is_view_user or is_edit_user))):
        show_manage_access = True

    return {
        'resource_type': cm._meta.verbose_name,
        'bag': cm.bags.first(),
        "edit_users": editors,
        "view_users": viewers,
        "owners": owners,
        "edit_groups": edit_groups,
        "view_groups": view_groups,
        "is_owner_user": is_owner_user,
        "is_edit_user": is_edit_user,
        "is_view_user": is_view_user,
        "can_change_resource_flags": can_change_resource_flags,
        "is_replaced_by": is_replaced_by,
        "is_version_of": is_version_of,
        "show_manage_access": show_manage_access
    }


class AbstractMetaDataElement(models.Model):
    """Define abstract class for all metadata elements."""

    term = None

    object_id = models.PositiveIntegerField()
    # see the following link the reason for having the related_name setting
    # for the content_type attribute
    # https://docs.djangoproject.com/en/1.6/topics/db/models/#abstract-related-name
    content_type = models.ForeignKey(ContentType, related_name="%(app_label)s_%(class)s_related")
    content_object = GenericForeignKey('content_type', 'object_id')

    @property
    def metadata(self):
        """Return content object that describes metadata."""
        return self.content_object

    @classmethod
    def create(cls, **kwargs):
        """Pass through kwargs to object.create method."""
        return cls.objects.create(**kwargs)

    @classmethod
    def update(cls, element_id, **kwargs):
        """Pass through kwargs to update specific metadata object."""
        element = cls.objects.get(id=element_id)
        for key, value in kwargs.iteritems():
                setattr(element, key, value)
        element.save()
        return element

    @classmethod
    def remove(cls, element_id):
        """Pass through element id to objects.get and then delete() method.

        Could not name this method as 'delete' since the parent 'Model' class has such a method
        """
        element = cls.objects.get(id=element_id)
        element.delete()

    class Meta:
        """Define meta properties for AbstractMetaDataElement class."""

        abstract = True


class HSAdaptorEditInline(object):
    """Define permissions-based helper to determine if user can edit adapter field.

    Adaptor class added for Django inplace editing to honor HydroShare user-resource permissions
    """

    @classmethod
    def can_edit(cls, adaptor_field):
        """Define permissions-based helper to determine if user can edit adapter field."""
        obj = adaptor_field.obj
        cm = obj.get_content_model()
        return cm.can_change(adaptor_field.request)


class ExternalProfileLink(models.Model):
    """Define External Profile Link model."""

    type = models.CharField(max_length=50)
    url = models.URLField()

    object_id = models.PositiveIntegerField()
    content_type = models.ForeignKey(ContentType)
    content_object = GenericForeignKey('content_type', 'object_id')

    class Meta:
        """Define meta properties for ExternalProfileLink class."""

        unique_together = ("type", "url", "object_id")


class Party(AbstractMetaDataElement):
    """Define party model to define a person."""

    description = models.URLField(null=True, blank=True, validators=[validate_user_url])
    name = models.CharField(max_length=100, null=True, blank=True)
    organization = models.CharField(max_length=200, null=True, blank=True)
    email = models.EmailField(null=True, blank=True)
    address = models.CharField(max_length=250, null=True, blank=True)
    phone = models.CharField(max_length=25, null=True, blank=True)
    homepage = models.URLField(null=True, blank=True)
    external_links = GenericRelation(ExternalProfileLink)

    def __unicode__(self):
        """Return name field for unicode representation."""
        return self.name

    class Meta:
        """Define meta properties for Party class."""

        abstract = True

    @classmethod
    def create(cls, **kwargs):
        """Define custom create method for Party model."""
        element_name = cls.__name__

        profile_links = None
        if 'profile_links' in kwargs:
            profile_links = kwargs['profile_links']
            del kwargs['profile_links']

        metadata_obj = kwargs['content_object']
        metadata_type = ContentType.objects.get_for_model(metadata_obj)
        if element_name == 'Creator':
            party = Creator.objects.filter(object_id=metadata_obj.id,
                                           content_type=metadata_type).last()
            creator_order = 1
            if party:
                creator_order = party.order + 1

            if ('name' not in kwargs or kwargs['name'] is None) and \
                    ('organization' not in kwargs or kwargs['organization'] is None):
                raise ValidationError(
                    "Either an organization or name is required for a creator element")

            if 'name' in kwargs and kwargs['name'] is not None:
                if len(kwargs['name'].strip()) == 0:
                    if 'organization' in kwargs and kwargs['organization'] is not None:
                        if len(kwargs['organization'].strip()) == 0:
                            raise ValidationError(
                                "Either the name or organization must not be blank for the creator "
                                "element")

            kwargs['order'] = creator_order
            party = super(Party, cls).create(**kwargs)
        else:
            party = super(Party, cls).create(**kwargs)

        if profile_links:
            for link in profile_links:
                cls._create_profile_link(party, link)

        return party

    @classmethod
    def update(cls, element_id, **kwargs):
        """Define custom update method for Party model."""
        element_name = cls.__name__
        creator_order = None
        if 'description' in kwargs:
            party = cls.objects.get(id=element_id)
            if party.description is not None and kwargs['description'] is not None:
                if len(party.description.strip()) > 0 and len(kwargs['description'].strip()) > 0:
                    if party.description != kwargs['description']:
                        raise ValidationError("HydroShare user identifier can't be changed.")

        if 'order' in kwargs and element_name == 'Creator':
            creator_order = kwargs['order']
            if creator_order <= 0:
                creator_order = 1
            del kwargs['order']

        party = super(Party, cls).update(element_id, **kwargs)

        if isinstance(party, Creator) and creator_order is not None:
            if party.order != creator_order:
                resource_creators = Creator.objects.filter(
                    object_id=party.object_id, content_type__pk=party.content_type.id).all()

                if creator_order > len(resource_creators):
                    creator_order = len(resource_creators)

                for res_cr in resource_creators:
                    if party.order > creator_order:
                        if res_cr.order < party.order and not res_cr.order < creator_order:
                            res_cr.order += 1
                            res_cr.save()
                    else:
                        if res_cr.order > party.order:
                            res_cr.order -= 1
                            res_cr.save()

                party.order = creator_order
                party.save()

        # either create or update external profile links
        if 'profile_links' in kwargs:
            links = kwargs['profile_links']
            for link in links:
                if 'link_id' in link:  # need to update an existing profile link
                    cls._update_profile_link(party, link)
                elif 'type' in link and 'url' in link:  # add a new profile link
                    cls._create_profile_link(party, link)

    @classmethod
    def remove(cls, element_id):
        """Define custom remove method for Party model."""
        party = cls.objects.get(id=element_id)

        # if we are deleting a creator, then we have to update the order attribute of remaining
        # creators associated with a resource
        # make sure we are not deleting all creators of a resource
        if isinstance(party, Creator):
            if Creator.objects.filter(object_id=party.object_id,
                                      content_type__pk=party.content_type.id).count() == 1:
                raise ValidationError("The only creator of the resource can't be deleted.")

            creators_to_update = Creator.objects.filter(
                object_id=party.object_id,
                content_type__pk=party.content_type.id).exclude(order=party.order).all()

            for cr in creators_to_update:
                if cr.order > party.order:
                    cr.order -= 1
                    cr.save()
        party.delete()

    @classmethod
    def _create_profile_link(cls, party, link):
        """Validate and create ExternalProfileLink model linked to Party model."""
        if 'type' in link and 'url' in link:
            # check that the type is unique for the party
            if party.external_links.filter(type=link['type']).count() > 0:
                raise ValidationError("External profile link type:%s already exists "
                                      "for this %s" % (link['type'], type(party).__name__))

            if party.external_links.filter(url=link['url']).count() > 0:
                raise ValidationError("External profile link url:%s already exists "
                                      "for this %s" % (link['url'], type(party).__name__))

            p_link = ExternalProfileLink(type=link['type'], url=link['url'], content_object=party)
            p_link.save()
        else:
            raise ValidationError("Invalid %s profile link data." % type(party).__name__)

    @classmethod
    def _update_profile_link(cls, party, link):
        """Clean up, validate, and update ExternalProfileLink linked to Party model.

        If the link dict contains only key 'link_id' then the link will be deleted
        otherwise the link will be updated
        """
        p_link = ExternalProfileLink.objects.get(id=link['link_id'])

        if 'type' not in link and 'url' not in link:
            # delete the link
            p_link.delete()
        else:
            if 'type' in link:
                # check that the type is unique for the party
                if p_link.type != link['type']:
                    if party.external_links.filter(type=link['type']).count() > 0:
                        raise ValidationError("External profile link type:%s "
                                              "already exists for this %s"
                                              % (link['type'], type(party).__name__))
                    else:
                        p_link.type = link['type']
            if 'url' in link:
                # check that the url is unique for the party
                if p_link.url != link['url']:
                    if party.external_links.filter(url=link['url']).count() > 0:
                        raise ValidationError("External profile link url:%s already exists "
                                              "for this %s" % (link['url'], type(party).__name__))
                    else:
                        p_link.url = link['url']

            p_link.save()


class Contributor(Party):
    """Extend Party model with the term of 'Contributor'."""

    term = 'Contributor'


class Creator(Party):
    """Extend Party model with the term of 'Creator' and a proper ordering."""

    term = "Creator"
    order = models.PositiveIntegerField()

    class Meta:
        """Define meta properties for Creator class."""

        ordering = ['order']


class Description(AbstractMetaDataElement):
    """Define Description metadata element model."""

    term = 'Description'
    abstract = models.TextField()

    def __unicode__(self):
        """Return abstract field for unicode representation."""
        return self.abstract

    class Meta:
        """Define meta properties for Description model."""

        unique_together = ("content_type", "object_id")

    @classmethod
    def update(cls, element_id, **kwargs):
        """Create custom update method for Description model."""
        element = Description.objects.get(id=element_id)
        resource = element.metadata.resource
        if resource.resource_type == "TimeSeriesResource":
            element.metadata.is_dirty = True
            element.metadata.save()

        super(Description, cls).update(element_id, **kwargs)

    @classmethod
    def remove(cls, element_id):
        """Create custom remove method for Description model."""
        raise ValidationError("Description element of a resource can't be deleted.")


class Title(AbstractMetaDataElement):
    """Define Title metadata element model."""

    term = 'Title'
    value = models.CharField(max_length=300)

    def __unicode__(self):
        """Return value field for unicode representation."""
        return self.value

    class Meta:
        """Define meta properties for Title class."""

        unique_together = ("content_type", "object_id")

    @classmethod
    def update(cls, element_id, **kwargs):
        """Define custom update function for Title class."""
        element = Title.objects.get(id=element_id)
        resource = element.metadata.resource
        if resource.resource_type == "TimeSeriesResource":
            element.metadata.is_dirty = True
            element.metadata.save()

        super(Title, cls).update(element_id, **kwargs)

    @classmethod
    def remove(cls, element_id):
        """Define custom remove function for Title class."""
        raise ValidationError("Title element of a resource can't be deleted.")


class Type(AbstractMetaDataElement):
    """Define Type metadata element model."""

    term = 'Type'
    url = models.URLField()

    def __unicode__(self):
        """Return url field for unicode representation."""
        return self.url

    class Meta:
        """Define meta properties for Type class."""

        unique_together = ("content_type", "object_id")

    @classmethod
    def remove(cls, element_id):
        """Define custom remove function for Type model."""
        raise ValidationError("Type element of a resource can't be deleted.")


class Date(AbstractMetaDataElement):
    """Define Date metadata model."""

    DATE_TYPE_CHOICES = (
        ('created', 'Created'),
        ('modified', 'Modified'),
        ('valid', 'Valid'),
        ('available', 'Available'),
        ('published', 'Published')
    )

    term = 'Date'
    type = models.CharField(max_length=20, choices=DATE_TYPE_CHOICES)
    start_date = models.DateTimeField()
    end_date = models.DateTimeField(null=True, blank=True)

    def __unicode__(self):
        """Return either {type} {start} or {type} {start} {end} for unicode representation."""
        if self.end_date:
            return "{type} {start} {end}".format(type=self.type, start=self.start_date,
                                                 end=self.end_date)
        return "{type} {start}".format(type=self.type, start=self.start_date)

    class Meta:
        """Define meta properties for Date class."""

        unique_together = ("type", "content_type", "object_id")

    @classmethod
    def create(cls, **kwargs):
        """Define custom create method for Date model."""
        if 'type' in kwargs:
            if not kwargs['type'] in dict(cls.DATE_TYPE_CHOICES).keys():
                raise ValidationError('Invalid date type:%s' % kwargs['type'])

            # get matching resource
            metadata_obj = kwargs['content_object']
            resource = BaseResource.objects.filter(object_id=metadata_obj.id).first()

            if kwargs['type'] != 'valid':
                if 'end_date' in kwargs:
                    del kwargs['end_date']

            if 'start_date' in kwargs:
                if isinstance(kwargs['start_date'], basestring):
                    kwargs['start_date'] = parser.parse(kwargs['start_date'])
            if kwargs['type'] == 'published':
                if not resource.raccess.published:
                    raise ValidationError("Resource is not published yet.")
            elif kwargs['type'] == 'available':
                if not resource.raccess.public:
                    raise ValidationError("Resource has not been made public yet.")
            elif kwargs['type'] == 'valid':
                if 'end_date' in kwargs:
                    if isinstance(kwargs['end_date'], basestring):
                        kwargs['end_date'] = parser.parse(kwargs['end_date'])
                    if kwargs['start_date'] > kwargs['end_date']:
                        raise ValidationError("For date type valid, end date must be a date "
                                              "after the start date.")

            return super(Date, cls).create(**kwargs)

        else:
            raise ValidationError("Type of date element is missing.")

    @classmethod
    def update(cls, element_id, **kwargs):
        """Define custom update model for Date model."""
        dt = Date.objects.get(id=element_id)

        if 'start_date' in kwargs:
            if isinstance(kwargs['start_date'], basestring):
                kwargs['start_date'] = parser.parse(kwargs['start_date'])
            if dt.type == 'created':
                raise ValidationError("Resource creation date can't be changed")
            elif dt.type == 'modified':
                dt.start_date = now().isoformat()
                dt.save()
            elif dt.type == 'valid':
                if 'end_date' in kwargs:
                    if isinstance(kwargs['end_date'], basestring):
                        kwargs['end_date'] = parser.parse(kwargs['end_date'])
                    if kwargs['start_date'] > kwargs['end_date']:
                        raise ValidationError("For date type valid, end date must be a date "
                                              "after the start date.")
                    dt.start_date = kwargs['start_date']
                    dt.end_date = kwargs['end_date']
                    dt.save()
                else:
                    if dt.end_date:
                        if kwargs['start_date'] > dt.end_date:
                            raise ValidationError("For date type valid, end date must be a date "
                                                  "after the start date.")
                    dt.start_date = kwargs['start_date']
                    dt.save()
            else:
                dt.start_date = kwargs['start_date']
                dt.save()
        elif dt.type == 'modified':
            dt.start_date = now().isoformat()
            dt.save()

    @classmethod
    def remove(cls, element_id):
        """Define custom remove method for Date model."""
        dt = Date.objects.get(id=element_id)

        if dt.type in ['created', 'modified']:
            raise ValidationError("Date element of type:%s can't be deleted." % dt.type)

        dt.delete()


class Relation(AbstractMetaDataElement):
    """Define Relation custom metadata model."""

    SOURCE_TYPES = (
        ('isHostedBy', 'Hosted By'),
        ('isCopiedFrom', 'Copied From'),
        ('isPartOf', 'Part Of'),
        ('hasPart', 'Has Part'),
        ('isExecutedBy', 'Executed By'),
        ('isCreatedBy', 'Created By'),
        ('isVersionOf', 'Version Of'),
        ('isReplacedBy', 'Replaced By'),
        ('isDataFor', 'Data For'),
        ('cites', 'Cites'),
        ('isDescribedBy', 'Described By'),
    )

    # HS_RELATION_TERMS contains hydroshare custom terms that are not Dublin Core terms
    HS_RELATION_TERMS = ('isHostedBy', 'isCopiedFrom', 'isExecutedBy', 'isCreatedBy', 'isDataFor',
                         'cites', 'isDescribedBy')

    term = 'Relation'
    type = models.CharField(max_length=100, choices=SOURCE_TYPES)
    value = models.CharField(max_length=500)

    def __str__(self):
        """Return {type} {value} for string representation."""
        return "{type} {value}".format(type=self.type, value=self.value)

    def __unicode__(self):
        """Return {type} {value} for unicode representation (deprecated)."""
        return "{type} {value}".format(type=self.type, value=self.value)

    @classmethod
    def create(cls, **kwargs):
        """Define custom create method for Relation class."""
        if 'type' not in kwargs:
            ValidationError("Type of relation element is missing.")
        if 'value' not in kwargs:
            ValidationError("Value of relation element is missing.")

        if not kwargs['type'] in dict(cls.SOURCE_TYPES).keys():
            raise ValidationError('Invalid relation type:%s' % kwargs['type'])

        # ensure isHostedBy and isCopiedFrom are mutually exclusive
        metadata_obj = kwargs['content_object']
        metadata_type = ContentType.objects.get_for_model(metadata_obj)

        # avoid creating duplicate element (same type and same value)
        if Relation.objects.filter(type=kwargs['type'],
                                   value=kwargs['value'],
                                   object_id=metadata_obj.id,
                                   content_type=metadata_type).exists():
            raise ValidationError('Relation element of the same type '
                                  'and value already exists.')

        if kwargs['type'] == 'isHostedBy' and \
           Relation.objects.filter(type='isCopiedFrom', object_id=metadata_obj.id,
                                   content_type=metadata_type).exists():
            raise ValidationError('Relation type:%s cannot be created since '
                                  'isCopiedFrom relation already exists.' % kwargs['type'])
        elif kwargs['type'] == 'isCopiedFrom' and \
                Relation.objects.filter(type='isHostedBy', object_id=metadata_obj.id,
                                        content_type=metadata_type).exists():
            raise ValidationError('Relation type:%s cannot be created since '
                                  'isHostedBy relation already exists.' % kwargs['type'])

        return super(Relation, cls).create(**kwargs)

    @classmethod
    def update(cls, element_id, **kwargs):
        """Define custom update method for Relation class."""
        if 'type' not in kwargs:
            ValidationError("Type of relation element is missing.")
        if 'value' not in kwargs:
            ValidationError("Value of relation element is missing.")

        if not kwargs['type'] in dict(cls.SOURCE_TYPES).keys():
            raise ValidationError('Invalid relation type:%s' % kwargs['type'])

        # ensure isHostedBy and isCopiedFrom are mutually exclusive
        rel = Relation.objects.get(id=element_id)
        if rel.type != kwargs['type']:
            if kwargs['type'] == 'isHostedBy' and \
                Relation.objects.filter(type='isCopiedFrom', object_id=rel.object_id,
                                        content_type__pk=rel.content_type.id).exists():
                raise ValidationError('Relation type:%s cannot be updated since '
                                      'isCopiedFrom relation already exists.' % rel.type)
            elif kwargs['type'] == 'isCopiedFrom' and \
                Relation.objects.filter(type='isHostedBy', object_id=rel.object_id,
                                        content_type__pk=rel.content_type.id).exists():
                raise ValidationError('Relation type:%s cannot be updated since '
                                      'isHostedBy relation already exists.' % rel.type)

        # avoid changing this relation to an existing relation of same type and same value
        metadata_obj = kwargs['content_object']
        metadata_type = ContentType.objects.get_for_model(metadata_obj)
        qs = Relation.objects.filter(type=kwargs['type'],
                                     value=kwargs['value'],
                                     object_id=metadata_obj.id,
                                     content_type=metadata_type)

        if qs.exists() and qs.first() != rel:
            # this update will create a duplicate relation element
            raise ValidationError('A relation element of the same type and value already exists.')

        super(Relation, cls).update(element_id, **kwargs)


class Identifier(AbstractMetaDataElement):
    """Create Identifier custom metadata element."""

    term = 'Identifier'
    name = models.CharField(max_length=100)
    url = models.URLField(unique=True)

    def __unicode__(self):
        """Return {name} {url} for unicode representation."""
        return "{name} {url}".format(name=self.name, url=self.url)

    @classmethod
    def create(cls, **kwargs):
        """Define custom create method for Identifier model."""
        if 'name' in kwargs:
            metadata_obj = kwargs['content_object']
            # get matching resource
            resource = BaseResource.objects.filter(object_id=metadata_obj.id).first()
            metadata_type = ContentType.objects.get_for_model(metadata_obj)
            # check the identifier name doesn't already exist - identifier name
            # needs to be unique per resource
            idf = Identifier.objects.filter(name__iexact=kwargs['name'],
                                            object_id=metadata_obj.id,
                                            content_type=metadata_type).first()
            if idf:
                raise ValidationError('Identifier name:%s already exists' % kwargs['name'])
            if kwargs['name'].lower() == 'doi':
                if not resource.doi:
                    raise ValidationError("Identifier of 'DOI' type can't be created for a "
                                          "resource that has not been assigned a DOI yet.")

            return super(Identifier, cls).create(**kwargs)

        else:
            raise ValidationError("Name of identifier element is missing.")

    @classmethod
    def update(cls, element_id, **kwargs):
        """Define custom update method for Identifier model."""
        idf = Identifier.objects.get(id=element_id)

        if 'name' in kwargs:
            if idf.name.lower() != kwargs['name'].lower():
                if idf.name.lower() == 'hydroshareidentifier':
                    if 'migration' not in kwargs:
                        raise ValidationError("Identifier name 'hydroshareIdentifier' can't "
                                              "be changed.")

                if idf.name.lower() == 'doi':
                    raise ValidationError("Identifier name 'DOI' can't be changed.")

                # check this new identifier name not already exists
                if Identifier.objects.filter(name__iexact=kwargs['name'], object_id=idf.object_id,
                                             content_type__pk=idf.content_type.id).count() > 0:
                    if 'migration' not in kwargs:
                        raise ValidationError('Identifier name:%s already exists.'
                                              % kwargs['name'])

        if 'url' in kwargs:
            if idf.url.lower() != kwargs['url'].lower():
                if idf.name.lower() == 'hydroshareidentifier':
                    if 'migration' not in kwargs:
                        raise ValidationError("Hydroshare identifier url value can't be changed.")

                # check this new identifier url not already exists
                if Identifier.objects.filter(url__iexact=kwargs['url'], object_id=idf.object_id,
                                             content_type__pk=idf.content_type.id).count() > 0:
                    raise ValidationError('Identifier URL:%s already exists.' % kwargs['url'])

        super(Identifier, cls).update(element_id, **kwargs)

    @classmethod
    def remove(cls, element_id):
        """Define custom remove method for Idenfitier method."""
        idf = Identifier.objects.get(id=element_id)

        # get matching resource
        resource = BaseResource.objects.filter(object_id=idf.content_object.id).first()
        if idf.name.lower() == 'hydroshareidentifier':
            raise ValidationError("Hydroshare identifier:%s can't be deleted." % idf.name)

        if idf.name.lower() == 'doi':
            if resource.doi:
                raise ValidationError("Hydroshare identifier:%s can't be deleted for a resource "
                                      "that has been assigned a DOI." % idf.name)
        idf.delete()


class Publisher(AbstractMetaDataElement):
    """Define Publisher custom metadata model."""

    term = 'Publisher'
    name = models.CharField(max_length=200)
    url = models.URLField()

    def __unicode__(self):
        """Return {name} {url} for unicode representation of Publisher model."""
        return "{name} {url}".format(name=self.name, url=self.url)

    class Meta:
        """Define meta properties for Publisher model."""

        unique_together = ("content_type", "object_id")

    @classmethod
    def create(cls, **kwargs):
        """Define custom create method for Publisher model."""
        metadata_obj = kwargs['content_object']
        # get matching resource
        resource = BaseResource.objects.filter(object_id=metadata_obj.id).first()
        if not resource.raccess.published:
            raise ValidationError("Publisher element can't be created for a resource that "
                                  "is not yet published.")

        publisher_CUAHSI = "Consortium of Universities for the Advancement of Hydrologic " \
                           "Science, Inc. (CUAHSI)"

        if resource.files.all():
            # if the resource has content files, set CUAHSI as the publisher
            if 'name' in kwargs:
                if kwargs['name'].lower() != publisher_CUAHSI.lower():
                    raise ValidationError("Invalid publisher name")

            kwargs['name'] = publisher_CUAHSI
            if 'url' in kwargs:
                if kwargs['url'].lower() != 'https://www.cuahsi.org':
                    raise ValidationError("Invalid publisher URL")

            kwargs['url'] = 'https://www.cuahsi.org'
        else:
            # make sure we are not setting CUAHSI as publisher for a resource
            # that has no content files
            if 'name' in kwargs:
                if kwargs['name'].lower() == publisher_CUAHSI.lower():
                    raise ValidationError("Invalid publisher name")
            if 'url' in kwargs:
                if kwargs['url'].lower() == 'https://www.cuahsi.org':
                    raise ValidationError("Invalid publisher URL")

        return super(Publisher, cls).create(**kwargs)

    @classmethod
    def update(cls, element_id, **kwargs):
        """Define custom update method for Publisher model."""
        raise ValidationError("Publisher element can't be updated.")

    @classmethod
    def remove(cls, element_id):
        """Define custom remove method for Publisher model."""
        raise ValidationError("Publisher element can't be deleted.")


class Language(AbstractMetaDataElement):
    """Define language custom metadata model."""

    term = 'Language'
    code = models.CharField(max_length=3, choices=iso_languages)

    class Meta:
        """Define meta properties for Language model."""

        unique_together = ("content_type", "object_id")

    def __unicode__(self):
        """Return code field for unicode representation."""
        return self.code

    @classmethod
    def create(cls, **kwargs):
        """Define custom create method for Language model."""
        if 'code' in kwargs:
            # check the code is a valid code
            if not [t for t in iso_languages if t[0] == kwargs['code']]:
                raise ValidationError('Invalid language code:%s' % kwargs['code'])

            return super(Language, cls).create(**kwargs)
        else:
            raise ValidationError("Language code is missing.")

    @classmethod
    def update(cls, element_id, **kwargs):
        """Define custom update method for Language model."""
        if 'code' in kwargs:
            # validate language code
            if not [t for t in iso_languages if t[0] == kwargs['code']]:
                raise ValidationError('Invalid language code:%s' % kwargs['code'])

            super(Language, cls).update(element_id, **kwargs)
        else:
            raise ValidationError('Language code is missing.')


class Coverage(AbstractMetaDataElement):
    """Define Coverage custom metadata element model."""

    COVERAGE_TYPES = (
        ('box', 'Box'),
        ('point', 'Point'),
        ('period', 'Period')
    )

    term = 'Coverage'
    type = models.CharField(max_length=20, choices=COVERAGE_TYPES)

    def __unicode__(self):
        """Return {type} {value} for unicode representation."""
        return "{type} {value}".format(type=self.type, value=self._value)

    class Meta:
        """Define meta properties for Coverage model."""

        unique_together = ("type", "content_type", "object_id")
    """
    _value field stores a json string. The content of the json
     string depends on the type of coverage as shown below. All keys shown in
     json string are required.

     For coverage type: period
         _value = "{'name':coverage name value here (optional), 'start':start date value,
         'end':end date value, 'scheme':'W3C-DTF}"

     For coverage type: point
         _value = "{'east':east coordinate value,
                    'north':north coordinate value,
                    'units:units applying to (east. north),
                    'name':coverage name value here (optional),
                    'elevation': coordinate in the vertical direction (optional),
                    'zunits': units for elevation (optional),
                    'projection': name of the projection (optional),
                    }"

     For coverage type: box
         _value = "{'northlimit':northenmost coordinate value,
                    'eastlimit':easternmost coordinate value,
                    'southlimit':southernmost coordinate value,
                    'westlimit':westernmost coordinate value,
                    'units:units applying to 4 limits (north, east, south & east),
                    'name':coverage name value here (optional),
                    'uplimit':uppermost coordinate value (optional),
                    'downlimit':lowermost coordinate value (optional),
                    'zunits': units for uplimit/downlimit (optional),
                    'projection': name of the projection (optional)}"
    """
    _value = models.CharField(max_length=1024)

    @property
    def value(self):
        """Return json representation of coverage values."""
        return json.loads(self._value)

    @classmethod
    def create(cls, **kwargs):
        """Define custom create method for Coverage model.

        data for the coverage value attribute must be provided as a dictionary
        Note that kwargs['_value'] is a JSON-serialized unicode string dictionary
        generated from django.forms.models.model_to_dict() which converts model values
        to dictionaries.
        """
        if 'type' in kwargs:
            # check the type doesn't already exists - we allow only one coverage type per resource
            metadata_obj = kwargs['content_object']
            metadata_type = ContentType.objects.get_for_model(metadata_obj)

            if not kwargs['type'] in dict(cls.COVERAGE_TYPES).keys():
                raise ValidationError('Invalid coverage type:%s' % kwargs['type'])

            if kwargs['type'] == 'box':
                # check that there is not already a coverage of point type
                coverage = Coverage.objects.filter(type='point', object_id=metadata_obj.id,
                                                   content_type=metadata_type).first()
                if coverage:
                    raise ValidationError("Coverage type 'Box' can't be created when there "
                                          "is a coverage of type 'Point'")
            elif kwargs['type'] == 'point':
                # check that there is not already a coverage of box type
                coverage = Coverage.objects.filter(type='box', object_id=metadata_obj.id,
                                                   content_type=metadata_type).first()
                if coverage:
                    raise ValidationError("Coverage type 'Point' can't be created when "
                                          "there is a coverage of type 'Box'")

            value_arg_dict = None
            if 'value' in kwargs:
                value_arg_dict = kwargs['value']
            elif '_value' in kwargs:
                value_arg_dict = json.loads(kwargs['_value'])

            if value_arg_dict is not None:
                cls._validate_coverage_type_value_attributes(kwargs['type'], value_arg_dict)

                if kwargs['type'] == 'period':
                    value_dict = {k: v for k, v in value_arg_dict.iteritems()
                                  if k in ('name', 'start', 'end')}
                elif kwargs['type'] == 'point':
                    value_dict = {k: v for k, v in value_arg_dict.iteritems()
                                  if k in ('name', 'east', 'north', 'units', 'elevation',
                                           'zunits', 'projection')}
                elif kwargs['type'] == 'box':
                    value_dict = {k: v for k, v in value_arg_dict.iteritems()
                                  if k in ('units', 'northlimit', 'eastlimit', 'southlimit',
                                           'westlimit', 'name', 'uplimit', 'downlimit',
                                           'zunits', 'projection')}

                if kwargs['type'] == 'box' or kwargs['type'] == 'point':
                    if 'projection' not in value_dict:
                        value_dict['projection'] = 'WGS 84 EPSG:4326'

                value_json = json.dumps(value_dict)
                if 'value' in kwargs:
                    del kwargs['value']
                kwargs['_value'] = value_json
                return super(Coverage, cls).create(**kwargs)

            else:
                raise ValidationError('Coverage value is missing.')

        else:
            raise ValidationError("Type of coverage element is missing.")

    @classmethod
    def update(cls, element_id, **kwargs):
        """Define custom create method for Coverage model.

        data for the coverage value attribute must be provided as a dictionary
        """
        cov = Coverage.objects.get(id=element_id)

        changing_coverage_type = False

        if 'type' in kwargs:
            changing_coverage_type = cov.type != kwargs['type']
            if 'value' in kwargs:
                cls._validate_coverage_type_value_attributes(kwargs['type'], kwargs['value'])
            else:
                raise ValidationError('Coverage value is missing.')

        if 'value' in kwargs:
            if changing_coverage_type:
                value_dict = {}
                cov.type = kwargs['type']
            else:
                value_dict = cov.value

            if 'name' in kwargs['value']:
                value_dict['name'] = kwargs['value']['name']

            if cov.type == 'period':
                for item_name in ('start', 'end'):
                    if item_name in kwargs['value']:
                        value_dict[item_name] = kwargs['value'][item_name]
            elif cov.type == 'point':
                for item_name in ('east', 'north', 'units', 'elevation', 'zunits', 'projection'):
                    if item_name in kwargs['value']:
                        value_dict[item_name] = kwargs['value'][item_name]
            elif cov.type == 'box':
                for item_name in ('units', 'northlimit', 'eastlimit', 'southlimit', 'westlimit',
                                  'uplimit', 'downlimit', 'zunits', 'projection'):
                    if item_name in kwargs['value']:
                        value_dict[item_name] = kwargs['value'][item_name]

            value_json = json.dumps(value_dict)
            del kwargs['value']
            kwargs['_value'] = value_json

        super(Coverage, cls).update(element_id, **kwargs)

    @classmethod
    def remove(cls, element_id):
        """Define custom remove method for Coverage model."""
        raise ValidationError("Coverage element can't be deleted.")

    def add_to_xml_container(self, container):
        """Update etree SubElement container with coverage values."""
        NAMESPACES = CoreMetaData.NAMESPACES
        dc_coverage = etree.SubElement(container, '{%s}coverage' % NAMESPACES['dc'])
        cov_dcterm = '{%s}' + self.type
        dc_coverage_dcterms = etree.SubElement(dc_coverage,
                                               cov_dcterm % NAMESPACES['dcterms'])
        rdf_coverage_value = etree.SubElement(dc_coverage_dcterms,
                                              '{%s}value' % NAMESPACES['rdf'])
        if self.type == 'period':
            start_date = parser.parse(self.value['start'])
            end_date = parser.parse(self.value['end'])
            cov_value = 'start=%s; end=%s; scheme=W3C-DTF' % (start_date.isoformat(),
                                                              end_date.isoformat())

            if 'name' in self.value:
                cov_value = 'name=%s; ' % self.value['name'] + cov_value

        elif self.type == 'point':
            cov_value = 'east=%s; north=%s; units=%s' % (self.value['east'],
                                                         self.value['north'],
                                                         self.value['units'])
            if 'name' in self.value:
                cov_value = 'name=%s; ' % self.value['name'] + cov_value
            if 'elevation' in self.value:
                cov_value += '; elevation=%s' % self.value['elevation']
                if 'zunits' in self.value:
                    cov_value += '; zunits=%s' % self.value['zunits']
            if 'projection' in self.value:
                cov_value += '; projection=%s' % self.value['projection']

        else:
            # this is box type
            cov_value = 'northlimit=%s; eastlimit=%s; southlimit=%s; westlimit=%s; units=%s' \
                        % (self.value['northlimit'], self.value['eastlimit'],
                           self.value['southlimit'], self.value['westlimit'],
                           self.value['units'])

            if 'name' in self.value:
                cov_value = 'name=%s; ' % self.value['name'] + cov_value
            if 'uplimit' in self.value:
                cov_value += '; uplimit=%s' % self.value['uplimit']
            if 'downlimit' in self.value:
                cov_value += '; downlimit=%s' % self.value['downlimit']
            if 'uplimit' in self.value or 'downlimit' in self.value:
                cov_value += '; zunits=%s' % self.value['zunits']
            if 'projection' in self.value:
                cov_value += '; projection=%s' % self.value['projection']

        rdf_coverage_value.text = cov_value

    @classmethod
    def _validate_coverage_type_value_attributes(cls, coverage_type, value_dict):
        """Validate values based on coverage type."""
        if coverage_type == 'period':
            # check that all the required sub-elements exist
            if 'start' not in value_dict or 'end' not in value_dict:
                raise ValidationError("For coverage of type 'period' values for both start date "
                                      "and end date are needed.")
        elif coverage_type == 'point':
            # check that all the required sub-elements exist
            if 'east' not in value_dict or 'north' not in value_dict or 'units' not in value_dict:
                raise ValidationError("For coverage of type 'point' values for 'east', 'north' "
                                      "and 'units' are needed.")

            for value_item in ('east', 'north'):
                try:
                    value_dict[value_item] = float(value_dict[value_item])
                except TypeError:
                    raise ValidationError("Value for '{}' must be numeric".format(value_item))

            if value_dict['east'] < -180 or value_dict['east'] > 180:
                raise ValidationError("Value for East longitude should be "
                                      "in the range of -180 to 180")

            if value_dict['north'] < -90 or value_dict['north'] > 90:
                raise ValidationError("Value for North latitude should be "
                                      "in the range of -90 to 90")

        elif coverage_type == 'box':
            # check that all the required sub-elements exist
            for value_item in ['units', 'northlimit', 'eastlimit', 'southlimit', 'westlimit']:
                if value_item not in value_dict:
                    raise ValidationError("For coverage of type 'box' values for one or more "
                                          "bounding box limits or 'units' is missing.")
                else:
                    if value_item != 'units':
                        try:
                            value_dict[value_item] = float(value_dict[value_item])
                        except TypeError:
                            raise ValidationError("Value for '{}' must be numeric"
                                                  .format(value_item))

            if value_dict['northlimit'] < value_dict['southlimit']:
                raise ValidationError("Value for North latitude must be greater than or equal to "
                                      "that of South latitude.")

            if value_dict['northlimit'] < -90 or value_dict['northlimit'] > 90:
                raise ValidationError("Value for North latitude should be "
                                      "in the range of -90 to 90")

            if value_dict['southlimit'] < -90 or value_dict['southlimit'] > 90:
                raise ValidationError("Value for South latitude should be "
                                      "in the range of -90 to 90")

            if value_dict['eastlimit'] < value_dict['westlimit']:
                raise ValidationError("Value for East longitude must be greater than or equal to "
                                      "that of West longitude.")

            if value_dict['eastlimit'] < -180 or value_dict['eastlimit'] > 180:
                raise ValidationError("Value for East longitude should be "
                                      "in the range of -180 to 180")

            if value_dict['westlimit'] < -180 or value_dict['westlimit'] > 180:
                raise ValidationError("Value for West longitude should be "
                                      "in the range of -180 to 180")

    def get_html(self, pretty=True):
        """Use the dominate module to generate element display HTML.

        This function should be used for displaying one spatial coverage element
        or one temporal coverage element
        """
        root_div = div(cls="col-xs-6 col-sm-6", style="margin-bottom:40px;")

        def get_th(heading_name):
            return th(heading_name, cls="text-muted")

        with root_div:
            if self.type == 'box' or self.type == 'point':
                legend('Spatial Coverage')
                with table(cls='custom-table'):
                    with tbody():
                        with tr():
                            get_th('Coordinate Reference System')
                            td(self.value['projection'])
                        with tr():
                            get_th('Coordinate Reference System Unit')
                            td(self.value['units'])

                h4('Extent')
                with table(cls='custom-table'):
                    if self.type == 'box':
                        with tbody():
                            with tr():
                                get_th('North')
                                td(self.value['northlimit'])
                            with tr():
                                get_th('West')
                                td(self.value['westlimit'])
                            with tr():
                                get_th('South')
                                td(self.value['southlimit'])
                            with tr():
                                get_th('East')
                                td(self.value['eastlimit'])
                    else:
                        with tr():
                            get_th('North')
                            td(self.value['north'])
                        with tr():
                            get_th('East')
                            td(self.value['east'])
            else:
                legend('Temporal Coverage')
                start_date = parser.parse(self.value['start'])
                end_date = parser.parse(self.value['end'])
                with table(cls='custom-table'):
                    with tbody():
                        with tr():
                            get_th('Start Date')
                            td(start_date.strftime('%m/%d/%Y'))
                        with tr():
                            get_th('End Date')
                            td(end_date.strftime('%m/%d/%Y'))

        return root_div.render(pretty=pretty)

    @classmethod
    def get_temporal_html_form(cls, resource, element=None, file_type=False):
        """Return CoverageTemporalForm for Coverage model."""
        from .forms import CoverageTemporalForm
        coverage_data_dict = dict()
        if element is not None:
            start_date = parser.parse(element.value['start'])
            end_date = parser.parse(element.value['end'])
            # change the date format to match with datepicker date format
            coverage_data_dict['start'] = start_date.strftime('%m/%d/%Y')
            coverage_data_dict['end'] = end_date.strftime('%m/%d/%Y')

        coverage_form = CoverageTemporalForm(initial=coverage_data_dict, allow_edit=True,
                                             res_short_id=resource.short_id if resource else None,
                                             element_id=element.id if element else None,
                                             file_type=file_type)
        return coverage_form

    @classmethod
    def get_spatial_html_form(cls, resource, element=None, allow_edit=True, file_type=False):
        """Return SpatialCoverageForm for Coverage model."""
        from .forms import CoverageSpatialForm
        coverage_data_dict = dict()

        if element is not None:
            coverage_data_dict['type'] = element.type
            coverage_data_dict['name'] = element.value.get('name', "")
            if element.type == 'box':
                coverage_data_dict['northlimit'] = element.value['northlimit']
                coverage_data_dict['eastlimit'] = element.value['eastlimit']
                coverage_data_dict['southlimit'] = element.value['southlimit']
                coverage_data_dict['westlimit'] = element.value['westlimit']
            else:
                coverage_data_dict['east'] = element.value['east']
                coverage_data_dict['north'] = element.value['north']
                coverage_data_dict['elevation'] = element.value.get('elevation', None)

        coverage_form = CoverageSpatialForm(initial=coverage_data_dict, allow_edit=allow_edit,
                                            res_short_id=resource.short_id if resource else None,
                                            element_id=element.id if element else None,
                                            file_type=file_type)
        return coverage_form


class Format(AbstractMetaDataElement):
    """Define Format custom metadata element model."""

    term = 'Format'
    value = models.CharField(max_length=150)

    class Meta:
        """Define meta properties for Format model."""

        unique_together = ("value", "content_type", "object_id")

    def __unicode__(self):
        """Return value field for unicode representation."""
        return self.value


class FundingAgency(AbstractMetaDataElement):
    """Define FundingAgency custom metadata element mode."""

    term = 'FundingAgency'
    agency_name = models.TextField(null=False)
    award_title = models.TextField(null=True, blank=True)
    award_number = models.TextField(null=True, blank=True)
    agency_url = models.URLField(null=True, blank=True)

    def __unicode__(self):
        """Return agency_name field for unicode representation."""
        return self.agency_name

    @classmethod
    def create(cls, **kwargs):
        """Define custom create method for FundingAgency model."""
        agency_name = kwargs.get('agency_name', None)
        if agency_name is None or len(agency_name.strip()) == 0:
            raise ValidationError("Agency name is missing")

        return super(FundingAgency, cls).create(**kwargs)

    @classmethod
    def update(cls, element_id, **kwargs):
        """Define custom update method for Agency model."""
        agency_name = kwargs.get('agency_name', None)
        if agency_name and len(agency_name.strip()) == 0:
            raise ValidationError("Agency name is missing")

        super(FundingAgency, cls).update(element_id, **kwargs)


class Subject(AbstractMetaDataElement):
    """Define Subject custom metadata element model."""

    term = 'Subject'
    value = models.CharField(max_length=100)

    class Meta:
        """Define meta properties for Subject model."""

        unique_together = ("value", "content_type", "object_id")

    def __unicode__(self):
        """Return value field for unicode representation."""
        return self.value

    @classmethod
    def create(cls, **kwargs):
        """Define custom create method for Subject model."""
        metadata_obj = kwargs['content_object']
        value = kwargs.get('value', None)
        if value is not None:
            if metadata_obj.subjects.filter(value__iexact=value).exists():
                raise ValidationError("Subject element already exists.")

        return super(Subject, cls).create(**kwargs)

    @classmethod
    def remove(cls, element_id):
        """Define custom remove method for Subject model."""
        sub = Subject.objects.get(id=element_id)

        if Subject.objects.filter(object_id=sub.object_id,
                                  content_type__pk=sub.content_type.id).count() == 1:
            raise ValidationError("The only subject element of the resource can't be deleted.")
        sub.delete()


class Source(AbstractMetaDataElement):
    """Define Source custom metadata element model."""

    term = 'Source'
    derived_from = models.CharField(max_length=300)

    class Meta:
        """Define meta properties for Source model."""

        unique_together = ("derived_from", "content_type", "object_id")

    def __unicode__(self):
        """Return derived_from field for unicode representation."""
        return self.derived_from


class Rights(AbstractMetaDataElement):
    """Define Rights custom metadata element model."""

    term = 'Rights'
    statement = models.TextField(null=True, blank=True)
    url = models.URLField(null=True, blank=True)

    def __unicode__(self):
        """Return either statement or statement + url for unicode representation."""
        value = ''
        if self.statement:
            value += self.statement + ' '
        if self.url:
            value += self.url

        return value

    class Meta:
        """Define meta properties for Rights model."""

        unique_together = ("content_type", "object_id")

    @classmethod
    def remove(cls, element_id):
        """Define custom remove method for Rights model."""
        raise ValidationError("Rights element of a resource can't be deleted.")


def short_id():
    """Generate a uuid4 hex to be used as a resource or element short_id."""
    return uuid4().hex


class ResourceManager(PageManager):
    """Extend mezzanine PageManager to manage Resource pages."""

    def __init__(self, resource_type=None, *args, **kwargs):
        """Extend mezzanine PageManager to manage Resource pages based on resource_type."""
        self.resource_type = resource_type
        super(ResourceManager, self).__init__(*args, **kwargs)

    def create(self, *args, **kwargs):
        """Create new mezzanine page based on resource_type."""
        if self.resource_type is None:
            kwargs.pop('resource_type', None)
        return super(ResourceManager, self).create(*args, **kwargs)

    def get_queryset(self):
        """Get mezzanine-like queryset based on resource_type."""
        qs = super(ResourceManager, self).get_queryset()
        if self.resource_type:
            qs = qs.filter(resource_type=self.resource_type)
        return qs


class AbstractResource(ResourcePermissionsMixin, ResourceIRODSMixin):
    """
    Create Abstract Class for all Resources.

    All hydroshare objects inherit from this mixin.  It defines things that must
    be present to be considered a hydroshare resource.  Additionally, all
    hydroshare resources should inherit from Page.  This gives them what they
    need to be represented in the Mezzanine CMS.

    In some cases, it is possible that the order of inheritence matters.  Best
    practice dictates that you list pages.Page first and then other classes:

        class MyResourceContentType(pages.Page, hs_core.AbstractResource):
            ...
    """

    content = models.TextField()  # the field added for use by Django inplace editing
    last_changed_by = models.ForeignKey(User,
                                        help_text='The person who last changed the resource',
                                        related_name='last_changed_%(app_label)s_%(class)s',
                                        null=True,
                                        )

    files = GenericRelation('hs_core.ResourceFile',
                            help_text='The files associated with this resource',
                            for_concrete_model=True)

    file_unpack_status = models.CharField(max_length=7,
                                          null=True, blank=True,
                                          choices=(('Pending', 'Pending'), ('Running', 'Running'),
                                                   ('Done', 'Done'), ('Error', 'Error'))
                                          )
    file_unpack_message = models.TextField(null=True, blank=True)

    # TODO: why are old versions saved?
    bags = GenericRelation('hs_core.Bags', help_text='The bagits created from versions of '
                                                     'this resource', for_concrete_model=True)
    short_id = models.CharField(max_length=32, default=short_id, db_index=True)
    doi = models.CharField(max_length=1024, null=True, blank=True, db_index=True,
                           help_text='Permanent identifier. Never changes once it\'s been set.')
    comments = CommentsField()
    rating = RatingField()

    # this is to establish a relationship between a resource and
    # any metadata container object (e.g., CoreMetaData object)
    object_id = models.PositiveIntegerField(null=True, blank=True)
    content_type = models.ForeignKey(ContentType, null=True, blank=True)
    content_object = GenericForeignKey('content_type', 'object_id')

    extra_metadata = HStoreField(default={})

    # this field is for specific resource types to store extra key:value pairs
    # for internal use only
    # this field WILL NOT get recorded in bag and SHOULD NEVER be used for storing metadata
    extra_data = HStoreField(default={})

    # definition of resource logic
    @property
    def supports_folders(self):
        """Return whether folder operations are supported. Computed for polymorphic types."""
        return False

    @property
    def has_required_metadata(self):
        """Return True only if all required metadata is present."""
        if self.metadata is None or not self.metadata.has_all_required_elements():
            return False
        for f in self.logical_files:
            if not f.metadata.has_all_required_elements():
                return False
        return True

    @property
    def can_be_public_or_discoverable(self):
        """Return True if the resource can be set to public or discoverable.

        This is True if

        1. The resource has all metadata elements marked as required.
        2. The resource has all files that are considered required.

        and False otherwise
        """
        has_files = self.has_required_content_files
        has_metadata = self.has_required_metadata
        return has_files and has_metadata

    def set_discoverable(self, value, user=None):
        """Set the discoverable flag for a resource.

        :param value: True or False
        :param user: user requesting the change, or None for changes that are not user requests.
        :raises ValidationError: if the current configuration cannot be set to desired state

        This sets the discoverable flag (self.raccess.discoverable) for a resource based
        upon application logic. It is part of AbstractResource because its result depends
        upon resource state, and not just access control.

        * This flag can only be set to True if the resource passes basic validations
          `has_required_metata` and `has_required_content_files`
        * setting `discoverable` to `False` also sets `public` to `False`
        * setting `discoverable` to `True` does not change `public`

        Thus, the setting public=True, discoverable=False is disallowed.

        If `user` is None, access control is not checked.  This happens when a resource has been
        invalidated outside of the control of a specific user. In this case, user can be None
        """
        # access control is separate from validation logic
        if user is not None and not user.uaccess.can_change_resource_flags(self):
            raise ValidationError("You don't have permission to change resource sharing status")

        # check that there is sufficient resource content
        has_metadata = self.has_required_metadata
        has_files = self.has_required_content_files
        if value and not (has_metadata and has_files):

            if not has_metadata and not has_files:
                msg = "Resource does not have sufficient metadata and content files to be " + \
                    "discoverable"
                raise ValidationError(msg)
            elif not has_metadata:
                msg = "Resource does not have sufficient metadata to be discoverable"
                raise ValidationError(msg)
            elif not has_files:
                msg = "Resource does not have sufficient content files to be discoverable"
                raise ValidationError(msg)

        else:  # state change is allowed
            self.raccess.discoverable = value
            self.raccess.save()
            if not value:  # not discoverable means also not public
                self.set_public(value)  # This must be called, as it sets the AVU isPublic

    def set_public(self, value, user=None):
        """Set the public flag for a resource.

        :param value: True or False
        :param user: user requesting the change, or None for changes that are not user requests.
        :raises ValidationError: if the current configuration cannot be set to desired state

        This sets the public flag (self.raccess.public) for a resource based
        upon application logic. It is part of AbstractResource because its result depends
        upon resource state, and not just access control.

        * This flag can only be set to True if the resource passes basic validations
          `has_required_metata` and `has_required_content_files`
        * setting `public` to `True` also sets `discoverable` to `True`
        * setting `public` to `False` does not change `discoverable`
        * setting `public` to either also modifies the AVU isPublic for the resource.

        Thus, the setting public=True, discoverable=False is disallowed.

        If `user` is None, access control is not checked.  This happens when a resource has been
        invalidated outside of the control of a specific user. In this case, user can be None
        """
        # avoid import loop
        from hs_core.views.utils import run_script_to_update_hyrax_input_files

        # access control is separate from validation logic
        if user is not None and not user.uaccess.can_change_resource_flags(self):
            raise ValidationError("You don't have permission to change resource sharing status")

        old_value = self.raccess.public  # is this a change?

        # check that there is sufficient resource content
        has_metadata = self.has_required_metadata
        has_files = self.has_required_content_files
        if value and not (has_metadata and has_files):

            if not has_metadata and not has_files:
                msg = "Resource does not have sufficient metadata and content files to be public"
                raise ValidationError(msg)

            elif not has_metadata:
                msg = "Resource does not have sufficient metadata to be public"
                raise ValidationError(msg)

            elif not has_files:
                msg = "Resource does not have sufficient content files to be public"
                raise ValidationError(msg)

        else:  # make valid state change
            self.raccess.public = value
            if value:  # can't be public without being discoverable
                self.raccess.discoverable = value
            self.raccess.save()

            # public changed state: set isPublic metadata AVU accordingly
            if value != old_value:
                self.setAVU("isPublic", self.raccess.public)

                # TODO: why does this only run when something becomes public?
                # TODO: Should it be run when a NetcdfResource becomes private?
                # run script to update hyrax input files when private netCDF resource changes state
                if value and settings.RUN_HYRAX_UPDATE and self.resource_type == 'NetcdfResource':
                    run_script_to_update_hyrax_input_files(self.short_id)

    def set_require_download_agreement(self, user, value):
        """Set resource require_download_agreement flag to True or False.
        If require_download_agreement is True then user will be prompted to agree to resource
        rights statement before he/she can download resource files or bag.

        :param user: user requesting the change
        :param value: True or False
        :raises PermissionDenied: if the user lacks permission to change resource flag
        """
        if not user.uaccess.can_change_resource_flags(self):
            raise PermissionDenied("You don't have permission to change resource download agreement"
                                   " status")
        self.raccess.require_download_agreement = value
        self.raccess.save()

    def update_public_and_discoverable(self):
        """Update the settings of the public and discoverable flags for changes in metadata."""
        if self.raccess.discoverable and not self.can_be_public_or_discoverable:
            self.set_discoverable(False)  # also sets Public

    def set_quota_holder(self, setter, new_holder):
        """Set quota holder of the resource to new_holder who must be an owner.

        setter is the requesting user to transfer quota holder and setter must also be an owner
        """
        from hs_core.hydroshare.utils import validate_user_quota
        if __debug__:
            assert(isinstance(setter, User))
            assert(isinstance(new_holder, User))
        if not setter.uaccess.owns_resource(self) or \
                not new_holder.uaccess.owns_resource(self):
            raise PermissionDenied("Only owners can set or be set as quota holder for the resource")
        # QuotaException will be raised if new_holder does not have enough quota to hold this
        # new resource, in which case, set_quota_holder to the new user fails
        validate_user_quota(new_holder, self.size)
        self.setAVU("quotaUserName", new_holder.username)

    def get_quota_holder(self):
        """Get quota holder of the resource.

        return User instance of the quota holder for the resource or None if it does not exist
        """
        try:
            uname = self.getAVU("quotaUserName")
        except SessionException:
            # quotaUserName AVU does not exist, return None
            return None

        if uname:
            return User.objects.filter(username=uname).first()
        else:
            # quotaUserName AVU does not exist, return None
            return None

    def setAVU(self, attribute, value):
        """Set an AVU at the resource level.

        This avoids mistakes in setting AVUs by assuring that the appropriate root path
        is alway used.
        """
        if isinstance(value, bool):
            value = str(value).lower()  # normalize boolean values to strings
        istorage = self.get_irods_storage()
        root_path = self.root_path
        istorage.setAVU(root_path, attribute, value)

    def getAVU(self, attribute):
        """Get an AVU for a resource.

        This avoids mistakes in getting AVUs by assuring that the appropriate root path
        is alway used.
        """
        istorage = self.get_irods_storage()
        root_path = self.root_path
        value = istorage.getAVU(root_path, attribute)

        # Convert selected boolean attribute values to bool; non-existence implies False
        # "Private" is the appropriate response if "isPublic" is None
        if attribute == 'isPublic':
            if value is not None and value.lower() == 'true':
                return True
            else:
                return False

        # Convert selected boolean attribute values to bool; non-existence implies True
        # If bag_modified or metadata_dirty does not exist, then we do not know the
        # state of metadata files and/or bags. They may not exist. Thus we interpret
        # None as "true", which will generate the appropriate files if they do not exist.
        if attribute == 'bag_modified' or attribute == 'metadata_dirty':
            if value is None or value.lower() == 'true':
                return True
            else:
                return False

        # return strings for all other attributes
        else:
            return value

<<<<<<< HEAD
    # TODO: Why isn't this a regular method? Why does it need to be a class method?
    # It would seem to me that one only creates a bag after a resource has been created,
    # so that this would be an instance method....
    @classmethod
    def bag_url(cls, resource_id):
        """ return the URL of a bag """
        # type resolution is not relevant; grab base class instance.
        res = BaseResource.objects.get(short_id=resource_id)
        bag_path = res.bag_path
        istorage = res.get_irods_storage()
        bag_url = istorage.url(bag_path)
        return bag_url

=======
>>>>>>> a31f2d6f
    @classmethod
    def scimeta_url(cls, resource_id):
        """ Get URL of the science metadata file resourcemetadata.xml """
        res = BaseResource.objects.get(short_id=resource_id)
        scimeta_path = res.scimeta_path
        scimeta_url = reverse('rest_download', kwargs={'path': scimeta_path})
        return scimeta_url

    # TODO: there are too many ways to get to the resourcemap.
    # 1. {id}/data/resourcemap.xml
    # 2. {id}/resmap
    # Choose one!
    @classmethod
    def resmap_url(cls, resource_id):
        """ Get URL of the resource map resourcemap.xml."""
        resmap_path = "{resource_id}/data/resourcemap.xml".format(resource_id=resource_id)
        resmap_url = reverse('rest_download', kwargs={'path': resmap_path})
        return resmap_url

    # TODO: this is inaccurate; resourcemap.xml != systemmetadata.xml
    @classmethod
    def sysmeta_path(cls, resource_id):
        """Get URL of resource map xml."""
        return "{resource_id}/data/resourcemap.xml".format(resource_id=resource_id)

    def delete(self, using=None):
        """Delete resource along with all of its metadata and data bag."""
        from hydroshare import hs_bagit
        for fl in self.files.all():
            if fl.logical_file is not None:
                # delete of metadata file deletes the logical file (one-to-one relation)
                # so no need for fl.logical_file.delete() and deleting of metadata file
                # object deletes (cascade delete) all the contained GenericRelated metadata
                # elements
                fl.logical_file.metadata.delete()
            # COUCH: delete of file objects now cascades.
            fl.delete()
        hs_bagit.delete_files_and_bag(self)
        # TODO: Pabitra - delete_all_elements() may not be needed in Django 1.8 and later
        self.metadata.delete_all_elements()
        self.metadata.delete()
        super(AbstractResource, self).delete()

    @property
    def metadata(self):
        """Return a pointer to the metadata object for this resource.

        This object can vary based upon resource type. Please override this function to
        return the appropriate object for each resource type.
        """
        md = CoreMetaData()  # only this line needs to be changed when you override
        return self._get_metadata(md)

    @property
    def first_creator(self):
        """Get first creator of resource from metadata."""
        first_creator = self.metadata.creators.filter(order=1).first()
        return first_creator

    def get_metadata_xml(self, pretty_print=True, include_format_elements=True):
        """Get metadata xml for Resource.

        Resource types that support file types
        must override this method. See Composite Resource
        type as an example
        """
        return self.metadata.get_xml(pretty_print=pretty_print,
                                     include_format_elements=include_format_elements)

    def _get_metadata(self, metatdata_obj):
        """Get resource metadata from content_object."""
        md_type = ContentType.objects.get_for_model(metatdata_obj)
        res_type = ContentType.objects.get_for_model(self)
        self.content_object = res_type.model_class().objects.get(id=self.id).content_object
        if self.content_object:
            return self.content_object
        else:
            metatdata_obj.save()
            self.content_type = md_type
            self.object_id = metatdata_obj.id
            self.save()
            return metatdata_obj

    def extra_capabilites(self):
        """Return None. No-op method.

        This is not terribly well defined yet, but should return at least a JSON serializable
        object of URL endpoints where extra self-describing services exist and can be queried by
        the user in the form of { "name" : "endpoint" }
        """
        return None

    def parse_citation_name(self, name, first_author=False):
        """Return properly formatted citation name from metadata."""
        CREATOR_NAME_ERROR = "Failed to generate citation - invalid creator name."
        first_names = None
        if "," in name:
            name_parts = name.split(",")
            if len(name_parts) == 0:
                return CREATOR_NAME_ERROR
            elif len(name_parts) == 1:
                last_names = name_parts[0]
            elif len(name_parts) == 2:
                first_names = name_parts[1]
                first_names = first_names.split()
                last_names = name_parts[0]
            else:
                return CREATOR_NAME_ERROR
        else:
            name_parts = name.split()
            if len(name_parts) == 0:
                return CREATOR_NAME_ERROR
            elif len(name_parts) > 1:
                first_names = name_parts[:-1]
                last_names = name_parts[-1]
            else:
                last_names = name_parts[0]

        if first_names:
            initials_list = [i[0] for i in first_names]
            initials = u". ".join(initials_list) + "."
            if first_author:
                author_name = u"{last_name}, {initials}"
            else:
                author_name = u"{initials} {last_name}"
            author_name = author_name.format(last_name=last_names,
                                             initials=initials
                                             )
        else:
            author_name = u"{last_name}".format(last_name=last_names)

        return author_name + ", "

    def get_citation(self):
        """Get citation or citations from resource metadata."""
        citation_str_lst = []

        CITATION_ERROR = "Failed to generate citation."

        first_author = self.metadata.creators.all().filter(order=1)[0]
        if first_author.organization and not first_author.name:
            citation_str_lst.append(first_author.organization + ", ")
        else:
            citation_str_lst.append(self.parse_citation_name(first_author.name, first_author=True))

        other_authors = self.metadata.creators.all().filter(order__gt=1)
        for author in other_authors:
            if author.organization and not author.name:
                citation_str_lst.append(author.organization + ", ")
            elif author.name and len(author.name.strip()) != 0:
                citation_str_lst.append(self.parse_citation_name(author.name))

        # remove the last added comma and the space
        if len(citation_str_lst[-1]) > 2:
            citation_str_lst[-1] = citation_str_lst[-1][:-2]
        else:
            return CITATION_ERROR

        if self.metadata.dates.all().filter(type='published'):
            citation_date = self.metadata.dates.all().filter(type='published')[0]
        elif self.metadata.dates.all().filter(type='modified'):
            citation_date = self.metadata.dates.all().filter(type='modified')[0]
        else:
            return CITATION_ERROR

        citation_str_lst.append(" ({year}). ".format(year=citation_date.start_date.year))
        citation_str_lst.append(self.metadata.title.value)

        isPendingActivation = False
        if self.metadata.identifiers.all().filter(name="doi"):
            hs_identifier = self.metadata.identifiers.all().filter(name="doi")[0]
            if self.doi.find('pending') >= 0 or self.doi.find('failure') >= 0:
                isPendingActivation = True
        elif self.metadata.identifiers.all().filter(name="hydroShareIdentifier"):
            hs_identifier = self.metadata.identifiers.all().filter(name="hydroShareIdentifier")[0]
        else:
            return CITATION_ERROR

        ref_rel = self.metadata.relations.all().filter(type='isHostedBy').first()
        repl_rel = self.metadata.relations.all().filter(type='isCopiedFrom').first()
        date_str = "%s/%s/%s" % (citation_date.start_date.month, citation_date.start_date.day,
                                 citation_date.start_date.year)
        if ref_rel:
            citation_str_lst.append(u", {ref_rel_value}, last accessed {creation_date}.".format(
                ref_rel_value=ref_rel.value,
                creation_date=date_str))
        elif repl_rel:
            citation_str_lst.append(u", {repl_rel_value}, accessed {creation_date}, replicated in "
                                    u"HydroShare at: {url}".format(repl_rel_value=repl_rel.value,
                                                                   creation_date=date_str,
                                                                   url=hs_identifier.url))
        else:
            citation_str_lst.append(", HydroShare, {url}".format(url=hs_identifier.url))

        if isPendingActivation:
            citation_str_lst.append(", DOI for this published resource is pending activation.")

        return ''.join(citation_str_lst)

    @classmethod
    def get_supported_upload_file_types(cls):
        """Get a list of permissible upload types.

        Subclasses override this function to allow only specific file types.
        Any version should return a tuple of those file extensions
        (ex: return (".csv", ".txt",))

        To disallow all file upload, return an empty tuple ( return ())

        By default all file types are supported

        This is called before creating a specific instance; hence it is a class method.
        """
        return (".*",)

    @classmethod
    def allow_multiple_file_upload(cls):
        """
        Return whether multiple files can be uploaded.

        Subclasses of BaseResource override this function to tailor file upload.
        To allow multiple files to be uploaded return True, otherwise return False

        Resource by default allows multiple file upload.
        """
        return True

    @classmethod
    def can_have_multiple_files(cls):
        """Return whether this kind of resource can contain multiple files.

        Subclasses of BaseResource override this function to tailor file upload.

        To allow resource to have only 1 file or no file, return False

        A resource by default can contain multiple files
        """
        return True

    def has_required_content_files(self):
        """Check whether a resource has the required content files.

        Any subclass of this class may need to override this function
        to apply specific requirements as it relates to resource content files
        """
        if len(self.get_supported_upload_file_types()) > 0:
            if self.files.all().count() > 0:
                return True
            else:
                return False
        else:
            return True

    @property
    def logical_files(self):
        """Get list of logical files for resource."""
        logical_files_list = []
        for res_file in self.files.all():
            if res_file.logical_file is not None:
                if res_file.logical_file not in logical_files_list:
                    logical_files_list.append(res_file.logical_file)
        return logical_files_list

    @property
    def non_logical_files(self):
        """Get list of non-logical files for resource."""
        non_logical_files_list = []
        for res_file in self.files.all():
            if res_file.logical_file is None:
                if res_file.logical_file not in non_logical_files_list:
                    non_logical_files_list.append(res_file)
        return non_logical_files_list

    @property
    def generic_logical_files(self):
        """Get list of generic logical files for resource."""
        generic_logical_files_list = []
        for res_file in self.files.all():
            if res_file.has_generic_logical_file:
                if res_file.logical_file not in generic_logical_files_list:
                    generic_logical_files_list.append(res_file.logical_file)
        return generic_logical_files_list

    def get_logical_files(self, logical_file_class_name):
        """Get list of logical files for a specified class name."""
        logical_files_list = []
        for res_file in self.files.all():
            if res_file.logical_file is not None:
                if res_file.logical_file_type_name == logical_file_class_name:
                    if res_file.logical_file not in logical_files_list:
                        logical_files_list.append(res_file.logical_file)
        return logical_files_list

    @property
    def supports_logical_file(self):
        """Check if resource allows associating resource file objects with logical file."""
        return False

    def set_default_logical_file(self):
        """Do nothing (noop).

        Sets an instance of default logical file type to any resource file objects of
        this instance of the resource that is not already associated with a logical file.
        Each specific resource type needs to override this function in order to to support logical
        file types
        """
        pass

    def supports_folder_creation(self, folder_full_path):
        """Check if resource supports creation of folder at the specified path."""
        return True

    def supports_rename_path(self, src_full_path, tgt_full_path):
        """Check if file/folder rename/move is allowed by this resource."""
        return True

    def supports_zip(self, folder_to_zip):
        """Check if resource supports the specified folder to be zipped."""
        return True

    def supports_unzip(self, file_to_unzip):
        """Check if resource supports the unzipping of the specified file."""
        return True

    def supports_delete_folder_on_zip(self, original_folder):
        """Check if resource allows the original folder to be deleted upon zip."""
        return True

    class Meta:
        """Define meta properties for AbstractResource class."""

        abstract = True
        unique_together = ("content_type", "object_id")

    def check_relations(self, stop_on_error=False, log_errors=True,
                        echo_errors=False, return_errors=False):
        """Check for dangling relations due to deleted resource files.

        :param stop_on_error: whether to raise a ValidationError exception on first error
        :param log_errors: whether to log errors to Django log
        :param echo_errors: whether to print errors on stdout
        :param return_errors: whether to collect errors in an array and return them.
        """
        from hs_core.hydroshare.utils import get_resource_by_shortkey
        for r in self.metadata.relations.all():
            if r.value.startswith('http://www.hydroshare.org/resource/'):
                target = r.value[len('http://www.hydroshare.org/resource/'):].rstrip('/')
                try:
                    get_resource_by_shortkey(target, or_404=False)
                except BaseResource.DoesNotExist:
                    print("relation {} {} {} (this does not exist)"
                          .format(self.short_id, r.type, target))

    def fix_irods_user_paths(self, log_actions=True, echo_actions=False, return_actions=False):
        """Move iRODS user paths to the locations specified in settings.

        :param log_actions: whether to log actions to Django log
        :param echo_actions: whether to print actions on stdout
        :param return_actions: whether to collect actions in an array and return them.

        This is a temporary fix to the user resources, which are currently stored like
        federated resources but whose paths are dynamically determined. This function points
        the paths for user-level resources to where they are stored in the current environment,
        as specified in hydroshare/local_settings.py.

        * This only does something if the environment is not a production environment.
        * It is idempotent, in the sense that it can be repeated more than once without problems.
        * It must be done once whenever the django database is reloaded.
        * It does not check whether the paths exist afterward. This is done by check_irods_files.
        """
        logger = logging.getLogger(__name__)
        actions = []
        ecount = 0

        # location of the user files in production
        defaultpath = getattr(settings, 'HS_USER_ZONE_PRODUCTION_PATH',
                              '/hydroshareuserZone/home/localHydroProxy')
        # where resource should be found; this is equal to the default path in production
        userpath = '/' + os.path.join(
            getattr(settings, 'HS_USER_IRODS_ZONE', 'hydroshareuserZone'),
            'home',
            getattr(settings, 'HS_LOCAL_PROXY_USER_IN_FED_ZONE', 'localHydroProxy'))

        msg = "fix_irods_user_paths: user path is {}".format(userpath)
        if echo_actions:
            print(msg)
        if log_actions:
            logger.info(msg)
        if return_actions:
            actions.append(msg)

        # only take action if you find a path that is a default user path and not in production
        if self.resource_federation_path == defaultpath and userpath != defaultpath:
            msg = "fix_irods_user_paths: mapping existing user federation path {} to {}"\
                  .format(self.resource_federation_path, userpath)
            if echo_actions:
                print(msg)
            if log_actions:
                logger.info(msg)
            if return_actions:
                actions.append(msg)

            self.resource_federation_path = userpath
            self.save()
            for f in self.files.all():
                path = f.storage_path
                if path.startswith(defaultpath):
                    newpath = userpath + path[len(defaultpath):]
                    f.set_storage_path(newpath, test_exists=False)  # does implicit save
                    ecount += 1
                    msg = "fix_irods_user_paths: rewriting {} to {}".format(path, newpath)
                    if echo_actions:
                        print(msg)
                    if log_actions:
                        logger.info(msg)
                    if return_actions:
                        actions.append(msg)
                else:
                    msg = ("fix_irods_user_paths: ERROR: malformed path {} in resource" +
                           " {} should start with {}; cannot convert")\
                        .format(path, self.short_id, defaultpath)
                    if echo_actions:
                        print(msg)
                    if log_actions:
                        logger.error(msg)
                    if return_actions:
                        actions.append(msg)

        if ecount > 0:  # print information about the affected resource (not really an error)
            msg = "fix_irods_user_paths: affected resource {} type is {}, title is '{}'"\
                .format(self.short_id, self.resource_type, self.metadata.title.value)
            if log_actions:
                logger.info(msg)
            if echo_actions:
                print(msg)
            if return_actions:
                actions.append(msg)

        return actions, ecount  # empty unless return_actions=True

    def check_irods_files(self, stop_on_error=False, log_errors=True,
                          echo_errors=False, return_errors=False,
                          sync_ispublic=False, clean_irods=False, clean_django=False):
        """Check whether files in self.files and on iRODS agree.

        :param stop_on_error: whether to raise a ValidationError exception on first error
        :param log_errors: whether to log errors to Django log
        :param echo_errors: whether to print errors on stdout
        :param return_errors: whether to collect errors in an array and return them.
        :param sync_ispublic: whether to repair deviations between ResourceAccess.public
               and AVU isPublic
        :param clean_irods: whether to delete files in iRODs that are not in Django
        :param clean_django: whether to delete files in Django that are not in iRODs
        """
        from hs_core.hydroshare.resource import delete_resource_file

        logger = logging.getLogger(__name__)
        istorage = self.get_irods_storage()
        errors = []
        ecount = 0
        defaultpath = getattr(settings, 'HS_USER_ZONE_PRODUCTION_PATH',
                              '/hydroshareuserZone/home/localHydroProxy')

        # skip federated resources if not configured to handle these
        if self.is_federated and not settings.REMOTE_USE_IRODS:
            msg = "check_irods_files: skipping check of federated resource {} in unfederated mode"\
                .format(self.short_id)
            if echo_errors:
                print(msg)
            if log_errors:
                logger.info(msg)

        # skip resources that do not exist in iRODS
        elif not istorage.exists(self.root_path):
                msg = "root path {} does not exist in iRODS".format(self.root_path)
                ecount += 1
                if echo_errors:
                    print(msg)
                if log_errors:
                    logger.error(msg)
                if return_errors:
                    errors.append(msg)

        else:
            # Step 1: repair irods user file paths if necessary
            if clean_irods or clean_django:
                # fix user paths before check (required). This is an idempotent step.
                if self.resource_federation_path == defaultpath:
                    error2, ecount2 = self.fix_irods_user_paths(log_actions=log_errors,
                                                                echo_actions=echo_errors,
                                                                return_actions=False)
                    errors.extend(error2)
                    ecount += ecount2

            # Step 2: does every file here refer to an existing file in iRODS?
            for f in self.files.all():
                if not istorage.exists(f.storage_path):
                    ecount += 1
                    msg = "check_irods_files: django file {} does not exist in iRODS"\
                        .format(f.storage_path)
                    if clean_django:
                        delete_resource_file(self.short_id, f.short_path, self.creator,
                                             delete_logical_file=False)
                        msg += " (DELETED FROM DJANGO)"
                    if echo_errors:
                        print(msg)
                    if log_errors:
                        logger.error(msg)
                    if return_errors:
                        errors.append(msg)
                    if stop_on_error:
                        raise ValidationError(msg)

            # Step 3: does every iRODS file correspond to a record in files?
            error2, ecount2 = self.__check_irods_directory(self.file_path, logger,
                                                           stop_on_error=stop_on_error,
                                                           log_errors=log_errors,
                                                           echo_errors=echo_errors,
                                                           return_errors=return_errors,
                                                           clean=clean_irods)
            errors.extend(error2)
            ecount += ecount2

            # Step 4: check whether the iRODS public flag agrees with Django
            django_public = self.raccess.public
            irods_public = None
            try:
                irods_public = self.getAVU('isPublic')
            except SessionException as ex:
                msg = "cannot read isPublic attribute of {}: {}"\
                    .format(self.short_id, ex.stderr)
                ecount += 1
                if log_errors:
                    logger.error(msg)
                if echo_errors:
                    print(msg)
                if return_errors:
                    errors.append(msg)
                if stop_on_error:
                    raise ValidationError(msg)

            if irods_public is not None:
                # convert to boolean
                irods_public = str(irods_public).lower() == 'true'

            if irods_public is None or irods_public != django_public:
                ecount += 1
                if not django_public:  # and irods_public
                    msg = "check_irods_files: resource {} public in irods, private in Django"\
                        .format(self.short_id)
                    if sync_ispublic:
                        try:
                            self.setAVU('isPublic', 'false')
                            msg += " (REPAIRED IN IRODS)"
                        except SessionException as ex:
                            msg += ": (CANNOT REPAIR: {})"\
                                .format(ex.stderr)

                else:  # django_public and not irods_public
                    msg = "check_irods_files: resource {} private in irods, public in Django"\
                        .format(self.short_id)
                    if sync_ispublic:
                        try:
                            self.setAVU('isPublic', 'true')
                            msg += " (REPAIRED IN IRODS)"
                        except SessionException as ex:
                            msg += ": (CANNOT REPAIR: {})"\
                                .format(ex.stderr)

                if msg != '':
                    if echo_errors:
                        print(msg)
                    if log_errors:
                        logger.error(msg)
                    if return_errors:
                        errors.append(msg)
                    if stop_on_error:
                        raise ValidationError(msg)

        if ecount > 0:  # print information about the affected resource (not really an error)
            msg = "check_irods_files: affected resource {} type is {}, title is '{}'"\
                .format(self.short_id, self.resource_type, self.metadata.title.value)
            if log_errors:
                logger.error(msg)
            if echo_errors:
                print(msg)
            if return_errors:
                errors.append(msg)

        return errors, ecount  # empty unless return_errors=True

    def __check_irods_directory(self, dir, logger,
                                stop_on_error=False, log_errors=True,
                                echo_errors=False, return_errors=False,
                                clean=False):
        """List a directory and check files there for conformance with django ResourceFiles.

        :param stop_on_error: whether to raise a ValidationError exception on first error
        :param log_errors: whether to log errors to Django log
        :param echo_errors: whether to print errors on stdout
        :param return_errors: whether to collect errors in an array and return them.

        """
        errors = []
        ecount = 0
        istorage = self.get_irods_storage()
        try:
            listing = istorage.listdir(dir)
            for fname in listing[1]:  # files
                fullpath = os.path.join(dir, fname)
                found = False
                for f in self.files.all():
                    if f.storage_path == fullpath:
                        found = True
                        break
                if not found:
                    ecount += 1
                    msg = "check_irods_files: file {} in iRODs does not exist in Django"\
                        .format(fullpath)
                    if clean:
                        try:
                            istorage.delete(fullpath)
                            msg += " (DELETED FROM IRODS)"
                        except SessionException as ex:
                            msg += ": (CANNOT DELETE: {})"\
                                .format(ex.stderr)
                    if echo_errors:
                        print(msg)
                    if log_errors:
                        logger.error(msg)
                    if return_errors:
                        errors.append(msg)
                    if stop_on_error:
                        raise ValidationError(msg)

            for dname in listing[0]:  # directories
                error2, ecount2 = self.__check_irods_directory(os.path.join(dir, dname), logger,
                                                               stop_on_error=stop_on_error,
                                                               echo_errors=echo_errors,
                                                               log_errors=log_errors,
                                                               return_errors=return_errors,
                                                               clean=clean)
                errors.extend(error2)
                ecount += ecount2

        except SessionException:
            pass  # not an error not to have a file directory.
            # Non-existence of files is checked elsewhere.

        return errors, ecount  # empty unless return_errors=True


def get_path(instance, filename, folder=None):
    """Get a path from a ResourceFile, filename, and folder.

    :param instance: instance of ResourceFile to use
    :param filename: file name to use (without folder)
    :param folder: can override folder for ResourceFile instance

    The filename is only a single name. This routine converts it to an absolute
    path that can be federated or local.  The instance points to the Resource record,
    which contains the federation path. The folder in the instance will be used unless
    overridden.

    Note: this does not change the default behavior.
    Thus it can be used to compute a new path for file that
    one wishes to move.
    """
    if not folder:
        folder = instance.file_folder
    return get_resource_file_path(instance.resource, filename, folder)


# TODO: make this an instance method of BaseResource.
def get_resource_file_path(resource, filename, folder=None):
    """Determine storage path for a FileField based upon whether resource is federated.

    :param resource: resource containing the file.
    :param filename: name of file without folder.
    :param folder: folder of file

    The filename is only a single name. This routine converts it to an absolute
    path that can be federated or local. The resource contains information on how
    to do this.

    """
    # folder can be absolute pathname; strip qualifications off of folder if necessary
    if folder is not None and folder.startswith(resource.root_path):
        # TODO: does this now start with /?
        folder = folder[len(resource.root_path):]
    if folder == '':
        folder = None

    # retrieve federation path -- if any -- from Resource object containing the file
    if filename.startswith(resource.file_path):
        return filename

    # otherwise, it is an unqualified name.
    if folder is not None:
        # use subfolder
        return os.path.join(resource.file_path, folder, filename)
    else:
        # use root folder
        return os.path.join(resource.file_path, filename)


def path_is_allowed(path):
    """Check for suspicious paths containing '/../'."""
    if path == "":
        raise ValidationError("Empty file paths are not allowed")
    if '/../' in path:
        raise SuspiciousFileOperation("File paths cannot contain '/../'")
    if '/./' in path:
        raise SuspiciousFileOperation("File paths cannot contain '/./'")


class FedStorage(IrodsStorage):
    """Define wrapper class to fix Django storage object limitations for iRODS.

    The constructor of a Django storage object must have no arguments.
    This simple workaround accomplishes that.
    """

    def __init__(self):
        """Initialize method with no arguments for federated storage."""
        super(FedStorage, self).__init__("federated")


# TODO: revise path logic for rename_resource_file_in_django for proper path.
# TODO: utilize antibugging to check that paths are coherent after each operation.
class ResourceFile(ResourceFileIRODSMixin):
    """
    Represent a file in a resource.
    """
    # A ResourceFile is a sub-object of a resource, which can have several types.
    object_id = models.PositiveIntegerField()
    content_type = models.ForeignKey(ContentType)
    content_object = GenericForeignKey('content_type', 'object_id')

    # This is used to direct uploads to a subfolder of the root folder for the resource.
    # See get_path and get_resource_file_path above.
    file_folder = models.CharField(max_length=4096, null=True)

    # This pair of FileFields deals with the fact that there are two kinds of storage
    resource_file = models.FileField(upload_to=get_path, max_length=4096,
                                     null=True, blank=True, storage=IrodsStorage())
    fed_resource_file = models.FileField(upload_to=get_path, max_length=4096,
                                         null=True, blank=True, storage=FedStorage())

    # DEPRECATED: utilize resfile.set_storage_path(path) and resfile.storage_path.
    # fed_resource_file_name_or_path = models.CharField(max_length=255, null=True, blank=True)
    # DEPRECATED: use native size routine
    # fed_resource_file_size = models.CharField(max_length=15, null=True, blank=True)

    # we are using GenericForeignKey to allow resource file to be associated with any
    # HydroShare defined LogicalFile types (e.g., GeoRasterFile, NetCdfFile etc)
    logical_file_object_id = models.PositiveIntegerField(null=True, blank=True)
    logical_file_content_type = models.ForeignKey(ContentType,
                                                  null=True, blank=True,
                                                  related_name="files")
    logical_file_content_object = GenericForeignKey('logical_file_content_type',
                                                    'logical_file_object_id')

    def __str__(self):
        """Return resource filename or federated resource filename for string representation."""
        if self.resource.resource_federation_path:
            return self.fed_resource_file.name
        else:
            return self.resource_file.name

    @classmethod
    def create(cls, resource, file, folder=None, source=None, move=False):
        """Create custom create method for ResourceFile model.

        Create takes arguments that are invariant of storage medium.
        These are turned into a path that is suitable for the medium.
        Federation must be initialized first at the resource level.

        :param resource: resource that contains the file.
        :param file: a File or a iRODS path to an existing file already copied.
        :param folder: the folder in which to store the file.
        :param source: an iRODS path in the same zone from which to copy the file.
        :param move: if True, move the file rather than copying.

        There are two main usages to this constructor:

        * uploading a file from a form or REST call:

                ResourceFile.create(r, File(...something...), folder=d)

        * copying a file internally from iRODS:

                ResourceFile.create(r, file_name, folder=d, source=s, move=True)
          or
                ResourceFile.create(r, file_name, folder=d, source=s, move=False)

        In this case, source is a full iRODS pathname of the place from which to copy or move
        the file. The default is to copy the file and leave a copy in place.

        A third form is less common and presumes that the file already exists in iRODS
        in the proper place:

        * pointing to an existing file:

                ResourceFile.create(r, file_name, folder=d)

        """
        # bind to appropriate resource
        kwargs = {}
        if __debug__:
            assert isinstance(resource, BaseResource)
        kwargs['content_object'] = resource

        kwargs['file_folder'] = folder

        # if file is an open file, use native copy by setting appropriate variables
        if isinstance(file, File):
            if resource.is_federated:
                kwargs['resource_file'] = None
                kwargs['fed_resource_file'] = file
            else:
                kwargs['resource_file'] = file
                kwargs['fed_resource_file'] = None

        else:  # if file is not an open file, then it's a basename (string)
            if file is None and source is not None:
                if __debug__:
                    assert(isinstance(source, basestring))
                # source is a path to an iRODS file to be copied here.
                root, newfile = os.path.split(source)  # take file from source path
                # newfile is where it should be copied to.
                target = get_resource_file_path(resource, newfile, folder=folder)
                istorage = resource.get_irods_storage()
                if not istorage.exists(source):
                    raise ValidationError("ResourceFile.create: source {} of copy not found"
                                          .format(source))
                if not move:
                    istorage.copyFiles(source, target)
                else:
                    istorage.moveFile(source, target)
                if not istorage.exists(target):
                    raise ValidationError("ResourceFile.create: copy to target {} failed"
                                          .format(target))
                if move and istorage.exists(source):
                    raise ValidationError("ResourceFile.create: move did not work")
            elif file is not None and source is None:
                # file points to an existing iRODS file
                # no need to verify whether the file exists in iRODS since the file
                # name is returned from iRODS ils list dir command which already
                # confirmed the file exists already in iRODS
                target = get_resource_file_path(resource, file, folder=folder)
            else:
                raise ValidationError(
                    "ResourceFile.create: exactly one of source or file must be specified")

            # we've copied or moved if necessary; now set the paths
            if resource.is_federated:
                kwargs['resource_file'] = None
                kwargs['fed_resource_file'] = target
            else:
                kwargs['resource_file'] = target
                kwargs['fed_resource_file'] = None

        # Actually create the file record
        # when file is a File, the file is copied to storage in this step
        # otherwise, the copy must precede this step.
        return ResourceFile.objects.create(**kwargs)

    # TODO: automagically handle orphaned logical files
    def delete(self):
        """Delete a resource file record and the file contents.

        model.delete does not cascade to delete files themselves,
        and these must be explicitly deleted.

        """
        if self.exists:
            if self.fed_resource_file:
                self.fed_resource_file.delete()
            if self.resource_file:
                self.resource_file.delete()
        super(ResourceFile, self).delete()

    @property
    def resource(self):
        """Return content_object representing the resource from a resource file."""
        return self.content_object

    # TODO: write unit test
    @property
    def size(self):
        """Retturn file size for federated or non-federated files."""
        if self.resource.resource_federation_path:
            if __debug__:
                assert self.resource_file.name is None or \
                    self.resource_file.name == ''
            return self.fed_resource_file.size
        else:
            if __debug__:
                assert self.fed_resource_file.name is None or \
                    self.fed_resource_file.name == ''
            return self.resource_file.size

    # TODO: write unit test
    @property
    def exists(self):
        """Check existence of files for both federated and non-federated."""
        istorage = self.resource.get_irods_storage()
        if self.resource.is_federated:
            if __debug__:
                assert self.resource_file.name is None or \
                    self.resource_file.name == ''
            return istorage.exists(self.fed_resource_file.name)
        else:
            if __debug__:
                assert self.fed_resource_file.name is None or \
                    self.fed_resource_file.name == ''
            return istorage.exists(self.resource_file.name)

    # TODO: write unit test
    @property
    def read(self):
        if self.resource.is_federated:
            return self.fed_resource_file.read
        else:
            return self.resource_file.read

    @property
    def storage_path(self):
        """Return the qualified name for a file in the storage hierarchy.

        This is a valid input to IrodsStorage for manipulating the file.
        The output depends upon whether the IrodsStorage instance is running
        in federated mode.

        """
        # instance.content_object can be stale after changes.
        # Re-fetch based upon key; bypass type system; it is not relevant
        resource = self.resource
        if resource.is_federated:  # false if None or empty
            if __debug__:
                assert self.resource_file.name is None or \
                    self.resource_file.name == ''
            return self.fed_resource_file.name
        else:
            if __debug__:
                assert self.fed_resource_file.name is None or \
                    self.fed_resource_file.name == ''
            return self.resource_file.name

    # ResourceFile API handles file operations
    def set_storage_path(self, path, test_exists=True):
        """Bind this ResourceFile instance to an existing file.

        :param path: the path of the object.
        :param test_exists: if True, test for path existence in iRODS

        Path can be absolute or relative.

            * absolute paths contain full irods path to local or federated object.
            * relative paths start with anything else and can start with optional folder

        :raises ValidationError: if the pathname is inconsistent with resource configuration.
        It is rather important that applications call this rather than simply calling
        resource_file = "text path" because it takes the trouble of making that path
        fully qualified so that IrodsStorage will work properly.

        This records file_folder for future possible uploads and searches.

        The heavy lifting in this routine is accomplished via path_is_acceptable and get_path,
        which together normalize the file name.  Regardless of whether the internal file name
        is qualified or not, this makes it fully qualified from the point of view of the
        IrodsStorage module.

        """
        folder, base = self.path_is_acceptable(path, test_exists=test_exists)
        self.file_folder = folder
        self.save()

        # self.content_object can be stale after changes. Re-fetch based upon key
        # bypass type system; it is not relevant
        resource = self.resource

        # switch FileFields based upon federation path
        if resource.is_federated:
            # uses file_folder; must come after that setting.
            self.fed_resource_file = get_path(self, base)
            self.resource_file = None
        else:
            self.fed_resource_file = None
            self.resource_file = get_path(self, base)
        self.save()

    @property
    def short_path(self):
        """Return the unqualified path to the file object.

        * This path is invariant of where the object is stored.

        * Thus, it does not change if the resource is moved.

        This is the path that should be used as a key to index things such as file type.
        """
        if self.resource.is_federated:
            folder, base = self.path_is_acceptable(self.fed_resource_file.name, test_exists=False)
        else:
            folder, base = self.path_is_acceptable(self.resource_file.name, test_exists=False)
        if folder is not None:
            return os.path.join(folder, base)
        else:
            return base

    def set_short_path(self, path):
        """Set a path to a given path, relative to resource root.

        There is some question as to whether the short path should be stored explicitly or
        derived as in short_path above. The latter is computationally expensive but results
        in a single point of truth.
        """
        folder, base = os.path.split(path)
        if folder == "":
            folder = None
        self.file_folder = folder  # must precede call to get_path
        if self.resource.is_federated:
            self.resource_file = None
            self.fed_resource_file = get_path(self, base)
        else:
            self.resource_file = get_path(self, base)
            self.fed_resource_file = None
        self.save()

    def parse(self):
        """Parse a path into folder and basename."""
        return self.path_is_acceptable(self.storage_path, test_exists=False)

    def path_is_acceptable(self, path, test_exists=True):
        """Determine whether a path is acceptable for this resource file.

        Called inside ResourceFile objects to check paths

        :param path: path to test
        :param test_exists: if True, test for path existence in iRODS

        """
        return ResourceFile.resource_path_is_acceptable(self.resource, path, test_exists)

    @classmethod
    def resource_path_is_acceptable(cls, resource, path, test_exists=True):
        """Determine whether a path is acceptable for this resource file.

        Called outside ResourceFile objects or before such an object exists

        :param path: path to test
        :param test_exists: if True, test for path existence in iRODS

        This has the side effect of returning the short path for the resource
        as a folder/filename pair.
        """
        if test_exists:
            storage = resource.get_irods_storage()
        locpath = os.path.join(resource.short_id, "data", "contents") + "/"
        relpath = path
        fedpath = resource.resource_federation_path
        if fedpath and relpath.startswith(fedpath + '/'):
            if test_exists and not storage.exists(path):
                raise ValidationError("Federated path does not exist in irods")
            plen = len(fedpath + '/')
            relpath = relpath[plen:]  # omit fed path

            # strip resource id from path
            if relpath.startswith(locpath):
                plen = len(locpath)
                relpath = relpath[plen:]  # omit local path
            else:
                raise ValidationError("Malformed federated resource path")
        elif path.startswith(locpath):
            # strip optional local path prefix
            if test_exists and not storage.exists(path):
                raise ValidationError("Local path does not exist in irods")
            plen = len(locpath)
            relpath = relpath[plen:]  # strip local prefix, omit /

        # now we have folder/file. We could have gotten this from the input, or
        # from stripping qualification folders. Note that this can contain
        # misnamed header content misinterpreted as a folder unless one tests
        # for existence
        if '/' in relpath:
            folder, base = os.path.split(relpath)
            abspath = get_resource_file_path(resource, base, folder=folder)
            if test_exists and not storage.exists(abspath):
                raise ValidationError("Local path does not exist in irods")
        else:
            folder = None
            base = relpath
            abspath = get_resource_file_path(resource, base, folder=folder)
            if test_exists and not storage.exists(abspath):
                raise ValidationError("Local path does not exist in irods")

        return folder, base

    # def rename(self, new_name):
    #     """ rename a file, setting all path variables appropriately """
    #     pass

    # def copy_irods(self, source_path, dest_path=None):
    #     """ copy an irods file into this FileField, setting all paths appropriately """
    #     pass

    # def move_irods(self, source_path, dest_path=None):
    #     """ move an irods file into this object, setting all paths appropriately """

    # classmethods do things that query or affect all files.

    @classmethod
    def get(cls, resource, file, folder=None):
        """Get a ResourceFile record via its short path."""
        if resource.resource_federation_path:
            return ResourceFile.objects.get(object_id=resource.id,
                                            fed_resource_file=get_resource_file_path(resource,
                                                                                     file,
                                                                                     folder))
        else:
            return ResourceFile.objects.get(object_id=resource.id,
                                            resource_file=get_resource_file_path(resource,
                                                                                 file,
                                                                                 folder))

    # TODO: move to BaseResource as instance method
    @classmethod
    def list_folder(cls, resource, folder):
        """List a given folder.

        :param resource: resource for which to list the folder
        :param folder: folder listed as either short_path or fully qualified path
        """
        if folder is None:
            folder = resource.file_path
        elif not folder.startswith(resource.file_path):
            folder = os.path.join(resource.file_path, folder)
        if resource.is_federated:
            return ResourceFile.objects.filter(
                object_id=resource.id,
                fed_resource_file__startswith=folder)
        else:
            return ResourceFile.objects.filter(
                object_id=resource.id,
                resource_file__startswith=folder)

    # TODO: move to BaseResource as instance method
    @classmethod
    def create_folder(cls, resource, folder):
        """Create a folder for a resource."""
        # avoid import loop
        from hs_core.views.utils import create_folder
        path_is_allowed(folder)
        # TODO: move code from location used below to here
        create_folder(resource.short_id, os.path.join('data', 'contents', folder))

    # TODO: move to BaseResource as instance method
    @classmethod
    def remove_folder(cls, resource, folder, user):
        """Remove a folder for a resource."""
        # avoid import loop
        from hs_core.views.utils import remove_folder
        path_is_allowed(folder)
        # TODO: move code from location used below to here
        remove_folder(user, resource.short_id, os.path.join('data', 'contents', folder))

    @property
    def has_logical_file(self):
        """Check existence of logical file."""
        return self.logical_file is not None

    @property
    def logical_file(self):
        """Return content_object of logical file."""
        return self.logical_file_content_object

    @property
    def logical_file_type_name(self):
        """Return classname of logical file's content object."""
        return self.logical_file_content_object.__class__.__name__

    @property
    def has_generic_logical_file(self):
        """Return True of logical file type's classname is 'GenericLogicalFile'."""
        return self.logical_file_type_name == "GenericLogicalFile"

    @property
    def metadata(self):
        """Return logical file metadata."""
        if self.logical_file is not None:
            return self.logical_file.metadata
        return None

    @property
    def mime_type(self):
        """Return MIME type of represented file."""
        from .hydroshare.utils import get_file_mime_type
        return get_file_mime_type(self.file_name)

    @property
    def extension(self):
        """Return extension of resource file."""
        _, file_ext = os.path.splitext(self.storage_path)
        return file_ext

    @property
    def dir_path(self):
        """Return directory path of resource file."""
        return os.path.dirname(self.storage_path)

    @property
    def full_path(self):
        """Return full path of resource file."""
        return self.storage_path

    @property
    def file_name(self):
        """Return filename of resource file."""
        return os.path.basename(self.storage_path)

    @property
    def can_set_file_type(self):
        """Check if file type can be set for this resource file instance."""
        return self.extension in ('.tif', '.zip', '.nc', '.shp', '.refts') and \
            (self.logical_file is None or self.logical_file_type_name == "GenericLogicalFile")

    @property
    def url(self):
        """Return the URL of the file contained in this ResourceFile.

        A GET of this URL simply returns the file. This URL is independent of federation.
        PUT, POST, and DELETE are not supported.

        This choice for a URL is dependent mainly upon conformance to DataOne URL standards
        that are also conformant to the format in resourcemap.xml. This url does not contain
        the site URL, which is prefixed when needed.

        This is based upon the resourcemap_urls.py entry:

            url(r'^resource/(?P<shortkey>[0-9a-f-]+)/data/contents/(?.+)/$',
                views.file_download_url_mapper,
                name='get_resource_file')

        """
        # must start with a / in order to concat with current_site_url.
        return '/' + os.path.join('resource', self.resource.short_id,
                                  'data', 'contents', self.short_path)

    @property
    def irods_url(self):
        """Return the iRODS URL of the file.

        This is a direct link and independent of the Django path in ResourceFile.url
        """
        if self.resource_file:
            return self.resource_file.url
        elif self.fed_resource_file:
            return self.fed_resource_file.url
        else:
            return None


class Bags(models.Model):
    """Represent data bags format as django model."""

    object_id = models.PositiveIntegerField()
    content_type = models.ForeignKey(ContentType)

    content_object = GenericForeignKey('content_type', 'object_id', for_concrete_model=False)
    timestamp = models.DateTimeField(default=now, db_index=True)

    class Meta:
        """Define meta properties of Bags model."""

        ordering = ['-timestamp']

    def get_content_model(self):
        """Return content model of Bags' content object."""
        return self.content_object.get_content_model()


class PublicResourceManager(models.Manager):
    """Extend Django model Manager to allow for public resource access."""

    def get_queryset(self):
        """Extend Django model Manager to allow for public resource access."""
        return super(PublicResourceManager, self).get_queryset().filter(raccess__public=True)


class DiscoverableResourceManager(models.Manager):
    """Extend Django model Manager to filter for public or discoverable resources."""

    def get_queryset(self):
        """Extend Django model Manager to filter for public or discoverable resources."""
        return super(DiscoverableResourceManager, self).get_queryset().filter(
            Q(raccess__discoverable=True) |
            Q(raccess__public=True))


# remove RichText parent class from the parameters for Django inplace editing to work;
# otherwise, get internal edit error when saving changes
class BaseResource(Page, AbstractResource):
    """Combine mezzanine Page model and AbstractResource model to establish base resource."""

    resource_type = models.CharField(max_length=50, default="GenericResource")
    # this locked_time field is added for resource versioning locking representing
    # the time when the resource is locked for a new version action. A value of null
    # means the resource is not locked
    locked_time = models.DateTimeField(null=True, blank=True)
    # this resource_federation_path is added to record where a HydroShare resource is
    # stored. The default is empty string meaning the resource is stored in HydroShare
    # zone. If a resource is stored in a fedearated zone, the field should store the
    # federated root path in the format of /federated_zone/home/localHydroProxy

    # TODO: change to null=True, default=None to simplify logic elsewhere
    resource_federation_path = models.CharField(max_length=100, blank=True, default='')

    objects = models.Manager()
    public_resources = PublicResourceManager()
    discoverable_resources = DiscoverableResourceManager()

    collections = models.ManyToManyField('BaseResource', related_name='resources')

    class Meta:
        """Define meta properties for BaseResource model."""

        verbose_name = 'Generic'
        db_table = 'hs_core_genericresource'

    def can_add(self, request):
        """Pass through to abstract resource can_add function."""
        return AbstractResource.can_add(self, request)

    def can_change(self, request):
        """Pass through to abstract resource can_add function."""
        return AbstractResource.can_change(self, request)

    def can_delete(self, request):
        """Pass through to abstract resource can_delete function."""
        return AbstractResource.can_delete(self, request)

    def can_view(self, request):
        """Pass through to abstract resource can_view function."""
        return AbstractResource.can_view(self, request)

    def get_irods_storage(self):
        """Return either IrodsStorage or FedStorage."""
        if self.resource_federation_path:
            return FedStorage()
        else:
            return IrodsStorage()

    @property
    def is_federated(self):
        """Return existence of resource_federation_path."""
        return self.resource_federation_path is not None and \
            self.resource_federation_path != ''

    # Paths relative to the resource
    @property
    def root_path(self):
        """Return the root folder of the iRODS structure containing resource files.

        Note that this folder doesn't directly contain the resource files;
        They are contained in ./data/contents/* instead.
        """
        if self.is_federated:
            return os.path.join(self.resource_federation_path, self.short_id)
        else:
            return self.short_id

    @property
    def file_path(self):
        """Return the file path of the resource.

        This is the root path plus "data/contents".
        This is the root of the folder structure for resource files.
        """
        return os.path.join(self.root_path, "data", "contents")

    @property
    def scimeta_path(self):
        """ path to science metadata file (in iRODS) """
        return os.path.join(self.root_path, "data", "resourcemetadata.xml")

    @property
    def resmap_path(self):
        """ path to resource map file (in iRODS) """
        return os.path.join(self.root_path, "data", "resourcemap.xml")

    # @property
    # def sysmeta_path(self):
    #     """ path to system metadata file (in iRODS) """
    #     return os.path.join(self.root_path, "data", "systemmetadata.xml")

    @property
    def bag_path(self):
        """Return the unique iRODS path to the bag for the resource.

        Since this is a cache, it is stored in a different place than the resource files.
        """
        bagit_path = getattr(settings, 'IRODS_BAGIT_PATH', 'bags')
        bagit_postfix = getattr(settings, 'IRODS_BAGIT_POSTFIX', 'zip')
        if self.is_federated:
            return os.path.join(self.resource_federation_path, bagit_path,
                                self.short_id + '.' + bagit_postfix)
        else:
            return os.path.join(bagit_path, self.short_id + '.' + bagit_postfix)
<<<<<<< HEAD
=======

    @property
    def bag_url(self):
        """Get bag url of resource data bag."""
        bagit_path = getattr(settings, 'IRODS_BAGIT_PATH', 'bags')
        bagit_postfix = getattr(settings, 'IRODS_BAGIT_POSTFIX', 'zip')
        bag_path = "{path}/{resource_id}.{postfix}".format(path=bagit_path,
                                                           resource_id=self.short_id,
                                                           postfix=bagit_postfix)
        istorage = self.get_irods_storage()
        bag_url = istorage.url(bag_path)
        return bag_url
>>>>>>> a31f2d6f

    # URIs relative to resource
    # these are independent of federation strategy
    # TODO: utilize "reverse" abstraction to tie this to urls.py for robustness

    # add these one by one to avoid errors.

    # @property
    # def root_uri(self):
    #     pass

    # @property
    # def scimeta_uri(self):
    #     return os.path.join(self.root_uri, 'scimeta')

    # @property
    # def sysmeta_uri(self):
    #     return os.path.join(self.root_uri, 'sysmeta')

    # @property
    # def file_uri(self):
    #     return os.path.join(self.root_uri, 'files')

    # create crossref deposit xml for resource publication
    def get_crossref_deposit_xml(self, pretty_print=True):
        """Return XML structure describing crossref deposit."""
        # importing here to avoid circular import problem
        from hydroshare.resource import get_activated_doi

        xsi = "http://www.w3.org/2001/XMLSchema-instance"
        schemaLocation = 'http://www.crossref.org/schema/4.3.6 ' \
                         'http://www.crossref.org/schemas/crossref4.3.6.xsd'
        ns = "http://www.crossref.org/schema/4.3.6"
        ROOT = etree.Element('{%s}doi_batch' % ns, version="4.3.6", nsmap={None: ns},
                             attrib={"{%s}schemaLocation" % xsi: schemaLocation})

        # get the resource object associated with this metadata container object - needed
        # to get the verbose_name

        # create the head sub element
        head = etree.SubElement(ROOT, 'head')
        etree.SubElement(head, 'doi_batch_id').text = self.short_id
        etree.SubElement(head, 'timestamp').text = arrow.get(self.updated)\
            .format("YYYYMMDDHHmmss")
        depositor = etree.SubElement(head, 'depositor')
        etree.SubElement(depositor, 'depositor_name').text = 'HydroShare'
        etree.SubElement(depositor, 'email_address').text = settings.DEFAULT_SUPPORT_EMAIL
        # The organization that owns the information being registered.
        etree.SubElement(head, 'registrant').text = 'Consortium of Universities for the ' \
                                                    'Advancement of Hydrologic Science, Inc. ' \
                                                    '(CUAHSI)'

        # create the body sub element
        body = etree.SubElement(ROOT, 'body')
        # create the database sub element
        db = etree.SubElement(body, 'database')
        # create the database_metadata sub element
        db_md = etree.SubElement(db, 'database_metadata', language="en")
        # titles is required element for database_metadata
        titles = etree.SubElement(db_md, 'titles')
        etree.SubElement(titles, 'title').text = "HydroShare Resources"
        # create the dataset sub element, dataset_type can be record or collection, set it to
        # collection for HydroShare resources
        dataset = etree.SubElement(db, 'dataset', dataset_type="collection")
        ds_titles = etree.SubElement(dataset, 'titles')
        etree.SubElement(ds_titles, 'title').text = self.metadata.title.value
        # doi_data is required element for dataset
        doi_data = etree.SubElement(dataset, 'doi_data')
        res_doi = get_activated_doi(self.doi)
        idx = res_doi.find('10.4211')
        if idx >= 0:
            res_doi = res_doi[idx:]
        etree.SubElement(doi_data, 'doi').text = res_doi
        etree.SubElement(doi_data, 'resource').text = self.metadata.identifiers.all().filter(
            name='hydroShareIdentifier')[0].url

        return '<?xml version="1.0" encoding="UTF-8"?>\n' + etree.tostring(
            ROOT, pretty_print=pretty_print)

    @property
    def size(self):
        """Return the total size of all data files in iRODS.

        This size does not include metadata. Just files. Specifically,
        resourcemetadata.xml, systemmetadata.xml are not included in this
        size estimate.

        Raises SessionException if iRODS fails.
        """
        # compute the total file size for the resource
        f_sizes = [f.size for f in self.files.all()]
        return sum(f_sizes)

    @property
    def verbose_name(self):
        """Return verbose name of content_model."""
        return self.get_content_model()._meta.verbose_name

    @property
    def can_be_published(self):
        """Determine when data and metadata are complete enough for the resource to be published.

        The property can be overriden by specific resource type which is not appropriate for
        publication such as the Web App resource
        :return:
        """
        return self.can_be_public_or_discoverable

    @classmethod
    def get_supported_upload_file_types(cls):
        """Get supported upload types for a resource.

        This can be overridden to choose which types of file can be uploaded by a subclass.

        By default, all file types are supported
        """
        # TODO: this should be replaced by an instance method.
        return ('.*')

    @classmethod
    def can_have_multiple_files(cls):
        """Return True if multiple files can be uploaded.

        This can be overridden to choose how many files can be uploaded by a subclass.

        By default, uploads are not limited.
        """
        # TODO: this should be replaced by an instance method.
        return True

    @classmethod
    def can_have_files(cls):
        """Return whether the resource supports files at all.

        This can be overridden to choose whether files can be uploaded by a subclass.

        By default, uploads are allowed.
        """
        # TODO: this should be replaced by an instance method.
        return True

    def get_hs_term_dict(self):
        """Return a dict of HS Terms and their values.

        Will be used to parse webapp url templates

        NOTES FOR ANY SUBCLASS OF THIS CLASS TO OVERRIDE THIS FUNCTION:
        resource types that inherit this class should add/merge their resource-specific HS Terms
        into this dict
        """
        hs_term_dict = {}

        hs_term_dict["HS_RES_ID"] = self.short_id
        hs_term_dict["HS_RES_TYPE"] = self.resource_type

        return hs_term_dict


class GenericResource(BaseResource):
    """Define GenericResource model."""

    objects = ResourceManager('GenericResource')

    @property
    def supports_folders(self):
        """Return True always."""
        return True

    class Meta:
        """Define meta properties for GenericResource model."""

        verbose_name = 'Generic'
        proxy = True


old_get_content_model = Page.get_content_model


def new_get_content_model(self):
    """Override mezzanine get_content_model function for pages for resources."""
    from hs_core.hydroshare.utils import get_resource_types
    content_model = self.content_model
    if content_model.endswith('resource'):
        rt = [rt for rt in get_resource_types() if rt._meta.model_name == content_model][0]
        return rt.objects.get(id=self.id)
    return old_get_content_model(self)


Page.get_content_model = new_get_content_model


# This model has a one-to-one relation with the AbstractResource model
class CoreMetaData(models.Model):
    """Define CoreMetaData model."""

    XML_HEADER = '''<?xml version="1.0"?>
<!DOCTYPE rdf:RDF PUBLIC "-//DUBLIN CORE//DCMES DTD 2002/07/31//EN"
"http://dublincore.org/documents/2002/07/31/dcmes-xml/dcmes-xml-dtd.dtd">'''

    NAMESPACES = {'rdf': "http://www.w3.org/1999/02/22-rdf-syntax-ns#",
                  'rdfs1': "http://www.w3.org/2001/01/rdf-schema#",
                  'dc': "http://purl.org/dc/elements/1.1/",
                  'dcterms': "http://purl.org/dc/terms/",
                  'hsterms': "http://hydroshare.org/terms/"}

    id = models.AutoField(primary_key=True)

    _description = GenericRelation(Description)    # resource abstract
    _title = GenericRelation(Title)
    creators = GenericRelation(Creator)
    contributors = GenericRelation(Contributor)
    dates = GenericRelation(Date)
    coverages = GenericRelation(Coverage)
    formats = GenericRelation(Format)
    identifiers = GenericRelation(Identifier)
    _language = GenericRelation(Language)
    subjects = GenericRelation(Subject)
    sources = GenericRelation(Source)
    relations = GenericRelation(Relation)
    _rights = GenericRelation(Rights)
    _type = GenericRelation(Type)
    _publisher = GenericRelation(Publisher)
    funding_agencies = GenericRelation(FundingAgency)

    @property
    def resource(self):
        """Return base resource object that the metadata defines."""
        return BaseResource.objects.filter(object_id=self.id).first()

    @property
    def title(self):
        """Return the first title object from metadata."""
        return self._title.all().first()

    @property
    def description(self):
        """Return the first description object from metadata."""
        return self._description.all().first()

    @property
    def language(self):
        """Return the first _language object from metadata."""
        return self._language.all().first()

    @property
    def rights(self):
        """Return the first rights object from metadata."""
        return self._rights.all().first()

    @property
    def type(self):
        """Return the first _type object from metadata."""
        return self._type.all().first()

    @property
    def publisher(self):
        """Return the first _publisher object from metadata."""
        return self._publisher.all().first()

    @classmethod
    def get_supported_element_names(cls):
        """Return a list of supported metadata element names."""
        return ['Description',
                'Creator',
                'Contributor',
                'Coverage',
                'Format',
                'Rights',
                'Title',
                'Type',
                'Date',
                'Identifier',
                'Language',
                'Subject',
                'Source',
                'Relation',
                'Publisher',
                'FundingAgency']

    def set_dirty(self, flag):
        """Track whethrer metadata object is dirty.

        Subclasses that have the attribute to track whether metadata object is dirty
        should override this method to allow setting that attribute

        :param flag: a boolean value
        :return:
        """
        pass

    def has_all_required_elements(self):
        """Determine whether metadata has all required elements.

        This method needs to be overriden by any subclass of this class
        if they implement additional metadata elements that are required
        """
        if not self.title:
            return False
        elif self.title.value.lower() == 'untitled resource':
            return False

        if not self.description:
            return False
        elif len(self.description.abstract.strip()) == 0:
            return False

        if self.creators.count() == 0:
            return False

        if not self.rights:
            return False
        elif len(self.rights.statement.strip()) == 0:
            return False

        if self.subjects.count() == 0:
            return False

        return True

    def get_required_missing_elements(self):
        """Return a list of required missing metadata elements.

        This method needs to be overriden by any subclass of this class
        if they implement additional metadata elements that are required
        """
        missing_required_elements = []

        if not self.title:
            missing_required_elements.append('Title')
        if not self.description:
            missing_required_elements.append('Abstract')
        if not self.rights:
            missing_required_elements.append('Rights')
        if self.subjects.count() == 0:
            missing_required_elements.append('Keywords')

        return missing_required_elements

    def delete_all_elements(self):
        """Delete all metadata elements.

        This method needs to be overriden by any subclass of this class if that class
        has additional metadata elements
        """
        if self.title:
            self.title.delete()
        if self.description:
            self.description.delete()
        if self.language:
            self.language.delete()
        if self.rights:
            self.rights.delete()
        if self.publisher:
            self.publisher.delete()
        if self.type:
            self.type.delete()

        self.creators.all().delete()
        self.contributors.all().delete()
        self.dates.all().delete()
        self.identifiers.all().delete()
        self.coverages.all().delete()
        self.formats.all().delete()
        self.subjects.all().delete()
        self.sources.all().delete()
        self.relations.all().delete()
        self.funding_agencies.all().delete()

    def copy_all_elements_from(self, src_md, exclude_elements=None):
        """Copy all metadata elements from another resource."""
        md_type = ContentType.objects.get_for_model(src_md)
        supported_element_names = src_md.get_supported_element_names()
        for element_name in supported_element_names:
            element_model_type = src_md._get_metadata_element_model_type(element_name)
            elements_to_copy = element_model_type.model_class().objects.filter(
                object_id=src_md.id, content_type=md_type).all()
            for element in elements_to_copy:
                element_args = model_to_dict(element)
                element_args.pop('content_type')
                element_args.pop('id')
                element_args.pop('object_id')
                if exclude_elements:
                    if not element_name.lower() in exclude_elements:
                        self.create_element(element_name, **element_args)
                else:
                    self.create_element(element_name, **element_args)

    # this method needs to be overriden by any subclass of this class
    # to allow updating of extended (resource specific) metadata
    def update(self, metadata):
        """Define custom update method for CoreMetaData model.

        :param metadata: a list of dicts - each dict in the format of {element_name: **kwargs}
        element_name must be in lowercase.
        example of a dict in metadata list:
            {'creator': {'name': 'John Howard', 'email: 'jh@gmail.com'}}
        :return:
        """
        # updating non-repeatable elements
        with transaction.atomic():
            for element_name in ('title', 'description', 'language', 'rights'):
                self.update_non_repeatable_element(element_name, metadata)
            for element_name in ('creator', 'contributor', 'coverage', 'source', 'relation',
                                 'subject'):
                self.update_repeatable_element(element_name=element_name, metadata=metadata)

            # allow only updating or creating date element of type valid
            element_name = 'date'
            date_list = [date_dict for date_dict in metadata if element_name in date_dict]
            if len(date_list) > 0:
                for date_item in date_list:
                    if 'type' in date_item[element_name]:
                        if date_item[element_name]['type'] == 'valid':
                            self.dates.filter(type='valid').delete()
                            self.create_element(element_model_name=element_name,
                                                **date_item[element_name])
                            break

            # allow only updating or creating identifiers which does not have name value
            # 'hydroShareIdentifier'
            element_name = 'identifier'
            identifier_list = [id_dict for id_dict in metadata if element_name in id_dict]
            if len(identifier_list) > 0:
                for id_item in identifier_list:
                    if 'name' in id_item[element_name]:
                        if id_item[element_name]['name'].lower() != 'hydroshareidentifier':
                            self.identifiers.filter(name=id_item[element_name]['name']).delete()
                            self.create_element(element_model_name=element_name,
                                                **id_item[element_name])

    def get_xml(self, pretty_print=True, include_format_elements=True):
        """Get metadata XML rendering."""
        # importing here to avoid circular import problem
        from hydroshare.utils import current_site_url, get_resource_types

        RDF_ROOT = etree.Element('{%s}RDF' % self.NAMESPACES['rdf'], nsmap=self.NAMESPACES)
        # create the Description element -this is not exactly a dc element
        rdf_Description = etree.SubElement(RDF_ROOT, '{%s}Description' % self.NAMESPACES['rdf'])

        resource_uri = self.identifiers.all().filter(name='hydroShareIdentifier')[0].url
        rdf_Description.set('{%s}about' % self.NAMESPACES['rdf'], resource_uri)

        # get the resource object associated with this metadata container object - needed to
        # get the verbose_name
        resource = BaseResource.objects.filter(object_id=self.id).first()
        rt = [rt for rt in get_resource_types()
              if rt._meta.object_name == resource.resource_type][0]
        resource = rt.objects.get(id=resource.id)

        # create the title element
        if self.title:
            dc_title = etree.SubElement(rdf_Description, '{%s}title' % self.NAMESPACES['dc'])
            dc_title.text = self.title.value

        # create the type element
        if self.type:
            dc_type = etree.SubElement(rdf_Description, '{%s}type' % self.NAMESPACES['dc'])
            dc_type.set('{%s}resource' % self.NAMESPACES['rdf'], self.type.url)

        # create the Description element (we named it as Abstract to differentiate from the parent
        # "Description" element)
        if self.description:
            dc_description = etree.SubElement(rdf_Description,
                                              '{%s}description' % self.NAMESPACES['dc'])
            dc_des_rdf_Desciption = etree.SubElement(dc_description,
                                                     '{%s}Description' % self.NAMESPACES['rdf'])
            dcterms_abstract = etree.SubElement(dc_des_rdf_Desciption,
                                                '{%s}abstract' % self.NAMESPACES['dcterms'])
            dcterms_abstract.text = self.description.abstract

        for agency in self.funding_agencies.all():
            hsterms_agency = etree.SubElement(rdf_Description,
                                              '{%s}awardInfo' % self.NAMESPACES['hsterms'])
            hsterms_agency_rdf_Description = etree.SubElement(hsterms_agency, '{%s}Description' %
                                                              self.NAMESPACES['rdf'])
            hsterms_name = etree.SubElement(hsterms_agency_rdf_Description,
                                            '{%s}fundingAgencyName' % self.NAMESPACES['hsterms'])
            hsterms_name.text = agency.agency_name
            if agency.agency_url:
                hsterms_agency_rdf_Description.set('{%s}about' % self.NAMESPACES['rdf'],
                                                   agency.agency_url)
            if agency.award_title:
                hsterms_title = etree.SubElement(hsterms_agency_rdf_Description, '{%s}awardTitle' %
                                                 self.NAMESPACES['hsterms'])
                hsterms_title.text = agency.award_title
            if agency.award_number:
                hsterms_number = etree.SubElement(hsterms_agency_rdf_Description,
                                                  '{%s}awardNumber' % self.NAMESPACES['hsterms'])
                hsterms_number.text = agency.award_number

        # use all creators associated with this metadata object to
        # generate creator xml elements
        for creator in self.creators.all():
            self._create_person_element(etree, rdf_Description, creator)

        for contributor in self.contributors.all():
            self._create_person_element(etree, rdf_Description, contributor)

        for coverage in self.coverages.all():
            coverage.add_to_xml_container(rdf_Description)

        for dt in self.dates.all():
            dc_date = etree.SubElement(rdf_Description, '{%s}date' % self.NAMESPACES['dc'])
            dc_term = '{%s}' + dt.type
            dc_date_dcterms = etree.SubElement(dc_date, dc_term % self.NAMESPACES['dcterms'])
            rdf_date_value = etree.SubElement(dc_date_dcterms, '{%s}value' % self.NAMESPACES['rdf'])
            if dt.type != 'valid':
                rdf_date_value.text = dt.start_date.isoformat()
            else:
                if dt.end_date:
                    rdf_date_value.text = "start=%s; end=%s" % (dt.start_date.isoformat(),
                                                                dt.end_date.isoformat())
                else:
                    rdf_date_value.text = dt.start_date.isoformat()

        if include_format_elements:
            for fmt in self.formats.all():
                dc_format = etree.SubElement(rdf_Description, '{%s}format' % self.NAMESPACES['dc'])
                dc_format.text = fmt.value

        for res_id in self.identifiers.all():
            dc_identifier = etree.SubElement(rdf_Description,
                                             '{%s}identifier' % self.NAMESPACES['dc'])
            dc_id_rdf_Description = etree.SubElement(dc_identifier,
                                                     '{%s}Description' % self.NAMESPACES['rdf'])
            id_hsterm = '{%s}' + res_id.name
            hsterms_hs_identifier = etree.SubElement(dc_id_rdf_Description,
                                                     id_hsterm % self.NAMESPACES['hsterms'])
            hsterms_hs_identifier.text = res_id.url

        if self.language:
            dc_lang = etree.SubElement(rdf_Description, '{%s}language' % self.NAMESPACES['dc'])
            dc_lang.text = self.language.code

        if self.publisher:
            dc_publisher = etree.SubElement(rdf_Description,
                                            '{%s}publisher' % self.NAMESPACES['dc'])
            dc_pub_rdf_Description = etree.SubElement(dc_publisher,
                                                      '{%s}Description' % self.NAMESPACES['rdf'])
            hsterms_pub_name = etree.SubElement(dc_pub_rdf_Description,
                                                '{%s}publisherName' % self.NAMESPACES['hsterms'])
            hsterms_pub_name.text = self.publisher.name
            hsterms_pub_url = etree.SubElement(dc_pub_rdf_Description,
                                               '{%s}publisherURL' % self.NAMESPACES['hsterms'])
            hsterms_pub_url.set('{%s}resource' % self.NAMESPACES['rdf'], self.publisher.url)

        for rel in self.relations.all():
            dc_relation = etree.SubElement(rdf_Description, '{%s}relation' % self.NAMESPACES['dc'])
            dc_rel_rdf_Description = etree.SubElement(dc_relation,
                                                      '{%s}Description' % self.NAMESPACES['rdf'])
            if rel.type in Relation.HS_RELATION_TERMS:
                term_ns = self.NAMESPACES['hsterms']
            else:
                term_ns = self.NAMESPACES['dcterms']
            terms_type = etree.SubElement(dc_rel_rdf_Description, '{%s}%s' % (term_ns, rel.type))

            # check if the relation value starts with 'http://' or 'https://'
            if rel.value.lower().find('http://') == 0 or rel.value.lower().find('https://') == 0:
                terms_type.set('{%s}resource' % self.NAMESPACES['rdf'], rel.value)
            else:
                terms_type.text = rel.value

        for src in self.sources.all():
            dc_source = etree.SubElement(rdf_Description, '{%s}source' % self.NAMESPACES['dc'])
            dc_source_rdf_Description = etree.SubElement(dc_source,
                                                         '{%s}Description' % self.NAMESPACES['rdf'])
            hsterms_derived_from = etree.SubElement(
                dc_source_rdf_Description, '{%s}isDerivedFrom' % self.NAMESPACES['hsterms'])

            # if the source value starts with 'http://' or 'https://' add value as an attribute
            if src.derived_from.lower().find('http://') == 0 or \
                    src.derived_from.lower().find('https://') == 0:
                hsterms_derived_from.set('{%s}resource' % self.NAMESPACES['rdf'], src.derived_from)
            else:
                hsterms_derived_from.text = src.derived_from

        if self.rights:
            dc_rights = etree.SubElement(rdf_Description, '{%s}rights' % self.NAMESPACES['dc'])
            dc_rights_rdf_Description = etree.SubElement(dc_rights,
                                                         '{%s}Description' % self.NAMESPACES['rdf'])
            hsterms_statement = etree.SubElement(dc_rights_rdf_Description,
                                                 '{%s}rightsStatement' % self.NAMESPACES['hsterms'])
            hsterms_statement.text = self.rights.statement
            if self.rights.url:
                hsterms_url = etree.SubElement(dc_rights_rdf_Description,
                                               '{%s}URL' % self.NAMESPACES['hsterms'])
                hsterms_url.set('{%s}resource' % self.NAMESPACES['rdf'], self.rights.url)

        for sub in self.subjects.all():
            dc_subject = etree.SubElement(rdf_Description, '{%s}subject' % self.NAMESPACES['dc'])
            if sub.value.lower().find('http://') == 0 or sub.value.lower().find('https://') == 0:
                dc_subject.set('{%s}resource' % self.NAMESPACES['rdf'], sub.value)
            else:
                dc_subject.text = sub.value

        # resource type related additional attributes
        rdf_Description_resource = etree.SubElement(RDF_ROOT,
                                                    '{%s}Description' % self.NAMESPACES['rdf'])
        rdf_Description_resource.set('{%s}about' % self.NAMESPACES['rdf'], self.type.url)
        rdfs1_label = etree.SubElement(rdf_Description_resource,
                                       '{%s}label' % self.NAMESPACES['rdfs1'])
        rdfs1_label.text = resource._meta.verbose_name
        rdfs1_isDefinedBy = etree.SubElement(rdf_Description_resource,
                                             '{%s}isDefinedBy' % self.NAMESPACES['rdfs1'])
        rdfs1_isDefinedBy.text = current_site_url() + "/terms"

        # encode extended key/value arbitrary metadata
        resource = BaseResource.objects.filter(object_id=self.id).first()
        for key, value in resource.extra_metadata.items():
            hsterms_key_value = etree.SubElement(
                rdf_Description, '{%s}extendedMetadata' % self.NAMESPACES['hsterms'])
            hsterms_key_value_rdf_Description = etree.SubElement(
                hsterms_key_value, '{%s}Description' % self.NAMESPACES['rdf'])
            hsterms_key = etree.SubElement(hsterms_key_value_rdf_Description,
                                           '{%s}key' % self.NAMESPACES['hsterms'])
            hsterms_key.text = key
            hsterms_value = etree.SubElement(hsterms_key_value_rdf_Description,
                                             '{%s}value' % self.NAMESPACES['hsterms'])
            hsterms_value.text = value

        return self.XML_HEADER + '\n' + etree.tostring(RDF_ROOT, pretty_print=pretty_print)

    # TODO: (Pabitra, Dt:11/21/2016) need to delete this method and users of this method
    # need to use the same method from the hydroshare.utils.py
    def add_metadata_element_to_xml(self, root, md_element, md_fields):
        """Generate XML elements for a given metadata element.

        Helper function to generate xml elements for a given metadata element that belongs to
        'hsterms' namespace

        :param root: the xml document root element to which xml elements for the specified
        metadata element needs to be added
        :param md_element: the metadata element object. The term attribute of the metadata
        element object is used for naming the root xml element for this metadata element.
        If the root xml element needs to be named differently, then this needs to be a tuple
        with first element being the metadata element object and the second being the name
        for the root element. Example: md_element=self.Creat or    # the term attribute of the
        Creator object will be used md_element=(self.Creator, 'Author') # 'Author' will be used

        :param md_fields: a list of attribute names of the metadata element (if the name to be used
         in generating the xml element name is same as the attribute name then include the
         attribute name as a list item. if xml element name needs to be different from the
         attribute name then the list item must be a tuple with first element of the tuple being
         the attribute name and the second element being what will be used in naming the xml
         element) Example: [('first_name', 'firstName'), 'phone', 'email']
         # xml sub-elements names: firstName, phone, email
        """
        from lxml import etree

        if isinstance(md_element, tuple):
            element_name = md_element[1]
            md_element = md_element[0]
        else:
            element_name = md_element.term

        hsterms_newElem = etree.SubElement(root,
                                           "{{{ns}}}{new_element}"
                                           .format(ns=self.NAMESPACES['hsterms'],
                                                   new_element=element_name))
        hsterms_newElem_rdf_Desc = etree.SubElement(
            hsterms_newElem, "{{{ns}}}Description".format(ns=self.NAMESPACES['rdf']))
        for md_field in md_fields:
            if isinstance(md_field, tuple):
                field_name = md_field[0]
                xml_element_name = md_field[1]
            else:
                field_name = md_field
                xml_element_name = md_field

            if hasattr(md_element, field_name):
                attr = getattr(md_element, field_name)
                if attr:
                    field = etree.SubElement(hsterms_newElem_rdf_Desc,
                                             "{{{ns}}}{field}".format(ns=self.NAMESPACES['hsterms'],
                                                                      field=xml_element_name))
                    field.text = str(attr)

    def _create_person_element(self, etree, parent_element, person):
        """Create a metadata element for a person (Creator, Contributor, etc)."""
        # importing here to avoid circular import problem
        from hydroshare.utils import current_site_url

        if isinstance(person, Creator):
            dc_person = etree.SubElement(parent_element, '{%s}creator' % self.NAMESPACES['dc'])
        else:
            dc_person = etree.SubElement(parent_element, '{%s}contributor' % self.NAMESPACES['dc'])

        dc_person_rdf_Description = etree.SubElement(dc_person,
                                                     '{%s}Description' % self.NAMESPACES['rdf'])

        if person.name:
            hsterms_name = etree.SubElement(dc_person_rdf_Description,
                                            '{%s}name' % self.NAMESPACES['hsterms'])
            hsterms_name.text = person.name
        if person.description:
            dc_person_rdf_Description.set('{%s}about' % self.NAMESPACES['rdf'],
                                          current_site_url() + person.description)

        if isinstance(person, Creator):
            hsterms_creatorOrder = etree.SubElement(dc_person_rdf_Description,
                                                    '{%s}creatorOrder' % self.NAMESPACES['hsterms'])
            hsterms_creatorOrder.text = str(person.order)

        if person.organization:
            hsterms_organization = etree.SubElement(dc_person_rdf_Description,
                                                    '{%s}organization' % self.NAMESPACES['hsterms'])
            hsterms_organization.text = person.organization

        if person.email:
            hsterms_email = etree.SubElement(dc_person_rdf_Description,
                                             '{%s}email' % self.NAMESPACES['hsterms'])
            hsterms_email.text = person.email

        if person.address:
            hsterms_address = etree.SubElement(dc_person_rdf_Description,
                                               '{%s}address' % self.NAMESPACES['hsterms'])
            hsterms_address.text = person.address

        if person.phone:
            hsterms_phone = etree.SubElement(dc_person_rdf_Description,
                                             '{%s}phone' % self.NAMESPACES['hsterms'])
            hsterms_phone.set('{%s}resource' % self.NAMESPACES['rdf'], 'tel:' + person.phone)

        if person.homepage:
            hsterms_homepage = etree.SubElement(dc_person_rdf_Description,
                                                '{%s}homepage' % self.NAMESPACES['hsterms'])
            hsterms_homepage.set('{%s}resource' % self.NAMESPACES['rdf'], person.homepage)

        for link in person.external_links.all():
            hsterms_link_type = etree.SubElement(dc_person_rdf_Description,
                                                 '{%s}' % self.NAMESPACES['hsterms'] + link.type)
            hsterms_link_type.set('{%s}resource' % self.NAMESPACES['rdf'], link.url)

    def create_element(self, element_model_name, **kwargs):
        """Create any supported metadata element."""
        model_type = self._get_metadata_element_model_type(element_model_name)
        kwargs['content_object'] = self
        element = model_type.model_class().create(**kwargs)
        return element

    def update_element(self, element_model_name, element_id, **kwargs):
        """Update metadata element."""
        model_type = self._get_metadata_element_model_type(element_model_name)
        kwargs['content_object'] = self
        model_type.model_class().update(element_id, **kwargs)

    def delete_element(self, element_model_name, element_id):
        """Delete Metadata element."""
        model_type = self._get_metadata_element_model_type(element_model_name)
        model_type.model_class().remove(element_id)

    def _get_metadata_element_model_type(self, element_model_name):
        """Get type of metadata element based on model type."""
        element_model_name = element_model_name.lower()
        if not self._is_valid_element(element_model_name):
            raise ValidationError("Metadata element type:%s is not one of the "
                                  "supported in core metadata elements."
                                  % element_model_name)

        unsupported_element_error = "Metadata element type:%s is not supported." \
                                    % element_model_name
        try:
            model_type = ContentType.objects.get(app_label=self._meta.app_label,
                                                 model=element_model_name)
        except ObjectDoesNotExist:
            try:
                model_type = ContentType.objects.get(app_label='hs_core',
                                                     model=element_model_name)
            except ObjectDoesNotExist:
                raise ValidationError(unsupported_element_error)

        if not issubclass(model_type.model_class(), AbstractMetaDataElement):
            raise ValidationError(unsupported_element_error)

        return model_type

    def _is_valid_element(self, element_name):
        """Check whether metadata element is valid."""
        allowed_elements = [el.lower() for el in self.get_supported_element_names()]
        return element_name.lower() in allowed_elements

    def update_non_repeatable_element(self, element_name, metadata, property_name=None):
        """Update a non-repeatable metadata element.

        This helper function is to create/update a specific metadata element as specified by
        *element_name*
        :param element_name: metadata element class name (e.g. title)
        :param metadata: a list of dicts - each dict has data to update/create a specific metadata
        element (e.g. {'title': {'value': 'my resource title'}}
        :param property_name: name of the property/attribute name in this class or its sub class
        to access the metadata element instance of *metadata_element*. This is needed only when
        the property/attribute name differs from the element class name

            Example:
            class ModelProgramMetaData(CoreMetaData):
                _mpmetadata = GenericRelation(MpMetadata)

                @property
                def program(self):
                    return self._mpmetadata.all().first()

            For the above class to update the metadata element MpMetadata, this function needs to
            be called with element_name='mpmetadata' and property_name='program'
        :return:
        """
        for dict_item in metadata:
            if element_name in dict_item:
                if property_name is None:
                    element = getattr(self, element_name, None)
                else:
                    element = getattr(self, property_name, None)
                if element:
                    self.update_element(element_id=element.id,
                                        element_model_name=element_name,
                                        **dict_item[element_name])
                else:
                    self.create_element(element_model_name=element_name,
                                        **dict_item[element_name])

    def update_repeatable_element(self, element_name, metadata, property_name=None):
        """Update a repeatable metadata element.

        Creates new metadata elements of type *element_name*. Any existing metadata elements of
        matching type get deleted first.
        :param element_name: class name of the metadata element (e.g. creator)
        :param metadata: a list of dicts containing data for each of the metadata elements that
        needs to be created/updated as part of bulk update
        :param property_name: (Optional) the property/attribute name used in this instance of
        CoreMetaData (or its sub class) to access all the objects of type *element_type*
            Example:
            class MODFLOWModelInstanceMetaData(ModelInstanceMetaData):
                 _model_input = GenericRelation(ModelInput)

                @property
                def model_inputs(self):
                    return self._model_input.all()

            For the above class to update the metadata element ModelInput, this function needs to
            be called with element_name='modelinput' and property_name='model_inputs'. If in the
            above class instead of using the attribute name '_model_inputs' we have used
            'modelinputs' then this function needs to be called with element_name='modelinput' and
            no need to pass a value for the property_name.

        :return:
        """
        element_list = [element_dict for element_dict in metadata if element_name in element_dict]
        if len(element_list) > 0:
            if property_name is None:
                elements = getattr(self, element_name + 's')
            else:
                elements = getattr(self, property_name)

            elements.all().delete()
            for element in element_list:
                self.create_element(element_model_name=element_name, **element[element_name])


def resource_processor(request, page):
    """Return mezzanine page processor for resource page."""
    extra = page_permissions_page_processor(request, page)
    return extra


@receiver(post_save)
def resource_creation_signal_handler(sender, instance, created, **kwargs):
    """Return resource update signal handler for newly created resource.

    For now this is just a placeholder for some actions to be taken when a resource gets saved
    """
    if isinstance(instance, AbstractResource):
        if created:
            pass
        else:
            resource_update_signal_handler(sender, instance, created, **kwargs)


def resource_update_signal_handler(sender, instance, created, **kwargs):
    """Do nothing (noop)."""
    pass<|MERGE_RESOLUTION|>--- conflicted
+++ resolved
@@ -1855,22 +1855,6 @@
         else:
             return value
 
-<<<<<<< HEAD
-    # TODO: Why isn't this a regular method? Why does it need to be a class method?
-    # It would seem to me that one only creates a bag after a resource has been created,
-    # so that this would be an instance method....
-    @classmethod
-    def bag_url(cls, resource_id):
-        """ return the URL of a bag """
-        # type resolution is not relevant; grab base class instance.
-        res = BaseResource.objects.get(short_id=resource_id)
-        bag_path = res.bag_path
-        istorage = res.get_irods_storage()
-        bag_url = istorage.url(bag_path)
-        return bag_url
-
-=======
->>>>>>> a31f2d6f
     @classmethod
     def scimeta_url(cls, resource_id):
         """ Get URL of the science metadata file resourcemetadata.xml """
@@ -3281,8 +3265,6 @@
                                 self.short_id + '.' + bagit_postfix)
         else:
             return os.path.join(bagit_path, self.short_id + '.' + bagit_postfix)
-<<<<<<< HEAD
-=======
 
     @property
     def bag_url(self):
@@ -3295,7 +3277,6 @@
         istorage = self.get_irods_storage()
         bag_url = istorage.url(bag_path)
         return bag_url
->>>>>>> a31f2d6f
 
     # URIs relative to resource
     # these are independent of federation strategy
