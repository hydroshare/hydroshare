"""Declare critical models for Hydroshare hs_core app."""
import copy
import difflib
import json
import logging
import os.path
import re
import unicodedata
import urllib.parse
from uuid import uuid4

import arrow
import requests
from dateutil import parser
from django.conf import settings
from django.contrib.auth.models import Group, User
from django.contrib.contenttypes.fields import (GenericForeignKey,
                                                GenericRelation)
from django.contrib.contenttypes.models import ContentType
from django.contrib.postgres.fields import HStoreField
from django.core.exceptions import (ObjectDoesNotExist, PermissionDenied,
                                    SuspiciousFileOperation, ValidationError)
from django.core.files import File
from django.core.validators import URLValidator
from django.db import models, transaction
from django.db.models import Q, Sum
from django.db.models.signals import post_save
from django.dispatch import receiver
from django.forms.models import model_to_dict
from django.urls import reverse
from django.utils.timezone import now
from dominate.tags import div, h4, legend, table, tbody, td, th, tr
from lxml import etree
from markdown import markdown
from mezzanine.conf import settings as s
from mezzanine.core.managers import PublishedManager
from mezzanine.core.models import Ownable
from mezzanine.generic.fields import CommentsField, RatingField
from mezzanine.pages.managers import PageManager
from mezzanine.pages.models import Page
from nameparser import HumanName
from pyld import jsonld
from rdflib import BNode, Literal, URIRef
from rdflib.namespace import DC, DCTERMS, RDF
from spam_patterns.worst_patterns_re import patterns

from django_irods.icommands import SessionException
from django_irods.storage import IrodsStorage
from hs_core.enums import (CrossRefSubmissionStatus, CrossRefUpdate,
                           RelationTypes)
from hs_core.irods import ResourceFileIRODSMixin, ResourceIRODSMixin

from .hs_rdf import (HSTERMS, RDFS1, RDF_MetaData_Mixin, RDF_Term_MixIn,
                     rdf_terms)
from .languages_iso import languages as iso_languages


def clean_for_xml(s):
    """
    Remove all control characters from a unicode string in preparation for XML inclusion

    * Convert \n\n+ to unicode paragraph
    * Convert \n alone to unicode RETURN (return SYMBOL)
    * Convert control characters to spaces if last character is not space.
    * Space-pad paragraph and NL symbols as necessary

    """
    CR = chr(0x23CE)  # carriage return unicode SYMBOL
    PARA = chr(0xB6)  # paragraph mark unicode SYMBOL
    output = ''
    next = None
    last = None
    for ch in s:
        cat = unicodedata.category(ch)
        ISCONTROL = cat[0] == 'C'
        ISSPACE = cat[0] == 'Z'
        ISNEWLINE = (ord(ch) == 10)
        if next:
            if ISNEWLINE:  # linux '\n'
                next = PARA  # upgrade to two+ returns
            elif ISSPACE or ISCONTROL:
                pass  # ignore spaces in newline sequence
            else:
                if last != ' ':
                    output += ' '
                output += next + ' ' + ch
                next = None
                last = ch
        else:
            if ISNEWLINE:
                next = CR
            elif ISSPACE:
                if last != ' ':
                    output += ch
                    last = ch
            elif ISCONTROL:
                if last != ' ':
                    output += ' '
                    last = ' '
            else:
                output += ch
                last = ch
    return output


class GroupOwnership(models.Model):
    """Define lookup table allowing django auth users to own django auth groups."""

    group = models.ForeignKey(Group, on_delete=models.CASCADE)
    owner = models.ForeignKey(User, on_delete=models.CASCADE)


def get_user(request):
    """Authorize user based on API key if it was passed, otherwise just use the request's user.

    NOTE: The API key portion has been removed with TastyPie and will be restored when the
    new API is built.

    :param request:
    :return: django.contrib.auth.User
    """
    if not hasattr(request, 'user'):
        raise PermissionDenied
    if request.user.is_authenticated:
        return User.objects.get(pk=request.user.pk)
    else:
        return request.user


class UserValidationError(ValidationError):
    pass


def validate_hydroshare_user_id(value):
    """Validate that a hydroshare_user_id is valid for a hydroshare user."""
    err_message = '%s is not a valid id for hydroshare user' % value
    if value:
        try:
            value = int(value)
        except ValueError:
            raise ValidationError(err_message)

        # check the user exists for the provided user id
        if not User.objects.filter(pk=value).exists():
            raise UserValidationError(err_message)


def validate_user_url(value):
    """Validate that a URL is a valid URL for a hydroshare user."""
    err_message = '%s is not a valid url for hydroshare user' % value
    if value:
        url_parts = value.split('/')
        if len(url_parts) != 4:
            raise ValidationError(err_message)
        if url_parts[1] != 'user':
            raise ValidationError(err_message)

        try:
            user_id = int(url_parts[2])
        except ValueError:
            raise ValidationError(err_message)

        # check the user exists for the provided user id
        if not User.objects.filter(pk=user_id).exists():
            raise ValidationError(err_message)


class ResourcePermissionsMixin(Ownable):
    """Mix in can_* permission helper functions between users and resources."""

    creator = models.ForeignKey(User, on_delete=models.CASCADE,
                                related_name='creator_of_%(app_label)s_%(class)s',
                                help_text='This is the person who first uploaded the resource',
                                )

    class Meta:
        """Define meta properties for ResourcePermissionsMixin, make abstract."""

        abstract = True

    @property
    def permissions_store(self):
        """Use PERMISSIONS_DB constant. Unsure what 's' is here."""
        return s.PERMISSIONS_DB

    def can_add(self, request):
        """Pass through can_change to determine if user can make changes to a resource."""
        return self.can_change(request)

    def can_delete(self, request):
        """Use utils.authorize method to determine if user can delete a resource."""
        # have to do import locally to avoid circular import
        from hs_core.views.utils import ACTION_TO_AUTHORIZE, authorize
        return authorize(request, self,
                         needed_permission=ACTION_TO_AUTHORIZE.DELETE_RESOURCE,
                         raises_exception=False)[1]

    def can_change(self, request):
        """Use utils.authorize method to determine if user can change a resource."""
        # have to do import locally to avoid circular import
        from hs_core.views.utils import ACTION_TO_AUTHORIZE, authorize
        return authorize(request, self,
                         needed_permission=ACTION_TO_AUTHORIZE.EDIT_RESOURCE,
                         raises_exception=False)[1]

    def can_view(self, request):
        """Use utils.authorize method to determine if user can view a resource."""
        # have to do import locally to avoid circular import
        from hs_core.views.utils import ACTION_TO_AUTHORIZE, authorize
        return authorize(request, self,
                         needed_permission=ACTION_TO_AUTHORIZE.VIEW_METADATA,
                         raises_exception=False)[1]


# Build a JSON serializable object with user data
def get_access_object(user, user_type, user_access):
    from hs_core.templatetags.hydroshare_tags import best_name
    access_object = None
    picture = None

    if not hasattr(user, 'viewable_contributions'):
        user.viewable_contributions = 0

    if user_type == "user":
        if user.userprofile.picture:
            picture = user.userprofile.picture.url

        access_object = {
            "user_type": user_type,
            "access": user_access,
            "id": user.id,
            "pictureUrl": picture,
            "best_name": best_name(user),
            "user_name": user.username,
            "can_undo": user.can_undo,
            # Data used to populate profile badge:
            "email": user.email,
            "organization": user.userprofile.organization,
            "title": user.userprofile.title,
            "viewable_contributions": user.viewable_contributions if user.is_active else None,
            "subject_areas": user.userprofile.subject_areas,
            "identifiers": user.userprofile.identifiers,
            "state": user.userprofile.state,
            "country": user.userprofile.country,
            "joined": user.date_joined.strftime("%d %b, %Y"),
            "is_active": user.is_active
        }
    elif user_type == "group":
        if user.gaccess.picture:
            picture = user.gaccess.picture.url

        access_object = {
            "user_type": user_type,
            "access": user_access,
            "id": user.id,
            "pictureUrl": picture,
            "best_name": user.name,
            "user_name": None,
            "can_undo": user.can_undo
        }

    return access_object


def page_permissions_page_processor(request, page):
    """Return a dict describing permissions for current user."""
    from hs_access_control.models.privilege import PrivilegeCodes

    cm = page.get_content_model()
    can_change_resource_flags = False
    self_access_level = None
    if request.user.is_authenticated:
        if request.user.uaccess.can_change_resource_flags(cm):
            can_change_resource_flags = True

        # this will get resource access privilege even for admin user
        user_privilege = cm.raccess.get_effective_user_privilege(request.user)
        if user_privilege == PrivilegeCodes.OWNER:
            self_access_level = 'owner'
        elif user_privilege == PrivilegeCodes.CHANGE:
            self_access_level = 'edit'
        elif user_privilege == PrivilegeCodes.VIEW:
            self_access_level = 'view'

    owners = cm.raccess.owners.all()
    editors = cm.raccess.get_users_with_explicit_access(PrivilegeCodes.CHANGE,
                                                        include_group_granted_access=False)
    viewers = cm.raccess.get_users_with_explicit_access(PrivilegeCodes.VIEW,
                                                        include_group_granted_access=False)
    edit_groups = cm.raccess.edit_groups
    view_groups = cm.raccess.view_groups.exclude(pk__in=edit_groups)

    last_changed_by = cm.last_changed_by

    if request.user.is_authenticated:
        for owner in owners:
            owner.can_undo = request.user.uaccess.can_undo_share_resource_with_user(cm, owner)
            owner.viewable_contributions = request.user.uaccess.can_view_resources_owned_by(owner)

        for viewer in viewers:
            viewer.can_undo = request.user.uaccess.can_undo_share_resource_with_user(cm, viewer)

        for editor in editors:
            editor.can_undo = request.user.uaccess.can_undo_share_resource_with_user(cm, editor)

        for view_grp in view_groups:
            view_grp.can_undo = request.user.uaccess.can_undo_share_resource_with_group(cm,
                                                                                        view_grp)

        for edit_grp in edit_groups:
            edit_grp.can_undo = request.user.uaccess.can_undo_share_resource_with_group(cm,
                                                                                        edit_grp)
        if last_changed_by.is_active:
            last_changed_by.viewable_contributions = request.user.uaccess.can_view_resources_owned_by(last_changed_by)

    else:
        for owner in owners:
            owner.can_undo = False
        for viewer in viewers:
            viewer.can_undo = False
        for editor in editors:
            editor.can_undo = False
        for view_grp in view_groups:
            view_grp.can_undo = False
        for edit_grp in edit_groups:
            edit_grp.can_undo = False
    last_changed_by.can_undo = False

    users_json = []

    for usr in owners:
        users_json.append(get_access_object(usr, "user", "owner"))

    for usr in editors:
        users_json.append(get_access_object(usr, "user", "edit"))

    for usr in viewers:
        users_json.append(get_access_object(usr, "user", "view"))

    for usr in edit_groups:
        users_json.append(get_access_object(usr, "group", "edit"))

    for usr in view_groups:
        users_json.append(get_access_object(usr, "group", "view"))

    if last_changed_by.is_active:
        lcb_access_level = cm.raccess.get_effective_user_privilege(last_changed_by)
        if lcb_access_level == PrivilegeCodes.OWNER:
            lcb_access_level = 'owner'
        elif lcb_access_level == PrivilegeCodes.CHANGE:
            lcb_access_level = 'edit'
        elif lcb_access_level == PrivilegeCodes.VIEW:
            lcb_access_level = 'view'
    else:
        lcb_access_level = 'none'

    last_changed_by = json.dumps(get_access_object(last_changed_by, "user", lcb_access_level))

    users_json = json.dumps(users_json)

    is_replaced_by = cm.get_relation_version_res_url(RelationTypes.isReplacedBy)
    is_version_of = cm.get_relation_version_res_url(RelationTypes.isVersionOf)

    permissions_allow_copy = False
    if request.user.is_authenticated:
        permissions_allow_copy = request.user.uaccess.can_view_resource(cm)

    show_manage_access = False
    is_owner = self_access_level == 'owner'
    is_edit = self_access_level == 'edit'
    is_view = self_access_level == 'view'
    if is_owner or (cm.raccess.shareable and (is_view or is_edit)):
        show_manage_access = True

    return {
        'resource_type': cm._meta.verbose_name,
        "users_json": users_json,
        "owners": owners,
        "self_access_level": self_access_level,
        "permissions_allow_copy": permissions_allow_copy,
        "can_change_resource_flags": can_change_resource_flags,
        "is_replaced_by": is_replaced_by,
        "is_version_of": is_version_of,
        "show_manage_access": show_manage_access,
        "last_changed_by": last_changed_by
    }


class AbstractMetaDataElement(models.Model, RDF_Term_MixIn):
    """Define abstract class for all metadata elements."""

    object_id = models.PositiveIntegerField()
    # see the following link the reason for having the related_name setting
    # for the content_type attribute
    # https://docs.djangoproject.com/en/1.6/topics/db/models/#abstract-related-name
    content_type = models.ForeignKey(ContentType, on_delete=models.CASCADE,
                                     related_name="%(app_label)s_%(class)s_related")
    content_object = GenericForeignKey('content_type', 'object_id')

    def __str__(self):
        """Return unicode for python 3 compatibility in templates"""
        return self.__unicode__()

    @property
    def metadata(self):
        """Return content object that describes metadata."""
        return self.content_object

    @property
    def dict(self):
        return {self.__class__.__name__: model_to_dict(self)}

    @classmethod
    def create(cls, **kwargs):
        """Pass through kwargs to object.create method."""
        return cls.objects.create(**kwargs)

    @classmethod
    def update(cls, element_id, **kwargs):
        """Pass through kwargs to update specific metadata object."""
        element = cls.objects.get(id=element_id)
        for key, value in list(kwargs.items()):
            setattr(element, key, value)
        element.save()
        return element

    @classmethod
    def remove(cls, element_id):
        """Pass through element id to objects.get and then delete() method.

        Could not name this method as 'delete' since the parent 'Model' class has such a method
        """
        element = cls.objects.get(id=element_id)
        element.delete()

    class Meta:
        """Define meta properties for AbstractMetaDataElement class."""

        abstract = True


class HSAdaptorEditInline(object):
    """Define permissions-based helper to determine if user can edit adapter field.

    Adaptor class added for Django inplace editing to honor HydroShare user-resource permissions
    """

    @classmethod
    def can_edit(cls, adaptor_field):
        """Define permissions-based helper to determine if user can edit adapter field."""
        obj = adaptor_field.obj
        cm = obj.get_content_model()
        return cm.can_change(adaptor_field.request)


class Party(AbstractMetaDataElement):
    """Define party model to define a person."""

    hydroshare_user_id = models.IntegerField(null=True, blank=True, validators=[validate_hydroshare_user_id])
    name = models.CharField(max_length=100, null=True, blank=True)
    organization = models.CharField(max_length=200, null=True, blank=True)
    email = models.EmailField(null=True, blank=True)
    address = models.CharField(max_length=250, null=True, blank=True)
    phone = models.CharField(max_length=25, null=True, blank=True)
    homepage = models.URLField(null=True, blank=True)

    # flag to track if a creator/contributor is an active hydroshare user
    # this flag is set by the system based on the field 'hydoshare_user_id'
    is_active_user = models.BooleanField(default=False)

    # to store one or more external identifier (Google Scholar, ResearchGate, ORCID etc)
    # each identifier is stored as a key/value pair {name:link}
    identifiers = HStoreField(default=dict)

    # list of identifier currently supported
    supported_identifiers = {'ResearchGateID': 'https://www.researchgate.net/',
                             'ORCID': 'https://orcid.org/',
                             'GoogleScholarID': 'https://scholar.google.com/',
                             'ResearcherID': 'https://www.researcherid.com/'}

    def __unicode__(self):
        """Return name field for unicode representation."""
        return self.name

    class Meta:
        """Define meta properties for Party class."""

        abstract = True

    def rdf_triples(self, subject, graph):
        party_type = self.get_class_term()
        party = BNode()
        graph.add((subject, party_type, party))
        for field_term, field_value in self.get_field_terms_and_values(['identifiers', 'is_active_user']):
            # TODO: remove this once we are no longer concerned with backwards compatibility
            if field_term == HSTERMS.hydroshare_user_id:
                graph.add((party, HSTERMS.description, field_value))
            graph.add((party, field_term, field_value))
        for k, v in self.identifiers.items():
            graph.add((party, getattr(HSTERMS, k), URIRef(v)))

    @classmethod
    def ingest_rdf(cls, graph, subject, content_object):
        """Default implementation that ingests by convention"""
        party_type = cls.get_class_term()
        for party in graph.objects(subject=subject, predicate=party_type):
            value_dict = {}
            identifiers = {}
            fields_by_term = {cls.get_field_term(field.name): field for field in cls._meta.fields}
            for _, p, o in graph.triples((party, None, None)):
                # TODO: remove this once we are no longer concerned with backwards compatibility
                if p == HSTERMS.description:
                    # parse the description into a hydroshare_user_id
                    p = HSTERMS.hydroshare_user_id
                    o = o.split('user/')[-1]
                    o = o.replace("/", "")
                if p not in fields_by_term:
                    identifiers[p.rsplit("/", 1)[1]] = str(o)
                else:
                    value_dict[fields_by_term[p].name] = str(o)
            if value_dict or identifiers:
                if identifiers:
                    cls.create(content_object=content_object, identifiers=identifiers, **value_dict)
                else:
                    cls.create(content_object=content_object, **value_dict)

    @classmethod
    def get_post_data_with_identifiers(cls, request, as_json=True):
        identifier_names = request.POST.getlist('identifier_name')
        identifier_links = request.POST.getlist('identifier_link')
        identifiers = {}
        if identifier_links and identifier_names:
            if len(identifier_names) != len(identifier_links):
                raise Exception("Invalid data for identifiers")
            identifiers = dict(list(zip(identifier_names, identifier_links)))
            if len(identifier_names) != len(list(identifiers.keys())):
                raise Exception("Invalid data for identifiers")

            if as_json:
                identifiers = json.dumps(identifiers)

        post_data_dict = request.POST.dict()
        post_data_dict['identifiers'] = identifiers

        return post_data_dict

    @classmethod
    def create(cls, **kwargs):
        """Define custom create method for Party model."""
        element_name = cls.__name__

        identifiers = kwargs.get('identifiers', '')
        if identifiers:
            identifiers = cls.validate_identifiers(identifiers)
            kwargs['identifiers'] = identifiers

        hs_user_id = kwargs.get('hydroshare_user_id', '')
        if hs_user_id:
            validate_hydroshare_user_id(hs_user_id)

        metadata_obj = kwargs['content_object']
        metadata_type = ContentType.objects.get_for_model(metadata_obj)
        if element_name == 'Creator':
            party = Creator.objects.filter(object_id=metadata_obj.id,
                                           content_type=metadata_type).last()
            creator_order = 1
            if party:
                creator_order = party.order + 1

            if ('name' not in kwargs or kwargs['name'] is None) and \
                    ('organization' not in kwargs or kwargs['organization'] is None):
                raise ValidationError(
                    "Either an organization or name is required for a creator element")

            if 'name' in kwargs and kwargs['name'] is not None:
                if len(kwargs['name'].strip()) == 0:
                    if 'organization' in kwargs and kwargs['organization'] is not None:
                        if len(kwargs['organization'].strip()) == 0:
                            raise ValidationError(
                                "Either the name or organization must not be blank for the creator "
                                "element")

            if 'order' not in kwargs or kwargs['order'] is None:
                kwargs['order'] = creator_order

        party = super(Party, cls).create(**kwargs)

        if party.hydroshare_user_id:
            user = User.objects.get(id=party.hydroshare_user_id)
            party.is_active_user = user.is_active
            party.save()
        return party

    @classmethod
    def update(cls, element_id, **kwargs):
        """Define custom update method for Party model."""
        element_name = cls.__name__
        creator_order = None
        if 'hydroshare_user_id' in kwargs:
            party = cls.objects.get(id=element_id)
            if party.hydroshare_user_id is not None and kwargs['hydroshare_user_id'] is not None:
                if party.hydroshare_user_id != kwargs['hydroshare_user_id']:
                    raise ValidationError("HydroShare user identifier can't be changed.")

        if 'order' in kwargs and element_name == 'Creator':
            creator_order = kwargs['order']
            if creator_order <= 0:
                creator_order = 1
            del kwargs['order']

        identifiers = kwargs.get('identifiers', '')
        if identifiers:
            identifiers = cls.validate_identifiers(identifiers)
            kwargs['identifiers'] = identifiers

        party = super(Party, cls).update(element_id, **kwargs)

        if party.hydroshare_user_id is not None:
            user = User.objects.get(id=party.hydroshare_user_id)
            party.is_active_user = user.is_active
        else:
            party.is_active_user = False
        party.save(update_fields=["is_active_user"])

        if isinstance(party, Creator) and creator_order is not None:
            if party.order != creator_order:
                resource_creators = Creator.objects.filter(
                    object_id=party.object_id, content_type__pk=party.content_type.id).all()

                if creator_order > len(resource_creators):
                    creator_order = len(resource_creators)

                for res_cr in resource_creators:
                    if party.order > creator_order:
                        if res_cr.order < party.order and not res_cr.order < creator_order:
                            res_cr.order += 1
                            res_cr.save(update_fields=["order"])
                    else:
                        if res_cr.order > party.order and res_cr.order <= creator_order:
                            res_cr.order -= 1
                            res_cr.save(update_fields=["order"])

                party.order = creator_order
                party.save(update_fields=["order"])

    @property
    def relative_uri(self):
        return f"/user/{self.hydroshare_user_id}/" if self.hydroshare_user_id else None

    @property
    def is_active(self):
        return self.is_active_user

    @classmethod
    def remove(cls, element_id):
        """Define custom remove method for Party model."""
        party = cls.objects.get(id=element_id)

        # if we are deleting a creator, then we have to update the order attribute of remaining
        # creators associated with a resource
        # make sure we are not deleting all creators of a resource
        if isinstance(party, Creator):
            if Creator.objects.filter(object_id=party.object_id,
                                      content_type__pk=party.content_type.id).count() == 1:
                raise ValidationError("The only creator of the resource can't be deleted.")

            creators_to_update = Creator.objects.filter(
                object_id=party.object_id,
                content_type__pk=party.content_type.id).exclude(order=party.order).all()

            for cr in creators_to_update:
                if cr.order > party.order:
                    cr.order -= 1
                    cr.save(update_fields=["order"])
        party.delete()

    @classmethod
    def validate_identifiers(cls, identifiers):
        """Validates optional identifiers for user/creator/contributor
        :param  identifiers: identifier data as a json string or as a dict
        """

        if not isinstance(identifiers, dict):
            if identifiers:
                # validation form can populate the dict(kwargs) with key 'identifiers" with
                # value of empty string if data passed to the validation form did not had this
                # key. In that case no need to convert the string to dict
                try:
                    identifiers = json.loads(identifiers)
                except ValueError:
                    raise ValidationError("Value for identifiers not in the correct format")
        # identifiers = kwargs['identifiers']
        if identifiers:
            # validate the identifiers are one of the supported ones
            for name in identifiers:
                if name not in cls.supported_identifiers:
                    raise ValidationError("Invalid data found for identifiers. "
                                          "{} not a supported identifier.". format(name))
            # validate identifier values - check for duplicate links
            links = [link.lower() for link in list(identifiers.values())]
            if len(links) != len(set(links)):
                raise ValidationError("Invalid data found for identifiers. "
                                      "Duplicate identifier links found.")

            for link in links:
                validator = URLValidator()
                try:
                    validator(link)
                except ValidationError:
                    raise ValidationError("Invalid data found for identifiers. "
                                          "Identifier link must be a URL.")

            # validate identifier keys - check for duplicate names
            names = [n.lower() for n in list(identifiers.keys())]
            if len(names) != len(set(names)):
                raise ValidationError("Invalid data found for identifiers. "
                                      "Duplicate identifier names found")

            # validate that the links for the known identifiers are valid
            for id_name in cls.supported_identifiers:
                id_link = identifiers.get(id_name, '')
                if id_link:
                    if not id_link.startswith(cls.supported_identifiers[id_name]) \
                            or len(id_link) <= len(cls.supported_identifiers[id_name]):
                        raise ValidationError("URL for {} is invalid".format(id_name))
        return identifiers


@rdf_terms(DC.contributor)
class Contributor(Party):
    """Extend Party model with the term of 'Contributor'."""

    term = 'Contributor'


@rdf_terms(DC.creator, order=HSTERMS.creatorOrder)
class Creator(Party):
    """Extend Party model with the term of 'Creator' and a proper ordering."""

    term = "Creator"
    order = models.PositiveIntegerField()

    class Meta:
        """Define meta properties for Creator class."""

        ordering = ['order']


def validate_abstract(value):
    """Validate that an abstract is valid."""
    err_message = 'The abstract is not valid. It contains characters that are not XML compatible.'
    if value:
        try:
            clean = clean_for_xml(value)
            assert (len(clean) == len(value))
            match_ratio = difflib.SequenceMatcher(None, clean.splitlines(), value.splitlines()).ratio()
            assert (match_ratio == 1.0)
        except AssertionError:
            raise ValidationError(err_message)


@rdf_terms(DC.description, abstract=DCTERMS.abstract)
class Description(AbstractMetaDataElement):
    """Define Description metadata element model."""

    term = 'Description'
    abstract = models.TextField(validators=[validate_abstract])

    def __unicode__(self):
        """Return abstract field for unicode representation."""
        return self.abstract

    class Meta:
        """Define meta properties for Description model."""

        unique_together = ("content_type", "object_id")

    @classmethod
    def create(cls, **kwargs):
        """Define custom update method for Description model."""
        validate_abstract(kwargs['abstract'])
        return super(Description, cls).create(**kwargs)

    @classmethod
    def update(cls, element_id, **kwargs):
        """Define custom update method for Description model."""
        validate_abstract(kwargs['abstract'])
        super(Description, cls).update(element_id, **kwargs)

    @classmethod
    def remove(cls, element_id):
        """Create custom remove method for Description model."""
        raise ValidationError("Description element of a resource can't be deleted.")


@rdf_terms(DCTERMS.bibliographicCitation)
class Citation(AbstractMetaDataElement):
    """Define Citation metadata element model."""

    term = 'Citation'
    value = models.TextField()

    def __unicode__(self):
        """Return value field for unicode representation."""
        return self.value

    class Meta:
        """Define meta properties for Citation class."""

        unique_together = ("content_type", "object_id")

    @classmethod
    def update(cls, element_id, **kwargs):
        """Call parent update function for Citation class."""
        super(Citation, cls).update(element_id, **kwargs)

    @classmethod
    def remove(cls, element_id):
        """Call delete function for Citation class."""
        element = cls.objects.get(id=element_id)
        element.delete()

    def rdf_triples(self, subject, graph):
        graph.add((subject, self.get_class_term(), Literal(self.value)))

    @classmethod
    def ingest_rdf(cls, graph, subject, content_object):
        citation = graph.value(subject=subject, predicate=cls.get_class_term())
        if citation:
            Citation.create(value=citation.value, content_object=content_object)


@rdf_terms(DC.title)
class Title(AbstractMetaDataElement):
    """Define Title metadata element model."""

    term = 'Title'
    value = models.CharField(max_length=300)

    def __unicode__(self):
        """Return value field for unicode representation."""
        return self.value

    class Meta:
        """Define meta properties for Title class."""

        unique_together = ("content_type", "object_id")

    @classmethod
    def remove(cls, element_id):
        """Define custom remove function for Title class."""
        raise ValidationError("Title element of a resource can't be deleted.")

    def rdf_triples(self, subject, graph):
        graph.add((subject, self.get_class_term(), Literal(self.value)))

    @classmethod
    def ingest_rdf(cls, graph, subject, content_object):
        title = graph.value(subject=subject, predicate=cls.get_class_term())
        if title:
            Title.create(value=title.value, content_object=content_object)


@rdf_terms(DC.type)
class Type(AbstractMetaDataElement):
    """Define Type metadata element model."""

    term = 'Type'
    url = models.URLField()

    def __unicode__(self):
        """Return url field for unicode representation."""
        return self.url

    class Meta:
        """Define meta properties for Type class."""

        unique_together = ("content_type", "object_id")

    @classmethod
    def remove(cls, element_id):
        """Define custom remove function for Type model."""
        raise ValidationError("Type element of a resource can't be deleted.")

    def rdf_triples(self, subject, graph):
        graph.add((subject, self.get_class_term(), URIRef(self.url)))

    @classmethod
    def ingest_rdf(cls, graph, subject, content_object):
        url = graph.value(subject=subject, predicate=cls.get_class_term())
        if url:
            Type.create(url=str(url), content_object=content_object)


@rdf_terms(DC.date)
class Date(AbstractMetaDataElement):
    """Define Date metadata model."""

    DC_DATE_TYPE_CHOICES = (
        ('created', 'Created'),
        ('modified', 'Modified'),
        ('valid', 'Valid'),
        ('available', 'Available')
    )
    HS_DATE_TYPE_CHOICES = (
        ('reviewStarted', 'Review Started'),
        ('published', 'Published'),
    )
    DATE_TYPE_CHOICES = DC_DATE_TYPE_CHOICES + HS_DATE_TYPE_CHOICES

    term = 'Date'
    type = models.CharField(max_length=20, choices=DATE_TYPE_CHOICES)
    start_date = models.DateTimeField()
    end_date = models.DateTimeField(null=True, blank=True)

    def __unicode__(self):
        """Return either {type} {start} or {type} {start} {end} for unicode representation."""
        if self.end_date:
            return "{type} {start} {end}".format(type=self.type, start=self.start_date,
                                                 end=self.end_date)
        return "{type} {start}".format(type=self.type, start=self.start_date)

    class Meta:
        """Define meta properties for Date class."""

        unique_together = ("type", "content_type", "object_id")

    def rdf_triples(self, subject, graph):
        date_node = BNode()
        graph.add((subject, self.get_class_term(), date_node))
        if self.type in [inner[0] for inner in self.DC_DATE_TYPE_CHOICES]:
            graph.add((date_node, RDF.type, getattr(DCTERMS, self.type)))
        else:
            graph.add((date_node, RDF.type, getattr(HSTERMS, self.type)))
        graph.add((date_node, RDF.value, Literal(self.start_date.isoformat())))

    @classmethod
    def ingest_rdf(cls, graph, subject, content_object):
        for _, _, date_node in graph.triples((subject, cls.get_class_term(), None)):
            type = graph.value(subject=date_node, predicate=RDF.type)
            value = graph.value(subject=date_node, predicate=RDF.value)
            if type and value:
                type = type.split('/')[-1]
                start_date = parser.parse(str(value))
                Date.create(type=type, start_date=start_date, content_object=content_object)

    @classmethod
    def create(cls, **kwargs):
        """Define custom create method for Date model."""
        if 'type' in kwargs:
            if not kwargs['type'] in list(dict(cls.DATE_TYPE_CHOICES).keys()):
                raise ValidationError('Invalid date type:%s' % kwargs['type'])

            # get matching resource
            metadata_obj = kwargs['content_object']
            resource = BaseResource.objects.filter(object_id=metadata_obj.id).first()

            if kwargs['type'] != 'valid':
                if 'end_date' in kwargs:
                    del kwargs['end_date']

            if 'start_date' in kwargs:
                if isinstance(kwargs['start_date'], str):
                    kwargs['start_date'] = parser.parse(kwargs['start_date'])
            if kwargs['type'] == 'published':
                if not resource.raccess.published:
                    raise ValidationError("Resource is not published yet.")
            if kwargs['type'] == 'reviewStarted':
                if resource.raccess.review_pending:
                    raise ValidationError("Review is already pending.")
            elif kwargs['type'] == 'available':
                if not resource.raccess.public:
                    raise ValidationError("Resource has not been made public yet.")
            elif kwargs['type'] == 'valid':
                if 'end_date' in kwargs:
                    if isinstance(kwargs['end_date'], str):
                        kwargs['end_date'] = parser.parse(kwargs['end_date'])
                    if kwargs['start_date'] > kwargs['end_date']:
                        raise ValidationError("For date type valid, end date must be a date "
                                              "after the start date.")

            return super(Date, cls).create(**kwargs)

        else:
            raise ValidationError("Type of date element is missing.")

    @classmethod
    def update(cls, element_id, **kwargs):
        """Define custom update model for Date model."""
        dt = Date.objects.get(id=element_id)

        if 'start_date' in kwargs:
            if isinstance(kwargs['start_date'], str):
                kwargs['start_date'] = parser.parse(kwargs['start_date'])
            if dt.type == 'created':
                raise ValidationError("Resource creation date can't be changed")
            elif dt.type == 'modified':
                dt.start_date = now().isoformat()
                dt.save()
            elif dt.type == 'valid':
                if 'end_date' in kwargs:
                    if isinstance(kwargs['end_date'], str):
                        kwargs['end_date'] = parser.parse(kwargs['end_date'])
                    if kwargs['start_date'] > kwargs['end_date']:
                        raise ValidationError("For date type valid, end date must be a date "
                                              "after the start date.")
                    dt.start_date = kwargs['start_date']
                    dt.end_date = kwargs['end_date']
                    dt.save()
                else:
                    if dt.end_date:
                        if kwargs['start_date'] > dt.end_date:
                            raise ValidationError("For date type valid, end date must be a date "
                                                  "after the start date.")
                    dt.start_date = kwargs['start_date']
                    dt.save()
            else:
                dt.start_date = kwargs['start_date']
                dt.save()
        elif dt.type == 'modified':
            dt.start_date = now().isoformat()
            dt.save()

    @classmethod
    def remove(cls, element_id):
        """Define custom remove method for Date model."""
        dt = Date.objects.get(id=element_id)

        if dt.type in ['created', 'modified']:
            raise ValidationError("Date element of type:%s can't be deleted." % dt.type)

        dt.delete()


class AbstractRelation(AbstractMetaDataElement):
    """Define Abstract Relation class."""
    SOURCE_TYPES = ()
    term = 'Relation'
    type = models.CharField(max_length=100, choices=SOURCE_TYPES)
    value = models.TextField()

    def __str__(self):
        """Return {type} {value} for string representation."""
        return "{type} {value}".format(type=self.type, value=self.value)

    def __unicode__(self):
        """Return {type} {value} for unicode representation (deprecated)."""
        return "{type} {value}".format(type=self.type, value=self.value)

    @classmethod
    def get_supported_types(cls):
        return dict(cls.SOURCE_TYPES).keys()

    def type_description(self):
        return dict(self.SOURCE_TYPES)[self.type]

    @classmethod
    def create(cls, **kwargs):
        """Define custom create method for Relation class."""
        if 'type' not in kwargs:
            ValidationError("Type of relation element is missing.")
        if 'value' not in kwargs:
            ValidationError("Value of relation element is missing.")

        if not kwargs['type'] in list(dict(cls.SOURCE_TYPES).keys()):
            raise ValidationError('Invalid relation type:%s' % kwargs['type'])

        # ensure isHostedBy and isCopiedFrom are mutually exclusive
        metadata_obj = kwargs['content_object']
        metadata_type = ContentType.objects.get_for_model(metadata_obj)

        # avoid creating duplicate element (same type and same value)
        if cls.objects.filter(type=kwargs['type'],
                              value=kwargs['value'],
                              object_id=metadata_obj.id,
                              content_type=metadata_type).exists():
            raise ValidationError('Relation element of the same type '
                                  'and value already exists.')

        return super(AbstractRelation, cls).create(**kwargs)

    @classmethod
    def update(cls, element_id, **kwargs):
        """Define custom update method for Relation class."""
        if 'type' not in kwargs:
            ValidationError("Type of relation element is missing.")
        if 'value' not in kwargs:
            ValidationError("Value of relation element is missing.")

        if not kwargs['type'] in list(dict(cls.SOURCE_TYPES).keys()):
            raise ValidationError('Invalid relation type:%s' % kwargs['type'])

        # avoid changing this relation to an existing relation of same type and same value
        rel = cls.objects.get(id=element_id)
        metadata_obj = kwargs['content_object']
        metadata_type = ContentType.objects.get_for_model(metadata_obj)
        qs = cls.objects.filter(type=kwargs['type'],
                                value=kwargs['value'],
                                object_id=metadata_obj.id,
                                content_type=metadata_type)

        if qs.exists() and qs.first() != rel:
            # this update will create a duplicate relation element
            raise ValidationError('A relation element of the same type and value already exists.')

        super(AbstractRelation, cls).update(element_id, **kwargs)

    class Meta:
        abstract = True


@rdf_terms(DC.relation)
class Relation(AbstractRelation):
    """Define Relation custom metadata model."""

    SOURCE_TYPES = (
        (RelationTypes.isPartOf.value, 'The content of this resource is part of'),
        (RelationTypes.hasPart.value, 'This resource includes'),
        (RelationTypes.isExecutedBy.value, 'The content of this resource can be executed by'),
        (RelationTypes.isCreatedBy.value,
         'The content of this resource was created by a related App or software program'),
        (RelationTypes.isVersionOf.value, 'This resource updates and replaces a previous version'),
        (RelationTypes.isReplacedBy.value, 'This resource has been replaced by a newer version'),
        (RelationTypes.isDescribedBy.value, 'This resource is described by'),
        (RelationTypes.conformsTo.value, 'This resource conforms to established standard described by'),
        (RelationTypes.hasFormat.value, 'This resource has a related resource in another format'),
        (RelationTypes.isFormatOf.value, 'This resource is a different format of'),
        (RelationTypes.isRequiredBy.value, 'This resource is required by'),
        (RelationTypes.requires.value, 'This resource requires'),
        (RelationTypes.isReferencedBy.value, 'This resource is referenced by'),
        (RelationTypes.references.value, 'The content of this resource references'),
        (RelationTypes.replaces.value, 'This resource replaces'),
        (RelationTypes.source.value, 'The content of this resource is derived from'),
        (RelationTypes.isSimilarTo.value, 'The content of this resource is similar to')
    )

    # these are hydroshare custom terms that are not Dublin Core terms
    HS_RELATION_TERMS = (RelationTypes.isExecutedBy, RelationTypes.isCreatedBy, RelationTypes.isDescribedBy,
                         RelationTypes.isSimilarTo)
    NOT_USER_EDITABLE = (RelationTypes.isVersionOf, RelationTypes.isReplacedBy,
                         RelationTypes.isPartOf, RelationTypes.hasPart, RelationTypes.replaces)
    term = 'Relation'
    type = models.CharField(max_length=100, choices=SOURCE_TYPES)
    value = models.TextField()

    @classmethod
    def create(cls, **kwargs):
        return super(Relation, cls).create(**kwargs)

    @classmethod
    def update(cls, element_id, **kwargs):
        return super(Relation, cls).update(element_id, **kwargs)

    def rdf_triples(self, subject, graph):
        relation_node = BNode()
        graph.add((subject, self.get_class_term(), relation_node))
        if self.type in self.HS_RELATION_TERMS:
            graph.add((relation_node, getattr(HSTERMS, self.type), Literal(self.value)))
        else:
            graph.add((relation_node, getattr(DCTERMS, self.type), Literal(self.value)))

    @classmethod
    def ingest_rdf(cls, graph, subject, content_object):
        for _, _, relation_node in graph.triples((subject, cls.get_class_term(), None)):
            for _, p, o in graph.triples((relation_node, None, None)):
                type_term = p
                value = o
                break
            if type_term:
                type = type_term.split('/')[-1]
                value = str(value)
                Relation.create(type=type, value=value, content_object=content_object)


@rdf_terms(HSTERMS.geospatialRelation, text=HSTERMS.relation_name)
class GeospatialRelation(AbstractRelation):

    SOURCE_TYPES = (
        (RelationTypes.relation.value, 'The content of this resource is related to'),
    )

    term = 'GeospatialRelation'
    type = models.CharField(max_length=100, choices=SOURCE_TYPES)
    value = models.TextField()
    text = models.TextField(max_length=100)

    @classmethod
    def create(cls, **kwargs):
        return super(GeospatialRelation, cls).create(**kwargs)

    @classmethod
    def update(cls, element_id, **kwargs):
        return super(GeospatialRelation, cls).update(element_id, **kwargs)

    def rdf_triples(self, subject, graph):
        relation_node = BNode()
        graph.add((subject, self.get_class_term(), relation_node))
        graph.add((relation_node, getattr(DCTERMS, self.type), URIRef(self.value)))
        graph.add((relation_node, self.get_field_term("text"), Literal(self.text)))

    def update_from_geoconnex_response(self, json_response):
        relative_id = self.value.split("ref/").pop()
        contexts = json_response['@context']
        for context in contexts:
            compacted = jsonld.compact(json_response, context)
            try:
                name = compacted['schema:name']
            except KeyError:
                continue
            text = f"{name} [{relative_id}]"
            if self.text != text:
                self.text = text
                self.save()

    @classmethod
    def ingest_rdf(cls, graph, subject, content_object):
        for _, _, relation_node in graph.triples((subject, cls.get_class_term(), None)):
            type = value = name = None
            for _, p, o in graph.triples((relation_node, None, None)):
                if p == cls.get_field_term("text"):
                    name = o
                else:
                    type = p.split('/')[-1]
                    value = str(o)
            if name and value and type:
                GeospatialRelation.create(type=type, value=value, text=name, content_object=content_object)


@rdf_terms(DC.identifier)
class Identifier(AbstractMetaDataElement):
    """Create Identifier custom metadata element."""

    term = 'Identifier'
    name = models.CharField(max_length=100)
    url = models.URLField(unique=True)

    def __unicode__(self):
        """Return {name} {url} for unicode representation."""
        return "{name} {url}".format(name=self.name, url=self.url)

    def rdf_triples(self, subject, graph):
        identifier_node = BNode()
        graph.add((subject, self.get_class_term(), identifier_node))
        if self.name.lower() == 'doi':
            graph.add((identifier_node, HSTERMS.doi, URIRef(self.url)))
        else:
            graph.add((identifier_node, HSTERMS.hydroShareIdentifier, URIRef(self.url)))

    @classmethod
    def ingest_rdf(cls, graph, subject, content_object):
        for _, _, identifier_node in graph.triples((subject, cls.get_class_term(), None)):
            url = graph.value(subject=identifier_node, predicate=HSTERMS.doi)
            name = 'doi'
            if not url:
                name = 'hydroShareIdentifier'
                url = graph.value(subject=identifier_node, predicate=HSTERMS.hydroShareIdentifier)
                if url:
                    # overwrite hydroShareIdentifier url with this resource's url
                    url = content_object.rdf_subject()
            if url:
                Identifier.create(url=str(url), name=name, content_object=content_object)

    @classmethod
    def create(cls, **kwargs):
        """Define custom create method for Identifier model."""
        if 'name' in kwargs:
            metadata_obj = kwargs['content_object']
            # get matching resource
            resource = BaseResource.objects.filter(object_id=metadata_obj.id).first()
            metadata_type = ContentType.objects.get_for_model(metadata_obj)
            # check the identifier name doesn't already exist - identifier name
            # needs to be unique per resource
            idf = Identifier.objects.filter(name__iexact=kwargs['name'],
                                            object_id=metadata_obj.id,
                                            content_type=metadata_type).first()
            if idf:
                raise ValidationError('Identifier name:%s already exists' % kwargs['name'])
            if kwargs['name'].lower() == 'doi':
                if not resource.doi:
                    raise ValidationError("Identifier of 'DOI' type can't be created for a "
                                          "resource that has not been assigned a DOI yet.")

            return super(Identifier, cls).create(**kwargs)

        else:
            raise ValidationError("Name of identifier element is missing.")

    @classmethod
    def update(cls, element_id, **kwargs):
        """Define custom update method for Identifier model."""
        idf = Identifier.objects.get(id=element_id)

        if 'name' in kwargs:
            if idf.name.lower() != kwargs['name'].lower():
                if idf.name.lower() == 'hydroshareidentifier':
                    if 'migration' not in kwargs:
                        raise ValidationError("Identifier name 'hydroshareIdentifier' can't "
                                              "be changed.")

                if idf.name.lower() == 'doi':
                    raise ValidationError("Identifier name 'DOI' can't be changed.")

                # check this new identifier name not already exists
                if Identifier.objects.filter(name__iexact=kwargs['name'], object_id=idf.object_id,
                                             content_type__pk=idf.content_type.id).count() > 0:
                    if 'migration' not in kwargs:
                        raise ValidationError('Identifier name:%s already exists.'
                                              % kwargs['name'])

        if 'url' in kwargs:
            if idf.url.lower() != kwargs['url'].lower():
                if idf.name.lower() == 'hydroshareidentifier':
                    if 'migration' not in kwargs:
                        raise ValidationError("Hydroshare identifier url value can't be changed.")

                # check this new identifier url not already exists
                if Identifier.objects.filter(url__iexact=kwargs['url'], object_id=idf.object_id,
                                             content_type__pk=idf.content_type.id).count() > 0:
                    raise ValidationError('Identifier URL:%s already exists.' % kwargs['url'])

        super(Identifier, cls).update(element_id, **kwargs)

    @classmethod
    def remove(cls, element_id):
        """Define custom remove method for Idenfitier method."""
        idf = Identifier.objects.get(id=element_id)

        # get matching resource
        resource = BaseResource.objects.filter(object_id=idf.content_object.id).first()
        if idf.name.lower() == 'hydroshareidentifier':
            raise ValidationError("Hydroshare identifier:%s can't be deleted." % idf.name)

        if idf.name.lower() == 'doi':
            if resource.doi:
                raise ValidationError("Hydroshare identifier:%s can't be deleted for a resource "
                                      "that has been assigned a DOI." % idf.name)
        idf.delete()


@rdf_terms(DC.publisher, name=HSTERMS.publisherName, url=HSTERMS.publisherURL)
class Publisher(AbstractMetaDataElement):
    """Define Publisher custom metadata model."""

    term = 'Publisher'
    name = models.CharField(max_length=200)
    url = models.URLField()

    def __unicode__(self):
        """Return {name} {url} for unicode representation of Publisher model."""
        return "{name} {url}".format(name=self.name, url=self.url)

    class Meta:
        """Define meta properties for Publisher model."""

        unique_together = ("content_type", "object_id")

    @classmethod
    def create(cls, **kwargs):
        """Define custom create method for Publisher model."""
        metadata_obj = kwargs['content_object']
        # get matching resource
        resource = BaseResource.objects.filter(object_id=metadata_obj.id).first()
        if not resource:
            raise ValidationError("Resource not found")
        if not resource.raccess.published:
            raise ValidationError("Publisher element can't be created for a resource that "
                                  "is not yet published.")

        publisher_CUAHSI = "Consortium of Universities for the Advancement of Hydrologic " \
                           "Science, Inc. (CUAHSI)"

        if resource.files.all():
            # if the resource has content files, set CUAHSI as the publisher
            if 'name' in kwargs:
                if kwargs['name'].lower() != publisher_CUAHSI.lower():
                    raise ValidationError("Invalid publisher name")

            kwargs['name'] = publisher_CUAHSI
            if 'url' in kwargs:
                if kwargs['url'].lower() != 'https://www.cuahsi.org':
                    raise ValidationError("Invalid publisher URL")

            kwargs['url'] = 'https://www.cuahsi.org'
        else:
            # make sure we are not setting CUAHSI as publisher for a resource
            # that has no content files, unless it is a Collection
            if resource.resource_type.lower() != "collectionresource":
                if 'name' in kwargs:
                    if kwargs['name'].lower() == publisher_CUAHSI.lower():
                        raise ValidationError("Invalid publisher name")
                if 'url' in kwargs:
                    if kwargs['url'].lower() == 'https://www.cuahsi.org':
                        raise ValidationError("Invalid publisher URL")

        return super(Publisher, cls).create(**kwargs)

    @classmethod
    def update(cls, element_id, **kwargs):
        """Define custom update method for Publisher model."""
        raise ValidationError("Publisher element can't be updated.")

    @classmethod
    def remove(cls, element_id):
        """Define custom remove method for Publisher model."""
        raise ValidationError("Publisher element can't be deleted.")


@rdf_terms(DC.language)
class Language(AbstractMetaDataElement):
    """Define language custom metadata model."""

    term = 'Language'
    code = models.CharField(max_length=7, choices=iso_languages)

    class Meta:
        """Define meta properties for Language model."""

        unique_together = ("content_type", "object_id")

    def __unicode__(self):
        """Return code field for unicode representation."""
        return self.code

    @classmethod
    def create(cls, **kwargs):
        """Define custom create method for Language model."""
        if 'code' in kwargs:
            # check the code is a valid code
            if not [t for t in iso_languages if t[0] == kwargs['code']]:
                raise ValidationError('Invalid language code:%s' % kwargs['code'])

            return super(Language, cls).create(**kwargs)
        else:
            raise ValidationError("Language code is missing.")

    @classmethod
    def update(cls, element_id, **kwargs):
        """Define custom update method for Language model."""
        if 'code' in kwargs:
            # validate language code
            if not [t for t in iso_languages if t[0] == kwargs['code']]:
                raise ValidationError('Invalid language code:%s' % kwargs['code'])

            super(Language, cls).update(element_id, **kwargs)
        else:
            raise ValidationError('Language code is missing.')

    def rdf_triples(self, subject, graph):
        graph.add((subject, self.get_class_term(), Literal(self.code)))

    @classmethod
    def ingest_rdf(cls, graph, subject, content_object):
        code = graph.value(subject=subject, predicate=cls.get_class_term())
        if code:
            Language.create(code=str(code), content_object=content_object)


@rdf_terms(DC.coverage)
class Coverage(AbstractMetaDataElement):
    """Define Coverage custom metadata element model."""

    COVERAGE_TYPES = (
        ('box', 'Box'),
        ('point', 'Point'),
        ('period', 'Period')
    )

    term = 'Coverage'
    type = models.CharField(max_length=20, choices=COVERAGE_TYPES)

    def __unicode__(self):
        """Return {type} {value} for unicode representation."""
        return "{type} {value}".format(type=self.type, value=self._value)

    class Meta:
        """Define meta properties for Coverage model."""

        unique_together = ("type", "content_type", "object_id")
    """
    _value field stores a json string. The content of the json
     string depends on the type of coverage as shown below. All keys shown in
     json string are required.

     For coverage type: period
         _value = "{'name':coverage name value here (optional), 'start':start date value,
         'end':end date value, 'scheme':'W3C-DTF}"

     For coverage type: point
         _value = "{'east':east coordinate value,
                    'north':north coordinate value,
                    'units:units applying to (east. north),
                    'name':coverage name value here (optional),
                    'elevation': coordinate in the vertical direction (optional),
                    'zunits': units for elevation (optional),
                    'projection': name of the projection (optional),
                    }"

     For coverage type: box
         _value = "{'northlimit':northenmost coordinate value,
                    'eastlimit':easternmost coordinate value,
                    'southlimit':southernmost coordinate value,
                    'westlimit':westernmost coordinate value,
                    'units:units applying to 4 limits (north, east, south & east),
                    'name':coverage name value here (optional),
                    'uplimit':uppermost coordinate value (optional),
                    'downlimit':lowermost coordinate value (optional),
                    'zunits': units for uplimit/downlimit (optional),
                    'projection': name of the projection (optional)}"
    """
    _value = models.CharField(max_length=1024)

    @property
    def value(self):
        """Return json representation of coverage values."""
        return json.loads(self._value)

    @classmethod
    def create(cls, **kwargs):
        """Define custom create method for Coverage model.

        data for the coverage value attribute must be provided as a dictionary
        Note that kwargs['_value'] is a JSON-serialized unicode string dictionary
        generated from django.forms.models.model_to_dict() which converts model values
        to dictionaries.
        """
        if 'type' in kwargs:
            # check the type doesn't already exists - we allow only one coverage type per resource
            metadata_obj = kwargs['content_object']
            metadata_type = ContentType.objects.get_for_model(metadata_obj)

            if not kwargs['type'] in list(dict(cls.COVERAGE_TYPES).keys()):
                raise ValidationError('Invalid coverage type:%s' % kwargs['type'])

            if kwargs['type'] == 'box':
                # check that there is not already a coverage of point type
                coverage = Coverage.objects.filter(type='point', object_id=metadata_obj.id,
                                                   content_type=metadata_type).first()
                if coverage:
                    raise ValidationError("Coverage type 'Box' can't be created when there "
                                          "is a coverage of type 'Point'")
            elif kwargs['type'] == 'point':
                # check that there is not already a coverage of box type
                coverage = Coverage.objects.filter(type='box', object_id=metadata_obj.id,
                                                   content_type=metadata_type).first()
                if coverage:
                    raise ValidationError("Coverage type 'Point' can't be created when "
                                          "there is a coverage of type 'Box'")

            value_arg_dict = None
            if 'value' in kwargs:
                value_arg_dict = kwargs['value']
            elif '_value' in kwargs:
                value_arg_dict = json.loads(kwargs['_value'])

            if value_arg_dict is not None:
                cls.validate_coverage_type_value_attributes(kwargs['type'], value_arg_dict)

                if kwargs['type'] == 'period':
                    value_dict = {k: v for k, v in list(value_arg_dict.items())
                                  if k in ('name', 'start', 'end')}
                elif kwargs['type'] == 'point':
                    value_dict = {k: v for k, v in list(value_arg_dict.items())
                                  if k in ('name', 'east', 'north', 'units', 'elevation',
                                           'zunits', 'projection')}
                elif kwargs['type'] == 'box':
                    value_dict = {k: v for k, v in list(value_arg_dict.items())
                                  if k in ('units', 'northlimit', 'eastlimit', 'southlimit',
                                           'westlimit', 'name', 'uplimit', 'downlimit',
                                           'zunits', 'projection')}

                if kwargs['type'] == 'box' or kwargs['type'] == 'point':
                    if 'projection' not in value_dict:
                        value_dict['projection'] = 'WGS 84 EPSG:4326'

                value_json = json.dumps(value_dict)
                if 'value' in kwargs:
                    del kwargs['value']
                kwargs['_value'] = value_json
                return super(Coverage, cls).create(**kwargs)

            else:
                raise ValidationError('Coverage value is missing.')

        else:
            raise ValidationError("Type of coverage element is missing.")

    @classmethod
    def update(cls, element_id, **kwargs):
        """Define custom create method for Coverage model.

        data for the coverage value attribute must be provided as a dictionary
        """
        cov = Coverage.objects.get(id=element_id)

        changing_coverage_type = False

        if 'type' in kwargs:
            changing_coverage_type = cov.type != kwargs['type']
            if 'value' in kwargs:
                cls.validate_coverage_type_value_attributes(kwargs['type'], kwargs['value'])
            else:
                raise ValidationError('Coverage value is missing.')

        if 'value' in kwargs:
            if changing_coverage_type:
                value_dict = {}
                cov.type = kwargs['type']
            else:
                value_dict = cov.value

            if 'name' in kwargs['value']:
                value_dict['name'] = kwargs['value']['name']

            if cov.type == 'period':
                for item_name in ('start', 'end'):
                    if item_name in kwargs['value']:
                        value_dict[item_name] = kwargs['value'][item_name]
            elif cov.type == 'point':
                for item_name in ('east', 'north', 'units', 'elevation', 'zunits', 'projection'):
                    if item_name in kwargs['value']:
                        value_dict[item_name] = kwargs['value'][item_name]
            elif cov.type == 'box':
                for item_name in ('units', 'northlimit', 'eastlimit', 'southlimit', 'westlimit',
                                  'uplimit', 'downlimit', 'zunits', 'projection'):
                    if item_name in kwargs['value']:
                        value_dict[item_name] = kwargs['value'][item_name]

            value_json = json.dumps(value_dict)
            del kwargs['value']
            kwargs['_value'] = value_json

        super(Coverage, cls).update(element_id, **kwargs)

    @classmethod
    def remove(cls, element_id):
        """Define custom remove method for Coverage model."""
        raise ValidationError("Coverage element can't be deleted.")

    def add_to_xml_container(self, container):
        """Update etree SubElement container with coverage values."""
        NAMESPACES = CoreMetaData.NAMESPACES
        dc_coverage = etree.SubElement(container, '{%s}coverage' % NAMESPACES['dc'])
        cov_dcterm = '{%s}' + self.type
        dc_coverage_dcterms = etree.SubElement(dc_coverage,
                                               cov_dcterm % NAMESPACES['dcterms'])
        rdf_coverage_value = etree.SubElement(dc_coverage_dcterms,
                                              '{%s}value' % NAMESPACES['rdf'])
        if self.type == 'period':
            start_date = parser.parse(self.value['start'])
            end_date = parser.parse(self.value['end'])
            cov_value = 'start=%s; end=%s; scheme=W3C-DTF' % (start_date.isoformat(),
                                                              end_date.isoformat())

            if 'name' in self.value:
                cov_value = 'name=%s; ' % self.value['name'] + cov_value

        elif self.type == 'point':
            cov_value = 'east=%s; north=%s; units=%s' % (self.value['east'],
                                                         self.value['north'],
                                                         self.value['units'])
            if 'name' in self.value:
                cov_value = 'name=%s; ' % self.value['name'] + cov_value
            if 'elevation' in self.value:
                cov_value += '; elevation=%s' % self.value['elevation']
                if 'zunits' in self.value:
                    cov_value += '; zunits=%s' % self.value['zunits']
            if 'projection' in self.value:
                cov_value += '; projection=%s' % self.value['projection']

        else:
            # this is box type
            cov_value = 'northlimit=%s; eastlimit=%s; southlimit=%s; westlimit=%s; units=%s' \
                        % (self.value['northlimit'], self.value['eastlimit'],
                           self.value['southlimit'], self.value['westlimit'],
                           self.value['units'])

            if 'name' in self.value:
                cov_value = 'name=%s; ' % self.value['name'] + cov_value
            if 'uplimit' in self.value:
                cov_value += '; uplimit=%s' % self.value['uplimit']
            if 'downlimit' in self.value:
                cov_value += '; downlimit=%s' % self.value['downlimit']
            if 'uplimit' in self.value or 'downlimit' in self.value:
                cov_value += '; zunits=%s' % self.value['zunits']
            if 'projection' in self.value:
                cov_value += '; projection=%s' % self.value['projection']

        rdf_coverage_value.text = cov_value

    @classmethod
    def ingest_rdf(cls, graph, subject, content_object):
        for _, _, cov in graph.triples((subject, cls.get_class_term(), None)):
            type = graph.value(subject=cov, predicate=RDF.type)
            value = graph.value(subject=cov, predicate=RDF.value)
            type = type.split('/')[-1]
            value_dict = {}
            for key_value in value.split(";"):
                key_value = key_value.strip()
                k, v = key_value.split("=")
                if k in ['start', 'end']:
                    v = parser.parse(v).strftime("%Y/%m/%d %H:%M:%S")
                value_dict[k] = v
            Coverage.create(type=type, value=value_dict, content_object=content_object)

    def rdf_triples(self, subject, graph):
        coverage = BNode()
        graph.add((subject, self.get_class_term(), coverage))
        DCTERMS_type = getattr(DCTERMS, self.type)
        graph.add((coverage, RDF.type, DCTERMS_type))
        value_dict = {}
        for k, v in self.value.items():
            if k in ['start', 'end']:
                v = parser.parse(v).isoformat()
            value_dict[k] = v
        value_string = "; ".join(["=".join([key, str(val)]) for key, val in value_dict.items()])
        graph.add((coverage, RDF.value, Literal(value_string)))

    @classmethod
    def validate_coverage_type_value_attributes(cls, coverage_type, value_dict, use_limit_postfix=True):
        """Validate values based on coverage type."""
        def compute_longitude(key_name):
            if value_dict[key_name] <= -180 and value_dict[key_name] >= -360:
                value_dict[key_name] = value_dict[key_name] + 360
            elif value_dict[key_name] >= 180 and value_dict[key_name] <= 360:
                value_dict[key_name] = value_dict[key_name] - 360
            if value_dict[key_name] < -180 or value_dict[key_name] > 180:
                err_msg = "Invalid value for {}:{}. Value for {} longitude should be in the range of -180 to 180"
                err_msg = err_msg.format(key_name, value_dict[key_name], key_name)
                raise ValidationError(err_msg)

        if coverage_type == 'period':
            # check that all the required sub-elements exist
            if 'start' not in value_dict or 'end' not in value_dict:
                raise ValidationError("For coverage of type 'period' values for both start date "
                                      "and end date are needed.")
        elif coverage_type == 'point':
            # check that all the required sub-elements exist
            if 'east' not in value_dict or 'north' not in value_dict or 'units' not in value_dict:
                raise ValidationError("For coverage of type 'point' values for 'east', 'north' "
                                      "and 'units' are needed.")

            for value_item in ('east', 'north'):
                try:
                    value_dict[value_item] = float(value_dict[value_item])
                except TypeError:
                    raise ValidationError("Value for '{}' must be numeric".format(value_item))

            compute_longitude(key_name='east')
            if value_dict['north'] < -90 or value_dict['north'] > 90:
                raise ValidationError("Value for North latitude should be "
                                      "in the range of -90 to 90")

        elif coverage_type == 'box':
            # check that all the required sub-elements exist
            box_key_names = {'north': 'north', 'east': 'east', 'south': 'south', 'west': 'west'}
            if use_limit_postfix:
                for key, value in box_key_names.items():
                    box_key_names[key] = f"{value}limit"
            required_keys = list(box_key_names.values()) + ['units']
            for value_item in required_keys:
                if value_item not in value_dict:
                    raise ValidationError("For coverage of type 'box' values for one or more "
                                          "bounding box limits or 'units' is missing.")
                else:
                    if value_item != 'units':
                        try:
                            value_dict[value_item] = float(value_dict[value_item])
                        except TypeError:
                            raise ValidationError("Value for '{}' must be numeric"
                                                  .format(value_item))

            if value_dict[box_key_names['north']] < -90 or value_dict[box_key_names['north']] > 90:
                raise ValidationError("Value for North latitude should be "
                                      "in the range of -90 to 90")

            if value_dict[box_key_names['south']] < -90 or value_dict[box_key_names['south']] > 90:
                raise ValidationError("Value for South latitude should be "
                                      "in the range of -90 to 90")

            if (value_dict[box_key_names['north']] < 0 and value_dict[box_key_names['south']] < 0) or (
                    value_dict[box_key_names['north']] > 0 and value_dict[box_key_names['south']] > 0):
                if value_dict[box_key_names['north']] < value_dict[box_key_names['south']]:
                    raise ValidationError("Value for North latitude must be greater than or "
                                          "equal to that of South latitude.")

            compute_longitude(key_name=box_key_names['east'])
            compute_longitude(key_name=box_key_names['west'])

    def get_html(self, pretty=True):
        """Use the dominate module to generate element display HTML.

        This function should be used for displaying one spatial coverage element
        or one temporal coverage element
        """
        root_div = div(cls='content-block')

        def get_th(heading_name):
            return th(heading_name, cls="text-muted")

        with root_div:
            if self.type == 'box' or self.type == 'point':
                legend('Spatial Coverage')
                div('Coordinate Reference System', cls='text-muted')
                div(self.value['projection'])
                div('Coordinate Reference System Unit', cls='text-muted has-space-top')
                div(self.value['units'])
                h4('Extent', cls='space-top')
                with table(cls='custom-table'):
                    if self.type == 'box':
                        with tbody():
                            with tr():
                                get_th('North')
                                td(self.value['northlimit'])
                            with tr():
                                get_th('West')
                                td(self.value['westlimit'])
                            with tr():
                                get_th('South')
                                td(self.value['southlimit'])
                            with tr():
                                get_th('East')
                                td(self.value['eastlimit'])
                    else:
                        with tr():
                            get_th('North')
                            td(self.value['north'])
                        with tr():
                            get_th('East')
                            td(self.value['east'])
            else:
                legend('Temporal Coverage')
                start_date = parser.parse(self.value['start'])
                end_date = parser.parse(self.value['end'])
                with table(cls='custom-table'):
                    with tbody():
                        with tr():
                            get_th('Start Date')
                            td(start_date.strftime('%m/%d/%Y'))
                        with tr():
                            get_th('End Date')
                            td(end_date.strftime('%m/%d/%Y'))

        return root_div.render(pretty=pretty)

    @classmethod
    def get_temporal_html_form(cls, resource, element=None, file_type=False, allow_edit=True):
        """Return CoverageTemporalForm for Coverage model."""
        from .forms import CoverageTemporalForm
        coverage_data_dict = dict()
        if element is not None:
            start_date = parser.parse(element.value['start'])
            end_date = parser.parse(element.value['end'])
            # change the date format to match with datepicker date format
            coverage_data_dict['start'] = start_date.strftime('%m/%d/%Y')
            coverage_data_dict['end'] = end_date.strftime('%m/%d/%Y')

        coverage_form = CoverageTemporalForm(initial=coverage_data_dict, allow_edit=allow_edit,
                                             res_short_id=resource.short_id if resource else None,
                                             element_id=element.id if element else None,
                                             file_type=file_type)
        return coverage_form

    @classmethod
    def get_spatial_html_form(cls, resource, element=None, allow_edit=True, file_type=False):
        """Return SpatialCoverageForm for Coverage model."""
        from .forms import CoverageSpatialForm
        coverage_data_dict = dict()

        if element is not None:
            coverage_data_dict['type'] = element.type
            coverage_data_dict['name'] = element.value.get('name', "")
            if element.type == 'box':
                coverage_data_dict['northlimit'] = element.value['northlimit']
                coverage_data_dict['eastlimit'] = element.value['eastlimit']
                coverage_data_dict['southlimit'] = element.value['southlimit']
                coverage_data_dict['westlimit'] = element.value['westlimit']
            else:
                coverage_data_dict['east'] = element.value['east']
                coverage_data_dict['north'] = element.value['north']
                coverage_data_dict['elevation'] = element.value.get('elevation', None)

        coverage_form = CoverageSpatialForm(initial=coverage_data_dict, allow_edit=allow_edit,
                                            res_short_id=resource.short_id if resource else None,
                                            element_id=element.id if element else None,
                                            file_type=file_type)
        return coverage_form


class Format(AbstractMetaDataElement):
    """Define Format custom metadata element model."""

    term = 'Format'
    value = models.CharField(max_length=150)

    class Meta:
        """Define meta properties for Format model."""

        unique_together = ("value", "content_type", "object_id")

    def __unicode__(self):
        """Return value field for unicode representation."""
        return self.value


@rdf_terms(HSTERMS.awardInfo, agency_name=HSTERMS.fundingAgencyName, award_title=HSTERMS.awardTitle,
           award_number=HSTERMS.awardNumber, agency_url=HSTERMS.fundingAgencyURL)
class FundingAgency(AbstractMetaDataElement):
    """Define FundingAgency custom metadata element mode."""

    term = 'FundingAgency'
    agency_name = models.TextField(null=False)
    award_title = models.TextField(null=True, blank=True)
    award_number = models.TextField(null=True, blank=True)
    agency_url = models.URLField(null=True, blank=True)

    def __unicode__(self):
        """Return agency_name field for unicode representation."""
        return self.agency_name

    @classmethod
    def create(cls, **kwargs):
        """Define custom create method for FundingAgency model."""
        agency_name = kwargs.get('agency_name', None)
        if agency_name is None or len(agency_name.strip()) == 0:
            raise ValidationError("Agency name is missing")

        return super(FundingAgency, cls).create(**kwargs)

    @classmethod
    def update(cls, element_id, **kwargs):
        """Define custom update method for Agency model."""
        agency_name = kwargs.get('agency_name', None)
        if agency_name and len(agency_name.strip()) == 0:
            raise ValidationError("Agency name is missing")

        super(FundingAgency, cls).update(element_id, **kwargs)


@rdf_terms(DC.subject)
class Subject(AbstractMetaDataElement):
    """Define Subject custom metadata element model."""

    term = 'Subject'
    value = models.CharField(max_length=100)

    class Meta:
        """Define meta properties for Subject model."""

        unique_together = ("value", "content_type", "object_id")

    def __unicode__(self):
        """Return value field for unicode representation."""
        return self.value

    @classmethod
    def create(cls, **kwargs):
        """Define custom create method for Subject model."""
        metadata_obj = kwargs['content_object']
        value = kwargs.get('value', None)
        if value is not None:
            if metadata_obj.subjects.filter(value__iexact=value).exists():
                raise ValidationError("Subject element already exists.")

        return super(Subject, cls).create(**kwargs)

    @classmethod
    def remove(cls, element_id):
        """Define custom remove method for Subject model."""
        sub = Subject.objects.get(id=element_id)

        if Subject.objects.filter(object_id=sub.object_id,
                                  content_type__pk=sub.content_type.id).count() == 1:
            raise ValidationError("The only subject element of the resource can't be deleted.")
        sub.delete()

    def rdf_triples(self, subject, graph):
        graph.add((subject, self.get_class_term(), Literal(self.value)))

    @classmethod
    def ingest_rdf(cls, graph, subject, content_object):
        for _, _, o in graph.triples((subject, cls.get_class_term(), None)):
            Subject.create(value=str(o), content_object=content_object)


@rdf_terms(DC.rights, statement=HSTERMS.rightsStatement, url=HSTERMS.URL)
class Rights(AbstractMetaDataElement):
    """Define Rights custom metadata element model."""

    term = 'Rights'
    statement = models.TextField()
    url = models.URLField(null=True, blank=True)

    def __unicode__(self):
        """Return either statement or statement + url for unicode representation."""
        value = ''
        if self.statement:
            value += self.statement + ' '
        if self.url:
            value += self.url

        return value

    class Meta:
        """Define meta properties for Rights model."""

        unique_together = ("content_type", "object_id")

    @classmethod
    def remove(cls, element_id):
        """Define custom remove method for Rights model."""
        raise ValidationError("Rights element of a resource can't be deleted.")


def short_id():
    """Generate a uuid4 hex to be used as a resource or element short_id."""
    return uuid4().hex


class ResourceManager(PageManager):
    """Extend mezzanine PageManager to manage Resource pages."""

    def __init__(self, resource_type=None, *args, **kwargs):
        """Extend mezzanine PageManager to manage Resource pages based on resource_type."""
        self.resource_type = resource_type
        super(ResourceManager, self).__init__(*args, **kwargs)

    def create(self, *args, **kwargs):
        """Create new mezzanine page based on resource_type."""
        if self.resource_type is None:
            kwargs.pop('resource_type', None)
        return super(ResourceManager, self).create(*args, **kwargs)

    def get_queryset(self):
        """Get mezzanine-like queryset based on resource_type."""
        qs = super(ResourceManager, self).get_queryset()
        if self.resource_type:
            qs = qs.filter(resource_type=self.resource_type)
        return qs


class AbstractResource(ResourcePermissionsMixin, ResourceIRODSMixin):
    """
    Create Abstract Class for all Resources.

    All hydroshare objects inherit from this mixin.  It defines things that must
    be present to be considered a hydroshare resource.  Additionally, all
    hydroshare resources should inherit from Page.  This gives them what they
    need to be represented in the Mezzanine CMS.

    In some cases, it is possible that the order of inheritence matters.  Best
    practice dictates that you list pages.Page first and then other classes:

        class MyResourceContentType(pages.Page, hs_core.AbstractResource):
            ...
    """

    content = models.TextField()  # the field added for use by Django inplace editing
    last_changed_by = models.ForeignKey(User, on_delete=models.CASCADE,
                                        help_text='The person who last changed the resource',
                                        related_name='last_changed_%(app_label)s_%(class)s',
                                        null=False,
                                        default=1
                                        )

    files = GenericRelation('hs_core.ResourceFile',
                            help_text='The files associated with this resource',
                            for_concrete_model=True)

    file_unpack_status = models.CharField(max_length=7,
                                          null=True, blank=True,
                                          choices=(('Pending', 'Pending'), ('Running', 'Running'),
                                                   ('Done', 'Done'), ('Error', 'Error'))
                                          )
    file_unpack_message = models.TextField(null=True, blank=True)

    short_id = models.CharField(max_length=32, default=short_id, db_index=True)
    doi = models.CharField(max_length=128, null=False, blank=True, db_index=True, default='',
                           help_text='Permanent identifier. Never changes once it\'s been set.')
    comments = CommentsField()
    rating = RatingField()

    # this is to establish a relationship between a resource and
    # any metadata container object (e.g., CoreMetaData object)
    object_id = models.PositiveIntegerField(null=True, blank=True)
    content_type = models.ForeignKey(ContentType, on_delete=models.CASCADE, null=True, blank=True)
    content_object = GenericForeignKey('content_type', 'object_id')

    # key/value metadata (additional metadata)
    extra_metadata = HStoreField(default=dict)

    # this field is for resources to store extra key:value pairs as needed, e.g., bag checksum is stored as
    # "bag_checksum":value pair for published resources in order to meet the DataONE data distribution needs
    # for internal use only
    # this field WILL NOT get recorded in bag and SHOULD NEVER be used for storing metadata
    extra_data = HStoreField(default=dict)

    # for tracking number of times resource and its files have been downloaded
    download_count = models.PositiveIntegerField(default=0)
    bag_last_downloaded = models.DateTimeField(null=True, blank=True)
    # for tracking number of times resource has been viewed
    view_count = models.PositiveIntegerField(default=0)

    # for tracking when resourceFiles were last compared with irods
    files_checked = models.DateTimeField(null=True)
    repaired = models.DateTimeField(null=True)

    # allow resource that contains spam_patterns to be discoverable/public
    spam_allowlisted = models.BooleanField(default=False)

    def update_view_count(self):
        self.view_count += 1
        # using update query api to update instead of self.save() to avoid triggering solr realtime indexing
        type(self).objects.filter(id=self.id).update(view_count=self.view_count)

    def update_download_count(self):
        self.download_count += 1
        # using update query api to update instead of self.save() to avoid triggering solr realtime indexing
        type(self).objects.filter(id=self.id).update(download_count=self.download_count)

    # definition of resource logic
    @property
    def supports_folders(self):
        """Return whether folder operations are supported. Computed for polymorphic types."""
        return False

    @property
    def last_updated(self):
        """Return the last updated date stored in metadata"""
        for dt in self.metadata.dates.all():
            if dt.type == 'modified':
                return dt.start_date

    @property
    def has_required_metadata(self):
        """Return True only if all required metadata is present."""
        if self.metadata is None or not self.metadata.has_all_required_elements():
            return False
        return True

    @property
    def can_be_public_or_discoverable(self):
        """Return True if the resource can be set to public or discoverable.

        This is True if

        1. The resource has all metadata elements marked as required.
        2. The resource has all files that are considered required.

        and False otherwise
        """
        has_files = self.has_required_content_files()
        if not has_files:
            return False

        has_metadata = self.has_required_metadata
        return has_metadata

    def set_discoverable(self, value, user=None):
        """Set the discoverable flag for a resource.

        :param value: True or False
        :param user: user requesting the change, or None for changes that are not user requests.
        :raises ValidationError: if the current configuration cannot be set to desired state

        This sets the discoverable flag (self.raccess.discoverable) for a resource based
        upon application logic. It is part of AbstractResource because its result depends
        upon resource state, and not just access control.

        * This flag can only be set to True if the resource passes basic validations
          `has_required_metata` and `has_required_content_files`
        * setting `discoverable` to `False` also sets `public` to `False`
        * setting `discoverable` to `True` does not change `public`

        Thus, the setting public=True, discoverable=False is disallowed.

        If `user` is None, access control is not checked.  This happens when a resource has been
        invalidated outside of the control of a specific user. In this case, user can be None
        """
        # access control is separate from validation logic
        if user is not None and not user.uaccess.can_change_resource_flags(self):
            raise ValidationError("You don't have permission to change resource sharing status")

        # check that there is sufficient resource content
        has_metadata = self.has_required_metadata
        has_files = self.has_required_content_files()
        if value and not (has_metadata and has_files):

            if not has_metadata and not has_files:
                msg = "Resource does not have sufficient metadata and content files to be " + \
                    "discoverable"
                raise ValidationError(msg)
            elif not has_metadata:
                msg = "Resource does not have sufficient metadata to be discoverable"
                raise ValidationError(msg)
            elif not has_files:
                msg = "Resource does not have sufficient content files to be discoverable"
                raise ValidationError(msg)

        else:  # state change is allowed
            self.raccess.discoverable = value
            self.raccess.save()
            self.set_public(False)
            self.update_index()

    def set_public(self, value, user=None):
        """Set the public flag for a resource.

        :param value: True or False
        :param user: user requesting the change, or None for changes that are not user requests.
        :raises ValidationError: if the current configuration cannot be set to desired state

        This sets the public flag (self.raccess.public) for a resource based
        upon application logic. It is part of AbstractResource because its result depends
        upon resource state, and not just access control.

        * This flag can only be set to True if the resource passes basic validations
          `has_required_metata` and `has_required_content_files`
        * setting `public` to `True` also sets `discoverable` to `True`
        * setting `public` to `False` does not change `discoverable`
        * setting `public` to either also modifies the AVU isPublic for the resource.

        Thus, the setting public=True, discoverable=False is disallowed.

        If `user` is None, access control is not checked.  This happens when a resource has been
        invalidated outside of the control of a specific user. In this case, user can be None
        """
        # avoid import loop
        from hs_core.signals import post_raccess_change
<<<<<<< HEAD
        from hs_access_control.models.shortcut import zone_of_publicity
=======
        from hs_core.views.utils import run_script_to_update_hyrax_input_files
>>>>>>> 05631052

        # access control is separate from validation logic
        if user is not None and not user.uaccess.can_change_resource_flags(self):
            raise ValidationError("You don't have permission to change resource sharing status")

        old_value = self.raccess.public  # is this a change?

        # check that there is sufficient resource content
        has_metadata = self.has_required_metadata
        has_files = self.has_required_content_files()
        if value and not (has_metadata and has_files):

            if not has_metadata and not has_files:
                msg = "Resource does not have sufficient metadata and content files to be public"
                raise ValidationError(msg)

            elif not has_metadata:
                msg = "Resource does not have sufficient metadata to be public"
                raise ValidationError(msg)

            elif not has_files:
                msg = "Resource does not have sufficient content files to be public"
                raise ValidationError(msg)

        else:  # make valid state change
            self.raccess.public = value
            if value:  # can't be public without being discoverable
                self.raccess.discoverable = value
            self.raccess.save()
            post_raccess_change.send(sender=self, resource=self)
            self.update_index()
            zone_of_publicity(resource=self)
            # public changed state: set isPublic metadata AVU accordingly
            if value != old_value:
                self.setAVU("isPublic", self.raccess.public)

                # TODO: why does this only run when something becomes public?
                # TODO: Should it be run when a NetcdfResource becomes private?
                # Answer to TODO above: it is intentional not to run it when a target resource
                # becomes private for performance reasons. The nightly script run will clean up
                # to make sure all private resources are not available to hyrax server as well as
                # to make sure all resources files available to hyrax server are up to date with
                # the HydroShare iRODS data store.

                # run script to update hyrax input files when private netCDF resource becomes
                # public or private composite resource that includes netCDF files becomes public

                is_netcdf_to_public = False
                if self.resource_type == 'CompositeResource' and \
                        self.get_logical_files('NetCDFLogicalFile'):
                    is_netcdf_to_public = True

                if value and settings.RUN_HYRAX_UPDATE and is_netcdf_to_public:
                    run_script_to_update_hyrax_input_files(self.short_id)

    def update_index(self):
        """updates previous versions of a resource (self) in index"""
        prev_version_resource_relation_meta = Relation.objects.filter(type='isReplacedBy',
                                                                      value__contains=self.short_id).first()
        if prev_version_resource_relation_meta:
            prev_version_res = prev_version_resource_relation_meta.metadata.resource
            if prev_version_res.raccess.discoverable or prev_version_res.raccess.public:
                # saving to trigger index update for this previous version of resource
                prev_version_res.save()
            prev_version_res.update_index()

    def set_require_download_agreement(self, user, value):
        """Set resource require_download_agreement flag to True or False.
        If require_download_agreement is True then user will be prompted to agree to resource
        rights statement before he/she can download resource files or bag.

        :param user: user requesting the change
        :param value: True or False
        :raises PermissionDenied: if the user lacks permission to change resource flag
        """
        if not user.uaccess.can_change_resource_flags(self):
            raise PermissionDenied("You don't have permission to change resource download agreement"
                                   " status")
        self.raccess.require_download_agreement = value
        self.raccess.save()

    def set_private_sharing_link(self, user, value):
        """Set resource 'allow_private_sharing' flag to True or False.
        If allow_private_sharing is True then any user including anonymous user will be able to use the resource url
        to view the resource (view mode).

        :param user: user requesting the change
        :param value: True or False
        :raises PermissionDenied: if the user lacks permission to change resource flag
        """
        if not user.uaccess.can_change_resource_flags(self):
            raise PermissionDenied("You don't have permission to change resource private link sharing "
                                   " status")
        self.raccess.allow_private_sharing = value
        self.raccess.save()

    def update_public_and_discoverable(self):
        """Update the settings of the public and discoverable flags for changes in metadata."""
        if self.raccess.discoverable and not self.can_be_public_or_discoverable:
            self.set_discoverable(False)  # also sets Public

    @property
    def absolute_url(self):
        return self.get_url_of_path('')

    def get_url_of_path(self, path):
        """Return the URL of an arbitrary path in this resource.

        A GET of this URL simply returns the contents of the path.
        This URL is independent of federation.
        PUT, POST, and DELETE are not supported.
        path includes data/contents/

        This choice for a URL is dependent mainly upon conformance to DataOne URL standards
        that are also conformant to the format in resourcemap.xml. This url does not contain
        the site URL, which is prefixed when needed.

        This is based upon the resourcemap_urls.py entry:

            url(r'^resource/(?P<shortkey>[0-9a-f-]+)/data/contents/(?.+)/$',
                views.file_download_url_mapper,
                name='get_resource_file')

        """
        # must start with a / in order to concat with current_site_url.
        url_encoded_path = urllib.parse.quote(path)
        return '/' + os.path.join('resource', self.short_id, url_encoded_path)

    def get_irods_path(self, path, prepend_short_id=True):
        """Return the irods path by which the given path is accessed.
           The input path includes data/contents/ as needed.
        """
        if prepend_short_id and not path.startswith(self.short_id):
            full_path = os.path.join(self.short_id, path)
        else:
            full_path = path

        if self.is_federated:
            return os.path.join(self.resource_federation_path, full_path)
        else:
            return full_path

    def set_quota_holder(self, setter, new_holder):
        """Set quota holder of the resource to new_holder who must be an owner.

        setter is the requesting user to transfer quota holder and setter must also be an owner
        """
        from hs_core.hydroshare.utils import validate_user_quota

        if __debug__:
            assert (isinstance(setter, User))
            assert (isinstance(new_holder, User))
        if not setter.uaccess.owns_resource(self) or \
                not new_holder.uaccess.owns_resource(self):
            raise PermissionDenied("Only owners can set or be set as quota holder for the resource")

        # QuotaException will be raised if new_holder does not have enough quota to hold this
        # new resource, in which case, set_quota_holder to the new user fails
        validate_user_quota(new_holder, self.size)
        attname = "quotaUserName"

        if setter.username != new_holder.username:
            # this condition check is needed to make sure attname exists as AVU before getting it
            oldqu = self.getAVU(attname)
            if oldqu:
                # have to remove the old AVU first before setting to the new one in order to trigger
                # quota micro-service PEP msiRemoveQuotaHolder so quota for old quota
                # holder will be reduced as a result of setting quota holder to a different user
                self.removeAVU(attname, oldqu)
        self.setAVU(attname, new_holder.username)

    def get_quota_holder(self):
        """Get quota holder of the resource.

        return User instance of the quota holder for the resource or None if it does not exist
        """
        try:
            uname = self.getAVU("quotaUserName")
        except SessionException:
            # quotaUserName AVU does not exist, return None
            return None

        if uname:
            return User.objects.filter(username=uname).first()
        else:
            # quotaUserName AVU does not exist, return None
            return None

    def removeAVU(self, attribute, value):
        """Remove an AVU at the resource level.

        This avoids mistakes in setting AVUs by assuring that the appropriate root path
        is alway used.
        """
        istorage = self.get_irods_storage()
        root_path = self.root_path
        istorage.session.run("imeta", None, 'rm', '-C', root_path, attribute, value)

    def setAVU(self, attribute, value):
        """Set an AVU at the resource level.

        This avoids mistakes in setting AVUs by assuring that the appropriate root path
        is alway used.
        """
        if isinstance(value, bool):
            value = str(value).lower()  # normalize boolean values to strings
        istorage = self.get_irods_storage()
        root_path = self.root_path
        # has to create the resource collection directory if it does not exist already due to
        # the need for setting quota holder on the resource collection before adding files into
        # the resource collection in order for the real-time iRODS quota micro-services to work
        if not istorage.exists(root_path):
            istorage.session.run("imkdir", None, '-p', root_path)
        istorage.setAVU(root_path, attribute, value)

    def getAVU(self, attribute):
        """Get an AVU for a resource.

        This avoids mistakes in getting AVUs by assuring that the appropriate root path
        is alway used.
        """
        istorage = self.get_irods_storage()
        root_path = self.root_path
        value = istorage.getAVU(root_path, attribute)

        # Convert selected boolean attribute values to bool; non-existence implies False
        # "Private" is the appropriate response if "isPublic" is None
        if attribute == 'isPublic':
            if value is not None and value.lower() == 'true':
                return True
            else:
                return False

        # Convert selected boolean attribute values to bool; non-existence implies True
        # If bag_modified or metadata_dirty does not exist, then we do not know the
        # state of metadata files and/or bags. They may not exist. Thus we interpret
        # None as "true", which will generate the appropriate files if they do not exist.
        if attribute == 'bag_modified' or attribute == 'metadata_dirty':
            if value is None or value.lower() == 'true':
                return True
            else:
                return False

        # return strings for all other attributes
        else:
            return value

    @classmethod
    def scimeta_url(cls, resource_id):
        """ Get URL of the science metadata file resourcemetadata.xml """
        res = BaseResource.objects.get(short_id=resource_id)
        scimeta_path = res.scimeta_path
        scimeta_url = reverse('rest_download', kwargs={'path': scimeta_path})
        return scimeta_url

    # TODO: there are too many ways to get to the resourcemap.
    # 1. {id}/data/resourcemap.xml
    # 2. {id}/resmap
    # Choose one!
    @classmethod
    def resmap_url(cls, resource_id):
        """ Get URL of the resource map resourcemap.xml."""
        resmap_path = "{resource_id}/data/resourcemap.xml".format(resource_id=resource_id)
        resmap_url = reverse('rest_download', kwargs={'path': resmap_path})
        return resmap_url

    # TODO: this is inaccurate; resourcemap.xml != systemmetadata.xml
    @classmethod
    def sysmeta_path(cls, resource_id):
        """Get URL of resource map xml."""
        return "{resource_id}/data/resourcemap.xml".format(resource_id=resource_id)

    def delete(self, using=None, keep_parents=False):
        """Delete resource along with all of its metadata and data bag."""
        from .hydroshare import hs_bagit
        for fl in self.files.all():
            # COUCH: delete of file objects now cascades.
            fl.delete(delete_logical_file=True)
        self.metadata.delete()
        hs_bagit.delete_files_and_bag(self)
        super(AbstractResource, self).delete()

    @property
    def metadata(self):
        """Return the metadata object for this resource."""
        return self.content_object

    @classmethod
    def get_metadata_class(cls):
        return CoreMetaData

    @property
    def first_creator(self):
        """Get first creator of resource from metadata."""
        first_creator = self.metadata.creators.filter(order=1).first()
        return first_creator

    def get_metadata_xml(self, pretty_print=True, include_format_elements=True):
        """Get metadata xml for Resource.

        Resource types that support file types
        must override this method. See Composite Resource
        type as an example
        """
        return self.metadata.get_xml(pretty_print=pretty_print,
                                     include_format_elements=include_format_elements)

    def is_schema_json_file(self, file_path):
        """Determine whether a given file is a schema.json file.
        Note: this will return true for any file that ends with the schema.json ending
        We are taking the risk that user might create a file with the same filename ending
        """
        from hs_file_types.models.base import SCHEMA_JSON_FILE_ENDSWITH
        if file_path.endswith(SCHEMA_JSON_FILE_ENDSWITH):
            return True
        return False

    def is_collection_list_csv(self, file_path):
        """Determine if a given file is an internally-generated collection list
        """
        from hs_collection_resource.utils import CSV_FULL_NAME_TEMPLATE
        collection_list_filename = CSV_FULL_NAME_TEMPLATE.format(self.short_id)
        if collection_list_filename in file_path:
            return True
        return False

    def is_metadata_xml_file(self, file_path):
        """Determine whether a given file is metadata.
        Note: this will return true for any file that ends with the metadata endings
        We are taking the risk that user might create a file with the same filename ending
        """
        from hs_file_types.models.base import (METADATA_FILE_ENDSWITH,
                                               RESMAP_FILE_ENDSWITH)
        if not (file_path.endswith(METADATA_FILE_ENDSWITH)
                or file_path.endswith(RESMAP_FILE_ENDSWITH)):
            return False
        return True

    def is_aggregation_xml_file(self, file_path):
        """Checks if the file path *file_path* is one of the aggregation related xml file paths

        :param  file_path: full file path starting with resource short_id
        :return True if file_path is one of the aggregation xml file paths else False

        This function is overridden for Composite Resource.
        """
        return False

    def extra_capabilites(self):
        """Return None. No-op method.

        This is not terribly well defined yet, but should return at least a JSON serializable
        object of URL endpoints where extra self-describing services exist and can be queried by
        the user in the form of { "name" : "endpoint" }
        """
        return None

    def parse_citation_name(self, name, first_author=False):
        """Return properly formatted citation name from metadata."""
        CREATOR_NAME_ERROR = "Failed to generate citation - invalid creator name."
        first_names = None
        if "," in name:
            name_parts = name.split(",")
            if len(name_parts) == 0:
                return CREATOR_NAME_ERROR
            elif len(name_parts) == 1:
                last_names = name_parts[0]
            elif len(name_parts) == 2:
                first_names = name_parts[1]
                first_names = first_names.split()
                last_names = name_parts[0]
            else:
                return CREATOR_NAME_ERROR
        else:
            name_parts = name.split()
            if len(name_parts) == 0:
                return CREATOR_NAME_ERROR
            elif len(name_parts) > 1:
                first_names = name_parts[:-1]
                last_names = name_parts[-1]
            else:
                last_names = name_parts[0]

        if first_names:
            initials_list = [i[0] for i in first_names]
            initials = ". ".join(initials_list) + "."
            if first_author:
                author_name = "{last_name}, {initials}"
            else:
                author_name = "{initials} {last_name}"
            author_name = author_name.format(last_name=last_names,
                                             initials=initials
                                             )
        else:
            author_name = "{last_name}".format(last_name=last_names)

        return author_name + ", "

    def get_custom_citation(self):
        """Get custom citation."""
        if self.metadata.citation.first() is None:
            return ''
        return str(self.metadata.citation.first())

    def get_citation(self, forceHydroshareURI=True):
        """Get citation or citations from resource metadata."""

        citation_str_lst = []

        CITATION_ERROR = "Failed to generate citation."

        creators = self.metadata.creators.all()
        first_author = [cr for cr in creators if cr.order == 1][0]
        if first_author.organization and not first_author.name:
            citation_str_lst.append(first_author.organization + ", ")
        else:
            citation_str_lst.append(self.parse_citation_name(first_author.name, first_author=True))

        other_authors = [cr for cr in creators if cr.order > 1]
        for author in other_authors:
            if author.organization and not author.name:
                citation_str_lst.append(author.organization + ", ")
            elif author.name and len(author.name.strip()) != 0:
                citation_str_lst.append(self.parse_citation_name(author.name))

        # remove the last added comma and the space
        if len(citation_str_lst[-1]) > 2:
            citation_str_lst[-1] = citation_str_lst[-1][:-2]
        else:
            return CITATION_ERROR

        meta_dates = self.metadata.dates.all()
        published_date = [dt for dt in meta_dates if dt.type == "published"]
        citation_date = None
        if published_date:
            citation_date = published_date[0]
        else:
            modified_date = [dt for dt in meta_dates if dt.type == "modified"]
            if modified_date:
                citation_date = modified_date[0]

        if citation_date is None:
            return CITATION_ERROR

        citation_str_lst.append(" ({year}). ".format(year=citation_date.start_date.year))
        citation_str_lst.append(self.metadata.title.value)

        isPendingActivation = False
        identifiers = self.metadata.identifiers.all()
        doi = [idn for idn in identifiers if idn.name == "doi"]

        if doi and not forceHydroshareURI:
            hs_identifier = doi[0]
            if (self.doi.find(CrossRefSubmissionStatus.PENDING) >= 0
                    or self.doi.find(CrossRefSubmissionStatus.FAILURE) >= 0):
                isPendingActivation = True
        else:
            hs_identifier = [idn for idn in identifiers if idn.name == "hydroShareIdentifier"]
            if hs_identifier:
                hs_identifier = hs_identifier[0]
            else:
                return CITATION_ERROR

        citation_str_lst.append(", HydroShare, {url}".format(url=hs_identifier.url))

        if isPendingActivation and not forceHydroshareURI:
            citation_str_lst.append(", DOI for this published resource is pending activation.")

        return ''.join(citation_str_lst)

    @classmethod
    def get_supported_upload_file_types(cls):
        """Get a list of permissible upload types.

        Subclasses override this function to allow only specific file types.
        Any version should return a tuple of those file extensions
        (ex: return (".csv", ".txt",))

        To disallow all file upload, return an empty tuple ( return ())

        By default all file types are supported

        This is called before creating a specific instance; hence it is a class method.
        """
        return (".*",)

    @classmethod
    def allow_multiple_file_upload(cls):
        """
        Return whether multiple files can be uploaded.

        Subclasses of BaseResource override this function to tailor file upload.
        To allow multiple files to be uploaded return True, otherwise return False

        Resource by default allows multiple file upload.
        """
        return True

    @classmethod
    def can_have_multiple_files(cls):
        """Return whether this kind of resource can contain multiple files.

        Subclasses of BaseResource override this function to tailor file upload.

        To allow resource to have only 1 file or no file, return False

        A resource by default can contain multiple files
        """
        return True

    def has_required_content_files(self):
        """Check whether a resource has the required content files.

        Any subclass of this class may need to override this function
        to apply specific requirements as it relates to resource content files
        """
        if len(self.get_supported_upload_file_types()) > 0:
            if self.files.all().count() > 0:
                return True
            else:
                return False
        else:
            return True

    @property
    def readme_file(self):
        """Returns a resource file that is at the root with a file name of either
        'readme.txt' or 'readme.md' (filename is case insensitive). If no such file then None
        is returned. If both files exist then resource file for readme.md is returned"""

        if self.files.filter(file_folder='').count() == 0:
            # no files exist at the root of the resource path - no need to check for readme file
            return None

        file_path_md = os.path.join(self.file_path, 'readme.md')
        file_path_txt = os.path.join(self.file_path, 'readme.txt')
        if self.is_federated:
            readme_res_file = self.files.filter(fed_resource_file__iexact=file_path_md).first()
            if readme_res_file is None:
                readme_res_file = self.files.filter(fed_resource_file__iexact=file_path_txt).first()
        else:
            readme_res_file = self.files.filter(resource_file__iexact=file_path_md).first()
            if readme_res_file is None:
                readme_res_file = self.files.filter(resource_file__iexact=file_path_txt).first()

        return readme_res_file

    def get_readme_file_content(self):
        """Gets the content of the readme file. If both a readme.md and a readme.txt file exist,
        then the content of the readme.md file is returned, otherwise None

        Note: The user uploaded readme file if originally not encoded as utf-8, then any non-ascii
        characters in the file will be escaped when we return the file content.
        """
        readme_file = self.readme_file
        # check the file exists on irods

        if readme_file is None:
            return readme_file

        # check the file exists on irods
        if readme_file.exists:
            readme_file_content = readme_file.read().decode('utf-8', 'ignore')
            if readme_file.extension.lower() == '.md':
                markdown_file_content = markdown(readme_file_content)
                return {'content': markdown_file_content,
                        'file_name': readme_file.file_name, 'file_type': 'md'}
            else:
                return {'content': readme_file_content, 'file_name': readme_file.file_name}
        else:
            file_name = readme_file.file_name
            readme_file.delete()
            logger = logging.getLogger(__name__)
            log_msg = f"readme file ({file_name}) is missing on iRODS. Deleting the file from Django."
            logger.warning(log_msg)
            return None

    @property
    def logical_files(self):
        """Gets a generator to access each of the logical files of the resource.
        Note: Any derived class that supports logical file must override this function
        """

        # empty generator
        yield from ()

    @property
    def aggregation_types(self):
        """Gets a list of all aggregation types that currently exist in this resource
        Note: Any derived class that supports logical file must override this function
        """
        return []

    def get_logical_files(self, logical_file_class_name):
        """Get a list of logical files (aggregations) for a specified logical file class name.
        Note: Any derived class that supports logical file must override this function
        """
        return []

    @property
    def has_logical_spatial_coverage(self):
        """Checks if any of the logical files has spatial coverage
        Note: Any derived class that supports logical file must override this function
        """

        return False

    @property
    def has_logical_temporal_coverage(self):
        """Checks if any of the logical files has temporal coverage
        Note: Any derived class that supports logical file must override this function
        """

        return False

    @property
    def supports_logical_file(self):
        """Check if resource allows associating resource file objects with logical file."""
        return False

    def supports_folder_creation(self, folder_full_path):
        """Check if resource supports creation of folder at the specified path."""
        return True

    def supports_rename_path(self, src_full_path, tgt_full_path):
        """Check if file/folder rename/move is allowed by this resource."""
        return True

    def supports_zip(self, folder_to_zip):
        """Check if resource supports the specified folder to be zipped."""
        return True

    def supports_unzip(self, file_to_unzip):
        """Check if resource supports the unzipping of the specified file."""
        return True

    def supports_delete_folder_on_zip(self, original_folder):
        """Check if resource allows the original folder to be deleted upon zip."""
        return True

    @property
    def storage_type(self):
        if not self.is_federated:
            return 'local'
        userpath = '/' + os.path.join(
            getattr(settings, 'HS_USER_IRODS_ZONE', 'hydroshareuserZone'),
            'home',
            getattr(settings, 'HS_IRODS_PROXY_USER_IN_USER_ZONE', 'localHydroProxy'))
        if self.resource_federation_path == userpath:
            return 'user'
        else:
            return 'federated'

    def is_folder(self, folder_path):
        """Determine whether a given path (relative to resource root, including /data/contents/)
           is a folder or not. Returns False if the path does not exist.
        """
        path_split = folder_path.split('/')
        while path_split[-1] == '':
            path_split.pop()
        dir_path = '/'.join(path_split[0:-1])

        # handles federation
        irods_path = os.path.join(self.root_path, dir_path)
        istorage = self.get_irods_storage()
        try:
            listing = istorage.listdir(irods_path)
        except SessionException:
            return False
        if path_split[-1] in listing[0]:  # folders
            return True
        else:
            return False

    class Meta:
        """Define meta properties for AbstractResource class."""

        abstract = True
        unique_together = ("content_type", "object_id")


def get_path(instance, filename, folder=''):
    """Get a path from a ResourceFile, filename, and folder.

    :param instance: instance of ResourceFile to use
    :param filename: file name to use (without folder)
    :param folder: can override folder for ResourceFile instance

    The filename is only a single name. This routine converts it to an absolute
    path that can be federated or local.  The instance points to the Resource record,
    which contains the federation path. The folder in the instance will be used unless
    overridden.

    Note: this does not change the default behavior.
    Thus it can be used to compute a new path for file that
    one wishes to move.
    """
    if not folder:
        folder = instance.file_folder
    return get_resource_file_path(instance.resource, filename, folder)


# TODO: make this an instance method of BaseResource.
def get_resource_file_path(resource, filename, folder=''):
    """Determine storage path for a FileField based upon whether resource is federated.

    :param resource: resource containing the file.
    :param filename: name of file without folder.
    :param folder: folder of file

    The filename is only a single name. This routine converts it to an absolute
    path that can be federated or local. The resource contains information on how
    to do this.

    """
    # folder can be absolute pathname; strip qualifications off of folder if necessary
    # cannot only test folder string to start with resource.root_path, since a relative folder path
    # may start with the resource's uuid if the same resource bag is added into the same resource and unzipped
    # into the resource as in the bug reported in this issue: https://github.com/hydroshare/hydroshare/issues/2984

    res_data_content_path = os.path.join(resource.root_path, 'data', 'contents')
    if folder is not None and folder.startswith(res_data_content_path):
        # TODO: does this now start with /?
        # check if the folder is a path relative to the resource data content path, if yes, no need to strip out
        # resource.root_path
        istorage = resource.get_irods_storage()
        if not istorage.exists(os.path.join(res_data_content_path, folder)):
            # folder is not a path relative to res_data_content_path, but a path including resource root path,
            # strip out resource root path to make folder a relative path
            folder = folder[len(resource.root_path):]

    # retrieve federation path -- if any -- from Resource object containing the file
    if filename.startswith(resource.file_path):
        return filename

    # otherwise, it is an unqualified name.
    if folder:
        # use subfolder
        folder = folder.strip('/')
        return os.path.join(resource.file_path, folder, filename)

    else:
        # use root folder
        filename = filename.strip('/')
        return os.path.join(resource.file_path, filename)


def path_is_allowed(path):
    """Check for suspicious paths containing '/../'."""
    if path == "":
        raise ValidationError("Empty file paths are not allowed")
    if '/../' in path:
        raise SuspiciousFileOperation("File paths cannot contain '/../'")
    if '/./' in path:
        raise SuspiciousFileOperation("File paths cannot contain '/./'")


class FedStorage(IrodsStorage):
    """Define wrapper class to fix Django storage object limitations for iRODS.

    The constructor of a Django storage object must have no arguments.
    This simple workaround accomplishes that.
    """

    def __init__(self):
        """Initialize method with no arguments for federated storage."""
        super(FedStorage, self).__init__("federated")


# TODO: revise path logic for rename_resource_file_in_django for proper path.
# TODO: utilize antibugging to check that paths are coherent after each operation.
class ResourceFile(ResourceFileIRODSMixin):
    """
    Represent a file in a resource.
    """
    class Meta:
        index_together = [['object_id', 'resource_file'],
                          ['object_id', 'fed_resource_file'],
                          ]
    # A ResourceFile is a sub-object of a resource, which can have several types.
    object_id = models.PositiveIntegerField()
    content_type = models.ForeignKey(ContentType, on_delete=models.CASCADE)
    content_object = GenericForeignKey('content_type', 'object_id')

    # This is used to direct uploads to a subfolder of the root folder for the resource.
    # See get_path and get_resource_file_path above.
    file_folder = models.CharField(max_length=4096, null=False, default="")

    # This pair of FileFields deals with the fact that there are two kinds of storage
    resource_file = models.FileField(upload_to=get_path, max_length=4096, unique=True,
                                     storage=IrodsStorage())
    # TODO: ideally we would like a unique constraint on fed_resource_file
    # due to https://code.djangoproject.com/ticket/10244 we can't set null=True and unique=True
    fed_resource_file = models.FileField(upload_to=get_path, max_length=4096,
                                         null=True, blank=True, storage=FedStorage())

    # DEPRECATED: utilize resfile.set_storage_path(path) and resfile.storage_path.
    # fed_resource_file_name_or_path = models.CharField(max_length=255, null=True, blank=True)
    # DEPRECATED: use native size routine
    # fed_resource_file_size = models.CharField(max_length=15, null=True, blank=True)

    # we are using GenericForeignKey to allow resource file to be associated with any
    # HydroShare defined LogicalFile types (e.g., GeoRasterFile, NetCdfFile etc)
    logical_file_object_id = models.PositiveIntegerField(null=True, blank=True)
    logical_file_content_type = models.ForeignKey(ContentType, on_delete=models.CASCADE,
                                                  null=True, blank=True,
                                                  related_name="files")
    logical_file_content_object = GenericForeignKey('logical_file_content_type',
                                                    'logical_file_object_id')

    # these file metadata (size, modified_time, and checksum) values are retrieved from iRODS and stored in db
    # for performance reason so that we don't have to query iRODS for these values every time we need them
    _size = models.BigIntegerField(default=-1)
    _modified_time = models.DateTimeField(null=True, blank=True)
    _checksum = models.CharField(max_length=255, null=True, blank=True)

    def __str__(self):
        """Return resource filename or federated resource filename for string representation."""
        if self.resource.resource_federation_path:
            return self.fed_resource_file.name
        else:
            return self.resource_file.name

    @classmethod
    def banned_symbols(cls):
        """returns a list of banned characters for file/folder name"""
        return r'\/:*?"<>|'

    @classmethod
    def system_meta_fields(cls):
        """returns a list of system metadata fields"""
        return ['_size', '_modified_time', '_checksum']

    @classmethod
    def create(cls, resource, file, folder='', source=None):
        """Create custom create method for ResourceFile model.

        Create takes arguments that are invariant of storage medium.
        These are turned into a path that is suitable for the medium.
        Federation must be initialized first at the resource level.

        :param resource: resource that contains the file.
        :param file: a File or a iRODS path to an existing file already copied.
        :param folder: the folder in which to store the file.
        :param source: an iRODS path in the same zone from which to copy the file.

        There are two main usages to this constructor:

        * uploading a file from a form or REST call:

                ResourceFile.create(r, File(...something...), folder=d)

        * copying a file internally from iRODS:

                ResourceFile.create(r, file_name, folder=d, source=s)

        In this case, source is a full iRODS pathname of the place from which to copy
        the file.

        A third form is less common and presumes that the file already exists in iRODS
        in the proper place:

        * pointing to an existing file:

                ResourceFile.create(r, file_name, folder=d)

        """
        # bind to appropriate resource
        kwargs = {}
        if __debug__:
            assert isinstance(resource, BaseResource)
        kwargs['content_object'] = resource

        kwargs['file_folder'] = folder

        # if file is an open file, use native copy by setting appropriate variables
        if isinstance(file, File):
            filename = os.path.basename(file.name)
            if not ResourceFile.is_filename_valid(filename):
                raise SuspiciousFileOperation("Filename is not compliant with Hydroshare requirements")

            if resource.is_federated:
                kwargs['resource_file'] = None
                kwargs['fed_resource_file'] = file
            else:
                kwargs['resource_file'] = file
                kwargs['fed_resource_file'] = None

        else:  # if file is not an open file, then it's a basename (string)
            if file is None and source is not None:
                if __debug__:
                    assert (isinstance(source, str))
                # source is a path to an iRODS file to be copied here.
                root, newfile = os.path.split(source)  # take file from source path
                # newfile is where it should be copied to.
                target = get_resource_file_path(resource, newfile, folder=folder)
                istorage = resource.get_irods_storage()
                if not istorage.exists(source):
                    raise ValidationError("ResourceFile.create: source {} of copy not found"
                                          .format(source))
                istorage.copyFiles(source, target)
                if not istorage.exists(target):
                    raise ValidationError("ResourceFile.create: copy to target {} failed"
                                          .format(target))
            elif file is not None and source is None:
                # file points to an existing iRODS file
                # no need to verify whether the file exists in iRODS since the file
                # name is returned from iRODS ils list dir command which already
                # confirmed the file exists already in iRODS
                target = get_resource_file_path(resource, file, folder=folder)
            else:
                raise ValidationError(
                    "ResourceFile.create: exactly one of source or file must be specified")

            # we've copied or moved if necessary; now set the paths
            if resource.is_federated:
                kwargs['resource_file'] = None
                kwargs['fed_resource_file'] = target
            else:
                kwargs['resource_file'] = target
                kwargs['fed_resource_file'] = None

        # Actually create the file record
        # when file is a File, the file is copied to storage in this step
        # otherwise, the copy must precede this step.

        return ResourceFile.objects.create(**kwargs)

    # TODO: automagically handle orphaned logical files
    def delete(self, delete_logical_file=False):
        """Delete a resource file record and the file contents.
        :param  delete_logical_file: if True deletes logical file associated with resource file

        model.delete does not cascade to delete files themselves,
        and these must be explicitly deleted.
        """
        if self.exists:
            if delete_logical_file and self.logical_file is not None:
                # deleting logical file metadata deletes the logical file as well
                self.logical_file.metadata.delete()
            if self.fed_resource_file:
                self.fed_resource_file.delete()
            if self.resource_file:
                self.resource_file.delete()
        super(ResourceFile, self).delete()

    @property
    def resource(self):
        """Return content_object representing the resource from a resource file."""
        return self.content_object

    @property
    def size(self):
        """Return file size of the file.
        Calculates the size first if it has not been calculated yet."""
        if self._size < 0:
            self.calculate_size()
        return self._size

    @property
    def modified_time(self):
        """Return modified time of the file.
        If the modified time is not already set, then it is first retrieved from iRODS and stored in db.
        """
        # self._size != 0 -> file exists, or we have not set the size yet
        if not self._modified_time and self._size != 0:
            self.calculate_modified_time()
        return self._modified_time

    def calculate_modified_time(self, resource=None, save=True):
        """Updates modified time of the file in db.
        Retrieves the modified time from iRODS and stores it in db.
        """
        if resource is None:
            resource = self.resource

        if resource.resource_federation_path:
            file_path = self.fed_resource_file.name
        else:
            file_path = self.resource_file.name

        try:
            self._modified_time = self.resource_file.storage.get_modified_time(file_path)
        except (SessionException, ValidationError):
            logger = logging.getLogger(__name__)
            logger.warning("file {} not found in iRODS".format(self.storage_path))
            self._modified_time = None
        if save:
            self.save(update_fields=["_modified_time"])

    @property
    def checksum(self):
        """Return checksum of the file.
        If the checksum is not already set, then it is first retrieved from iRODS and stored in db.
        """
        # self._size != 0 -> file exists, or we have not set the size yet
        if not self._checksum and self._size != 0:
            self.calculate_checksum()
        return self._checksum

    def calculate_checksum(self, resource=None, save=True):
        """Updates checksum of the file in db.
        Retrieves the checksum from iRODS and stores it in db.
        """
        if resource is None:
            resource = self.resource

        if resource.resource_federation_path:
            file_path = self.fed_resource_file.name
        else:
            file_path = self.resource_file.name

        try:
            self._checksum = self.resource_file.storage.checksum(file_path, force_compute=False)
        except (SessionException, ValidationError):
            logger = logging.getLogger(__name__)
            logger.warning("file {} not found in iRODS".format(self.storage_path))
            self._checksum = None
        if save:
            self.save(update_fields=["_checksum"])

    # TODO: write unit test
    @property
    def exists(self):
        """Check existence of files for both federated and non-federated."""
        istorage = self.resource.get_irods_storage()
        if self.resource.is_federated:
            if __debug__:
                assert self.resource_file.name is None or \
                    self.resource_file.name == ''
            return istorage.exists(self.fed_resource_file.name)
        else:
            if __debug__:
                assert self.fed_resource_file.name is None or \
                    self.fed_resource_file.name == ''
            return istorage.exists(self.resource_file.name)

    # TODO: write unit test
    def read(self):
        if self.resource.is_federated:
            return self.fed_resource_file.read()
        else:
            return self.resource_file.read()

    @property
    def storage_path(self):
        """Return the qualified name for a file in the storage hierarchy.

        This is a valid input to IrodsStorage for manipulating the file.
        The output depends upon whether the IrodsStorage instance is running
        in federated mode.

        """
        # instance.content_object can be stale after changes.
        # Re-fetch based upon key; bypass type system; it is not relevant
        resource = self.resource
        return self.get_storage_path(resource)

    def get_storage_path(self, resource):
        """Return the qualified name for a file in the storage hierarchy.
        Note: This is the preferred way to get the storage path for a file when we are trying to find
        the storage path for more than one file in a resource.
        """
        if resource.is_federated:  # false if None or empty
            if __debug__:
                assert self.resource_file.name is None or \
                    self.resource_file.name == ''
            return self.fed_resource_file.name
        else:
            if __debug__:
                assert self.fed_resource_file.name is None or \
                    self.fed_resource_file.name == ''
            return self.resource_file.name

    def calculate_size(self, resource=None, save=True):
        """Reads the file size and saves to the DB"""
        if resource is None:
            resource = self.resource

        if resource.resource_federation_path:
            if __debug__:
                assert self.resource_file.name is None or \
                    self.resource_file.name == ''
            try:
                self._size = self.fed_resource_file.size
            except (SessionException, ValidationError):
                logger = logging.getLogger(__name__)
                logger.warning("file {} not found in iRODS".format(self.storage_path))
                self._size = 0
        else:
            if __debug__:
                assert self.fed_resource_file.name is None or \
                    self.fed_resource_file.name == ''
            try:
                self._size = self.resource_file.size
            except (SessionException, ValidationError):
                logger = logging.getLogger(__name__)
                logger.warning("file {} not found in iRODS".format(self.storage_path))
                self._size = 0
        if save:
            self.save(update_fields=["_size"])

    def set_system_metadata(self, resource=None, save=True):
        """Set system metadata (size, modified time, and checksum) for a file.
        This method should be called after a file is uploaded to iRODS and registered with Django.
        """

        self.calculate_size(resource=resource, save=save)
        if self._size > 0:
            # file exists in iRODS - get modified time and checksum
            self.calculate_modified_time(resource=resource, save=save)
            self.calculate_checksum(resource=resource, save=save)
        else:
            # file was not found in iRODS
            self._size = 0
            self._modified_time = None
            self._checksum = None
        if save:
            self.save(update_fields=self.system_meta_fields())

    # ResourceFile API handles file operations
    def set_storage_path(self, path, test_exists=True):
        """Bind this ResourceFile instance to an existing file.

        :param path: the path of the object.
        :param test_exists: if True, test for path existence in iRODS

        Path can be absolute or relative.

            * absolute paths contain full irods path to local or federated object.
            * relative paths start with anything else and can start with optional folder

        :raises ValidationError: if the pathname is inconsistent with resource configuration.
        It is rather important that applications call this rather than simply calling
        resource_file = "text path" because it takes the trouble of making that path
        fully qualified so that IrodsStorage will work properly.

        This records file_folder for future possible uploads and searches.

        The heavy lifting in this routine is accomplished via path_is_acceptable and get_path,
        which together normalize the file name.  Regardless of whether the internal file name
        is qualified or not, this makes it fully qualified from the point of view of the
        IrodsStorage module.

        """
        folder, base = self.path_is_acceptable(path, test_exists=test_exists)
        self.file_folder = folder

        # self.content_object can be stale after changes. Re-fetch based upon key
        # bypass type system; it is not relevant
        resource = self.resource

        # switch FileFields based upon federation path
        if resource.is_federated:
            # uses file_folder; must come after that setting.
            self.fed_resource_file = get_path(self, base)
            self.resource_file = None
        else:
            self.fed_resource_file = None
            self.resource_file = get_path(self, base)
        self.save()

    @property
    def short_path(self):
        """Return the unqualified path to the file object.

        * This path is invariant of where the object is stored.

        * Thus, it does not change if the resource is moved.

        This is the path that should be used as a key to index things such as file type.
        """

        # use of self.resource generates a query
        return self.get_short_path(self.resource)

    def get_short_path(self, resource):
        """Return the unqualified path to the file object.

        * This path is invariant of where the object is stored.

        * Thus, it does not change if the resource is moved.

        This is the path that should be used as a key to index things such as file type.
        :param resource: the resource to which the file (self) belongs
        Note: This is the preferred way to get the short path for a file when we are trying to find short path
        for more than one file in a resource.
        """
        if resource.is_federated:
            folder, base = self.path_is_acceptable(self.fed_resource_file.name, test_exists=False)
        else:
            folder, base = self.path_is_acceptable(self.resource_file.name, test_exists=False)
        if folder is not None:
            return os.path.join(folder, base)
        else:
            return base

    def set_short_path(self, path):
        """Set a path to a given path, relative to resource root.

        There is some question as to whether the short path should be stored explicitly or
        derived as in short_path above. The latter is computationally expensive but results
        in a single point of truth.
        """
        folder, base = os.path.split(path)
        self.file_folder = folder  # must precede call to get_path
        if self.resource.is_federated:
            self.resource_file = None
            self.fed_resource_file = get_path(self, base)
        else:
            self.resource_file = get_path(self, base)
            self.fed_resource_file = None
        self.save()

    def parse(self):
        """Parse a path into folder and basename."""
        return self.path_is_acceptable(self.storage_path, test_exists=False)

    def path_is_acceptable(self, path, test_exists=True):
        """Determine whether a path is acceptable for this resource file.

        Called inside ResourceFile objects to check paths

        :param path: path to test
        :param test_exists: if True, test for path existence in iRODS

        """
        return ResourceFile.resource_path_is_acceptable(self.resource, path, test_exists)

    @classmethod
    def resource_path_is_acceptable(cls, resource, path, test_exists=True):
        """Determine whether a path is acceptable for this resource file.

        Called outside ResourceFile objects or before such an object exists

        :param path: path to test
        :param test_exists: if True, test for path existence in iRODS

        This has the side effect of returning the short path for the resource
        as a folder/filename pair.
        """
        if test_exists:
            storage = resource.get_irods_storage()
        locpath = os.path.join(resource.short_id, "data", "contents") + "/"
        relpath = path
        fedpath = resource.resource_federation_path
        if fedpath and relpath.startswith(fedpath + '/'):
            if test_exists and not storage.exists(path):
                raise ValidationError("Federated path does not exist in irods")
            plen = len(fedpath + '/')
            relpath = relpath[plen:]  # omit fed path

            # strip resource id from path
            if relpath.startswith(locpath):
                plen = len(locpath)
                relpath = relpath[plen:]  # omit local path
            else:
                raise ValidationError("Malformed federated resource path")
        elif path.startswith(locpath):
            # strip optional local path prefix
            if test_exists and not storage.exists(path):
                raise ValidationError("Local path ({}) does not exist in irods".format(path))
            plen = len(locpath)
            relpath = relpath[plen:]  # strip local prefix, omit /

        # now we have folder/file. We could have gotten this from the input, or
        # from stripping qualification folders. Note that this can contain
        # misnamed header content misinterpreted as a folder unless one tests
        # for existence
        if '/' in relpath:
            folder, base = os.path.split(relpath)
            abspath = get_resource_file_path(resource, base, folder=folder)
            if test_exists and not storage.exists(abspath):
                raise ValidationError("Local path does not exist in irods")
        else:
            folder = ''
            base = relpath
            abspath = get_resource_file_path(resource, base, folder=folder)
            if test_exists and not storage.exists(abspath):
                raise ValidationError("Local path does not exist in irods")

        return folder, base

    # classmethods do things that query or affect all files.

    @classmethod
    def check_for_preferred_name(cls, file_folder_name):
        """Checks if the file or folder name meets the preferred name requirements"""

        # remove anything that is not an alphanumeric, dash, underscore, or dot
        sanitized_name = re.sub(r'(?u)[^-\w.]', '', file_folder_name)

        if len(file_folder_name) != len(sanitized_name):
            # one or more symbols that are not allowed was found
            return False

        if '..' in file_folder_name:
            return False

        return True

    @classmethod
    def is_filename_valid(cls, filename):
        """Checks if the uploaded file has filename that complies to the hydroshare requirements
        :param  filename: Name of the file to check
        """
        return cls._is_folder_file_name_valid(name_to_check=filename)

    @classmethod
    def is_folder_name_valid(cls, folder_name):
        """Checks if the folder name complies to the hydroshare requirements
        :param  folder_name: Name of the folder to check
        """
        return cls._is_folder_file_name_valid(name_to_check=folder_name, file=False)

    @classmethod
    def _is_folder_file_name_valid(cls, name_to_check, file=True):
        """Helper method to check if a file/folder name is compliant with hydroshare requirements
        :param  name_to_check: Name of the file or folder to check
        :param  file: A flag to indicate if name_to_check is the filename
        """

        # space at the start or at the end is not allowed
        if len(name_to_check.strip()) != len(name_to_check):
            return False

        # check for banned symbols
        for symbol in cls.banned_symbols():
            if symbol in name_to_check:
                return False

        if name_to_check in (".", "..", "/"):
            # these represents special meaning in linux - current (.) dir, parent dir (..) and dir separator
            return False

        if not file:
            folders = name_to_check.split("/")
            for folder in folders:
                if len(folder.strip()) != len(folder):
                    return False
                if folder in (".", ".."):
                    # these represents special meaning in linux - current (.) dir and parent dir (..)
                    return False

        return True

    @classmethod
    def validate_new_path(cls, new_path):
        """Validates a new file/folder path that will be created for a resource
        :param  new_path: a file/folder path that is relative to the [res short_id]/data/contents
        """

        # strip trailing slashes (if any)
        path = str(new_path).strip().rstrip('/')
        if not path:
            raise SuspiciousFileOperation('Path cannot be empty')

        if path.startswith('/'):
            raise SuspiciousFileOperation(f"Path ({path}) must not start with '/'")

        if path in ('.', '..'):
            raise SuspiciousFileOperation(f"Path ({path}) must not be '.' or '..")

        if any(["./" in path, "../" in path, " /" in path, "/ " in path, path.endswith("/."), path.endswith("/..")]):
            raise SuspiciousFileOperation(f"Path ({path}) must not contain './', '../', '/.', or '/..'")

        return path

    @classmethod
    def get(cls, resource, file, folder=''):
        """Get a ResourceFile record via its short path."""
        resource_file_path = get_resource_file_path(resource, file, folder)
        if resource.resource_federation_path:
            f = ResourceFile.objects.filter(object_id=resource.id, fed_resource_file=resource_file_path).first()
        else:
            f = ResourceFile.objects.filter(object_id=resource.id, resource_file=resource_file_path).first()
        if f:
            return f
        else:
            raise ObjectDoesNotExist(f'ResourceFile {resource_file_path} does not exist.')

    # TODO: move to BaseResource as instance method
    @classmethod
    def list_folder(cls, resource, folder, sub_folders=True):
        """List files (instances of ResourceFile) in a given folder.

        :param resource: resource for which to list the folder
        :param folder: folder listed as either short_path or fully qualified path
        :param sub_folders: if true files from sub folders of *folder* will be included in the list
        """
        file_folder_to_match = folder

        if not folder:
            folder = resource.file_path
        elif not folder.startswith(resource.file_path):
            folder = os.path.join(resource.file_path, folder)
        else:
            file_folder_to_match = folder[len(resource.file_path) + 1:]

        if sub_folders:
            # append trailing slash to match only this folder
            if not folder.endswith("/"):
                folder += "/"
            if resource.is_federated:
                return ResourceFile.objects.filter(
                    object_id=resource.id,
                    fed_resource_file__startswith=folder)
            else:
                return ResourceFile.objects.filter(
                    object_id=resource.id,
                    resource_file__startswith=folder)
        else:
            return ResourceFile.objects.filter(
                object_id=resource.id,
                file_folder=file_folder_to_match)

    # TODO: move to BaseResource as instance method
    @classmethod
    def create_folder(cls, resource, folder, migrating_resource=False):
        """Create a folder for a resource."""
        # avoid import loop
        from hs_core.views.utils import create_folder
        path_is_allowed(folder)
        # TODO: move code from location used below to here
        create_folder(resource.short_id, os.path.join('data', 'contents', folder),
                      migrating_resource=migrating_resource)

    # TODO: move to BaseResource as instance method
    @classmethod
    def remove_folder(cls, resource, folder, user):
        """Remove a folder for a resource."""
        # avoid import loop
        from hs_core.views.utils import remove_folder
        path_is_allowed(folder)
        # TODO: move code from location used below to here
        remove_folder(user, resource.short_id, os.path.join('data', 'contents', folder))

    @property
    def has_logical_file(self):
        """Check existence of logical file."""
        return self.logical_file_object_id is not None

    @property
    def logical_file(self):
        """Return content_object of logical file."""
        return self.logical_file_content_object

    @property
    def logical_file_type_name(self):
        """Return class name of logical file's content object."""
        return self.logical_file_content_object.__class__.__name__

    @property
    def aggregation_display_name(self):
        """Return a name for the logical file type (aggregation)- used in UI"""
        return self.logical_file.get_aggregation_display_name()

    @property
    def has_generic_logical_file(self):
        """Return True of logical file type's classname is 'GenericLogicalFile'."""
        return self.logical_file_type_name == "GenericLogicalFile"

    @property
    def metadata(self):
        """Return logical file metadata."""
        if self.has_logical_file:
            return self.logical_file.metadata
        return None

    @property
    def mime_type(self):
        """Return MIME type of represented file."""
        from .hydroshare.utils import get_file_mime_type
        return get_file_mime_type(self.file_name)

    @property
    def extension(self):
        """Return extension of resource file."""
        _, file_ext = os.path.splitext(self.storage_path)
        return file_ext

    @property
    def dir_path(self):
        """Return directory path of resource file."""
        return os.path.dirname(self.storage_path)

    @property
    def full_path(self):
        """Return full path of resource file."""
        return self.storage_path

    @property
    def file_name(self):
        """Return filename of resource file."""
        return os.path.basename(self.storage_path)

    @property
    def url(self):
        """Return the URL of the file contained in this ResourceFile.

        A GET of this URL simply returns the file. This URL is independent of federation.
        PUT, POST, and DELETE are not supported.

        This choice for a URL is dependent mainly upon conformance to DataOne URL standards
        that are also conformant to the format in resourcemap.xml. This url does not contain
        the site URL, which is prefixed when needed.

        This is based upon the resourcemap_urls.py entry:

            url(r'^resource/(?P<shortkey>[0-9a-f-]+)/data/contents/(?.+)/$',
                views.file_download_url_mapper,
                name='get_resource_file')

        This url does NOT depend upon federation status.
        """
        url_encoded_file_path = urllib.parse.quote(self.public_path)
        return '/' + os.path.join('resource', url_encoded_file_path)

    @property
    def public_path(self):
        """ return the public path (unqualified iRODS path) for a resource.
            This corresponds to the iRODS path if the resource isn't federated.
        """
        return os.path.join(self.resource.short_id, 'data', 'contents', self.short_path)

    @property
    def irods_path(self):
        """ Return the irods path for accessing a file, including possible federation information.
            This consists of the resource id, /data/contents/, and the file path.
        """

        if self.resource.is_federated:
            return os.path.join(self.resource.resource_federation_path, self.public_path)
        else:
            return self.public_path


class PublicResourceManager(models.Manager):
    """Extend Django model Manager to allow for public resource access."""

    def get_queryset(self):
        """Extend Django model Manager to allow for public resource access."""
        return super(PublicResourceManager, self).get_queryset().filter(raccess__public=True)


class DiscoverableResourceManager(models.Manager):
    """Extend Django model Manager to filter for public or discoverable resources."""

    def get_queryset(self):
        """Extend Django model Manager to filter for public or discoverable resources."""
        return super(DiscoverableResourceManager, self).get_queryset().filter(
            Q(raccess__discoverable=True)
            | Q(raccess__public=True))


# remove RichText parent class from the parameters for Django inplace editing to work;
# otherwise, get internal edit error when saving changes
class BaseResource(Page, AbstractResource):
    """Combine mezzanine Page model and AbstractResource model to establish base resource."""

    resource_type = models.CharField(max_length=50, default="GenericResource")
    # this locked_time field is added for resource versioning locking representing
    # the time when the resource is locked for a new version action. A value of null
    # means the resource is not locked
    locked_time = models.DateTimeField(null=True, blank=True)

    # this resource_federation_path is added to record where a HydroShare resource is
    # stored. The default is empty string meaning the resource is stored in HydroShare
    # zone. If a resource is stored in a fedearated zone, the field should store the
    # federated root path in the format of /federated_zone/home/localHydroProxy
    # TODO: change to null=True, default=None to simplify logic elsewhere
    resource_federation_path = models.CharField(max_length=100, blank=True, default='')

    objects = PublishedManager()
    public_resources = PublicResourceManager()
    discoverable_resources = DiscoverableResourceManager()

    collections = models.ManyToManyField('BaseResource', related_name='resources')

    # used during discovery as well as in all other places in UI where resource type is displayed
    display_name = 'Generic'

    class Meta:
        """Define meta properties for BaseResource model."""

        verbose_name = 'Generic'
        db_table = 'hs_core_genericresource'

    def can_add(self, request):
        """Pass through to abstract resource can_add function."""
        return AbstractResource.can_add(self, request)

    def can_change(self, request):
        """Pass through to abstract resource can_add function."""
        return AbstractResource.can_change(self, request)

    def can_delete(self, request):
        """Pass through to abstract resource can_delete function."""
        return AbstractResource.can_delete(self, request)

    def can_view(self, request):
        """Pass through to abstract resource can_view function."""
        return AbstractResource.can_view(self, request)

    def get_irods_storage(self):
        """Return either IrodsStorage or FedStorage."""
        if self.resource_federation_path:
            return FedStorage()
        else:
            return IrodsStorage()

    @property
    def is_federated(self):
        """Return existence of resource_federation_path."""
        return self.resource_federation_path is not None and \
            self.resource_federation_path != ''

    # Paths relative to the resource
    @property
    def root_path(self):
        """Return the root folder of the iRODS structure containing resource files.

        Note that this folder doesn't directly contain the resource files;
        They are contained in ./data/contents/* instead.
        """
        if self.is_federated:
            return os.path.join(self.resource_federation_path, self.short_id)
        else:
            return self.short_id

    @property
    def file_path(self):
        """Return the file path of the resource.

        This is the root path plus "data/contents".
        This is the root of the folder structure for resource files.
        """
        return os.path.join(self.root_path, "data", "contents")

    @property
    def scimeta_path(self):
        """ path to science metadata file (in iRODS) """
        return os.path.join(self.root_path, "data", "resourcemetadata.xml")

    @property
    def resmap_path(self):
        """ path to resource map file (in iRODS) """
        return os.path.join(self.root_path, "data", "resourcemap.xml")

    # @property
    # def sysmeta_path(self):
    #     """ path to system metadata file (in iRODS) """
    #     return os.path.join(self.root_path, "data", "systemmetadata.xml")

    @property
    def bag_path(self):
        """Return the unique iRODS path to the bag for the resource.

        Since this is a cache, it is stored in a different place than the resource files.
        """
        bagit_path = getattr(settings, 'IRODS_BAGIT_PATH', 'bags')
        bagit_postfix = getattr(settings, 'IRODS_BAGIT_POSTFIX', 'zip')
        if self.is_federated:
            return os.path.join(self.resource_federation_path, bagit_path,
                                self.short_id + '.' + bagit_postfix)
        else:
            return os.path.join(bagit_path, self.short_id + '.' + bagit_postfix)

    @property
    def bag_url(self):
        """Get bag url of resource data bag."""
        bagit_path = getattr(settings, 'IRODS_BAGIT_PATH', 'bags')
        bagit_postfix = getattr(settings, 'IRODS_BAGIT_POSTFIX', 'zip')
        bag_path = "{path}/{resource_id}.{postfix}".format(path=bagit_path,
                                                           resource_id=self.short_id,
                                                           postfix=bagit_postfix)
        istorage = self.get_irods_storage()
        bag_url = istorage.url(bag_path)
        return bag_url

    @property
    def bag_checksum(self):
        """
        get checksum of resource bag. Currently only published resources have bag checksums computed and saved
        :return: checksum if bag checksum exists; empty string '' otherwise
        """
        extra_data = self.extra_data
        if 'bag_checksum' in extra_data and extra_data['bag_checksum']:
            return extra_data['bag_checksum'].strip('\n')
        else:
            return ''

    @bag_checksum.setter
    def bag_checksum(self, checksum):
        """
        Set bag checksum implemented as a property setter.
        :param checksum: checksum value to be set
        """
        if checksum:
            extra_data = self.extra_data
            extra_data['bag_checksum'] = checksum
            self.extra_data = extra_data
            self.save()
        else:
            return ValidationError("checksum to set on the bag of the resource {} is empty".format(self.short_id))

    # URIs relative to resource
    # these are independent of federation strategy
    # TODO: utilize "reverse" abstraction to tie this to urls.py for robustness

    # add these one by one to avoid errors.

    # @property
    # def root_uri(self):
    #     pass

    # @property
    # def scimeta_uri(self):
    #     return os.path.join(self.root_uri, 'scimeta')

    # @property
    # def sysmeta_uri(self):
    #     return os.path.join(self.root_uri, 'sysmeta')

    # @property
    # def file_uri(self):
    #     return os.path.join(self.root_uri, 'files')

    # create crossref deposit xml for resource publication
    def get_crossref_deposit_xml(self, pretty_print=True):
        """Return XML structure describing crossref deposit.
        The mapping of hydroshare resource metadata to crossref metadata has been implemented here as per
        the specification in this repo: https://github.com/hydroshare/hs_doi_deposit_metadata
        """
        # importing here to avoid circular import problem
        from .hydroshare.resource import get_activated_doi

        logger = logging.getLogger(__name__)

        def get_funder_id(funder_name):
            """Return funder_id for a given funder_name from Crossref funders registry.
            Crossref API Documentation: https://api.crossref.org/swagger-ui/index.html#/Funders/get_funders
            """

            # url encode the funder name for the query parameter
            words = funder_name.split()
            # filter out words that contain the char '.'
            words = [word for word in words if '.' not in word]
            encoded_words = [urllib.parse.quote(word) for word in words]
            # match all words in the funder name
            query = "+".join(encoded_words)
            # if we can't find a match in first 50 search records then we are not going to find a match
            max_record_count = 50
            email = settings.DEFAULT_DEVELOPER_EMAIL
            url = f"https://api.crossref.org/funders?query={query}&rows={max_record_count}&mailto={email}"
            funder_name = funder_name.lower()
            response = requests.get(url, verify=False)
            if response.status_code == 200:
                response_json = response.json()
                if response_json['status'] == 'ok':
                    items = response_json['message']['items']
                    for item in items:
                        if item['name'].lower() == funder_name:
                            return item['uri']
                        for alt_name in item['alt-names']:
                            if alt_name.lower() == funder_name:
                                return item['uri']
                    return ''
                return ''
            else:
                msg = "Failed to get funder_id for funder_name: '{}' from Crossref funders registry. " \
                      "Status code: {} for resource id: {}"
                msg = msg.format(funder_name, response.status_code, self.short_id)
                logger.error(msg)
                return ''

        def parse_creator_name(_creator):
            creator_name = _creator.name.strip()
            name = HumanName(creator_name)
            # both first name ane last name are required for crossref deposit
            if not name.first or not name.last:
                name_parts = creator_name.split()
                if not name.first:
                    name.first = name_parts[0]
                if not name.last:
                    name.last = name_parts[-1]
            return name.first, name.last

        def create_contributor_node(_creator, sequence="additional"):
            if _creator.name:
                first_name, last_name = parse_creator_name(_creator)
                creator_node = etree.SubElement(contributors_node, 'person_name', contributor_role="author",
                                                sequence=sequence)
                etree.SubElement(creator_node, 'given_name').text = first_name
                etree.SubElement(creator_node, 'surname').text = last_name
                orcid = _creator.identifiers.get('ORCID', "")
                if orcid:
                    etree.SubElement(creator_node, 'ORCID').text = orcid
            else:
                org = etree.SubElement(contributors_node, 'organization', contributor_role="author",
                                       sequence=sequence)
                org.text = _creator.organization

        def create_date_node(date, date_type):
            date_node = etree.SubElement(database_dates_node, date_type)
            etree.SubElement(date_node, 'month').text = str(date.month)
            etree.SubElement(date_node, 'day').text = str(date.day)
            etree.SubElement(date_node, 'year').text = str(date.year)

        xsi = "http://www.w3.org/2001/XMLSchema-instance"
        schemaLocation = 'http://www.crossref.org/schema/5.3.1 ' \
                         'http://www.crossref.org/schemas/crossref5.3.1.xsd'
        ns = "http://www.crossref.org/schema/5.3.1"
        fr = "http://www.crossref.org/fundref.xsd"
        ai = "http://www.crossref.org/AccessIndicators.xsd"
        ROOT = etree.Element('{%s}doi_batch' % ns, version="5.3.1", nsmap={None: ns, "xsi": xsi, "fr": fr, "ai": ai},
                             attrib={"{%s}schemaLocation" % xsi: schemaLocation})

        # get the resource object associated with this metadata container object - needed
        # to get the verbose_name

        # create the head sub element
        head_node = etree.SubElement(ROOT, 'head')
        etree.SubElement(head_node, 'doi_batch_id').text = self.short_id
        etree.SubElement(head_node, 'timestamp').text = arrow.now().format("YYYYMMDDHHmmss")
        depositor_node = etree.SubElement(head_node, 'depositor')
        etree.SubElement(depositor_node, 'depositor_name').text = 'HydroShare'
        etree.SubElement(depositor_node, 'email_address').text = settings.DEFAULT_SUPPORT_EMAIL
        # The organization that owns the information being registered.
        organization = 'Consortium of Universities for the Advancement of Hydrologic Science, Inc. (CUAHSI)'
        etree.SubElement(head_node, 'registrant').text = organization

        # create the body sub element
        body_node = etree.SubElement(ROOT, 'body')
        # create the database sub element
        db_node = etree.SubElement(body_node, 'database')
        # create the database_metadata sub element
        db_md_node = etree.SubElement(db_node, 'database_metadata', language="en")
        # titles is required element for database_metadata
        titles_node = etree.SubElement(db_md_node, 'titles')
        etree.SubElement(titles_node, 'title').text = "HydroShare Resources"
        # add publisher element to database_metadata
        pub_node = etree.SubElement(db_md_node, 'publisher')
        etree.SubElement(pub_node, 'publisher_name').text = "HydroShare"

        # create the dataset sub element, dataset_type can be record or collection, set it to
        # collection for HydroShare resources
        dataset_node = etree.SubElement(db_node, 'dataset', dataset_type="record")
        # create contributors sub element
        contributors_node = etree.SubElement(dataset_node, 'contributors')
        # creators are required element for contributors
        creators = self.metadata.creators.all()
        first_author = [cr for cr in creators if cr.order == 1][0]
        create_contributor_node(first_author, sequence="first")
        other_authors = [cr for cr in creators if cr.order > 1]
        for auth in other_authors:
            create_contributor_node(auth, sequence="additional")

        # create dataset title
        dataset_titles_node = etree.SubElement(dataset_node, 'titles')
        etree.SubElement(dataset_titles_node, 'title').text = self.metadata.title.value
        # create dataset date sub element
        database_dates_node = etree.SubElement(dataset_node, 'database_date')
        # create creation_date sub element
        create_date_node(date=self.created, date_type="creation_date")
        # create a publication_date sub element
        pub_date_meta = self.metadata.dates.all().filter(type='published').first()
        if pub_date_meta:
            # this is a published resource - generating crossref xml for updating crossref deposit
            pub_date = pub_date_meta.start_date
        else:
            # generating crossref xml for registering a new resource in crossref
            pub_date = self.updated

        create_date_node(date=pub_date, date_type="publication_date")
        # create update_date sub element
        create_date_node(date=self.updated, date_type="update_date")
        # create dataset description sub element
        etree.SubElement(dataset_node, 'description').text = self.metadata.description.abstract
        # funder related elements
        funders = self.metadata.funding_agencies.all()
        if funders:
            funding_references = etree.SubElement(dataset_node, '{%s}program' % fr, name="fundref")
            for funder in funders:
                funder_group_node = etree.SubElement(funding_references, '{%s}assertion' % fr, name="fundgroup")
                funder_name_node = etree.SubElement(funder_group_node, '{%s}assertion' % fr, name="funder_name")
                funder_name_node.text = funder.agency_name
                # get funder_id from Crossref funders registry
                funder_id = get_funder_id(funder.agency_name)
                if not funder_id:
                    logger.warning(f"Funder id was not found in Crossref funder registry "
                                   f"for funder name: {funder.agency_name} for resource: {self.short_id}")
                if funder_id or funder.agency_url:
                    id_node = etree.SubElement(funder_name_node, '{%s}assertion' % fr, name="funder_identifier")
                    if funder_id:
                        id_node.text = funder_id
                    else:
                        id_node.text = funder.agency_url
                if funder.award_number:
                    award_node = etree.SubElement(funder_group_node, '{%s}assertion' % fr, name='award_number')
                    award_node.text = funder.award_number

        # create dataset license sub element
        dataset_licenses_node = etree.SubElement(dataset_node, '{%s}program' % ai, name="AccessIndicators")
        pub_date_str = pub_date.strftime("%Y-%m-%d")
        rights = self.metadata.rights
        license_node = etree.SubElement(dataset_licenses_node, '{%s}license_ref' % ai, applies_to="vor",
                                        start_date=pub_date_str)
        if rights.url:
            license_node.text = rights.url
        else:
            license_node.text = rights.statement

        # doi_data is required element for dataset
        doi_data_node = etree.SubElement(dataset_node, 'doi_data')
        res_doi = get_activated_doi(self.doi)
        idx = res_doi.find('10.4211')
        if idx >= 0:
            res_doi = res_doi[idx:]
        etree.SubElement(doi_data_node, 'doi').text = res_doi
        res_url = self.metadata.identifiers.all().filter(name='hydroShareIdentifier')[0].url
        etree.SubElement(doi_data_node, 'resource').text = res_url

        return '<?xml version="1.0" encoding="UTF-8"?>\n' + etree.tostring(
            ROOT, encoding='UTF-8', pretty_print=pretty_print).decode()

    @property
    def size(self):
        """Return the total size of all data files in iRODS.

        This size does not include metadata. Just files. Specifically,
        resourcemetadata.xml, systemmetadata.xml are not included in this
        size estimate.

        Raises SessionException if iRODS fails.
        """
        # trigger file size read for files that haven't been set yet
        res_size = 0
        if self.files.count() > 0:
            for f in self.files.filter(_size__lt=0):
                f.calculate_size()
            # compute the total file size for the resource
            res_size_dict = self.files.aggregate(Sum('_size'))
            res_size = res_size_dict['_size__sum']

        return res_size

    @property
    def verbose_name(self):
        """Return verbose name of content_model."""
        return self.get_content_model()._meta.verbose_name

    @property
    def discovery_content_type(self):
        """Return name used for the content type in discovery/solr search."""
        return self.get_content_model().display_name

    @property
    def can_be_submitted_for_metadata_review(self):
        """Determine when data and metadata are complete enough for the resource to be published.

        The property can be overriden by specific resource type which is not appropriate for
        publication such as the Web App resource
        :return:
        """
        if self.raccess.published:
            return False

        return self.can_be_public_or_discoverable

    @classmethod
    def get_supported_upload_file_types(cls):
        """Get supported upload types for a resource.

        This can be overridden to choose which types of file can be uploaded by a subclass.

        By default, all file types are supported
        """
        # TODO: this should be replaced by an instance method.
        return ('.*')

    @classmethod
    def can_have_multiple_files(cls):
        """Return True if multiple files can be uploaded.

        This can be overridden to choose how many files can be uploaded by a subclass.

        By default, uploads are not limited.
        """
        # TODO: this should be replaced by an instance method.
        return True

    @classmethod
    def can_have_files(cls):
        """Return whether the resource supports files at all.

        This can be overridden to choose whether files can be uploaded by a subclass.

        By default, uploads are allowed.
        """
        # TODO: this should be replaced by an instance method.
        return True

    def get_hs_term_dict(self):
        """Return a dict of HS Terms and their values.

        Will be used to parse webapp url templates

        NOTES FOR ANY SUBCLASS OF THIS CLASS TO OVERRIDE THIS FUNCTION:
        resource types that inherit this class should add/merge their resource-specific HS Terms
        into this dict
        """
        hs_term_dict = {}

        hs_term_dict["HS_RES_ID"] = self.short_id
        hs_term_dict["HS_RES_TYPE"] = self.resource_type
        hs_term_dict.update(self.extra_metadata.items())

        return hs_term_dict

    def replaced_by(self):
        """ return a list or resources that replaced this one """
        from hs_core.hydroshare import get_resource_by_shortkey

        replaced_by_resources = []

        def get_replaced_by(resource):
            replace_relation_meta = resource.metadata.relations.all().filter(type=RelationTypes.isReplacedBy).first()
            if replace_relation_meta is not None:
                version_citation = replace_relation_meta.value
                if '/resource/' in version_citation:
                    version_res_id = version_citation.split('/resource/')[-1]
                    try:
                        new_version_res = get_resource_by_shortkey(version_res_id, or_404=False)
                        replaced_by_resources.append(new_version_res)
                        get_replaced_by(new_version_res)
                    except BaseResource.DoesNotExist:
                        pass

        get_replaced_by(self)
        return replaced_by_resources

    def get_relation_version_res_url(self, rel_type):
        """Extracts the resource url from resource citation stored in relation metadata for resource
        versioning
        :param rel_type: type of relation (allowed types are: 'isVersionOf' and 'isReplacedBy')
        """
        relation_meta_obj = self.metadata.relations.filter(type=rel_type).first()
        if relation_meta_obj is not None:
            # get the resource url from resource citation
            version_res_url = relation_meta_obj.value.split(',')[-1]
            return version_res_url
        else:
            return ''

    @property
    def spam_patterns(self):
        # Compile a single regular expression that will match any individual
        # pattern from a given list of patterns, case-insensitive.
        # ( '|' is a special character in regular expressions. An expression
        # 'A|B' will match either 'A' or 'B' ).
        full_pattern = re.compile("|".join(patterns), re.IGNORECASE)

        if self.metadata:
            try:
                match = re.search(full_pattern, self.metadata.title.value)
                if match is not None:
                    return match
            except AttributeError:
                # no title
                pass

            try:
                for sub in self.metadata.subjects.all():
                    match = re.search(full_pattern, sub.value)
                    if match is not None:
                        return match
            except AttributeError:
                # no keywords
                pass

            try:
                match = re.search(full_pattern, self.metadata.description.abstract)
                if match is not None:
                    return match
            except AttributeError:
                # no abstract
                pass

        return None

    @property
    def show_in_discover(self):
        """
        return True if a resource should be exhibited
        A resource should be exhibited if it is at least discoverable
        and not replaced by anything that exists and is at least discoverable.
        """
        if not self.raccess.discoverable:
            return False  # not exhibitable

        replaced_by_resources = self.replaced_by()
        if any([res.raccess.discoverable for res in replaced_by_resources]):
            # there is a newer discoverable resource - so this resource should not be shown in discover
            return False

        if not self.spam_allowlisted and not self.raccess.published:
            if self.spam_patterns:
                return False

        return True

    def update_relation_meta(self):
        """Updates the citation stored in relation metadata for relation type
        'isReplacedBy', 'isPartOf' and 'hasPart' if needed"""

        from hs_core.hydroshare import get_resource_by_shortkey

        def _update_relation_meta(relation_meta_obj):
            relation_updated = False
            if relation_meta_obj.value and '/resource/' in relation_meta_obj.value:
                version_citation = relation_meta_obj.value
                version_res_id = version_citation.split('/resource/')[-1]
                try:
                    version_res = get_resource_by_shortkey(version_res_id, or_404=False)
                except BaseResource.DoesNotExist:
                    relation_meta_obj.delete()
                    relation_updated = True
                    return relation_updated
                current_version_citation = version_res.get_citation()
                if current_version_citation != version_citation:
                    relation_meta_obj.value = current_version_citation
                    relation_meta_obj.save()
                    relation_updated = True
            return relation_updated

        relations = self.metadata.relations.all()
        replace_relation = [rel for rel in relations if rel.type == RelationTypes.isReplacedBy]
        replace_relation_updated = False
        if replace_relation:
            replace_relation = replace_relation[0]
            replace_relation_updated = _update_relation_meta(replace_relation)

        part_of_relation_updated = False
        for part_of_relation in [rel for rel in relations if rel.type == RelationTypes.isPartOf]:
            if _update_relation_meta(part_of_relation):
                part_of_relation_updated = True

        has_part_relation_updated = False
        for has_part_relation in [rel for rel in relations if rel.type == RelationTypes.hasPart]:
            if _update_relation_meta(has_part_relation):
                has_part_relation_updated = True

        if any([replace_relation_updated, part_of_relation_updated, has_part_relation_updated]):
            self.setAVU("bag_modified", True)
            self.setAVU("metadata_dirty", True)

    def get_non_preferred_path_names(self):
        """Returns a list of file/folder paths that do not meet hydroshare file/folder preferred naming convention"""

        def find_non_preferred_folder_paths(dir_path):
            if not dir_path.startswith(self.file_path):
                dir_path = os.path.join(self.file_path, dir_path)

            folders, _, _ = istorage.listdir(dir_path)
            for folder in folders:
                if folder not in not_preferred_paths and not ResourceFile.check_for_preferred_name(folder):
                    folder_path = os.path.join(dir_path, folder)
                    folder_path = folder_path[len(self.file_path) + 1:]
                    not_preferred_paths.append(folder_path)
                subdir_path = os.path.join(dir_path, folder)
                find_non_preferred_folder_paths(subdir_path)

        not_preferred_paths = []
        istorage = self.get_irods_storage()
        # check for non-conforming file names
        for res_file in self.files.all():
            short_path = res_file.short_path
            _, file_name = os.path.split(short_path)
            if not ResourceFile.check_for_preferred_name(file_name):
                not_preferred_paths.append(short_path)

        # check for non-conforming folder names
        find_non_preferred_folder_paths(self.file_path)
        return not_preferred_paths

    def get_relative_path(self, dir_path):
        if dir_path.startswith(self.file_path):
            dir_path = dir_path[len(self.file_path) + 1:]
        return dir_path

    def update_crossref_deposit(self):
        """
        Update crossref deposit xml file for this published resource
        Used when metadata (abstract or funding agency) for a published resource is updated
        """
        from hs_core.tasks import update_crossref_meta_deposit

        if not self.raccess.published:
            err_msg = "Crossref deposit can be updated only for a published resource. "
            err_msg += f"Resource {self.short_id} is not a published resource."
            raise ValidationError(err_msg)

        if self.doi.endswith(self.short_id):
            # doi has no crossref status
            self.extra_data[CrossRefUpdate.UPDATE.value] = 'False'
            update_crossref_meta_deposit.apply_async((self.short_id,))

        # check for both 'pending' and 'update_pending' status in doi
        if CrossRefSubmissionStatus.PENDING in self.doi:
            # setting this flag will update the crossref deposit when the hourly celery task runs
            self.extra_data[CrossRefUpdate.UPDATE.value] = 'True'

        # if the resource crossref deposit is in a 'failure' or 'update_failure' state, then update of the
        # crossref deposit will be attempted when the hourly celery task runs
        self.save()


old_get_content_model = Page.get_content_model


def new_get_content_model(self):
    """Override mezzanine get_content_model function for pages for resources."""
    from hs_core.hydroshare.utils import get_resource_types
    content_model = self.content_model
    if content_model.endswith('resource'):
        rt = [rt for rt in get_resource_types() if rt._meta.model_name == content_model][0]
        return rt.objects.get(id=self.id)
    return old_get_content_model(self)


Page.get_content_model = new_get_content_model


# This model has a one-to-one relation with the AbstractResource model
class CoreMetaData(models.Model, RDF_MetaData_Mixin):
    """Define CoreMetaData model."""

    XML_HEADER = '''<?xml version="1.0" encoding="UTF-8"?>'''

    NAMESPACES = {'rdf': "http://www.w3.org/1999/02/22-rdf-syntax-ns#",
                  'rdfs1': "http://www.w3.org/2000/01/rdf-schema#",
                  'dc': "http://purl.org/dc/elements/1.1/",
                  'dcterms': "http://purl.org/dc/terms/",
                  'hsterms': "https://www.hydroshare.org/terms/"}

    id = models.AutoField(primary_key=True)

    _description = GenericRelation(Description)    # resource abstract
    _title = GenericRelation(Title)
    creators = GenericRelation(Creator)
    contributors = GenericRelation(Contributor)
    citation = GenericRelation(Citation)
    dates = GenericRelation(Date)
    coverages = GenericRelation(Coverage)
    formats = GenericRelation(Format)
    identifiers = GenericRelation(Identifier)
    _language = GenericRelation(Language)
    subjects = GenericRelation(Subject)
    relations = GenericRelation(Relation)
    geospatialrelations = GenericRelation(GeospatialRelation)
    _rights = GenericRelation(Rights)
    _type = GenericRelation(Type)
    _publisher = GenericRelation(Publisher)
    funding_agencies = GenericRelation(FundingAgency)

    @property
    def resource(self):
        """Return base resource object that the metadata defines."""
        return BaseResource.objects.filter(object_id=self.id).first()

    @property
    def title(self):
        """Return the first title object from metadata."""
        return self._title.all()[0]

    @property
    def description(self):
        """Return the first description object from metadata."""
        return self._description.all().first()

    @property
    def language(self):
        """Return the first _language object from metadata."""
        return self._language.all().first()

    @property
    def rights(self):
        """Return the first rights object from metadata."""
        return self._rights.all().first()

    @property
    def type(self):
        """Return the first _type object from metadata."""
        return self._type.all().first()

    @property
    def publisher(self):
        """Return the first _publisher object from metadata."""
        return self._publisher.all().first()

    @property
    def spatial_coverage(self):
        return self.coverages.exclude(type='period').first()

    @property
    def temporal_coverage(self):
        return self.coverages.filter(type='period').first()

    @property
    def spatial_coverage_default_projection(self):
        return 'WGS 84 EPSG:4326'

    @property
    def spatial_coverage_default_units(self):
        return 'Decimal degrees'

    @property
    def serializer(self):
        """Return an instance of rest_framework Serializer for self
        Note: Subclass must override this property
        """
        from .views.resource_metadata_rest_api import CoreMetaDataSerializer
        return CoreMetaDataSerializer(self)

    def rdf_subject(self):
        from .hydroshare import current_site_url
        return URIRef("{}/resource/{}".format(current_site_url(), self.resource.short_id))

    def rdf_metadata_subject(self):
        from .hydroshare import current_site_url
        return URIRef("{}/resource/{}/data/resourcemetadata.xml".format(current_site_url(), self.resource.short_id))

    def rdf_type(self):
        return getattr(HSTERMS, self.resource.resource_type)

    def ignored_generic_relations(self):
        """Override to exclude generic relations from the rdf/xml.  This is built specifically for Format, which is the
        only AbstractMetadataElement that is on a metadata model and not included in the rdf/xml.  Returns a list
        of classes to be ignored"""
        return [Format]

    def ingest_metadata(self, graph):
        super(CoreMetaData, self).ingest_metadata(graph)
        subject = self.rdf_subject_from_graph(graph)
        extra_metadata = {}
        for o in graph.objects(subject=subject, predicate=HSTERMS.extendedMetadata):
            key = graph.value(subject=o, predicate=HSTERMS.key).value
            value = graph.value(subject=o, predicate=HSTERMS.value).value
            extra_metadata[key] = value
        res = self.resource
        res.extra_metadata = copy.deepcopy(extra_metadata)

        # delete ingested default citation
        citation_regex = re.compile("(.*) \(\d{4}\)\. (.*), http:\/\/(.*)\/[A-z0-9]{32}")  # noqa
        ingested_citation = self.citation.first()
        if ingested_citation and citation_regex.match(ingested_citation.value):
            self.citation.first().delete()

        res.save()

    def get_rdf_graph(self):
        graph = super(CoreMetaData, self).get_rdf_graph()

        subject = self.rdf_subject()

        # add any key/value metadata items
        if len(self.resource.extra_metadata) > 0:
            for key, value in self.resource.extra_metadata.items():
                extendedMetadata = BNode()
                graph.add((subject, HSTERMS.extendedMetadata, extendedMetadata))
                graph.add((extendedMetadata, HSTERMS.key, Literal(key)))
                graph.add((extendedMetadata, HSTERMS.value, Literal(value)))

        # if custom citation does not exist, use the default citation
        if not self.citation.first():
            graph.add((subject, DCTERMS.bibliographicCitation, Literal(
                self.resource.get_citation(forceHydroshareURI=False))))

        from .hydroshare import current_site_url
        TYPE_SUBJECT = URIRef("{}/terms/{}".format(current_site_url(), self.resource.resource_type))
        graph.add((TYPE_SUBJECT, RDFS1.label, Literal(self.resource.verbose_name)))
        graph.add((TYPE_SUBJECT, RDFS1.isDefinedBy, URIRef(HSTERMS)))
        return graph

    @classmethod
    def parse_for_bulk_update(cls, metadata, parsed_metadata):
        """Parse the input *metadata* dict to needed format and store it in
        *parsed_metadata* list
        :param  metadata: a dict of metadata that needs to be parsed to get the metadata in the
        format needed for updating the metadata elements supported by resource type
        :param  parsed_metadata: a list of dicts that will be appended with parsed data
        """

        keys_to_update = list(metadata.keys())
        if 'title' in keys_to_update:
            parsed_metadata.append({"title": {"value": metadata.pop('title')}})

        if 'creators' in keys_to_update:
            if not isinstance(metadata['creators'], list):
                metadata['creators'] = json.loads(metadata['creators'])
            for creator in metadata.pop('creators'):
                parsed_metadata.append({"creator": creator})

        if 'contributors' in keys_to_update:
            if not isinstance(metadata['contributors'], list):
                metadata['contributors'] = json.loads(metadata['contributors'])
            for contributor in metadata.pop('contributors'):
                parsed_metadata.append({"contributor": contributor})

        if 'coverages' in keys_to_update:
            for coverage in metadata.pop('coverages'):
                parsed_metadata.append({"coverage": coverage})

        if 'dates' in keys_to_update:
            for date in metadata.pop('dates'):
                parsed_metadata.append({"date": date})

        if 'description' in keys_to_update:
            parsed_metadata.append({"description": {"abstract": metadata.pop('description')}})

        if 'language' in keys_to_update:
            parsed_metadata.append({"language": {"code": metadata.pop('language')}})

        if 'rights' in keys_to_update:
            parsed_metadata.append({"rights": metadata.pop('rights')})

        if 'sources' in keys_to_update:
            for source in metadata.pop('sources'):
                parsed_metadata.append({"source": source})

        if 'subjects' in keys_to_update:
            for subject in metadata.pop('subjects'):
                parsed_metadata.append({"subject": {"value": subject['value']}})

        if 'funding_agencies' in keys_to_update:
            for agency in metadata.pop("funding_agencies"):
                # using fundingagency instead of funding_agency to be consistent with UI
                # add-metadata logic as well as the term for the metadata element.
                parsed_metadata.append({"fundingagency": agency})

        if 'relations' in keys_to_update:
            for relation in metadata.pop('relations'):
                parsed_metadata.append({"relation": relation})

        if 'geospatialrelations' in keys_to_update:
            for relation in metadata.pop('geospatialrelations'):
                parsed_metadata.append({"geospatialrelation": relation})

    @classmethod
    def get_supported_element_names(cls):
        """Return a list of supported metadata element names."""
        return ['Description',
                'Citation',
                'Creator',
                'Contributor',
                'Coverage',
                'Format',
                'Rights',
                'Title',
                'Type',
                'Date',
                'Identifier',
                'Language',
                'Subject',
                'Relation',
                'GeospatialRelation',
                'Publisher',
                'FundingAgency']

    @classmethod
    def get_form_errors_as_string(cls, form):
        """Helper method to generate a string from form.errors
        :param  form: an instance of Django Form class
        """
        error_string = ", ".join(key + ":" + form.errors[key][0]
                                 for key in list(form.errors.keys()))
        return error_string

    def set_dirty(self, flag):
        """Track whethrer metadata object is dirty.

        Subclasses that have the attribute to track whether metadata object is dirty
        should override this method to allow setting that attribute

        :param flag: a boolean value
        :return:
        """
        pass

    def has_all_required_elements(self):
        """Determine whether metadata has all required elements.

        This method needs to be overriden by any subclass of this class
        if they implement additional metadata elements that are required
        """
        if not self.title:
            return False
        elif self.title.value.lower() == 'untitled resource':
            return False

        if not self.description:
            return False
        elif len(self.description.abstract.strip()) == 0:
            return False

        if self.creators.count() == 0:
            return False

        if not self.rights:
            return False
        elif len(self.rights.statement.strip()) == 0:
            return False

        if self.subjects.count() == 0:
            return False

        return True

    def get_required_missing_elements(self, desired_state='discoverable'):
        """Return a list of required missing metadata elements.

        This method needs to be overriden by any subclass of this class
        if they implement additional metadata elements that are required
        """

        resource_states = ('discoverable', 'public', 'published')
        if desired_state not in resource_states:
            raise ValidationError(f"Desired resource state is not in: {','.join(resource_states)}")

        missing_required_elements = []
        if desired_state != 'published':
            if not self.title:
                missing_required_elements.append('Title (at least 30 characters)')
            elif self.title.value.lower() == 'untitled resource':
                missing_required_elements.append('Title (at least 30 characters)')
            if not self.description:
                missing_required_elements.append('Abstract (at least 150 characters)')
            if not self.rights:
                missing_required_elements.append('Rights')
            if self.subjects.count() == 0:
                missing_required_elements.append('Keywords (at least 3)')
        else:
            if not self.title or len(self.title.value) < 30:
                missing_required_elements.append('The title must be at least 30 characters.')
            if not self.description or len(self.description.abstract) < 150:
                missing_required_elements.append('The abstract must be at least 150 characters.')
            if self.subjects.count() < 3:
                missing_required_elements.append('You must include at least 3 keywords.')
        return missing_required_elements

    def get_recommended_missing_elements(self):
        """Return a list of recommended missing metadata elements.

        This method needs to be overriden by any subclass of this class
        if they implement additional metadata elements that are required
        """

        missing_recommended_elements = []
        if not self.funding_agencies.count():
            missing_recommended_elements.append('Funding Agency')
        if not self.resource.readme_file and self.resource.resource_type == "CompositeResource":
            missing_recommended_elements.append('Readme file containing variables, '
                                                'abbreviations/acronyms, and non-standard file formats')
        if not self.coverages.count():
            missing_recommended_elements.append('Coverage that describes locations that are related to the dataset')
        return missing_recommended_elements

    def delete_all_elements(self):
        """Delete all metadata elements.

        This method needs to be overriden by any subclass of this class if that class
        has additional metadata elements
        """
        if self.title:
            self.title.delete()
        if self.description:
            self.description.delete()
        if self.language:
            self.language.delete()
        if self.rights:
            self.rights.delete()
        if self.publisher:
            self.publisher.delete()
        if self.type:
            self.type.delete()

        self.creators.all().delete()
        self.contributors.all().delete()
        self.dates.all().delete()
        self.identifiers.all().delete()
        self.coverages.all().delete()
        self.formats.all().delete()
        self.subjects.all().delete()
        self.relations.all().delete()
        self.funding_agencies.all().delete()

    def copy_all_elements_from(self, src_md, exclude_elements=None):
        """Copy all metadata elements from another resource."""
        logger = logging.getLogger(__name__)
        md_type = ContentType.objects.get_for_model(src_md)
        supported_element_names = src_md.get_supported_element_names()
        for element_name in supported_element_names:
            element_model_type = src_md._get_metadata_element_model_type(element_name)
            elements_to_copy = element_model_type.model_class().objects.filter(
                object_id=src_md.id, content_type=md_type).all()
            for element in elements_to_copy:
                element_args = model_to_dict(element)
                element_args.pop('content_type')
                element_args.pop('id')
                element_args.pop('object_id')
                try:
                    if exclude_elements:
                        if not element_name.lower() in exclude_elements:
                            self.create_element(element_name, **element_args)
                    else:
                        self.create_element(element_name, **element_args)
                except UserValidationError as uve:
                    logger.error(f"Error copying {element}: {str(uve)}")
                    element_args["hydroshare_user_id"] = None
                    del element_args["is_active_user"]
                    self.create_element(element_name, **element_args)

    # this method needs to be overriden by any subclass of this class
    # to allow updating of extended (resource specific) metadata
    def update(self, metadata, user):
        """Define custom update method for CoreMetaData model.

        :param metadata: a list of dicts - each dict in the format of {element_name: **kwargs}
        element_name must be in lowercase.
        example of a dict in metadata list:
            {'creator': {'name': 'John Howard', 'email: 'jh@gmail.com'}}
        :param  user: user who is updating metadata
        :return:
        """
        from .forms import (AbstractValidationForm, ContributorValidationForm,
                            CreatorValidationForm, FundingAgencyValidationForm,
                            GeospatialRelationValidationForm,
                            LanguageValidationForm, RelationValidationForm,
                            RightsValidationForm, TitleValidationForm)

        validation_forms_mapping = {'title': TitleValidationForm,
                                    'description': AbstractValidationForm,
                                    'language': LanguageValidationForm,
                                    'rights': RightsValidationForm,
                                    'creator': CreatorValidationForm,
                                    'contributor': ContributorValidationForm,
                                    'relation': RelationValidationForm,
                                    'geospatialrelation': GeospatialRelationValidationForm,
                                    'fundingagency': FundingAgencyValidationForm
                                    }
        # updating non-repeatable elements
        with transaction.atomic():
            for element_name in ('title', 'description', 'language', 'rights'):
                for dict_item in metadata:
                    if element_name in dict_item:
                        validation_form = validation_forms_mapping[element_name](
                            dict_item[element_name])
                        if not validation_form.is_valid():
                            err_string = self.get_form_errors_as_string(validation_form)
                            raise ValidationError(err_string)
                self.update_non_repeatable_element(element_name, metadata)
            for element_name in ('creator', 'contributor', 'coverage', 'source', 'relation',
                                 'geospatialrelation', 'subject'):
                subjects = []
                for dict_item in metadata:
                    if element_name in dict_item:
                        if element_name == 'subject':
                            subject_data = dict_item['subject']
                            if 'value' not in subject_data:
                                raise ValidationError("Subject value is missing")
                            subjects.append(dict_item['subject']['value'])
                            continue
                        if element_name == 'coverage':
                            coverage_data = dict_item[element_name]
                            if 'type' not in coverage_data:
                                raise ValidationError("Coverage type data is missing")
                            if 'value' not in coverage_data:
                                raise ValidationError("Coverage value data is missing")
                            coverage_value_dict = coverage_data['value']
                            coverage_type = coverage_data['type']
                            Coverage.validate_coverage_type_value_attributes(coverage_type,
                                                                             coverage_value_dict)
                            continue
                        if element_name in ['creator', 'contributor']:
                            try:
                                party_data = dict_item[element_name]
                                if 'identifiers' in party_data:
                                    if isinstance(party_data['identifiers'], dict):
                                        # convert dict to json for form validation
                                        party_data['identifiers'] = json.dumps(
                                            party_data['identifiers'])
                            except Exception:
                                raise ValidationError("Invalid identifier data for "
                                                      "creator/contributor")
                            validation_form = validation_forms_mapping[element_name](
                                party_data)
                        else:
                            validation_form = validation_forms_mapping[element_name](
                                dict_item[element_name])

                        if not validation_form.is_valid():
                            err_string = self.get_form_errors_as_string(validation_form)
                            err_string += " element name:{}".format(element_name)
                            raise ValidationError(err_string)
                if subjects:
                    subjects_set = set([s.lower() for s in subjects])
                    if len(subjects_set) < len(subjects):
                        raise ValidationError("Duplicate subject values found")
                self.update_repeatable_element(element_name=element_name, metadata=metadata)

            # allow only updating or creating date element of type valid
            element_name = 'date'
            date_list = [date_dict for date_dict in metadata if element_name in date_dict]
            if len(date_list) > 0:
                for date_item in date_list:
                    if 'type' in date_item[element_name]:
                        if date_item[element_name]['type'] == 'valid':
                            self.dates.filter(type='valid').delete()
                            self.create_element(element_model_name=element_name,
                                                **date_item[element_name])
                            break

            # allow only updating or creating identifiers which does not have name value
            # 'hydroShareIdentifier'
            element_name = 'identifier'
            identifier_list = [id_dict for id_dict in metadata if element_name in id_dict]
            if len(identifier_list) > 0:
                for id_item in identifier_list:
                    if 'name' in id_item[element_name]:
                        if id_item[element_name]['name'].lower() != 'hydroshareidentifier':
                            self.identifiers.filter(name=id_item[element_name]['name']).delete()
                            self.create_element(element_model_name=element_name,
                                                **id_item[element_name])

            element_name = 'fundingagency'
            identifier_list = [id_dict for id_dict in metadata if element_name in id_dict]
            if len(identifier_list) > 0:
                for id_item in identifier_list:
                    validation_form = validation_forms_mapping[element_name](
                        id_item[element_name])
                    if not validation_form.is_valid():
                        err_string = self.get_form_errors_as_string(validation_form)
                        raise ValidationError(err_string)
                # update_repeatable_elements will append an 's' to element_name before getattr,
                # unless property_name is provided.  I'd like to remove English grammar rules from
                # our codebase, but in the interest of time, I'll just add a special case for
                # handling funding_agencies
                self.update_repeatable_element(element_name=element_name, metadata=metadata,
                                               property_name="funding_agencies")

    @property
    def resource_uri(self):
        return self.identifiers.all().filter(name='hydroShareIdentifier')[0].url

    def create_element(self, element_model_name, **kwargs):
        """Create any supported metadata element."""
        model_type = self._get_metadata_element_model_type(element_model_name)
        kwargs['content_object'] = self
        element_model_name = element_model_name.lower()
        resource = self.resource
        if resource.raccess.published:
            if element_model_name == 'creator':
                raise ValidationError("{} can't be created for a published resource".format(element_model_name))
            elif element_model_name == 'identifier':
                name_value = kwargs.get('name', '')
                if name_value != 'doi':
                    # for published resource the 'name' attribute of the identifier must be set to 'doi'
                    raise ValidationError("For a published resource only a doi identifier can be created")
            elif element_model_name == 'date':
                date_type = kwargs.get('type', '')
                if date_type and date_type not in ('modified', 'published'):
                    raise ValidationError("{} date can't be created for a published resource".format(date_type))
        element = model_type.model_class().create(**kwargs)
        if resource.raccess.published:
            if element_model_name in ('fundingagency',):
                resource.update_crossref_deposit()
        return element

    def update_element(self, element_model_name, element_id, **kwargs):
        """Update metadata element."""
        model_type = self._get_metadata_element_model_type(element_model_name)
        kwargs['content_object'] = self
        element_model_name = element_model_name.lower()
        resource = self.resource
        if resource.raccess.published:
            if element_model_name in ('title', 'creator', 'rights', 'identifier', 'format', 'publisher'):
                raise ValidationError("{} can't be updated for a published resource".format(element_model_name))
            elif element_model_name == 'date':
                date_type = kwargs.get('type', '')
                if date_type and date_type != 'modified':
                    raise ValidationError("{} date can't be updated for a published resource".format(date_type))
        model_type.model_class().update(element_id, **kwargs)
        if resource.raccess.published:
            if element_model_name in ('description', 'fundingagency',):
                resource.update_crossref_deposit()

    def delete_element(self, element_model_name, element_id):
        """Delete Metadata element."""
        model_type = self._get_metadata_element_model_type(element_model_name)
        element_model_name = element_model_name.lower()
        resource = self.resource
        if resource.raccess.published:
            if element_model_name not in ('subject', 'contributor', 'source', 'relation', 'fundingagency', 'format'):
                raise ValidationError("{} can't be deleted for a published resource".format(element_model_name))
        model_type.model_class().remove(element_id)
        if resource.raccess.published:
            if element_model_name in ('fundingagency',):
                resource.update_crossref_deposit()

    def _get_metadata_element_model_type(self, element_model_name):
        """Get type of metadata element based on model type."""
        element_model_name = element_model_name.lower()
        if not self._is_valid_element(element_model_name):
            raise ValidationError("Metadata element type:%s is not one of the "
                                  "supported in core metadata elements."
                                  % element_model_name)

        unsupported_element_error = "Metadata element type:%s is not supported." \
                                    % element_model_name
        try:
            model_type = ContentType.objects.get(app_label=self._meta.app_label,
                                                 model=element_model_name)
        except ObjectDoesNotExist:
            try:
                model_type = ContentType.objects.get(app_label='hs_core',
                                                     model=element_model_name)
            except ObjectDoesNotExist:
                raise ValidationError(unsupported_element_error)

        if not issubclass(model_type.model_class(), AbstractMetaDataElement):
            raise ValidationError(unsupported_element_error)

        return model_type

    def _is_valid_element(self, element_name):
        """Check whether metadata element is valid."""
        allowed_elements = [el.lower() for el in self.get_supported_element_names()]
        return element_name.lower() in allowed_elements

    def update_non_repeatable_element(self, element_name, metadata, property_name=None):
        """Update a non-repeatable metadata element.

        This helper function is to create/update a specific metadata element as specified by
        *element_name*
        :param element_name: metadata element class name (e.g. title)
        :param metadata: a list of dicts - each dict has data to update/create a specific metadata
        element (e.g. {'title': {'value': 'my resource title'}}
        :param property_name: name of the property/attribute name in this class or its sub class
        to access the metadata element instance of *metadata_element*. This is needed only when
        the property/attribute name differs from the element class name

            Example:
            class ModelProgramMetaData(CoreMetaData):
                _mpmetadata = GenericRelation(MpMetadata)

                @property
                def program(self):
                    return self._mpmetadata.all().first()

            For the above class to update the metadata element MpMetadata, this function needs to
            be called with element_name='mpmetadata' and property_name='program'
        :return:
        """
        for dict_item in metadata:
            if element_name in dict_item:
                if property_name is None:
                    element = getattr(self, element_name, None)
                else:
                    element = getattr(self, property_name, None)
                if element:
                    self.update_element(element_id=element.id,
                                        element_model_name=element_name,
                                        **dict_item[element_name])
                else:
                    self.create_element(element_model_name=element_name,
                                        **dict_item[element_name])

    def update_repeatable_element(self, element_name, metadata, property_name=None):
        """Update a repeatable metadata element.

        Creates new metadata elements of type *element_name*. Any existing metadata elements of
        matching type get deleted first.
        :param element_name: class name of the metadata element (e.g. creator)
        :param metadata: a list of dicts containing data for each of the metadata elements that
        needs to be created/updated as part of bulk update
        :param property_name: (Optional) the property/attribute name used in this instance of
        CoreMetaData (or its sub class) to access all the objects of type *element_type*
            Example:
            class MODFLOWModelInstanceMetaData(ModelInstanceMetaData):
                 _model_input = GenericRelation(ModelInput)

                @property
                def model_inputs(self):
                    return self._model_input.all()

            For the above class to update the metadata element ModelInput, this function needs to
            be called with element_name='modelinput' and property_name='model_inputs'. If in the
            above class instead of using the attribute name '_model_inputs' we have used
            'modelinputs' then this function needs to be called with element_name='modelinput' and
            no need to pass a value for the property_name.

        :return:
        """
        element_list = [element_dict for element_dict in metadata if element_name in element_dict]
        if len(element_list) > 0:
            if property_name is None:
                elements = getattr(self, element_name + 's')
            else:
                elements = getattr(self, property_name)

            elements.all().delete()
            for element in element_list:
                self.create_element(element_model_name=element_name, **element[element_name])


class TaskNotification(models.Model):
    TASK_STATUS_CHOICES = (
        ('progress', 'Progress'),
        ('failed', 'Failed'),
        ('aborted', 'Aborted'),
        ('completed', 'Completed'),
        ('delivered', 'Delivered'),
    )
    created = models.DateTimeField(auto_now_add=True)
    username = models.CharField(max_length=150, blank=True, db_index=True)
    task_id = models.CharField(max_length=50, unique=True)
    name = models.CharField(max_length=1000, blank=True)
    payload = models.CharField(max_length=1000, blank=True)
    status = models.CharField(max_length=20, choices=TASK_STATUS_CHOICES, default='progress')


def resource_processor(request, page):
    """Return mezzanine page processor for resource page."""
    extra = page_permissions_page_processor(request, page)
    return extra


@receiver(post_save)
def resource_creation_signal_handler(sender, instance, created, **kwargs):
    """Return resource update signal handler for newly created resource.

    For now this is just a placeholder for some actions to be taken when a resource gets saved
    """
    if isinstance(instance, AbstractResource):
        if created:
            pass
        else:
            resource_update_signal_handler(sender, instance, created, **kwargs)


def resource_update_signal_handler(sender, instance, created, **kwargs):
    """Do nothing (noop)."""
    pass<|MERGE_RESOLUTION|>--- conflicted
+++ resolved
@@ -2226,11 +2226,8 @@
         """
         # avoid import loop
         from hs_core.signals import post_raccess_change
-<<<<<<< HEAD
         from hs_access_control.models.shortcut import zone_of_publicity
-=======
         from hs_core.views.utils import run_script_to_update_hyrax_input_files
->>>>>>> 05631052
 
         # access control is separate from validation logic
         if user is not None and not user.uaccess.can_change_resource_flags(self):
