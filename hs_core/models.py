--- conflicted
+++ resolved
@@ -1822,7 +1822,6 @@
         # "Private" is the appropriate response if "isPublic" is None
         if attribute == 'isPublic':
             if value is not None and value.lower() == 'true':
-<<<<<<< HEAD
                 return True
             else:
                 return False
@@ -1833,8 +1832,6 @@
         # None as "true", which will generate the appropriate files if they do not exist.
         if attribute == 'bag_modified' or attribute == 'metadata_dirty':
             if value is None or value.lower() == 'true':
-=======
->>>>>>> 0bfe9da3
                 return True
             else:
                 return False
