from django.contrib.contenttypes import generic
from django.contrib.auth.models import User, Group
from django.contrib.auth import settings
from django.contrib.contenttypes.models import ContentType
from django.db import models
from django.db.models import Q
from django.db.models.signals import post_save
from django.dispatch import receiver
from django import forms
from django.utils.timezone import now
from mezzanine.pages.models import Page, RichText
from mezzanine.pages.page_processors import processor_for
from uuid import uuid4
from mezzanine.core.models import Ownable
from mezzanine.generic.fields import CommentsField, RatingField
from mezzanine.conf import settings as s
from mezzanine.generic.models import Keyword, AssignedKeyword
import os.path
from django_irods.storage import IrodsStorage
from django.conf import settings
from django.core.files.storage import DefaultStorage
from django.core.exceptions import ObjectDoesNotExist, ValidationError
from languages_iso import languages as iso_languages
from dateutil import parser
import json

<<<<<<< HEAD

# ALVA: This should use OneToOne rather than ForeignKey
=======
>>>>>>> 931a1019
class GroupOwnership(models.Model):
    group = models.ForeignKey(Group)
    owner = models.ForeignKey(User)


def get_user(request):
    """authorize user based on API key if it was passed, otherwise just use the request's user.

    NOTE: The API key portion has been removed with TastyPie and will be restored when the
    new API is built.

    :param request:
    :return: django.contrib.auth.User
    """

    if request.user.is_authenticated():
        return User.objects.get(pk=request.user.pk)
    else:
        return request.user


def validate_user_url(value):
    err_message = '%s is not a valid url for hydroshare user' % value
    if value:
        url_parts = value.split('/')
        if len(url_parts) != 6:
            raise ValidationError(err_message)
        if url_parts[3] != 'user':
            raise ValidationError(err_message)

        try:
            user_id = int(url_parts[4])
        except ValueError:
            raise ValidationError(err_message)

        # check the user exists for the provided user id
        if not User.objects.filter(pk=user_id).exists():
            raise ValidationError(err_message)

# ALVA: Plan for new Access Control 
# ALVA: Do not put AccessControl information into the Resource object. 
# ALVA: Instead, put in a OneToOne reference to ResourceAccess. 
# ALVA: Thus, code boundaries are maintained. 
# 
# ALVA: It looks like everything has to be in this file 
# ALVA: to avoid cyclic references. 

class ResourcePermissionsMixin(Ownable):
    creator = models.ForeignKey(User,
                                related_name='creator_of_%(app_label)s_%(class)s',
                                help_text='This is the person who first uploaded the resource',
                                )

    class Meta:
        abstract = True

    @property
    def permissions_store(self):
        return s.PERMISSIONS_DB

    def can_add(self, request):
        return self.can_change(request)

    def can_delete(self, request):
        user = get_user(request)
        if user.is_authenticated():
            if user.is_superuser or self.raccess.owners.filter(pk=user.pk).exists():
                return True
            else:
                return False
        else:
            return False

    def can_change(self, request):
        user = get_user(request)

        if user.is_authenticated():
            if user.is_superuser:
                return True
            elif self.raccess.owners.filter(pk=user.pk).exists():
                return True
            elif self.raccess.edit_users.filter(pk=user.pk).exists():
                return True
            elif self.raccess.edit_groups.filter(pk__in=set(g.pk for g in user.groups.all())):
                return True
            else:
                return False
        else:
            return False

    def can_view(self, request):
        user = get_user(request)

        if self.raccess.public:
            return True
        if user.is_authenticated():
            if user.is_superuser:
                return True
            elif self.raccess.owners.filter(pk=user.pk).exists():
                return True
            elif self.raccess.edit_users.filter(pk=user.pk).exists():
                return True
            elif self.raccess.view_users.filter(pk=user.pk).exists():
                return True
            elif self.raccess.edit_groups.filter(pk__in=set(g.pk for g in user.groups.all())):
                return True
            elif self.raccess.view_groups.filter(pk__in=set(g.pk for g in user.groups.all())):
                return True
            else:
                return False
        else:
            return False

# this should be used as the page processor for anything with pagepermissionsmixin
# page_processor_for(MyPage)(ga_resources.views.page_permissions_page_processor)
def page_permissions_page_processor(request, page):
    cm = page.get_content_model()
    can_change_resource_flags = False
    if request.user.is_authenticated():
        if request.user.uaccess.can_change_resource_flags(cm):
            can_change_resource_flags = True

    owners = set(cm.raccess.owners.all())
    editors = set(cm.raccess.edit_users.all()) - owners
    viewers = set(cm.raccess.view_users.all()) - editors - owners

    return {
        'resource_type': cm._meta.verbose_name,
        'bag': cm.bags.first(),
        'groups': Group.objects.all(),
        "edit_groups": set(cm.raccess.edit_groups.all()),
        "view_groups": set(cm.raccess.view_groups.all()),
        "edit_users": editors,
        "view_users": viewers,
        "owners": owners,
        "can_change_resource_flags": can_change_resource_flags
    }


class AbstractMetaDataElement(models.Model):
    term = None

    object_id = models.PositiveIntegerField()
    # see the following link the reason for having the related_name setting for the content_type attribute
    # https://docs.djangoproject.com/en/1.6/topics/db/models/#abstract-related-name
    content_type = models.ForeignKey(ContentType, related_name="%(app_label)s_%(class)s_related")
    content_object = generic.GenericForeignKey('content_type', 'object_id')

    @property
    def metadata(self):
        return self.content_object

    @classmethod
    def create(cls, **kwargs):
        raise NotImplementedError("Please implement this method")

    @classmethod
    def update(cls, element_id, **kwargs):
        raise NotImplementedError("Please implement this method")

    # could not name this method as 'delete' since the parent 'Model' class has such a method
    @classmethod
    def remove(cls, element_id):
        raise NotImplementedError("Please implement this method")

    class Meta:
        abstract = True

# Adaptor class added for Django inplace editing to honor HydroShare user-resource permissions
class HSAdaptorEditInline(object):
    @classmethod
    def can_edit(cls, adaptor_field):
        obj = adaptor_field.obj
        cm = obj.get_content_model()
        return cm.can_change(adaptor_field.request)


class ExternalProfileLink(models.Model):
    type = models.CharField(max_length=50)
    url = models.URLField()

    object_id = models.PositiveIntegerField()
    content_type = models.ForeignKey(ContentType)
    content_object = generic.GenericForeignKey('content_type', 'object_id')

    class Meta:
        unique_together = ("type", "url", "object_id")

class Party(AbstractMetaDataElement):
    description = models.URLField(null=True, blank=True, validators=[validate_user_url])
    name = models.CharField(max_length=100)
    organization = models.CharField(max_length=200, null=True, blank=True)
    email = models.EmailField(null=True, blank=True)
    address = models.CharField(max_length=250, null=True, blank=True)
    phone = models.CharField(max_length=25, null=True, blank=True)
    homepage = models.URLField(null=True, blank=True)
    external_links = generic.GenericRelation(ExternalProfileLink)

    def __unicode__(self):
        return self.name

    class Meta:
        abstract = True

    @classmethod
    def create(cls,**kwargs):
        element_name = cls.__name__
        if 'name' in kwargs:
            if not isinstance(kwargs['content_object'], CoreMetaData) and not issubclass(kwargs['content_object'], CoreMetaData):
                raise ValidationError("%s metadata element can't be created for metadata type:%s" %(element_name, type(kwargs['content_object'])))

            metadata_obj = kwargs['content_object']
            metadata_type = ContentType.objects.get_for_model(metadata_obj)
            if element_name == 'Creator':
                party = Creator.objects.filter(object_id=metadata_obj.id, content_type=metadata_type).last()
                creator_order = 1
                if party:
                    creator_order = party.order + 1
                if len(kwargs['name'].strip()) == 0:
                    raise ValidationError("Invalid name for the %s." % element_name.lower())

                party = Creator.objects.create(name=kwargs['name'], order=creator_order, content_object=metadata_obj)
            else:
                party = Contributor.objects.create(name=kwargs['name'], content_object=metadata_obj)

            if 'profile_links' in kwargs:
                links = kwargs['profile_links']
                for link in links:
                    cls._create_profile_link(party, link)

            for key, value in kwargs.iteritems():
                if key in ('description', 'organization', 'email', 'address', 'phone', 'homepage'):
                    setattr(party, key, value)

            party.save()
            return party
        else:
            raise ValidationError("Name for the %s is missing." % element_name.lower())

    @classmethod
    def update(cls, element_id, **kwargs):
        element_name = cls.__name__
        if element_name == 'Creator':
            party = Creator.objects.get(id=element_id)
        else:
            party = Contributor.objects.get(id=element_id)

        if party:
            if 'name' in kwargs:
                party.name = kwargs['name']

            if 'description' in kwargs:
                party.description = kwargs['description']

            if 'organization' in kwargs:
                party.organization = kwargs['organization']

            if 'email' in kwargs:
                party.email = kwargs['email']

            if 'address' in kwargs:
                party.address = kwargs['address']

            if 'phone' in kwargs:
                party.phone = kwargs['phone']

            if 'homepage' in kwargs:
                party.homepage = kwargs['homepage']

            if 'researcherID' in kwargs:
                party.researcherID = kwargs['researcherID']

            if 'researchGateID' in kwargs:
                party.researchGateID = kwargs['researchGateID']

            # updating the order of a creator needs updating the order attribute of all other creators
            # of the same resource
            if 'order' in kwargs:
                if isinstance(party, Creator):
                    if kwargs['order'] <= 0:
                        kwargs['order'] = 1

                    if party.order != kwargs['order']:
                        resource_creators = Creator.objects.filter(object_id=party.object_id, content_type__pk=party.content_type.id).all()

                        if kwargs['order'] > len(resource_creators):
                            kwargs['order'] = len(resource_creators)

                        for res_cr in resource_creators:
                            if party.order > kwargs['order']:
                                if res_cr.order < party.order and not res_cr.order < kwargs['order']:
                                    res_cr.order += 1
                                    res_cr.save()

                            else:
                                if res_cr.order > party.order:
                                    res_cr.order -= 1
                                    res_cr.save()


                        party.order = kwargs['order']

            #either create or update external profile links
            if 'profile_links' in kwargs:
                links = kwargs['profile_links']
                for link in links:
                    if 'link_id' in link: # need to update an existing profile link
                        cls._update_profile_link(party, link)
                    elif 'type' in link and 'url' in link:  # add a new profile link
                        cls._create_profile_link(party, link)
            party.save()
        else:
            raise ObjectDoesNotExist("No %s was found for the provided id:%s" % (element_name, kwargs['id']))

    @classmethod
    def remove(cls, element_id):
        element_name = cls.__name__
        if element_name == 'Creator':
            party = Creator.objects.get(id=element_id)
        else:
            party = Contributor.objects.get(id=element_id)

        # if we are deleting a creator, then we have to update the order attribute of remaining
        # creators associated with a resource
        if party:
            # make sure we are not deleting all creators of a resource
            if isinstance(party, Creator):
                if Creator.objects.filter(object_id=party.object_id, content_type__pk=party.content_type.id).count()== 1:
                    raise ValidationError("The only creator of the resource can't be deleted.")

                creators_to_update = Creator.objects.filter(
                    object_id=party.object_id, content_type__pk=party.content_type.id).exclude(order=party.order).all()

                for cr in creators_to_update:
                    if cr.order > party.order:
                        cr.order -= 1
                        cr.save()
            party.delete()
        else:
            raise ObjectDoesNotExist("No %s element was found for id:%d." % (element_name, element_id))

    @classmethod
    def _create_profile_link(cls, party, link):
        if 'type' in link and 'url' in link:
            # check that the type is unique for the party
            if party.external_links.filter(type=link['type']).count() > 0:
                raise ValidationError("External profile link type:%s already exists "
                                      "for this %s" % (link['type'], type(party).__name__))

            if party.external_links.filter(url=link['url']).count() > 0:
                raise ValidationError("External profile link url:%s already exists "
                                      "for this %s" % (link['url'], type(party).__name__))

            p_link = ExternalProfileLink(type=link['type'], url=link['url'], content_object=party)
            p_link.save()
        else:
            raise ValidationError("Invalid %s profile link data." % type(party).__name__)

    @classmethod
    def _update_profile_link(cls, party, link):
        """
        if the link dict contains only key 'link_id' then the link will be deleted
        otherwise the link will be updated
        """
        p_link = ExternalProfileLink.objects.get(id=link['link_id'])
        if p_link:
            if not 'type' in link and not 'url' in link:
                # delete the link
                p_link.delete()
            else:
                if 'type' in link:
                    # check that the type is unique for the party
                    if p_link.type != link['type']:
                        if party.external_links.filter(type=link['type']).count() > 0:
                            raise ValidationError("External profile link type:%s "
                                                  "already exists for this %s" % (link['type'], type(party).__name__))
                        else:
                            p_link.type = link['type']
                if 'url' in link:
                    # check that the url is unique for the party
                    if p_link.url != link['url']:
                        if party.external_links.filter(url=link['url']).count() > 0:
                            raise ValidationError("External profile link url:%s already exists "
                                                  "for this %s" % (link['url'], type(party).__name__))
                        else:
                            p_link.url = link['url']

                p_link.save()
        else:
            raise ObjectDoesNotExist("%s external link does not exist "
                                     "for ID:%s" % (type(party).__name__,link['link_id']))

class Contributor(Party):
    term = 'Contributor'



# Example of repeatable metadata element
class Creator(Party):
    term = "Creator"
    order = models.PositiveIntegerField()

    class Meta:
        ordering = ['order']


class Description(AbstractMetaDataElement):
    term = 'Description'
    abstract = models.TextField()

    def __unicode__(self):
        return self.abstract

    class Meta:
        unique_together = ("content_type", "object_id")

    @classmethod
    def create(cls, **kwargs):
        if 'abstract' in kwargs:

            # no need to check if a description element already exists
            # the Meta settings 'unique_together' will enforce that we have only one description element per resource
            return Description.objects.create(**kwargs)

        else:
            raise ValidationError("Abstract of the description element is missing.")

    @classmethod
    def update(cls, element_id, **kwargs):
        description = Description.objects.get(id=element_id)
        if description:
            if 'abstract' in kwargs:
                if len(kwargs['abstract'].strip()) > 0:
                    description.abstract = kwargs['abstract']
                    description.save()
                else:
                    raise ValidationError('A value for the description/abstract element is missing.')
            else:
                raise ValidationError('A value for description/abstract element is missing.')
        else:
            raise ObjectDoesNotExist("No description/abstract element was found for the provided id:%s" % element_id)

    @classmethod
    def remove(cls, element_id):
        raise ValidationError("Description element of a resource can't be deleted.")

class Title(AbstractMetaDataElement):
    term = 'Title'
    value = models.CharField(max_length=300)

    def __unicode__(self):
        return self.value

    class Meta:
        unique_together = ("content_type", "object_id")

    @classmethod
    def create(cls, **kwargs):
        if 'value' in kwargs:
            return Title.objects.create(**kwargs)

        else:
            raise ValidationError("Value of the title element is missing.")

    @classmethod
    def update(cls, element_id, **kwargs):
        title = Title.objects.get(id=element_id)
        # get matching resource
        resource = GenericResource.objects.filter(object_id=title.content_object.id).first()
        if title:
            if 'value' in kwargs:
                title.value = kwargs['value']
                title.save()
                # sync resource title with title in metadata
                resource.title = title.value
                resource.save()
            else:
                raise ValidationError('Value for title is missing.')
        else:
            raise ValidationError("No title element was found for the provided id:%s" % element_id)

    @classmethod
    def remove(cls, element_id):
        raise ValidationError("Title element of a resource can't be deleted.")

class Type(AbstractMetaDataElement):
    term = 'Type'
    url = models.URLField()

    def __unicode__(self):
        return self.value

    class Meta:
        unique_together = ("content_type", "object_id")

    @classmethod
    def create(cls, **kwargs):
        if 'url' in kwargs:
            return Type.objects.create(**kwargs)
        else:
            raise ValidationError("URL of the type element is missing.")

    @classmethod
    def update(cls, element_id, **kwargs):
        type = Type.objects.get(id=element_id)
        if type:
            if 'url' in kwargs:
                type.url = kwargs['url']
                type.save()
            else:
                raise ValidationError('URL for type element is missing.')
        else:
            raise ObjectDoesNotExist("No type element was found for the provided id:%s" % element_id)

    @classmethod
    def remove(cls, element_id):
        raise ValidationError("Type element of a resource can't be deleted.")

class Date(AbstractMetaDataElement):
    DATE_TYPE_CHOICES=(
        ('created', 'Created'),
        ('modified', 'Modified'),
        ('valid', 'Valid'),
        ('available', 'Available'),
        ('published', 'Published')
    )

    term = 'Date'
    type = models.CharField(max_length=20, choices=DATE_TYPE_CHOICES)
    start_date = models.DateTimeField()
    end_date = models.DateTimeField(null=True, blank=True)

    @classmethod
    def create(cls, **kwargs):
        if 'type' in kwargs:
            # check the type doesn't already exists - we allow only one date type per resource
            metadata_obj = kwargs['content_object']
            metadata_type = ContentType.objects.get_for_model(metadata_obj)
            dt = Date.objects.filter(type= kwargs['type'], object_id=metadata_obj.id, content_type=metadata_type).first()
            # get matching resource
            resource = GenericResource.objects.filter(object_id=metadata_obj.id).first()
            if dt:
                raise ValidationError('Date type:%s already exists' % kwargs['type'])
            if not kwargs['type'] in ['created', 'modified', 'valid', 'available', 'published']:
                raise ValidationError('Invalid date type:%s' % kwargs['type'])

            if kwargs['type'] == 'published':
                if not resource.raccess.published:
                    raise ValidationError("Resource is not published yet.")

            if kwargs['type'] == 'available':
                if not resource.raccess.public:
                    raise ValidationError("Resource has not been shared yet.")

            if 'start_date' in kwargs:
                try:
                    start_dt = parser.parse(str(kwargs['start_date']))
                except TypeError:
                    raise TypeError("Not a valid date value.")
            else:
                raise ValidationError('Date value is missing.')

            # end_date is used only for date type 'valid'
            if kwargs['type'] == 'valid':
                if 'end_date' in kwargs:
                    try:
                        end_dt = parser.parse(str(kwargs['end_date']))
                    except TypeError:
                        raise TypeError("Not a valid end date value.")
                    dt = Date.objects.create(type=kwargs['type'], start_date=start_dt, end_date=end_dt, content_object=metadata_obj)
                else:
                    dt = Date.objects.create(type=kwargs['type'], start_date=start_dt, content_object=metadata_obj)
            else:
                dt = Date.objects.create(type=kwargs['type'], start_date=start_dt, content_object=metadata_obj)

            return dt

        else:
            raise ValidationError("Type of date element is missing.")


    @classmethod
    def update(cls, element_id, **kwargs):
        dt = Date.objects.get(id=element_id)
        if dt:
            if 'start_date' in kwargs:
                try:
                    start_dt = parser.parse(str(kwargs['start_date']))
                except TypeError:
                    raise TypeError("Not a valid date value.")
                if dt.type == 'created':
                    raise ValidationError("Resource creation date can't be changed")
                elif dt.type == 'modified':
                    dt.start_date = now().isoformat()
                    dt.save()
                elif dt.type == 'valid':
                    if 'end_date' in kwargs:
                        try:
                            end_dt = parser.parse(str(kwargs['end_date']))
                        except TypeError:
                            raise TypeError("Not a valid date value.")
                        dt.start_date = start_dt
                        dt.end_date = end_dt
                        dt.save()
                    else:
                        dt.start_date = start_dt
                        dt.save()
                else:
                    dt.start_date = start_dt
                    dt.save()
            elif dt.type == 'modified':
                dt.start_date = now().isoformat()
                dt.save()
            else:
                raise ValidationError("Date value is missing.")
        else:
            raise ObjectDoesNotExist("No date element was found for the provided id:%s" % element_id)

    @classmethod
    def remove(cls, element_id):
        dt = Date.objects.get(id=element_id)
        if dt:
            if dt.type in ['created', 'modified']:
                raise ValidationError("Date element of type:%s can't be deleted." % dt.type)

            dt.delete()
        else:
            raise ObjectDoesNotExist("No date element was found for id:%d." % element_id)

class Relation(AbstractMetaDataElement):
    SOURCE_TYPES= (
        ('isPartOf', 'Part Of'),
        ('isExecutedBy', 'Executed By'),
        ('isCreatedBy', 'Created By'),
        ('isVersionOf', 'Version Of'),
        ('isDataFor', 'Data For'),
        ('cites', 'Cites'),
    )

    term = 'Relation'
    type = models.CharField(max_length=100, choices=SOURCE_TYPES)
    value = models.CharField(max_length=500)

    @classmethod
    def create(cls, **kwargs):
        if 'type' in kwargs:
            metadata_obj = kwargs['content_object']
            metadata_type = ContentType.objects.get_for_model(metadata_obj)
            rel = Relation.objects.filter(type= kwargs['type'], object_id=metadata_obj.id, content_type=metadata_type).first()
            if rel:
                raise ValidationError('Relation type:%s already exists.' % kwargs['type'])
            if 'value' in kwargs:
                return Relation.objects.create(type=kwargs['type'], value=kwargs['value'], content_object=metadata_obj)

            else:
                raise ValidationError('Value for relation element is missing.')
        else:
            raise ObjectDoesNotExist("Type of relation element is missing.")


    @classmethod
    def update(cls, element_id, **kwargs):
        rel = Relation.objects.get(id=element_id)
        if rel:
            if 'type' in kwargs:
                if rel.type != kwargs['type']:
                    # check this new relation type not already exists
                    if Relation.objects.filter(type=kwargs['type'], object_id=rel.object_id,
                                              content_type__pk=rel.content_type.id).count()> 0:
                        raise ValidationError( 'Relation type:%s already exists.' % kwargs['type'])
                    else:
                        rel.type = kwargs['type']

            if 'value' in kwargs:
                rel.value = kwargs['value']
            rel.save()
        else:
            raise ObjectDoesNotExist("No relation element exists for the provided id:%s" % element_id)

    @classmethod
    def remove(cls, element_id):
        rel = Relation.objects.get(id=element_id)
        if rel:
            rel.delete()
        else:
            raise ObjectDoesNotExist("No relation element exists for id:%d." % element_id)

class Identifier(AbstractMetaDataElement):
    term = 'Identifier'
    name = models.CharField(max_length=100)
    url = models.URLField(unique=True)

    @classmethod
    def create(cls, **kwargs):
        if 'name' in kwargs:
            metadata_obj = kwargs['content_object']
            # get matching resource
            resource = GenericResource.objects.filter(object_id=metadata_obj.id).first()
            metadata_type = ContentType.objects.get_for_model(metadata_obj)
            # check the identifier name doesn't already exist - identifier name needs to be unique per resource
            idf = Identifier.objects.filter(name__iexact= kwargs['name'], object_id=metadata_obj.id,
                                            content_type=metadata_type).first()
            if idf:
                raise ValidationError('Identifier name:%s already exists' % kwargs['name'])
            if kwargs['name'].lower() == 'doi':
                if not resource.doi:
                    raise ValidationError("Identifier of 'DOI' type can't be created for a resource that has not been "
                                          "assigned a DOI yet.")

            if 'url' in kwargs:
                idf = Identifier.objects.create(name=kwargs['name'], url=kwargs['url'], content_object=metadata_obj)
                return idf
            else:
                raise ValidationError('URL for the identifier is missing.')

        else:
            raise ValidationError("Name of identifier element is missing.")


    @classmethod
    def update(cls, element_id, **kwargs):
        idf = Identifier.objects.get(id=element_id)
        if idf:
            if 'name' in kwargs:
                if idf.name.lower() != kwargs['name'].lower():
                    if idf.name.lower() == 'hydroshareidentifier':
                        if not 'migration' in kwargs:
                            raise ValidationError("Identifier name 'hydroshareIdentifier' can't be changed.")

                    if idf.name.lower() == 'doi':
                        raise ValidationError("Identifier name 'DOI' can't be changed.")

                    # check this new identifier name not already exists
                    if Identifier.objects.filter(name__iexact=kwargs['name'], object_id=idf.object_id,
                                              content_type__pk=idf.content_type.id).count()> 0:
                        if not 'migration' in kwargs:
                            raise ValidationError('Identifier name:%s already exists.' % kwargs['name'])

                    idf.name = kwargs['name']

            if 'url' in kwargs:
                if idf.url.lower() != kwargs['url'].lower():
                    if idf.name.lower() == 'hydroshareidentifier':
                        if not 'migration' in kwargs:
                            raise  ValidationError("Hydroshare identifier url value can't be changed.")

                    # if idf.url.lower().find('http://hydroshare.org/resource') == 0:
                    #     raise  ValidationError("Hydroshare identifier url value can't be changed.")
                    # check this new identifier name not already exists
                    if Identifier.objects.filter(url__iexact=kwargs['url'], object_id=idf.object_id,
                                                 content_type__pk=idf.content_type.id).count()> 0:
                        raise ValidationError('Identifier URL:%s already exists.' % kwargs['url'])

                    idf.url = kwargs['url']

            idf.save()
        else:
            raise ObjectDoesNotExist( "No identifier element was found for the provided id:%s" % element_id)

    @classmethod
    def remove(cls, element_id):
        idf = Identifier.objects.get(id=element_id)
        # get matching resource
        resource = GenericResource.objects.filter(object_id=idf.content_object.id).first()
        if idf:
            if idf.name.lower() == 'hydroshareidentifier':
                raise ValidationError("Hydroshare identifier:%s can't be deleted." % idf.name)

            if idf.name.lower() == 'doi':
                if resource.doi:
                    raise ValidationError("Hydroshare identifier:%s can't be deleted for a resource that has been "
                                          "assigned a DOI." % idf.name)
            idf.delete()
        else:
            raise ObjectDoesNotExist("No identifier element was found for id:%d." % element_id)


class Publisher(AbstractMetaDataElement):
    term = 'Publisher'
    name = models.CharField(max_length=200)
    url = models.URLField()

    class Meta:
        unique_together = ("content_type", "object_id")

    @classmethod
    def create(cls, **kwargs):
        if 'name' in kwargs:
            metadata_obj = kwargs['content_object']
            # get matching resource
            resource = GenericResource.objects.filter(object_id=metadata_obj.id).first()
            if 'url' in kwargs:
                if not resource.raccess.public and resource.raccess.published:
                    raise ValidationError("Publisher element can't be created for a resource that is not shared nor "
                                          "published.")
                if kwargs['name'].lower() == 'hydroshare':
                    if not resource.files.all():
                        raise ValidationError("Hydroshare can't be the publisher for a resource that has no content "
                                              "files.")
                    else:
                        kwargs['name'] = 'HydroShare'
                        kwargs['url'] = 'http://hydroshare.org'
                return Publisher.objects.create(name=kwargs['name'], url=kwargs['url'], content_object=metadata_obj)
            else:
                raise ValidationError('URL for the publisher is missing.')
        else:
            raise ValidationError("Name of publisher is missing.")


    @classmethod
    def update(cls, element_id, **kwargs):
        pub = Publisher.objects.get(id=element_id)
        metadata_obj = kwargs['content_object']
        # get matching resource
        resource = GenericResource.objects.filter(object_id=metadata_obj.id).first()

        if resource.raccess.immutable:
            raise ValidationError("Resource metadata can't be edited when the resource is in frozen state.")

        if resource.raccess.published:
            raise ValidationError("Resource metadata can't be edited once the resource has been published.")

        if pub:
            if 'name' in kwargs:
                if pub.name.lower() != kwargs['name'].lower():
                    if pub.name.lower() == 'hydroshare':
                        if resource.files.all():
                            raise ValidationError("Publisher 'HydroShare' can't be changed for a resource that has "
                                                  "content files.")
                    elif kwargs['name'].lower() == 'hydroshare':
                        if not resource.files.all():
                            raise ValidationError("'HydroShare' can't be a publisher for a resource that has no "
                                                  "content files.")

                    if resource.files.all():
                        pub.name = 'HydroShare'
                    else:
                        pub.name = kwargs['name']

            if 'url' in kwargs:
                if pub.url != kwargs['url']:
                    # make sure we are not changing the url for hydroshare publisher
                    if pub.name.lower() == 'hydroshare':
                        pub.url = 'http://hydroshare.org'
                    else:
                        pub.url = kwargs['url']
            pub.save()
        else:
            raise ObjectDoesNotExist("No publisher element was found for the provided id:%s" % element_id)

    @classmethod
    def remove(cls, element_id):
        pub = Publisher.objects.get(id=element_id)
        # get matching resource
        resource = GenericResource.objects.filter(object_id=pub.content_object.id).first()

        if resource.raccess.immutable:
            raise ValidationError("Resource metadata can't be edited when the resource is in frozen state.")

        if resource.raccess.published:
            raise ValidationError("Resource metadata can't be edited once the resource has been published.")

        if resource.raccess.public:
            raise ValidationError("Resource publisher can't be deleted for shared resource.")

        if pub:
            if pub.name.lower() == 'hydroshare':
                if resource.files.all():
                    raise ValidationError("Publisher HydroShare can't be deleted for a resource that has content files.")
            if resource.raccess.public:
                raise ValidationError("Publisher can't be deleted for a public resource.")
            pub.delete()
        else:
            raise ObjectDoesNotExist("No publisher element was found for id:%d." % element_id)

class Language(AbstractMetaDataElement):
    term = 'Language'
    code = models.CharField(max_length=3, choices=iso_languages )

    def __unicode__(self):
        return self.code

    @classmethod
    def create(cls, **kwargs):
        if 'code' in kwargs:
            # check the code doesn't already exists - format values need to be unique per resource
            metadata_obj = kwargs['content_object']
            metadata_type = ContentType.objects.get_for_model(metadata_obj)
            lang = Language.objects.filter(object_id=metadata_obj.id, content_type=metadata_type).first()
            if lang:
                raise ValidationError('Language element already exists.')

            # check the code is a valid code
            if not [t for t in iso_languages if t[0]==kwargs['code']]:
                raise ValidationError('Invalid language code:%s' % kwargs['code'])

            lang = Language.objects.create(code=kwargs['code'], content_object=metadata_obj)
            return lang
        else:
            raise ValidationError("Language code is missing.")

    @classmethod
    def update(cls, element_id, **kwargs):
        lang = Language.objects.get(id=element_id)
        if lang:
            if 'code' in kwargs:
                # validate code
                if not [t for t in iso_languages if t[0]==kwargs['code']]:
                    raise ValidationError('Invalid language code:%s' % kwargs['code'])

                if lang.code != kwargs['code']:
                    # check this new language not already exists
                    if Language.objects.filter(code=kwargs['code'], object_id=lang.object_id,
                                             content_type__pk=lang.content_type.id).count()> 0:
                        raise ValidationError('Language:%s already exists.' % kwargs['code'])

                lang.code = kwargs['code']
                lang.save()
            else:
                raise ValidationError('Language code is missing.')
        else:
            raise ObjectDoesNotExist("No language element was found for the provided id:%s" % element_id)

    @classmethod
    def remove(cls, element_id):
        lang = Language.objects.get(id=element_id)
        if lang:
            lang.delete()
        else:
            raise ObjectDoesNotExist("No language element was found for id:%d." % element_id)

class Coverage(AbstractMetaDataElement):
    COVERAGE_TYPES = (
        ('box', 'Box'),
        ('point', 'Point'),
        ('period', 'Period')
    )

    term = 'Coverage'
    type = models.CharField(max_length=20, choices=COVERAGE_TYPES)
    """
    _value field stores a json string. The content of the json
     string depends on the type of coverage as shown below. All keys shown in json string are required.

     For coverage type: period
         _value = "{'name':coverage name value here (optional), 'start':start date value, 'end':end date value, 'scheme':'W3C-DTF}"

     For coverage type: point
         _value = "{'east':east coordinate value,
                    'north':north coordinate value,
                    'units:units applying to (east. north),
                    'name':coverage name value here (optional),
                    'elevation': coordinate in the vertical direction (optional),
                    'zunits': units for elevation (optional),
                    'projection': name of the projection (optional),
                    }"

     For coverage type: box
         _value = "{'northlimit':northenmost coordinate value,
                    'eastlimit':easternmost coordinate value,
                    'southlimit':southernmost coordinate value,
                    'westlimit':westernmost coordinate value,
                    'units:units applying to 4 limits (north, east, south & east),
                    'name':coverage name value here (optional),
                    'uplimit':uppermost coordinate value (optional),
                    'downlimit':lowermost coordinate value (optional),
                    'zunits': units for uplimit/downlimit (optional),
                    'projection': name of the projection (optional)}"
    """
    _value = models.CharField(max_length=1024)

    @property
    def value(self):
        print self._value
        return json.loads(self._value)

    @classmethod
    def create(cls, **kwargs):
        # TODO: validate coordinate values
        if 'type' in kwargs:
            # check the type doesn't already exists - we allow only one coverage type per resource
            metadata_obj = kwargs['content_object']
            metadata_type = ContentType.objects.get_for_model(metadata_obj)
            coverage = Coverage.objects.filter(type= kwargs['type'], object_id=metadata_obj.id,
                                               content_type=metadata_type).first()
            if coverage:
                raise ValidationError('Coverage type:%s already exists' % kwargs['type'])

            if not kwargs['type'] in ['box', 'point', 'period']:
                raise ValidationError('Invalid coverage type:%s' % kwargs['type'])

            if kwargs['type'] == 'box':
                # check that there is not already a coverage of point type
                coverage = Coverage.objects.filter(type= 'point', object_id=metadata_obj.id,
                                                   content_type=metadata_type).first()
                if coverage:
                    raise ValidationError("Coverage type 'Box' can't be created when there is a coverage of type 'Point'")
            elif kwargs['type'] == 'point':
                # check that there is not already a coverage of box type
                coverage = Coverage.objects.filter(type= 'box', object_id=metadata_obj.id,
                                                   content_type=metadata_type).first()
                if coverage:
                    raise ValidationError("Coverage type 'Point' can't be created when there is a coverage of type 'Box'")

            if 'value' in kwargs:
                if isinstance(kwargs['value'], dict):
                    # if not 'name' in kwargs['value']:
                    #     raise ValidationError("Coverage name attribute is missing.")

                    cls._validate_coverage_type_value_attributes(kwargs['type'], kwargs['value'])

                    if kwargs['type'] == 'period':
                        value_dict = {k: v for k, v in kwargs['value'].iteritems() if k in ('name', 'start', 'end')}
                    elif kwargs['type']== 'point':
                        value_dict = {k: v for k, v in kwargs['value'].iteritems()
                                      if k in ('name', 'east', 'north', 'units', 'elevation', 'zunits', 'projection')}
                    elif kwargs['type']== 'box':
                        value_dict = {k: v for k, v in kwargs['value'].iteritems()
                                      if k in ('units', 'northlimit', 'eastlimit', 'southlimit', 'westlimit', 'name',
                                               'uplimit', 'downlimit', 'zunits', 'projection')}

                    value_json = json.dumps(value_dict)
                    cov = Coverage.objects.create(type=kwargs['type'], _value=value_json,
                                                  content_object=metadata_obj)
                    return cov
                else:
                    raise ValidationError('Invalid coverage value format.')
            else:
                raise ValidationError('Coverage value is missing.')

        else:
            raise ValidationError("Type of coverage element is missing.")

    @classmethod
    def update(cls, element_id, **kwargs):
        # TODO: validate coordinate values
        cov = Coverage.objects.get(id=element_id)
        changing_coverage_type = False
        if cov:
            if 'type' in kwargs:
                if cov.type != kwargs['type']:
                    # check this new coverage type not already exists
                    if Coverage.objects.filter(type=kwargs['type'], object_id=cov.object_id,
                                               content_type__pk=cov.content_type.id).count()> 0:
                        raise ValidationError('Coverage type:%s already exists.' % kwargs['type'])
                    else:
                        if 'value' in kwargs:
                            if isinstance(kwargs['value'], dict):
                                cls._validate_coverage_type_value_attributes(kwargs['type'], kwargs['value'])
                            else:
                                raise ValidationError('Invalid coverage value format.')
                        else:
                            raise ValidationError('Coverage value is missing.')

                        changing_coverage_type = True

            if 'value' in kwargs:
                if not isinstance(kwargs['value'], dict):
                    raise ValidationError('Invalid coverage value format.')

                if changing_coverage_type:
                    value_dict = {}
                    cov.type = kwargs['type']
                else:
                    value_dict = cov.value

                if 'name' in kwargs['value']:
                    value_dict['name'] = kwargs['value']['name']

                if cov.type == 'period':
                    for item_name in ('start', 'end'):
                        if item_name in kwargs['value']:
                            value_dict[item_name] = kwargs['value'][item_name]
                elif cov.type == 'point':
                    for item_name in ('east', 'north', 'units', 'elevation', 'zunits', 'projection'):
                        if item_name in kwargs['value']:
                            value_dict[item_name] = kwargs['value'][item_name]
                elif cov.type == 'box':
                    for item_name in ('units', 'northlimit', 'eastlimit', 'southlimit', 'westlimit', 'uplimit',
                                      'downlimit', 'zunits', 'projection'):
                        if item_name in kwargs['value']:
                            value_dict[item_name] = kwargs['value'][item_name]

                value_json = json.dumps(value_dict)
                cov._value = value_json
            cov.save()
        else:
            raise ObjectDoesNotExist("No coverage element was found for the provided id:%s" % element_id)


    @classmethod
    def remove(cls, element_id):
        raise ValidationError("Coverage element can't be deleted.")

    @classmethod
    def _validate_coverage_type_value_attributes(cls, coverage_type, value_dict):
        if coverage_type == 'period':
            # check that all the required sub-elements exist
            if not 'start' in value_dict or not 'end' in value_dict:
                raise ValidationError("For coverage of type 'period' values for both start date and end date are needed.")
            else:
                # validate the date values
                try:
                    start_dt = parser.parse(value_dict['start'])
                except TypeError:
                    raise TypeError("Invalid start date. Not a valid date value.")
                try:
                    end_dt = parser.parse(value_dict['end'])
                except TypeError:
                    raise TypeError("Invalid end date. Not a valid date value.")
        elif coverage_type == 'point':
            # check that all the required sub-elements exist
            if not 'east' in value_dict or not 'north' in value_dict or not 'units' in value_dict:
                raise ValidationError("For coverage of type 'point' values for 'east', 'north' and 'units' are needed.")
        elif coverage_type == 'box':
            # check that all the required sub-elements exist
            for value_item in ['units', 'northlimit', 'eastlimit', 'southlimit', 'westlimit']:
                if not value_item in value_dict:
                    raise ValidationError("For coverage of type 'box' values for one or more bounding box limits or 'units' is missing.")

class Format(AbstractMetaDataElement):
    term = 'Format'
    value = models.CharField(max_length=150)

    def __unicode__(self):
        return self.value

    @classmethod
    def create(cls, **kwargs):
        if 'value' in kwargs:
            # check the format doesn't already exists - format values need to be unique per resource
            metadata_obj = kwargs['content_object']
            metadata_type = ContentType.objects.get_for_model(metadata_obj)
            format = Format.objects.filter(value__iexact= kwargs['value'], object_id=metadata_obj.id, content_type=metadata_type).first()
            if format:
                raise ValidationError('Format:%s already exists' % kwargs['value'])

            return Format.objects.create(**kwargs)

        else:
            raise ValidationError("Format value is missing.")

    @classmethod
    def update(cls, element_id, **kwargs):
        format = Format.objects.get(id=element_id)
        if format:
            if 'value' in kwargs:
                if format.value != kwargs['value']:
                    # check this new format not already exists
                    if Format.objects.filter(value=kwargs['value'], object_id=format.object_id,
                                             content_type__pk=format.content_type.id).count()> 0:
                        raise ValidationError('Format:%s already exists.' % kwargs['value'])

                format.value = kwargs['value']
                format.save()
            else:
                raise ValidationError('Value for format is missing.')
        else:
            raise ObjectDoesNotExist("No format element was found for the provided id:%s" % element_id)

    @classmethod
    def remove(cls, element_id):
        format = Format.objects.get(id=element_id)
        if format:
            format.delete()
        else:
            raise ObjectDoesNotExist("No format element was found for id:%d." % element_id)

class Subject(AbstractMetaDataElement):
    term = 'Subject'
    value = models.CharField(max_length=100)

    def __unicode__(self):
        return self.value

    @classmethod
    def create(cls, **kwargs):
        if 'value' in kwargs:
            # check the subject doesn't already exists - subjects need to be unique per resource
            metadata_obj = kwargs['content_object']
            metadata_type = ContentType.objects.get_for_model(metadata_obj)
            sub = Subject.objects.filter(value__iexact=kwargs['value'], object_id=metadata_obj.id, content_type=metadata_type).first()
            if sub:
                raise ValidationError('Subject:%s already exists for this resource.' % kwargs['value'])

            return Subject.objects.create(**kwargs)

        else:
            raise ValidationError("Subject value is missing.")

    @classmethod
    def update(cls, element_id, **kwargs):
        sub = Subject.objects.get(id=element_id)
        if sub:
            if 'value' in kwargs:
                if sub.value != kwargs['value']:
                    # check this new subject not already exists
                    if Subject.objects.filter(value__iexact=kwargs['value'], object_id=sub.object_id,
                                             content_type__pk=sub.content_type.id).count() > 0:
                        raise ValidationError('Subject:%s already exists for this resource.' % kwargs['value'])

                sub.value = kwargs['value']
                sub.save()
            else:
                raise ValidationError('Value for subject is missing.')
        else:
            raise ObjectDoesNotExist("No format element was found for the provided id:%s" % element_id)

    @classmethod
    def remove(cls, element_id):
        sub = Subject.objects.get(id=element_id)
        if sub:
            if Subject.objects.filter(object_id=sub.object_id,
                                      content_type__pk=sub.content_type.id).count() == 1:
                raise ValidationError("The only subject element of the resource con't be deleted.")
            sub.delete()
        else:
            raise ObjectDoesNotExist("No subject element was found for id:%d." % element_id)

class Source(AbstractMetaDataElement):
    term = 'Source'
    derived_from = models.CharField(max_length=300)

    def __unicode__(self):
        return self.derived_from

    @classmethod
    def create(cls, **kwargs):
        if 'derived_from' in kwargs:
            # check the source doesn't already exists - source needs to be unique per resource
            metadata_obj = kwargs['content_object']
            metadata_type = ContentType.objects.get_for_model(metadata_obj)
            src = Source.objects.filter(derived_from=kwargs['derived_from'], object_id=metadata_obj.id, content_type=metadata_type).first()
            if src:
                raise ValidationError('Source:%s already exists for this resource.' % kwargs['derived_from'])

            return Source.objects.create(**kwargs)

        else:
            raise ValidationError("Source data is missing.")

    @classmethod
    def update(cls, element_id, **kwargs):
        src = Source.objects.get(id=element_id)
        if src:
            if 'derived_from' in kwargs:
                if src.derived_from != kwargs['derived_from']:
                    # check this new derived_from not already exists
                    if Source.objects.filter(derived_from__iexact=kwargs['derived_from'], object_id=src.object_id,
                                              content_type__pk=src.content_type.id).count()> 0:
                        raise ValidationError('Source:%s already exists for this resource.' % kwargs['value'])

                src.derived_from = kwargs['derived_from']
                src.save()
            else:
                raise ValidationError('Value for source is missing.')
        else:
            raise ObjectDoesNotExist("No source element was found for the provided id:%s" % element_id)

    @classmethod
    def remove(cls, element_id):
        src = Source.objects.get(id=element_id)
        if src:
            src.delete()
        else:
            raise ObjectDoesNotExist("No source element was found for id:%d." % element_id)

class Rights(AbstractMetaDataElement):
    term = 'Rights'
    statement = models.TextField(null=True, blank=True)
    url = models.URLField(null=True, blank=True)

    class Meta:
        unique_together = ("content_type", "object_id")

    @classmethod
    def create(cls, **kwargs):
        # the Meta class setting "unique-tigether' enforces that we have only one rights element per resource
        metadata_obj = kwargs['content_object']

        # in order to create a Rights element we need to have either a value for the statement field or a value for the url field
        if 'statement' in kwargs and 'url' in kwargs:
            return Rights.objects.create(statement=kwargs['statement'], url=kwargs['url'],  content_object=metadata_obj)

        elif 'url' in kwargs:
            return Rights.objects.create(url=kwargs['url'],  content_object=metadata_obj)

        elif 'statement' in kwargs:
            return Rights.objects.create(statement=kwargs['statement'],  content_object=metadata_obj)

        else:
            raise ValidationError("Statement and/or URL of rights is missing.")

    @classmethod
    def update(cls, element_id, **kwargs):
        rights = Rights.objects.get(id=element_id)
        if rights:
            if 'statement' in kwargs:
                rights.statement = kwargs['statement']
            if 'url' in kwargs:
                rights.url = kwargs['url']
            rights.save()
        else:
            raise ObjectDoesNotExist("No rights element was found for the provided id:%s" % element_id)


    @classmethod
    def remove(cls, element_id):
        raise ValidationError("Rights element of a resource can't be deleted.")



def short_id():
    return uuid4().hex

class AbstractResource(ResourcePermissionsMixin):
    """
    All hydroshare objects inherit from this mixin.  It defines things that must
    be present to be considered a hydroshare resource.  Additionally, all
    hydroshare resources should inherit from Page.  This gives them what they
    need to be represented in the Mezzanine CMS.

    In some cases, it is possible that the order of inheritence matters.  Best
    practice dictates that you list pages.Page first and then other classes:

        class MyResourceContentType(pages.Page, hs_core.AbstractResource):
            ...
    """
    content = models.TextField() # the field added for use by Django inplace editing
    last_changed_by = models.ForeignKey(User,
                                        help_text='The person who last changed the resource',
                                        related_name='last_changed_%(app_label)s_%(class)s',
                                        null=True
    )

    # dublin_metadata = generic.GenericRelation(
    #     'dublincore.QualifiedDublinCoreElement',
    #     help_text='The dublin core metadata of the resource'
    # )

    files = generic.GenericRelation('hs_core.ResourceFile', help_text='The files associated with this resource')
    bags = generic.GenericRelation('hs_core.Bags', help_text='The bagits created from versions of this resource')
    short_id = models.CharField(max_length=32, default=short_id, db_index=True)
    doi = models.CharField(max_length=1024, blank=True, null=True, db_index=True,
                           help_text='Permanent identifier. Never changes once it\'s been set.')
    comments = CommentsField()
    rating = RatingField()

    # this is to establish a relationship between a resource and
    # any metadata container object (e.g., CoreMetaData object)
    object_id = models.PositiveIntegerField(null=True, blank=True)
    content_type = models.ForeignKey(ContentType, null=True, blank=True)
    content_object = generic.GenericForeignKey('content_type', 'object_id')

    @classmethod
    def bag_url(cls, resource_id):
        bagit_path = getattr(settings, 'IRODS_BAGIT_PATH', 'bags')
        bagit_postfix = getattr(settings, 'IRODS_BAGIT_POSTFIX', 'zip')

        bag_path = "{path}/{resource_id}.{postfix}".format(path=bagit_path,
                                                           resource_id=resource_id,
                                                           postfix=bagit_postfix)
        istorage = IrodsStorage()
        bag_url = istorage.url(bag_path)

        return bag_url

    def delete(self, using=None):
        from hydroshare import hs_bagit
        from hs_access_control.models import UserResourcePrivilege, GroupResourcePrivilege
        for fl in self.files.all():
            fl.resource_file.delete()

        hs_bagit.delete_bag(self)

        self.metadata.delete_all_elements()
        self.metadata.delete()

        access_resource = self.raccess
        UserResourcePrivilege.objects.filter(resource=access_resource).delete()
        GroupResourcePrivilege.objects.filter(resource=access_resource).delete()
        access_resource.delete()

        super(AbstractResource, self).delete()

    # this property needs to be overriden by any specific resource type
    # that needs additional metadata elements on top of core metadata data elements
    @property
    def metadata(self):
        md = CoreMetaData() # only this line needs to be changed when you override
        return self._get_metadata(md)

    @property
    def first_creator(self):
        first_creator = self.metadata.creators.filter(order=1).first()
        return first_creator

    def _get_metadata(self, metatdata_obj):
        md_type = ContentType.objects.get_for_model(metatdata_obj)
        res_type = ContentType.objects.get_for_model(self)
        self.content_object = res_type.model_class().objects.get(id=self.id).content_object
        if self.content_object:
            return self.content_object
        else:
            metatdata_obj.save()
            self.content_type = md_type
            self.object_id = metatdata_obj.id
            self.save()
            return metatdata_obj

    def extra_capabilites(self):
        """This is not terribly well defined yet, but should return at the least a JSON serializable object of URL
        endpoints where extra self-describing services exist and can be queried by the user in the form of
        { "name" : "endpoint" }
        """
        return None

    def get_citation(self):
        citation = ''

        CREATOR_NAME_ERROR = "Failed to generate citation - invalid creator name."
        CITATION_ERROR = "Failed to generate citation."

        first_author = self.metadata.creators.all().filter(order=1)[0]
        name_parts = first_author.name.split()
        if len(name_parts) == 0:
            citation = CREATOR_NAME_ERROR
            return citation

        if len(name_parts) > 2:
            citation = "{last_name}, {first_initial}.{middle_initial}.".format(last_name=name_parts[-1],
                                                                              first_initial=name_parts[0][0],
                                                                              middle_initial=name_parts[1][0]) + ", "
        else:
            citation = "{last_name}, {first_initial}.".format(last_name=name_parts[-1],
                                                              first_initial=name_parts[0][0]) + ", "

        other_authors = self.metadata.creators.all().filter(order__gt=1)
        for author in other_authors:
            name_parts = author.name.split()
            if len(name_parts) == 0:
                citation = CREATOR_NAME_ERROR
                return citation

            if len(name_parts) > 2:
                citation += "{first_initial}.{middle_initial}.{last_name}".format(first_initial=name_parts[0][0],
                                                                                  middle_initial=name_parts[1][0],
                                                                                  last_name=name_parts[-1]) + ", "
            else:
                citation += "{first_initial}.{last_name}".format(first_initial=name_parts[0][0],
                                                                 last_name=name_parts[-1]) + ", "

        #  remove the last added comma and the space
        if len(citation) > 2:
            citation = citation[:-2]
        else:
            return CITATION_ERROR

        if self.metadata.dates.all().filter(type='published'):
            citation_date = self.metadata.dates.all().filter(type='published')[0]
        elif self.metadata.dates.all().filter(type='modified'):
            citation_date = self.metadata.dates.all().filter(type='modified')[0]
        else:
            return CITATION_ERROR

        citation += " ({year}). ".format(year=citation_date.start_date.year)
        citation += self.title
        citation += ", HydroShare, "

        if self.metadata.identifiers.all().filter(name="doi"):
            hs_identifier = self.metadata.identifiers.all().filter(name="doi")[0]
        elif self.metadata.identifiers.all().filter(name="hydroShareIdentifier"):
            hs_identifier = self.metadata.identifiers.all().filter(name="hydroShareIdentifier")[0]
        else:
            return CITATION_ERROR

        citation += "{url}".format(url=hs_identifier.url)

        return citation

    @property
    def can_be_public(self):
        if self.metadata.has_all_required_elements():
            return True

        return False

    @classmethod
    def get_supported_upload_file_types(cls):
        # NOTES FOR ANY SUBCLASS OF THIS CLASS TO OVERRIDE THIS FUNCTION:
        # to allow only specific file types return a tuple of those file extensions (ex: return (".csv", ".txt",))
        # to not allow any file upload, return a empty tuple ( return ())

        # by default all file types are supported
        return (".*",)


    @classmethod
    def can_have_multiple_files(cls):
        # NOTES FOR ANY SUBCLASS OF THIS CLASS TO OVERRIDE THIS FUNCTION:
        # to allow resource to have only 1 file or no file, return False

        # resource by default can have multiple files
        return True


    class Meta:
        abstract = True
        unique_together = ("content_type", "object_id")

def get_path(instance, filename):
    return os.path.join(instance.content_object.short_id, 'data', 'contents', filename)

class ResourceFile(models.Model):
    object_id = models.PositiveIntegerField()
    content_type = models.ForeignKey(ContentType)

    content_object = generic.GenericForeignKey('content_type', 'object_id')
    resource_file = models.FileField(upload_to=get_path, max_length=500, storage=IrodsStorage() if getattr(settings,'USE_IRODS', False) else DefaultStorage())

class Bags(models.Model):
    object_id = models.PositiveIntegerField()
    content_type = models.ForeignKey(ContentType)

    content_object = generic.GenericForeignKey('content_type', 'object_id')
    timestamp = models.DateTimeField(default=now, db_index=True)

    class Meta:
        ordering = ['-timestamp']


class PublicResourceManager(models.Manager):
    def get_queryset(self):
        return super(PublicResourceManager, self).get_queryset().filter(raccess__public=True)


class DiscoverableResourceManager(models.Manager):
    def get_queryset(self):
        return super(DiscoverableResourceManager, self).get_queryset().filter(Q(raccess__discoverable=True) |
                                                                              Q(raccess__public=True))


# remove RichText parent class from the parameters for Django inplace editing to work; otherwise, get internal edit error when saving changes
class GenericResource(Page, AbstractResource):

    objects = models.Manager()
    public_resources = PublicResourceManager()
    discoverable_resources = DiscoverableResourceManager()

    class Meta:
        verbose_name = 'Generic'

    def can_add(self, request):
        return AbstractResource.can_add(self, request)

    def can_change(self, request):
        return AbstractResource.can_change(self, request)

    def can_delete(self, request):
        return AbstractResource.can_delete(self, request)

    def can_view(self, request):
        return AbstractResource.can_view(self, request)


    @classmethod
    def get_supported_upload_file_types(cls):
        # all file types are supported
        return ('.*')

    @classmethod
    def can_have_multiple_files(cls):
        return True

    @classmethod
    def can_have_files(cls):
        return True

# This model has a one-to-one relation with the AbstractResource model
class CoreMetaData(models.Model):
    #from django.contrib.sites.models import Site
    #_domain = 'hydroshare.org'  #Site.objects.get_current() # this one giving error since the database does not have a related table called 'django_site'

    XML_HEADER = '''<?xml version="1.0"?>
<!DOCTYPE rdf:RDF PUBLIC "-//DUBLIN CORE//DCMES DTD 2002/07/31//EN"
"http://dublincore.org/documents/2002/07/31/dcmes-xml/dcmes-xml-dtd.dtd">'''

    NAMESPACES = {'rdf':"http://www.w3.org/1999/02/22-rdf-syntax-ns#",
                  'dc': "http://purl.org/dc/elements/1.1/",
                  'dcterms':"http://purl.org/dc/terms/",
                  'hsterms': "http://hydroshare.org/terms/"}

    id = models.AutoField(primary_key=True)

    _description = generic.GenericRelation(Description)    # resource abstract
    _title = generic.GenericRelation(Title)
    creators = generic.GenericRelation(Creator)
    contributors = generic.GenericRelation(Contributor)
    dates = generic.GenericRelation(Date)
    coverages = generic.GenericRelation(Coverage)
    formats = generic.GenericRelation(Format)
    identifiers = generic.GenericRelation(Identifier)
    _language = generic.GenericRelation(Language)
    subjects = generic.GenericRelation(Subject)
    sources = generic.GenericRelation(Source)
    relations = generic.GenericRelation(Relation)
    _rights = generic.GenericRelation(Rights)
    _type = generic.GenericRelation(Type)
    _publisher = generic.GenericRelation(Publisher)

    @property
    def title(self):
        return self._title.all().first()

    @property
    def description(self):
        return self._description.all().first()

    @property
    def language(self):
        return self._language.all().first()

    @property
    def rights(self):
        return self._rights.all().first()

    @property
    def type(self):
        return self._type.all().first()

    @property
    def publisher(self):
        return self._publisher.all().first()

    @classmethod
    def get_supported_element_names(cls):
        return ['Description',
                'Creator',
                'Contributor',
                'Coverage',
                'Format',
                'Rights',
                'Title',
                'Type',
                'Date',
                'Identifier',
                'Language',
                'Subject',
                'Source',
                'Relation',
                'Publisher']

    # this method needs to be overriden by any subclass of this class
    # if they implement additional metadata elements that are required
    def has_all_required_elements(self):
        if not self.title:
            return False
        elif self.title.value.lower() == 'untitled resource':
            return False

        if not self.description:
            return False
        elif len(self.description.abstract.strip()) == 0:
            return False

        if self.creators.count() == 0:
            return False

        if not self.rights:
            return False
        elif len(self.rights.statement.strip()) == 0:
            return False

        # if self.coverages.count() == 0:
        #     return False

        if self.subjects.count() == 0:
            return False

        return True

    # this method needs to be overriden by any subclass of this class
    # if they implement additional metadata elements that are required
    def get_required_missing_elements(self):
        missing_required_elements = []

        if not self.title:
            missing_required_elements.append('Title')
        if not self.description:
            missing_required_elements.append('Abstract')
        if not self.rights:
            missing_required_elements.append('Rights')
        if self.subjects.count() == 0:
            missing_required_elements.append('Keywords')

        return missing_required_elements

    # this method needs to be overriden by any subclass of this class
    def delete_all_elements(self):
        if self.title: self.title.delete()
        if self.description: self.description.delete()
        if self.language: self.language.delete()
        if self.rights: self.rights.delete()
        if self.publisher: self.publisher.delete()
        if self.type: self.type.delete()

        self.creators.all().delete()
        self.contributors.all().delete()
        self.dates.all().delete()
        self.identifiers.all().delete()
        self.coverages.all().delete()
        self.formats.all().delete()
        self.subjects.all().delete()
        self.sources.all().delete()
        self.relations.all().delete()

    def get_xml(self, pretty_print=True):
        from lxml import etree

        RDF_ROOT = etree.Element('{%s}RDF' % self.NAMESPACES['rdf'], nsmap=self.NAMESPACES)
        # create the Description element -this is not exactly a dc element
        rdf_Description = etree.SubElement(RDF_ROOT, '{%s}Description' % self.NAMESPACES['rdf'])

        #resource_uri = self.HYDROSHARE_URL + '/resource/' + self.resource.short_id
        resource_uri = self.identifiers.all().filter(name='hydroShareIdentifier')[0].url
        rdf_Description.set('{%s}about' % self.NAMESPACES['rdf'], resource_uri)

        # create the title element
        if self.title:
            dc_title = etree.SubElement(rdf_Description, '{%s}title' % self.NAMESPACES['dc'])
            dc_title.text = self.title.value

        # create the type element
        if self.type:
            dc_type = etree.SubElement(rdf_Description, '{%s}type' % self.NAMESPACES['dc'])
            dc_type.set('{%s}resource' % self.NAMESPACES['rdf'], self.type.url)

        # create the Description element (we named it as Abstract to differentiate from the parent "Description" element)
        if self.description:
            dc_description = etree.SubElement(rdf_Description, '{%s}description' % self.NAMESPACES['dc'])
            dc_des_rdf_Desciption = etree.SubElement(dc_description, '{%s}Description' % self.NAMESPACES['rdf'])
            dcterms_abstract = etree.SubElement(dc_des_rdf_Desciption, '{%s}abstract' % self.NAMESPACES['dcterms'])
            dcterms_abstract.text = self.description.abstract

        # use all creators associated with this metadata object to
        # generate creator xml elements
        for creator in self.creators.all():
            self._create_person_element(etree, rdf_Description, creator)

        for contributor in self.contributors.all():
            self._create_person_element(etree, rdf_Description, contributor)

        for coverage in self.coverages.all():
            dc_coverage = etree.SubElement(rdf_Description, '{%s}coverage' % self.NAMESPACES['dc'])
            cov_dcterm = '{%s}' + coverage.type
            dc_coverage_dcterms = etree.SubElement(dc_coverage, cov_dcterm % self.NAMESPACES['dcterms'])
            rdf_coverage_value = etree.SubElement(dc_coverage_dcterms, '{%s}value' % self.NAMESPACES['rdf'])
            if coverage.type == 'period':
                start_date = parser.parse(coverage.value['start'])
                end_date = parser.parse(coverage.value['end'])
                cov_value = 'start=%s; end=%s; scheme=W3C-DTF' % (start_date.isoformat(), end_date.isoformat())

                if 'name' in coverage.value:
                    cov_value = 'name=%s; ' % coverage.value['name'] + cov_value

            elif coverage.type == 'point':
                cov_value = 'east=%s; north=%s; units=%s' % (coverage.value['east'], coverage.value['north'],
                                                  coverage.value['units'])
                if 'name' in coverage.value:
                    cov_value = 'name=%s; ' % coverage.value['name'] + cov_value
                if 'elevation' in coverage.value:
                    cov_value = cov_value + '; elevation=%s' % coverage.value['elevation']
                    if 'zunits' in coverage.value:
                        cov_value = cov_value + '; zunits=%s' % coverage.value['zunits']
                if 'projection' in coverage.value:
                    cov_value = cov_value + '; projection=%s' % coverage.value['projection']

            else: # this is box type
                cov_value = 'northlimit=%s; eastlimit=%s; southlimit=%s; westlimit=%s; units=%s' \
                            %(coverage.value['northlimit'], coverage.value['eastlimit'],
                              coverage.value['southlimit'], coverage.value['westlimit'], coverage.value['units'])

                if 'name' in coverage.value:
                    cov_value = 'name=%s; ' % coverage.value['name'] + cov_value
                if 'uplimit' in coverage.value:
                    cov_value = cov_value + '; uplimit=%s' % coverage.value['uplimit']
                if 'downlimit' in coverage.value:
                    cov_value = cov_value + '; downlimit=%s' % coverage.value['downlimit']
                if 'uplimit' in coverage.value or 'downlimit' in coverage.value:
                    cov_value = cov_value + '; zunits=%s' % coverage.value['zunits']
                if 'projection' in coverage.value:
                    cov_value = cov_value + '; projection=%s' % coverage.value['projection']

            rdf_coverage_value.text = cov_value

        for dt in self.dates.all():
            dc_date = etree.SubElement(rdf_Description, '{%s}date' % self.NAMESPACES['dc'])
            dc_term = '{%s}'+ dt.type
            dc_date_dcterms = etree.SubElement(dc_date, dc_term % self.NAMESPACES['dcterms'])
            rdf_date_value = etree.SubElement(dc_date_dcterms, '{%s}value' % self.NAMESPACES['rdf'])
            if dt.type != 'valid':
                rdf_date_value.text = dt.start_date.isoformat()
            else:
                if dt.end_date:
                    rdf_date_value.text = "start=%s; end=%s" % (dt.start_date.isoformat(), dt.end_date.isoformat())
                else:
                    rdf_date_value.text = dt.start_date.isoformat()

        for fmt in self.formats.all():
            dc_format = etree.SubElement(rdf_Description, '{%s}format' % self.NAMESPACES['dc'])
            dc_format.text = fmt.value

        for res_id in self.identifiers.all():
            dc_identifier = etree.SubElement(rdf_Description, '{%s}identifier' % self.NAMESPACES['dc'])
            dc_id_rdf_Description = etree.SubElement(dc_identifier, '{%s}Description' % self.NAMESPACES['rdf'])
            id_hsterm = '{%s}' + res_id.name
            hsterms_hs_identifier = etree.SubElement(dc_id_rdf_Description, id_hsterm % self.NAMESPACES['hsterms'])
            hsterms_hs_identifier.text = res_id.url

        if self.language:
            dc_lang = etree.SubElement(rdf_Description, '{%s}language' % self.NAMESPACES['dc'])
            dc_lang.text = self.language.code

        if self.publisher:
            dc_publisher = etree.SubElement(rdf_Description, '{%s}publisher' % self.NAMESPACES['dc'])
            dc_pub_rdf_Description = etree.SubElement(dc_publisher, '{%s}Description' % self.NAMESPACES['rdf'])
            hsterms_pub_name = etree.SubElement(dc_pub_rdf_Description, '{%s}publisherName' % self.NAMESPACES['hsterms'])
            hsterms_pub_name.text = self.publisher.name
            hsterms_pub_url = etree.SubElement(dc_pub_rdf_Description, '{%s}publisherURL' % self.NAMESPACES['hsterms'])
            hsterms_pub_url.set('{%s}resource' % self.NAMESPACES['rdf'], self.publisher.url)

        for rel in self.relations.all():
            dc_relation = etree.SubElement(rdf_Description, '{%s}relation' % self.NAMESPACES['dc'])
            dc_rel_rdf_Description = etree.SubElement(dc_relation, '{%s}Description' % self.NAMESPACES['rdf'])
            rel_dcterm = '{%s}' + rel.type
            dcterms_type = etree.SubElement(dc_rel_rdf_Description, rel_dcterm % self.NAMESPACES['dcterms'])
            # check if the relation value starts with 'http://' or 'https://'
            if rel.value.lower().find('http://') == 0 or rel.value.lower().find('https://') == 0:
                dcterms_type.set('{%s}resource' % self.NAMESPACES['rdf'], rel.value)
            else:
                dcterms_type.text = rel.value

        for src in self.sources.all():
            dc_source = etree.SubElement(rdf_Description, '{%s}source' % self.NAMESPACES['dc'])
            dc_source_rdf_Description = etree.SubElement(dc_source, '{%s}Description' % self.NAMESPACES['rdf'])
            dcterms_derived_from = etree.SubElement(dc_source_rdf_Description, '{%s}isDerivedFrom' % self.NAMESPACES['dcterms'])
            # if the source value starts with 'http://' or 'https://' add value as an attribute
            if src.derived_from.lower().find('http://') == 0 or src.derived_from.lower().find('https://') == 0:
                dcterms_derived_from.set('{%s}resource' % self.NAMESPACES['rdf'], src.derived_from)
            else:
                dcterms_derived_from.text = src.derived_from

        if self.rights:
            dc_rights = etree.SubElement(rdf_Description, '{%s}rights' % self.NAMESPACES['dc'])
            dc_rights_rdf_Description = etree.SubElement(dc_rights, '{%s}Description' % self.NAMESPACES['rdf'])
            hsterms_statement = etree.SubElement(dc_rights_rdf_Description, '{%s}rightsStatement' % self.NAMESPACES['hsterms'])
            hsterms_statement.text = self.rights.statement
            if self.rights.url:
                hsterms_url = etree.SubElement(dc_rights_rdf_Description, '{%s}URL' % self.NAMESPACES['hsterms'])
                hsterms_url.set('{%s}resource' % self.NAMESPACES['rdf'], self.rights.url)

        for sub in self.subjects.all():
            dc_subject = etree.SubElement(rdf_Description, '{%s}subject' % self.NAMESPACES['dc'])
            if sub.value.lower().find('http://') == 0 or sub.value.lower().find('https://') == 0:
                dc_subject.set('{%s}resource' % self.NAMESPACES['rdf'], sub.value)
            else:
                dc_subject.text = sub.value

        return self.XML_HEADER + '\n' + etree.tostring(RDF_ROOT, pretty_print=pretty_print)

    def add_metadata_element_to_xml(self, root, md_element, md_fields):
        from lxml import etree

        hsterms_newElem = etree.SubElement(root,
                                           "{{{ns}}}{new_element}".format(ns=self.NAMESPACES['hsterms'], new_element=md_element.term))
        hsterms_newElem_rdf_Desc = etree.SubElement(hsterms_newElem,
                                                    "{{{ns}}}Description".format(ns=self.NAMESPACES['rdf']))
        for md_field in md_fields:
            if hasattr(md_element, md_field):
                attr = getattr(md_element, md_field)
                if attr:
                    field = etree.SubElement(hsterms_newElem_rdf_Desc,
                                             "{{{ns}}}{field}".format(ns=self.NAMESPACES['hsterms'],
                                                                  field=md_field))
                    field.text = str(attr)

    def _create_person_element(self, etree, parent_element, person):

        # importing here to avoid circular import problem
        from hydroshare.utils import current_site_url

        if isinstance(person, Creator):
            dc_person = etree.SubElement(parent_element, '{%s}creator' % self.NAMESPACES['dc'])
        else:
            dc_person = etree.SubElement(parent_element, '{%s}contributor' % self.NAMESPACES['dc'])

        dc_person_rdf_Description = etree.SubElement(dc_person, '{%s}Description' % self.NAMESPACES['rdf'])

        hsterms_name = etree.SubElement(dc_person_rdf_Description, '{%s}name' % self.NAMESPACES['hsterms'])
        hsterms_name.text = person.name
        if person.description:
            dc_person_rdf_Description.set('{%s}about' % self.NAMESPACES['rdf'], current_site_url() + person.description)

        if isinstance(person, Creator):
            hsterms_creatorOrder = etree.SubElement(dc_person_rdf_Description, '{%s}creatorOrder' % self.NAMESPACES['hsterms'])
            hsterms_creatorOrder.text = str(person.order)

        if person.organization:
            hsterms_organization = etree.SubElement(dc_person_rdf_Description, '{%s}organization' % self.NAMESPACES['hsterms'])
            hsterms_organization.text = person.organization

        if person.email:
            hsterms_email = etree.SubElement(dc_person_rdf_Description, '{%s}email' % self.NAMESPACES['hsterms'])
            hsterms_email.text = person.email

        if person.address:
            hsterms_address = etree.SubElement(dc_person_rdf_Description, '{%s}address' % self.NAMESPACES['hsterms'])
            hsterms_address.text = person.address

        if person.phone:
            hsterms_phone = etree.SubElement(dc_person_rdf_Description, '{%s}phone' % self.NAMESPACES['hsterms'])
            hsterms_phone.set('{%s}resource' % self.NAMESPACES['rdf'], 'tel:' + person.phone)

        if person.homepage:
            hsterms_homepage = etree.SubElement(dc_person_rdf_Description, '{%s}homepage' % self.NAMESPACES['hsterms'])
            hsterms_homepage.set('{%s}resource' % self.NAMESPACES['rdf'], person.homepage)

        for link in person.external_links.all():
            hsterms_link_type = etree.SubElement(dc_person_rdf_Description, '{%s}' % self.NAMESPACES['hsterms'] + link.type)
            hsterms_link_type.set('{%s}resource' % self.NAMESPACES['rdf'], link.url)

    def create_element(self, element_model_name, **kwargs):
        element_model_name = element_model_name.lower()
        if not self._is_valid_element(element_model_name):
            raise ValidationError("Metadata element type:%s is not one of the supported in core metadata elements."
                                  % element_model_name)

        try:
            model_type = ContentType.objects.get(app_label=self._meta.app_label, model=element_model_name)
        except ObjectDoesNotExist:
            model_type = ContentType.objects.get(app_label='hs_core', model=element_model_name)

        if model_type:
            if issubclass(model_type.model_class(), AbstractMetaDataElement):
                kwargs['content_object'] = self
                element = model_type.model_class().create(**kwargs)
                element.save()
                return element
            else:
                raise ValidationError("Metadata element type:%s is not supported." % element_model_name)
        else:
            raise ValidationError("Metadata element type:%s is not supported." % element_model_name)

    def update_element(self, element_model_name, element_id, **kwargs):
        element_model_name = element_model_name.lower()
        try:
            model_type = ContentType.objects.get(app_label=self._meta.app_label, model=element_model_name)
        except ObjectDoesNotExist:
            model_type = ContentType.objects.get(app_label='hs_core', model=element_model_name)

        if model_type:
            if issubclass(model_type.model_class(), AbstractMetaDataElement):
                kwargs['content_object']= self
                model_type.model_class().update(element_id, **kwargs)
            else:
                raise ValidationError("Metadata element type:%s is not supported." % element_model_name)
        else:
            raise ValidationError("Metadata element type:%s is not supported." % element_model_name)

    def delete_element(self, element_model_name, element_id):
        element_model_name = element_model_name.lower()
        try:
            model_type = ContentType.objects.get(app_label=self._meta.app_label, model=element_model_name)
        except ObjectDoesNotExist:
            model_type = ContentType.objects.get(app_label='hs_core', model=element_model_name)

        if model_type:
            if issubclass(model_type.model_class(), AbstractMetaDataElement):
                model_type.model_class().remove(element_id)
            else:
                raise ValidationError("Metadata element type:%s is not supported." % element_model_name)
        else:
            raise ValidationError("Metadata element type:%s is not supported." % element_model_name)

    def _is_valid_element(self, element_name):
        allowed_elements = [el.lower() for el in self.get_supported_element_names()]
        return element_name.lower() in allowed_elements


def resource_processor(request, page):
    extra = page_permissions_page_processor(request, page)
    return extra


@receiver(post_save)
def resource_creation_signal_handler(sender, instance, created, **kwargs):
    """  for now this is just a placeholder for some actions to be taken when a resource gets saved  """
    if isinstance(instance, AbstractResource):
        if created:
            pass
        else:
            resource_update_signal_handler(sender, instance, created, **kwargs)


def resource_update_signal_handler(sender, instance, created, **kwargs):
    pass


# this import statement is necessary in models.py to receive signals
# any hydroshare app that needs to listen to signals from hs_core also needs to
# implement the appropriate signal handlers in receivers.py and then include this import statement
# in the app's models.py as the last line of code
import receivers<|MERGE_RESOLUTION|>--- conflicted
+++ resolved
@@ -24,11 +24,6 @@
 from dateutil import parser
 import json
 
-<<<<<<< HEAD
-
-# ALVA: This should use OneToOne rather than ForeignKey
-=======
->>>>>>> 931a1019
 class GroupOwnership(models.Model):
     group = models.ForeignKey(Group)
     owner = models.ForeignKey(User)
@@ -68,13 +63,6 @@
         if not User.objects.filter(pk=user_id).exists():
             raise ValidationError(err_message)
 
-# ALVA: Plan for new Access Control 
-# ALVA: Do not put AccessControl information into the Resource object. 
-# ALVA: Instead, put in a OneToOne reference to ResourceAccess. 
-# ALVA: Thus, code boundaries are maintained. 
-# 
-# ALVA: It looks like everything has to be in this file 
-# ALVA: to avoid cyclic references. 
 
 class ResourcePermissionsMixin(Ownable):
     creator = models.ForeignKey(User,
