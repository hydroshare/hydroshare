--- conflicted
+++ resolved
@@ -1198,11 +1198,7 @@
             # check the source doesn't already exists - source needs to be unique per resource
             metadata_obj = kwargs['content_object']
             metadata_type = ContentType.objects.get_for_model(metadata_obj)
-<<<<<<< HEAD
-            src = Source.objects.filter(derived_from= kwargs['derived_from'], object_id=metadata_obj.id, content_type=metadata_type).first()
-=======
             src = Source.objects.filter(derived_from=kwargs['derived_from'], object_id=metadata_obj.id, content_type=metadata_type).first()
->>>>>>> c6536912
             if src:
                 raise ValidationError('Source:%s already exists for this resource.' % kwargs['derived_from'])
 
@@ -1675,16 +1671,6 @@
                                   % element_model_name)
 
         try:
-<<<<<<< HEAD
-            model = ContentType.objects.get(app_label=self._meta.app_label, model=element_model_name)
-        except ObjectDoesNotExist:
-            model = ContentType.objects.get(app_label='hs_core', model=element_model_name)
-
-        if model:
-            if issubclass(model.model_class(), AbstractMetaDataElement):
-                kwargs['content_object'] = self
-                element = model.model_class().create(**kwargs)
-=======
             model_type = ContentType.objects.get(app_label=self._meta.app_label, model=element_model_name)
         except ObjectDoesNotExist:
             model_type = ContentType.objects.get(app_label='hs_core', model=element_model_name)
@@ -1693,7 +1679,6 @@
             if issubclass(model_type.model_class(), AbstractMetaDataElement):
                 kwargs['content_object'] = self
                 element = model_type.model_class().create(**kwargs)
->>>>>>> c6536912
                 element.save()
             else:
                 raise ValidationError("Metadata element type:%s is not supported." % element_model_name)
