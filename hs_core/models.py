--- conflicted
+++ resolved
@@ -2347,7 +2347,6 @@
     def storage_type(self):
         if not self.is_federated:
             return 'local'
-<<<<<<< HEAD
         userpath = '/' + os.path.join(
             getattr(settings, 'HS_USER_IRODS_ZONE', 'hydroshareuserZone'),
             'home',
@@ -2371,129 +2370,6 @@
         istorage = self.get_irods_storage()
         try:
             listing = istorage.listdir(irods_path)
-        except SessionException:
-            return False
-        if path_split[-1] in listing[0]:  # folders
-            return True
-        else:
-            return False
-
-    class Meta:
-        """Define meta properties for AbstractResource class."""
-
-        abstract = True
-        unique_together = ("content_type", "object_id")
-
-    def check_relations(self, stop_on_error=False, log_errors=True,
-                        echo_errors=False, return_errors=False):
-        """Check for dangling relations due to deleted resource files.
-
-        :param stop_on_error: whether to raise a ValidationError exception on first error
-        :param log_errors: whether to log errors to Django log
-        :param echo_errors: whether to print errors on stdout
-        :param return_errors: whether to collect errors in an array and return them.
-        """
-        from hs_core.hydroshare.utils import get_resource_by_shortkey
-        for r in self.metadata.relations.all():
-            if r.value.startswith('http://www.hydroshare.org/resource/'):
-                target = r.value[len('http://www.hydroshare.org/resource/'):].rstrip('/')
-                try:
-                    get_resource_by_shortkey(target, or_404=False)
-                except BaseResource.DoesNotExist:
-                    print("relation {} {} {} (this does not exist)"
-                          .format(self.short_id, r.type, target))
-
-    def fix_irods_user_paths(self, log_actions=True, echo_actions=False, return_actions=False):
-        """Move iRODS user paths to the locations specified in settings.
-
-        :param log_actions: whether to log actions to Django log
-        :param echo_actions: whether to print actions on stdout
-        :param return_actions: whether to collect actions in an array and return them.
-
-        This is a temporary fix to the user resources, which are currently stored like
-        federated resources but whose paths are dynamically determined. This function points
-        the paths for user-level resources to where they are stored in the current environment,
-        as specified in hydroshare/local_settings.py.
-
-        * This only does something if the environment is not a production environment.
-        * It is idempotent, in the sense that it can be repeated more than once without problems.
-        * It must be done once whenever the django database is reloaded.
-        * It does not check whether the paths exist afterward. This is done by check_irods_files.
-        """
-        logger = logging.getLogger(__name__)
-        actions = []
-        ecount = 0
-
-        # location of the user files in production
-        defaultpath = getattr(settings, 'HS_USER_ZONE_PRODUCTION_PATH',
-                              '/hydroshareuserZone/home/localHydroProxy')
-        # where resource should be found; this is equal to the default path in production
-=======
->>>>>>> b70187bc
-        userpath = '/' + os.path.join(
-            getattr(settings, 'HS_USER_IRODS_ZONE', 'hydroshareuserZone'),
-            'home',
-            getattr(settings, 'HS_LOCAL_PROXY_USER_IN_FED_ZONE', 'localHydroProxy'))
-        if self.resource_federation_path == userpath:
-            return 'user'
-        else:
-            return 'federated'
-
-    def is_folder(self, folder_path):
-        """Determine whether a given path (relative to resource root, including /data/contents/)
-           is a folder or not. Returns False if the path does not exist.
-        """
-        path_split = folder_path.split('/')
-        while path_split[-1] == '':
-            path_split.pop()
-        dir_path = u'/'.join(path_split[0:-1])
-
-        # handles federation
-        irods_path = os.path.join(self.root_path, dir_path)
-        istorage = self.get_irods_storage()
-        try:
-<<<<<<< HEAD
-            listing = istorage.listdir(dir)
-            for fname in listing[1]:  # files
-                fullpath = os.path.join(dir, fname)
-                found = False
-                for f in self.files.all():
-                    if f.storage_path == fullpath:
-                        found = True
-                        break
-                if not found and not self.is_aggregation_xml_file(fullpath):
-                    ecount += 1
-                    msg = "check_irods_files: file {} in iRODs does not exist in Django"\
-                        .format(fullpath)
-                    if clean:
-                        try:
-                            istorage.delete(fullpath)
-                            msg += " (DELETED FROM IRODS)"
-                        except SessionException as ex:
-                            msg += ": (CANNOT DELETE: {})"\
-                                .format(ex.stderr)
-                    if echo_errors:
-                        print(msg)
-                    if log_errors:
-                        logger.error(msg)
-                    if return_errors:
-                        errors.append(msg)
-                    if stop_on_error:
-                        raise ValidationError(msg)
-
-            for dname in listing[0]:  # directories
-                error2, ecount2 = self.__check_irods_directory(os.path.join(dir, dname), logger,
-                                                               stop_on_error=stop_on_error,
-                                                               echo_errors=echo_errors,
-                                                               log_errors=log_errors,
-                                                               return_errors=return_errors,
-                                                               clean=clean)
-                errors.extend(error2)
-                ecount += ecount2
-
-=======
-            listing = istorage.listdir(irods_path)
->>>>>>> b70187bc
         except SessionException:
             return False
         if path_split[-1] in listing[0]:  # folders
@@ -3008,10 +2884,7 @@
         :param sub_folders: if true files from sub folders of *folder* will be included in the list
         """
         file_folder_to_match = folder
-<<<<<<< HEAD
-=======
-
->>>>>>> b70187bc
+
         if folder is None:
             folder = resource.file_path
         elif not folder.startswith(resource.file_path):
@@ -3020,12 +2893,9 @@
             file_folder_to_match = folder[len(resource.file_path) + 1:]
 
         if sub_folders:
-<<<<<<< HEAD
-=======
             # append trailing slash to match only this folder
             if not folder.endswith("/"):
                 folder += "/"
->>>>>>> b70187bc
             if resource.is_federated:
                 return ResourceFile.objects.filter(
                     object_id=resource.id,
