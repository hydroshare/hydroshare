--- conflicted
+++ resolved
@@ -1564,17 +1564,15 @@
         raise ValidationError("Empty file paths are not allowed")
     if '/../' in path:
         raise SuspiciousFileOperation("File paths cannot contain '/../'")
+    if '/./' in path:
+        raise SuspiciousFileOperation("File paths cannot contain '/./'")
 
 
 class ResourceFile(models.Model):
     object_id = models.PositiveIntegerField()
     content_type = models.ForeignKey(ContentType)
     content_object = GenericForeignKey('content_type', 'object_id')
-<<<<<<< HEAD
-    # the file_folder attribute makes uploads work properly. It is otherwise not used.
-=======
     # This is used to direct uploads to a subfolder of the root folder. See get_path above.
->>>>>>> c5514d9e
     file_folder = models.CharField(max_length=255, null=True)
     resource_file = models.FileField(upload_to=get_path, max_length=500,
                                      null=True, blank=True, storage=IrodsStorage())
