--- conflicted
+++ resolved
@@ -210,11 +210,7 @@
     content_object = generic.GenericForeignKey('content_type', 'object_id')
 
     class Meta:
-<<<<<<< HEAD
-        unique_together = ("type", "url", "object_id")   # TODO: this is a bug. Replace 'content_type' with 'object_id'
-=======
         unique_together = ("type", "url", "object_id")
->>>>>>> 514f532b
 
 class Party(AbstractMetaDataElement):
     description = models.URLField(null=True, blank=True)
@@ -1731,11 +1727,11 @@
         if created:
             from hs_core.hydroshare import utils
             import json
-            #instance.metadata.create_element('title', value=instance.title)
-            # if instance.content:
-            #     instance.metadata.create_element('description', abstract=instance.content)
-            # else:
-            #     instance.metadata.create_element('description', abstract=instance.description)
+            instance.metadata.create_element('title', value=instance.title)
+            if instance.content:
+                instance.metadata.create_element('description', abstract=instance.content)
+            else:
+                instance.metadata.create_element('description', abstract=instance.description)
 
             # TODO: With the current VM the get_user_info() method fails. So we can't get the resource uri for
             # the user now.
@@ -1744,7 +1740,7 @@
             #                                  email=instance.creator.email,
             #                                  description=creator_dict['resource_uri'])
 
-            #instance.metadata.create_element('creator', name=instance.creator.get_full_name(), email=instance.creator.email)
+            instance.metadata.create_element('creator', name=instance.creator.get_full_name(), email=instance.creator.email)
 
             # TODO: The element 'Type' can't be created as we do not have an URI for specific resource types yet
 
