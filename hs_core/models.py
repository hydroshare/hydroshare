"""Declare critical models for Hydroshare hs_core app."""
import copy
import json
import logging
import os.path
import re
import sys
from tempfile import NamedTemporaryFile
import unicodedata
import urllib.parse
from uuid import uuid4
import requests
from dateutil import parser
from django.conf import settings
from django.contrib.auth.models import Group, User
from django.contrib.contenttypes.fields import (GenericForeignKey,
                                                GenericRelation)
from django.contrib.contenttypes.models import ContentType
from django.contrib.postgres.fields import HStoreField
from django.core.exceptions import (ObjectDoesNotExist, PermissionDenied,
                                    SuspiciousFileOperation, ValidationError)
from django.core.files import File
from django.core.validators import URLValidator
from django.db import models, transaction
from django.db.models import Q, Sum
from django.db.models.signals import post_save
from django.dispatch import receiver
from django.forms.models import model_to_dict
from django.urls import reverse
from django.utils.timezone import now
from django_s3.exceptions import SessionException
from dominate.tags import div, h4, legend, table, tbody, td, th, tr
from lxml import etree
from markdown import markdown
from mezzanine.conf import settings as s
from mezzanine.core.managers import PublishedManager
from mezzanine.core.models import Ownable
from mezzanine.generic.fields import CommentsField, RatingField
from mezzanine.pages.managers import PageManager
from mezzanine.pages.models import Page
from nameparser import HumanName
from pyld import jsonld
from rdflib import BNode, Literal, URIRef
from rdflib.namespace import DC, DCTERMS, RDF
from spam_patterns.worst_patterns_re import patterns

from django_s3.storage import S3Storage
from hs_core.enums import (DataciteSubmissionStatus, RelationTypes)
from hs_core.s3 import ResourceFileS3Mixin, ResourceS3Mixin

from .hs_rdf import (HSTERMS, RDFS1, RDF_MetaData_Mixin, RDF_Term_MixIn,
                     rdf_terms)
from .languages_iso import languages as iso_languages


def clean_abstract(original_string):
    """Clean abstract for XML inclusion.

    This function takes an original string and removes any illegal XML characters
    from it. It uses regular expressions to identify and remove the illegal characters.

    Args:
        original_string (str): The original string to be cleaned.

    Returns:
        str: The cleaned string with illegal XML characters removed.

    Raises:
        ValidationError: If there is an error cleaning the abstract.

    """
    # https://stackoverflow.com/a/64570125
    try:
        illegal_unichrs = [(0x00, 0x08), (0x0B, 0x0C), (0x0E, 0x1F),
                           (0x7F, 0x84), (0x86, 0x9F),
                           (0xFDD0, 0xFDDF), (0xFFFE, 0xFFFF)]
        if sys.maxunicode >= 0x10000:  # not narrow build
            illegal_unichrs.extend([(0x1FFFE, 0x1FFFF), (0x2FFFE, 0x2FFFF),
                                    (0x3FFFE, 0x3FFFF), (0x4FFFE, 0x4FFFF),
                                    (0x5FFFE, 0x5FFFF), (0x6FFFE, 0x6FFFF),
                                    (0x7FFFE, 0x7FFFF), (0x8FFFE, 0x8FFFF),
                                    (0x9FFFE, 0x9FFFF), (0xAFFFE, 0xAFFFF),
                                    (0xBFFFE, 0xBFFFF), (0xCFFFE, 0xCFFFF),
                                    (0xDFFFE, 0xDFFFF), (0xEFFFE, 0xEFFFF),
                                    (0xFFFFE, 0xFFFFF), (0x10FFFE, 0x10FFFF)])

        illegal_ranges = [fr'{chr(low)}-{chr(high)}' for (low, high) in illegal_unichrs]
        xml_illegal_character_regex = '[' + ''.join(illegal_ranges) + ']'
        illegal_xml_chars_re = re.compile(xml_illegal_character_regex)
        filtered_string = illegal_xml_chars_re.sub('', original_string)
        return filtered_string
    except (KeyError, TypeError) as ex:
        raise ValidationError(f"Error cleaning abstract: {ex}")


def clean_for_xml(s):
    """
    Remove all control characters from a unicode string in preparation for XML inclusion

    * Convert \n\n+ to unicode paragraph
    * Convert \n alone to unicode RETURN (return SYMBOL)
    * Convert control characters to spaces if last character is not space.
    * Space-pad paragraph and NL symbols as necessary

    """
    # https://www.w3.org/TR/REC-xml/#sec-line-ends
    CR = chr(0x23CE)  # carriage return unicode SYMBOL
    PARA = chr(0xB6)  # paragraph mark unicode SYMBOL
    output = ''
    next = None
    last = None
    for ch in s:
        cat = unicodedata.category(ch)
        ISCONTROL = cat[0] == 'C'
        ISSPACE = cat[0] == 'Z'
        ISNEWLINE = (ord(ch) == 10)
        if next:
            if ISNEWLINE:  # linux '\n'
                next = PARA  # upgrade to two+ returns
            elif ISSPACE or ISCONTROL:
                pass  # ignore spaces in newline sequence
            else:
                if last != ' ':
                    output += ' '
                output += next + ' ' + ch
                next = None
                last = ch
        else:
            if ISNEWLINE:
                next = CR
            elif ISSPACE:
                if last != ' ':
                    output += ch
                    last = ch
            elif ISCONTROL:
                if last != ' ':
                    output += ' '
                    last = ' '
            else:
                output += ch
                last = ch
    return output


class GroupOwnership(models.Model):
    """Define lookup table allowing django auth users to own django auth groups."""

    group = models.ForeignKey(Group, on_delete=models.CASCADE)
    owner = models.ForeignKey(User, on_delete=models.CASCADE)


def get_user(request):
    """Authorize user based on API key if it was passed, otherwise just use the request's user.

    NOTE: The API key portion has been removed with TastyPie and will be restored when the
    new API is built.

    :param request:
    :return: django.contrib.auth.User
    """
    if not hasattr(request, 'user'):
        raise PermissionDenied
    if request.user.is_authenticated:
        return User.objects.get(pk=request.user.pk)
    else:
        return request.user


class UserValidationError(ValidationError):
    pass


def validate_hydroshare_user_id(value):
    """Validate that a hydroshare_user_id is valid for a hydroshare user."""
    err_message = '%s is not a valid id for hydroshare user' % value
    if value:
        try:
            value = int(value)
        except ValueError:
            raise ValidationError(err_message)

        # check the user exists for the provided user id
        if not User.objects.filter(pk=value).exists():
            raise UserValidationError(err_message)


def validate_user_url(value):
    """Validate that a URL is a valid URL for a hydroshare user."""
    err_message = '%s is not a valid url for hydroshare user' % value
    if value:
        url_parts = value.split('/')
        if len(url_parts) != 4:
            raise ValidationError(err_message)
        if url_parts[1] != 'user':
            raise ValidationError(err_message)

        try:
            user_id = int(url_parts[2])
        except ValueError:
            raise ValidationError(err_message)

        # check the user exists for the provided user id
        if not User.objects.filter(pk=user_id).exists():
            raise ValidationError(err_message)


class ResourcePermissionsMixin(Ownable):
    """Mix in can_* permission helper functions between users and resources."""

    creator = models.ForeignKey(User, on_delete=models.CASCADE,
                                related_name='creator_of_%(app_label)s_%(class)s',
                                help_text='This is the person who first uploaded the resource',
                                )

    class Meta:
        """Define meta properties for ResourcePermissionsMixin, make abstract."""

        abstract = True

    @property
    def permissions_store(self):
        """Use PERMISSIONS_DB constant. Unsure what 's' is here."""
        return s.PERMISSIONS_DB

    def can_add(self, request):
        """Pass through can_change to determine if user can make changes to a resource."""
        return self.can_change(request)

    def can_delete(self, request):
        """Use utils.authorize method to determine if user can delete a resource."""
        # have to do import locally to avoid circular import
        from hs_core.views.utils import ACTION_TO_AUTHORIZE, authorize
        return authorize(request, self,
                         needed_permission=ACTION_TO_AUTHORIZE.DELETE_RESOURCE,
                         raises_exception=False)[1]

    def can_change(self, request):
        """Use utils.authorize method to determine if user can change a resource."""
        # have to do import locally to avoid circular import
        from hs_core.views.utils import ACTION_TO_AUTHORIZE, authorize
        return authorize(request, self,
                         needed_permission=ACTION_TO_AUTHORIZE.EDIT_RESOURCE,
                         raises_exception=False)[1]

    def can_view(self, request):
        """Use utils.authorize method to determine if user can view a resource."""
        # have to do import locally to avoid circular import
        from hs_core.views.utils import ACTION_TO_AUTHORIZE, authorize
        return authorize(request, self,
                         needed_permission=ACTION_TO_AUTHORIZE.VIEW_METADATA,
                         raises_exception=False)[1]


# Build a JSON serializable object with user data
def get_access_object(user, user_type, user_access):
    from hs_core.templatetags.hydroshare_tags import best_name
    access_object = None
    picture = None

    if not hasattr(user, 'viewable_contributions'):
        user.viewable_contributions = 0

    if user_type == "user":
        if user.userprofile.picture:
            picture = user.userprofile.picture.url

        access_object = {
            "user_type": user_type,
            "access": user_access,
            "id": user.id,
            "pictureUrl": picture,
            "best_name": best_name(user),
            "user_name": user.username,
            "can_undo": user.can_undo,
            # Data used to populate profile badge:
            "email": user.email,
            "organization": user.userprofile.organization,
            "title": user.userprofile.title,
            "viewable_contributions": user.viewable_contributions if user.is_active else None,
            "subject_areas": user.userprofile.subject_areas,
            "identifiers": user.userprofile.identifiers,
            "state": user.userprofile.state,
            "country": user.userprofile.country,
            "joined": user.date_joined.strftime("%d %b, %Y"),
            "is_active": user.is_active
        }
    elif user_type == "group":
        if user.gaccess.picture:
            picture = user.gaccess.picture.url

        access_object = {
            "user_type": user_type,
            "access": user_access,
            "id": user.id,
            "pictureUrl": picture,
            "best_name": user.name,
            "user_name": None,
            "can_undo": user.can_undo
        }

    return access_object


def page_permissions_page_processor(request, page):
    """Return a dict describing permissions for current user."""
    from hs_access_control.models.privilege import PrivilegeCodes
    from hs_core.hydroshare.utils import get_remaining_user_quota

    cm = page.get_content_model()
    can_change_resource_flags = False
    self_access_level = None
    if request.user.is_authenticated:
        if request.user.uaccess.can_change_resource_flags(cm):
            can_change_resource_flags = True

        # this will get resource access privilege even for admin user
        user_privilege = cm.raccess.get_effective_user_privilege(request.user)
        if user_privilege == PrivilegeCodes.OWNER:
            self_access_level = 'owner'
        elif user_privilege == PrivilegeCodes.CHANGE:
            self_access_level = 'edit'
        elif user_privilege == PrivilegeCodes.VIEW:
            self_access_level = 'view'

    owners = cm.raccess.owners.all()
    editors = cm.raccess.get_users_with_explicit_access(PrivilegeCodes.CHANGE,
                                                        include_group_granted_access=False)
    viewers = cm.raccess.get_users_with_explicit_access(PrivilegeCodes.VIEW,
                                                        include_group_granted_access=False)
    edit_groups = cm.raccess.edit_groups
    view_groups = cm.raccess.view_groups.exclude(pk__in=edit_groups)

    last_changed_by = cm.last_changed_by

    if request.user.is_authenticated:
        for owner in owners:
            owner.can_undo = request.user.uaccess.can_undo_share_resource_with_user(cm, owner)
            owner.viewable_contributions = request.user.uaccess.can_view_resources_owned_by(owner)

        for viewer in viewers:
            viewer.can_undo = request.user.uaccess.can_undo_share_resource_with_user(cm, viewer)

        for editor in editors:
            editor.can_undo = request.user.uaccess.can_undo_share_resource_with_user(cm, editor)

        for view_grp in view_groups:
            view_grp.can_undo = request.user.uaccess.can_undo_share_resource_with_group(cm,
                                                                                        view_grp)

        for edit_grp in edit_groups:
            edit_grp.can_undo = request.user.uaccess.can_undo_share_resource_with_group(cm,
                                                                                        edit_grp)
        if last_changed_by.is_active:
            last_changed_by.viewable_contributions = request.user.uaccess.can_view_resources_owned_by(last_changed_by)

    else:
        for owner in owners:
            owner.can_undo = False
        for viewer in viewers:
            viewer.can_undo = False
        for editor in editors:
            editor.can_undo = False
        for view_grp in view_groups:
            view_grp.can_undo = False
        for edit_grp in edit_groups:
            edit_grp.can_undo = False
    last_changed_by.can_undo = False

    users_json = []

    for usr in owners:
        users_json.append(get_access_object(usr, "user", "owner"))

    for usr in editors:
        users_json.append(get_access_object(usr, "user", "edit"))

    for usr in viewers:
        users_json.append(get_access_object(usr, "user", "view"))

    for usr in edit_groups:
        users_json.append(get_access_object(usr, "group", "edit"))

    for usr in view_groups:
        users_json.append(get_access_object(usr, "group", "view"))

    if last_changed_by.is_active:
        lcb_access_level = cm.raccess.get_effective_user_privilege(last_changed_by)
        if lcb_access_level == PrivilegeCodes.OWNER:
            lcb_access_level = 'owner'
        elif lcb_access_level == PrivilegeCodes.CHANGE:
            lcb_access_level = 'edit'
        elif lcb_access_level == PrivilegeCodes.VIEW:
            lcb_access_level = 'view'
    else:
        lcb_access_level = 'none'

    last_changed_by = json.dumps(get_access_object(last_changed_by, "user", lcb_access_level))

    users_json = json.dumps(users_json)

    is_replaced_by = cm.get_relation_version_res_url(RelationTypes.isReplacedBy)
    is_version_of = cm.get_relation_version_res_url(RelationTypes.isVersionOf)

    permissions_allow_copy = False
    if request.user.is_authenticated:
        permissions_allow_copy = request.user.uaccess.can_view_resource(cm)

    show_manage_access = False
    is_owner = self_access_level == 'owner'
    is_edit = self_access_level == 'edit'
    is_view = self_access_level == 'view'
    if is_owner or (cm.raccess.shareable and (is_view or is_edit)):
        show_manage_access = True

    file_upload_max_size = getattr(settings, 'FILE_UPLOAD_MAX_SIZE', 25 * 1024**3)
    remaining_quota = get_remaining_user_quota(cm.quota_holder, "MB")
    if remaining_quota is not None:
        remaining_quota = remaining_quota * 1024**2

    # https://docs.djangoproject.com/en/3.2/ref/settings/#data-upload-max-memory-size
    max_chunk_size = getattr(settings, 'DATA_UPLOAD_MAX_MEMORY_SIZE', 2.5 * 1024**2)

    max_number_of_files_in_single_local_upload = getattr(settings, 'MAX_NUMBER_OF_FILES_IN_SINGLE_LOCAL_UPLOAD', 50)
    parallel_uploads_limit = getattr(settings, 'PARALLEL_UPLOADS_LIMIT', 10)

    companion_url = getattr(settings, 'COMPANION_URL', 'https://companion.hydroshare.org/')
    UPPY_UPLOAD_PATH = getattr(settings, 'UPPY_UPLOAD_PATH', 'https://hydroshare.org/django_s3/tus/')
    google_picker_client_id = getattr(settings, 'GOOGLE_PICKER_CLIENT_ID', '')
    google_picker_api_key = getattr(settings, 'GOOGLE_PICKER_API_KEY', '')
    google_picker_app_id = getattr(settings, 'GOOGLE_PICKER_APP_ID', '')

    # get the session id for the current user
    session = None
    if request.user.is_authenticated:
        try:
            session = request.session.session_key
        except SessionException:
            pass

    return {
        'resource_type': cm._meta.verbose_name,
        "users_json": users_json,
        "owners": owners,
        "self_access_level": self_access_level,
        "permissions_allow_copy": permissions_allow_copy,
        "can_change_resource_flags": can_change_resource_flags,
        "is_replaced_by": is_replaced_by,
        "is_version_of": is_version_of,
        "show_manage_access": show_manage_access,
        "last_changed_by": last_changed_by,
        "remaining_quota": remaining_quota,
        "file_upload_max_size": file_upload_max_size,
        "max_chunk_size": max_chunk_size,
        "max_number_of_files_in_single_local_upload": max_number_of_files_in_single_local_upload,
        "parallel_uploads_limit": parallel_uploads_limit,
        "companion_url": companion_url,
        "UPPY_UPLOAD_PATH": UPPY_UPLOAD_PATH,
        "google_picker_client_id": google_picker_client_id,
        "google_picker_api_key": google_picker_api_key,
        "google_picker_app_id": google_picker_app_id,
        "hs_s_id": session
    }


class AbstractMetaDataElement(models.Model, RDF_Term_MixIn):
    """Define abstract class for all metadata elements."""

    object_id = models.PositiveIntegerField()
    # see the following link the reason for having the related_name setting
    # for the content_type attribute
    # https://docs.djangoproject.com/en/1.6/topics/db/models/#abstract-related-name
    content_type = models.ForeignKey(ContentType, on_delete=models.CASCADE,
                                     related_name="%(app_label)s_%(class)s_related")
    content_object = GenericForeignKey('content_type', 'object_id')

    def __str__(self):
        """Return unicode for python 3 compatibility in templates"""
        return self.__unicode__()

    @property
    def metadata(self):
        """Return content object that describes metadata."""
        return self.content_object

    @property
    def dict(self):
        return {self.__class__.__name__: model_to_dict(self)}

    @classmethod
    def create(cls, **kwargs):
        """Pass through kwargs to object.create method."""
        return cls.objects.create(**kwargs)

    @classmethod
    def update(cls, element_id, **kwargs):
        """Pass through kwargs to update specific metadata object."""
        element = cls.objects.get(id=element_id)
        for key, value in list(kwargs.items()):
            setattr(element, key, value)
        element.save()
        return element

    @classmethod
    def remove(cls, element_id):
        """Pass through element id to objects.get and then delete() method.

        Could not name this method as 'delete' since the parent 'Model' class has such a method
        """
        element = cls.objects.get(id=element_id)
        element.delete()

    class Meta:
        """Define meta properties for AbstractMetaDataElement class."""

        abstract = True


class HSAdaptorEditInline(object):
    """Define permissions-based helper to determine if user can edit adapter field.

    Adaptor class added for Django inplace editing to honor HydroShare user-resource permissions
    """

    @classmethod
    def can_edit(cls, adaptor_field):
        """Define permissions-based helper to determine if user can edit adapter field."""
        obj = adaptor_field.obj
        cm = obj.get_content_model()
        return cm.can_change(adaptor_field.request)


class PartyValidationError(ValidationError):
    pass


class Party(AbstractMetaDataElement):
    """Define party model to define a person."""

    hydroshare_user_id = models.IntegerField(null=True, blank=True, validators=[validate_hydroshare_user_id])
    name = models.CharField(max_length=100, null=True, blank=True)
    organization = models.CharField(max_length=200, null=True, blank=True)
    email = models.EmailField(null=True, blank=True)
    address = models.CharField(max_length=250, null=True, blank=True)
    phone = models.CharField(max_length=25, null=True, blank=True)
    homepage = models.URLField(null=True, blank=True)

    # flag to track if a creator/contributor is an active hydroshare user
    # this flag is set by the system based on the field 'hydoshare_user_id'
    is_active_user = models.BooleanField(default=False)

    # to store one or more external identifier (Google Scholar, ResearchGate, ORCID etc)
    # each identifier is stored as a key/value pair {name:link}
    identifiers = HStoreField(default=dict)

    # list of identifiers currently supported
    supported_identifiers = {'ResearchGateID':
                             re.compile(r'^https:\/\/www\.researchgate\.net\/profile\/[^\s]+$'),
                             'ORCID':
                             re.compile(r'^https:\/\/orcid\.org\/[0-9]{4}-[0-9]{4}-[0-9]{4}-[0-9]{4}$'),
                             'GoogleScholarID':
                             re.compile(r'^https:\/\/scholar\.google\.com\/citations\?.*user=[^\s]+$'),
                             'ResearcherID':
                             'https://www.researcherid.com/'}

    def __unicode__(self):
        """Return name field for unicode representation."""
        return self.name

    class Meta:
        """Define meta properties for Party class."""

        abstract = True

    def rdf_triples(self, subject, graph):
        party_type = self.get_class_term()
        party = BNode()
        graph.add((subject, party_type, party))
        for field_term, field_value in self.get_field_terms_and_values(['identifiers', 'is_active_user']):
            # TODO: remove this once we are no longer concerned with backwards compatibility
            if field_term == HSTERMS.hydroshare_user_id:
                graph.add((party, HSTERMS.description, field_value))
            graph.add((party, field_term, field_value))
        for k, v in self.identifiers.items():
            graph.add((party, getattr(HSTERMS, k), URIRef(v)))

    @classmethod
    def ingest_rdf(cls, graph, subject, content_object):
        """Default implementation that ingests by convention"""
        party_type = cls.get_class_term()
        for party in graph.objects(subject=subject, predicate=party_type):
            value_dict = {}
            identifiers = {}
            fields_by_term = {cls.get_field_term(field.name): field for field in cls._meta.fields}
            for _, p, o in graph.triples((party, None, None)):
                # TODO: remove this once we are no longer concerned with backwards compatibility
                if p == HSTERMS.description:
                    # parse the description into a hydroshare_user_id
                    p = HSTERMS.hydroshare_user_id
                    o = o.split('user/')[-1]
                    o = o.replace("/", "")
                if p not in fields_by_term:
                    identifiers[p.rsplit("/", 1)[1]] = str(o)
                else:
                    value_dict[fields_by_term[p].name] = str(o)
            if value_dict or identifiers:
                if identifiers:
                    cls.create(content_object=content_object, identifiers=identifiers, **value_dict)
                else:
                    cls.create(content_object=content_object, **value_dict)

    @classmethod
    def get_post_data_with_identifiers(cls, request, as_json=True):
        identifier_names = request.POST.getlist('identifier_name')
        identifier_links = request.POST.getlist('identifier_link')
        identifiers = {}
        if identifier_links and identifier_names:
            if len(identifier_names) != len(identifier_links):
                raise Exception("Invalid data for identifiers")
            identifiers = dict(list(zip(identifier_names, identifier_links)))
            if len(identifier_names) != len(list(identifiers.keys())):
                raise Exception("Invalid data for identifiers")

            if as_json:
                identifiers = json.dumps(identifiers)

        post_data_dict = request.POST.dict()
        post_data_dict['identifiers'] = identifiers

        return post_data_dict

    @classmethod
    def create(cls, **kwargs):
        """Define custom create method for Party model."""
        element_name = cls.__name__

        identifiers = kwargs.get('identifiers', '')
        if identifiers:
            identifiers = cls.validate_identifiers(identifiers)
            kwargs['identifiers'] = identifiers

        hs_user_id = kwargs.get('hydroshare_user_id', '')
        if hs_user_id:
            validate_hydroshare_user_id(hs_user_id)

        metadata_obj = kwargs['content_object']
        metadata_type = ContentType.objects.get_for_model(metadata_obj)
        if element_name == 'Creator':
            party = Creator.objects.filter(object_id=metadata_obj.id,
                                           content_type=metadata_type).last()
            creator_order = 1
            if party:
                creator_order = party.order + 1

            if ('name' not in kwargs or kwargs['name'] is None) and \
                    ('organization' not in kwargs or kwargs['organization'] is None):
                raise PartyValidationError(
                    "Either an organization or name is required for a creator element")

            if 'name' in kwargs and kwargs['name'] is not None:
                if len(kwargs['name'].strip()) == 0:
                    if 'organization' in kwargs and kwargs['organization'] is not None:
                        if len(kwargs['organization'].strip()) == 0:
                            raise PartyValidationError(
                                "Either the name or organization must not be blank for the creator "
                                "element")

            if 'order' not in kwargs or kwargs['order'] is None:
                kwargs['order'] = creator_order

        party = super(Party, cls).create(**kwargs)

        if party.hydroshare_user_id:
            user = User.objects.get(id=party.hydroshare_user_id)
            party.is_active_user = user.is_active
            party.save()
        return party

    @classmethod
    def update(cls, element_id, **kwargs):
        """Define custom update method for Party model."""
        element_name = cls.__name__
        creator_order = None
        if 'hydroshare_user_id' in kwargs:
            party = cls.objects.get(id=element_id)
            if party.hydroshare_user_id is not None and kwargs['hydroshare_user_id'] is not None:
                if party.hydroshare_user_id != kwargs['hydroshare_user_id']:
                    raise PartyValidationError("HydroShare user identifier can't be changed.")

        if 'order' in kwargs and element_name == 'Creator':
            creator_order = kwargs['order']
            if creator_order <= 0:
                creator_order = 1
            del kwargs['order']

        identifiers = kwargs.get('identifiers', '')
        if identifiers:
            identifiers = cls.validate_identifiers(identifiers)
            kwargs['identifiers'] = identifiers

        party = super(Party, cls).update(element_id, **kwargs)
        if party.hydroshare_user_id is not None:
            user = User.objects.get(id=party.hydroshare_user_id)
            party.is_active_user = user.is_active
        else:
            party.is_active_user = False
        party.save(update_fields=["is_active_user"])

        if isinstance(party, Creator) and creator_order is not None:
            if party.order != creator_order:
                resource_creators = Creator.objects.filter(
                    object_id=party.object_id, content_type__pk=party.content_type.id).all()

                if creator_order > len(resource_creators):
                    creator_order = len(resource_creators)

                for res_cr in resource_creators:
                    if party.order > creator_order:
                        if res_cr.order < party.order and not res_cr.order < creator_order:
                            res_cr.order += 1
                            res_cr.save(update_fields=["order"])
                    else:
                        if res_cr.order > party.order and res_cr.order <= creator_order:
                            res_cr.order -= 1
                            res_cr.save(update_fields=["order"])

                party.order = creator_order
                party.save(update_fields=["order"])

    @property
    def relative_uri(self):
        return f"/user/{self.hydroshare_user_id}/" if self.hydroshare_user_id else None

    @property
    def is_active(self):
        return self.is_active_user

    @classmethod
    def remove(cls, element_id, delete=True):
        """Define custom remove method for Party model."""
        party = cls.objects.get(id=element_id)

        # if we are deleting a creator, then we have to update the order attribute of remaining
        # creators associated with a resource
        # make sure we are not deleting all creators of a resource
        if isinstance(party, Creator):
            if Creator.objects.filter(object_id=party.object_id,
                                      content_type__pk=party.content_type.id).count() == 1:
                raise PartyValidationError("The only creator of the resource can't be deleted.")

            creators_to_update = Creator.objects.filter(
                object_id=party.object_id,
                content_type__pk=party.content_type.id).exclude(order=party.order).all()

            for cr in creators_to_update:
                if cr.order > party.order:
                    cr.order -= 1
                    cr.save(update_fields=["order"])
        if delete:
            party.delete()

    def delete(self, using=None, keep_parents=False):
        """Overriding the django model delete() method to update creator order attribute for
        remaining creators."""
        self.remove(element_id=self.id, delete=False)
        super(Party, self).delete(using=using, keep_parents=keep_parents)

    @classmethod
    def validate_identifiers(cls, identifiers):
        """Validates optional identifiers for user/creator/contributor
        :param  identifiers: identifier data as a json string or as a dict
        """

        if not isinstance(identifiers, dict):
            if identifiers:
                # validation form can populate the dict(kwargs) with key 'identifiers" with
                # value of empty string if data passed to the validation form did not had this
                # key. In that case no need to convert the string to dict
                try:
                    identifiers = json.loads(identifiers)
                except ValueError:
                    raise PartyValidationError("Value for identifiers not in the correct format")
        # identifiers = kwargs['identifiers']
        if identifiers:
            # validate the identifiers are one of the supported ones
            for name in identifiers:
                if name not in cls.supported_identifiers:
                    raise PartyValidationError("Invalid data found for identifiers. "
                                               "{} not a supported identifier.". format(name))
            # validate identifier values - check for duplicate links
            links = [link.lower() for link in list(identifiers.values())]
            if len(links) != len(set(links)):
                raise PartyValidationError("Invalid data found for identifiers. "
                                           "Duplicate identifier links found.")

            for link in links:
                validator = URLValidator()
                try:
                    validator(link)
                except ValidationError:
                    raise PartyValidationError("Invalid data found for identifiers. "
                                               "Identifier link must be a URL.")

            # validate identifier keys - check for duplicate names
            names = [n.lower() for n in list(identifiers.keys())]
            if len(names) != len(set(names)):
                raise PartyValidationError("Invalid data found for identifiers. "
                                           "Duplicate identifier names found")

            # validate that the links for the known identifiers are valid
            for id_name in cls.supported_identifiers:
                id_link = identifiers.get(id_name, '')
                if id_link:
                    regex = cls.supported_identifiers[id_name]
                    if not re.match(regex, id_link):
                        raise PartyValidationError("Invalid data found for identifiers. "
                                                   f"\'{id_link}\' is not a valid {id_name}.")
        return identifiers


@rdf_terms(DC.contributor)
class Contributor(Party):
    """Extend Party model with the term of 'Contributor'."""

    term = 'Contributor'


@rdf_terms(DC.creator, order=HSTERMS.creatorOrder)
class Creator(Party):
    """Extend Party model with the term of 'Creator' and a proper ordering."""

    term = "Creator"
    order = models.PositiveIntegerField()

    class Meta:
        """Define meta properties for Creator class."""

        ordering = ['order']


def validate_abstract(value):
    """
    Validates the abstract value by ensuring it can serialize as XML.

    Args:
        value (str): The abstract value to be validated.

    Raises:
        ValidationError: If there is an error parsing the abstract as XML.

    Returns:
        None
    """
    err_message = 'Error parsing abstract as XML.'
    if value:
        try:
            ROOT = etree.Element('root')
            body_node = etree.SubElement(ROOT, 'body')
            c_abstract = clean_abstract(value)
            etree.SubElement(body_node, 'description').text = c_abstract
        except Exception as ex:
            raise ValidationError(f'{err_message}, more info: {ex}')


@rdf_terms(DC.description, abstract=DCTERMS.abstract)
class Description(AbstractMetaDataElement):
    """Define Description metadata element model."""

    term = 'Description'
    abstract = models.TextField(validators=[validate_abstract])

    def __unicode__(self):
        """Return abstract field for unicode representation."""
        return self.abstract

    class Meta:
        """Define meta properties for Description model."""

        unique_together = ("content_type", "object_id")

    @classmethod
    def create(cls, **kwargs):
        """Define custom update method for Description model."""
        kwargs['abstract'] = clean_abstract(kwargs['abstract'])
        return super(Description, cls).create(**kwargs)

    @classmethod
    def update(cls, element_id, **kwargs):
        """Define custom update method for Description model."""
        kwargs['abstract'] = clean_abstract(kwargs['abstract'])
        super(Description, cls).update(element_id, **kwargs)

    @classmethod
    def remove(cls, element_id):
        """Create custom remove method for Description model."""
        raise ValidationError("Description element of a resource can't be deleted.")


@rdf_terms(DCTERMS.bibliographicCitation)
class Citation(AbstractMetaDataElement):
    """Define Citation metadata element model."""

    term = 'Citation'
    value = models.TextField()

    def __unicode__(self):
        """Return value field for unicode representation."""
        return self.value

    class Meta:
        """Define meta properties for Citation class."""

        unique_together = ("content_type", "object_id")

    @classmethod
    def update(cls, element_id, **kwargs):
        """Call parent update function for Citation class."""
        super(Citation, cls).update(element_id, **kwargs)

    @classmethod
    def remove(cls, element_id):
        """Call delete function for Citation class."""
        element = cls.objects.get(id=element_id)
        element.delete()

    def rdf_triples(self, subject, graph):
        graph.add((subject, self.get_class_term(), Literal(self.value)))

    @classmethod
    def ingest_rdf(cls, graph, subject, content_object):
        citation = graph.value(subject=subject, predicate=cls.get_class_term())
        if citation:
            Citation.create(value=citation.value, content_object=content_object)


@rdf_terms(DC.title)
class Title(AbstractMetaDataElement):
    """Define Title metadata element model."""

    term = 'Title'
    value = models.CharField(max_length=300)

    def __unicode__(self):
        """Return value field for unicode representation."""
        return self.value

    class Meta:
        """Define meta properties for Title class."""

        unique_together = ("content_type", "object_id")

    @classmethod
    def remove(cls, element_id):
        """Define custom remove function for Title class."""
        raise ValidationError("Title element of a resource can't be deleted.")

    def rdf_triples(self, subject, graph):
        graph.add((subject, self.get_class_term(), Literal(self.value)))

    @classmethod
    def ingest_rdf(cls, graph, subject, content_object):
        title = graph.value(subject=subject, predicate=cls.get_class_term())
        if title:
            Title.create(value=title.value, content_object=content_object)


@rdf_terms(DC.type)
class Type(AbstractMetaDataElement):
    """Define Type metadata element model."""

    term = 'Type'
    url = models.URLField()

    def __unicode__(self):
        """Return url field for unicode representation."""
        return self.url

    class Meta:
        """Define meta properties for Type class."""

        unique_together = ("content_type", "object_id")

    @classmethod
    def remove(cls, element_id):
        """Define custom remove function for Type model."""
        raise ValidationError("Type element of a resource can't be deleted.")

    def rdf_triples(self, subject, graph):
        graph.add((subject, self.get_class_term(), URIRef(self.url)))

    @classmethod
    def ingest_rdf(cls, graph, subject, content_object):
        url = graph.value(subject=subject, predicate=cls.get_class_term())
        if url:
            Type.create(url=str(url), content_object=content_object)


@rdf_terms(DC.date)
class Date(AbstractMetaDataElement):
    """Define Date metadata model."""

    DC_DATE_TYPE_CHOICES = (
        ('created', 'Created'),
        ('modified', 'Modified'),
        ('valid', 'Valid'),
        ('available', 'Available')
    )
    HS_DATE_TYPE_CHOICES = (
        ('reviewStarted', 'Review Started'),
        ('published', 'Published'),
    )
    DATE_TYPE_CHOICES = DC_DATE_TYPE_CHOICES + HS_DATE_TYPE_CHOICES

    term = 'Date'
    type = models.CharField(max_length=20, choices=DATE_TYPE_CHOICES)
    start_date = models.DateTimeField()
    end_date = models.DateTimeField(null=True, blank=True)

    def __unicode__(self):
        """Return either {type} {start} or {type} {start} {end} for unicode representation."""
        if self.end_date:
            return "{type} {start} {end}".format(type=self.type, start=self.start_date,
                                                 end=self.end_date)
        return "{type} {start}".format(type=self.type, start=self.start_date)

    class Meta:
        """Define meta properties for Date class."""

        unique_together = ("type", "content_type", "object_id")

    def rdf_triples(self, subject, graph):
        date_node = BNode()
        graph.add((subject, self.get_class_term(), date_node))
        if self.type in [inner[0] for inner in self.DC_DATE_TYPE_CHOICES]:
            graph.add((date_node, RDF.type, getattr(DCTERMS, self.type)))
        else:
            graph.add((date_node, RDF.type, getattr(HSTERMS, self.type)))
        graph.add((date_node, RDF.value, Literal(self.start_date.isoformat())))

    @classmethod
    def ingest_rdf(cls, graph, subject, content_object):
        for _, _, date_node in graph.triples((subject, cls.get_class_term(), None)):
            type = graph.value(subject=date_node, predicate=RDF.type)
            value = graph.value(subject=date_node, predicate=RDF.value)
            if type and value:
                type = type.split('/')[-1]
                start_date = parser.parse(str(value))
                Date.create(type=type, start_date=start_date, content_object=content_object)

    @classmethod
    def create(cls, **kwargs):
        """Define custom create method for Date model."""
        if 'type' in kwargs:
            if not kwargs['type'] in list(dict(cls.DATE_TYPE_CHOICES).keys()):
                raise ValidationError('Invalid date type:%s' % kwargs['type'])

            # get matching resource
            metadata_obj = kwargs['content_object']
            resource = BaseResource.objects.filter(object_id=metadata_obj.id).first()

            if kwargs['type'] != 'valid':
                if 'end_date' in kwargs:
                    del kwargs['end_date']

            if 'start_date' in kwargs:
                if isinstance(kwargs['start_date'], str):
                    kwargs['start_date'] = parser.parse(kwargs['start_date'])
            if kwargs['type'] == 'published':
                if not resource.raccess.published:
                    raise ValidationError("Resource is not published yet.")
            if kwargs['type'] == 'reviewStarted':
                if resource.raccess.review_pending:
                    raise ValidationError("Review is already pending.")
            elif kwargs['type'] == 'available':
                if not resource.raccess.public:
                    raise ValidationError("Resource has not been made public yet.")
            elif kwargs['type'] == 'valid':
                if 'end_date' in kwargs:
                    if isinstance(kwargs['end_date'], str):
                        kwargs['end_date'] = parser.parse(kwargs['end_date'])
                    if kwargs['start_date'] > kwargs['end_date']:
                        raise ValidationError("For date type valid, end date must be a date "
                                              "after the start date.")

            return super(Date, cls).create(**kwargs)

        else:
            raise ValidationError("Type of date element is missing.")

    @classmethod
    def update(cls, element_id, **kwargs):
        """Define custom update model for Date model."""
        dt = Date.objects.get(id=element_id)

        if 'start_date' in kwargs:
            if isinstance(kwargs['start_date'], str):
                kwargs['start_date'] = parser.parse(kwargs['start_date'])
            if dt.type == 'created':
                raise ValidationError("Resource creation date can't be changed")
            elif dt.type == 'modified':
                dt.start_date = now().isoformat()
                dt.save()
            elif dt.type == 'valid':
                if 'end_date' in kwargs:
                    if isinstance(kwargs['end_date'], str):
                        kwargs['end_date'] = parser.parse(kwargs['end_date'])
                    if kwargs['start_date'] > kwargs['end_date']:
                        raise ValidationError("For date type valid, end date must be a date "
                                              "after the start date.")
                    dt.start_date = kwargs['start_date']
                    dt.end_date = kwargs['end_date']
                    dt.save()
                else:
                    if dt.end_date:
                        if kwargs['start_date'] > dt.end_date:
                            raise ValidationError("For date type valid, end date must be a date "
                                                  "after the start date.")
                    dt.start_date = kwargs['start_date']
                    dt.save()
            else:
                dt.start_date = kwargs['start_date']
                dt.save()
        elif dt.type == 'modified':
            dt.start_date = now().isoformat()
            dt.save()

    @classmethod
    def remove(cls, element_id):
        """Define custom remove method for Date model."""
        dt = Date.objects.get(id=element_id)

        if dt.type in ['created', 'modified']:
            raise ValidationError("Date element of type:%s can't be deleted." % dt.type)

        dt.delete()


class AbstractRelation(AbstractMetaDataElement):
    """Define Abstract Relation class."""
    SOURCE_TYPES = ()
    term = 'Relation'
    type = models.CharField(max_length=100, choices=SOURCE_TYPES)
    value = models.TextField()

    def __str__(self):
        """Return {type} {value} for string representation."""
        return "{type} {value}".format(type=self.type, value=self.value)

    def __unicode__(self):
        """Return {type} {value} for unicode representation (deprecated)."""
        return "{type} {value}".format(type=self.type, value=self.value)

    @classmethod
    def get_supported_types(cls):
        return dict(cls.SOURCE_TYPES).keys()

    def type_description(self):
        return dict(self.SOURCE_TYPES)[self.type]

    @classmethod
    def create(cls, **kwargs):
        """Define custom create method for Relation class."""
        if 'type' not in kwargs:
            ValidationError("Type of relation element is missing.")
        if 'value' not in kwargs:
            ValidationError("Value of relation element is missing.")

        if not kwargs['type'] in list(dict(cls.SOURCE_TYPES).keys()):
            raise ValidationError('Invalid relation type:%s' % kwargs['type'])

        # ensure isHostedBy and isCopiedFrom are mutually exclusive
        metadata_obj = kwargs['content_object']
        metadata_type = ContentType.objects.get_for_model(metadata_obj)

        # avoid creating duplicate element (same type and same value)
        if cls.objects.filter(type=kwargs['type'],
                              value=kwargs['value'],
                              object_id=metadata_obj.id,
                              content_type=metadata_type).exists():
            raise ValidationError('Relation element of the same type '
                                  'and value already exists.')

        return super(AbstractRelation, cls).create(**kwargs)

    @classmethod
    def update(cls, element_id, **kwargs):
        """Define custom update method for Relation class."""
        if 'type' not in kwargs:
            ValidationError("Type of relation element is missing.")
        if 'value' not in kwargs:
            ValidationError("Value of relation element is missing.")

        if not kwargs['type'] in list(dict(cls.SOURCE_TYPES).keys()):
            raise ValidationError('Invalid relation type:%s' % kwargs['type'])

        # avoid changing this relation to an existing relation of same type and same value
        rel = cls.objects.get(id=element_id)
        metadata_obj = kwargs['content_object']
        metadata_type = ContentType.objects.get_for_model(metadata_obj)
        qs = cls.objects.filter(type=kwargs['type'],
                                value=kwargs['value'],
                                object_id=metadata_obj.id,
                                content_type=metadata_type)

        if qs.exists() and qs.first() != rel:
            # this update will create a duplicate relation element
            raise ValidationError('A relation element of the same type and value already exists.')

        super(AbstractRelation, cls).update(element_id, **kwargs)

    class Meta:
        abstract = True


@rdf_terms(DC.relation)
class Relation(AbstractRelation):
    """Define Relation custom metadata model."""

    SOURCE_TYPES = (
        (RelationTypes.isPartOf.value, 'The content of this resource is part of'),
        (RelationTypes.hasPart.value, 'This resource includes'),
        (RelationTypes.isExecutedBy.value, 'The content of this resource can be executed by'),
        (RelationTypes.isCreatedBy.value,
         'The content of this resource was created by a related App or software program'),
        (RelationTypes.isVersionOf.value, 'This resource updates and replaces a previous version'),
        (RelationTypes.isReplacedBy.value, 'This resource has been replaced by a newer version'),
        (RelationTypes.isDescribedBy.value, 'This resource is described by'),
        (RelationTypes.conformsTo.value, 'This resource conforms to established standard described by'),
        (RelationTypes.hasFormat.value, 'This resource has a related resource in another format'),
        (RelationTypes.isFormatOf.value, 'This resource is a different format of'),
        (RelationTypes.isRequiredBy.value, 'This resource is required by'),
        (RelationTypes.requires.value, 'This resource requires'),
        (RelationTypes.isReferencedBy.value, 'This resource is referenced by'),
        (RelationTypes.references.value, 'The content of this resource references'),
        (RelationTypes.replaces.value, 'This resource replaces'),
        (RelationTypes.source.value, 'The content of this resource is derived from'),
        (RelationTypes.isSimilarTo.value, 'The content of this resource is similar to')
    )

    # these are hydroshare custom terms that are not Dublin Core terms
    HS_RELATION_TERMS = (RelationTypes.isExecutedBy, RelationTypes.isCreatedBy, RelationTypes.isDescribedBy,
                         RelationTypes.isSimilarTo)
    NOT_USER_EDITABLE = (RelationTypes.isVersionOf, RelationTypes.isReplacedBy,
                         RelationTypes.isPartOf, RelationTypes.hasPart, RelationTypes.replaces)
    term = 'Relation'
    type = models.CharField(max_length=100, choices=SOURCE_TYPES)
    value = models.TextField()

    @classmethod
    def create(cls, **kwargs):
        return super(Relation, cls).create(**kwargs)

    @classmethod
    def update(cls, element_id, **kwargs):
        return super(Relation, cls).update(element_id, **kwargs)

    def rdf_triples(self, subject, graph):
        relation_node = BNode()
        graph.add((subject, self.get_class_term(), relation_node))
        if self.type in self.HS_RELATION_TERMS:
            graph.add((relation_node, getattr(HSTERMS, self.type), Literal(self.value)))
        else:
            graph.add((relation_node, getattr(DCTERMS, self.type), Literal(self.value)))

    @classmethod
    def ingest_rdf(cls, graph, subject, content_object):
        for _, _, relation_node in graph.triples((subject, cls.get_class_term(), None)):
            for _, p, o in graph.triples((relation_node, None, None)):
                type_term = p
                value = o
                break
            if type_term:
                type = type_term.split('/')[-1]
                value = str(value)
                Relation.create(type=type, value=value, content_object=content_object)


@rdf_terms(HSTERMS.geospatialRelation, text=HSTERMS.relation_name)
class GeospatialRelation(AbstractRelation):

    SOURCE_TYPES = (
        (RelationTypes.relation.value, 'The content of this resource is related to'),
    )

    term = 'GeospatialRelation'
    type = models.CharField(max_length=100, choices=SOURCE_TYPES)
    value = models.TextField()
    text = models.TextField(max_length=100)

    @classmethod
    def create(cls, **kwargs):
        return super(GeospatialRelation, cls).create(**kwargs)

    @classmethod
    def update(cls, element_id, **kwargs):
        return super(GeospatialRelation, cls).update(element_id, **kwargs)

    def rdf_triples(self, subject, graph):
        relation_node = BNode()
        graph.add((subject, self.get_class_term(), relation_node))
        graph.add((relation_node, getattr(DCTERMS, self.type), URIRef(self.value)))
        graph.add((relation_node, self.get_field_term("text"), Literal(self.text)))

    def update_from_geoconnex_response(self, json_response):
        relative_id = self.value.split("ref/").pop()
        contexts = json_response['@context']
        for context in contexts:
            compacted = jsonld.compact(json_response, context)
            try:
                name = compacted['schema:name']
            except KeyError:
                continue
            text = f"{name} [{relative_id}]"
            if self.text != text:
                self.text = text
                self.save()

    @classmethod
    def ingest_rdf(cls, graph, subject, content_object):
        for _, _, relation_node in graph.triples((subject, cls.get_class_term(), None)):
            type = value = name = None
            for _, p, o in graph.triples((relation_node, None, None)):
                if p == cls.get_field_term("text"):
                    name = o
                else:
                    type = p.split('/')[-1]
                    value = str(o)
            if name and value and type:
                GeospatialRelation.create(type=type, value=value, text=name, content_object=content_object)


@rdf_terms(DC.identifier)
class Identifier(AbstractMetaDataElement):
    """Create Identifier custom metadata element."""

    term = 'Identifier'
    name = models.CharField(max_length=100)
    url = models.URLField(unique=True)

    def __unicode__(self):
        """Return {name} {url} for unicode representation."""
        return "{name} {url}".format(name=self.name, url=self.url)

    def rdf_triples(self, subject, graph):
        identifier_node = BNode()
        graph.add((subject, self.get_class_term(), identifier_node))
        if self.name.lower() == 'doi':
            graph.add((identifier_node, HSTERMS.doi, URIRef(self.url)))
        else:
            graph.add((identifier_node, HSTERMS.hydroShareIdentifier, URIRef(self.url)))

    @classmethod
    def ingest_rdf(cls, graph, subject, content_object):
        for _, _, identifier_node in graph.triples((subject, cls.get_class_term(), None)):
            url = graph.value(subject=identifier_node, predicate=HSTERMS.doi)
            name = 'doi'
            if not url:
                name = 'hydroShareIdentifier'
                url = graph.value(subject=identifier_node, predicate=HSTERMS.hydroShareIdentifier)
                if url:
                    # overwrite hydroShareIdentifier url with this resource's url
                    url = content_object.rdf_subject()
            if url:
                Identifier.create(url=str(url), name=name, content_object=content_object)

    @classmethod
    def create(cls, **kwargs):
        """Define custom create method for Identifier model."""
        if 'name' in kwargs:
            metadata_obj = kwargs['content_object']
            # get matching resource
            resource = BaseResource.objects.filter(object_id=metadata_obj.id).first()
            metadata_type = ContentType.objects.get_for_model(metadata_obj)
            # check the identifier name doesn't already exist - identifier name
            # needs to be unique per resource
            idf = Identifier.objects.filter(name__iexact=kwargs['name'],
                                            object_id=metadata_obj.id,
                                            content_type=metadata_type).first()
            if idf:
                raise ValidationError('Identifier name:%s already exists' % kwargs['name'])
            if kwargs['name'].lower() == 'doi':
                if not resource.doi:
                    raise ValidationError("Identifier of 'DOI' type can't be created for a "
                                          "resource that has not been assigned a DOI yet.")

            return super(Identifier, cls).create(**kwargs)

        else:
            raise ValidationError("Name of identifier element is missing.")

    @classmethod
    def update(cls, element_id, **kwargs):
        """Define custom update method for Identifier model."""
        idf = Identifier.objects.get(id=element_id)

        if 'name' in kwargs:
            if idf.name.lower() != kwargs['name'].lower():
                if idf.name.lower() == 'hydroshareidentifier':
                    if 'migration' not in kwargs:
                        raise ValidationError("Identifier name 'hydroshareIdentifier' can't "
                                              "be changed.")

                if idf.name.lower() == 'doi':
                    raise ValidationError("Identifier name 'DOI' can't be changed.")

                # check this new identifier name not already exists
                if Identifier.objects.filter(name__iexact=kwargs['name'], object_id=idf.object_id,
                                             content_type__pk=idf.content_type.id).count() > 0:
                    if 'migration' not in kwargs:
                        raise ValidationError('Identifier name:%s already exists.'
                                              % kwargs['name'])

        if 'url' in kwargs:
            if idf.url.lower() != kwargs['url'].lower():
                if idf.name.lower() == 'hydroshareidentifier':
                    if 'migration' not in kwargs:
                        raise ValidationError("Hydroshare identifier url value can't be changed.")

                # check this new identifier url not already exists
                if Identifier.objects.filter(url__iexact=kwargs['url'], object_id=idf.object_id,
                                             content_type__pk=idf.content_type.id).count() > 0:
                    raise ValidationError('Identifier URL:%s already exists.' % kwargs['url'])

        super(Identifier, cls).update(element_id, **kwargs)

    @classmethod
    def remove(cls, element_id):
        """Define custom remove method for Idenfitier method."""
        idf = Identifier.objects.get(id=element_id)

        # get matching resource
        resource = BaseResource.objects.filter(object_id=idf.content_object.id).first()
        if idf.name.lower() == 'hydroshareidentifier':
            raise ValidationError("Hydroshare identifier:%s can't be deleted." % idf.name)

        if idf.name.lower() == 'doi':
            if resource.doi:
                raise ValidationError("Hydroshare identifier:%s can't be deleted for a resource "
                                      "that has been assigned a DOI." % idf.name)
        idf.delete()


@rdf_terms(DC.publisher, name=HSTERMS.publisherName, url=HSTERMS.publisherURL)
class Publisher(AbstractMetaDataElement):
    """Define Publisher custom metadata model."""

    term = 'Publisher'
    name = models.CharField(max_length=200)
    url = models.URLField()

    def __unicode__(self):
        """Return {name} {url} for unicode representation of Publisher model."""
        return "{name} {url}".format(name=self.name, url=self.url)

    class Meta:
        """Define meta properties for Publisher model."""

        unique_together = ("content_type", "object_id")

    @classmethod
    def create(cls, **kwargs):
        """Define custom create method for Publisher model."""
        metadata_obj = kwargs['content_object']
        # get matching resource
        resource = BaseResource.objects.filter(object_id=metadata_obj.id).first()
        if not resource:
            raise ValidationError("Resource not found")
        if not resource.raccess.published:
            raise ValidationError("Publisher element can't be created for a resource that "
                                  "is not yet published.")

        publisher_CUAHSI = "Consortium of Universities for the Advancement of Hydrologic " \
                           "Science, Inc. (CUAHSI)"

        if resource.files.all():
            # if the resource has content files, set CUAHSI as the publisher
            if 'name' in kwargs:
                if kwargs['name'].lower() != publisher_CUAHSI.lower():
                    raise ValidationError("Invalid publisher name")

            kwargs['name'] = publisher_CUAHSI
            if 'url' in kwargs:
                if kwargs['url'].lower() != 'https://www.cuahsi.org':
                    raise ValidationError("Invalid publisher URL")

            kwargs['url'] = 'https://www.cuahsi.org'
        else:
            # make sure we are not setting CUAHSI as publisher for a resource
            # that has no content files, unless it is a Collection
            if resource.resource_type.lower() != "collectionresource":
                if 'name' in kwargs:
                    if kwargs['name'].lower() == publisher_CUAHSI.lower():
                        raise ValidationError("Invalid publisher name")
                if 'url' in kwargs:
                    if kwargs['url'].lower() == 'https://www.cuahsi.org':
                        raise ValidationError("Invalid publisher URL")

        return super(Publisher, cls).create(**kwargs)

    @classmethod
    def update(cls, element_id, **kwargs):
        """Define custom update method for Publisher model."""
        raise ValidationError("Publisher element can't be updated.")

    @classmethod
    def remove(cls, element_id):
        """Define custom remove method for Publisher model."""
        raise ValidationError("Publisher element can't be deleted.")


@rdf_terms(DC.language)
class Language(AbstractMetaDataElement):
    """Define language custom metadata model."""

    term = 'Language'
    code = models.CharField(max_length=7, choices=iso_languages)

    class Meta:
        """Define meta properties for Language model."""

        unique_together = ("content_type", "object_id")

    def __unicode__(self):
        """Return code field for unicode representation."""
        return self.code

    @classmethod
    def create(cls, **kwargs):
        """Define custom create method for Language model."""
        if 'code' in kwargs:
            # check the code is a valid code
            if not [t for t in iso_languages if t[0] == kwargs['code']]:
                raise ValidationError('Invalid language code:%s' % kwargs['code'])

            return super(Language, cls).create(**kwargs)
        else:
            raise ValidationError("Language code is missing.")

    @classmethod
    def update(cls, element_id, **kwargs):
        """Define custom update method for Language model."""
        if 'code' in kwargs:
            # validate language code
            if not [t for t in iso_languages if t[0] == kwargs['code']]:
                raise ValidationError('Invalid language code:%s' % kwargs['code'])

            super(Language, cls).update(element_id, **kwargs)
        else:
            raise ValidationError('Language code is missing.')

    def rdf_triples(self, subject, graph):
        graph.add((subject, self.get_class_term(), Literal(self.code)))

    @classmethod
    def ingest_rdf(cls, graph, subject, content_object):
        code = graph.value(subject=subject, predicate=cls.get_class_term())
        if code:
            Language.create(code=str(code), content_object=content_object)


@rdf_terms(DC.coverage)
class Coverage(AbstractMetaDataElement):
    """Define Coverage custom metadata element model."""

    COVERAGE_TYPES = (
        ('box', 'Box'),
        ('point', 'Point'),
        ('period', 'Period')
    )

    term = 'Coverage'
    type = models.CharField(max_length=20, choices=COVERAGE_TYPES)

    def __unicode__(self):
        """Return {type} {value} for unicode representation."""
        return "{type} {value}".format(type=self.type, value=self._value)

    class Meta:
        """Define meta properties for Coverage model."""

        unique_together = ("type", "content_type", "object_id")
    """
    _value field stores a json string. The content of the json
     string depends on the type of coverage as shown below. All keys shown in
     json string are required.

     For coverage type: period
         _value = "{'name':coverage name value here (optional), 'start':start date value,
         'end':end date value, 'scheme':'W3C-DTF}"

     For coverage type: point
         _value = "{'east':east coordinate value,
                    'north':north coordinate value,
                    'units:units applying to (east. north),
                    'name':coverage name value here (optional),
                    'elevation': coordinate in the vertical direction (optional),
                    'zunits': units for elevation (optional),
                    'projection': name of the projection (optional),
                    }"

     For coverage type: box
         _value = "{'northlimit':northenmost coordinate value,
                    'eastlimit':easternmost coordinate value,
                    'southlimit':southernmost coordinate value,
                    'westlimit':westernmost coordinate value,
                    'units:units applying to 4 limits (north, east, south & east),
                    'name':coverage name value here (optional),
                    'uplimit':uppermost coordinate value (optional),
                    'downlimit':lowermost coordinate value (optional),
                    'zunits': units for uplimit/downlimit (optional),
                    'projection': name of the projection (optional)}"
    """
    _value = models.CharField(max_length=1024)

    @property
    def value(self):
        """Return json representation of coverage values."""
        return json.loads(self._value)

    @classmethod
    def create(cls, **kwargs):
        """Define custom create method for Coverage model.

        data for the coverage value attribute must be provided as a dictionary
        Note that kwargs['_value'] is a JSON-serialized unicode string dictionary
        generated from django.forms.models.model_to_dict() which converts model values
        to dictionaries.
        """
        if 'type' in kwargs:
            # check the type doesn't already exists - we allow only one coverage type per resource
            metadata_obj = kwargs['content_object']
            metadata_type = ContentType.objects.get_for_model(metadata_obj)

            if not kwargs['type'] in list(dict(cls.COVERAGE_TYPES).keys()):
                raise ValidationError('Invalid coverage type:%s' % kwargs['type'])

            if kwargs['type'] == 'box':
                # check that there is not already a coverage of point type
                coverage = Coverage.objects.filter(type='point', object_id=metadata_obj.id,
                                                   content_type=metadata_type).first()
                if coverage:
                    raise ValidationError("Coverage type 'Box' can't be created when there "
                                          "is a coverage of type 'Point'")
            elif kwargs['type'] == 'point':
                # check that there is not already a coverage of box type
                coverage = Coverage.objects.filter(type='box', object_id=metadata_obj.id,
                                                   content_type=metadata_type).first()
                if coverage:
                    raise ValidationError("Coverage type 'Point' can't be created when "
                                          "there is a coverage of type 'Box'")

            value_arg_dict = None
            if 'value' in kwargs:
                value_arg_dict = kwargs['value']
            elif '_value' in kwargs:
                value_arg_dict = json.loads(kwargs['_value'])

            if value_arg_dict is not None:
                cls.validate_coverage_type_value_attributes(kwargs['type'], value_arg_dict)

                if kwargs['type'] == 'period':
                    value_dict = {k: v for k, v in list(value_arg_dict.items())
                                  if k in ('name', 'start', 'end')}
                elif kwargs['type'] == 'point':
                    value_dict = {k: v for k, v in list(value_arg_dict.items())
                                  if k in ('name', 'east', 'north', 'units', 'elevation',
                                           'zunits', 'projection')}
                elif kwargs['type'] == 'box':
                    value_dict = {k: v for k, v in list(value_arg_dict.items())
                                  if k in ('units', 'northlimit', 'eastlimit', 'southlimit',
                                           'westlimit', 'name', 'uplimit', 'downlimit',
                                           'zunits', 'projection')}

                if kwargs['type'] == 'box' or kwargs['type'] == 'point':
                    if 'projection' not in value_dict:
                        value_dict['projection'] = 'WGS 84 EPSG:4326'

                value_json = json.dumps(value_dict)
                if 'value' in kwargs:
                    del kwargs['value']
                kwargs['_value'] = value_json
                return super(Coverage, cls).create(**kwargs)

            else:
                raise ValidationError('Coverage value is missing.')

        else:
            raise ValidationError("Type of coverage element is missing.")

    @classmethod
    def update(cls, element_id, **kwargs):
        """Define custom create method for Coverage model.

        data for the coverage value attribute must be provided as a dictionary
        """
        cov = Coverage.objects.get(id=element_id)

        changing_coverage_type = False

        if 'type' in kwargs:
            changing_coverage_type = cov.type != kwargs['type']
            if 'value' in kwargs:
                cls.validate_coverage_type_value_attributes(kwargs['type'], kwargs['value'])
            else:
                raise ValidationError('Coverage value is missing.')

        if 'value' in kwargs:
            if changing_coverage_type:
                value_dict = {}
                cov.type = kwargs['type']
            else:
                value_dict = cov.value

            if 'name' in kwargs['value']:
                value_dict['name'] = kwargs['value']['name']

            if cov.type == 'period':
                for item_name in ('start', 'end'):
                    if item_name in kwargs['value']:
                        value_dict[item_name] = kwargs['value'][item_name]
            elif cov.type == 'point':
                for item_name in ('east', 'north', 'units', 'elevation', 'zunits', 'projection'):
                    if item_name in kwargs['value']:
                        value_dict[item_name] = kwargs['value'][item_name]
            elif cov.type == 'box':
                for item_name in ('units', 'northlimit', 'eastlimit', 'southlimit', 'westlimit',
                                  'uplimit', 'downlimit', 'zunits', 'projection'):
                    if item_name in kwargs['value']:
                        value_dict[item_name] = kwargs['value'][item_name]

            value_json = json.dumps(value_dict)
            del kwargs['value']
            kwargs['_value'] = value_json

        super(Coverage, cls).update(element_id, **kwargs)

    @classmethod
    def remove(cls, element_id):
        """Define custom remove method for Coverage model."""
        raise ValidationError("Coverage element can't be deleted.")

    def add_to_xml_container(self, container):
        """Update etree SubElement container with coverage values."""
        NAMESPACES = CoreMetaData.NAMESPACES
        dc_coverage = etree.SubElement(container, '{%s}coverage' % NAMESPACES['dc'])
        cov_dcterm = '{%s}' + self.type
        dc_coverage_dcterms = etree.SubElement(dc_coverage,
                                               cov_dcterm % NAMESPACES['dcterms'])
        rdf_coverage_value = etree.SubElement(dc_coverage_dcterms,
                                              '{%s}value' % NAMESPACES['rdf'])
        if self.type == 'period':
            start_date = parser.parse(self.value['start'])
            end_date = parser.parse(self.value['end'])
            cov_value = 'start=%s; end=%s; scheme=W3C-DTF' % (start_date.isoformat(),
                                                              end_date.isoformat())

            if 'name' in self.value:
                cov_value = 'name=%s; ' % self.value['name'] + cov_value

        elif self.type == 'point':
            cov_value = 'east=%s; north=%s; units=%s' % (self.value['east'],
                                                         self.value['north'],
                                                         self.value['units'])
            if 'name' in self.value:
                cov_value = 'name=%s; ' % self.value['name'] + cov_value
            if 'elevation' in self.value:
                cov_value += '; elevation=%s' % self.value['elevation']
                if 'zunits' in self.value:
                    cov_value += '; zunits=%s' % self.value['zunits']
            if 'projection' in self.value:
                cov_value += '; projection=%s' % self.value['projection']

        else:
            # this is box type
            cov_value = 'northlimit=%s; eastlimit=%s; southlimit=%s; westlimit=%s; units=%s' \
                        % (self.value['northlimit'], self.value['eastlimit'],
                           self.value['southlimit'], self.value['westlimit'],
                           self.value['units'])

            if 'name' in self.value:
                cov_value = 'name=%s; ' % self.value['name'] + cov_value
            if 'uplimit' in self.value:
                cov_value += '; uplimit=%s' % self.value['uplimit']
            if 'downlimit' in self.value:
                cov_value += '; downlimit=%s' % self.value['downlimit']
            if 'uplimit' in self.value or 'downlimit' in self.value:
                cov_value += '; zunits=%s' % self.value['zunits']
            if 'projection' in self.value:
                cov_value += '; projection=%s' % self.value['projection']

        rdf_coverage_value.text = cov_value

    @classmethod
    def ingest_rdf(cls, graph, subject, content_object):
        for _, _, cov in graph.triples((subject, cls.get_class_term(), None)):
            type = graph.value(subject=cov, predicate=RDF.type)
            value = graph.value(subject=cov, predicate=RDF.value)
            type = type.split('/')[-1]
            value_dict = {}
            for key_value in value.split(";"):
                key_value = key_value.strip()
                k, v = key_value.split("=")
                if k in ['start', 'end']:
                    v = parser.parse(v).strftime("%Y/%m/%d %H:%M:%S")
                value_dict[k] = v
            Coverage.create(type=type, value=value_dict, content_object=content_object)

    def rdf_triples(self, subject, graph):
        coverage = BNode()
        graph.add((subject, self.get_class_term(), coverage))
        DCTERMS_type = getattr(DCTERMS, self.type)
        graph.add((coverage, RDF.type, DCTERMS_type))
        value_dict = {}
        for k, v in self.value.items():
            if k in ['start', 'end']:
                v = parser.parse(v).isoformat()
            value_dict[k] = v
        value_string = "; ".join(["=".join([key, str(val)]) for key, val in value_dict.items()])
        graph.add((coverage, RDF.value, Literal(value_string)))

    @classmethod
    def validate_coverage_type_value_attributes(cls, coverage_type, value_dict, use_limit_postfix=True):
        """Validate values based on coverage type."""
        def compute_longitude(key_name):
            if value_dict[key_name] <= -180 and value_dict[key_name] >= -360:
                value_dict[key_name] = value_dict[key_name] + 360
            elif value_dict[key_name] >= 180 and value_dict[key_name] <= 360:
                value_dict[key_name] = value_dict[key_name] - 360
            if value_dict[key_name] < -180 or value_dict[key_name] > 180:
                err_msg = "Invalid value for {}:{}. Value for {} longitude should be in the range of -180 to 180"
                err_msg = err_msg.format(key_name, value_dict[key_name], key_name)
                raise ValidationError(err_msg)

        if coverage_type == 'period':
            # check that all the required sub-elements exist
            if 'start' not in value_dict or 'end' not in value_dict:
                raise ValidationError("For coverage of type 'period' values for both start date "
                                      "and end date are needed.")
        elif coverage_type == 'point':
            # check that all the required sub-elements exist
            if 'east' not in value_dict or 'north' not in value_dict or 'units' not in value_dict:
                raise ValidationError("For coverage of type 'point' values for 'east', 'north' "
                                      "and 'units' are needed.")

            for value_item in ('east', 'north'):
                try:
                    value_dict[value_item] = float(value_dict[value_item])
                except TypeError:
                    raise ValidationError("Value for '{}' must be numeric".format(value_item))

            compute_longitude(key_name='east')
            if value_dict['north'] < -90 or value_dict['north'] > 90:
                raise ValidationError("Value for North latitude should be "
                                      "in the range of -90 to 90")

        elif coverage_type == 'box':
            # check that all the required sub-elements exist
            box_key_names = {'north': 'north', 'east': 'east', 'south': 'south', 'west': 'west'}
            if use_limit_postfix:
                for key, value in box_key_names.items():
                    box_key_names[key] = f"{value}limit"
            required_keys = list(box_key_names.values()) + ['units']
            for value_item in required_keys:
                if value_item not in value_dict:
                    raise ValidationError("For coverage of type 'box' values for one or more "
                                          "bounding box limits or 'units' is missing.")
                else:
                    if value_item != 'units':
                        try:
                            value_dict[value_item] = float(value_dict[value_item])
                        except TypeError:
                            raise ValidationError("Value for '{}' must be numeric"
                                                  .format(value_item))

            if value_dict[box_key_names['north']] < -90 or value_dict[box_key_names['north']] > 90:
                raise ValidationError("Value for North latitude should be "
                                      "in the range of -90 to 90")

            if value_dict[box_key_names['south']] < -90 or value_dict[box_key_names['south']] > 90:
                raise ValidationError("Value for South latitude should be "
                                      "in the range of -90 to 90")

            if (value_dict[box_key_names['north']] < 0 and value_dict[box_key_names['south']] < 0) or (
                    value_dict[box_key_names['north']] > 0 and value_dict[box_key_names['south']] > 0):
                if value_dict[box_key_names['north']] < value_dict[box_key_names['south']]:
                    raise ValidationError("Value for North latitude must be greater than or "
                                          "equal to that of South latitude.")

            compute_longitude(key_name=box_key_names['east'])
            compute_longitude(key_name=box_key_names['west'])

    def get_html(self, pretty=True):
        """Use the dominate module to generate element display HTML.

        This function should be used for displaying one spatial coverage element
        or one temporal coverage element
        """
        root_div = div(cls='content-block')

        def get_th(heading_name):
            return th(heading_name, cls="text-muted")

        with root_div:
            if self.type == 'box' or self.type == 'point':
                legend('Spatial Coverage')
                div('Coordinate Reference System', cls='text-muted')
                div(self.value['projection'])
                div('Coordinate Reference System Unit', cls='text-muted has-space-top')
                div(self.value['units'])
                h4('Extent', cls='space-top')
                with table(cls='custom-table'):
                    if self.type == 'box':
                        with tbody():
                            with tr():
                                get_th('North')
                                td(self.value['northlimit'])
                            with tr():
                                get_th('West')
                                td(self.value['westlimit'])
                            with tr():
                                get_th('South')
                                td(self.value['southlimit'])
                            with tr():
                                get_th('East')
                                td(self.value['eastlimit'])
                    else:
                        with tr():
                            get_th('North')
                            td(self.value['north'])
                        with tr():
                            get_th('East')
                            td(self.value['east'])
            else:
                legend('Temporal Coverage')
                start_date = parser.parse(self.value['start'])
                end_date = parser.parse(self.value['end'])
                with table(cls='custom-table'):
                    with tbody():
                        with tr():
                            get_th('Start Date')
                            td(start_date.strftime('%m/%d/%Y'))
                        with tr():
                            get_th('End Date')
                            td(end_date.strftime('%m/%d/%Y'))

        return root_div.render(pretty=pretty)

    @classmethod
    def get_temporal_html_form(cls, resource, element=None, file_type=False, allow_edit=True):
        """Return CoverageTemporalForm for Coverage model."""
        from .forms import CoverageTemporalForm
        coverage_data_dict = dict()
        if element is not None:
            start_date = parser.parse(element.value['start'])
            end_date = parser.parse(element.value['end'])
            # change the date format to match with datepicker date format
            coverage_data_dict['start'] = start_date.strftime('%m/%d/%Y')
            coverage_data_dict['end'] = end_date.strftime('%m/%d/%Y')

        coverage_form = CoverageTemporalForm(initial=coverage_data_dict, allow_edit=allow_edit,
                                             res_short_id=resource.short_id if resource else None,
                                             element_id=element.id if element else None,
                                             file_type=file_type)
        return coverage_form

    @classmethod
    def get_spatial_html_form(cls, resource, element=None, allow_edit=True, file_type=False):
        """Return SpatialCoverageForm for Coverage model."""
        from .forms import CoverageSpatialForm
        coverage_data_dict = dict()

        if element is not None:
            coverage_data_dict['type'] = element.type
            coverage_data_dict['name'] = element.value.get('name', "")
            if element.type == 'box':
                coverage_data_dict['northlimit'] = element.value['northlimit']
                coverage_data_dict['eastlimit'] = element.value['eastlimit']
                coverage_data_dict['southlimit'] = element.value['southlimit']
                coverage_data_dict['westlimit'] = element.value['westlimit']
            else:
                coverage_data_dict['east'] = element.value['east']
                coverage_data_dict['north'] = element.value['north']
                coverage_data_dict['elevation'] = element.value.get('elevation', None)

        coverage_form = CoverageSpatialForm(initial=coverage_data_dict, allow_edit=allow_edit,
                                            res_short_id=resource.short_id if resource else None,
                                            element_id=element.id if element else None,
                                            file_type=file_type)
        return coverage_form


class Format(AbstractMetaDataElement):
    """Define Format custom metadata element model."""

    term = 'Format'
    value = models.CharField(max_length=150)

    class Meta:
        """Define meta properties for Format model."""

        unique_together = ("value", "content_type", "object_id")

    def __unicode__(self):
        """Return value field for unicode representation."""
        return self.value


@rdf_terms(HSTERMS.awardInfo, agency_name=HSTERMS.fundingAgencyName, award_title=HSTERMS.awardTitle,
           award_number=HSTERMS.awardNumber, agency_url=HSTERMS.fundingAgencyURL)
class FundingAgency(AbstractMetaDataElement):
    """Define FundingAgency custom metadata element mode."""

    term = 'FundingAgency'
    agency_name = models.TextField(null=False)
    award_title = models.TextField(null=True, blank=True)
    award_number = models.TextField(null=True, blank=True)
    agency_url = models.URLField(null=True, blank=True)

    def __unicode__(self):
        """Return agency_name field for unicode representation."""
        return self.agency_name

    @classmethod
    def create(cls, **kwargs):
        """Define custom create method for FundingAgency model."""
        agency_name = kwargs.get('agency_name', None)
        if agency_name is None or len(agency_name.strip()) == 0:
            raise ValidationError("Agency name is missing")

        return super(FundingAgency, cls).create(**kwargs)

    @classmethod
    def update(cls, element_id, **kwargs):
        """Define custom update method for Agency model."""
        agency_name = kwargs.get('agency_name', None)
        if agency_name and len(agency_name.strip()) == 0:
            raise ValidationError("Agency name is missing")

        super(FundingAgency, cls).update(element_id, **kwargs)


@rdf_terms(DC.subject)
class Subject(AbstractMetaDataElement):
    """Define Subject custom metadata element model."""

    term = 'Subject'
    value = models.CharField(max_length=100)

    class Meta:
        """Define meta properties for Subject model."""

        unique_together = ("value", "content_type", "object_id")

    def __unicode__(self):
        """Return value field for unicode representation."""
        return self.value

    @classmethod
    def create(cls, **kwargs):
        """Define custom create method for Subject model."""
        metadata_obj = kwargs['content_object']
        value = kwargs.get('value', None)
        if value is not None:
            if metadata_obj.subjects.filter(value__iexact=value).exists():
                raise ValidationError("Subject element already exists.")

        return super(Subject, cls).create(**kwargs)

    @classmethod
    def remove(cls, element_id):
        """Define custom remove method for Subject model."""
        sub = Subject.objects.get(id=element_id)
        if Subject.objects.filter(object_id=sub.object_id,
                                  content_type__pk=sub.content_type.id).count() == 1:
            raise ValidationError("The only subject element of the resource can't be deleted.")
        sub.delete()

    def rdf_triples(self, subject, graph):
        graph.add((subject, self.get_class_term(), Literal(self.value)))

    @classmethod
    def ingest_rdf(cls, graph, subject, content_object):
        for _, _, o in graph.triples((subject, cls.get_class_term(), None)):
            Subject.create(value=str(o), content_object=content_object)


@rdf_terms(DC.rights, statement=HSTERMS.rightsStatement, url=HSTERMS.URL)
class Rights(AbstractMetaDataElement):
    """Define Rights custom metadata element model."""

    term = 'Rights'
    statement = models.TextField()
    url = models.URLField(null=True, blank=True)

    def __unicode__(self):
        """Return either statement or statement + url for unicode representation."""
        value = ''
        if self.statement:
            value += self.statement + ' '
        if self.url:
            value += self.url

        return value

    class Meta:
        """Define meta properties for Rights model."""

        unique_together = ("content_type", "object_id")

    @classmethod
    def remove(cls, element_id):
        """Define custom remove method for Rights model."""
        raise ValidationError("Rights element of a resource can't be deleted.")


def short_id():
    """Generate a uuid4 hex to be used as a resource or element short_id."""
    return uuid4().hex


class ResourceManager(PageManager):
    """Extend mezzanine PageManager to manage Resource pages."""

    def __init__(self, resource_type=None, *args, **kwargs):
        """Extend mezzanine PageManager to manage Resource pages based on resource_type."""
        self.resource_type = resource_type
        super(ResourceManager, self).__init__(*args, **kwargs)

    def create(self, *args, **kwargs):
        """Create new mezzanine page based on resource_type."""
        if self.resource_type is None:
            kwargs.pop('resource_type', None)
        return super(ResourceManager, self).create(*args, **kwargs)

    def get_queryset(self):
        """Get mezzanine-like queryset based on resource_type."""
        qs = super(ResourceManager, self).get_queryset()
        if self.resource_type:
            qs = qs.filter(resource_type=self.resource_type)
        return qs


class AbstractResource(ResourcePermissionsMixin, ResourceS3Mixin):
    """
    Create Abstract Class for all Resources.

    All hydroshare objects inherit from this mixin.  It defines things that must
    be present to be considered a hydroshare resource.  Additionally, all
    hydroshare resources should inherit from Page.  This gives them what they
    need to be represented in the Mezzanine CMS.

    In some cases, it is possible that the order of inheritence matters.  Best
    practice dictates that you list pages.Page first and then other classes:

        class MyResourceContentType(pages.Page, hs_core.AbstractResource):
            ...
    """

    content = models.TextField()  # the field added for use by Django inplace editing
    last_changed_by = models.ForeignKey(User, on_delete=models.CASCADE,
                                        help_text='The person who last changed the resource',
                                        related_name='last_changed_%(app_label)s_%(class)s',
                                        null=False,
                                        default=1
                                        )

    files = GenericRelation('hs_core.ResourceFile',
                            help_text='The files associated with this resource',
                            for_concrete_model=True)

    file_unpack_status = models.CharField(max_length=7,
                                          null=True, blank=True,
                                          choices=(('Pending', 'Pending'), ('Running', 'Running'),
                                                   ('Done', 'Done'), ('Error', 'Error'))
                                          )
    file_unpack_message = models.TextField(null=True, blank=True)

    short_id = models.CharField(max_length=32, default=short_id, db_index=True)
    doi = models.CharField(max_length=128, null=False, blank=True, db_index=True, default='',
                           help_text='Permanent identifier. Never changes once it\'s been set.')
    comments = CommentsField()
    rating = RatingField()

    # this is to establish a relationship between a resource and
    # any metadata container object (e.g., CoreMetaData object)
    object_id = models.PositiveIntegerField(null=True, blank=True)
    content_type = models.ForeignKey(ContentType, on_delete=models.CASCADE, null=True, blank=True)
    content_object = GenericForeignKey('content_type', 'object_id')

    # key/value metadata (additional metadata)
    extra_metadata = HStoreField(default=dict)

    # this field is for resources to store extra key:value pairs as needed, e.g., bag checksum is stored as
    # "bag_checksum":value pair for published resources in order to meet the DataONE data distribution needs
    # for internal use only
    # this field WILL NOT get recorded in bag and SHOULD NEVER be used for storing metadata
    extra_data = HStoreField(default=dict)

    # cache metadata for performance optimization of my-resources page
    cached_metadata = models.JSONField(default=dict)

    # for tracking number of times resource and its files have been downloaded
    download_count = models.PositiveIntegerField(default=0)
    bag_last_downloaded = models.DateTimeField(null=True, blank=True)
    # for tracking number of times resource has been viewed
    view_count = models.PositiveIntegerField(default=0)

    # for tracking when resourceFiles were last compared with S3
    files_checked = models.DateTimeField(null=True)
    repaired = models.DateTimeField(null=True)

    # allow resource that contains spam_patterns to be discoverable/public
    spam_allowlisted = models.BooleanField(default=False)

    quota_holder = models.ForeignKey(User, on_delete=models.SET_NULL, null=True, blank=True,
                                     related_name='quota_holder')

    def save(self, *args, **kwargs):
        """Refresh cached metadata before resource is saved to prevent stale cached metadata in memory getting
        written to DB"""
        # Only refresh cached_metadata from DB if object already exists
        if not self._state.adding:
            self.refresh_from_db(fields=['cached_metadata'])
        super(AbstractResource, self).save(*args, **kwargs)

    def update_view_count(self):
        self.view_count += 1
        # using update query api to update instead of self.save() to avoid triggering solr realtime indexing
        type(self).objects.filter(id=self.id).update(view_count=self.view_count)

    def update_download_count(self):
        self.download_count += 1
        # using update query api to update instead of self.save() to avoid triggering solr realtime indexing
        type(self).objects.filter(id=self.id).update(download_count=self.download_count)

    def update_cached_metadata_field(self, field_name):
        """
        Update a specific field in the cached metadata or all fields if 'all' is specified

        :param field_name: The field to update ('creator', 'subject', etc.). If 'all', update all fields.

        NOTE: This method gets called from post_save and post_delete signal handler for
        any core metadata elements. We need to update the 'modified' field in cached metadata
        for any change to core metadata elements. The Date metadata element gets updated for the
        modified date type by the system as needed. We are depending on that change to modified date
        to update the 'modified' field in cached metadata.
        """
        self.refresh_from_db()
        metadata = self.metadata
        copied_metadata = copy.deepcopy(self.cached_metadata)

        # These are the fields that need to be updated in cached metadata
        field_updaters = {
            'creator': self._update_creators_field,
            'title': self._update_title_field,
            'subject': self._update_subjects_field,
            'date': self._update_date_field,
            'status': self._update_status_field,
            'description': self._update_abstract_field,
        }

        # Update all fields if 'all' is specified
        if field_name == 'all':
            for updater in field_updaters.values():
                updater(copied_metadata, metadata)
        else:
            # Update the specified field
            if field_name in field_updaters:
                field_updaters[field_name](copied_metadata, metadata)

        # Ensure all required fields are present
        self._ensure_required_fields(copied_metadata, metadata)

        # Update the modified date every time a metadata element is updated/deleted, or when 'all' is specified
        modified_date = metadata.dates.filter(type='modified').first()
        if field_name != 'all':
            # this is the case of updating cached metadata as part of metadata save/delete signal handler
            copied_metadata['modified'] = now().isoformat()
            if modified_date:
                # this update won't trigger the post_save signal for Date model since we are using update query api
                type(modified_date).objects.filter(id=modified_date.id).update(start_date=copied_metadata['modified'])
        else:
            # this is the case of updating cached metadata as part of management command
            if modified_date:
                copied_metadata['modified'] = modified_date.start_date.isoformat()
            else:
                copied_metadata['modified'] = self.updated.isoformat()

        type(self).objects.filter(id=self.id).update(cached_metadata=copied_metadata)

<<<<<<< HEAD
    def write_django_metadata_json_files(self):
        self.write_user_metadata_json_file()

    def write_user_metadata_json_file(self):
        """Write user metadata JSON file to resource .hsmetadata directory in S3"""
        istorage = self.get_s3_storage()
        user_metadata_path = f"{self.short_id}/.hsmetadata/user_metadata.json"
        hs_json = self.metadata.get_json().model_dump_json(indent=2)
        hs_json = json.loads(hs_json)  # validate json
        from hs_core.hydroshare_schemaorg_adapter import HydroshareMetadataAdapter
        hs_json = HydroshareMetadataAdapter.to_catalog_record(hs_json).dict()
        hs_json = json.dumps(hs_json, indent=2, default=str)
        with NamedTemporaryFile(mode='w+') as temp_file:
            temp_file.write(hs_json)
            temp_file.flush()
            istorage.saveFile(temp_file.name, user_metadata_path)

    def write_system_metadata_json_file(self):
        """Write system metadata JSON file to resource .hsmetadata directory in S3"""
        json_dict = {
            "resource_id": self.short_id,
            "doi": self.doi,
            "created": self.created.isoformat(),
            "modified": self.updated.isoformat(),
            "status": {
                "public": self.raccess.public,
                "discoverable": self.raccess.discoverable,
                "published": self.raccess.published,
                "shareable": self.raccess.shareable
            }
        }
        istorage = self.get_s3_storage()
        system_metadata_path = f"{self.short_id}/.hsmetadata/system_metadata.json"
        with NamedTemporaryFile(mode='w+') as temp_file:
            temp_file.write(json.dumps(json_dict, indent=2))
            temp_file.flush()
            istorage.saveFile(temp_file.name, system_metadata_path)

=======
>>>>>>> 3f21165f
    def _update_creators_field(self, copied_metadata, metadata):
        """Update creators field in cached metadata"""
        creators = metadata.creators.all()
        copied_metadata['creators'] = [
            {
                'name': c.name,
                'order': c.order,
                'hs_user_id': c.hydroshare_user_id,
                'is_active_user': c.is_active_user,
                'relative_uri': c.relative_uri,
                'organization': c.organization
            }
            for c in creators
        ]

    def _update_title_field(self, copied_metadata, metadata):
        """Update title field in cached metadata"""
        title = metadata.title.value if hasattr(metadata, 'title') and metadata.title else ""
        copied_metadata['title'] = title

    def _update_subjects_field(self, copied_metadata, metadata):
        """Update subjects field in cached metadata"""
        subjects = list(metadata.subjects.all())
        copied_metadata['subjects'] = [s.value for s in subjects]

    def _update_date_field(self, copied_metadata, metadata):
        """Update date field in cached metadata"""
        if 'created' not in copied_metadata:
            created_date = metadata.dates.filter(type='created').first()
            if created_date:
                copied_metadata['created'] = created_date.start_date.isoformat()
            else:
                copied_metadata['created'] = self.created.isoformat()

    def _update_status_field(self, copied_metadata, metadata):
        """Update status field in cached metadata"""
        if hasattr(self, 'raccess'):
            copied_metadata['status'] = {
                "public": self.raccess.public,
                "discoverable": self.raccess.discoverable,
                "published": self.raccess.published,
                "shareable": self.raccess.shareable
            }

    def _update_abstract_field(self, copied_metadata, metadata):
        """Update abstract field in cached metadata"""
        abstract = metadata.description.abstract if hasattr(metadata, 'description') and metadata.description else ""
        copied_metadata['abstract'] = abstract

    def _ensure_required_fields(self, copied_metadata, metadata):
        """Ensure all required fields are present in cached metadata"""

        if 'title' not in copied_metadata or copied_metadata['title'] == '':
            self._update_title_field(copied_metadata, metadata)

        if 'creators' not in copied_metadata or len(copied_metadata['creators']) == 0:
            self._update_creators_field(copied_metadata, metadata)

        if 'created' not in copied_metadata or copied_metadata['created'] == '':
            self._update_date_field(copied_metadata, metadata)

        if 'subjects' not in copied_metadata or len(copied_metadata['subjects']) == 0:
            self._update_subjects_field(copied_metadata, metadata)

        if 'status' not in copied_metadata:
            self._update_status_field(copied_metadata, metadata)

        if 'abstract' not in copied_metadata:
            self._update_abstract_field(copied_metadata, metadata)

    def update_all_cached_metadata(self):
        """
        Update all fields in the cached metadata
        This method is primarily for use in management commands to refresh cached metadata
        """
        self.update_cached_metadata_field(field_name='all')

    # definition of resource logic
    @property
    def supports_folders(self):
        """Return whether folder operations are supported. Computed for polymorphic types."""
        return False

    @property
    def last_updated(self):
        """Return the last updated date stored in metadata"""
        # get the modified date from the cached metadata
        modified_date = self.cached_metadata.get('modified', None)
        if modified_date:
            return parser.parse(modified_date)
        else:
            # get the modified date from the Date metadata element
            for dt in self.metadata.dates.all():
                if dt.type == 'modified':
                    return dt.start_date

    @property
    def has_required_metadata(self):
        """Return True only if all required metadata is present."""
        if self.metadata is None or not self.metadata.has_all_required_elements():
            return False
        return True

    @property
    def can_be_public_or_discoverable(self):
        """Return True if the resource can be set to public or discoverable.

        This is True if

        1. The resource has all metadata elements marked as required.
        2. The resource has all files that are considered required.

        and False otherwise
        """
        has_files = self.has_required_content_files()
        if not has_files:
            return False

        has_metadata = self.has_required_metadata
        return has_metadata

    def set_discoverable(self, value, user=None):
        """Set the discoverable flag for a resource.

        :param value: True or False
        :param user: user requesting the change, or None for changes that are not user requests.
        :raises ValidationError: if the current configuration cannot be set to desired state

        This sets the discoverable flag (self.raccess.discoverable) for a resource based
        upon application logic. It is part of AbstractResource because its result depends
        upon resource state, and not just access control.

        * This flag can only be set to True if the resource passes basic validations
          `has_required_metata` and `has_required_content_files`
        * setting `discoverable` to `False` also sets `public` to `False`
        * setting `discoverable` to `True` does not change `public`

        Thus, the setting public=True, discoverable=False is disallowed.

        If `user` is None, access control is not checked.  This happens when a resource has been
        invalidated outside of the control of a specific user. In this case, user can be None
        """
        # access control is separate from validation logic
        if user is not None and not user.uaccess.can_change_resource_flags(self):
            raise ValidationError("You don't have permission to change resource sharing status")

        # check that there is sufficient resource content
        has_metadata = self.has_required_metadata
        has_files = self.has_required_content_files()
        if value and not (has_metadata and has_files):

            if not has_metadata and not has_files:
                msg = "Resource does not have sufficient metadata and content files to be " + \
                    "discoverable"
                raise ValidationError(msg)
            elif not has_metadata:
                msg = "Resource does not have sufficient metadata to be discoverable"
                raise ValidationError(msg)
            elif not has_files:
                msg = "Resource does not have sufficient content files to be discoverable"
                raise ValidationError(msg)

        else:  # state change is allowed
            self.raccess.discoverable = value
            self.raccess.save()
            self.set_public(False)
            self.update_index()

    def set_public(self, value, user=None):
        """Set the public flag for a resource.

        :param value: True or False
        :param user: user requesting the change, or None for changes that are not user requests.
        :raises ValidationError: if the current configuration cannot be set to desired state

        This sets the public flag (self.raccess.public) for a resource based
        upon application logic. It is part of AbstractResource because its result depends
        upon resource state, and not just access control.

        * This flag can only be set to True if the resource passes basic validations
          `has_required_metata` and `has_required_content_files`
        * setting `public` to `True` also sets `discoverable` to `True`
        * setting `public` to `False` does not change `discoverable`
        * setting `public` to either also modifies the AVU isPublic for the resource.

        Thus, the setting public=True, discoverable=False is disallowed.

        If `user` is None, access control is not checked.  This happens when a resource has been
        invalidated outside of the control of a specific user. In this case, user can be None
        """
        # avoid import loop
        from hs_core.signals import post_raccess_change
        from hs_access_control.models.shortcut import zone_of_publicity

        # access control is separate from validation logic
        if user is not None and not user.uaccess.can_change_resource_flags(self):
            raise ValidationError("You don't have permission to change resource sharing status")

        old_value = self.raccess.public  # is this a change?

        # check that there is sufficient resource content
        has_metadata = self.has_required_metadata
        has_files = self.has_required_content_files()
        if value and not (has_metadata and has_files):

            if not has_metadata and not has_files:
                msg = "Resource does not have sufficient metadata and content files to be public"
                raise ValidationError(msg)

            elif not has_metadata:
                msg = "Resource does not have sufficient metadata to be public"
                raise ValidationError(msg)

            elif not has_files:
                msg = "Resource does not have sufficient content files to be public"
                raise ValidationError(msg)

        else:  # make valid state change
            self.raccess.public = value
            if value:  # can't be public without being discoverable
                self.raccess.discoverable = value
            self.raccess.save()
            post_raccess_change.send(sender=self, resource=self)
            self.update_index()
            zone_of_publicity(resource=self)
            # public changed state: set isPublic metadata AVU accordingly
            if value != old_value:
                self.setAVU("isPublic", self.raccess.public)

    def set_published(self, value):
        """Set the published flag for a resource.

        :param value: True or False

        This sets the published flag (self.raccess.published)
        """
        from hs_core.signals import post_raccess_change

        self.raccess.published = value
        self.raccess.immutable = value
        if value:  # can't be published without being public
            self.raccess.public = value
        self.raccess.save()
        post_raccess_change.send(sender=self, resource=self)
        self.update_index()

    def update_index(self):
        """updates previous versions of a resource (self) in index"""
        prev_version_resource_relation_meta = Relation.objects.filter(type='isReplacedBy',
                                                                      value__contains=self.short_id).first()
        if prev_version_resource_relation_meta:
            prev_version_res = prev_version_resource_relation_meta.metadata.resource
            if prev_version_res.raccess.discoverable or prev_version_res.raccess.public:
                # saving to trigger index update for this previous version of resource
                prev_version_res.save()
            prev_version_res.update_index()

    def set_require_download_agreement(self, user, value):
        """Set resource require_download_agreement flag to True or False.
        If require_download_agreement is True then user will be prompted to agree to resource
        rights statement before he/she can download resource files or bag.

        :param user: user requesting the change
        :param value: True or False
        :raises PermissionDenied: if the user lacks permission to change resource flag
        """
        if not user.uaccess.can_change_resource_flags(self):
            raise PermissionDenied("You don't have permission to change resource download agreement"
                                   " status")
        self.raccess.require_download_agreement = value
        self.raccess.save()

    def set_private_sharing_link(self, user, value):
        """Set resource 'allow_private_sharing' flag to True or False.
        If allow_private_sharing is True then any user including anonymous user will be able to use the resource url
        to view the resource (view mode).

        :param user: user requesting the change
        :param value: True or False
        :raises PermissionDenied: if the user lacks permission to change resource flag
        """
        if not user.uaccess.can_change_resource_flags(self):
            raise PermissionDenied("You don't have permission to change resource private link sharing "
                                   " status")
        self.raccess.allow_private_sharing = value
        self.raccess.save()

    def update_public_and_discoverable(self):
        """Update the settings of the public and discoverable flags for changes in metadata."""
        if self.raccess.discoverable and not self.can_be_public_or_discoverable:
            self.set_discoverable(False)  # also sets Public

    @property
    def absolute_url(self):
        return self.get_url_of_path('')

    def get_url_of_path(self, path):
        """Return the URL of an arbitrary path in this resource.

        A GET of this URL simply returns the contents of the path.
        This URL is independent of federation.
        PUT, POST, and DELETE are not supported.
        path includes data/contents/

        This choice for a URL is dependent mainly upon conformance to DataOne URL standards
        that are also conformant to the format in resourcemap.xml. This url does not contain
        the site URL, which is prefixed when needed.

        This is based upon the resourcemap_urls.py entry:

            url(r'^resource/(?P<shortkey>[0-9a-f-]+)/data/contents/(?.+)/$',
                views.file_download_url_mapper,
                name='get_resource_file')

        """
        # must start with a / in order to concat with current_site_url.
        url_encoded_path = urllib.parse.quote(path)
        return '/' + os.path.join('resource', self.short_id, url_encoded_path)

    def get_s3_path(self, path, prepend_short_id=True):
        """Return the S3 path by which the given path is accessed.
           The input path includes data/contents/ as needed.
        """
        if prepend_short_id and not path.startswith(self.short_id):
            full_path = os.path.join(self.short_id, path)
        else:
            full_path = path

        return full_path

    def set_quota_holder(self, setter, new_holder):
        """Set quota holder of the resource to new_holder who must be an owner.

        setter is the requesting user to transfer quota holder and setter must also be an owner
        """
        from hs_core.hydroshare.utils import validate_user_quota

        if __debug__:
            assert (isinstance(setter, User))
            assert (isinstance(new_holder, User))
        if not setter.uaccess.owns_resource(self) or \
                not new_holder.uaccess.owns_resource(self):
            raise PermissionDenied("Only owners can set or be set as quota holder for the resource")

        # ensure the new holder has a bucket, buckets only exist for users with resources
        istorage = self.get_s3_storage()
        istorage.create_bucket(new_holder.userprofile.bucket_name)
        # QuotaException will be raised if new_holder does not have enough quota to hold this
        # new resource, in which case, set_quota_holder to the new user fails
        validate_user_quota(new_holder, self.size)
        # if the resource is new, it does not have a quota holder yet
        if self.quota_holder:
            self.get_s3_storage().new_quota_holder(self.short_id, new_holder.username)

        self.quota_holder = new_holder
        self.save()

    def setAVU(self, attribute, value):
        """Set an AVU at the resource level.

        This avoids mistakes in setting AVUs by assuring that the appropriate root path
        is alway used.
        """
        if isinstance(value, bool):
            value = str(value).lower()  # normalize boolean values to strings
        istorage = self.get_s3_storage()
        root_path = self.root_path
        istorage.setAVU(root_path, attribute, value)

    def getAVU(self, attribute):
        """Get an AVU for a resource.

        This avoids mistakes in getting AVUs by assuring that the appropriate root path
        is alway used.
        """
        istorage = self.get_s3_storage()
        root_path = self.root_path
        value = istorage.getAVU(root_path, attribute)

        # Convert selected boolean attribute values to bool; non-existence implies False
        # "Private" is the appropriate response if "isPublic" is None
        if attribute == 'isPublic':
            if value is not None and value.lower() == 'true':
                return True
            else:
                return False

        # Convert selected boolean attribute values to bool; non-existence implies True
        # If bag_modified or metadata_dirty does not exist, then we do not know the
        # state of metadata files and/or bags. They may not exist. Thus we interpret
        # None as "true", which will generate the appropriate files if they do not exist.
        if attribute == 'bag_modified' or attribute == 'metadata_dirty':
            if value is None or value.lower() == 'true':
                return True
            else:
                return False

        # return strings for all other attributes
        else:
            return value

    @classmethod
    def scimeta_url(cls, resource_id):
        """ Get URL of the science metadata file resourcemetadata.xml """
        res = BaseResource.objects.get(short_id=resource_id)
        scimeta_path = res.scimeta_path
        scimeta_url = reverse('rest_download', kwargs={'path': scimeta_path})
        return scimeta_url

    # TODO: there are too many ways to get to the resourcemap.
    # 1. {id}/data/resourcemap.xml
    # 2. {id}/resmap
    # Choose one!
    @classmethod
    def resmap_url(cls, resource_id):
        """ Get URL of the resource map resourcemap.xml."""
        resmap_path = "{resource_id}/data/resourcemap.xml".format(resource_id=resource_id)
        resmap_url = reverse('rest_download', kwargs={'path': resmap_path})
        return resmap_url

    # TODO: this is inaccurate; resourcemap.xml != systemmetadata.xml
    @classmethod
    def sysmeta_path(cls, resource_id):
        """Get URL of resource map xml."""
        return "{resource_id}/data/resourcemap.xml".format(resource_id=resource_id)

    def delete(self, using=None, keep_parents=False):
        """Delete resource along with all of its metadata and data bag."""
        from .hydroshare import hs_bagit
        for fl in self.files.all():
            # COUCH: delete of file objects now cascades.
            fl.delete(delete_logical_file=True)
        self.metadata.delete()
        hs_bagit.delete_files_and_bag(self)
        super(AbstractResource, self).delete()

    @property
    def metadata(self):
        """Return the metadata object for this resource."""
        return self.content_object

    @classmethod
    def get_metadata_class(cls):
        return CoreMetaData

    @property
    def first_creator(self):
        """Get first creator of resource from metadata."""
        first_creator = self.metadata.creators.filter(order=1).first()
        return first_creator

    def get_metadata_xml(self, pretty_print=True, include_format_elements=True):
        """Get metadata xml for Resource.

        Resource types that support file types
        must override this method. See Composite Resource
        type as an example
        """
        return self.metadata.get_xml(pretty_print=pretty_print,
                                     include_format_elements=include_format_elements)

    @classmethod
    def is_schema_json_file(cls, file_path):
        """Determine whether a given file is a schema.json file.
        Note: this will return true for any file that ends with the schema.json ending
        We are taking the risk that user might create a file with the same filename ending
        """
        from django_s3.utils import is_schema_json_file as _is_schema_json_file

        return _is_schema_json_file(file_path)

    @classmethod
    def is_schema_json_values_file(cls, file_path):
        """Determine whether a given file is a schema_values.json file.
        Note: this will return true for any file that ends with the _schema_values.json ending
        We are taking the risk that user might create a file with the same filename ending
        """
        from django_s3.utils import is_schema_json_values_file as _is_schema_json_values_file

        return _is_schema_json_values_file(file_path)

    def is_collection_list_csv(self, file_path):
        """Determine if a given file is an internally-generated collection list
        """
        from hs_collection_resource.utils import CSV_FULL_NAME_TEMPLATE
        collection_list_filename = CSV_FULL_NAME_TEMPLATE.format(self.short_id)
        if collection_list_filename in file_path:
            return True
        return False

    @classmethod
    def is_metadata_xml_file(cls, file_path):
        """Determine whether a given file is metadata.
        Note: this will return true for any file that ends with the metadata endings
        We are taking the risk that user might create a file with the same filename ending
        """
        from django_s3.utils import is_metadata_xml_file as _is_metadata_xml_file

        return _is_metadata_xml_file(file_path)

    @classmethod
    def is_metadata_json_file(cls, file_path):
        """Determine whether a given file is a metadata json file.
        Note: this will return true for any file that ends with the metadata endings or
        has the same name as the metadata json file
        """
        from django_s3.utils import is_metadata_json_file as _is_metadata_json_file

        return _is_metadata_json_file(file_path)

    def is_aggregation_xml_file(self, file_path):
        """Checks if the file path *file_path* is one of the aggregation related xml file paths

        :param  file_path: full file path starting with resource short_id
        :return True if file_path is one of the aggregation xml file paths else False

        This function is overridden for Composite Resource.
        """
        return False

    def extra_capabilites(self):
        """Return None. No-op method.

        This is not terribly well defined yet, but should return at least a JSON serializable
        object of URL endpoints where extra self-describing services exist and can be queried by
        the user in the form of { "name" : "endpoint" }
        """
        return None

    def parse_citation_name(self, name, first_author=False):
        """Return properly formatted citation name from metadata."""
        CREATOR_NAME_ERROR = "Failed to generate citation - invalid creator name."
        first_names = None
        if "," in name:
            name_parts = name.split(",")
            if len(name_parts) == 0:
                return CREATOR_NAME_ERROR
            elif len(name_parts) == 1:
                last_names = name_parts[0]
            elif len(name_parts) == 2:
                first_names = name_parts[1]
                first_names = first_names.split()
                last_names = name_parts[0]
            else:
                return CREATOR_NAME_ERROR
        else:
            name_parts = name.split()
            if len(name_parts) == 0:
                return CREATOR_NAME_ERROR
            elif len(name_parts) > 1:
                first_names = name_parts[:-1]
                last_names = name_parts[-1]
            else:
                last_names = name_parts[0]

        if first_names:
            initials_list = [i[0] for i in first_names]
            initials = ". ".join(initials_list) + "."
            if first_author:
                author_name = "{last_name}, {initials}"
            else:
                author_name = "{initials} {last_name}"
            author_name = author_name.format(last_name=last_names,
                                             initials=initials
                                             )
        else:
            author_name = "{last_name}".format(last_name=last_names)

        return author_name + ", "

    def get_custom_citation(self):
        """Get custom citation."""
        if self.metadata.citation.first() is None:
            return ''
        return str(self.metadata.citation.first())

    def get_citation(self, forceHydroshareURI=True):
        """Get citation or citations from resource metadata."""

        citation_str_lst = []

        CITATION_ERROR = "Failed to generate citation."

        creators = self.metadata.creators.all()
        first_author = [cr for cr in creators if cr.order == 1][0]
        if first_author.organization and not first_author.name:
            citation_str_lst.append(first_author.organization + ", ")
        else:
            citation_str_lst.append(self.parse_citation_name(first_author.name, first_author=True))

        other_authors = [cr for cr in creators if cr.order > 1]
        for author in other_authors:
            if author.organization and not author.name:
                citation_str_lst.append(author.organization + ", ")
            elif author.name and len(author.name.strip()) != 0:
                citation_str_lst.append(self.parse_citation_name(author.name))

        # remove the last added comma and the space
        if len(citation_str_lst[-1]) > 2:
            citation_str_lst[-1] = citation_str_lst[-1][:-2]
        else:
            return CITATION_ERROR

        meta_dates = self.metadata.dates.all()
        published_date = [dt for dt in meta_dates if dt.type == "published"]
        citation_date = None
        if published_date:
            citation_date = published_date[0]
        else:
            modified_date = [dt for dt in meta_dates if dt.type == "modified"]
            if modified_date:
                citation_date = modified_date[0]

        if citation_date is None:
            return CITATION_ERROR

        citation_str_lst.append(" ({year}). ".format(year=citation_date.start_date.year))
        citation_str_lst.append(self.metadata.title.value)

        isPendingActivation = False
        identifiers = self.metadata.identifiers.all()
        doi = [idn for idn in identifiers if idn.name == "doi"]

        if doi and not forceHydroshareURI:
            hs_identifier = doi[0]
            if (self.doi.find(DataciteSubmissionStatus.PENDING.value) >= 0
                    or self.doi.find(DataciteSubmissionStatus.FAILURE.value) >= 0):
                isPendingActivation = True
        else:
            hs_identifier = [idn for idn in identifiers if idn.name == "hydroShareIdentifier"]
            if hs_identifier:
                hs_identifier = hs_identifier[0]
            else:
                return CITATION_ERROR

        citation_str_lst.append(", HydroShare, {url}".format(url=hs_identifier.url))

        if isPendingActivation and not forceHydroshareURI:
            citation_str_lst.append(", DOI for this published resource is pending activation.")

        return ''.join(citation_str_lst)

    @classmethod
    def get_supported_upload_file_types(cls):
        """Get a list of permissible upload types.

        Subclasses override this function to allow only specific file types.
        Any version should return a tuple of those file extensions
        (ex: return (".csv", ".txt",))

        To disallow all file upload, return an empty tuple ( return ())

        By default all file types are supported

        This is called before creating a specific instance; hence it is a class method.
        """
        return (".*",)

    @classmethod
    def allow_multiple_file_upload(cls):
        """
        Return whether multiple files can be uploaded.

        Subclasses of BaseResource override this function to tailor file upload.
        To allow multiple files to be uploaded return True, otherwise return False

        Resource by default allows multiple file upload.
        """
        return True

    @classmethod
    def can_have_multiple_files(cls):
        """Return whether this kind of resource can contain multiple files.

        Subclasses of BaseResource override this function to tailor file upload.

        To allow resource to have only 1 file or no file, return False

        A resource by default can contain multiple files
        """
        return True

    def has_required_content_files(self):
        """Check whether a resource has the required content files.

        Any subclass of this class may need to override this function
        to apply specific requirements as it relates to resource content files
        """
        if len(self.get_supported_upload_file_types()) > 0:
            if self.files.all().count() > 0:
                return True
            else:
                return False
        else:
            return True

    def get_contained_file_extensions(self):
        # return a set of all file extensions for all files in the resource
        return set([f.extension for f in self.files.all()])

    @property
    def readme_file(self):
        """Returns a resource file that is at the root with a file name of either
        'readme.txt' or 'readme.md' (filename is case insensitive). If no such file then None
        is returned. If both files exist then resource file for readme.md is returned"""

        if self.files.filter(file_folder='').count() == 0:
            # no files exist at the root of the resource path - no need to check for readme file
            return None

        file_path_md = os.path.join(self.file_path, 'readme.md')
        file_path_txt = os.path.join(self.file_path, 'readme.txt')
        readme_res_file = self.files.filter(resource_file__iexact=file_path_md).first()
        if readme_res_file is None:
            readme_res_file = self.files.filter(resource_file__iexact=file_path_txt).first()

        return readme_res_file

    def get_readme_file_content(self):
        """Gets the content of the readme file. If both a readme.md and a readme.txt file exist,
        then the content of the readme.md file is returned, otherwise None

        Note: The user uploaded readme file if originally not encoded as utf-8, then any non-ascii
        characters in the file will be escaped when we return the file content.
        """
        readme_file = self.readme_file
        # check the file exists on S3

        if readme_file is None:
            return readme_file

        # check the file exists on S3
        if readme_file.exists:
            readme_file_content = readme_file.read().decode('utf-8', 'ignore')
            if readme_file.extension.lower() == '.md':
                markdown_file_content = markdown(readme_file_content, extensions=['tables'])
                return {'content': markdown_file_content,
                        'file_name': readme_file.file_name, 'file_type': 'md'}
            else:
                return {'content': readme_file_content, 'file_name': readme_file.file_name}
        else:
            file_name = readme_file.file_name
            readme_file.delete()
            logger = logging.getLogger(__name__)
            log_msg = f"readme file ({file_name}) is missing on S3. Deleting the file from Django."
            logger.warning(log_msg)
            return None

    @property
    def logical_files(self):
        """Gets a generator to access each of the logical files of the resource.
        Note: Any derived class that supports logical file must override this function
        """

        # empty generator
        yield from ()

    @property
    def aggregation_types(self):
        """Gets a list of all aggregation types that currently exist in this resource
        Note: Any derived class that supports logical file must override this function
        """
        return []

    @property
    def aggregation_type_names(self):
        """Gets a list of all aggregation type names that currently exist in this resource
        Note: Any derived class that supports logical file must override this function
        """
        return []

    def get_logical_files(self, logical_file_class_name):
        """Get a list of logical files (aggregations) for a specified logical file class name.
        Note: Any derived class that supports logical file must override this function
        """
        return []

    @property
    def has_logical_spatial_coverage(self):
        """Checks if any of the logical files has spatial coverage
        Note: Any derived class that supports logical file must override this function
        """

        return False

    @property
    def has_logical_temporal_coverage(self):
        """Checks if any of the logical files has temporal coverage
        Note: Any derived class that supports logical file must override this function
        """

        return False

    @property
    def supports_logical_file(self):
        """Check if resource allows associating resource file objects with logical file."""
        return False

    def supports_folder_creation(self, folder_full_path):
        """Check if resource supports creation of folder at the specified path."""
        return True

    def supports_rename_path(self, src_full_path, tgt_full_path):
        """Check if file/folder rename/move is allowed by this resource."""
        return True

    def supports_zip(self, folder_to_zip):
        """Check if resource supports the specified folder to be zipped."""
        return True

    def supports_unzip(self, file_to_unzip):
        """Check if resource supports the unzipping of the specified file."""
        return True

    def supports_delete_folder_on_zip(self, original_folder):
        """Check if resource allows the original folder to be deleted upon zip."""
        return True

    @property
    def storage_type(self):
        return 'local'

    def is_folder(self, folder_path):
        """Determine whether a given path (relative to resource root, including /data/contents/)
           is a folder or not. Returns False if the path does not exist.
        """
        path_split = folder_path.split('/')
        while path_split[-1] == '':
            path_split.pop()
        dir_path = '/'.join(path_split[0:-1])

        # handles federation
        s3_path = os.path.join(self.root_path, dir_path)
        istorage = self.get_s3_storage()
        try:
            listing = istorage.listdir(s3_path)
        except SessionException:
            return False
        if path_split[-1] in listing[0]:  # folders
            return True
        else:
            return False

    class Meta:
        """Define meta properties for AbstractResource class."""

        abstract = True
        unique_together = ("content_type", "object_id")


def get_path(instance, filename, folder=''):
    """Get a path from a ResourceFile, filename, and folder.

    :param instance: instance of ResourceFile to use
    :param filename: file name to use (without folder)
    :param folder: can override folder for ResourceFile instance

    The filename is only a single name. This routine converts it to an absolute
    which contains the federation path. The folder in the instance will be used unless
    overridden.

    Note: this does not change the default behavior.
    Thus it can be used to compute a new path for file that
    one wishes to move.
    """
    if not folder:
        folder = instance.file_folder
    return get_resource_file_path(instance.resource, filename, folder)


# TODO: make this an instance method of BaseResource.
def get_resource_file_path(resource, filename, folder=''):
    """Determine storage path for a FileField

    :param resource: resource containing the file.
    :param filename: name of file without folder.
    :param folder: folder of file

    The filename is only a single name. This routine converts it to an absolute
    to do this.

    """
    # folder can be absolute pathname; strip qualifications off of folder if necessary
    # cannot only test folder string to start with resource.root_path, since a relative folder path
    # may start with the resource's uuid if the same resource bag is added into the same resource and unzipped
    # into the resource as in the bug reported in this issue: https://github.com/hydroshare/hydroshare/issues/2984

    res_data_content_path = os.path.join(resource.root_path, 'data', 'contents')
    if folder is not None and folder.startswith(res_data_content_path):
        # TODO: does this now start with /?
        # check if the folder is a path relative to the resource data content path, if yes, no need to strip out
        # resource.root_path
        istorage = resource.get_s3_storage()
        if not istorage.exists(os.path.join(res_data_content_path, folder)):
            # folder is not a path relative to res_data_content_path, but a path including resource root path,
            # strip out resource root path to make folder a relative path
            folder = folder[len(resource.root_path):]

    # retrieve federation path -- if any -- from Resource object containing the file
    if filename.startswith(resource.file_path):
        return filename

    # otherwise, it is an unqualified name.
    if folder:
        # use subfolder
        folder = folder.strip('/')
        return os.path.join(resource.file_path, folder, filename)

    else:
        # use root folder
        filename = filename.strip('/')
        return os.path.join(resource.file_path, filename)


def path_is_allowed(path):
    """Check for suspicious paths containing '/../'."""
    if path == "":
        raise ValidationError("Empty file paths are not allowed")
    if '/../' in path:
        raise SuspiciousFileOperation("File paths cannot contain '/../'")
    if '/./' in path:
        raise SuspiciousFileOperation("File paths cannot contain '/./'")


# TODO: revise path logic for rename_resource_file_in_django for proper path.
# TODO: utilize antibugging to check that paths are coherent after each operation.
class ResourceFile(ResourceFileS3Mixin):
    """
    Represent a file in a resource.
    """
    class Meta:
        index_together = [['object_id', 'resource_file'],
                          ]
    # A ResourceFile is a sub-object of a resource, which can have several types.
    object_id = models.PositiveIntegerField()
    content_type = models.ForeignKey(ContentType, on_delete=models.CASCADE)
    content_object = GenericForeignKey('content_type', 'object_id')

    # This is used to direct uploads to a subfolder of the root folder for the resource.
    # See get_path and get_resource_file_path above.
    file_folder = models.CharField(max_length=4096, null=False, default="")

    # This pair of FileFields deals with the fact that there are two kinds of storage
    resource_file = models.FileField(upload_to=get_path, max_length=4096, unique=True,
                                     storage=S3Storage())

    # we are using GenericForeignKey to allow resource file to be associated with any
    # HydroShare defined LogicalFile types (e.g., GeoRasterFile, NetCdfFile etc)
    logical_file_object_id = models.PositiveIntegerField(null=True, blank=True)
    logical_file_content_type = models.ForeignKey(ContentType, on_delete=models.CASCADE,
                                                  null=True, blank=True,
                                                  related_name="files")
    logical_file_content_object = GenericForeignKey('logical_file_content_type',
                                                    'logical_file_object_id')

    # these file metadata (size, modified_time, and checksum) values are retrieved from S3 and stored in db
    # for performance reason so that we don't have to query S3 for these values every time we need them
    _size = models.BigIntegerField(default=-1)
    _modified_time = models.DateTimeField(null=True, blank=True)
    _checksum = models.CharField(max_length=255, null=True, blank=True)

    # for tracking when size was last compared with S3
    filesize_cache_updated = models.DateTimeField(null=True)

    def __str__(self):
        return self.resource_file.name

    @classmethod
    def banned_symbols(cls):
        """returns a list of banned characters for file/folder name"""
        return r'\/:*?"<>|'

    @classmethod
    def system_meta_fields(cls):
        """returns a list of system metadata fields"""
        return ['_size', '_modified_time', '_checksum', 'filesize_cache_updated']

    @classmethod
    def create(cls, resource, file, folder='', source=None):
        """Create custom create method for ResourceFile model.

        Create takes arguments that are invariant of storage medium.
        These are turned into a path that is suitable for the medium.
        Federation must be initialized first at the resource level.

        :param resource: resource that contains the file.
        :param file: a File or a S3 path to an existing file already copied.
        :param folder: the folder in which to store the file.
        :param source: an S3 path in the same zone from which to copy the file.

        There are two main usages to this constructor:

        * uploading a file from a form or REST call:

                ResourceFile.create(r, File(...something...), folder=d)

        * copying a file internally from S3:

                ResourceFile.create(r, file_name, folder=d, source=s)

        In this case, source is a full S3 pathname of the place from which to copy
        the file.

        A third form is less common and presumes that the file already exists in S3
        in the proper place:

        * pointing to an existing file:

                ResourceFile.create(r, file_name, folder=d)

        """
        # bind to appropriate resource
        kwargs = {}
        if __debug__:
            assert isinstance(resource, BaseResource)
        kwargs['content_object'] = resource

        kwargs['file_folder'] = folder

        istorage = resource.get_s3_storage()

        # if file is an open file, use native copy by setting appropriate variables
        if isinstance(file, File):
            filename = os.path.basename(file.name)
            if not ResourceFile.is_filename_valid(filename):
                raise SuspiciousFileOperation("Filename is not compliant with Hydroshare requirements")

            kwargs['resource_file'] = file

        else:  # if file is not an open file, then it's a basename (string)
            if file is None and source is not None:
                if __debug__:
                    assert (isinstance(source, str))
                # source is a path to an S3 file to be copied here.
                root, newfile = os.path.split(source)  # take file from source path
                # newfile is where it should be copied to.
                target = get_resource_file_path(resource, newfile, folder=folder)
                if not istorage.exists(source):
                    raise ValidationError("ResourceFile.create: source {} of copy not found"
                                          .format(source))
                istorage.copyFiles(source, target)
                if not istorage.exists(target):
                    raise ValidationError("ResourceFile.create: copy to target {} failed"
                                          .format(target))
            elif file is not None and source is None:
                # file points to an existing S3 file
                # no need to verify whether the file exists in S3 since the file
                # name is returned from S3 ils list dir command which already
                # confirmed the file exists already in S3
                target = get_resource_file_path(resource, file, folder=folder)
            else:
                raise ValidationError(
                    "ResourceFile.create: exactly one of source or file must be specified")

            # we've copied or moved if necessary; now set the paths
            kwargs['resource_file'] = target
        if ResourceFile.objects.filter(resource_file=kwargs['resource_file']).exists():
            raise ValidationError("ResourceFile.create: file {} already exists"
                                  .format(kwargs['resource_file']))

        # Actually create the file record
        # when file is a File, the file is copied to storage in this step
        # otherwise, the copy must precede this step.

        return ResourceFile.objects.create(**kwargs)

    # TODO: automagically handle orphaned logical files
    def delete(self, delete_logical_file=False):
        """Delete a resource file record and the file contents.
        :param  delete_logical_file: if True deletes logical file associated with resource file

        model.delete does not cascade to delete files themselves,
        and these must be explicitly deleted.
        """
        if self.exists:
            if delete_logical_file and self.logical_file is not None:
                # deleting logical file metadata deletes the logical file as well
                self.logical_file.metadata.delete()
            if self.resource_file:
                self.resource_file.delete()
        super(ResourceFile, self).delete()

    @property
    def resource(self):
        """Return content_object representing the resource from a resource file."""
        return self.content_object

    @property
    def size(self):
        """Return file size of the file.
        Calculates the size first if it has not been calculated yet."""
        if self._size < 0:
            self.calculate_size()
        return self._size

    @property
    def modified_time(self):
        """Return modified time of the file.
        If the modified time is not already set, then it is first retrieved from S3 and stored in db.
        """
        # self._size != 0 -> file exists, or we have not set the size yet
        if not self._modified_time and self._size != 0:
            self.calculate_modified_time()
        return self._modified_time

    def calculate_modified_time(self, resource=None, save=True):
        """Updates modified time of the file in db.
        Retrieves the modified time from S3 and stores it in db.
        """
        if resource is None:
            resource = self.resource

        file_path = self.resource_file.name

        try:
            self._modified_time = self.resource_file.storage.get_modified_time(file_path)
        except (SessionException, ValidationError):
            logger = logging.getLogger(__name__)
            logger.warning("file {} not found in S3".format(self.storage_path))
            self._modified_time = None
        if save:
            self.save(update_fields=["_modified_time"])

    @property
    def checksum(self):
        """Return checksum of the file.
        If the checksum is not already set, then it is first retrieved from S3 and stored in db.
        """
        # self._size != 0 -> file exists, or we have not set the size yet
        if not self._checksum and self._size != 0:
            self.calculate_checksum()
        return self._checksum

    def calculate_checksum(self, resource=None, save=True):
        """Updates checksum of the file in db.
        Retrieves the checksum from S3 and stores it in db.
        """
        if resource is None:
            resource = self.resource

        file_path = self.resource_file.name

        try:
            self._checksum = self.resource_file.storage.checksum(file_path)
        except (SessionException, ValidationError):
            logger = logging.getLogger(__name__)
            logger.warning("file {} not found in S3".format(self.storage_path))
            self._checksum = None
        if save:
            self.save(update_fields=["_checksum"])

    # TODO: write unit test
    @property
    def exists(self):
        istorage = self.resource.get_s3_storage()
        return istorage.exists(self.resource_file.name)

    # TODO: write unit test
    def read(self):
        return self.resource_file.read()

    @property
    def storage_path(self):
        """Return the qualified name for a file in the storage hierarchy.

        This is a valid input to S3Storage for manipulating the file.
        The output depends upon whether the S3Storage instance is running

        """
        # instance.content_object can be stale after changes.
        # Re-fetch based upon key; bypass type system; it is not relevant
        resource = self.resource
        return self.get_storage_path(resource)

    def get_storage_path(self, resource):
        """Return the qualified name for a file in the storage hierarchy.
        Note: This is the preferred way to get the storage path for a file when we are trying to find
        the storage path for more than one file in a resource.
        """
        return self.resource_file.name

    def calculate_size(self, resource=None, save=True):
        """Reads the file size and saves to the DB"""
        if resource is None:
            resource = self.resource

        try:
            self._size = self.resource_file.size
            self.filesize_cache_updated = now()
        except (SessionException, ValidationError, FileNotFoundError):
            logger = logging.getLogger(__name__)
            logger.warning("file {} not found in S3".format(self.storage_path))
            self._size = 0
        if save:
            try:
                self.save(update_fields=["_size", "filesize_cache_updated"])
            except Exception as e:
                logger = logging.getLogger(__name__)
                logger.error(f"Error saving file size for {self.storage_path}: {e}")
                self._size = 0
                self.save(update_fields=["_size", "filesize_cache_updated"])

    def set_system_metadata(self, resource=None, save=True):
        """Set system metadata (size, modified time, and checksum) for a file.
        This method should be called after a file is uploaded to S3 and registered with Django.
        """

        self.calculate_size(resource=resource, save=save)
        if self._size > 0:
            # file exists in S3 - get modified time and checksum
            self.calculate_modified_time(resource=resource, save=save)
            self.calculate_checksum(resource=resource, save=save)
        else:
            # file was not found in S3
            self._size = 0
            self._modified_time = None
            self._checksum = None
        if save:
            self.save(update_fields=self.system_meta_fields())

    # ResourceFile API handles file operations
    def set_storage_path(self, path, test_exists=True):
        """Bind this ResourceFile instance to an existing file.

        :param path: the path of the object.
        :param test_exists: if True, test for path existence in S3

        Path can be absolute or relative.

            * relative paths start with anything else and can start with optional folder

        :raises ValidationError: if the pathname is inconsistent with resource configuration.
        It is rather important that applications call this rather than simply calling
        resource_file = "text path" because it takes the trouble of making that path
        fully qualified so that S3Storage will work properly.

        This records file_folder for future possible uploads and searches.

        The heavy lifting in this routine is accomplished via path_is_acceptable and get_path,
        which together normalize the file name.  Regardless of whether the internal file name
        is qualified or not, this makes it fully qualified from the point of view of the
        S3Storage module.

        """
        folder, base = self.path_is_acceptable(path, test_exists=test_exists)
        self.file_folder = folder

        # switch FileFields based upon federation path
        self.resource_file = get_path(self, base)
        self.save()

    @property
    def short_path(self):
        """Return the unqualified path to the file object.

        * This path is invariant of where the object is stored.

        * Thus, it does not change if the resource is moved.

        This is the path that should be used as a key to index things such as file type.
        """

        # use of self.resource generates a query
        return self.get_short_path()

    def get_short_path(self):
        """Return the unqualified path to the file object.

        * This path is invariant of where the object is stored.

        * Thus, it does not change if the resource is moved.

        This is the path that should be used as a key to index things such as file type.
        Note: This is the preferred way to get the short path for a file when we are trying to find short path
        for more than one file in a resource.
        """
        folder, base = self.path_is_acceptable(self.resource_file.name, test_exists=False)
        if folder is not None:
            return os.path.join(folder, base)
        else:
            return base

    def set_short_path(self, path):
        """Set a path to a given path, relative to resource root.

        There is some question as to whether the short path should be stored explicitly or
        derived as in short_path above. The latter is computationally expensive but results
        in a single point of truth.
        """
        folder, base = os.path.split(path)
        self.file_folder = folder  # must precede call to get_path

        self.resource_file = get_path(self, base)
        self.save()

    def parse(self):
        """Parse a path into folder and basename."""
        return self.path_is_acceptable(self.storage_path, test_exists=False)

    def path_is_acceptable(self, path, test_exists=True):
        """Determine whether a path is acceptable for this resource file.

        Called inside ResourceFile objects to check paths

        :param path: path to test
        :param test_exists: if True, test for path existence in S3

        """
        return ResourceFile.resource_path_is_acceptable(self.resource, path, test_exists)

    @classmethod
    def resource_path_is_acceptable(cls, resource, path, test_exists=True):
        """Determine whether a path is acceptable for this resource file.

        Called outside ResourceFile objects or before such an object exists

        :param path: path to test
        :param test_exists: if True, test for path existence in S3

        This has the side effect of returning the short path for the resource
        as a folder/filename pair.
        """
        if test_exists:
            storage = resource.get_s3_storage()
        locpath = os.path.join(resource.short_id, "data", "contents") + "/"
        relpath = path
        if path.startswith(locpath):
            # strip optional local path prefix
            if test_exists and not storage.exists(path):
                raise ValidationError("Local path ({}) does not exist in S3".format(path))
            plen = len(locpath)
            relpath = relpath[plen:]  # strip local prefix, omit /

        # now we have folder/file. We could have gotten this from the input, or
        # from stripping qualification folders. Note that this can contain
        # misnamed header content misinterpreted as a folder unless one tests
        # for existence
        if '/' in relpath:
            folder, base = os.path.split(relpath)
            abspath = get_resource_file_path(resource, base, folder=folder)
            if test_exists and not storage.exists(abspath):
                raise ValidationError("Local path does not exist in S3")
        else:
            folder = ''
            base = relpath
            abspath = get_resource_file_path(resource, base, folder=folder)
            if test_exists and not storage.exists(abspath):
                raise ValidationError("Local path does not exist in S3")

        return folder, base

    # classmethods do things that query or affect all files.

    @classmethod
    def check_for_preferred_name(cls, file_folder_name):
        """Checks if the file or folder name meets the preferred name requirements"""

        # remove anything that is not an alphanumeric, dash, underscore, or dot
        sanitized_name = re.sub(r'(?u)[^-\w.]', '', file_folder_name)

        if len(file_folder_name) != len(sanitized_name):
            # one or more symbols that are not allowed was found
            return False

        if '..' in file_folder_name:
            return False

        return True

    @classmethod
    def is_filename_valid(cls, filename):
        """Checks if the uploaded file has filename that complies to the hydroshare requirements
        :param  filename: Name of the file to check
        """
        return cls._is_folder_file_name_valid(name_to_check=filename)

    @classmethod
    def is_folder_name_valid(cls, folder_name):
        """Checks if the folder name complies to the hydroshare requirements
        :param  folder_name: Name of the folder to check
        """
        return cls._is_folder_file_name_valid(name_to_check=folder_name, file=False)

    @classmethod
    def _is_folder_file_name_valid(cls, name_to_check, file=True):
        """Helper method to check if a file/folder name is compliant with hydroshare requirements
        :param  name_to_check: Name of the file or folder to check
        :param  file: A flag to indicate if name_to_check is the filename
        """

        # space at the start or at the end is not allowed
        if len(name_to_check.strip()) != len(name_to_check):
            return False

        # check for banned symbols
        for symbol in cls.banned_symbols():
            if symbol in name_to_check:
                return False

        if name_to_check in (".", "..", "/"):
            # these represents special meaning in linux - current (.) dir, parent dir (..) and dir separator
            return False

        if not file:
            folders = name_to_check.split("/")
            for folder in folders:
                if len(folder.strip()) != len(folder):
                    return False
                if folder in (".", ".."):
                    # these represents special meaning in linux - current (.) dir and parent dir (..)
                    return False

        return True

    @classmethod
    def validate_new_path(cls, new_path):
        """Validates a new file/folder path that will be created for a resource
        :param  new_path: a file/folder path that is relative to the [res short_id]/data/contents
        """

        # strip trailing slashes (if any)
        path = str(new_path).strip().rstrip('/')
        if not path:
            raise SuspiciousFileOperation('Path cannot be empty')

        if path.startswith('/'):
            raise SuspiciousFileOperation(f"Path ({path}) must not start with '/'")

        if path in ('.', '..'):
            raise SuspiciousFileOperation(f"Path ({path}) must not be '.' or '..")

        if any(["./" in path, "../" in path, " /" in path, "/ " in path, path.endswith("/."), path.endswith("/..")]):
            raise SuspiciousFileOperation(f"Path ({path}) must not contain './', '../', '/.', or '/..'")

        return path

    @classmethod
    def get(cls, resource, file, folder=''):
        """Get a ResourceFile record via its short path."""
        resource_file_path = get_resource_file_path(resource, file, folder)
        f = ResourceFile.objects.filter(object_id=resource.id, resource_file=resource_file_path).first()
        if f:
            return f
        else:
            raise ObjectDoesNotExist(f'ResourceFile {resource_file_path} does not exist.')

    # TODO: move to BaseResource as instance method
    @classmethod
    def list_folder(cls, resource, folder, sub_folders=True):
        """List files (instances of ResourceFile) in a given folder.

        :param resource: resource for which to list the folder
        :param folder: folder listed as either short_path or fully qualified path
        :param sub_folders: if true files from sub folders of *folder* will be included in the list
        """
        file_folder_to_match = folder

        if not folder:
            folder = resource.file_path
        elif not folder.startswith(resource.file_path):
            folder = os.path.join(resource.file_path, folder)
        else:
            file_folder_to_match = folder[len(resource.file_path) + 1:]

        if sub_folders:
            # append trailing slash to match only this folder
            if not folder.endswith("/"):
                folder += "/"
            return ResourceFile.objects.filter(
                object_id=resource.id,
                resource_file__startswith=folder)
        else:
            return ResourceFile.objects.filter(
                object_id=resource.id,
                file_folder=file_folder_to_match)

    # TODO: move to BaseResource as instance method
    @classmethod
    def create_folder(cls, resource, folder, migrating_resource=False):
        """Create a folder for a resource."""
        # avoid import loop
        from hs_core.views.utils import create_folder
        path_is_allowed(folder)
        # TODO: move code from location used below to here
        create_folder(resource.short_id, os.path.join('data', 'contents', folder),
                      migrating_resource=migrating_resource)

    # TODO: move to BaseResource as instance method
    @classmethod
    def remove_folder(cls, resource, folder, user):
        """Remove a folder for a resource."""
        # avoid import loop
        from hs_core.views.utils import remove_folder
        path_is_allowed(folder)
        # TODO: move code from location used below to here
        remove_folder(user, resource.short_id, os.path.join('data', 'contents', folder))

    @property
    def has_logical_file(self):
        """Check existence of logical file."""
        return self.logical_file_object_id is not None

    @property
    def logical_file(self):
        """Return content_object of logical file."""
        return self.logical_file_content_object

    @property
    def logical_file_type_name(self):
        """Return class name of logical file's content object."""
        return self.logical_file_content_object.__class__.__name__

    @property
    def aggregation_display_name(self):
        """Return a name for the logical file type (aggregation)- used in UI"""
        return self.logical_file.get_aggregation_display_name()

    @property
    def has_generic_logical_file(self):
        """Return True of logical file type's classname is 'GenericLogicalFile'."""
        return self.logical_file_type_name == "GenericLogicalFile"

    @property
    def metadata(self):
        """Return logical file metadata."""
        if self.has_logical_file:
            return self.logical_file.metadata
        return None

    @property
    def mime_type(self):
        """Return MIME type of represented file."""
        from .hydroshare.utils import get_file_mime_type
        return get_file_mime_type(self.file_name)

    @property
    def extension(self):
        """Return extension of resource file."""
        _, file_ext = os.path.splitext(self.storage_path)
        return file_ext

    @property
    def dir_path(self):
        """Return directory path of resource file."""
        return os.path.dirname(self.storage_path)

    @property
    def full_path(self):
        """Return full path of resource file."""
        return self.storage_path

    @property
    def file_name(self):
        """Return filename of resource file."""
        return os.path.basename(self.storage_path)

    @property
    def url(self):
        """Return the URL of the file contained in this ResourceFile.

        A GET of this URL simply returns the file. This URL is independent of federation.
        PUT, POST, and DELETE are not supported.

        This choice for a URL is dependent mainly upon conformance to DataOne URL standards
        that are also conformant to the format in resourcemap.xml. This url does not contain
        the site URL, which is prefixed when needed.

        This is based upon the resourcemap_urls.py entry:

            url(r'^resource/(?P<shortkey>[0-9a-f-]+)/data/contents/(?.+)/$',
                views.file_download_url_mapper,
                name='get_resource_file')

        This url does NOT depend upon federation status.
        """
        url_encoded_file_path = urllib.parse.quote(self.public_path)
        return '/' + os.path.join('resource', url_encoded_file_path)

    @property
    def public_path(self):
        """ return the public path (unqualified S3 path) for a resource.
        """
        return os.path.join(self.resource.short_id, 'data', 'contents', self.short_path)

    @property
    def s3_path(self):
        """ Return the S3 path for accessing a file, including possible federation information.
            This consists of the resource id, /data/contents/, and the file path.
        """

        return self.public_path


class RangedFileReader:
    """
    Wraps a file like object with an iterator that runs over part (or all) of
    the file defined by start and stop. Blocks of block_size will be returned
    from the starting position, up to, but not including the stop point.
    https://github.com/satchamo/django/commit/2ce75c5c4bee2a858c0214d136bfcd351fcde11d
    """
    block_size = getattr(settings, 'RANGED_FILE_READER_BLOCK_SIZE', 1024 * 1024)
    dump_size = getattr(settings, 'RANGED_FILE_READER_DUMP_SIZE', 1024 * 1024 * 1024)

    def __init__(self, file_like, start=0, stop=float("inf"), block_size=None):
        self.f = file_like
        self.block_size = block_size or self.block_size
        self.start = start
        self.stop = stop

    def __iter__(self):
        # self.f proc.stdout is an _io.BufferedReader object
        # so it will not have a seek method
        if self.f.seekable():
            self.f.seek(self.start)
        else:
            # if the file is not seekable, we read and discard
            # until we reach the start position
            remaining_to_dump = self.start
            while remaining_to_dump > 0:
                read_size = min(self.dump_size, remaining_to_dump)
                self.f.read(read_size)
                remaining_to_dump -= read_size
        position = self.start
        while position < self.stop:
            data = self.f.read(min(self.block_size, self.stop - position))
            if not data:
                break

            yield data
            position += self.block_size

    @staticmethod
    def parse_range_header(header, resource_size):
        """
        Parses a range header into a list of two-tuples (start, stop) where `start`
        is the starting byte of the range (inclusive) and `stop` is the ending byte
        position of the range (exclusive).
        Returns None if the value of the header is not syntatically valid.
        """
        if not header or '=' not in header:
            return None

        ranges = []
        units, range_ = header.split('=', 1)
        units = units.strip().lower()

        if units != "bytes":
            return None

        for val in range_.split(","):
            val = val.strip()
            if '-' not in val:
                return None

            if val.startswith("-"):
                # suffix-byte-range-spec: this form specifies the last N bytes of an
                # entity-body
                start = resource_size + int(val)
                if start < 0:
                    start = 0
                stop = resource_size
            else:
                # byte-range-spec: first-byte-pos "-" [last-byte-pos]
                start, stop = val.split("-", 1)
                start = int(start)
                # the +1 is here since we want the stopping point to be exclusive, whereas in
                # the HTTP spec, the last-byte-pos is inclusive
                stop = int(stop) + 1 if stop else resource_size
                if start >= stop:
                    return None

            ranges.append((start, stop))

        return ranges


class PublicResourceManager(models.Manager):
    """Extend Django model Manager to allow for public resource access."""

    def get_queryset(self):
        """Extend Django model Manager to allow for public resource access."""
        return super(PublicResourceManager, self).get_queryset().filter(raccess__public=True)


class DiscoverableResourceManager(models.Manager):
    """Extend Django model Manager to filter for public or discoverable resources."""

    def get_queryset(self):
        """Extend Django model Manager to filter for public or discoverable resources."""
        return super(DiscoverableResourceManager, self).get_queryset().filter(
            Q(raccess__discoverable=True)
            | Q(raccess__public=True))


# remove RichText parent class from the parameters for Django inplace editing to work;
# otherwise, get internal edit error when saving changes
class BaseResource(Page, AbstractResource):
    """Combine mezzanine Page model and AbstractResource model to establish base resource."""

    resource_type = models.CharField(max_length=50, default="GenericResource")
    # this locked_time field is added for resource versioning locking representing
    # the time when the resource is locked for a new version action. A value of null
    # means the resource is not locked
    locked_time = models.DateTimeField(null=True, blank=True)

    objects = PublishedManager()
    public_resources = PublicResourceManager()
    discoverable_resources = DiscoverableResourceManager()

    collections = models.ManyToManyField('BaseResource', related_name='resources')

    # used during discovery as well as in all other places in UI where resource type is displayed
    display_name = 'Generic'

    class Meta:
        """Define meta properties for BaseResource model."""

        verbose_name = 'Generic'
        db_table = 'hs_core_genericresource'

    def can_add(self, request):
        """Pass through to abstract resource can_add function."""
        return AbstractResource.can_add(self, request)

    def can_change(self, request):
        """Pass through to abstract resource can_add function."""
        return AbstractResource.can_change(self, request)

    def can_delete(self, request):
        """Pass through to abstract resource can_delete function."""
        return AbstractResource.can_delete(self, request)

    def can_view(self, request):
        """Pass through to abstract resource can_view function."""
        return AbstractResource.can_view(self, request)

    def get_s3_storage(self):
        """Return S3Storage."""
        return S3Storage()

    # Paths relative to the resource
    @property
    def root_path(self):
        """Return the root folder of the S3 structure containing resource files.

        Note that this folder doesn't directly contain the resource files;
        They are contained in ./data/contents/* instead.
        """
        return self.short_id

    @property
    def file_path(self):
        """Return the file path of the resource.

        This is the root path plus "data/contents".
        This is the root of the folder structure for resource files.
        """
        return os.path.join(self.root_path, "data", "contents")

    @property
    def scimeta_path(self):
        """ path to science metadata file (in S3) """
        return os.path.join(self.root_path, "data", "resourcemetadata.xml")

    @property
    def resmap_path(self):
        """ path to resource map file (in S3) """
        return os.path.join(self.root_path, "data", "resourcemap.xml")

    @property
    def bag_path(self):
        """Return the unique S3 path to the bag for the resource.

        Since this is a cache, it is stored in a different place than the resource files.
        """
        bagit_path = getattr(settings, 'HS_BAGIT_PATH', 'bags')
        bagit_postfix = getattr(settings, 'HS_BAGIT_POSTFIX', 'zip')
        return os.path.join(bagit_path, self.short_id + '.' + bagit_postfix)

    @property
    def bag_url(self):
        """Get bag url of resource data bag."""
        bagit_path = getattr(settings, 'HS_BAGIT_PATH', 'bags')
        bagit_postfix = getattr(settings, 'HS_BAGIT_POSTFIX', 'zip')
        bag_path = "{path}/{resource_id}.{postfix}".format(path=bagit_path,
                                                           resource_id=self.short_id,
                                                           postfix=bagit_postfix)
        reverse_url = reverse("django_s3_download", kwargs={"path": bag_path})
        return reverse_url

    @property
    def bag_checksum(self):
        """
        get checksum of resource bag. Currently only published resources have bag checksums computed and saved
        :return: checksum if bag checksum exists; empty string '' otherwise
        """
        extra_data = self.extra_data
        if 'bag_checksum' in extra_data and extra_data['bag_checksum']:
            return extra_data['bag_checksum'].strip('\n')
        else:
            return ''

    @bag_checksum.setter
    def bag_checksum(self, checksum):
        """
        Set bag checksum implemented as a property setter.
        :param checksum: checksum value to be set
        """
        if checksum:
            extra_data = self.extra_data
            extra_data['bag_checksum'] = checksum
            self.extra_data = extra_data
            self.save()
        else:
            return ValidationError("checksum to set on the bag of the resource {} is empty".format(self.short_id))

    # URIs relative to resource
    # these are independent of federation strategy
    # TODO: utilize "reverse" abstraction to tie this to urls.py for robustness

    # add these one by one to avoid errors.

    # @property
    # def root_uri(self):
    #     pass

    # @property
    # def scimeta_uri(self):
    #     return os.path.join(self.root_uri, 'scimeta')

    # @property
    # def sysmeta_uri(self):
    #     return os.path.join(self.root_uri, 'sysmeta')

    # @property
    # def file_uri(self):
    #     return os.path.join(self.root_uri, 'files')

    @staticmethod
    def parse_creator_name(creator):
        creator_name = creator.name.strip()
        name = HumanName(creator_name)
        if not name.first or not name.last:
            name_parts = creator_name.split()
            if not name.first and name_parts:
                name.first = name_parts[0]
            if not name.last and name_parts:
                name.last = name_parts[-1]
        return name.first, name.last

    @staticmethod
    def get_contributor_data(self):
        contributor_list = []

        for contributor in self.metadata.contributors.all():
            if contributor.name:
                first_name, last_name = self.parse_creator_name(contributor)
                contributor_data = {
                    "name": contributor.name,
                    "nameType": "Personal",
                    "givenName": first_name,
                    "familyName": last_name,
                    "contributorType": "Other",
                    "affiliation": [{"name": contributor.organization or "CUAHSI"}],
                    "nameIdentifiers": []
                }
                if contributor.hydroshare_user_id:
                    contributor_data["nameIdentifiers"].append({
                        "nameIdentifier": f"https://hydroshare.org{contributor.relative_uri}",
                        "nameIdentifierScheme": "Other",
                    })
                if contributor.identifiers.get('ORCID'):
                    contributor_data["nameIdentifiers"].append({
                        "nameIdentifier": contributor.identifiers['ORCID'],
                        "nameIdentifierScheme": "ORCID",
                        "schemeUri": "https://orcid.org"
                    })
            else:
                contributor_data = {
                    "name": contributor.organization or "CUAHSI",
                    "nameType": "Organizational",
                    "contributorType": "Other",
                    "nameIdentifiers": []
                }

            contributor_list.append(contributor_data)

        return contributor_list

    @staticmethod
    def get_funding_references(self):
        """
        Build fundingReferences list for the DataCite JSON payload.
        """
        logger = logging.getLogger(__name__)
        funding_references = []

        def get_funder_id(funder_name):
            funder_name_lower = funder_name.lower()
            encoded_funder_name = urllib.parse.quote(funder_name_lower)
            url = f"https://api.ror.org/v2/organizations?filter=types:funder&query={encoded_funder_name}"

            try:
                response = requests.get(url, verify=False, timeout=10)
                if response.status_code == 200:
                    items = response.json().get('items', [])
                    for item in items:
                        for name in item.get('names', []):
                            if name.get('value', '').lower() == funder_name_lower:
                                return item.get('id')
                else:
                    logger.error(f"Failed to get funder ID for '{funder_name}'. Status: {response.status_code}")
            except requests.RequestException as e:
                logger.error(f"Error fetching funder ID for '{funder_name}': {str(e)}")

            return ''

        for funder in self.metadata.funding_agencies.all():
            funder_data = {
                "funderName": funder.agency_name
            }

            funder_id = get_funder_id(funder.agency_name)
            if funder_id:
                funder_data["funderIdentifier"] = funder_id
                funder_data["funderIdentifierType"] = "ROR"
            elif funder.agency_url:
                funder_data["funderIdentifier"] = funder.agency_url
                funder_data["funderIdentifierType"] = "Other"

            if funder.award_number:
                funder_data["awardNumber"] = funder.award_number
            if funder.award_title:
                funder_data["awardTitle"] = funder.award_title

            funding_references.append(funder_data)

        return funding_references

    def get_related_items(self):
        """
        Returns two lists:
        - relatedIdentifiers: list of dictionaries for relatedIdentifiers
        - relatedItems: list of dictionaries for relatedItems
        """
        VALID_RELATION_TYPE_MAP = {
            RelationTypes.isPartOf: "IsPartOf",
            RelationTypes.hasPart: "HasPart",
            RelationTypes.isExecutedBy: "IsSupplementedBy",
            RelationTypes.isCreatedBy: "IsDocumentedBy",
            RelationTypes.isVersionOf: "IsVersionOf",
            RelationTypes.isReplacedBy: "IsNewVersionOf",
            RelationTypes.isDescribedBy: "IsDescribedBy",
            RelationTypes.conformsTo: "References",
            RelationTypes.hasFormat: "HasPart",
            RelationTypes.isFormatOf: "IsPartOf",
            RelationTypes.isRequiredBy: "IsRequiredBy",
            RelationTypes.requires: "Requires",
            RelationTypes.isReferencedBy: "IsReferencedBy",
            RelationTypes.references: "References",
            RelationTypes.replaces: "Replaces",
            RelationTypes.source: "IsDerivedFrom",
            RelationTypes.isSimilarTo: "IsIdenticalTo",
            RelationTypes.relation: "References"
        }

        RESOURCE_TYPE_MAP = {
            "CompositeResource": "Dataset",
            "CollectionResource": "Collection",
            "ToolResource": "Software",
            "ModelProgramResource": "Software",
            "ModelInstanceResource": "Model",
            "GenericResource": "Dataset",
            "TimeSeriesResource": "Dataset",
            "GeographicFeatureResource": "Dataset",
            "GeographicRasterResource": "Dataset",
            "MultidimensionalResource": "Dataset",
            "ScriptResource": "Software",
            "WebAppResource": "Service"
        }

        related_identifiers = []
        related_items = []

        for relation in self.metadata.relations.all():
            match = re.search(r'(https?://\S+|10\.\d{4,9}/\S+)', relation.value)
            identifier_value = match.group(0) if match else relation.value
            identifier_type = "URL" if identifier_value.startswith("http") else "DOI"

            relation_type = VALID_RELATION_TYPE_MAP.get(relation.type)

            related_identifiers.append({
                "relatedIdentifier": identifier_value,
                "relatedIdentifierType": identifier_type,
                "relationType": relation_type
            })

            related_items.append({
                "relatedItemType": RESOURCE_TYPE_MAP.get(self.resource_type, "Other"),
                "relationType": relation_type,
                "relatedItemIdentifier": {
                    "relatedItemIdentifierType": identifier_type,
                    "relatedItemIdentifier": identifier_value
                }
            })

        return related_identifiers, related_items

    def get_dates_for_doi(self):
        """
        Returns a list of date dictionaries formatted for the DOI creation payload,
        handling both temporal coverage and metadata dates.
        """
        date_mapping = {
            'created': 'Created',
            'modified': 'Updated',
            'published': 'Accepted',
        }
        dates = []
        # Handling temporal coverage date
        temporal_dates = self.metadata.coverages.filter(type='period').first()
        if temporal_dates and temporal_dates.value.get('start') and temporal_dates.value.get('end'):
            # Format temporal coverage date as a range
            coverage_date = {
                "date": f"{temporal_dates.value['start']}/{temporal_dates.value['end']}",
                "dateType": "Coverage"
            }
            dates.append(coverage_date)

        # Handling individual metadata dates
        metadata_dates = self.metadata.dates.all()
        for date in metadata_dates:
            if date.type in date_mapping:
                # Mapping the date types (created, modified, published)
                mapped_date = {
                    "date": date.start_date.strftime("%Y-%m-%d"),
                    "dateType": date_mapping[date.type]
                }
                dates.append(mapped_date)

        return dates

<<<<<<< HEAD
    def get_datacite_deposit_json(self):
=======
    def get_datacite_deposit_json(self, test_mode=False):
>>>>>>> 3f21165f
        """
        Return JSON payload for creating a DOI with DataCite API.
        Conforms to DataCite REST API for DOI creation: https://support.datacite.org/reference/post_dois
        """
        logger = logging.getLogger(__name__)

        if not self.metadata.title:
            raise ValidationError(f"No title found for resource {self.short_id}")
        if not self.metadata.creators.count():
            raise ValidationError(f"No creators found for resource {self.short_id}")
        if not self.metadata.description or not self.metadata.description.abstract:
            logger.warning(f"No abstract found for resource {self.short_id}. Using empty string.")
            self.metadata.description = type('obj', (), {'abstract': ''})()

<<<<<<< HEAD
        doi = f"{settings.DATACITE_PREFIX}/{self.short_id}"
=======
        # Add "test" to the suffix if in test mode
        suffix = f"hs.{self.short_id}-test" if test_mode else f"hs.{self.short_id}"
        doi = f"{settings.DATACITE_PREFIX}/{suffix}"

>>>>>>> 3f21165f
        payload = {
            "data": {
                "type": "dois",
                "attributes": {
                    "doi": doi,
                    "prefix": f"{settings.DATACITE_PREFIX}",
<<<<<<< HEAD
                    "suffix": self.short_id,
=======
                    "suffix": suffix,  # Use modified suffix
>>>>>>> 3f21165f
                    "event": "publish",
                    "url": None,
                    "creators": [],
                    "titles": [{"title": self.metadata.title.value, "lang": "en"}],
                    "publisher": {
                        "name": "Consortium of Universities for the Advancement of Hydrologic Science, Inc",
                        "lang": "en",
                        "publisherIdentifier": "https://ror.org/04s2bx355",
                        "publisherIdentifierScheme": "ROR",
                        "schemeUri": "https://ror.org"
                    },
                    "publicationYear": None,
                    "subjects": [],
                    "contributors": [],
                    "identifiers": [],
                    "dates": [],
                    "language": "en",
                    "types": {
                        "resourceTypeGeneral": "Dataset",
                        "resourceType": self.resource_type,
                        "schemaOrg": "Dataset",
                        "bibtex": "misc",
                        "citeproc": "dataset"
                    },
                    # "relatedIdentifiers": [],
                    "relatedItems": [],
                    "sizes": [],
                    "formats": [],
                    "version": None,
                    "rightsList": [],
                    "descriptions": [],
                    "geoLocations": [],
                    "fundingReferences": [],
                    "container": {
                        "type": "DataRepository",
                        "identifier": "https://www.hydroshare.org",
                        "identifierType": "URL",
                        "title": "HydroShare Resources"
                    },
                    "contentUrl": [self.bag_url] if hasattr(self, 'bag_url') and self.bag_url else [],
                    "schemaVersion": "http://datacite.org/schema/kernel-4",
                    "state": "findable"
                },
                "relationships": {
                    "client": {
                        "data": {
                            "type": "repositories",
<<<<<<< HEAD
                            "id": "pdpo.kyfnwo"
=======
                            "id": f"{settings.DATACITE_USERNAME}"
>>>>>>> 3f21165f
                        }
                    }
                }
            }
        }

        pub_date = self.metadata.dates.filter(type='published').first()
        payload["data"]["attributes"]["publicationYear"] = str(
            pub_date.start_date.year if pub_date else self.updated.year)

        hs_identifier = self.metadata.identifiers.filter(name='hydroShareIdentifier').first()
        if hs_identifier:
            payload["data"]["attributes"]["url"] = hs_identifier.url
        else:
            raise ValidationError(f"No hydroShareIdentifier found for resource {self.short_id}")

        creators = self.metadata.creators.all()
        first_creator = [cr for cr in creators if cr.order == 1]
        other_creators = [cr for cr in creators if cr.order > 1]
        for creator in [first_creator[0]] + other_creators if first_creator else creators:
            if creator.name:
                first_name, last_name = self.parse_creator_name(creator)
                creator_data = {
                    "name": creator.name,
                    "nameType": "Personal",
                    "givenName": first_name,
                    "familyName": last_name,
                    "affiliation": [{"name": creator.organization or "CUAHSI"}],
                    "nameIdentifiers": []
                }
                if creator.hydroshare_user_id:
                    creator_data["nameIdentifiers"].append({
                        "nameIdentifier": f"https://hydroshare.org{creator.relative_uri}",
                        "nameIdentifierScheme": "Other",
                    })
                if creator.identifiers.get('ORCID'):
                    creator_data["nameIdentifiers"].append({
                        "nameIdentifier": creator.identifiers['ORCID'],
                        "nameIdentifierScheme": "ORCID",
                        "schemeUri": "https://orcid.org"
                    })
                payload["data"]["attributes"]["creators"].append(creator_data)
            else:
                creator_data = {
                    "name": creator.organization or "CUAHSI",
                    "nameType": "Organizational",
                    "nameIdentifiers": []
                }
                payload["data"]["attributes"]["creators"].append(creator_data)

        payload["data"]["attributes"]["contributors"] = self.get_contributor_data(self)

        for subject in self.metadata.subjects.all():
            payload["data"]["attributes"]["subjects"].append({
                "subject": subject.value,
            })

        payload["data"]["attributes"]["dates"] = self.get_dates_for_doi()

        if self.metadata.description and self.metadata.description.abstract:
            payload["data"]["attributes"]["descriptions"] = [
                {
                    "description": self.metadata.description.abstract,
                    "descriptionType": "Abstract",
                    "lang": "en"
                }
            ]

        if self.metadata.rights and self.metadata.rights.url:
            rights_data = {
                "rights": self.metadata.rights.statement,
                "rightsUri": self.metadata.rights.url
            }
            if pub_date:
                rights_data["rightsUriStartDate"] = pub_date.start_date.strftime("%Y-%m-%d")
            payload["data"]["attributes"]["rightsList"] = [rights_data]

        related_identifiers, related_items = self.get_related_items()
        # payload["data"]["attributes"]["relatedIdentifiers"] = related_identifiers
        payload["data"]["attributes"]["relatedItems"] = related_items

        for coverage in self.metadata.coverages.all():
            if coverage.type == 'box':
                box_values = coverage.value
                if all(k in box_values for k in ('westlimit', 'eastlimit', 'southlimit', 'northlimit')):
                    payload["data"]["attributes"].setdefault("geoLocations", []).append({
                        "geoLocationBox": {
                            "westBoundLongitude": str(box_values['westlimit']),
                            "eastBoundLongitude": str(box_values['eastlimit']),
                            "southBoundLatitude": str(box_values['southlimit']),
                            "northBoundLatitude": str(box_values['northlimit'])
                        }
                    })
            elif coverage.type == 'point':
                point_values = coverage.value
                longitude = point_values.get('longitude', point_values.get('east'))
                latitude = point_values.get('latitude', point_values.get('north'))

                if longitude is not None and latitude is not None:
                    geo_location = {
                        "geoLocationPoint": {
                            "pointLongitude": str(longitude),
                            "pointLatitude": str(latitude)
                        }
                    }
                    if point_values.get('name'):
                        geo_location["geoLocationPlace"] = point_values['name']

                    payload["data"]["attributes"].setdefault("geoLocations", []).append(geo_location)

        payload["data"]["attributes"]["fundingReferences"] = self.get_funding_references(self)

        for format_obj in self.metadata.formats.all():
            payload["data"]["attributes"]["formats"].append(format_obj.value)

        all_identifiers = self.metadata.identifiers.all()

        for identifier in all_identifiers:
            if identifier.name == 'doi':
                payload["data"]["attributes"].setdefault("identifiers", []).append({
                    "identifier": identifier.url,
                    "identifierType": identifier.name
                })
            else:
                payload["data"]["attributes"].setdefault("alternateIdentifiers", []).append({
                    "alternateIdentifier": identifier.url,
                    "alternateIdentifierType": identifier.name
                })

        # if self.metadata.citation and hasattr(self.metadata.citation, 'value'):
        #     payload["data"]["attributes"]["identifiers"].append({
        #         "alternateIdentifier": self.metadata.citation.value,
        #         "alternateIdentifierType": "Citation"
        #     })

        if hasattr(self, 'size') and self.size:
            payload["data"]["attributes"]["sizes"].append(f"{self.size} bytes")

        if hasattr(self, 'version') and self.version:
            payload["data"]["attributes"]["version"] = str(self.version)

        return json.dumps(payload, indent=2)

    @property
    def size(self):
        """Return the total size of all data files in S3.

        This size does not include metadata. Just files. Specifically,
        resourcemetadata.xml, systemmetadata.xml are not included in this
        size estimate.

        Raises SessionException if S3 fails.
        """
        # trigger file size read for files that haven't been set yet
        res_size = 0
        if self.files.count() > 0:
            for f in self.files.filter(_size__lt=0):
                f.calculate_size()
            # compute the total file size for the resource
            res_size_dict = self.files.aggregate(Sum('_size'))
            res_size = res_size_dict['_size__sum']

        return res_size

    @property
    def verbose_name(self):
        """Return verbose name of content_model."""
        return self.get_content_model()._meta.verbose_name

    @property
    def discovery_content_type(self):
        """Return name used for the content type in discovery/solr search."""
        return self.get_content_model().display_name

    @property
    def can_be_submitted_for_metadata_review(self):
        """Determine when data and metadata are complete enough for the resource to be published.

        The property can be overriden by specific resource type which is not appropriate for
        publication such as the Web App resource
        :return:
        """
        if self.raccess.published:
            return False

        return self.can_be_public_or_discoverable

    @classmethod
    def get_supported_upload_file_types(cls):
        """Get supported upload types for a resource.

        This can be overridden to choose which types of file can be uploaded by a subclass.

        By default, all file types are supported
        """
        # TODO: this should be replaced by an instance method.
        return ('.*')

    @classmethod
    def can_have_multiple_files(cls):
        """Return True if multiple files can be uploaded.

        This can be overridden to choose how many files can be uploaded by a subclass.

        By default, uploads are not limited.
        """
        # TODO: this should be replaced by an instance method.
        return True

    @classmethod
    def can_have_files(cls):
        """Return whether the resource supports files at all.

        This can be overridden to choose whether files can be uploaded by a subclass.

        By default, uploads are allowed.
        """
        # TODO: this should be replaced by an instance method.
        return True

    def get_hs_term_dict(self):
        """Return a dict of HS Terms and their values.

        Will be used to parse webapp url templates

        NOTES FOR ANY SUBCLASS OF THIS CLASS TO OVERRIDE THIS FUNCTION:
        resource types that inherit this class should add/merge their resource-specific HS Terms
        into this dict
        """
        hs_term_dict = {}

        hs_term_dict["HS_RES_ID"] = self.short_id
        hs_term_dict["HS_RES_TYPE"] = self.resource_type
        hs_term_dict.update(self.extra_metadata.items())

        return hs_term_dict

    def replaced_by(self):
        """ return a list or resources that replaced this one """
        from hs_core.hydroshare import get_resource_by_shortkey

        replaced_by_resources = []

        def get_replaced_by(resource):
            replace_relation_meta = resource.metadata.relations.all().filter(type=RelationTypes.isReplacedBy).first()
            if replace_relation_meta is not None:
                version_citation = replace_relation_meta.value
                if '/resource/' in version_citation:
                    version_res_id = version_citation.split('/resource/')[-1]
                    try:
                        new_version_res = get_resource_by_shortkey(version_res_id, or_404=False)
                        replaced_by_resources.append(new_version_res)
                        get_replaced_by(new_version_res)
                    except BaseResource.DoesNotExist:
                        pass

        get_replaced_by(self)
        return replaced_by_resources

    def get_relation_version_res_url(self, rel_type):
        """Extracts the resource url from resource citation stored in relation metadata for resource
        versioning
        :param rel_type: type of relation (allowed types are: 'isVersionOf' and 'isReplacedBy')
        """
        relation_meta_obj = self.metadata.relations.filter(type=rel_type).first()
        if relation_meta_obj is not None:
            # get the resource url from resource citation
            version_res_url = relation_meta_obj.value.split(',')[-1]
            return version_res_url
        else:
            return ''

    @property
    def spam_patterns(self):
        # Compile a single regular expression that will match any individual
        # pattern from a given list of patterns, case-insensitive.
        # ( '|' is a special character in regular expressions. An expression
        # 'A|B' will match either 'A' or 'B' ).
        full_pattern = re.compile("|".join(patterns), re.IGNORECASE)

        if self.metadata:
            try:
                match = re.search(full_pattern, self.metadata.title.value)
                if match is not None:
                    return match
            except AttributeError:
                # no title
                pass

            try:
                for sub in self.metadata.subjects.all():
                    match = re.search(full_pattern, sub.value)
                    if match is not None:
                        return match
            except AttributeError:
                # no keywords
                pass

            try:
                match = re.search(full_pattern, self.metadata.description.abstract)
                if match is not None:
                    return match
            except AttributeError:
                # no abstract
                pass

        return None

    @property
    def show_in_discover(self):
        """
        return True if a resource should be exhibited
        A resource should be exhibited if it is at least discoverable
        and not replaced by anything that exists and is at least discoverable.
        """
        if not self.raccess.discoverable:
            return False  # not exhibitable

        replaced_by_resources = self.replaced_by()
        if any([res.raccess.discoverable for res in replaced_by_resources]):
            # there is a newer discoverable resource - so this resource should not be shown in discover
            return False

        if not self.spam_allowlisted and not self.raccess.published:
            if self.spam_patterns:
                return False

        return True

    def update_relation_meta(self):
        """Updates the citation stored in relation metadata for relation type
        'isReplacedBy', 'isPartOf' and 'hasPart' if needed"""

        from hs_core.hydroshare import get_resource_by_shortkey

        def _update_relation_meta(relation_meta_obj):
            relation_updated = False
            if relation_meta_obj.value and '/resource/' in relation_meta_obj.value:
                version_citation = relation_meta_obj.value
                version_res_id = version_citation.split('/resource/')[-1]
                try:
                    version_res = get_resource_by_shortkey(version_res_id, or_404=False)
                except BaseResource.DoesNotExist:
                    relation_meta_obj.delete()
                    relation_updated = True
                    return relation_updated
                current_version_citation = version_res.get_citation()
                if current_version_citation != version_citation:
                    relation_meta_obj.value = current_version_citation
                    relation_meta_obj.save()
                    relation_updated = True
            return relation_updated

        relations = self.metadata.relations.all()
        replace_relation = [rel for rel in relations if rel.type == RelationTypes.isReplacedBy]
        replace_relation_updated = False
        if replace_relation:
            replace_relation = replace_relation[0]
            replace_relation_updated = _update_relation_meta(replace_relation)

        part_of_relation_updated = False
        for part_of_relation in [rel for rel in relations if rel.type == RelationTypes.isPartOf]:
            if _update_relation_meta(part_of_relation):
                part_of_relation_updated = True

        has_part_relation_updated = False
        for has_part_relation in [rel for rel in relations if rel.type == RelationTypes.hasPart]:
            if _update_relation_meta(has_part_relation):
                has_part_relation_updated = True

        if any([replace_relation_updated, part_of_relation_updated, has_part_relation_updated]):
            self.setAVU("bag_modified", True)
            self.setAVU("metadata_dirty", True)

    def get_non_preferred_path_names(self):
        """Returns a list of file/folder paths that do not meet hydroshare file/folder preferred naming convention"""

        def find_non_preferred_folder_paths(dir_path):
            if not dir_path.startswith(self.file_path):
                dir_path = os.path.join(self.file_path, dir_path)

            folders, _, _ = istorage.listdir(dir_path)
            for folder in folders:
                if folder not in not_preferred_paths and not ResourceFile.check_for_preferred_name(folder):
                    folder_path = os.path.join(dir_path, folder)
                    folder_path = folder_path[len(self.file_path) + 1:]
                    not_preferred_paths.append(folder_path)
                subdir_path = os.path.join(dir_path, folder)
                find_non_preferred_folder_paths(subdir_path)

        not_preferred_paths = []
        istorage = self.get_s3_storage()
        # check for non-conforming file names
        for res_file in self.files.all():
            short_path = res_file.short_path
            _, file_name = os.path.split(short_path)
            if not ResourceFile.check_for_preferred_name(file_name):
                not_preferred_paths.append(short_path)

        # check for non-conforming folder names
        find_non_preferred_folder_paths(self.file_path)
        return not_preferred_paths

    def get_relative_path(self, dir_path):
        if dir_path.startswith(self.file_path):
            dir_path = dir_path[len(self.file_path) + 1:]
        return dir_path


old_get_content_model = Page.get_content_model


def new_get_content_model(self):
    """Override mezzanine get_content_model function for pages for resources."""
    from hs_core.hydroshare.utils import get_resource_types
    content_model = self.content_model
    if content_model.endswith('resource'):
        rt = [rt for rt in get_resource_types() if rt._meta.model_name == content_model][0]
        return rt.objects.get(id=self.id)
    return old_get_content_model(self)


Page.get_content_model = new_get_content_model


# This model has a one-to-one relation with the AbstractResource model
class CoreMetaData(models.Model, RDF_MetaData_Mixin):
    """Define CoreMetaData model."""

    XML_HEADER = '''<?xml version="1.0" encoding="UTF-8"?>'''

    NAMESPACES = {'rdf': "http://www.w3.org/1999/02/22-rdf-syntax-ns#",
                  'rdfs1': "http://www.w3.org/2000/01/rdf-schema#",
                  'dc': "http://purl.org/dc/elements/1.1/",
                  'dcterms': "http://purl.org/dc/terms/",
                  'hsterms': "https://www.hydroshare.org/terms/"}

    id = models.AutoField(primary_key=True)

    _description = GenericRelation(Description)    # resource abstract
    _title = GenericRelation(Title)
    creators = GenericRelation(Creator)
    contributors = GenericRelation(Contributor)
    citation = GenericRelation(Citation)
    dates = GenericRelation(Date)
    coverages = GenericRelation(Coverage)
    formats = GenericRelation(Format)
    identifiers = GenericRelation(Identifier)
    _language = GenericRelation(Language)
    subjects = GenericRelation(Subject)
    relations = GenericRelation(Relation)
    geospatialrelations = GenericRelation(GeospatialRelation)
    _rights = GenericRelation(Rights)
    _type = GenericRelation(Type)
    _publisher = GenericRelation(Publisher)
    funding_agencies = GenericRelation(FundingAgency)

    @property
    def resource(self):
        """Return base resource object that the metadata defines."""
        return BaseResource.objects.filter(object_id=self.id).first()

    @property
    def title(self):
        """Return the first title object from metadata."""
        return self._title.all().first()

    @property
    def description(self):
        """Return the first description object from metadata."""
        return self._description.all().first()

    @property
    def language(self):
        """Return the first _language object from metadata."""
        return self._language.all().first()

    @property
    def rights(self):
        """Return the first rights object from metadata."""
        return self._rights.all().first()

    @property
    def type(self):
        """Return the first _type object from metadata."""
        return self._type.all().first()

    @property
    def publisher(self):
        """Return the first _publisher object from metadata."""
        return self._publisher.all().first()

    @property
    def spatial_coverage(self):
        return self.coverages.exclude(type='period').first()

    @property
    def temporal_coverage(self):
        return self.coverages.filter(type='period').first()

    @property
    def spatial_coverage_default_projection(self):
        return 'WGS 84 EPSG:4326'

    @property
    def spatial_coverage_default_units(self):
        return 'Decimal degrees'

    @property
    def serializer(self):
        """Return an instance of rest_framework Serializer for self
        Note: Subclass must override this property
        """
        from .views.resource_metadata_rest_api import CoreMetaDataSerializer
        return CoreMetaDataSerializer(self)

    def rdf_subject(self):
        from .hydroshare import current_site_url
        return URIRef("{}/resource/{}".format(current_site_url(), self.resource.short_id))

    def rdf_metadata_subject(self):
        from .hydroshare import current_site_url
        return URIRef("{}/resource/{}/data/resourcemetadata.xml".format(current_site_url(), self.resource.short_id))

    def rdf_type(self):
        return getattr(HSTERMS, self.resource.resource_type)

    def ignored_generic_relations(self):
        """Override to exclude generic relations from the rdf/xml.  This is built specifically for Format, which is the
        only AbstractMetadataElement that is on a metadata model and not included in the rdf/xml.  Returns a list
        of classes to be ignored"""
        return [Format]

    def ingest_metadata(self, graph):
        super(CoreMetaData, self).ingest_metadata(graph)
        subject = self.rdf_subject_from_graph(graph)
        extra_metadata = {}
        for o in graph.objects(subject=subject, predicate=HSTERMS.extendedMetadata):
            key = graph.value(subject=o, predicate=HSTERMS.key).value
            value = graph.value(subject=o, predicate=HSTERMS.value).value
            extra_metadata[key] = value
        res = self.resource
        res.extra_metadata = copy.deepcopy(extra_metadata)

        # delete ingested default citation
        citation_regex = re.compile("(.*) \(\d{4}\)\. (.*), http:\/\/(.*)\/[A-z0-9]{32}")  # noqa
        ingested_citation = self.citation.first()
        if ingested_citation and citation_regex.match(ingested_citation.value):
            self.citation.first().delete()

        res.save()

    def get_rdf_graph(self):
        graph = super(CoreMetaData, self).get_rdf_graph()

        subject = self.rdf_subject()

        # add any key/value metadata items
        if len(self.resource.extra_metadata) > 0:
            for key, value in self.resource.extra_metadata.items():
                extendedMetadata = BNode()
                graph.add((subject, HSTERMS.extendedMetadata, extendedMetadata))
                graph.add((extendedMetadata, HSTERMS.key, Literal(key)))
                graph.add((extendedMetadata, HSTERMS.value, Literal(value)))

        # if custom citation does not exist, use the default citation
        if not self.citation.first():
            graph.add((subject, DCTERMS.bibliographicCitation, Literal(
                self.resource.get_citation(forceHydroshareURI=False))))

        from .hydroshare import current_site_url
        TYPE_SUBJECT = URIRef("{}/terms/{}".format(current_site_url(), self.resource.resource_type))
        graph.add((TYPE_SUBJECT, RDFS1.label, Literal(self.resource.verbose_name)))
        graph.add((TYPE_SUBJECT, RDFS1.isDefinedBy, URIRef(HSTERMS)))
        return graph

    @classmethod
    def parse_for_bulk_update(cls, metadata, parsed_metadata):
        """Parse the input *metadata* dict to needed format and store it in
        *parsed_metadata* list
        :param  metadata: a dict of metadata that needs to be parsed to get the metadata in the
        format needed for updating the metadata elements supported by resource type
        :param  parsed_metadata: a list of dicts that will be appended with parsed data
        """

        keys_to_update = list(metadata.keys())
        if 'title' in keys_to_update:
            parsed_metadata.append({"title": {"value": metadata.pop('title')}})

        if 'creators' in keys_to_update:
            if not isinstance(metadata['creators'], list):
                metadata['creators'] = json.loads(metadata['creators'])
            for creator in metadata.pop('creators'):
                parsed_metadata.append({"creator": creator})

        if 'contributors' in keys_to_update:
            if not isinstance(metadata['contributors'], list):
                metadata['contributors'] = json.loads(metadata['contributors'])
            for contributor in metadata.pop('contributors'):
                parsed_metadata.append({"contributor": contributor})

        if 'coverages' in keys_to_update:
            for coverage in metadata.pop('coverages'):
                parsed_metadata.append({"coverage": coverage})

        if 'dates' in keys_to_update:
            for date in metadata.pop('dates'):
                parsed_metadata.append({"date": date})

        if 'description' in keys_to_update:
            parsed_metadata.append({"description": {"abstract": metadata.pop('description')}})

        if 'language' in keys_to_update:
            parsed_metadata.append({"language": {"code": metadata.pop('language')}})

        if 'rights' in keys_to_update:
            parsed_metadata.append({"rights": metadata.pop('rights')})

        if 'sources' in keys_to_update:
            for source in metadata.pop('sources'):
                parsed_metadata.append({"source": source})

        if 'subjects' in keys_to_update:
            for subject in metadata.pop('subjects'):
                parsed_metadata.append({"subject": {"value": subject['value']}})

        if 'funding_agencies' in keys_to_update:
            for agency in metadata.pop("funding_agencies"):
                # using fundingagency instead of funding_agency to be consistent with UI
                # add-metadata logic as well as the term for the metadata element.
                parsed_metadata.append({"fundingagency": agency})

        if 'relations' in keys_to_update:
            for relation in metadata.pop('relations'):
                parsed_metadata.append({"relation": relation})

        if 'geospatialrelations' in keys_to_update:
            for relation in metadata.pop('geospatialrelations'):
                parsed_metadata.append({"geospatialrelation": relation})

    @classmethod
    def get_supported_element_names(cls):
        """Return a list of supported metadata element names."""
        return ['Description',
                'Citation',
                'Creator',
                'Contributor',
                'Coverage',
                'Format',
                'Rights',
                'Title',
                'Type',
                'Date',
                'Identifier',
                'Language',
                'Subject',
                'Relation',
                'GeospatialRelation',
                'Publisher',
                'FundingAgency']

    @classmethod
    def get_form_errors_as_string(cls, form):
        """Helper method to generate a string from form.errors
        :param  form: an instance of Django Form class
        """
        error_string = ", ".join(key + ":" + form.errors[key][0]
                                 for key in list(form.errors.keys()))
        return error_string

    def set_dirty(self, flag):
        """Track whethrer metadata object is dirty.

        Subclasses that have the attribute to track whether metadata object is dirty
        should override this method to allow setting that attribute

        :param flag: a boolean value
        :return:
        """
        pass

    def has_all_required_elements(self):
        """Determine whether metadata has all required elements.

        This method needs to be overriden by any subclass of this class
        if they implement additional metadata elements that are required
        """
        if not self.title:
            return False
        elif self.title.value.lower() == 'untitled resource':
            return False

        if not self.description:
            return False
        elif len(self.description.abstract.strip()) == 0:
            return False

        if self.creators.count() == 0:
            return False

        if not self.rights:
            return False
        elif len(self.rights.statement.strip()) == 0:
            return False

        if self.subjects.count() == 0:
            return False

        return True

    def get_required_missing_elements(self, desired_state='discoverable'):
        """Return a list of required missing metadata elements.

        This method needs to be overriden by any subclass of this class
        if they implement additional metadata elements that are required
        """

        resource_states = ('discoverable', 'public', 'published')
        if desired_state not in resource_states:
            raise ValidationError(f"Desired resource state is not in: {','.join(resource_states)}")

        missing_required_elements = []
        if desired_state != 'published':
            if not self.title:
                missing_required_elements.append('Title (at least 30 characters)')
            elif self.title.value.lower() == 'untitled resource':
                missing_required_elements.append('Title (at least 30 characters)')
            if not self.description:
                missing_required_elements.append('Abstract (at least 150 characters)')
            if not self.rights:
                missing_required_elements.append('Rights')
            if self.subjects.count() == 0:
                missing_required_elements.append('Keywords (at least 3)')
        else:
            if not self.title or len(self.title.value) < 30:
                missing_required_elements.append('The title must be at least 30 characters.')
            if not self.description or len(self.description.abstract) < 150:
                missing_required_elements.append('The abstract must be at least 150 characters.')
            if self.subjects.count() < 3:
                missing_required_elements.append('You must include at least 3 keywords.')
        return missing_required_elements

    def get_recommended_missing_elements(self):
        """Return a list of recommended missing metadata elements.

        This method needs to be overriden by any subclass of this class
        if they implement additional metadata elements that are required
        """

        missing_recommended_elements = []
        if not self.funding_agencies.count():
            missing_recommended_elements.append('Funding Agency')
        if not self.resource.readme_file and self.resource.resource_type == "CompositeResource":
            missing_recommended_elements.append('Readme file containing variables, '
                                                'abbreviations/acronyms, and non-standard file formats')
        if not self.coverages.count():
            missing_recommended_elements.append('Coverage that describes locations that are related to the dataset')
        return missing_recommended_elements

    def delete_all_elements(self):
        """Delete all metadata elements.

        This method needs to be overriden by any subclass of this class if that class
        has additional metadata elements
        """
        if self.title:
            self.title.delete()
        if self.description:
            self.description.delete()
        if self.language:
            self.language.delete()
        if self.rights:
            self.rights.delete()
        if self.publisher:
            self.publisher.delete()
        if self.type:
            self.type.delete()

        self.creators.all().delete()
        self.contributors.all().delete()
        self.dates.all().delete()
        self.identifiers.all().delete()
        self.coverages.all().delete()
        self.formats.all().delete()
        self.subjects.all().delete()
        self.relations.all().delete()
        self.funding_agencies.all().delete()

    def copy_all_elements_from(self, src_md, exclude_elements=None):
        """Copy all metadata elements from another resource."""
        logger = logging.getLogger(__name__)
        md_type = ContentType.objects.get_for_model(src_md)
        supported_element_names = src_md.get_supported_element_names()
        for element_name in supported_element_names:
            element_model_type = src_md._get_metadata_element_model_type(element_name)
            elements_to_copy = element_model_type.model_class().objects.filter(
                object_id=src_md.id, content_type=md_type).all()
            for element in elements_to_copy:
                element_args = model_to_dict(element)
                element_args.pop('content_type')
                element_args.pop('id')
                element_args.pop('object_id')
                try:
                    if exclude_elements:
                        if not element_name.lower() in exclude_elements:
                            self.create_element(element_name, **element_args)
                    else:
                        self.create_element(element_name, **element_args)
                except UserValidationError as uve:
                    logger.error(f"Error copying {element}: {str(uve)}")
                    element_args["hydroshare_user_id"] = None
                    del element_args["is_active_user"]
                    self.create_element(element_name, **element_args)

    # this method needs to be overriden by any subclass of this class
    # to allow updating of extended (resource specific) metadata
    def update(self, metadata, user):
        """Define custom update method for CoreMetaData model.

        :param metadata: a list of dicts - each dict in the format of {element_name: **kwargs}
        element_name must be in lowercase.
        example of a dict in metadata list:
            {'creator': {'name': 'John Howard', 'email: 'jh@gmail.com'}}
        :param  user: user who is updating metadata
        :return:
        """
        from .forms import (AbstractValidationForm, ContributorValidationForm,
                            CreatorValidationForm, FundingAgencyValidationForm,
                            GeospatialRelationValidationForm,
                            LanguageValidationForm, RelationValidationForm,
                            RightsValidationForm, TitleValidationForm)

        validation_forms_mapping = {'title': TitleValidationForm,
                                    'description': AbstractValidationForm,
                                    'language': LanguageValidationForm,
                                    'rights': RightsValidationForm,
                                    'creator': CreatorValidationForm,
                                    'contributor': ContributorValidationForm,
                                    'relation': RelationValidationForm,
                                    'geospatialrelation': GeospatialRelationValidationForm,
                                    'fundingagency': FundingAgencyValidationForm
                                    }
        # updating non-repeatable elements
        with transaction.atomic():
            for element_name in ('title', 'description', 'language', 'rights'):
                for dict_item in metadata:
                    if element_name in dict_item:
                        validation_form = validation_forms_mapping[element_name](
                            dict_item[element_name])
                        if not validation_form.is_valid():
                            err_string = self.get_form_errors_as_string(validation_form)
                            raise ValidationError(err_string)
                self.update_non_repeatable_element(element_name, metadata)
            for element_name in ('creator', 'contributor', 'coverage', 'source', 'relation',
                                 'geospatialrelation', 'subject'):
                subjects = []
                for dict_item in metadata:
                    if element_name in dict_item:
                        if element_name == 'subject':
                            subject_data = dict_item['subject']
                            if 'value' not in subject_data:
                                raise ValidationError("Subject value is missing")
                            subjects.append(dict_item['subject']['value'])
                            continue
                        if element_name == 'coverage':
                            coverage_data = dict_item[element_name]
                            if 'type' not in coverage_data:
                                raise ValidationError("Coverage type data is missing")
                            if 'value' not in coverage_data:
                                raise ValidationError("Coverage value data is missing")
                            coverage_value_dict = coverage_data['value']
                            coverage_type = coverage_data['type']
                            Coverage.validate_coverage_type_value_attributes(coverage_type,
                                                                             coverage_value_dict)
                            continue
                        if element_name in ['creator', 'contributor']:
                            try:
                                party_data = dict_item[element_name]
                                if 'identifiers' in party_data:
                                    if isinstance(party_data['identifiers'], dict):
                                        # convert dict to json for form validation
                                        party_data['identifiers'] = json.dumps(
                                            party_data['identifiers'])
                            except Exception:
                                raise ValidationError("Invalid identifier data for "
                                                      "creator/contributor")
                            validation_form = validation_forms_mapping[element_name](
                                party_data)
                        else:
                            validation_form = validation_forms_mapping[element_name](
                                dict_item[element_name])

                        if not validation_form.is_valid():
                            err_string = self.get_form_errors_as_string(validation_form)
                            err_string += " element name:{}".format(element_name)
                            raise ValidationError(err_string)
                if subjects:
                    subjects_set = set([s.lower() for s in subjects])
                    if len(subjects_set) < len(subjects):
                        raise ValidationError("Duplicate subject values found")
                self.update_repeatable_element(element_name=element_name, metadata=metadata)

            # allow only updating or creating date element of type valid
            element_name = 'date'
            date_list = [date_dict for date_dict in metadata if element_name in date_dict]
            if len(date_list) > 0:
                for date_item in date_list:
                    if 'type' in date_item[element_name]:
                        if date_item[element_name]['type'] == 'valid':
                            self.dates.filter(type='valid').delete()
                            self.create_element(element_model_name=element_name,
                                                **date_item[element_name])
                            break

            # allow only updating or creating identifiers which does not have name value
            # 'hydroShareIdentifier'
            element_name = 'identifier'
            identifier_list = [id_dict for id_dict in metadata if element_name in id_dict]
            if len(identifier_list) > 0:
                for id_item in identifier_list:
                    if 'name' in id_item[element_name]:
                        if id_item[element_name]['name'].lower() != 'hydroshareidentifier':
                            self.identifiers.filter(name=id_item[element_name]['name']).delete()
                            self.create_element(element_model_name=element_name,
                                                **id_item[element_name])

            element_name = 'fundingagency'
            identifier_list = [id_dict for id_dict in metadata if element_name in id_dict]
            if len(identifier_list) > 0:
                for id_item in identifier_list:
                    validation_form = validation_forms_mapping[element_name](
                        id_item[element_name])
                    if not validation_form.is_valid():
                        err_string = self.get_form_errors_as_string(validation_form)
                        raise ValidationError(err_string)
                # update_repeatable_elements will append an 's' to element_name before getattr,
                # unless property_name is provided.  I'd like to remove English grammar rules from
                # our codebase, but in the interest of time, I'll just add a special case for
                # handling funding_agencies
                self.update_repeatable_element(element_name=element_name, metadata=metadata,
                                               property_name="funding_agencies")

    @property
    def resource_uri(self):
        return self.identifiers.all().filter(name='hydroShareIdentifier')[0].url

    def create_element(self, element_model_name, **kwargs):
        """Create any supported metadata element."""
        model_type = self._get_metadata_element_model_type(element_model_name)
        kwargs['content_object'] = self
        element_model_name = element_model_name.lower()
        resource = self.resource
        if resource.raccess.published:
            if element_model_name == 'creator':
                raise ValidationError("{} can't be created for a published resource".format(element_model_name))
            elif element_model_name == 'identifier':
                name_value = kwargs.get('name', '')
                if name_value != 'doi':
                    # for published resource the 'name' attribute of the identifier must be set to 'doi'
                    raise ValidationError("For a published resource only a doi identifier can be created")
            elif element_model_name == 'date':
                date_type = kwargs.get('type', '')
                if date_type and date_type not in ('modified', 'published'):
                    raise ValidationError("{} date can't be created for a published resource".format(date_type))
        element = model_type.model_class().create(**kwargs)

        return element

    def update_element(self, element_model_name, element_id, **kwargs):
        """Update metadata element."""
        model_type = self._get_metadata_element_model_type(element_model_name)
        kwargs['content_object'] = self
        element_model_name = element_model_name.lower()
        resource = self.resource
        if resource.raccess.published:
            if element_model_name in ('title', 'creator', 'rights', 'identifier', 'format', 'publisher'):
                raise ValidationError("{} can't be updated for a published resource".format(element_model_name))
            elif element_model_name == 'date':
                date_type = kwargs.get('type', '')
                if date_type and date_type != 'modified':
                    raise ValidationError("{} date can't be updated for a published resource".format(date_type))
        model_type.model_class().update(element_id, **kwargs)

    def delete_element(self, element_model_name, element_id):
        """Delete Metadata element."""
        model_type = self._get_metadata_element_model_type(element_model_name)
        element_model_name = element_model_name.lower()
        resource = self.resource
        if resource.raccess.published:
            if element_model_name not in ('subject', 'contributor', 'source', 'relation', 'fundingagency', 'format'):
                raise ValidationError("{} can't be deleted for a published resource".format(element_model_name))
        model_type.model_class().remove(element_id)

    def _get_metadata_element_model_type(self, element_model_name):
        """Get type of metadata element based on model type."""
        element_model_name = element_model_name.lower()
        if not self._is_valid_element(element_model_name):
            raise ValidationError("Metadata element type:%s is not one of the "
                                  "supported in core metadata elements."
                                  % element_model_name)

        unsupported_element_error = "Metadata element type:%s is not supported." \
                                    % element_model_name
        try:
            model_type = ContentType.objects.get(app_label=self._meta.app_label,
                                                 model=element_model_name)
        except ObjectDoesNotExist:
            try:
                model_type = ContentType.objects.get(app_label='hs_core',
                                                     model=element_model_name)
            except ObjectDoesNotExist:
                raise ValidationError(unsupported_element_error)

        if not issubclass(model_type.model_class(), AbstractMetaDataElement):
            raise ValidationError(unsupported_element_error)

        return model_type

    def _is_valid_element(self, element_name):
        """Check whether metadata element is valid."""
        allowed_elements = [el.lower() for el in self.get_supported_element_names()]
        return element_name.lower() in allowed_elements

    def update_non_repeatable_element(self, element_name, metadata, property_name=None):
        """Update a non-repeatable metadata element.

        This helper function is to create/update a specific metadata element as specified by
        *element_name*
        :param element_name: metadata element class name (e.g. title)
        :param metadata: a list of dicts - each dict has data to update/create a specific metadata
        element (e.g. {'title': {'value': 'my resource title'}}
        :param property_name: name of the property/attribute name in this class or its sub class
        to access the metadata element instance of *metadata_element*. This is needed only when
        the property/attribute name differs from the element class name

            Example:
            class ModelProgramMetaData(CoreMetaData):
                _mpmetadata = GenericRelation(MpMetadata)

                @property
                def program(self):
                    return self._mpmetadata.all().first()

            For the above class to update the metadata element MpMetadata, this function needs to
            be called with element_name='mpmetadata' and property_name='program'
        :return:
        """
        for dict_item in metadata:
            if element_name in dict_item:
                if property_name is None:
                    element = getattr(self, element_name, None)
                else:
                    element = getattr(self, property_name, None)
                if element:
                    self.update_element(element_id=element.id,
                                        element_model_name=element_name,
                                        **dict_item[element_name])
                else:
                    self.create_element(element_model_name=element_name,
                                        **dict_item[element_name])

    def update_repeatable_element(self, element_name, metadata, property_name=None):
        """Update a repeatable metadata element.

        Creates new metadata elements of type *element_name*. Any existing metadata elements of
        matching type get deleted first.
        :param element_name: class name of the metadata element (e.g. creator)
        :param metadata: a list of dicts containing data for each of the metadata elements that
        needs to be created/updated as part of bulk update
        :param property_name: (Optional) the property/attribute name used in this instance of
        CoreMetaData (or its sub class) to access all the objects of type *element_type*
            Example:
            class MODFLOWModelInstanceMetaData(ModelInstanceMetaData):
                 _model_input = GenericRelation(ModelInput)

                @property
                def model_inputs(self):
                    return self._model_input.all()

            For the above class to update the metadata element ModelInput, this function needs to
            be called with element_name='modelinput' and property_name='model_inputs'. If in the
            above class instead of using the attribute name '_model_inputs' we have used
            'modelinputs' then this function needs to be called with element_name='modelinput' and
            no need to pass a value for the property_name.

        :return:
        """
        element_list = [element_dict for element_dict in metadata if element_name in element_dict]
        if len(element_list) > 0:
            if property_name is None:
                elements = getattr(self, element_name + 's')
            else:
                elements = getattr(self, property_name)

            elements.all().delete()
            for element in element_list:
                self.create_element(element_model_name=element_name, **element[element_name])


class TaskNotification(models.Model):
    TASK_STATUS_CHOICES = (
        ('progress', 'Progress'),
        ('failed', 'Failed'),
        ('aborted', 'Aborted'),
        ('completed', 'Completed'),
        ('delivered', 'Delivered'),
    )
    created = models.DateTimeField(auto_now_add=True)
    username = models.CharField(max_length=150, blank=True, db_index=True)
    task_id = models.CharField(max_length=50, unique=True)
    name = models.CharField(max_length=1000, blank=True)
    payload = models.CharField(max_length=1000, blank=True)
    status = models.CharField(max_length=20, choices=TASK_STATUS_CHOICES, default='progress')


def resource_processor(request, page):
    """Return mezzanine page processor for resource page."""
    extra = page_permissions_page_processor(request, page)
    return extra


@receiver(post_save)
def resource_creation_signal_handler(sender, instance, created, **kwargs):
    """Return resource update signal handler for newly created resource.

    For now this is just a placeholder for some actions to be taken when a resource gets saved
    """
    if isinstance(instance, AbstractResource):
        if created:
            pass
        else:
            resource_update_signal_handler(sender, instance, created, **kwargs)


def resource_update_signal_handler(sender, instance, created, **kwargs):
    """Do nothing (noop)."""
    pass<|MERGE_RESOLUTION|>--- conflicted
+++ resolved
@@ -2287,7 +2287,6 @@
 
         type(self).objects.filter(id=self.id).update(cached_metadata=copied_metadata)
 
-<<<<<<< HEAD
     def write_django_metadata_json_files(self):
         self.write_user_metadata_json_file()
 
@@ -2326,8 +2325,6 @@
             temp_file.flush()
             istorage.saveFile(temp_file.name, system_metadata_path)
 
-=======
->>>>>>> 3f21165f
     def _update_creators_field(self, copied_metadata, metadata):
         """Update creators field in cached metadata"""
         creators = metadata.creators.all()
@@ -4370,11 +4367,7 @@
 
         return dates
 
-<<<<<<< HEAD
-    def get_datacite_deposit_json(self):
-=======
     def get_datacite_deposit_json(self, test_mode=False):
->>>>>>> 3f21165f
         """
         Return JSON payload for creating a DOI with DataCite API.
         Conforms to DataCite REST API for DOI creation: https://support.datacite.org/reference/post_dois
@@ -4389,25 +4382,17 @@
             logger.warning(f"No abstract found for resource {self.short_id}. Using empty string.")
             self.metadata.description = type('obj', (), {'abstract': ''})()
 
-<<<<<<< HEAD
-        doi = f"{settings.DATACITE_PREFIX}/{self.short_id}"
-=======
         # Add "test" to the suffix if in test mode
         suffix = f"hs.{self.short_id}-test" if test_mode else f"hs.{self.short_id}"
         doi = f"{settings.DATACITE_PREFIX}/{suffix}"
 
->>>>>>> 3f21165f
         payload = {
             "data": {
                 "type": "dois",
                 "attributes": {
                     "doi": doi,
                     "prefix": f"{settings.DATACITE_PREFIX}",
-<<<<<<< HEAD
-                    "suffix": self.short_id,
-=======
                     "suffix": suffix,  # Use modified suffix
->>>>>>> 3f21165f
                     "event": "publish",
                     "url": None,
                     "creators": [],
@@ -4455,11 +4440,7 @@
                     "client": {
                         "data": {
                             "type": "repositories",
-<<<<<<< HEAD
-                            "id": "pdpo.kyfnwo"
-=======
                             "id": f"{settings.DATACITE_USERNAME}"
->>>>>>> 3f21165f
                         }
                     }
                 }
