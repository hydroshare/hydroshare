"""Declare critical models for Hydroshare hs_core app."""
import copy
import json
import logging
import os.path
import re
import sys
import unicodedata
import urllib.parse
from uuid import uuid4

import arrow
import requests
from dateutil import parser
from django.conf import settings
from django.contrib.auth.models import Group, User
from django.contrib.contenttypes.fields import (GenericForeignKey,
                                                GenericRelation)
from django.contrib.contenttypes.models import ContentType
from django.contrib.postgres.fields import HStoreField
from django.core.exceptions import (ObjectDoesNotExist, PermissionDenied,
                                    SuspiciousFileOperation, ValidationError)
from django.core.files import File
from django.core.validators import URLValidator
from django.db import models, transaction
from django.db.models import Q, Sum
from django.db.models.signals import post_save
from django.dispatch import receiver
from django.forms.models import model_to_dict
from django.urls import reverse
from django.utils.timezone import now
from dominate.tags import div, h4, legend, table, tbody, td, th, tr
from lxml import etree
from markdown import markdown
from mezzanine.conf import settings as s
from mezzanine.core.managers import PublishedManager
from mezzanine.core.models import Ownable
from mezzanine.generic.fields import CommentsField, RatingField
from mezzanine.pages.managers import PageManager
from mezzanine.pages.models import Page
from nameparser import HumanName
from pyld import jsonld
from rdflib import BNode, Literal, URIRef
from rdflib.namespace import DC, DCTERMS, RDF
from spam_patterns.worst_patterns_re import patterns

from django_irods.icommands import SessionException
from django_irods.storage import IrodsStorage
from hs_core.enums import (CrossRefSubmissionStatus, CrossRefUpdate,
                           RelationTypes)
from hs_core.irods import ResourceFileIRODSMixin, ResourceIRODSMixin

from .hs_rdf import (HSTERMS, RDFS1, RDF_MetaData_Mixin, RDF_Term_MixIn,
                     rdf_terms)
from .languages_iso import languages as iso_languages


def clean_abstract(original_string):
    """Clean abstract for XML inclusion.

    This function takes an original string and removes any illegal XML characters
    from it. It uses regular expressions to identify and remove the illegal characters.

    Args:
        original_string (str): The original string to be cleaned.

    Returns:
        str: The cleaned string with illegal XML characters removed.

    Raises:
        ValidationError: If there is an error cleaning the abstract.

    """
    # https://stackoverflow.com/a/64570125
    try:
        illegal_unichrs = [(0x00, 0x08), (0x0B, 0x0C), (0x0E, 0x1F),
                           (0x7F, 0x84), (0x86, 0x9F),
                           (0xFDD0, 0xFDDF), (0xFFFE, 0xFFFF)]
        if sys.maxunicode >= 0x10000:  # not narrow build
            illegal_unichrs.extend([(0x1FFFE, 0x1FFFF), (0x2FFFE, 0x2FFFF),
                                    (0x3FFFE, 0x3FFFF), (0x4FFFE, 0x4FFFF),
                                    (0x5FFFE, 0x5FFFF), (0x6FFFE, 0x6FFFF),
                                    (0x7FFFE, 0x7FFFF), (0x8FFFE, 0x8FFFF),
                                    (0x9FFFE, 0x9FFFF), (0xAFFFE, 0xAFFFF),
                                    (0xBFFFE, 0xBFFFF), (0xCFFFE, 0xCFFFF),
                                    (0xDFFFE, 0xDFFFF), (0xEFFFE, 0xEFFFF),
                                    (0xFFFFE, 0xFFFFF), (0x10FFFE, 0x10FFFF)])

        illegal_ranges = [fr'{chr(low)}-{chr(high)}' for (low, high) in illegal_unichrs]
        xml_illegal_character_regex = '[' + ''.join(illegal_ranges) + ']'
        illegal_xml_chars_re = re.compile(xml_illegal_character_regex)
        filtered_string = illegal_xml_chars_re.sub('', original_string)
        return filtered_string
    except (KeyError, TypeError) as ex:
        raise ValidationError(f"Error cleaning abstract: {ex}")


def clean_for_xml(s):
    """
    Remove all control characters from a unicode string in preparation for XML inclusion

    * Convert \n\n+ to unicode paragraph
    * Convert \n alone to unicode RETURN (return SYMBOL)
    * Convert control characters to spaces if last character is not space.
    * Space-pad paragraph and NL symbols as necessary

    """
    # https://www.w3.org/TR/REC-xml/#sec-line-ends
    CR = chr(0x23CE)  # carriage return unicode SYMBOL
    PARA = chr(0xB6)  # paragraph mark unicode SYMBOL
    output = ''
    next = None
    last = None
    for ch in s:
        cat = unicodedata.category(ch)
        ISCONTROL = cat[0] == 'C'
        ISSPACE = cat[0] == 'Z'
        ISNEWLINE = (ord(ch) == 10)
        if next:
            if ISNEWLINE:  # linux '\n'
                next = PARA  # upgrade to two+ returns
            elif ISSPACE or ISCONTROL:
                pass  # ignore spaces in newline sequence
            else:
                if last != ' ':
                    output += ' '
                output += next + ' ' + ch
                next = None
                last = ch
        else:
            if ISNEWLINE:
                next = CR
            elif ISSPACE:
                if last != ' ':
                    output += ch
                    last = ch
            elif ISCONTROL:
                if last != ' ':
                    output += ' '
                    last = ' '
            else:
                output += ch
                last = ch
    return output


class GroupOwnership(models.Model):
    """Define lookup table allowing django auth users to own django auth groups."""

    group = models.ForeignKey(Group, on_delete=models.CASCADE)
    owner = models.ForeignKey(User, on_delete=models.CASCADE)


def get_user(request):
    """Authorize user based on API key if it was passed, otherwise just use the request's user.

    NOTE: The API key portion has been removed with TastyPie and will be restored when the
    new API is built.

    :param request:
    :return: django.contrib.auth.User
    """
    if not hasattr(request, 'user'):
        raise PermissionDenied
    if request.user.is_authenticated:
        return User.objects.get(pk=request.user.pk)
    else:
        return request.user


class UserValidationError(ValidationError):
    pass


def validate_hydroshare_user_id(value):
    """Validate that a hydroshare_user_id is valid for a hydroshare user."""
    err_message = '%s is not a valid id for hydroshare user' % value
    if value:
        try:
            value = int(value)
        except ValueError:
            raise ValidationError(err_message)

        # check the user exists for the provided user id
        if not User.objects.filter(pk=value).exists():
            raise UserValidationError(err_message)


def validate_user_url(value):
    """Validate that a URL is a valid URL for a hydroshare user."""
    err_message = '%s is not a valid url for hydroshare user' % value
    if value:
        url_parts = value.split('/')
        if len(url_parts) != 4:
            raise ValidationError(err_message)
        if url_parts[1] != 'user':
            raise ValidationError(err_message)

        try:
            user_id = int(url_parts[2])
        except ValueError:
            raise ValidationError(err_message)

        # check the user exists for the provided user id
        if not User.objects.filter(pk=user_id).exists():
            raise ValidationError(err_message)


class ResourcePermissionsMixin(Ownable):
    """Mix in can_* permission helper functions between users and resources."""

    creator = models.ForeignKey(User, on_delete=models.CASCADE,
                                related_name='creator_of_%(app_label)s_%(class)s',
                                help_text='This is the person who first uploaded the resource',
                                )

    class Meta:
        """Define meta properties for ResourcePermissionsMixin, make abstract."""

        abstract = True

    @property
    def permissions_store(self):
        """Use PERMISSIONS_DB constant. Unsure what 's' is here."""
        return s.PERMISSIONS_DB

    def can_add(self, request):
        """Pass through can_change to determine if user can make changes to a resource."""
        return self.can_change(request)

    def can_delete(self, request):
        """Use utils.authorize method to determine if user can delete a resource."""
        # have to do import locally to avoid circular import
        from hs_core.views.utils import ACTION_TO_AUTHORIZE, authorize
        return authorize(request, self,
                         needed_permission=ACTION_TO_AUTHORIZE.DELETE_RESOURCE,
                         raises_exception=False)[1]

    def can_change(self, request):
        """Use utils.authorize method to determine if user can change a resource."""
        # have to do import locally to avoid circular import
        from hs_core.views.utils import ACTION_TO_AUTHORIZE, authorize
        return authorize(request, self,
                         needed_permission=ACTION_TO_AUTHORIZE.EDIT_RESOURCE,
                         raises_exception=False)[1]

    def can_view(self, request):
        """Use utils.authorize method to determine if user can view a resource."""
        # have to do import locally to avoid circular import
        from hs_core.views.utils import ACTION_TO_AUTHORIZE, authorize
        return authorize(request, self,
                         needed_permission=ACTION_TO_AUTHORIZE.VIEW_METADATA,
                         raises_exception=False)[1]


# Build a JSON serializable object with user data
def get_access_object(user, user_type, user_access):
    from hs_core.templatetags.hydroshare_tags import best_name
    access_object = None
    picture = None

    if not hasattr(user, 'viewable_contributions'):
        user.viewable_contributions = 0

    if user_type == "user":
        if user.userprofile.picture:
            picture = user.userprofile.picture.url

        access_object = {
            "user_type": user_type,
            "access": user_access,
            "id": user.id,
            "pictureUrl": picture,
            "best_name": best_name(user),
            "user_name": user.username,
            "can_undo": user.can_undo,
            # Data used to populate profile badge:
            "email": user.email,
            "organization": user.userprofile.organization,
            "title": user.userprofile.title,
            "viewable_contributions": user.viewable_contributions if user.is_active else None,
            "subject_areas": user.userprofile.subject_areas,
            "identifiers": user.userprofile.identifiers,
            "state": user.userprofile.state,
            "country": user.userprofile.country,
            "joined": user.date_joined.strftime("%d %b, %Y"),
            "is_active": user.is_active
        }
    elif user_type == "group":
        if user.gaccess.picture:
            picture = user.gaccess.picture.url

        access_object = {
            "user_type": user_type,
            "access": user_access,
            "id": user.id,
            "pictureUrl": picture,
            "best_name": user.name,
            "user_name": None,
            "can_undo": user.can_undo
        }

    return access_object


def page_permissions_page_processor(request, page):
    """Return a dict describing permissions for current user."""
    from hs_access_control.models.privilege import PrivilegeCodes
    from hs_core.hydroshare.utils import get_remaining_user_quota, convert_file_size_to_unit

    cm = page.get_content_model()
    can_change_resource_flags = False
    self_access_level = None
    if request.user.is_authenticated:
        if request.user.uaccess.can_change_resource_flags(cm):
            can_change_resource_flags = True

        # this will get resource access privilege even for admin user
        user_privilege = cm.raccess.get_effective_user_privilege(request.user)
        if user_privilege == PrivilegeCodes.OWNER:
            self_access_level = 'owner'
        elif user_privilege == PrivilegeCodes.CHANGE:
            self_access_level = 'edit'
        elif user_privilege == PrivilegeCodes.VIEW:
            self_access_level = 'view'

    owners = cm.raccess.owners.all()
    editors = cm.raccess.get_users_with_explicit_access(PrivilegeCodes.CHANGE,
                                                        include_group_granted_access=False)
    viewers = cm.raccess.get_users_with_explicit_access(PrivilegeCodes.VIEW,
                                                        include_group_granted_access=False)
    edit_groups = cm.raccess.edit_groups
    view_groups = cm.raccess.view_groups.exclude(pk__in=edit_groups)

    last_changed_by = cm.last_changed_by

    if request.user.is_authenticated:
        for owner in owners:
            owner.can_undo = request.user.uaccess.can_undo_share_resource_with_user(cm, owner)
            owner.viewable_contributions = request.user.uaccess.can_view_resources_owned_by(owner)

        for viewer in viewers:
            viewer.can_undo = request.user.uaccess.can_undo_share_resource_with_user(cm, viewer)

        for editor in editors:
            editor.can_undo = request.user.uaccess.can_undo_share_resource_with_user(cm, editor)

        for view_grp in view_groups:
            view_grp.can_undo = request.user.uaccess.can_undo_share_resource_with_group(cm,
                                                                                        view_grp)

        for edit_grp in edit_groups:
            edit_grp.can_undo = request.user.uaccess.can_undo_share_resource_with_group(cm,
                                                                                        edit_grp)
        if last_changed_by.is_active:
            last_changed_by.viewable_contributions = request.user.uaccess.can_view_resources_owned_by(last_changed_by)

    else:
        for owner in owners:
            owner.can_undo = False
        for viewer in viewers:
            viewer.can_undo = False
        for editor in editors:
            editor.can_undo = False
        for view_grp in view_groups:
            view_grp.can_undo = False
        for edit_grp in edit_groups:
            edit_grp.can_undo = False
    last_changed_by.can_undo = False

    users_json = []

    for usr in owners:
        users_json.append(get_access_object(usr, "user", "owner"))

    for usr in editors:
        users_json.append(get_access_object(usr, "user", "edit"))

    for usr in viewers:
        users_json.append(get_access_object(usr, "user", "view"))

    for usr in edit_groups:
        users_json.append(get_access_object(usr, "group", "edit"))

    for usr in view_groups:
        users_json.append(get_access_object(usr, "group", "view"))

    if last_changed_by.is_active:
        lcb_access_level = cm.raccess.get_effective_user_privilege(last_changed_by)
        if lcb_access_level == PrivilegeCodes.OWNER:
            lcb_access_level = 'owner'
        elif lcb_access_level == PrivilegeCodes.CHANGE:
            lcb_access_level = 'edit'
        elif lcb_access_level == PrivilegeCodes.VIEW:
            lcb_access_level = 'view'
    else:
        lcb_access_level = 'none'

    last_changed_by = json.dumps(get_access_object(last_changed_by, "user", lcb_access_level))

    users_json = json.dumps(users_json)

    is_replaced_by = cm.get_relation_version_res_url(RelationTypes.isReplacedBy)
    is_version_of = cm.get_relation_version_res_url(RelationTypes.isVersionOf)

    permissions_allow_copy = False
    if request.user.is_authenticated:
        permissions_allow_copy = request.user.uaccess.can_view_resource(cm)

    show_manage_access = False
    is_owner = self_access_level == 'owner'
    is_edit = self_access_level == 'edit'
    is_view = self_access_level == 'view'
    if is_owner or (cm.raccess.shareable and (is_view or is_edit)):
        show_manage_access = True

    if hasattr(settings, 'FILE_UPLOAD_MAX_SIZE'):
        max_file_size = settings.FILE_UPLOAD_MAX_SIZE
    else:
        max_file_size = 5120  # default to 5MB
    remaining_quota = get_remaining_user_quota(cm.quota_holder, "MB")
    if remaining_quota is not None:
        max_file_size = min(max_file_size, remaining_quota)

    return {
        'resource_type': cm._meta.verbose_name,
        "users_json": users_json,
        "owners": owners,
        "self_access_level": self_access_level,
        "permissions_allow_copy": permissions_allow_copy,
        "can_change_resource_flags": can_change_resource_flags,
        "is_replaced_by": is_replaced_by,
        "is_version_of": is_version_of,
        "show_manage_access": show_manage_access,
        "last_changed_by": last_changed_by,
        "max_file_size": max_file_size,
        "max_file_size_for_display": convert_file_size_to_unit(max_file_size, "GB", "MB"),
    }


class AbstractMetaDataElement(models.Model, RDF_Term_MixIn):
    """Define abstract class for all metadata elements."""

    object_id = models.PositiveIntegerField()
    # see the following link the reason for having the related_name setting
    # for the content_type attribute
    # https://docs.djangoproject.com/en/1.6/topics/db/models/#abstract-related-name
    content_type = models.ForeignKey(ContentType, on_delete=models.CASCADE,
                                     related_name="%(app_label)s_%(class)s_related")
    content_object = GenericForeignKey('content_type', 'object_id')

    def __str__(self):
        """Return unicode for python 3 compatibility in templates"""
        return self.__unicode__()

    @property
    def metadata(self):
        """Return content object that describes metadata."""
        return self.content_object

    @property
    def dict(self):
        return {self.__class__.__name__: model_to_dict(self)}

    @classmethod
    def create(cls, **kwargs):
        """Pass through kwargs to object.create method."""
        return cls.objects.create(**kwargs)

    @classmethod
    def update(cls, element_id, **kwargs):
        """Pass through kwargs to update specific metadata object."""
        element = cls.objects.get(id=element_id)
        for key, value in list(kwargs.items()):
            setattr(element, key, value)
        element.save()
        return element

    @classmethod
    def remove(cls, element_id):
        """Pass through element id to objects.get and then delete() method.

        Could not name this method as 'delete' since the parent 'Model' class has such a method
        """
        element = cls.objects.get(id=element_id)
        element.delete()

    class Meta:
        """Define meta properties for AbstractMetaDataElement class."""

        abstract = True


class HSAdaptorEditInline(object):
    """Define permissions-based helper to determine if user can edit adapter field.

    Adaptor class added for Django inplace editing to honor HydroShare user-resource permissions
    """

    @classmethod
    def can_edit(cls, adaptor_field):
        """Define permissions-based helper to determine if user can edit adapter field."""
        obj = adaptor_field.obj
        cm = obj.get_content_model()
        return cm.can_change(adaptor_field.request)


class PartyValidationError(ValidationError):
    pass


class Party(AbstractMetaDataElement):
    """Define party model to define a person."""

    hydroshare_user_id = models.IntegerField(null=True, blank=True, validators=[validate_hydroshare_user_id])
    name = models.CharField(max_length=100, null=True, blank=True)
    organization = models.CharField(max_length=200, null=True, blank=True)
    email = models.EmailField(null=True, blank=True)
    address = models.CharField(max_length=250, null=True, blank=True)
    phone = models.CharField(max_length=25, null=True, blank=True)
    homepage = models.URLField(null=True, blank=True)

    # flag to track if a creator/contributor is an active hydroshare user
    # this flag is set by the system based on the field 'hydoshare_user_id'
    is_active_user = models.BooleanField(default=False)

    # to store one or more external identifier (Google Scholar, ResearchGate, ORCID etc)
    # each identifier is stored as a key/value pair {name:link}
    identifiers = HStoreField(default=dict)

    # list of identifiers currently supported
    supported_identifiers = {'ResearchGateID':
                             re.compile(r'^https:\/\/www\.researchgate\.net\/profile\/[^\s]+$'),
                             'ORCID':
                             re.compile(r'^https:\/\/orcid\.org\/[0-9]{4}-[0-9]{4}-[0-9]{4}-[0-9]{4}$'),
                             'GoogleScholarID':
                             re.compile(r'^https:\/\/scholar\.google\.com\/citations\?.*user=[^\s]+$'),
                             'ResearcherID':
                             'https://www.researcherid.com/'}

    def __unicode__(self):
        """Return name field for unicode representation."""
        return self.name

    class Meta:
        """Define meta properties for Party class."""

        abstract = True

    def rdf_triples(self, subject, graph):
        party_type = self.get_class_term()
        party = BNode()
        graph.add((subject, party_type, party))
        for field_term, field_value in self.get_field_terms_and_values(['identifiers', 'is_active_user']):
            # TODO: remove this once we are no longer concerned with backwards compatibility
            if field_term == HSTERMS.hydroshare_user_id:
                graph.add((party, HSTERMS.description, field_value))
            graph.add((party, field_term, field_value))
        for k, v in self.identifiers.items():
            graph.add((party, getattr(HSTERMS, k), URIRef(v)))

    @classmethod
    def ingest_rdf(cls, graph, subject, content_object):
        """Default implementation that ingests by convention"""
        party_type = cls.get_class_term()
        for party in graph.objects(subject=subject, predicate=party_type):
            value_dict = {}
            identifiers = {}
            fields_by_term = {cls.get_field_term(field.name): field for field in cls._meta.fields}
            for _, p, o in graph.triples((party, None, None)):
                # TODO: remove this once we are no longer concerned with backwards compatibility
                if p == HSTERMS.description:
                    # parse the description into a hydroshare_user_id
                    p = HSTERMS.hydroshare_user_id
                    o = o.split('user/')[-1]
                    o = o.replace("/", "")
                if p not in fields_by_term:
                    identifiers[p.rsplit("/", 1)[1]] = str(o)
                else:
                    value_dict[fields_by_term[p].name] = str(o)
            if value_dict or identifiers:
                if identifiers:
                    cls.create(content_object=content_object, identifiers=identifiers, **value_dict)
                else:
                    cls.create(content_object=content_object, **value_dict)

    @classmethod
    def get_post_data_with_identifiers(cls, request, as_json=True):
        identifier_names = request.POST.getlist('identifier_name')
        identifier_links = request.POST.getlist('identifier_link')
        identifiers = {}
        if identifier_links and identifier_names:
            if len(identifier_names) != len(identifier_links):
                raise Exception("Invalid data for identifiers")
            identifiers = dict(list(zip(identifier_names, identifier_links)))
            if len(identifier_names) != len(list(identifiers.keys())):
                raise Exception("Invalid data for identifiers")

            if as_json:
                identifiers = json.dumps(identifiers)

        post_data_dict = request.POST.dict()
        post_data_dict['identifiers'] = identifiers

        return post_data_dict

    @classmethod
    def create(cls, **kwargs):
        """Define custom create method for Party model."""
        element_name = cls.__name__

        identifiers = kwargs.get('identifiers', '')
        if identifiers:
            identifiers = cls.validate_identifiers(identifiers)
            kwargs['identifiers'] = identifiers

        hs_user_id = kwargs.get('hydroshare_user_id', '')
        if hs_user_id:
            validate_hydroshare_user_id(hs_user_id)

        metadata_obj = kwargs['content_object']
        metadata_type = ContentType.objects.get_for_model(metadata_obj)
        if element_name == 'Creator':
            party = Creator.objects.filter(object_id=metadata_obj.id,
                                           content_type=metadata_type).last()
            creator_order = 1
            if party:
                creator_order = party.order + 1

            if ('name' not in kwargs or kwargs['name'] is None) and \
                    ('organization' not in kwargs or kwargs['organization'] is None):
                raise PartyValidationError(
                    "Either an organization or name is required for a creator element")

            if 'name' in kwargs and kwargs['name'] is not None:
                if len(kwargs['name'].strip()) == 0:
                    if 'organization' in kwargs and kwargs['organization'] is not None:
                        if len(kwargs['organization'].strip()) == 0:
                            raise PartyValidationError(
                                "Either the name or organization must not be blank for the creator "
                                "element")

            if 'order' not in kwargs or kwargs['order'] is None:
                kwargs['order'] = creator_order

        party = super(Party, cls).create(**kwargs)

        if party.hydroshare_user_id:
            user = User.objects.get(id=party.hydroshare_user_id)
            party.is_active_user = user.is_active
            party.save()
        return party

    @classmethod
    def update(cls, element_id, **kwargs):
        """Define custom update method for Party model."""
        element_name = cls.__name__
        creator_order = None
        if 'hydroshare_user_id' in kwargs:
            party = cls.objects.get(id=element_id)
            if party.hydroshare_user_id is not None and kwargs['hydroshare_user_id'] is not None:
                if party.hydroshare_user_id != kwargs['hydroshare_user_id']:
                    raise PartyValidationError("HydroShare user identifier can't be changed.")

        if 'order' in kwargs and element_name == 'Creator':
            creator_order = kwargs['order']
            if creator_order <= 0:
                creator_order = 1
            del kwargs['order']

        identifiers = kwargs.get('identifiers', '')
        if identifiers:
            identifiers = cls.validate_identifiers(identifiers)
            kwargs['identifiers'] = identifiers

        party = super(Party, cls).update(element_id, **kwargs)

        if party.hydroshare_user_id is not None:
            user = User.objects.get(id=party.hydroshare_user_id)
            party.is_active_user = user.is_active
        else:
            party.is_active_user = False
        party.save(update_fields=["is_active_user"])

        if isinstance(party, Creator) and creator_order is not None:
            if party.order != creator_order:
                resource_creators = Creator.objects.filter(
                    object_id=party.object_id, content_type__pk=party.content_type.id).all()

                if creator_order > len(resource_creators):
                    creator_order = len(resource_creators)

                for res_cr in resource_creators:
                    if party.order > creator_order:
                        if res_cr.order < party.order and not res_cr.order < creator_order:
                            res_cr.order += 1
                            res_cr.save(update_fields=["order"])
                    else:
                        if res_cr.order > party.order and res_cr.order <= creator_order:
                            res_cr.order -= 1
                            res_cr.save(update_fields=["order"])

                party.order = creator_order
                party.save(update_fields=["order"])

    @property
    def relative_uri(self):
        return f"/user/{self.hydroshare_user_id}/" if self.hydroshare_user_id else None

    @property
    def is_active(self):
        return self.is_active_user

    @classmethod
    def remove(cls, element_id):
        """Define custom remove method for Party model."""
        party = cls.objects.get(id=element_id)

        # if we are deleting a creator, then we have to update the order attribute of remaining
        # creators associated with a resource
        # make sure we are not deleting all creators of a resource
        if isinstance(party, Creator):
            if Creator.objects.filter(object_id=party.object_id,
                                      content_type__pk=party.content_type.id).count() == 1:
                raise PartyValidationError("The only creator of the resource can't be deleted.")

            creators_to_update = Creator.objects.filter(
                object_id=party.object_id,
                content_type__pk=party.content_type.id).exclude(order=party.order).all()

            for cr in creators_to_update:
                if cr.order > party.order:
                    cr.order -= 1
                    cr.save(update_fields=["order"])
        party.delete()

    @classmethod
    def validate_identifiers(cls, identifiers):
        """Validates optional identifiers for user/creator/contributor
        :param  identifiers: identifier data as a json string or as a dict
        """

        if not isinstance(identifiers, dict):
            if identifiers:
                # validation form can populate the dict(kwargs) with key 'identifiers" with
                # value of empty string if data passed to the validation form did not had this
                # key. In that case no need to convert the string to dict
                try:
                    identifiers = json.loads(identifiers)
                except ValueError:
                    raise PartyValidationError("Value for identifiers not in the correct format")
        # identifiers = kwargs['identifiers']
        if identifiers:
            # validate the identifiers are one of the supported ones
            for name in identifiers:
                if name not in cls.supported_identifiers:
                    raise PartyValidationError("Invalid data found for identifiers. "
                                               "{} not a supported identifier.". format(name))
            # validate identifier values - check for duplicate links
            links = [link.lower() for link in list(identifiers.values())]
            if len(links) != len(set(links)):
                raise PartyValidationError("Invalid data found for identifiers. "
                                           "Duplicate identifier links found.")

            for link in links:
                validator = URLValidator()
                try:
                    validator(link)
                except ValidationError:
                    raise PartyValidationError("Invalid data found for identifiers. "
                                               "Identifier link must be a URL.")

            # validate identifier keys - check for duplicate names
            names = [n.lower() for n in list(identifiers.keys())]
            if len(names) != len(set(names)):
                raise PartyValidationError("Invalid data found for identifiers. "
                                           "Duplicate identifier names found")

            # validate that the links for the known identifiers are valid
            for id_name in cls.supported_identifiers:
                id_link = identifiers.get(id_name, '')
                if id_link:
                    regex = cls.supported_identifiers[id_name]
                    if not re.match(regex, id_link):
                        raise PartyValidationError("Invalid data found for identifiers. "
                                                   f"\'{id_link}\' is not a valid {id_name}.")
        return identifiers


@rdf_terms(DC.contributor)
class Contributor(Party):
    """Extend Party model with the term of 'Contributor'."""

    term = 'Contributor'


@rdf_terms(DC.creator, order=HSTERMS.creatorOrder)
class Creator(Party):
    """Extend Party model with the term of 'Creator' and a proper ordering."""

    term = "Creator"
    order = models.PositiveIntegerField()

    class Meta:
        """Define meta properties for Creator class."""

        ordering = ['order']


def validate_abstract(value):
    """
    Validates the abstract value by ensuring it can serialize as XML.

    Args:
        value (str): The abstract value to be validated.

    Raises:
        ValidationError: If there is an error parsing the abstract as XML.

    Returns:
        None
    """
    err_message = 'Error parsing abstract as XML.'
    if value:
        try:
            ROOT = etree.Element('root')
            body_node = etree.SubElement(ROOT, 'body')
            c_abstract = clean_abstract(value)
            etree.SubElement(body_node, 'description').text = c_abstract
        except Exception as ex:
            raise ValidationError(f'{err_message}, more info: {ex}')


@rdf_terms(DC.description, abstract=DCTERMS.abstract)
class Description(AbstractMetaDataElement):
    """Define Description metadata element model."""

    term = 'Description'
    abstract = models.TextField(validators=[validate_abstract])

    def __unicode__(self):
        """Return abstract field for unicode representation."""
        return self.abstract

    class Meta:
        """Define meta properties for Description model."""

        unique_together = ("content_type", "object_id")

    @classmethod
    def create(cls, **kwargs):
        """Define custom update method for Description model."""
        kwargs['abstract'] = clean_abstract(kwargs['abstract'])
        return super(Description, cls).create(**kwargs)

    @classmethod
    def update(cls, element_id, **kwargs):
        """Define custom update method for Description model."""
        kwargs['abstract'] = clean_abstract(kwargs['abstract'])
        super(Description, cls).update(element_id, **kwargs)

    @classmethod
    def remove(cls, element_id):
        """Create custom remove method for Description model."""
        raise ValidationError("Description element of a resource can't be deleted.")


@rdf_terms(DCTERMS.bibliographicCitation)
class Citation(AbstractMetaDataElement):
    """Define Citation metadata element model."""

    term = 'Citation'
    value = models.TextField()

    def __unicode__(self):
        """Return value field for unicode representation."""
        return self.value

    class Meta:
        """Define meta properties for Citation class."""

        unique_together = ("content_type", "object_id")

    @classmethod
    def update(cls, element_id, **kwargs):
        """Call parent update function for Citation class."""
        super(Citation, cls).update(element_id, **kwargs)

    @classmethod
    def remove(cls, element_id):
        """Call delete function for Citation class."""
        element = cls.objects.get(id=element_id)
        element.delete()

    def rdf_triples(self, subject, graph):
        graph.add((subject, self.get_class_term(), Literal(self.value)))

    @classmethod
    def ingest_rdf(cls, graph, subject, content_object):
        citation = graph.value(subject=subject, predicate=cls.get_class_term())
        if citation:
            Citation.create(value=citation.value, content_object=content_object)


@rdf_terms(DC.title)
class Title(AbstractMetaDataElement):
    """Define Title metadata element model."""

    term = 'Title'
    value = models.CharField(max_length=300)

    def __unicode__(self):
        """Return value field for unicode representation."""
        return self.value

    class Meta:
        """Define meta properties for Title class."""

        unique_together = ("content_type", "object_id")

    @classmethod
    def remove(cls, element_id):
        """Define custom remove function for Title class."""
        raise ValidationError("Title element of a resource can't be deleted.")

    def rdf_triples(self, subject, graph):
        graph.add((subject, self.get_class_term(), Literal(self.value)))

    @classmethod
    def ingest_rdf(cls, graph, subject, content_object):
        title = graph.value(subject=subject, predicate=cls.get_class_term())
        if title:
            Title.create(value=title.value, content_object=content_object)


@rdf_terms(DC.type)
class Type(AbstractMetaDataElement):
    """Define Type metadata element model."""

    term = 'Type'
    url = models.URLField()

    def __unicode__(self):
        """Return url field for unicode representation."""
        return self.url

    class Meta:
        """Define meta properties for Type class."""

        unique_together = ("content_type", "object_id")

    @classmethod
    def remove(cls, element_id):
        """Define custom remove function for Type model."""
        raise ValidationError("Type element of a resource can't be deleted.")

    def rdf_triples(self, subject, graph):
        graph.add((subject, self.get_class_term(), URIRef(self.url)))

    @classmethod
    def ingest_rdf(cls, graph, subject, content_object):
        url = graph.value(subject=subject, predicate=cls.get_class_term())
        if url:
            Type.create(url=str(url), content_object=content_object)


@rdf_terms(DC.date)
class Date(AbstractMetaDataElement):
    """Define Date metadata model."""

    DC_DATE_TYPE_CHOICES = (
        ('created', 'Created'),
        ('modified', 'Modified'),
        ('valid', 'Valid'),
        ('available', 'Available')
    )
    HS_DATE_TYPE_CHOICES = (
        ('reviewStarted', 'Review Started'),
        ('published', 'Published'),
    )
    DATE_TYPE_CHOICES = DC_DATE_TYPE_CHOICES + HS_DATE_TYPE_CHOICES

    term = 'Date'
    type = models.CharField(max_length=20, choices=DATE_TYPE_CHOICES)
    start_date = models.DateTimeField()
    end_date = models.DateTimeField(null=True, blank=True)

    def __unicode__(self):
        """Return either {type} {start} or {type} {start} {end} for unicode representation."""
        if self.end_date:
            return "{type} {start} {end}".format(type=self.type, start=self.start_date,
                                                 end=self.end_date)
        return "{type} {start}".format(type=self.type, start=self.start_date)

    class Meta:
        """Define meta properties for Date class."""

        unique_together = ("type", "content_type", "object_id")

    def rdf_triples(self, subject, graph):
        date_node = BNode()
        graph.add((subject, self.get_class_term(), date_node))
        if self.type in [inner[0] for inner in self.DC_DATE_TYPE_CHOICES]:
            graph.add((date_node, RDF.type, getattr(DCTERMS, self.type)))
        else:
            graph.add((date_node, RDF.type, getattr(HSTERMS, self.type)))
        graph.add((date_node, RDF.value, Literal(self.start_date.isoformat())))

    @classmethod
    def ingest_rdf(cls, graph, subject, content_object):
        for _, _, date_node in graph.triples((subject, cls.get_class_term(), None)):
            type = graph.value(subject=date_node, predicate=RDF.type)
            value = graph.value(subject=date_node, predicate=RDF.value)
            if type and value:
                type = type.split('/')[-1]
                start_date = parser.parse(str(value))
                Date.create(type=type, start_date=start_date, content_object=content_object)

    @classmethod
    def create(cls, **kwargs):
        """Define custom create method for Date model."""
        if 'type' in kwargs:
            if not kwargs['type'] in list(dict(cls.DATE_TYPE_CHOICES).keys()):
                raise ValidationError('Invalid date type:%s' % kwargs['type'])

            # get matching resource
            metadata_obj = kwargs['content_object']
            resource = BaseResource.objects.filter(object_id=metadata_obj.id).first()

            if kwargs['type'] != 'valid':
                if 'end_date' in kwargs:
                    del kwargs['end_date']

            if 'start_date' in kwargs:
                if isinstance(kwargs['start_date'], str):
                    kwargs['start_date'] = parser.parse(kwargs['start_date'])
            if kwargs['type'] == 'published':
                if not resource.raccess.published:
                    raise ValidationError("Resource is not published yet.")
            if kwargs['type'] == 'reviewStarted':
                if resource.raccess.review_pending:
                    raise ValidationError("Review is already pending.")
            elif kwargs['type'] == 'available':
                if not resource.raccess.public:
                    raise ValidationError("Resource has not been made public yet.")
            elif kwargs['type'] == 'valid':
                if 'end_date' in kwargs:
                    if isinstance(kwargs['end_date'], str):
                        kwargs['end_date'] = parser.parse(kwargs['end_date'])
                    if kwargs['start_date'] > kwargs['end_date']:
                        raise ValidationError("For date type valid, end date must be a date "
                                              "after the start date.")

            return super(Date, cls).create(**kwargs)

        else:
            raise ValidationError("Type of date element is missing.")

    @classmethod
    def update(cls, element_id, **kwargs):
        """Define custom update model for Date model."""
        dt = Date.objects.get(id=element_id)

        if 'start_date' in kwargs:
            if isinstance(kwargs['start_date'], str):
                kwargs['start_date'] = parser.parse(kwargs['start_date'])
            if dt.type == 'created':
                raise ValidationError("Resource creation date can't be changed")
            elif dt.type == 'modified':
                dt.start_date = now().isoformat()
                dt.save()
            elif dt.type == 'valid':
                if 'end_date' in kwargs:
                    if isinstance(kwargs['end_date'], str):
                        kwargs['end_date'] = parser.parse(kwargs['end_date'])
                    if kwargs['start_date'] > kwargs['end_date']:
                        raise ValidationError("For date type valid, end date must be a date "
                                              "after the start date.")
                    dt.start_date = kwargs['start_date']
                    dt.end_date = kwargs['end_date']
                    dt.save()
                else:
                    if dt.end_date:
                        if kwargs['start_date'] > dt.end_date:
                            raise ValidationError("For date type valid, end date must be a date "
                                                  "after the start date.")
                    dt.start_date = kwargs['start_date']
                    dt.save()
            else:
                dt.start_date = kwargs['start_date']
                dt.save()
        elif dt.type == 'modified':
            dt.start_date = now().isoformat()
            dt.save()

    @classmethod
    def remove(cls, element_id):
        """Define custom remove method for Date model."""
        dt = Date.objects.get(id=element_id)

        if dt.type in ['created', 'modified']:
            raise ValidationError("Date element of type:%s can't be deleted." % dt.type)

        dt.delete()


class AbstractRelation(AbstractMetaDataElement):
    """Define Abstract Relation class."""
    SOURCE_TYPES = ()
    term = 'Relation'
    type = models.CharField(max_length=100, choices=SOURCE_TYPES)
    value = models.TextField()

    def __str__(self):
        """Return {type} {value} for string representation."""
        return "{type} {value}".format(type=self.type, value=self.value)

    def __unicode__(self):
        """Return {type} {value} for unicode representation (deprecated)."""
        return "{type} {value}".format(type=self.type, value=self.value)

    @classmethod
    def get_supported_types(cls):
        return dict(cls.SOURCE_TYPES).keys()

    def type_description(self):
        return dict(self.SOURCE_TYPES)[self.type]

    @classmethod
    def create(cls, **kwargs):
        """Define custom create method for Relation class."""
        if 'type' not in kwargs:
            ValidationError("Type of relation element is missing.")
        if 'value' not in kwargs:
            ValidationError("Value of relation element is missing.")

        if not kwargs['type'] in list(dict(cls.SOURCE_TYPES).keys()):
            raise ValidationError('Invalid relation type:%s' % kwargs['type'])

        # ensure isHostedBy and isCopiedFrom are mutually exclusive
        metadata_obj = kwargs['content_object']
        metadata_type = ContentType.objects.get_for_model(metadata_obj)

        # avoid creating duplicate element (same type and same value)
        if cls.objects.filter(type=kwargs['type'],
                              value=kwargs['value'],
                              object_id=metadata_obj.id,
                              content_type=metadata_type).exists():
            raise ValidationError('Relation element of the same type '
                                  'and value already exists.')

        return super(AbstractRelation, cls).create(**kwargs)

    @classmethod
    def update(cls, element_id, **kwargs):
        """Define custom update method for Relation class."""
        if 'type' not in kwargs:
            ValidationError("Type of relation element is missing.")
        if 'value' not in kwargs:
            ValidationError("Value of relation element is missing.")

        if not kwargs['type'] in list(dict(cls.SOURCE_TYPES).keys()):
            raise ValidationError('Invalid relation type:%s' % kwargs['type'])

        # avoid changing this relation to an existing relation of same type and same value
        rel = cls.objects.get(id=element_id)
        metadata_obj = kwargs['content_object']
        metadata_type = ContentType.objects.get_for_model(metadata_obj)
        qs = cls.objects.filter(type=kwargs['type'],
                                value=kwargs['value'],
                                object_id=metadata_obj.id,
                                content_type=metadata_type)

        if qs.exists() and qs.first() != rel:
            # this update will create a duplicate relation element
            raise ValidationError('A relation element of the same type and value already exists.')

        super(AbstractRelation, cls).update(element_id, **kwargs)

    class Meta:
        abstract = True


@rdf_terms(DC.relation)
class Relation(AbstractRelation):
    """Define Relation custom metadata model."""

    SOURCE_TYPES = (
        (RelationTypes.isPartOf.value, 'The content of this resource is part of'),
        (RelationTypes.hasPart.value, 'This resource includes'),
        (RelationTypes.isExecutedBy.value, 'The content of this resource can be executed by'),
        (RelationTypes.isCreatedBy.value,
         'The content of this resource was created by a related App or software program'),
        (RelationTypes.isVersionOf.value, 'This resource updates and replaces a previous version'),
        (RelationTypes.isReplacedBy.value, 'This resource has been replaced by a newer version'),
        (RelationTypes.isDescribedBy.value, 'This resource is described by'),
        (RelationTypes.conformsTo.value, 'This resource conforms to established standard described by'),
        (RelationTypes.hasFormat.value, 'This resource has a related resource in another format'),
        (RelationTypes.isFormatOf.value, 'This resource is a different format of'),
        (RelationTypes.isRequiredBy.value, 'This resource is required by'),
        (RelationTypes.requires.value, 'This resource requires'),
        (RelationTypes.isReferencedBy.value, 'This resource is referenced by'),
        (RelationTypes.references.value, 'The content of this resource references'),
        (RelationTypes.replaces.value, 'This resource replaces'),
        (RelationTypes.source.value, 'The content of this resource is derived from'),
        (RelationTypes.isSimilarTo.value, 'The content of this resource is similar to')
    )

    # these are hydroshare custom terms that are not Dublin Core terms
    HS_RELATION_TERMS = (RelationTypes.isExecutedBy, RelationTypes.isCreatedBy, RelationTypes.isDescribedBy,
                         RelationTypes.isSimilarTo)
    NOT_USER_EDITABLE = (RelationTypes.isVersionOf, RelationTypes.isReplacedBy,
                         RelationTypes.isPartOf, RelationTypes.hasPart, RelationTypes.replaces)
    term = 'Relation'
    type = models.CharField(max_length=100, choices=SOURCE_TYPES)
    value = models.TextField()

    @classmethod
    def create(cls, **kwargs):
        return super(Relation, cls).create(**kwargs)

    @classmethod
    def update(cls, element_id, **kwargs):
        return super(Relation, cls).update(element_id, **kwargs)

    def rdf_triples(self, subject, graph):
        relation_node = BNode()
        graph.add((subject, self.get_class_term(), relation_node))
        if self.type in self.HS_RELATION_TERMS:
            graph.add((relation_node, getattr(HSTERMS, self.type), Literal(self.value)))
        else:
            graph.add((relation_node, getattr(DCTERMS, self.type), Literal(self.value)))

    @classmethod
    def ingest_rdf(cls, graph, subject, content_object):
        for _, _, relation_node in graph.triples((subject, cls.get_class_term(), None)):
            for _, p, o in graph.triples((relation_node, None, None)):
                type_term = p
                value = o
                break
            if type_term:
                type = type_term.split('/')[-1]
                value = str(value)
                Relation.create(type=type, value=value, content_object=content_object)


@rdf_terms(HSTERMS.geospatialRelation, text=HSTERMS.relation_name)
class GeospatialRelation(AbstractRelation):

    SOURCE_TYPES = (
        (RelationTypes.relation.value, 'The content of this resource is related to'),
    )

    term = 'GeospatialRelation'
    type = models.CharField(max_length=100, choices=SOURCE_TYPES)
    value = models.TextField()
    text = models.TextField(max_length=100)

    @classmethod
    def create(cls, **kwargs):
        return super(GeospatialRelation, cls).create(**kwargs)

    @classmethod
    def update(cls, element_id, **kwargs):
        return super(GeospatialRelation, cls).update(element_id, **kwargs)

    def rdf_triples(self, subject, graph):
        relation_node = BNode()
        graph.add((subject, self.get_class_term(), relation_node))
        graph.add((relation_node, getattr(DCTERMS, self.type), URIRef(self.value)))
        graph.add((relation_node, self.get_field_term("text"), Literal(self.text)))

    def update_from_geoconnex_response(self, json_response):
        relative_id = self.value.split("ref/").pop()
        contexts = json_response['@context']
        for context in contexts:
            compacted = jsonld.compact(json_response, context)
            try:
                name = compacted['schema:name']
            except KeyError:
                continue
            text = f"{name} [{relative_id}]"
            if self.text != text:
                self.text = text
                self.save()

    @classmethod
    def ingest_rdf(cls, graph, subject, content_object):
        for _, _, relation_node in graph.triples((subject, cls.get_class_term(), None)):
            type = value = name = None
            for _, p, o in graph.triples((relation_node, None, None)):
                if p == cls.get_field_term("text"):
                    name = o
                else:
                    type = p.split('/')[-1]
                    value = str(o)
            if name and value and type:
                GeospatialRelation.create(type=type, value=value, text=name, content_object=content_object)


@rdf_terms(DC.identifier)
class Identifier(AbstractMetaDataElement):
    """Create Identifier custom metadata element."""

    term = 'Identifier'
    name = models.CharField(max_length=100)
    url = models.URLField(unique=True)

    def __unicode__(self):
        """Return {name} {url} for unicode representation."""
        return "{name} {url}".format(name=self.name, url=self.url)

    def rdf_triples(self, subject, graph):
        identifier_node = BNode()
        graph.add((subject, self.get_class_term(), identifier_node))
        if self.name.lower() == 'doi':
            graph.add((identifier_node, HSTERMS.doi, URIRef(self.url)))
        else:
            graph.add((identifier_node, HSTERMS.hydroShareIdentifier, URIRef(self.url)))

    @classmethod
    def ingest_rdf(cls, graph, subject, content_object):
        for _, _, identifier_node in graph.triples((subject, cls.get_class_term(), None)):
            url = graph.value(subject=identifier_node, predicate=HSTERMS.doi)
            name = 'doi'
            if not url:
                name = 'hydroShareIdentifier'
                url = graph.value(subject=identifier_node, predicate=HSTERMS.hydroShareIdentifier)
                if url:
                    # overwrite hydroShareIdentifier url with this resource's url
                    url = content_object.rdf_subject()
            if url:
                Identifier.create(url=str(url), name=name, content_object=content_object)

    @classmethod
    def create(cls, **kwargs):
        """Define custom create method for Identifier model."""
        if 'name' in kwargs:
            metadata_obj = kwargs['content_object']
            # get matching resource
            resource = BaseResource.objects.filter(object_id=metadata_obj.id).first()
            metadata_type = ContentType.objects.get_for_model(metadata_obj)
            # check the identifier name doesn't already exist - identifier name
            # needs to be unique per resource
            idf = Identifier.objects.filter(name__iexact=kwargs['name'],
                                            object_id=metadata_obj.id,
                                            content_type=metadata_type).first()
            if idf:
                raise ValidationError('Identifier name:%s already exists' % kwargs['name'])
            if kwargs['name'].lower() == 'doi':
                if not resource.doi:
                    raise ValidationError("Identifier of 'DOI' type can't be created for a "
                                          "resource that has not been assigned a DOI yet.")

            return super(Identifier, cls).create(**kwargs)

        else:
            raise ValidationError("Name of identifier element is missing.")

    @classmethod
    def update(cls, element_id, **kwargs):
        """Define custom update method for Identifier model."""
        idf = Identifier.objects.get(id=element_id)

        if 'name' in kwargs:
            if idf.name.lower() != kwargs['name'].lower():
                if idf.name.lower() == 'hydroshareidentifier':
                    if 'migration' not in kwargs:
                        raise ValidationError("Identifier name 'hydroshareIdentifier' can't "
                                              "be changed.")

                if idf.name.lower() == 'doi':
                    raise ValidationError("Identifier name 'DOI' can't be changed.")

                # check this new identifier name not already exists
                if Identifier.objects.filter(name__iexact=kwargs['name'], object_id=idf.object_id,
                                             content_type__pk=idf.content_type.id).count() > 0:
                    if 'migration' not in kwargs:
                        raise ValidationError('Identifier name:%s already exists.'
                                              % kwargs['name'])

        if 'url' in kwargs:
            if idf.url.lower() != kwargs['url'].lower():
                if idf.name.lower() == 'hydroshareidentifier':
                    if 'migration' not in kwargs:
                        raise ValidationError("Hydroshare identifier url value can't be changed.")

                # check this new identifier url not already exists
                if Identifier.objects.filter(url__iexact=kwargs['url'], object_id=idf.object_id,
                                             content_type__pk=idf.content_type.id).count() > 0:
                    raise ValidationError('Identifier URL:%s already exists.' % kwargs['url'])

        super(Identifier, cls).update(element_id, **kwargs)

    @classmethod
    def remove(cls, element_id):
        """Define custom remove method for Idenfitier method."""
        idf = Identifier.objects.get(id=element_id)

        # get matching resource
        resource = BaseResource.objects.filter(object_id=idf.content_object.id).first()
        if idf.name.lower() == 'hydroshareidentifier':
            raise ValidationError("Hydroshare identifier:%s can't be deleted." % idf.name)

        if idf.name.lower() == 'doi':
            if resource.doi:
                raise ValidationError("Hydroshare identifier:%s can't be deleted for a resource "
                                      "that has been assigned a DOI." % idf.name)
        idf.delete()


@rdf_terms(DC.publisher, name=HSTERMS.publisherName, url=HSTERMS.publisherURL)
class Publisher(AbstractMetaDataElement):
    """Define Publisher custom metadata model."""

    term = 'Publisher'
    name = models.CharField(max_length=200)
    url = models.URLField()

    def __unicode__(self):
        """Return {name} {url} for unicode representation of Publisher model."""
        return "{name} {url}".format(name=self.name, url=self.url)

    class Meta:
        """Define meta properties for Publisher model."""

        unique_together = ("content_type", "object_id")

    @classmethod
    def create(cls, **kwargs):
        """Define custom create method for Publisher model."""
        metadata_obj = kwargs['content_object']
        # get matching resource
        resource = BaseResource.objects.filter(object_id=metadata_obj.id).first()
        if not resource:
            raise ValidationError("Resource not found")
        if not resource.raccess.published:
            raise ValidationError("Publisher element can't be created for a resource that "
                                  "is not yet published.")

        publisher_CUAHSI = "Consortium of Universities for the Advancement of Hydrologic " \
                           "Science, Inc. (CUAHSI)"

        if resource.files.all():
            # if the resource has content files, set CUAHSI as the publisher
            if 'name' in kwargs:
                if kwargs['name'].lower() != publisher_CUAHSI.lower():
                    raise ValidationError("Invalid publisher name")

            kwargs['name'] = publisher_CUAHSI
            if 'url' in kwargs:
                if kwargs['url'].lower() != 'https://www.cuahsi.org':
                    raise ValidationError("Invalid publisher URL")

            kwargs['url'] = 'https://www.cuahsi.org'
        else:
            # make sure we are not setting CUAHSI as publisher for a resource
            # that has no content files, unless it is a Collection
            if resource.resource_type.lower() != "collectionresource":
                if 'name' in kwargs:
                    if kwargs['name'].lower() == publisher_CUAHSI.lower():
                        raise ValidationError("Invalid publisher name")
                if 'url' in kwargs:
                    if kwargs['url'].lower() == 'https://www.cuahsi.org':
                        raise ValidationError("Invalid publisher URL")

        return super(Publisher, cls).create(**kwargs)

    @classmethod
    def update(cls, element_id, **kwargs):
        """Define custom update method for Publisher model."""
        raise ValidationError("Publisher element can't be updated.")

    @classmethod
    def remove(cls, element_id):
        """Define custom remove method for Publisher model."""
        raise ValidationError("Publisher element can't be deleted.")


@rdf_terms(DC.language)
class Language(AbstractMetaDataElement):
    """Define language custom metadata model."""

    term = 'Language'
    code = models.CharField(max_length=7, choices=iso_languages)

    class Meta:
        """Define meta properties for Language model."""

        unique_together = ("content_type", "object_id")

    def __unicode__(self):
        """Return code field for unicode representation."""
        return self.code

    @classmethod
    def create(cls, **kwargs):
        """Define custom create method for Language model."""
        if 'code' in kwargs:
            # check the code is a valid code
            if not [t for t in iso_languages if t[0] == kwargs['code']]:
                raise ValidationError('Invalid language code:%s' % kwargs['code'])

            return super(Language, cls).create(**kwargs)
        else:
            raise ValidationError("Language code is missing.")

    @classmethod
    def update(cls, element_id, **kwargs):
        """Define custom update method for Language model."""
        if 'code' in kwargs:
            # validate language code
            if not [t for t in iso_languages if t[0] == kwargs['code']]:
                raise ValidationError('Invalid language code:%s' % kwargs['code'])

            super(Language, cls).update(element_id, **kwargs)
        else:
            raise ValidationError('Language code is missing.')

    def rdf_triples(self, subject, graph):
        graph.add((subject, self.get_class_term(), Literal(self.code)))

    @classmethod
    def ingest_rdf(cls, graph, subject, content_object):
        code = graph.value(subject=subject, predicate=cls.get_class_term())
        if code:
            Language.create(code=str(code), content_object=content_object)


@rdf_terms(DC.coverage)
class Coverage(AbstractMetaDataElement):
    """Define Coverage custom metadata element model."""

    COVERAGE_TYPES = (
        ('box', 'Box'),
        ('point', 'Point'),
        ('period', 'Period')
    )

    term = 'Coverage'
    type = models.CharField(max_length=20, choices=COVERAGE_TYPES)

    def __unicode__(self):
        """Return {type} {value} for unicode representation."""
        return "{type} {value}".format(type=self.type, value=self._value)

    class Meta:
        """Define meta properties for Coverage model."""

        unique_together = ("type", "content_type", "object_id")
    """
    _value field stores a json string. The content of the json
     string depends on the type of coverage as shown below. All keys shown in
     json string are required.

     For coverage type: period
         _value = "{'name':coverage name value here (optional), 'start':start date value,
         'end':end date value, 'scheme':'W3C-DTF}"

     For coverage type: point
         _value = "{'east':east coordinate value,
                    'north':north coordinate value,
                    'units:units applying to (east. north),
                    'name':coverage name value here (optional),
                    'elevation': coordinate in the vertical direction (optional),
                    'zunits': units for elevation (optional),
                    'projection': name of the projection (optional),
                    }"

     For coverage type: box
         _value = "{'northlimit':northenmost coordinate value,
                    'eastlimit':easternmost coordinate value,
                    'southlimit':southernmost coordinate value,
                    'westlimit':westernmost coordinate value,
                    'units:units applying to 4 limits (north, east, south & east),
                    'name':coverage name value here (optional),
                    'uplimit':uppermost coordinate value (optional),
                    'downlimit':lowermost coordinate value (optional),
                    'zunits': units for uplimit/downlimit (optional),
                    'projection': name of the projection (optional)}"
    """
    _value = models.CharField(max_length=1024)

    @property
    def value(self):
        """Return json representation of coverage values."""
        return json.loads(self._value)

    @classmethod
    def create(cls, **kwargs):
        """Define custom create method for Coverage model.

        data for the coverage value attribute must be provided as a dictionary
        Note that kwargs['_value'] is a JSON-serialized unicode string dictionary
        generated from django.forms.models.model_to_dict() which converts model values
        to dictionaries.
        """
        if 'type' in kwargs:
            # check the type doesn't already exists - we allow only one coverage type per resource
            metadata_obj = kwargs['content_object']
            metadata_type = ContentType.objects.get_for_model(metadata_obj)

            if not kwargs['type'] in list(dict(cls.COVERAGE_TYPES).keys()):
                raise ValidationError('Invalid coverage type:%s' % kwargs['type'])

            if kwargs['type'] == 'box':
                # check that there is not already a coverage of point type
                coverage = Coverage.objects.filter(type='point', object_id=metadata_obj.id,
                                                   content_type=metadata_type).first()
                if coverage:
                    raise ValidationError("Coverage type 'Box' can't be created when there "
                                          "is a coverage of type 'Point'")
            elif kwargs['type'] == 'point':
                # check that there is not already a coverage of box type
                coverage = Coverage.objects.filter(type='box', object_id=metadata_obj.id,
                                                   content_type=metadata_type).first()
                if coverage:
                    raise ValidationError("Coverage type 'Point' can't be created when "
                                          "there is a coverage of type 'Box'")

            value_arg_dict = None
            if 'value' in kwargs:
                value_arg_dict = kwargs['value']
            elif '_value' in kwargs:
                value_arg_dict = json.loads(kwargs['_value'])

            if value_arg_dict is not None:
                cls.validate_coverage_type_value_attributes(kwargs['type'], value_arg_dict)

                if kwargs['type'] == 'period':
                    value_dict = {k: v for k, v in list(value_arg_dict.items())
                                  if k in ('name', 'start', 'end')}
                elif kwargs['type'] == 'point':
                    value_dict = {k: v for k, v in list(value_arg_dict.items())
                                  if k in ('name', 'east', 'north', 'units', 'elevation',
                                           'zunits', 'projection')}
                elif kwargs['type'] == 'box':
                    value_dict = {k: v for k, v in list(value_arg_dict.items())
                                  if k in ('units', 'northlimit', 'eastlimit', 'southlimit',
                                           'westlimit', 'name', 'uplimit', 'downlimit',
                                           'zunits', 'projection')}

                if kwargs['type'] == 'box' or kwargs['type'] == 'point':
                    if 'projection' not in value_dict:
                        value_dict['projection'] = 'WGS 84 EPSG:4326'

                value_json = json.dumps(value_dict)
                if 'value' in kwargs:
                    del kwargs['value']
                kwargs['_value'] = value_json
                return super(Coverage, cls).create(**kwargs)

            else:
                raise ValidationError('Coverage value is missing.')

        else:
            raise ValidationError("Type of coverage element is missing.")

    @classmethod
    def update(cls, element_id, **kwargs):
        """Define custom create method for Coverage model.

        data for the coverage value attribute must be provided as a dictionary
        """
        cov = Coverage.objects.get(id=element_id)

        changing_coverage_type = False

        if 'type' in kwargs:
            changing_coverage_type = cov.type != kwargs['type']
            if 'value' in kwargs:
                cls.validate_coverage_type_value_attributes(kwargs['type'], kwargs['value'])
            else:
                raise ValidationError('Coverage value is missing.')

        if 'value' in kwargs:
            if changing_coverage_type:
                value_dict = {}
                cov.type = kwargs['type']
            else:
                value_dict = cov.value

            if 'name' in kwargs['value']:
                value_dict['name'] = kwargs['value']['name']

            if cov.type == 'period':
                for item_name in ('start', 'end'):
                    if item_name in kwargs['value']:
                        value_dict[item_name] = kwargs['value'][item_name]
            elif cov.type == 'point':
                for item_name in ('east', 'north', 'units', 'elevation', 'zunits', 'projection'):
                    if item_name in kwargs['value']:
                        value_dict[item_name] = kwargs['value'][item_name]
            elif cov.type == 'box':
                for item_name in ('units', 'northlimit', 'eastlimit', 'southlimit', 'westlimit',
                                  'uplimit', 'downlimit', 'zunits', 'projection'):
                    if item_name in kwargs['value']:
                        value_dict[item_name] = kwargs['value'][item_name]

            value_json = json.dumps(value_dict)
            del kwargs['value']
            kwargs['_value'] = value_json

        super(Coverage, cls).update(element_id, **kwargs)

    @classmethod
    def remove(cls, element_id):
        """Define custom remove method for Coverage model."""
        raise ValidationError("Coverage element can't be deleted.")

    def add_to_xml_container(self, container):
        """Update etree SubElement container with coverage values."""
        NAMESPACES = CoreMetaData.NAMESPACES
        dc_coverage = etree.SubElement(container, '{%s}coverage' % NAMESPACES['dc'])
        cov_dcterm = '{%s}' + self.type
        dc_coverage_dcterms = etree.SubElement(dc_coverage,
                                               cov_dcterm % NAMESPACES['dcterms'])
        rdf_coverage_value = etree.SubElement(dc_coverage_dcterms,
                                              '{%s}value' % NAMESPACES['rdf'])
        if self.type == 'period':
            start_date = parser.parse(self.value['start'])
            end_date = parser.parse(self.value['end'])
            cov_value = 'start=%s; end=%s; scheme=W3C-DTF' % (start_date.isoformat(),
                                                              end_date.isoformat())

            if 'name' in self.value:
                cov_value = 'name=%s; ' % self.value['name'] + cov_value

        elif self.type == 'point':
            cov_value = 'east=%s; north=%s; units=%s' % (self.value['east'],
                                                         self.value['north'],
                                                         self.value['units'])
            if 'name' in self.value:
                cov_value = 'name=%s; ' % self.value['name'] + cov_value
            if 'elevation' in self.value:
                cov_value += '; elevation=%s' % self.value['elevation']
                if 'zunits' in self.value:
                    cov_value += '; zunits=%s' % self.value['zunits']
            if 'projection' in self.value:
                cov_value += '; projection=%s' % self.value['projection']

        else:
            # this is box type
            cov_value = 'northlimit=%s; eastlimit=%s; southlimit=%s; westlimit=%s; units=%s' \
                        % (self.value['northlimit'], self.value['eastlimit'],
                           self.value['southlimit'], self.value['westlimit'],
                           self.value['units'])

            if 'name' in self.value:
                cov_value = 'name=%s; ' % self.value['name'] + cov_value
            if 'uplimit' in self.value:
                cov_value += '; uplimit=%s' % self.value['uplimit']
            if 'downlimit' in self.value:
                cov_value += '; downlimit=%s' % self.value['downlimit']
            if 'uplimit' in self.value or 'downlimit' in self.value:
                cov_value += '; zunits=%s' % self.value['zunits']
            if 'projection' in self.value:
                cov_value += '; projection=%s' % self.value['projection']

        rdf_coverage_value.text = cov_value

    @classmethod
    def ingest_rdf(cls, graph, subject, content_object):
        for _, _, cov in graph.triples((subject, cls.get_class_term(), None)):
            type = graph.value(subject=cov, predicate=RDF.type)
            value = graph.value(subject=cov, predicate=RDF.value)
            type = type.split('/')[-1]
            value_dict = {}
            for key_value in value.split(";"):
                key_value = key_value.strip()
                k, v = key_value.split("=")
                if k in ['start', 'end']:
                    v = parser.parse(v).strftime("%Y/%m/%d %H:%M:%S")
                value_dict[k] = v
            Coverage.create(type=type, value=value_dict, content_object=content_object)

    def rdf_triples(self, subject, graph):
        coverage = BNode()
        graph.add((subject, self.get_class_term(), coverage))
        DCTERMS_type = getattr(DCTERMS, self.type)
        graph.add((coverage, RDF.type, DCTERMS_type))
        value_dict = {}
        for k, v in self.value.items():
            if k in ['start', 'end']:
                v = parser.parse(v).isoformat()
            value_dict[k] = v
        value_string = "; ".join(["=".join([key, str(val)]) for key, val in value_dict.items()])
        graph.add((coverage, RDF.value, Literal(value_string)))

    @classmethod
    def validate_coverage_type_value_attributes(cls, coverage_type, value_dict, use_limit_postfix=True):
        """Validate values based on coverage type."""
        def compute_longitude(key_name):
            if value_dict[key_name] <= -180 and value_dict[key_name] >= -360:
                value_dict[key_name] = value_dict[key_name] + 360
            elif value_dict[key_name] >= 180 and value_dict[key_name] <= 360:
                value_dict[key_name] = value_dict[key_name] - 360
            if value_dict[key_name] < -180 or value_dict[key_name] > 180:
                err_msg = "Invalid value for {}:{}. Value for {} longitude should be in the range of -180 to 180"
                err_msg = err_msg.format(key_name, value_dict[key_name], key_name)
                raise ValidationError(err_msg)

        if coverage_type == 'period':
            # check that all the required sub-elements exist
            if 'start' not in value_dict or 'end' not in value_dict:
                raise ValidationError("For coverage of type 'period' values for both start date "
                                      "and end date are needed.")
        elif coverage_type == 'point':
            # check that all the required sub-elements exist
            if 'east' not in value_dict or 'north' not in value_dict or 'units' not in value_dict:
                raise ValidationError("For coverage of type 'point' values for 'east', 'north' "
                                      "and 'units' are needed.")

            for value_item in ('east', 'north'):
                try:
                    value_dict[value_item] = float(value_dict[value_item])
                except TypeError:
                    raise ValidationError("Value for '{}' must be numeric".format(value_item))

            compute_longitude(key_name='east')
            if value_dict['north'] < -90 or value_dict['north'] > 90:
                raise ValidationError("Value for North latitude should be "
                                      "in the range of -90 to 90")

        elif coverage_type == 'box':
            # check that all the required sub-elements exist
            box_key_names = {'north': 'north', 'east': 'east', 'south': 'south', 'west': 'west'}
            if use_limit_postfix:
                for key, value in box_key_names.items():
                    box_key_names[key] = f"{value}limit"
            required_keys = list(box_key_names.values()) + ['units']
            for value_item in required_keys:
                if value_item not in value_dict:
                    raise ValidationError("For coverage of type 'box' values for one or more "
                                          "bounding box limits or 'units' is missing.")
                else:
                    if value_item != 'units':
                        try:
                            value_dict[value_item] = float(value_dict[value_item])
                        except TypeError:
                            raise ValidationError("Value for '{}' must be numeric"
                                                  .format(value_item))

            if value_dict[box_key_names['north']] < -90 or value_dict[box_key_names['north']] > 90:
                raise ValidationError("Value for North latitude should be "
                                      "in the range of -90 to 90")

            if value_dict[box_key_names['south']] < -90 or value_dict[box_key_names['south']] > 90:
                raise ValidationError("Value for South latitude should be "
                                      "in the range of -90 to 90")

            if (value_dict[box_key_names['north']] < 0 and value_dict[box_key_names['south']] < 0) or (
                    value_dict[box_key_names['north']] > 0 and value_dict[box_key_names['south']] > 0):
                if value_dict[box_key_names['north']] < value_dict[box_key_names['south']]:
                    raise ValidationError("Value for North latitude must be greater than or "
                                          "equal to that of South latitude.")

            compute_longitude(key_name=box_key_names['east'])
            compute_longitude(key_name=box_key_names['west'])

    def get_html(self, pretty=True):
        """Use the dominate module to generate element display HTML.

        This function should be used for displaying one spatial coverage element
        or one temporal coverage element
        """
        root_div = div(cls='content-block')

        def get_th(heading_name):
            return th(heading_name, cls="text-muted")

        with root_div:
            if self.type == 'box' or self.type == 'point':
                legend('Spatial Coverage')
                div('Coordinate Reference System', cls='text-muted')
                div(self.value['projection'])
                div('Coordinate Reference System Unit', cls='text-muted has-space-top')
                div(self.value['units'])
                h4('Extent', cls='space-top')
                with table(cls='custom-table'):
                    if self.type == 'box':
                        with tbody():
                            with tr():
                                get_th('North')
                                td(self.value['northlimit'])
                            with tr():
                                get_th('West')
                                td(self.value['westlimit'])
                            with tr():
                                get_th('South')
                                td(self.value['southlimit'])
                            with tr():
                                get_th('East')
                                td(self.value['eastlimit'])
                    else:
                        with tr():
                            get_th('North')
                            td(self.value['north'])
                        with tr():
                            get_th('East')
                            td(self.value['east'])
            else:
                legend('Temporal Coverage')
                start_date = parser.parse(self.value['start'])
                end_date = parser.parse(self.value['end'])
                with table(cls='custom-table'):
                    with tbody():
                        with tr():
                            get_th('Start Date')
                            td(start_date.strftime('%m/%d/%Y'))
                        with tr():
                            get_th('End Date')
                            td(end_date.strftime('%m/%d/%Y'))

        return root_div.render(pretty=pretty)

    @classmethod
    def get_temporal_html_form(cls, resource, element=None, file_type=False, allow_edit=True):
        """Return CoverageTemporalForm for Coverage model."""
        from .forms import CoverageTemporalForm
        coverage_data_dict = dict()
        if element is not None:
            start_date = parser.parse(element.value['start'])
            end_date = parser.parse(element.value['end'])
            # change the date format to match with datepicker date format
            coverage_data_dict['start'] = start_date.strftime('%m/%d/%Y')
            coverage_data_dict['end'] = end_date.strftime('%m/%d/%Y')

        coverage_form = CoverageTemporalForm(initial=coverage_data_dict, allow_edit=allow_edit,
                                             res_short_id=resource.short_id if resource else None,
                                             element_id=element.id if element else None,
                                             file_type=file_type)
        return coverage_form

    @classmethod
    def get_spatial_html_form(cls, resource, element=None, allow_edit=True, file_type=False):
        """Return SpatialCoverageForm for Coverage model."""
        from .forms import CoverageSpatialForm
        coverage_data_dict = dict()

        if element is not None:
            coverage_data_dict['type'] = element.type
            coverage_data_dict['name'] = element.value.get('name', "")
            if element.type == 'box':
                coverage_data_dict['northlimit'] = element.value['northlimit']
                coverage_data_dict['eastlimit'] = element.value['eastlimit']
                coverage_data_dict['southlimit'] = element.value['southlimit']
                coverage_data_dict['westlimit'] = element.value['westlimit']
            else:
                coverage_data_dict['east'] = element.value['east']
                coverage_data_dict['north'] = element.value['north']
                coverage_data_dict['elevation'] = element.value.get('elevation', None)

        coverage_form = CoverageSpatialForm(initial=coverage_data_dict, allow_edit=allow_edit,
                                            res_short_id=resource.short_id if resource else None,
                                            element_id=element.id if element else None,
                                            file_type=file_type)
        return coverage_form


class Format(AbstractMetaDataElement):
    """Define Format custom metadata element model."""

    term = 'Format'
    value = models.CharField(max_length=150)

    class Meta:
        """Define meta properties for Format model."""

        unique_together = ("value", "content_type", "object_id")

    def __unicode__(self):
        """Return value field for unicode representation."""
        return self.value


@rdf_terms(HSTERMS.awardInfo, agency_name=HSTERMS.fundingAgencyName, award_title=HSTERMS.awardTitle,
           award_number=HSTERMS.awardNumber, agency_url=HSTERMS.fundingAgencyURL)
class FundingAgency(AbstractMetaDataElement):
    """Define FundingAgency custom metadata element mode."""

    term = 'FundingAgency'
    agency_name = models.TextField(null=False)
    award_title = models.TextField(null=True, blank=True)
    award_number = models.TextField(null=True, blank=True)
    agency_url = models.URLField(null=True, blank=True)

    def __unicode__(self):
        """Return agency_name field for unicode representation."""
        return self.agency_name

    @classmethod
    def create(cls, **kwargs):
        """Define custom create method for FundingAgency model."""
        agency_name = kwargs.get('agency_name', None)
        if agency_name is None or len(agency_name.strip()) == 0:
            raise ValidationError("Agency name is missing")

        return super(FundingAgency, cls).create(**kwargs)

    @classmethod
    def update(cls, element_id, **kwargs):
        """Define custom update method for Agency model."""
        agency_name = kwargs.get('agency_name', None)
        if agency_name and len(agency_name.strip()) == 0:
            raise ValidationError("Agency name is missing")

        super(FundingAgency, cls).update(element_id, **kwargs)


@rdf_terms(DC.subject)
class Subject(AbstractMetaDataElement):
    """Define Subject custom metadata element model."""

    term = 'Subject'
    value = models.CharField(max_length=100)

    class Meta:
        """Define meta properties for Subject model."""

        unique_together = ("value", "content_type", "object_id")

    def __unicode__(self):
        """Return value field for unicode representation."""
        return self.value

    @classmethod
    def create(cls, **kwargs):
        """Define custom create method for Subject model."""
        metadata_obj = kwargs['content_object']
        value = kwargs.get('value', None)
        if value is not None:
            if metadata_obj.subjects.filter(value__iexact=value).exists():
                raise ValidationError("Subject element already exists.")

        return super(Subject, cls).create(**kwargs)

    @classmethod
    def remove(cls, element_id):
        """Define custom remove method for Subject model."""
        sub = Subject.objects.get(id=element_id)

        if Subject.objects.filter(object_id=sub.object_id,
                                  content_type__pk=sub.content_type.id).count() == 1:
            raise ValidationError("The only subject element of the resource can't be deleted.")
        sub.delete()

    def rdf_triples(self, subject, graph):
        graph.add((subject, self.get_class_term(), Literal(self.value)))

    @classmethod
    def ingest_rdf(cls, graph, subject, content_object):
        for _, _, o in graph.triples((subject, cls.get_class_term(), None)):
            Subject.create(value=str(o), content_object=content_object)


@rdf_terms(DC.rights, statement=HSTERMS.rightsStatement, url=HSTERMS.URL)
class Rights(AbstractMetaDataElement):
    """Define Rights custom metadata element model."""

    term = 'Rights'
    statement = models.TextField()
    url = models.URLField(null=True, blank=True)

    def __unicode__(self):
        """Return either statement or statement + url for unicode representation."""
        value = ''
        if self.statement:
            value += self.statement + ' '
        if self.url:
            value += self.url

        return value

    class Meta:
        """Define meta properties for Rights model."""

        unique_together = ("content_type", "object_id")

    @classmethod
    def remove(cls, element_id):
        """Define custom remove method for Rights model."""
        raise ValidationError("Rights element of a resource can't be deleted.")


def short_id():
    """Generate a uuid4 hex to be used as a resource or element short_id."""
    return uuid4().hex


class ResourceManager(PageManager):
    """Extend mezzanine PageManager to manage Resource pages."""

    def __init__(self, resource_type=None, *args, **kwargs):
        """Extend mezzanine PageManager to manage Resource pages based on resource_type."""
        self.resource_type = resource_type
        super(ResourceManager, self).__init__(*args, **kwargs)

    def create(self, *args, **kwargs):
        """Create new mezzanine page based on resource_type."""
        if self.resource_type is None:
            kwargs.pop('resource_type', None)
        return super(ResourceManager, self).create(*args, **kwargs)

    def get_queryset(self):
        """Get mezzanine-like queryset based on resource_type."""
        qs = super(ResourceManager, self).get_queryset()
        if self.resource_type:
            qs = qs.filter(resource_type=self.resource_type)
        return qs


class AbstractResource(ResourcePermissionsMixin, ResourceIRODSMixin):
    """
    Create Abstract Class for all Resources.

    All hydroshare objects inherit from this mixin.  It defines things that must
    be present to be considered a hydroshare resource.  Additionally, all
    hydroshare resources should inherit from Page.  This gives them what they
    need to be represented in the Mezzanine CMS.

    In some cases, it is possible that the order of inheritence matters.  Best
    practice dictates that you list pages.Page first and then other classes:

        class MyResourceContentType(pages.Page, hs_core.AbstractResource):
            ...
    """

    content = models.TextField()  # the field added for use by Django inplace editing
    last_changed_by = models.ForeignKey(User, on_delete=models.CASCADE,
                                        help_text='The person who last changed the resource',
                                        related_name='last_changed_%(app_label)s_%(class)s',
                                        null=False,
                                        default=1
                                        )

    files = GenericRelation('hs_core.ResourceFile',
                            help_text='The files associated with this resource',
                            for_concrete_model=True)

    file_unpack_status = models.CharField(max_length=7,
                                          null=True, blank=True,
                                          choices=(('Pending', 'Pending'), ('Running', 'Running'),
                                                   ('Done', 'Done'), ('Error', 'Error'))
                                          )
    file_unpack_message = models.TextField(null=True, blank=True)

    short_id = models.CharField(max_length=32, default=short_id, db_index=True)
    doi = models.CharField(max_length=128, null=False, blank=True, db_index=True, default='',
                           help_text='Permanent identifier. Never changes once it\'s been set.')
    comments = CommentsField()
    rating = RatingField()

    # this is to establish a relationship between a resource and
    # any metadata container object (e.g., CoreMetaData object)
    object_id = models.PositiveIntegerField(null=True, blank=True)
    content_type = models.ForeignKey(ContentType, on_delete=models.CASCADE, null=True, blank=True)
    content_object = GenericForeignKey('content_type', 'object_id')

    # key/value metadata (additional metadata)
    extra_metadata = HStoreField(default=dict)

    # this field is for resources to store extra key:value pairs as needed, e.g., bag checksum is stored as
    # "bag_checksum":value pair for published resources in order to meet the DataONE data distribution needs
    # for internal use only
    # this field WILL NOT get recorded in bag and SHOULD NEVER be used for storing metadata
    extra_data = HStoreField(default=dict)

    # for tracking number of times resource and its files have been downloaded
    download_count = models.PositiveIntegerField(default=0)
    bag_last_downloaded = models.DateTimeField(null=True, blank=True)
    # for tracking number of times resource has been viewed
    view_count = models.PositiveIntegerField(default=0)

    # for tracking when resourceFiles were last compared with irods
    files_checked = models.DateTimeField(null=True)
    repaired = models.DateTimeField(null=True)

    # allow resource that contains spam_patterns to be discoverable/public
    spam_allowlisted = models.BooleanField(default=False)

    quota_holder = models.ForeignKey(User, on_delete=models.SET_NULL, null=True, blank=True,
                                     related_name='quota_holder')

    def update_view_count(self):
        self.view_count += 1
        # using update query api to update instead of self.save() to avoid triggering solr realtime indexing
        type(self).objects.filter(id=self.id).update(view_count=self.view_count)

    def update_download_count(self):
        self.download_count += 1
        # using update query api to update instead of self.save() to avoid triggering solr realtime indexing
        type(self).objects.filter(id=self.id).update(download_count=self.download_count)

    # definition of resource logic
    @property
    def supports_folders(self):
        """Return whether folder operations are supported. Computed for polymorphic types."""
        return False

    @property
    def last_updated(self):
        """Return the last updated date stored in metadata"""
        for dt in self.metadata.dates.all():
            if dt.type == 'modified':
                return dt.start_date

    @property
    def has_required_metadata(self):
        """Return True only if all required metadata is present."""
        if self.metadata is None or not self.metadata.has_all_required_elements():
            return False
        return True

    @property
    def can_be_public_or_discoverable(self):
        """Return True if the resource can be set to public or discoverable.

        This is True if

        1. The resource has all metadata elements marked as required.
        2. The resource has all files that are considered required.

        and False otherwise
        """
        has_files = self.has_required_content_files()
        if not has_files:
            return False

        has_metadata = self.has_required_metadata
        return has_metadata

    def set_discoverable(self, value, user=None):
        """Set the discoverable flag for a resource.

        :param value: True or False
        :param user: user requesting the change, or None for changes that are not user requests.
        :raises ValidationError: if the current configuration cannot be set to desired state

        This sets the discoverable flag (self.raccess.discoverable) for a resource based
        upon application logic. It is part of AbstractResource because its result depends
        upon resource state, and not just access control.

        * This flag can only be set to True if the resource passes basic validations
          `has_required_metata` and `has_required_content_files`
        * setting `discoverable` to `False` also sets `public` to `False`
        * setting `discoverable` to `True` does not change `public`

        Thus, the setting public=True, discoverable=False is disallowed.

        If `user` is None, access control is not checked.  This happens when a resource has been
        invalidated outside of the control of a specific user. In this case, user can be None
        """
        # access control is separate from validation logic
        if user is not None and not user.uaccess.can_change_resource_flags(self):
            raise ValidationError("You don't have permission to change resource sharing status")

        # check that there is sufficient resource content
        has_metadata = self.has_required_metadata
        has_files = self.has_required_content_files()
        if value and not (has_metadata and has_files):

            if not has_metadata and not has_files:
                msg = "Resource does not have sufficient metadata and content files to be " + \
                    "discoverable"
                raise ValidationError(msg)
            elif not has_metadata:
                msg = "Resource does not have sufficient metadata to be discoverable"
                raise ValidationError(msg)
            elif not has_files:
                msg = "Resource does not have sufficient content files to be discoverable"
                raise ValidationError(msg)

        else:  # state change is allowed
            self.raccess.discoverable = value
            self.raccess.save()
            self.set_public(False)
            self.update_index()

    def set_public(self, value, user=None):
        """Set the public flag for a resource.

        :param value: True or False
        :param user: user requesting the change, or None for changes that are not user requests.
        :raises ValidationError: if the current configuration cannot be set to desired state

        This sets the public flag (self.raccess.public) for a resource based
        upon application logic. It is part of AbstractResource because its result depends
        upon resource state, and not just access control.

        * This flag can only be set to True if the resource passes basic validations
          `has_required_metata` and `has_required_content_files`
        * setting `public` to `True` also sets `discoverable` to `True`
        * setting `public` to `False` does not change `discoverable`
        * setting `public` to either also modifies the AVU isPublic for the resource.

        Thus, the setting public=True, discoverable=False is disallowed.

        If `user` is None, access control is not checked.  This happens when a resource has been
        invalidated outside of the control of a specific user. In this case, user can be None
        """
        # avoid import loop
        from hs_core.signals import post_raccess_change
        from hs_core.views.utils import run_script_to_update_hyrax_input_files

        # access control is separate from validation logic
        if user is not None and not user.uaccess.can_change_resource_flags(self):
            raise ValidationError("You don't have permission to change resource sharing status")

        old_value = self.raccess.public  # is this a change?

        # check that there is sufficient resource content
        has_metadata = self.has_required_metadata
        has_files = self.has_required_content_files()
        if value and not (has_metadata and has_files):

            if not has_metadata and not has_files:
                msg = "Resource does not have sufficient metadata and content files to be public"
                raise ValidationError(msg)

            elif not has_metadata:
                msg = "Resource does not have sufficient metadata to be public"
                raise ValidationError(msg)

            elif not has_files:
                msg = "Resource does not have sufficient content files to be public"
                raise ValidationError(msg)

        else:  # make valid state change
            self.raccess.public = value
            if value:  # can't be public without being discoverable
                self.raccess.discoverable = value
            self.raccess.save()
            post_raccess_change.send(sender=self, resource=self)
            self.update_index()
            # public changed state: set isPublic metadata AVU accordingly
            if value != old_value:
                self.setAVU("isPublic", self.raccess.public)

                # TODO: why does this only run when something becomes public?
                # TODO: Should it be run when a NetcdfResource becomes private?
                # Answer to TODO above: it is intentional not to run it when a target resource
                # becomes private for performance reasons. The nightly script run will clean up
                # to make sure all private resources are not available to hyrax server as well as
                # to make sure all resources files available to hyrax server are up to date with
                # the HydroShare iRODS data store.

                # run script to update hyrax input files when private netCDF resource becomes
                # public or private composite resource that includes netCDF files becomes public

                is_netcdf_to_public = False
                if self.resource_type == 'CompositeResource' and \
                        self.get_logical_files('NetCDFLogicalFile'):
                    is_netcdf_to_public = True

                if value and settings.RUN_HYRAX_UPDATE and is_netcdf_to_public:
                    run_script_to_update_hyrax_input_files(self.short_id)

    def set_published(self, value):
        """Set the published flag for a resource.

        :param value: True or False

        This sets the published flag (self.raccess.published)
        """
        from hs_core.signals import post_raccess_change

        self.raccess.published = value
        self.raccess.immutable = value
        if value:  # can't be published without being public
            self.raccess.public = value
        self.raccess.save()
        post_raccess_change.send(sender=self, resource=self)
        self.update_index()

    def update_index(self):
        """updates previous versions of a resource (self) in index"""
        prev_version_resource_relation_meta = Relation.objects.filter(type='isReplacedBy',
                                                                      value__contains=self.short_id).first()
        if prev_version_resource_relation_meta:
            prev_version_res = prev_version_resource_relation_meta.metadata.resource
            if prev_version_res.raccess.discoverable or prev_version_res.raccess.public:
                # saving to trigger index update for this previous version of resource
                prev_version_res.save()
            prev_version_res.update_index()

    def set_require_download_agreement(self, user, value):
        """Set resource require_download_agreement flag to True or False.
        If require_download_agreement is True then user will be prompted to agree to resource
        rights statement before he/she can download resource files or bag.

        :param user: user requesting the change
        :param value: True or False
        :raises PermissionDenied: if the user lacks permission to change resource flag
        """
        if not user.uaccess.can_change_resource_flags(self):
            raise PermissionDenied("You don't have permission to change resource download agreement"
                                   " status")
        self.raccess.require_download_agreement = value
        self.raccess.save()

    def set_private_sharing_link(self, user, value):
        """Set resource 'allow_private_sharing' flag to True or False.
        If allow_private_sharing is True then any user including anonymous user will be able to use the resource url
        to view the resource (view mode).

        :param user: user requesting the change
        :param value: True or False
        :raises PermissionDenied: if the user lacks permission to change resource flag
        """
        if not user.uaccess.can_change_resource_flags(self):
            raise PermissionDenied("You don't have permission to change resource private link sharing "
                                   " status")
        self.raccess.allow_private_sharing = value
        self.raccess.save()

    def update_public_and_discoverable(self):
        """Update the settings of the public and discoverable flags for changes in metadata."""
        if self.raccess.discoverable and not self.can_be_public_or_discoverable:
            self.set_discoverable(False)  # also sets Public

    @property
    def absolute_url(self):
        return self.get_url_of_path('')

    def get_url_of_path(self, path):
        """Return the URL of an arbitrary path in this resource.

        A GET of this URL simply returns the contents of the path.
        This URL is independent of federation.
        PUT, POST, and DELETE are not supported.
        path includes data/contents/

        This choice for a URL is dependent mainly upon conformance to DataOne URL standards
        that are also conformant to the format in resourcemap.xml. This url does not contain
        the site URL, which is prefixed when needed.

        This is based upon the resourcemap_urls.py entry:

            url(r'^resource/(?P<shortkey>[0-9a-f-]+)/data/contents/(?.+)/$',
                views.file_download_url_mapper,
                name='get_resource_file')

        """
        # must start with a / in order to concat with current_site_url.
        url_encoded_path = urllib.parse.quote(path)
        return '/' + os.path.join('resource', self.short_id, url_encoded_path)

    def get_irods_path(self, path, prepend_short_id=True):
        """Return the irods path by which the given path is accessed.
           The input path includes data/contents/ as needed.
        """
        if prepend_short_id and not path.startswith(self.short_id):
            full_path = os.path.join(self.short_id, path)
        else:
            full_path = path

        return full_path

    def set_quota_holder(self, setter, new_holder):
        """Set quota holder of the resource to new_holder who must be an owner.

        setter is the requesting user to transfer quota holder and setter must also be an owner
        """
        from hs_core.hydroshare.utils import validate_user_quota

        if __debug__:
            assert (isinstance(setter, User))
            assert (isinstance(new_holder, User))
        if not setter.uaccess.owns_resource(self) or \
                not new_holder.uaccess.owns_resource(self):
            raise PermissionDenied("Only owners can set or be set as quota holder for the resource")

        # QuotaException will be raised if new_holder does not have enough quota to hold this
        # new resource, in which case, set_quota_holder to the new user fails
        validate_user_quota(new_holder, self.size)
        self.quota_holder = new_holder
        self.save()

    def removeAVU(self, attribute, value):
        """Remove an AVU at the resource level.

        This avoids mistakes in setting AVUs by assuring that the appropriate root path
        is alway used.
        """
        istorage = self.get_irods_storage()
        root_path = self.root_path
        istorage.session.run("imeta", None, 'rm', '-C', root_path, attribute, value)

    def setAVU(self, attribute, value):
        """Set an AVU at the resource level.

        This avoids mistakes in setting AVUs by assuring that the appropriate root path
        is alway used.
        """
        if isinstance(value, bool):
            value = str(value).lower()  # normalize boolean values to strings
        istorage = self.get_irods_storage()
        root_path = self.root_path
        # has to create the resource collection directory if it does not exist already due to
        # the need for setting quota holder on the resource collection before adding files into
        # the resource collection in order for the real-time iRODS quota micro-services to work
        if not istorage.exists(root_path):
            istorage.session.run("imkdir", None, '-p', root_path)
        istorage.setAVU(root_path, attribute, value)

    def getAVU(self, attribute):
        """Get an AVU for a resource.

        This avoids mistakes in getting AVUs by assuring that the appropriate root path
        is alway used.
        """
        istorage = self.get_irods_storage()
        root_path = self.root_path
        value = istorage.getAVU(root_path, attribute)

        # Convert selected boolean attribute values to bool; non-existence implies False
        # "Private" is the appropriate response if "isPublic" is None
        if attribute == 'isPublic':
            if value is not None and value.lower() == 'true':
                return True
            else:
                return False

        # Convert selected boolean attribute values to bool; non-existence implies True
        # If bag_modified or metadata_dirty does not exist, then we do not know the
        # state of metadata files and/or bags. They may not exist. Thus we interpret
        # None as "true", which will generate the appropriate files if they do not exist.
        if attribute == 'bag_modified' or attribute == 'metadata_dirty':
            if value is None or value.lower() == 'true':
                return True
            else:
                return False

        # return strings for all other attributes
        else:
            return value

    @classmethod
    def scimeta_url(cls, resource_id):
        """ Get URL of the science metadata file resourcemetadata.xml """
        res = BaseResource.objects.get(short_id=resource_id)
        scimeta_path = res.scimeta_path
        scimeta_url = reverse('rest_download', kwargs={'path': scimeta_path})
        return scimeta_url

    # TODO: there are too many ways to get to the resourcemap.
    # 1. {id}/data/resourcemap.xml
    # 2. {id}/resmap
    # Choose one!
    @classmethod
    def resmap_url(cls, resource_id):
        """ Get URL of the resource map resourcemap.xml."""
        resmap_path = "{resource_id}/data/resourcemap.xml".format(resource_id=resource_id)
        resmap_url = reverse('rest_download', kwargs={'path': resmap_path})
        return resmap_url

    # TODO: this is inaccurate; resourcemap.xml != systemmetadata.xml
    @classmethod
    def sysmeta_path(cls, resource_id):
        """Get URL of resource map xml."""
        return "{resource_id}/data/resourcemap.xml".format(resource_id=resource_id)

    def delete(self, using=None, keep_parents=False):
        """Delete resource along with all of its metadata and data bag."""
        from .hydroshare import hs_bagit
        for fl in self.files.all():
            # COUCH: delete of file objects now cascades.
            fl.delete(delete_logical_file=True)
        self.metadata.delete()
        hs_bagit.delete_files_and_bag(self)
        super(AbstractResource, self).delete()

    @property
    def metadata(self):
        """Return the metadata object for this resource."""
        return self.content_object

    @classmethod
    def get_metadata_class(cls):
        return CoreMetaData

    @property
    def first_creator(self):
        """Get first creator of resource from metadata."""
        first_creator = self.metadata.creators.filter(order=1).first()
        return first_creator

    def get_metadata_xml(self, pretty_print=True, include_format_elements=True):
        """Get metadata xml for Resource.

        Resource types that support file types
        must override this method. See Composite Resource
        type as an example
        """
        return self.metadata.get_xml(pretty_print=pretty_print,
                                     include_format_elements=include_format_elements)

    def is_schema_json_file(self, file_path):
        """Determine whether a given file is a schema.json file.
        Note: this will return true for any file that ends with the schema.json ending
        We are taking the risk that user might create a file with the same filename ending
        """
        from hs_file_types.enums import AggregationMetaFilePath

        if file_path.endswith(AggregationMetaFilePath.SCHEMA_JSON_FILE_ENDSWITH):
            return True
        return False

    def is_collection_list_csv(self, file_path):
        """Determine if a given file is an internally-generated collection list
        """
        from hs_collection_resource.utils import CSV_FULL_NAME_TEMPLATE
        collection_list_filename = CSV_FULL_NAME_TEMPLATE.format(self.short_id)
        if collection_list_filename in file_path:
            return True
        return False

    def is_metadata_xml_file(self, file_path):
        """Determine whether a given file is metadata.
        Note: this will return true for any file that ends with the metadata endings
        We are taking the risk that user might create a file with the same filename ending
        """
        from hs_file_types.enums import AggregationMetaFilePath

        if not (file_path.endswith(AggregationMetaFilePath.METADATA_FILE_ENDSWITH)
                or file_path.endswith(AggregationMetaFilePath.RESMAP_FILE_ENDSWITH)):
            return False
        return True

    def is_aggregation_xml_file(self, file_path):
        """Checks if the file path *file_path* is one of the aggregation related xml file paths

        :param  file_path: full file path starting with resource short_id
        :return True if file_path is one of the aggregation xml file paths else False

        This function is overridden for Composite Resource.
        """
        return False

    def extra_capabilites(self):
        """Return None. No-op method.

        This is not terribly well defined yet, but should return at least a JSON serializable
        object of URL endpoints where extra self-describing services exist and can be queried by
        the user in the form of { "name" : "endpoint" }
        """
        return None

    def parse_citation_name(self, name, first_author=False):
        """Return properly formatted citation name from metadata."""
        CREATOR_NAME_ERROR = "Failed to generate citation - invalid creator name."
        first_names = None
        if "," in name:
            name_parts = name.split(",")
            if len(name_parts) == 0:
                return CREATOR_NAME_ERROR
            elif len(name_parts) == 1:
                last_names = name_parts[0]
            elif len(name_parts) == 2:
                first_names = name_parts[1]
                first_names = first_names.split()
                last_names = name_parts[0]
            else:
                return CREATOR_NAME_ERROR
        else:
            name_parts = name.split()
            if len(name_parts) == 0:
                return CREATOR_NAME_ERROR
            elif len(name_parts) > 1:
                first_names = name_parts[:-1]
                last_names = name_parts[-1]
            else:
                last_names = name_parts[0]

        if first_names:
            initials_list = [i[0] for i in first_names]
            initials = ". ".join(initials_list) + "."
            if first_author:
                author_name = "{last_name}, {initials}"
            else:
                author_name = "{initials} {last_name}"
            author_name = author_name.format(last_name=last_names,
                                             initials=initials
                                             )
        else:
            author_name = "{last_name}".format(last_name=last_names)

        return author_name + ", "

    def get_custom_citation(self):
        """Get custom citation."""
        if self.metadata.citation.first() is None:
            return ''
        return str(self.metadata.citation.first())

    def get_citation(self, forceHydroshareURI=True):
        """Get citation or citations from resource metadata."""

        citation_str_lst = []

        CITATION_ERROR = "Failed to generate citation."

        creators = self.metadata.creators.all()
        first_author = [cr for cr in creators if cr.order == 1][0]
        if first_author.organization and not first_author.name:
            citation_str_lst.append(first_author.organization + ", ")
        else:
            citation_str_lst.append(self.parse_citation_name(first_author.name, first_author=True))

        other_authors = [cr for cr in creators if cr.order > 1]
        for author in other_authors:
            if author.organization and not author.name:
                citation_str_lst.append(author.organization + ", ")
            elif author.name and len(author.name.strip()) != 0:
                citation_str_lst.append(self.parse_citation_name(author.name))

        # remove the last added comma and the space
        if len(citation_str_lst[-1]) > 2:
            citation_str_lst[-1] = citation_str_lst[-1][:-2]
        else:
            return CITATION_ERROR

        meta_dates = self.metadata.dates.all()
        published_date = [dt for dt in meta_dates if dt.type == "published"]
        citation_date = None
        if published_date:
            citation_date = published_date[0]
        else:
            modified_date = [dt for dt in meta_dates if dt.type == "modified"]
            if modified_date:
                citation_date = modified_date[0]

        if citation_date is None:
            return CITATION_ERROR

        citation_str_lst.append(" ({year}). ".format(year=citation_date.start_date.year))
        citation_str_lst.append(self.metadata.title.value)

        isPendingActivation = False
        identifiers = self.metadata.identifiers.all()
        doi = [idn for idn in identifiers if idn.name == "doi"]

        if doi and not forceHydroshareURI:
            hs_identifier = doi[0]
            if (self.doi.find(CrossRefSubmissionStatus.PENDING) >= 0
                    or self.doi.find(CrossRefSubmissionStatus.FAILURE) >= 0):
                isPendingActivation = True
        else:
            hs_identifier = [idn for idn in identifiers if idn.name == "hydroShareIdentifier"]
            if hs_identifier:
                hs_identifier = hs_identifier[0]
            else:
                return CITATION_ERROR

        citation_str_lst.append(", HydroShare, {url}".format(url=hs_identifier.url))

        if isPendingActivation and not forceHydroshareURI:
            citation_str_lst.append(", DOI for this published resource is pending activation.")

        return ''.join(citation_str_lst)

    @classmethod
    def get_supported_upload_file_types(cls):
        """Get a list of permissible upload types.

        Subclasses override this function to allow only specific file types.
        Any version should return a tuple of those file extensions
        (ex: return (".csv", ".txt",))

        To disallow all file upload, return an empty tuple ( return ())

        By default all file types are supported

        This is called before creating a specific instance; hence it is a class method.
        """
        return (".*",)

    @classmethod
    def allow_multiple_file_upload(cls):
        """
        Return whether multiple files can be uploaded.

        Subclasses of BaseResource override this function to tailor file upload.
        To allow multiple files to be uploaded return True, otherwise return False

        Resource by default allows multiple file upload.
        """
        return True

    @classmethod
    def can_have_multiple_files(cls):
        """Return whether this kind of resource can contain multiple files.

        Subclasses of BaseResource override this function to tailor file upload.

        To allow resource to have only 1 file or no file, return False

        A resource by default can contain multiple files
        """
        return True

    def has_required_content_files(self):
        """Check whether a resource has the required content files.

        Any subclass of this class may need to override this function
        to apply specific requirements as it relates to resource content files
        """
        if len(self.get_supported_upload_file_types()) > 0:
            if self.files.all().count() > 0:
                return True
            else:
                return False
        else:
            return True

    @property
    def readme_file(self):
        """Returns a resource file that is at the root with a file name of either
        'readme.txt' or 'readme.md' (filename is case insensitive). If no such file then None
        is returned. If both files exist then resource file for readme.md is returned"""

        if self.files.filter(file_folder='').count() == 0:
            # no files exist at the root of the resource path - no need to check for readme file
            return None

        file_path_md = os.path.join(self.file_path, 'readme.md')
        file_path_txt = os.path.join(self.file_path, 'readme.txt')
        readme_res_file = self.files.filter(resource_file__iexact=file_path_md).first()
        if readme_res_file is None:
            readme_res_file = self.files.filter(resource_file__iexact=file_path_txt).first()

        return readme_res_file

    def get_readme_file_content(self):
        """Gets the content of the readme file. If both a readme.md and a readme.txt file exist,
        then the content of the readme.md file is returned, otherwise None

        Note: The user uploaded readme file if originally not encoded as utf-8, then any non-ascii
        characters in the file will be escaped when we return the file content.
        """
        readme_file = self.readme_file
        # check the file exists on irods

        if readme_file is None:
            return readme_file

        # check the file exists on irods
        if readme_file.exists:
            readme_file_content = readme_file.read().decode('utf-8', 'ignore')
            if readme_file.extension.lower() == '.md':
                markdown_file_content = markdown(readme_file_content)
                return {'content': markdown_file_content,
                        'file_name': readme_file.file_name, 'file_type': 'md'}
            else:
                return {'content': readme_file_content, 'file_name': readme_file.file_name}
        else:
            file_name = readme_file.file_name
            readme_file.delete()
            logger = logging.getLogger(__name__)
            log_msg = f"readme file ({file_name}) is missing on iRODS. Deleting the file from Django."
            logger.warning(log_msg)
            return None

    @property
    def logical_files(self):
        """Gets a generator to access each of the logical files of the resource.
        Note: Any derived class that supports logical file must override this function
        """

        # empty generator
        yield from ()

    @property
    def aggregation_types(self):
        """Gets a list of all aggregation types that currently exist in this resource
        Note: Any derived class that supports logical file must override this function
        """
        return []

    def get_logical_files(self, logical_file_class_name):
        """Get a list of logical files (aggregations) for a specified logical file class name.
        Note: Any derived class that supports logical file must override this function
        """
        return []

    @property
    def has_logical_spatial_coverage(self):
        """Checks if any of the logical files has spatial coverage
        Note: Any derived class that supports logical file must override this function
        """

        return False

    @property
    def has_logical_temporal_coverage(self):
        """Checks if any of the logical files has temporal coverage
        Note: Any derived class that supports logical file must override this function
        """

        return False

    @property
    def supports_logical_file(self):
        """Check if resource allows associating resource file objects with logical file."""
        return False

    def supports_folder_creation(self, folder_full_path):
        """Check if resource supports creation of folder at the specified path."""
        return True

    def supports_rename_path(self, src_full_path, tgt_full_path):
        """Check if file/folder rename/move is allowed by this resource."""
        return True

    def supports_zip(self, folder_to_zip):
        """Check if resource supports the specified folder to be zipped."""
        return True

    def supports_unzip(self, file_to_unzip):
        """Check if resource supports the unzipping of the specified file."""
        return True

    def supports_delete_folder_on_zip(self, original_folder):
        """Check if resource allows the original folder to be deleted upon zip."""
        return True

    @property
    def storage_type(self):
        return 'local'

    def is_folder(self, folder_path):
        """Determine whether a given path (relative to resource root, including /data/contents/)
           is a folder or not. Returns False if the path does not exist.
        """
        path_split = folder_path.split('/')
        while path_split[-1] == '':
            path_split.pop()
        dir_path = '/'.join(path_split[0:-1])

        # handles federation
        irods_path = os.path.join(self.root_path, dir_path)
        istorage = self.get_irods_storage()
        try:
            listing = istorage.listdir(irods_path)
        except SessionException:
            return False
        if path_split[-1] in listing[0]:  # folders
            return True
        else:
            return False

    class Meta:
        """Define meta properties for AbstractResource class."""

        abstract = True
        unique_together = ("content_type", "object_id")


def get_path(instance, filename, folder=''):
    """Get a path from a ResourceFile, filename, and folder.

    :param instance: instance of ResourceFile to use
    :param filename: file name to use (without folder)
    :param folder: can override folder for ResourceFile instance

    The filename is only a single name. This routine converts it to an absolute
    which contains the federation path. The folder in the instance will be used unless
    overridden.

    Note: this does not change the default behavior.
    Thus it can be used to compute a new path for file that
    one wishes to move.
    """
    if not folder:
        folder = instance.file_folder
    return get_resource_file_path(instance.resource, filename, folder)


# TODO: make this an instance method of BaseResource.
def get_resource_file_path(resource, filename, folder=''):
    """Determine storage path for a FileField

    :param resource: resource containing the file.
    :param filename: name of file without folder.
    :param folder: folder of file

    The filename is only a single name. This routine converts it to an absolute
    to do this.

    """
    # folder can be absolute pathname; strip qualifications off of folder if necessary
    # cannot only test folder string to start with resource.root_path, since a relative folder path
    # may start with the resource's uuid if the same resource bag is added into the same resource and unzipped
    # into the resource as in the bug reported in this issue: https://github.com/hydroshare/hydroshare/issues/2984

    res_data_content_path = os.path.join(resource.root_path, 'data', 'contents')
    if folder is not None and folder.startswith(res_data_content_path):
        # TODO: does this now start with /?
        # check if the folder is a path relative to the resource data content path, if yes, no need to strip out
        # resource.root_path
        istorage = resource.get_irods_storage()
        if not istorage.exists(os.path.join(res_data_content_path, folder)):
            # folder is not a path relative to res_data_content_path, but a path including resource root path,
            # strip out resource root path to make folder a relative path
            folder = folder[len(resource.root_path):]

    # retrieve federation path -- if any -- from Resource object containing the file
    if filename.startswith(resource.file_path):
        return filename

    # otherwise, it is an unqualified name.
    if folder:
        # use subfolder
        folder = folder.strip('/')
        return os.path.join(resource.file_path, folder, filename)

    else:
        # use root folder
        filename = filename.strip('/')
        return os.path.join(resource.file_path, filename)


def path_is_allowed(path):
    """Check for suspicious paths containing '/../'."""
    if path == "":
        raise ValidationError("Empty file paths are not allowed")
    if '/../' in path:
        raise SuspiciousFileOperation("File paths cannot contain '/../'")
    if '/./' in path:
        raise SuspiciousFileOperation("File paths cannot contain '/./'")


class FedStorage(IrodsStorage):
    """Define wrapper class to fix Django storage object limitations for iRODS.

    The constructor of a Django storage object must have no arguments.
    This simple workaround accomplishes that.
    """

    def __init__(self):
        """Initialize method with no arguments for federated storage."""
        super(FedStorage, self).__init__("federated")


# TODO: revise path logic for rename_resource_file_in_django for proper path.
# TODO: utilize antibugging to check that paths are coherent after each operation.
class ResourceFile(ResourceFileIRODSMixin):
    """
    Represent a file in a resource.
    """
    class Meta:
<<<<<<< HEAD
        indexes = [models.Index(fields=['object_id', 'resource_file']),
                   models.Index(fields=['object_id', 'fed_resource_file'])]

=======
        index_together = [['object_id', 'resource_file'],
                          ]
>>>>>>> e97d778a
    # A ResourceFile is a sub-object of a resource, which can have several types.
    object_id = models.PositiveIntegerField()
    content_type = models.ForeignKey(ContentType, on_delete=models.CASCADE)
    content_object = GenericForeignKey('content_type', 'object_id')

    # This is used to direct uploads to a subfolder of the root folder for the resource.
    # See get_path and get_resource_file_path above.
    file_folder = models.CharField(max_length=4096, null=False, default="")

    # This pair of FileFields deals with the fact that there are two kinds of storage
    resource_file = models.FileField(upload_to=get_path, max_length=4096, unique=True,
                                     storage=IrodsStorage())

    # we are using GenericForeignKey to allow resource file to be associated with any
    # HydroShare defined LogicalFile types (e.g., GeoRasterFile, NetCdfFile etc)
    logical_file_object_id = models.PositiveIntegerField(null=True, blank=True)
    logical_file_content_type = models.ForeignKey(ContentType, on_delete=models.CASCADE,
                                                  null=True, blank=True,
                                                  related_name="files")
    logical_file_content_object = GenericForeignKey('logical_file_content_type',
                                                    'logical_file_object_id')

    # these file metadata (size, modified_time, and checksum) values are retrieved from iRODS and stored in db
    # for performance reason so that we don't have to query iRODS for these values every time we need them
    _size = models.BigIntegerField(default=-1)
    _modified_time = models.DateTimeField(null=True, blank=True)
    _checksum = models.CharField(max_length=255, null=True, blank=True)

    # for tracking when size was last compared with irods
    filesize_cache_updated = models.DateTimeField(null=True)

    def __str__(self):
        return self.resource_file.name

    @classmethod
    def banned_symbols(cls):
        """returns a list of banned characters for file/folder name"""
        return r'\/:*?"<>|'

    @classmethod
    def system_meta_fields(cls):
        """returns a list of system metadata fields"""
        return ['_size', '_modified_time', '_checksum', 'filesize_cache_updated']

    @classmethod
    def create(cls, resource, file, folder='', source=None):
        """Create custom create method for ResourceFile model.

        Create takes arguments that are invariant of storage medium.
        These are turned into a path that is suitable for the medium.
        Federation must be initialized first at the resource level.

        :param resource: resource that contains the file.
        :param file: a File or a iRODS path to an existing file already copied.
        :param folder: the folder in which to store the file.
        :param source: an iRODS path in the same zone from which to copy the file.

        There are two main usages to this constructor:

        * uploading a file from a form or REST call:

                ResourceFile.create(r, File(...something...), folder=d)

        * copying a file internally from iRODS:

                ResourceFile.create(r, file_name, folder=d, source=s)

        In this case, source is a full iRODS pathname of the place from which to copy
        the file.

        A third form is less common and presumes that the file already exists in iRODS
        in the proper place:

        * pointing to an existing file:

                ResourceFile.create(r, file_name, folder=d)

        """
        # bind to appropriate resource
        kwargs = {}
        if __debug__:
            assert isinstance(resource, BaseResource)
        kwargs['content_object'] = resource

        kwargs['file_folder'] = folder

        # if file is an open file, use native copy by setting appropriate variables
        if isinstance(file, File):
            filename = os.path.basename(file.name)
            if not ResourceFile.is_filename_valid(filename):
                raise SuspiciousFileOperation("Filename is not compliant with Hydroshare requirements")

            kwargs['resource_file'] = file

        else:  # if file is not an open file, then it's a basename (string)
            if file is None and source is not None:
                if __debug__:
                    assert (isinstance(source, str))
                # source is a path to an iRODS file to be copied here.
                root, newfile = os.path.split(source)  # take file from source path
                # newfile is where it should be copied to.
                target = get_resource_file_path(resource, newfile, folder=folder)
                istorage = resource.get_irods_storage()
                if not istorage.exists(source):
                    raise ValidationError("ResourceFile.create: source {} of copy not found"
                                          .format(source))
                istorage.copyFiles(source, target)
                if not istorage.exists(target):
                    raise ValidationError("ResourceFile.create: copy to target {} failed"
                                          .format(target))
            elif file is not None and source is None:
                # file points to an existing iRODS file
                # no need to verify whether the file exists in iRODS since the file
                # name is returned from iRODS ils list dir command which already
                # confirmed the file exists already in iRODS
                target = get_resource_file_path(resource, file, folder=folder)
            else:
                raise ValidationError(
                    "ResourceFile.create: exactly one of source or file must be specified")

            # we've copied or moved if necessary; now set the paths
            kwargs['resource_file'] = target

        # Actually create the file record
        # when file is a File, the file is copied to storage in this step
        # otherwise, the copy must precede this step.

        return ResourceFile.objects.create(**kwargs)

    # TODO: automagically handle orphaned logical files
    def delete(self, delete_logical_file=False):
        """Delete a resource file record and the file contents.
        :param  delete_logical_file: if True deletes logical file associated with resource file

        model.delete does not cascade to delete files themselves,
        and these must be explicitly deleted.
        """
        if self.exists:
            if delete_logical_file and self.logical_file is not None:
                # deleting logical file metadata deletes the logical file as well
                self.logical_file.metadata.delete()
            if self.resource_file:
                self.resource_file.delete()
        super(ResourceFile, self).delete()

    @property
    def resource(self):
        """Return content_object representing the resource from a resource file."""
        return self.content_object

    @property
    def size(self):
        """Return file size of the file.
        Calculates the size first if it has not been calculated yet."""
        if self._size < 0:
            self.calculate_size()
        return self._size

    @property
    def modified_time(self):
        """Return modified time of the file.
        If the modified time is not already set, then it is first retrieved from iRODS and stored in db.
        """
        # self._size != 0 -> file exists, or we have not set the size yet
        if not self._modified_time and self._size != 0:
            self.calculate_modified_time()
        return self._modified_time

    def calculate_modified_time(self, resource=None, save=True):
        """Updates modified time of the file in db.
        Retrieves the modified time from iRODS and stores it in db.
        """
        if resource is None:
            resource = self.resource

        file_path = self.resource_file.name

        try:
            self._modified_time = self.resource_file.storage.get_modified_time(file_path)
        except (SessionException, ValidationError):
            logger = logging.getLogger(__name__)
            logger.warning("file {} not found in iRODS".format(self.storage_path))
            self._modified_time = None
        if save:
            self.save(update_fields=["_modified_time"])

    @property
    def checksum(self):
        """Return checksum of the file.
        If the checksum is not already set, then it is first retrieved from iRODS and stored in db.
        """
        # self._size != 0 -> file exists, or we have not set the size yet
        if not self._checksum and self._size != 0:
            self.calculate_checksum()
        return self._checksum

    def calculate_checksum(self, resource=None, save=True):
        """Updates checksum of the file in db.
        Retrieves the checksum from iRODS and stores it in db.
        """
        if resource is None:
            resource = self.resource

        file_path = self.resource_file.name

        try:
            self._checksum = self.resource_file.storage.checksum(file_path, force_compute=False)
        except (SessionException, ValidationError):
            logger = logging.getLogger(__name__)
            logger.warning("file {} not found in iRODS".format(self.storage_path))
            self._checksum = None
        if save:
            self.save(update_fields=["_checksum"])

    # TODO: write unit test
    @property
    def exists(self):
        istorage = self.resource.get_irods_storage()
        return istorage.exists(self.resource_file.name)

    # TODO: write unit test
    def read(self):
        return self.resource_file.read()

    @property
    def storage_path(self):
        """Return the qualified name for a file in the storage hierarchy.

        This is a valid input to IrodsStorage for manipulating the file.
        The output depends upon whether the IrodsStorage instance is running

        """
        # instance.content_object can be stale after changes.
        # Re-fetch based upon key; bypass type system; it is not relevant
        resource = self.resource
        return self.get_storage_path(resource)

    def get_storage_path(self, resource):
        """Return the qualified name for a file in the storage hierarchy.
        Note: This is the preferred way to get the storage path for a file when we are trying to find
        the storage path for more than one file in a resource.
        """
        return self.resource_file.name

    def calculate_size(self, resource=None, save=True):
        """Reads the file size and saves to the DB"""
        if resource is None:
            resource = self.resource

        try:
            self._size = self.resource_file.size
            self.filesize_cache_updated = now()
        except (SessionException, ValidationError):
            logger = logging.getLogger(__name__)
            logger.warning("file {} not found in iRODS".format(self.storage_path))
            self._size = 0
        if save:
            self.save(update_fields=["_size", "filesize_cache_updated"])

    def set_system_metadata(self, resource=None, save=True):
        """Set system metadata (size, modified time, and checksum) for a file.
        This method should be called after a file is uploaded to iRODS and registered with Django.
        """

        self.calculate_size(resource=resource, save=save)
        if self._size > 0:
            # file exists in iRODS - get modified time and checksum
            self.calculate_modified_time(resource=resource, save=save)
            self.calculate_checksum(resource=resource, save=save)
        else:
            # file was not found in iRODS
            self._size = 0
            self._modified_time = None
            self._checksum = None
        if save:
            self.save(update_fields=self.system_meta_fields())

    # ResourceFile API handles file operations
    def set_storage_path(self, path, test_exists=True):
        """Bind this ResourceFile instance to an existing file.

        :param path: the path of the object.
        :param test_exists: if True, test for path existence in iRODS

        Path can be absolute or relative.

            * relative paths start with anything else and can start with optional folder

        :raises ValidationError: if the pathname is inconsistent with resource configuration.
        It is rather important that applications call this rather than simply calling
        resource_file = "text path" because it takes the trouble of making that path
        fully qualified so that IrodsStorage will work properly.

        This records file_folder for future possible uploads and searches.

        The heavy lifting in this routine is accomplished via path_is_acceptable and get_path,
        which together normalize the file name.  Regardless of whether the internal file name
        is qualified or not, this makes it fully qualified from the point of view of the
        IrodsStorage module.

        """
        folder, base = self.path_is_acceptable(path, test_exists=test_exists)
        self.file_folder = folder

        # switch FileFields based upon federation path
        self.resource_file = get_path(self, base)
        self.save()

    @property
    def short_path(self):
        """Return the unqualified path to the file object.

        * This path is invariant of where the object is stored.

        * Thus, it does not change if the resource is moved.

        This is the path that should be used as a key to index things such as file type.
        """

        # use of self.resource generates a query
        return self.get_short_path(self.resource)

    def get_short_path(self, resource):
        """Return the unqualified path to the file object.

        * This path is invariant of where the object is stored.

        * Thus, it does not change if the resource is moved.

        This is the path that should be used as a key to index things such as file type.
        :param resource: the resource to which the file (self) belongs
        Note: This is the preferred way to get the short path for a file when we are trying to find short path
        for more than one file in a resource.
        """
        folder, base = self.path_is_acceptable(self.resource_file.name, test_exists=False)
        if folder is not None:
            return os.path.join(folder, base)
        else:
            return base

    def set_short_path(self, path):
        """Set a path to a given path, relative to resource root.

        There is some question as to whether the short path should be stored explicitly or
        derived as in short_path above. The latter is computationally expensive but results
        in a single point of truth.
        """
        folder, base = os.path.split(path)
        self.file_folder = folder  # must precede call to get_path

        self.resource_file = get_path(self, base)
        self.save()

    def parse(self):
        """Parse a path into folder and basename."""
        return self.path_is_acceptable(self.storage_path, test_exists=False)

    def path_is_acceptable(self, path, test_exists=True):
        """Determine whether a path is acceptable for this resource file.

        Called inside ResourceFile objects to check paths

        :param path: path to test
        :param test_exists: if True, test for path existence in iRODS

        """
        return ResourceFile.resource_path_is_acceptable(self.resource, path, test_exists)

    @classmethod
    def resource_path_is_acceptable(cls, resource, path, test_exists=True):
        """Determine whether a path is acceptable for this resource file.

        Called outside ResourceFile objects or before such an object exists

        :param path: path to test
        :param test_exists: if True, test for path existence in iRODS

        This has the side effect of returning the short path for the resource
        as a folder/filename pair.
        """
        if test_exists:
            storage = resource.get_irods_storage()
        locpath = os.path.join(resource.short_id, "data", "contents") + "/"
        relpath = path
        if path.startswith(locpath):
            # strip optional local path prefix
            if test_exists and not storage.exists(path):
                raise ValidationError("Local path ({}) does not exist in irods".format(path))
            plen = len(locpath)
            relpath = relpath[plen:]  # strip local prefix, omit /

        # now we have folder/file. We could have gotten this from the input, or
        # from stripping qualification folders. Note that this can contain
        # misnamed header content misinterpreted as a folder unless one tests
        # for existence
        if '/' in relpath:
            folder, base = os.path.split(relpath)
            abspath = get_resource_file_path(resource, base, folder=folder)
            if test_exists and not storage.exists(abspath):
                raise ValidationError("Local path does not exist in irods")
        else:
            folder = ''
            base = relpath
            abspath = get_resource_file_path(resource, base, folder=folder)
            if test_exists and not storage.exists(abspath):
                raise ValidationError("Local path does not exist in irods")

        return folder, base

    # classmethods do things that query or affect all files.

    @classmethod
    def check_for_preferred_name(cls, file_folder_name):
        """Checks if the file or folder name meets the preferred name requirements"""

        # remove anything that is not an alphanumeric, dash, underscore, or dot
        sanitized_name = re.sub(r'(?u)[^-\w.]', '', file_folder_name)

        if len(file_folder_name) != len(sanitized_name):
            # one or more symbols that are not allowed was found
            return False

        if '..' in file_folder_name:
            return False

        return True

    @classmethod
    def is_filename_valid(cls, filename):
        """Checks if the uploaded file has filename that complies to the hydroshare requirements
        :param  filename: Name of the file to check
        """
        return cls._is_folder_file_name_valid(name_to_check=filename)

    @classmethod
    def is_folder_name_valid(cls, folder_name):
        """Checks if the folder name complies to the hydroshare requirements
        :param  folder_name: Name of the folder to check
        """
        return cls._is_folder_file_name_valid(name_to_check=folder_name, file=False)

    @classmethod
    def _is_folder_file_name_valid(cls, name_to_check, file=True):
        """Helper method to check if a file/folder name is compliant with hydroshare requirements
        :param  name_to_check: Name of the file or folder to check
        :param  file: A flag to indicate if name_to_check is the filename
        """

        # space at the start or at the end is not allowed
        if len(name_to_check.strip()) != len(name_to_check):
            return False

        # check for banned symbols
        for symbol in cls.banned_symbols():
            if symbol in name_to_check:
                return False

        if name_to_check in (".", "..", "/"):
            # these represents special meaning in linux - current (.) dir, parent dir (..) and dir separator
            return False

        if not file:
            folders = name_to_check.split("/")
            for folder in folders:
                if len(folder.strip()) != len(folder):
                    return False
                if folder in (".", ".."):
                    # these represents special meaning in linux - current (.) dir and parent dir (..)
                    return False

        return True

    @classmethod
    def validate_new_path(cls, new_path):
        """Validates a new file/folder path that will be created for a resource
        :param  new_path: a file/folder path that is relative to the [res short_id]/data/contents
        """

        # strip trailing slashes (if any)
        path = str(new_path).strip().rstrip('/')
        if not path:
            raise SuspiciousFileOperation('Path cannot be empty')

        if path.startswith('/'):
            raise SuspiciousFileOperation(f"Path ({path}) must not start with '/'")

        if path in ('.', '..'):
            raise SuspiciousFileOperation(f"Path ({path}) must not be '.' or '..")

        if any(["./" in path, "../" in path, " /" in path, "/ " in path, path.endswith("/."), path.endswith("/..")]):
            raise SuspiciousFileOperation(f"Path ({path}) must not contain './', '../', '/.', or '/..'")

        return path

    @classmethod
    def get(cls, resource, file, folder=''):
        """Get a ResourceFile record via its short path."""
        resource_file_path = get_resource_file_path(resource, file, folder)
        f = ResourceFile.objects.filter(object_id=resource.id, resource_file=resource_file_path).first()
        if f:
            return f
        else:
            raise ObjectDoesNotExist(f'ResourceFile {resource_file_path} does not exist.')

    # TODO: move to BaseResource as instance method
    @classmethod
    def list_folder(cls, resource, folder, sub_folders=True):
        """List files (instances of ResourceFile) in a given folder.

        :param resource: resource for which to list the folder
        :param folder: folder listed as either short_path or fully qualified path
        :param sub_folders: if true files from sub folders of *folder* will be included in the list
        """
        file_folder_to_match = folder

        if not folder:
            folder = resource.file_path
        elif not folder.startswith(resource.file_path):
            folder = os.path.join(resource.file_path, folder)
        else:
            file_folder_to_match = folder[len(resource.file_path) + 1:]

        if sub_folders:
            # append trailing slash to match only this folder
            if not folder.endswith("/"):
                folder += "/"
            return ResourceFile.objects.filter(
                object_id=resource.id,
                resource_file__startswith=folder)
        else:
            return ResourceFile.objects.filter(
                object_id=resource.id,
                file_folder=file_folder_to_match)

    # TODO: move to BaseResource as instance method
    @classmethod
    def create_folder(cls, resource, folder, migrating_resource=False):
        """Create a folder for a resource."""
        # avoid import loop
        from hs_core.views.utils import create_folder
        path_is_allowed(folder)
        # TODO: move code from location used below to here
        create_folder(resource.short_id, os.path.join('data', 'contents', folder),
                      migrating_resource=migrating_resource)

    # TODO: move to BaseResource as instance method
    @classmethod
    def remove_folder(cls, resource, folder, user):
        """Remove a folder for a resource."""
        # avoid import loop
        from hs_core.views.utils import remove_folder
        path_is_allowed(folder)
        # TODO: move code from location used below to here
        remove_folder(user, resource.short_id, os.path.join('data', 'contents', folder))

    @property
    def has_logical_file(self):
        """Check existence of logical file."""
        return self.logical_file_object_id is not None

    @property
    def logical_file(self):
        """Return content_object of logical file."""
        return self.logical_file_content_object

    @property
    def logical_file_type_name(self):
        """Return class name of logical file's content object."""
        return self.logical_file_content_object.__class__.__name__

    @property
    def aggregation_display_name(self):
        """Return a name for the logical file type (aggregation)- used in UI"""
        return self.logical_file.get_aggregation_display_name()

    @property
    def has_generic_logical_file(self):
        """Return True of logical file type's classname is 'GenericLogicalFile'."""
        return self.logical_file_type_name == "GenericLogicalFile"

    @property
    def metadata(self):
        """Return logical file metadata."""
        if self.has_logical_file:
            return self.logical_file.metadata
        return None

    @property
    def mime_type(self):
        """Return MIME type of represented file."""
        from .hydroshare.utils import get_file_mime_type
        return get_file_mime_type(self.file_name)

    @property
    def extension(self):
        """Return extension of resource file."""
        _, file_ext = os.path.splitext(self.storage_path)
        return file_ext

    @property
    def dir_path(self):
        """Return directory path of resource file."""
        return os.path.dirname(self.storage_path)

    @property
    def full_path(self):
        """Return full path of resource file."""
        return self.storage_path

    @property
    def file_name(self):
        """Return filename of resource file."""
        return os.path.basename(self.storage_path)

    @property
    def url(self):
        """Return the URL of the file contained in this ResourceFile.

        A GET of this URL simply returns the file. This URL is independent of federation.
        PUT, POST, and DELETE are not supported.

        This choice for a URL is dependent mainly upon conformance to DataOne URL standards
        that are also conformant to the format in resourcemap.xml. This url does not contain
        the site URL, which is prefixed when needed.

        This is based upon the resourcemap_urls.py entry:

            url(r'^resource/(?P<shortkey>[0-9a-f-]+)/data/contents/(?.+)/$',
                views.file_download_url_mapper,
                name='get_resource_file')

        This url does NOT depend upon federation status.
        """
        url_encoded_file_path = urllib.parse.quote(self.public_path)
        return '/' + os.path.join('resource', url_encoded_file_path)

    @property
    def public_path(self):
        """ return the public path (unqualified iRODS path) for a resource.
        """
        return os.path.join(self.resource.short_id, 'data', 'contents', self.short_path)

    @property
    def irods_path(self):
        """ Return the irods path for accessing a file, including possible federation information.
            This consists of the resource id, /data/contents/, and the file path.
        """

        return self.public_path


class PublicResourceManager(models.Manager):
    """Extend Django model Manager to allow for public resource access."""

    def get_queryset(self):
        """Extend Django model Manager to allow for public resource access."""
        return super(PublicResourceManager, self).get_queryset().filter(raccess__public=True)


class DiscoverableResourceManager(models.Manager):
    """Extend Django model Manager to filter for public or discoverable resources."""

    def get_queryset(self):
        """Extend Django model Manager to filter for public or discoverable resources."""
        return super(DiscoverableResourceManager, self).get_queryset().filter(
            Q(raccess__discoverable=True)
            | Q(raccess__public=True))


# remove RichText parent class from the parameters for Django inplace editing to work;
# otherwise, get internal edit error when saving changes
class BaseResource(Page, AbstractResource):
    """Combine mezzanine Page model and AbstractResource model to establish base resource."""

    resource_type = models.CharField(max_length=50, default="GenericResource")
    # this locked_time field is added for resource versioning locking representing
    # the time when the resource is locked for a new version action. A value of null
    # means the resource is not locked
    locked_time = models.DateTimeField(null=True, blank=True)

    objects = PublishedManager()
    public_resources = PublicResourceManager()
    discoverable_resources = DiscoverableResourceManager()

    collections = models.ManyToManyField('BaseResource', related_name='resources')

    # used during discovery as well as in all other places in UI where resource type is displayed
    display_name = 'Generic'

    class Meta:
        """Define meta properties for BaseResource model."""

        verbose_name = 'Generic'
        db_table = 'hs_core_genericresource'

    def can_add(self, request):
        """Pass through to abstract resource can_add function."""
        return AbstractResource.can_add(self, request)

    def can_change(self, request):
        """Pass through to abstract resource can_add function."""
        return AbstractResource.can_change(self, request)

    def can_delete(self, request):
        """Pass through to abstract resource can_delete function."""
        return AbstractResource.can_delete(self, request)

    def can_view(self, request):
        """Pass through to abstract resource can_view function."""
        return AbstractResource.can_view(self, request)

    def get_irods_storage(self):
        """Return either IrodsStorage or FedStorage."""
        return IrodsStorage()

    # Paths relative to the resource
    @property
    def root_path(self):
        """Return the root folder of the iRODS structure containing resource files.

        Note that this folder doesn't directly contain the resource files;
        They are contained in ./data/contents/* instead.
        """
        return self.short_id

    @property
    def file_path(self):
        """Return the file path of the resource.

        This is the root path plus "data/contents".
        This is the root of the folder structure for resource files.
        """
        return os.path.join(self.root_path, "data", "contents")

    @property
    def scimeta_path(self):
        """ path to science metadata file (in iRODS) """
        return os.path.join(self.root_path, "data", "resourcemetadata.xml")

    @property
    def resmap_path(self):
        """ path to resource map file (in iRODS) """
        return os.path.join(self.root_path, "data", "resourcemap.xml")

    # @property
    # def sysmeta_path(self):
    #     """ path to system metadata file (in iRODS) """
    #     return os.path.join(self.root_path, "data", "systemmetadata.xml")

    @property
    def bag_path(self):
        """Return the unique iRODS path to the bag for the resource.

        Since this is a cache, it is stored in a different place than the resource files.
        """
        bagit_path = getattr(settings, 'IRODS_BAGIT_PATH', 'bags')
        bagit_postfix = getattr(settings, 'IRODS_BAGIT_POSTFIX', 'zip')
        return os.path.join(bagit_path, self.short_id + '.' + bagit_postfix)

    @property
    def bag_url(self):
        """Get bag url of resource data bag."""
        bagit_path = getattr(settings, 'IRODS_BAGIT_PATH', 'bags')
        bagit_postfix = getattr(settings, 'IRODS_BAGIT_POSTFIX', 'zip')
        bag_path = "{path}/{resource_id}.{postfix}".format(path=bagit_path,
                                                           resource_id=self.short_id,
                                                           postfix=bagit_postfix)
        istorage = self.get_irods_storage()
        bag_url = istorage.url(bag_path)
        return bag_url

    @property
    def bag_checksum(self):
        """
        get checksum of resource bag. Currently only published resources have bag checksums computed and saved
        :return: checksum if bag checksum exists; empty string '' otherwise
        """
        extra_data = self.extra_data
        if 'bag_checksum' in extra_data and extra_data['bag_checksum']:
            return extra_data['bag_checksum'].strip('\n')
        else:
            return ''

    @bag_checksum.setter
    def bag_checksum(self, checksum):
        """
        Set bag checksum implemented as a property setter.
        :param checksum: checksum value to be set
        """
        if checksum:
            extra_data = self.extra_data
            extra_data['bag_checksum'] = checksum
            self.extra_data = extra_data
            self.save()
        else:
            return ValidationError("checksum to set on the bag of the resource {} is empty".format(self.short_id))

    # URIs relative to resource
    # these are independent of federation strategy
    # TODO: utilize "reverse" abstraction to tie this to urls.py for robustness

    # add these one by one to avoid errors.

    # @property
    # def root_uri(self):
    #     pass

    # @property
    # def scimeta_uri(self):
    #     return os.path.join(self.root_uri, 'scimeta')

    # @property
    # def sysmeta_uri(self):
    #     return os.path.join(self.root_uri, 'sysmeta')

    # @property
    # def file_uri(self):
    #     return os.path.join(self.root_uri, 'files')

    # create crossref deposit xml for resource publication
    def get_crossref_deposit_xml(self, pretty_print=True):
        """Return XML structure describing crossref deposit.
        The mapping of hydroshare resource metadata to crossref metadata has been implemented here as per
        the specification in this repo: https://github.com/hydroshare/hs_doi_deposit_metadata
        """
        # importing here to avoid circular import problem
        from .hydroshare.resource import get_activated_doi

        logger = logging.getLogger(__name__)

        def get_funder_id(funder_name):
            """Return funder_id for a given funder_name from Crossref funders registry.
            Crossref API Documentation: https://api.crossref.org/swagger-ui/index.html#/Funders/get_funders
            """

            # url encode the funder name for the query parameter
            words = funder_name.split()
            # filter out words that contain the char '.'
            words = [word for word in words if '.' not in word]
            encoded_words = [urllib.parse.quote(word) for word in words]
            # match all words in the funder name
            query = "+".join(encoded_words)
            # if we can't find a match in first 50 search records then we are not going to find a match
            max_record_count = 50
            email = settings.DEFAULT_DEVELOPER_EMAIL
            url = f"https://api.crossref.org/funders?query={query}&rows={max_record_count}&mailto={email}"
            funder_name = funder_name.lower()
            response = requests.get(url, verify=False)
            if response.status_code == 200:
                response_json = response.json()
                if response_json['status'] == 'ok':
                    items = response_json['message']['items']
                    for item in items:
                        if item['name'].lower() == funder_name:
                            return item['uri']
                        for alt_name in item['alt-names']:
                            if alt_name.lower() == funder_name:
                                return item['uri']
                    return ''
                return ''
            else:
                msg = "Failed to get funder_id for funder_name: '{}' from Crossref funders registry. " \
                      "Status code: {} for resource id: {}"
                msg = msg.format(funder_name, response.status_code, self.short_id)
                logger.error(msg)
                return ''

        def parse_creator_name(_creator):
            creator_name = _creator.name.strip()
            name = HumanName(creator_name)
            # both first name ane last name are required for crossref deposit
            if not name.first or not name.last:
                name_parts = creator_name.split()
                if not name.first:
                    name.first = name_parts[0]
                if not name.last:
                    name.last = name_parts[-1]
            return name.first, name.last

        def create_contributor_node(_creator, sequence="additional"):
            if _creator.name:
                first_name, last_name = parse_creator_name(_creator)
                creator_node = etree.SubElement(contributors_node, 'person_name', contributor_role="author",
                                                sequence=sequence)
                etree.SubElement(creator_node, 'given_name').text = first_name
                etree.SubElement(creator_node, 'surname').text = last_name
                orcid = _creator.identifiers.get('ORCID', "")
                if orcid:
                    etree.SubElement(creator_node, 'ORCID').text = orcid
            else:
                org = etree.SubElement(contributors_node, 'organization', contributor_role="author",
                                       sequence=sequence)
                org.text = _creator.organization

        def create_date_node(date, date_type):
            date_node = etree.SubElement(database_dates_node, date_type)
            etree.SubElement(date_node, 'month').text = str(date.month)
            etree.SubElement(date_node, 'day').text = str(date.day)
            etree.SubElement(date_node, 'year').text = str(date.year)

        xsi = "http://www.w3.org/2001/XMLSchema-instance"
        schemaLocation = 'http://www.crossref.org/schema/5.3.1 ' \
                         'http://www.crossref.org/schemas/crossref5.3.1.xsd'
        ns = "http://www.crossref.org/schema/5.3.1"
        fr = "http://www.crossref.org/fundref.xsd"
        ai = "http://www.crossref.org/AccessIndicators.xsd"
        ROOT = etree.Element('{%s}doi_batch' % ns, version="5.3.1", nsmap={None: ns, "xsi": xsi, "fr": fr, "ai": ai},
                             attrib={"{%s}schemaLocation" % xsi: schemaLocation})

        # get the resource object associated with this metadata container object - needed
        # to get the verbose_name

        # create the head sub element
        head_node = etree.SubElement(ROOT, 'head')
        etree.SubElement(head_node, 'doi_batch_id').text = self.short_id
        etree.SubElement(head_node, 'timestamp').text = arrow.now().format("YYYYMMDDHHmmss")
        depositor_node = etree.SubElement(head_node, 'depositor')
        etree.SubElement(depositor_node, 'depositor_name').text = 'HydroShare'
        etree.SubElement(depositor_node, 'email_address').text = settings.DEFAULT_SUPPORT_EMAIL
        # The organization that owns the information being registered.
        organization = 'Consortium of Universities for the Advancement of Hydrologic Science, Inc. (CUAHSI)'
        etree.SubElement(head_node, 'registrant').text = organization

        # create the body sub element
        body_node = etree.SubElement(ROOT, 'body')
        # create the database sub element
        db_node = etree.SubElement(body_node, 'database')
        # create the database_metadata sub element
        db_md_node = etree.SubElement(db_node, 'database_metadata', language="en")
        # titles is required element for database_metadata
        titles_node = etree.SubElement(db_md_node, 'titles')
        etree.SubElement(titles_node, 'title').text = "HydroShare Resources"
        # add publisher element to database_metadata
        pub_node = etree.SubElement(db_md_node, 'publisher')
        etree.SubElement(pub_node, 'publisher_name').text = "HydroShare"

        # create the dataset sub element, dataset_type can be record or collection, set it to
        # collection for HydroShare resources
        dataset_node = etree.SubElement(db_node, 'dataset', dataset_type="record")
        # create contributors sub element
        contributors_node = etree.SubElement(dataset_node, 'contributors')
        # creators are required element for contributors
        creators = self.metadata.creators.all()
        first_author = [cr for cr in creators if cr.order == 1][0]
        create_contributor_node(first_author, sequence="first")
        other_authors = [cr for cr in creators if cr.order > 1]
        for auth in other_authors:
            create_contributor_node(auth, sequence="additional")

        # create dataset title
        dataset_titles_node = etree.SubElement(dataset_node, 'titles')
        etree.SubElement(dataset_titles_node, 'title').text = self.metadata.title.value
        # create dataset date sub element
        database_dates_node = etree.SubElement(dataset_node, 'database_date')
        # create creation_date sub element
        create_date_node(date=self.created, date_type="creation_date")
        # create a publication_date sub element
        pub_date_meta = self.metadata.dates.all().filter(type='published').first()
        if pub_date_meta:
            # this is a published resource - generating crossref xml for updating crossref deposit
            pub_date = pub_date_meta.start_date
        else:
            # generating crossref xml for registering a new resource in crossref
            pub_date = self.updated

        create_date_node(date=pub_date, date_type="publication_date")
        # create update_date sub element
        create_date_node(date=self.updated, date_type="update_date")
        # create dataset description sub element
        c_abstract = clean_abstract(self.metadata.description.abstract)
        etree.SubElement(dataset_node, 'description').text = c_abstract
        # funder related elements
        funders = self.metadata.funding_agencies.all()
        if funders:
            funding_references = etree.SubElement(dataset_node, '{%s}program' % fr, name="fundref")
            for funder in funders:
                funder_group_node = etree.SubElement(funding_references, '{%s}assertion' % fr, name="fundgroup")
                funder_name_node = etree.SubElement(funder_group_node, '{%s}assertion' % fr, name="funder_name")
                funder_name_node.text = funder.agency_name
                # get funder_id from Crossref funders registry
                funder_id = get_funder_id(funder.agency_name)
                if not funder_id:
                    logger.warning(f"Funder id was not found in Crossref funder registry "
                                   f"for funder name: {funder.agency_name} for resource: {self.short_id}")
                if funder_id or funder.agency_url:
                    id_node = etree.SubElement(funder_name_node, '{%s}assertion' % fr, name="funder_identifier")
                    if funder_id:
                        id_node.text = funder_id
                    else:
                        id_node.text = funder.agency_url
                if funder.award_number:
                    award_node = etree.SubElement(funder_group_node, '{%s}assertion' % fr, name='award_number')
                    award_node.text = funder.award_number

        # create dataset license sub element
        dataset_licenses_node = etree.SubElement(dataset_node, '{%s}program' % ai, name="AccessIndicators")
        pub_date_str = pub_date.strftime("%Y-%m-%d")
        rights = self.metadata.rights
        license_node = etree.SubElement(dataset_licenses_node, '{%s}license_ref' % ai, applies_to="vor",
                                        start_date=pub_date_str)
        if rights.url:
            license_node.text = rights.url
        else:
            license_node.text = rights.statement

        # doi_data is required element for dataset
        doi_data_node = etree.SubElement(dataset_node, 'doi_data')
        res_doi = get_activated_doi(self.doi)
        idx = res_doi.find('10.4211')
        if idx >= 0:
            res_doi = res_doi[idx:]
        etree.SubElement(doi_data_node, 'doi').text = res_doi
        res_url = self.metadata.identifiers.all().filter(name='hydroShareIdentifier')[0].url
        etree.SubElement(doi_data_node, 'resource').text = res_url

        return '<?xml version="1.0" encoding="UTF-8"?>\n' + etree.tostring(
            ROOT, encoding='UTF-8', pretty_print=pretty_print).decode()

    @property
    def size(self):
        """Return the total size of all data files in iRODS.

        This size does not include metadata. Just files. Specifically,
        resourcemetadata.xml, systemmetadata.xml are not included in this
        size estimate.

        Raises SessionException if iRODS fails.
        """
        # trigger file size read for files that haven't been set yet
        res_size = 0
        if self.files.count() > 0:
            for f in self.files.filter(_size__lt=0):
                f.calculate_size()
            # compute the total file size for the resource
            res_size_dict = self.files.aggregate(Sum('_size'))
            res_size = res_size_dict['_size__sum']

        return res_size

    @property
    def verbose_name(self):
        """Return verbose name of content_model."""
        return self.get_content_model()._meta.verbose_name

    @property
    def discovery_content_type(self):
        """Return name used for the content type in discovery/solr search."""
        return self.get_content_model().display_name

    @property
    def can_be_submitted_for_metadata_review(self):
        """Determine when data and metadata are complete enough for the resource to be published.

        The property can be overriden by specific resource type which is not appropriate for
        publication such as the Web App resource
        :return:
        """
        if self.raccess.published:
            return False

        return self.can_be_public_or_discoverable

    @classmethod
    def get_supported_upload_file_types(cls):
        """Get supported upload types for a resource.

        This can be overridden to choose which types of file can be uploaded by a subclass.

        By default, all file types are supported
        """
        # TODO: this should be replaced by an instance method.
        return ('.*')

    @classmethod
    def can_have_multiple_files(cls):
        """Return True if multiple files can be uploaded.

        This can be overridden to choose how many files can be uploaded by a subclass.

        By default, uploads are not limited.
        """
        # TODO: this should be replaced by an instance method.
        return True

    @classmethod
    def can_have_files(cls):
        """Return whether the resource supports files at all.

        This can be overridden to choose whether files can be uploaded by a subclass.

        By default, uploads are allowed.
        """
        # TODO: this should be replaced by an instance method.
        return True

    def get_hs_term_dict(self):
        """Return a dict of HS Terms and their values.

        Will be used to parse webapp url templates

        NOTES FOR ANY SUBCLASS OF THIS CLASS TO OVERRIDE THIS FUNCTION:
        resource types that inherit this class should add/merge their resource-specific HS Terms
        into this dict
        """
        hs_term_dict = {}

        hs_term_dict["HS_RES_ID"] = self.short_id
        hs_term_dict["HS_RES_TYPE"] = self.resource_type
        hs_term_dict.update(self.extra_metadata.items())

        return hs_term_dict

    def replaced_by(self):
        """ return a list or resources that replaced this one """
        from hs_core.hydroshare import get_resource_by_shortkey

        replaced_by_resources = []

        def get_replaced_by(resource):
            replace_relation_meta = resource.metadata.relations.all().filter(type=RelationTypes.isReplacedBy).first()
            if replace_relation_meta is not None:
                version_citation = replace_relation_meta.value
                if '/resource/' in version_citation:
                    version_res_id = version_citation.split('/resource/')[-1]
                    try:
                        new_version_res = get_resource_by_shortkey(version_res_id, or_404=False)
                        replaced_by_resources.append(new_version_res)
                        get_replaced_by(new_version_res)
                    except BaseResource.DoesNotExist:
                        pass

        get_replaced_by(self)
        return replaced_by_resources

    def get_relation_version_res_url(self, rel_type):
        """Extracts the resource url from resource citation stored in relation metadata for resource
        versioning
        :param rel_type: type of relation (allowed types are: 'isVersionOf' and 'isReplacedBy')
        """
        relation_meta_obj = self.metadata.relations.filter(type=rel_type).first()
        if relation_meta_obj is not None:
            # get the resource url from resource citation
            version_res_url = relation_meta_obj.value.split(',')[-1]
            return version_res_url
        else:
            return ''

    @property
    def spam_patterns(self):
        # Compile a single regular expression that will match any individual
        # pattern from a given list of patterns, case-insensitive.
        # ( '|' is a special character in regular expressions. An expression
        # 'A|B' will match either 'A' or 'B' ).
        full_pattern = re.compile("|".join(patterns), re.IGNORECASE)

        if self.metadata:
            try:
                match = re.search(full_pattern, self.metadata.title.value)
                if match is not None:
                    return match
            except AttributeError:
                # no title
                pass

            try:
                for sub in self.metadata.subjects.all():
                    match = re.search(full_pattern, sub.value)
                    if match is not None:
                        return match
            except AttributeError:
                # no keywords
                pass

            try:
                match = re.search(full_pattern, self.metadata.description.abstract)
                if match is not None:
                    return match
            except AttributeError:
                # no abstract
                pass

        return None

    @property
    def show_in_discover(self):
        """
        return True if a resource should be exhibited
        A resource should be exhibited if it is at least discoverable
        and not replaced by anything that exists and is at least discoverable.
        """
        if not self.raccess.discoverable:
            return False  # not exhibitable

        replaced_by_resources = self.replaced_by()
        if any([res.raccess.discoverable for res in replaced_by_resources]):
            # there is a newer discoverable resource - so this resource should not be shown in discover
            return False

        if not self.spam_allowlisted and not self.raccess.published:
            if self.spam_patterns:
                return False

        return True

    def update_relation_meta(self):
        """Updates the citation stored in relation metadata for relation type
        'isReplacedBy', 'isPartOf' and 'hasPart' if needed"""

        from hs_core.hydroshare import get_resource_by_shortkey

        def _update_relation_meta(relation_meta_obj):
            relation_updated = False
            if relation_meta_obj.value and '/resource/' in relation_meta_obj.value:
                version_citation = relation_meta_obj.value
                version_res_id = version_citation.split('/resource/')[-1]
                try:
                    version_res = get_resource_by_shortkey(version_res_id, or_404=False)
                except BaseResource.DoesNotExist:
                    relation_meta_obj.delete()
                    relation_updated = True
                    return relation_updated
                current_version_citation = version_res.get_citation()
                if current_version_citation != version_citation:
                    relation_meta_obj.value = current_version_citation
                    relation_meta_obj.save()
                    relation_updated = True
            return relation_updated

        relations = self.metadata.relations.all()
        replace_relation = [rel for rel in relations if rel.type == RelationTypes.isReplacedBy]
        replace_relation_updated = False
        if replace_relation:
            replace_relation = replace_relation[0]
            replace_relation_updated = _update_relation_meta(replace_relation)

        part_of_relation_updated = False
        for part_of_relation in [rel for rel in relations if rel.type == RelationTypes.isPartOf]:
            if _update_relation_meta(part_of_relation):
                part_of_relation_updated = True

        has_part_relation_updated = False
        for has_part_relation in [rel for rel in relations if rel.type == RelationTypes.hasPart]:
            if _update_relation_meta(has_part_relation):
                has_part_relation_updated = True

        if any([replace_relation_updated, part_of_relation_updated, has_part_relation_updated]):
            self.setAVU("bag_modified", True)
            self.setAVU("metadata_dirty", True)

    def get_non_preferred_path_names(self):
        """Returns a list of file/folder paths that do not meet hydroshare file/folder preferred naming convention"""

        def find_non_preferred_folder_paths(dir_path):
            if not dir_path.startswith(self.file_path):
                dir_path = os.path.join(self.file_path, dir_path)

            folders, _, _ = istorage.listdir(dir_path)
            for folder in folders:
                if folder not in not_preferred_paths and not ResourceFile.check_for_preferred_name(folder):
                    folder_path = os.path.join(dir_path, folder)
                    folder_path = folder_path[len(self.file_path) + 1:]
                    not_preferred_paths.append(folder_path)
                subdir_path = os.path.join(dir_path, folder)
                find_non_preferred_folder_paths(subdir_path)

        not_preferred_paths = []
        istorage = self.get_irods_storage()
        # check for non-conforming file names
        for res_file in self.files.all():
            short_path = res_file.short_path
            _, file_name = os.path.split(short_path)
            if not ResourceFile.check_for_preferred_name(file_name):
                not_preferred_paths.append(short_path)

        # check for non-conforming folder names
        find_non_preferred_folder_paths(self.file_path)
        return not_preferred_paths

    def get_relative_path(self, dir_path):
        if dir_path.startswith(self.file_path):
            dir_path = dir_path[len(self.file_path) + 1:]
        return dir_path

    def update_crossref_deposit(self):
        """
        Update crossref deposit xml file for this published resource
        Used when metadata (abstract or funding agency) for a published resource is updated
        """
        from hs_core.tasks import update_crossref_meta_deposit

        if not self.raccess.published:
            err_msg = "Crossref deposit can be updated only for a published resource. "
            err_msg += f"Resource {self.short_id} is not a published resource."
            raise ValidationError(err_msg)

        if self.doi.endswith(self.short_id):
            # doi has no crossref status
            self.extra_data[CrossRefUpdate.UPDATE.value] = 'False'
            update_crossref_meta_deposit.apply_async((self.short_id,))

        # check for both 'pending' and 'update_pending' status in doi
        if CrossRefSubmissionStatus.PENDING in self.doi:
            # setting this flag will update the crossref deposit when the hourly celery task runs
            self.extra_data[CrossRefUpdate.UPDATE.value] = 'True'

        # if the resource crossref deposit is in a 'failure' or 'update_failure' state, then update of the
        # crossref deposit will be attempted when the hourly celery task runs
        self.save()


old_get_content_model = Page.get_content_model


def new_get_content_model(self):
    """Override mezzanine get_content_model function for pages for resources."""
    from hs_core.hydroshare.utils import get_resource_types
    content_model = self.content_model
    if content_model.endswith('resource'):
        rt = [rt for rt in get_resource_types() if rt._meta.model_name == content_model][0]
        return rt.objects.get(id=self.id)
    return old_get_content_model(self)


Page.get_content_model = new_get_content_model


# This model has a one-to-one relation with the AbstractResource model
class CoreMetaData(models.Model, RDF_MetaData_Mixin):
    """Define CoreMetaData model."""

    XML_HEADER = '''<?xml version="1.0" encoding="UTF-8"?>'''

    NAMESPACES = {'rdf': "http://www.w3.org/1999/02/22-rdf-syntax-ns#",
                  'rdfs1': "http://www.w3.org/2000/01/rdf-schema#",
                  'dc': "http://purl.org/dc/elements/1.1/",
                  'dcterms': "http://purl.org/dc/terms/",
                  'hsterms': "https://www.hydroshare.org/terms/"}

    id = models.AutoField(primary_key=True)

    _description = GenericRelation(Description)    # resource abstract
    _title = GenericRelation(Title)
    creators = GenericRelation(Creator)
    contributors = GenericRelation(Contributor)
    citation = GenericRelation(Citation)
    dates = GenericRelation(Date)
    coverages = GenericRelation(Coverage)
    formats = GenericRelation(Format)
    identifiers = GenericRelation(Identifier)
    _language = GenericRelation(Language)
    subjects = GenericRelation(Subject)
    relations = GenericRelation(Relation)
    geospatialrelations = GenericRelation(GeospatialRelation)
    _rights = GenericRelation(Rights)
    _type = GenericRelation(Type)
    _publisher = GenericRelation(Publisher)
    funding_agencies = GenericRelation(FundingAgency)

    @property
    def resource(self):
        """Return base resource object that the metadata defines."""
        return BaseResource.objects.filter(object_id=self.id).first()

    @property
    def title(self):
        """Return the first title object from metadata."""
        return self._title.all()[0]

    @property
    def description(self):
        """Return the first description object from metadata."""
        return self._description.all().first()

    @property
    def language(self):
        """Return the first _language object from metadata."""
        return self._language.all().first()

    @property
    def rights(self):
        """Return the first rights object from metadata."""
        return self._rights.all().first()

    @property
    def type(self):
        """Return the first _type object from metadata."""
        return self._type.all().first()

    @property
    def publisher(self):
        """Return the first _publisher object from metadata."""
        return self._publisher.all().first()

    @property
    def spatial_coverage(self):
        return self.coverages.exclude(type='period').first()

    @property
    def temporal_coverage(self):
        return self.coverages.filter(type='period').first()

    @property
    def spatial_coverage_default_projection(self):
        return 'WGS 84 EPSG:4326'

    @property
    def spatial_coverage_default_units(self):
        return 'Decimal degrees'

    @property
    def serializer(self):
        """Return an instance of rest_framework Serializer for self
        Note: Subclass must override this property
        """
        from .views.resource_metadata_rest_api import CoreMetaDataSerializer
        return CoreMetaDataSerializer(self)

    def rdf_subject(self):
        from .hydroshare import current_site_url
        return URIRef("{}/resource/{}".format(current_site_url(), self.resource.short_id))

    def rdf_metadata_subject(self):
        from .hydroshare import current_site_url
        return URIRef("{}/resource/{}/data/resourcemetadata.xml".format(current_site_url(), self.resource.short_id))

    def rdf_type(self):
        return getattr(HSTERMS, self.resource.resource_type)

    def ignored_generic_relations(self):
        """Override to exclude generic relations from the rdf/xml.  This is built specifically for Format, which is the
        only AbstractMetadataElement that is on a metadata model and not included in the rdf/xml.  Returns a list
        of classes to be ignored"""
        return [Format]

    def ingest_metadata(self, graph):
        super(CoreMetaData, self).ingest_metadata(graph)
        subject = self.rdf_subject_from_graph(graph)
        extra_metadata = {}
        for o in graph.objects(subject=subject, predicate=HSTERMS.extendedMetadata):
            key = graph.value(subject=o, predicate=HSTERMS.key).value
            value = graph.value(subject=o, predicate=HSTERMS.value).value
            extra_metadata[key] = value
        res = self.resource
        res.extra_metadata = copy.deepcopy(extra_metadata)

        # delete ingested default citation
        citation_regex = re.compile("(.*) \(\d{4}\)\. (.*), http:\/\/(.*)\/[A-z0-9]{32}")  # noqa
        ingested_citation = self.citation.first()
        if ingested_citation and citation_regex.match(ingested_citation.value):
            self.citation.first().delete()

        res.save()

    def get_rdf_graph(self):
        graph = super(CoreMetaData, self).get_rdf_graph()

        subject = self.rdf_subject()

        # add any key/value metadata items
        if len(self.resource.extra_metadata) > 0:
            for key, value in self.resource.extra_metadata.items():
                extendedMetadata = BNode()
                graph.add((subject, HSTERMS.extendedMetadata, extendedMetadata))
                graph.add((extendedMetadata, HSTERMS.key, Literal(key)))
                graph.add((extendedMetadata, HSTERMS.value, Literal(value)))

        # if custom citation does not exist, use the default citation
        if not self.citation.first():
            graph.add((subject, DCTERMS.bibliographicCitation, Literal(
                self.resource.get_citation(forceHydroshareURI=False))))

        from .hydroshare import current_site_url
        TYPE_SUBJECT = URIRef("{}/terms/{}".format(current_site_url(), self.resource.resource_type))
        graph.add((TYPE_SUBJECT, RDFS1.label, Literal(self.resource.verbose_name)))
        graph.add((TYPE_SUBJECT, RDFS1.isDefinedBy, URIRef(HSTERMS)))
        return graph

    @classmethod
    def parse_for_bulk_update(cls, metadata, parsed_metadata):
        """Parse the input *metadata* dict to needed format and store it in
        *parsed_metadata* list
        :param  metadata: a dict of metadata that needs to be parsed to get the metadata in the
        format needed for updating the metadata elements supported by resource type
        :param  parsed_metadata: a list of dicts that will be appended with parsed data
        """

        keys_to_update = list(metadata.keys())
        if 'title' in keys_to_update:
            parsed_metadata.append({"title": {"value": metadata.pop('title')}})

        if 'creators' in keys_to_update:
            if not isinstance(metadata['creators'], list):
                metadata['creators'] = json.loads(metadata['creators'])
            for creator in metadata.pop('creators'):
                parsed_metadata.append({"creator": creator})

        if 'contributors' in keys_to_update:
            if not isinstance(metadata['contributors'], list):
                metadata['contributors'] = json.loads(metadata['contributors'])
            for contributor in metadata.pop('contributors'):
                parsed_metadata.append({"contributor": contributor})

        if 'coverages' in keys_to_update:
            for coverage in metadata.pop('coverages'):
                parsed_metadata.append({"coverage": coverage})

        if 'dates' in keys_to_update:
            for date in metadata.pop('dates'):
                parsed_metadata.append({"date": date})

        if 'description' in keys_to_update:
            parsed_metadata.append({"description": {"abstract": metadata.pop('description')}})

        if 'language' in keys_to_update:
            parsed_metadata.append({"language": {"code": metadata.pop('language')}})

        if 'rights' in keys_to_update:
            parsed_metadata.append({"rights": metadata.pop('rights')})

        if 'sources' in keys_to_update:
            for source in metadata.pop('sources'):
                parsed_metadata.append({"source": source})

        if 'subjects' in keys_to_update:
            for subject in metadata.pop('subjects'):
                parsed_metadata.append({"subject": {"value": subject['value']}})

        if 'funding_agencies' in keys_to_update:
            for agency in metadata.pop("funding_agencies"):
                # using fundingagency instead of funding_agency to be consistent with UI
                # add-metadata logic as well as the term for the metadata element.
                parsed_metadata.append({"fundingagency": agency})

        if 'relations' in keys_to_update:
            for relation in metadata.pop('relations'):
                parsed_metadata.append({"relation": relation})

        if 'geospatialrelations' in keys_to_update:
            for relation in metadata.pop('geospatialrelations'):
                parsed_metadata.append({"geospatialrelation": relation})

    @classmethod
    def get_supported_element_names(cls):
        """Return a list of supported metadata element names."""
        return ['Description',
                'Citation',
                'Creator',
                'Contributor',
                'Coverage',
                'Format',
                'Rights',
                'Title',
                'Type',
                'Date',
                'Identifier',
                'Language',
                'Subject',
                'Relation',
                'GeospatialRelation',
                'Publisher',
                'FundingAgency']

    @classmethod
    def get_form_errors_as_string(cls, form):
        """Helper method to generate a string from form.errors
        :param  form: an instance of Django Form class
        """
        error_string = ", ".join(key + ":" + form.errors[key][0]
                                 for key in list(form.errors.keys()))
        return error_string

    def set_dirty(self, flag):
        """Track whethrer metadata object is dirty.

        Subclasses that have the attribute to track whether metadata object is dirty
        should override this method to allow setting that attribute

        :param flag: a boolean value
        :return:
        """
        pass

    def has_all_required_elements(self):
        """Determine whether metadata has all required elements.

        This method needs to be overriden by any subclass of this class
        if they implement additional metadata elements that are required
        """
        if not self.title:
            return False
        elif self.title.value.lower() == 'untitled resource':
            return False

        if not self.description:
            return False
        elif len(self.description.abstract.strip()) == 0:
            return False

        if self.creators.count() == 0:
            return False

        if not self.rights:
            return False
        elif len(self.rights.statement.strip()) == 0:
            return False

        if self.subjects.count() == 0:
            return False

        return True

    def get_required_missing_elements(self, desired_state='discoverable'):
        """Return a list of required missing metadata elements.

        This method needs to be overriden by any subclass of this class
        if they implement additional metadata elements that are required
        """

        resource_states = ('discoverable', 'public', 'published')
        if desired_state not in resource_states:
            raise ValidationError(f"Desired resource state is not in: {','.join(resource_states)}")

        missing_required_elements = []
        if desired_state != 'published':
            if not self.title:
                missing_required_elements.append('Title (at least 30 characters)')
            elif self.title.value.lower() == 'untitled resource':
                missing_required_elements.append('Title (at least 30 characters)')
            if not self.description:
                missing_required_elements.append('Abstract (at least 150 characters)')
            if not self.rights:
                missing_required_elements.append('Rights')
            if self.subjects.count() == 0:
                missing_required_elements.append('Keywords (at least 3)')
        else:
            if not self.title or len(self.title.value) < 30:
                missing_required_elements.append('The title must be at least 30 characters.')
            if not self.description or len(self.description.abstract) < 150:
                missing_required_elements.append('The abstract must be at least 150 characters.')
            if self.subjects.count() < 3:
                missing_required_elements.append('You must include at least 3 keywords.')
        return missing_required_elements

    def get_recommended_missing_elements(self):
        """Return a list of recommended missing metadata elements.

        This method needs to be overriden by any subclass of this class
        if they implement additional metadata elements that are required
        """

        missing_recommended_elements = []
        if not self.funding_agencies.count():
            missing_recommended_elements.append('Funding Agency')
        if not self.resource.readme_file and self.resource.resource_type == "CompositeResource":
            missing_recommended_elements.append('Readme file containing variables, '
                                                'abbreviations/acronyms, and non-standard file formats')
        if not self.coverages.count():
            missing_recommended_elements.append('Coverage that describes locations that are related to the dataset')
        return missing_recommended_elements

    def delete_all_elements(self):
        """Delete all metadata elements.

        This method needs to be overriden by any subclass of this class if that class
        has additional metadata elements
        """
        if self.title:
            self.title.delete()
        if self.description:
            self.description.delete()
        if self.language:
            self.language.delete()
        if self.rights:
            self.rights.delete()
        if self.publisher:
            self.publisher.delete()
        if self.type:
            self.type.delete()

        self.creators.all().delete()
        self.contributors.all().delete()
        self.dates.all().delete()
        self.identifiers.all().delete()
        self.coverages.all().delete()
        self.formats.all().delete()
        self.subjects.all().delete()
        self.relations.all().delete()
        self.funding_agencies.all().delete()

    def copy_all_elements_from(self, src_md, exclude_elements=None):
        """Copy all metadata elements from another resource."""
        logger = logging.getLogger(__name__)
        md_type = ContentType.objects.get_for_model(src_md)
        supported_element_names = src_md.get_supported_element_names()
        for element_name in supported_element_names:
            element_model_type = src_md._get_metadata_element_model_type(element_name)
            elements_to_copy = element_model_type.model_class().objects.filter(
                object_id=src_md.id, content_type=md_type).all()
            for element in elements_to_copy:
                element_args = model_to_dict(element)
                element_args.pop('content_type')
                element_args.pop('id')
                element_args.pop('object_id')
                try:
                    if exclude_elements:
                        if not element_name.lower() in exclude_elements:
                            self.create_element(element_name, **element_args)
                    else:
                        self.create_element(element_name, **element_args)
                except UserValidationError as uve:
                    logger.error(f"Error copying {element}: {str(uve)}")
                    element_args["hydroshare_user_id"] = None
                    del element_args["is_active_user"]
                    self.create_element(element_name, **element_args)

    # this method needs to be overriden by any subclass of this class
    # to allow updating of extended (resource specific) metadata
    def update(self, metadata, user):
        """Define custom update method for CoreMetaData model.

        :param metadata: a list of dicts - each dict in the format of {element_name: **kwargs}
        element_name must be in lowercase.
        example of a dict in metadata list:
            {'creator': {'name': 'John Howard', 'email: 'jh@gmail.com'}}
        :param  user: user who is updating metadata
        :return:
        """
        from .forms import (AbstractValidationForm, ContributorValidationForm,
                            CreatorValidationForm, FundingAgencyValidationForm,
                            GeospatialRelationValidationForm,
                            LanguageValidationForm, RelationValidationForm,
                            RightsValidationForm, TitleValidationForm)

        validation_forms_mapping = {'title': TitleValidationForm,
                                    'description': AbstractValidationForm,
                                    'language': LanguageValidationForm,
                                    'rights': RightsValidationForm,
                                    'creator': CreatorValidationForm,
                                    'contributor': ContributorValidationForm,
                                    'relation': RelationValidationForm,
                                    'geospatialrelation': GeospatialRelationValidationForm,
                                    'fundingagency': FundingAgencyValidationForm
                                    }
        # updating non-repeatable elements
        with transaction.atomic():
            for element_name in ('title', 'description', 'language', 'rights'):
                for dict_item in metadata:
                    if element_name in dict_item:
                        validation_form = validation_forms_mapping[element_name](
                            dict_item[element_name])
                        if not validation_form.is_valid():
                            err_string = self.get_form_errors_as_string(validation_form)
                            raise ValidationError(err_string)
                self.update_non_repeatable_element(element_name, metadata)
            for element_name in ('creator', 'contributor', 'coverage', 'source', 'relation',
                                 'geospatialrelation', 'subject'):
                subjects = []
                for dict_item in metadata:
                    if element_name in dict_item:
                        if element_name == 'subject':
                            subject_data = dict_item['subject']
                            if 'value' not in subject_data:
                                raise ValidationError("Subject value is missing")
                            subjects.append(dict_item['subject']['value'])
                            continue
                        if element_name == 'coverage':
                            coverage_data = dict_item[element_name]
                            if 'type' not in coverage_data:
                                raise ValidationError("Coverage type data is missing")
                            if 'value' not in coverage_data:
                                raise ValidationError("Coverage value data is missing")
                            coverage_value_dict = coverage_data['value']
                            coverage_type = coverage_data['type']
                            Coverage.validate_coverage_type_value_attributes(coverage_type,
                                                                             coverage_value_dict)
                            continue
                        if element_name in ['creator', 'contributor']:
                            try:
                                party_data = dict_item[element_name]
                                if 'identifiers' in party_data:
                                    if isinstance(party_data['identifiers'], dict):
                                        # convert dict to json for form validation
                                        party_data['identifiers'] = json.dumps(
                                            party_data['identifiers'])
                            except Exception:
                                raise ValidationError("Invalid identifier data for "
                                                      "creator/contributor")
                            validation_form = validation_forms_mapping[element_name](
                                party_data)
                        else:
                            validation_form = validation_forms_mapping[element_name](
                                dict_item[element_name])

                        if not validation_form.is_valid():
                            err_string = self.get_form_errors_as_string(validation_form)
                            err_string += " element name:{}".format(element_name)
                            raise ValidationError(err_string)
                if subjects:
                    subjects_set = set([s.lower() for s in subjects])
                    if len(subjects_set) < len(subjects):
                        raise ValidationError("Duplicate subject values found")
                self.update_repeatable_element(element_name=element_name, metadata=metadata)

            # allow only updating or creating date element of type valid
            element_name = 'date'
            date_list = [date_dict for date_dict in metadata if element_name in date_dict]
            if len(date_list) > 0:
                for date_item in date_list:
                    if 'type' in date_item[element_name]:
                        if date_item[element_name]['type'] == 'valid':
                            self.dates.filter(type='valid').delete()
                            self.create_element(element_model_name=element_name,
                                                **date_item[element_name])
                            break

            # allow only updating or creating identifiers which does not have name value
            # 'hydroShareIdentifier'
            element_name = 'identifier'
            identifier_list = [id_dict for id_dict in metadata if element_name in id_dict]
            if len(identifier_list) > 0:
                for id_item in identifier_list:
                    if 'name' in id_item[element_name]:
                        if id_item[element_name]['name'].lower() != 'hydroshareidentifier':
                            self.identifiers.filter(name=id_item[element_name]['name']).delete()
                            self.create_element(element_model_name=element_name,
                                                **id_item[element_name])

            element_name = 'fundingagency'
            identifier_list = [id_dict for id_dict in metadata if element_name in id_dict]
            if len(identifier_list) > 0:
                for id_item in identifier_list:
                    validation_form = validation_forms_mapping[element_name](
                        id_item[element_name])
                    if not validation_form.is_valid():
                        err_string = self.get_form_errors_as_string(validation_form)
                        raise ValidationError(err_string)
                # update_repeatable_elements will append an 's' to element_name before getattr,
                # unless property_name is provided.  I'd like to remove English grammar rules from
                # our codebase, but in the interest of time, I'll just add a special case for
                # handling funding_agencies
                self.update_repeatable_element(element_name=element_name, metadata=metadata,
                                               property_name="funding_agencies")

    @property
    def resource_uri(self):
        return self.identifiers.all().filter(name='hydroShareIdentifier')[0].url

    def create_element(self, element_model_name, **kwargs):
        """Create any supported metadata element."""
        model_type = self._get_metadata_element_model_type(element_model_name)
        kwargs['content_object'] = self
        element_model_name = element_model_name.lower()
        resource = self.resource
        if resource.raccess.published:
            if element_model_name == 'creator':
                raise ValidationError("{} can't be created for a published resource".format(element_model_name))
            elif element_model_name == 'identifier':
                name_value = kwargs.get('name', '')
                if name_value != 'doi':
                    # for published resource the 'name' attribute of the identifier must be set to 'doi'
                    raise ValidationError("For a published resource only a doi identifier can be created")
            elif element_model_name == 'date':
                date_type = kwargs.get('type', '')
                if date_type and date_type not in ('modified', 'published'):
                    raise ValidationError("{} date can't be created for a published resource".format(date_type))
        element = model_type.model_class().create(**kwargs)
        if resource.raccess.published:
            if element_model_name in ('fundingagency',):
                resource.update_crossref_deposit()
        return element

    def update_element(self, element_model_name, element_id, **kwargs):
        """Update metadata element."""
        model_type = self._get_metadata_element_model_type(element_model_name)
        kwargs['content_object'] = self
        element_model_name = element_model_name.lower()
        resource = self.resource
        if resource.raccess.published:
            if element_model_name in ('title', 'creator', 'rights', 'identifier', 'format', 'publisher'):
                raise ValidationError("{} can't be updated for a published resource".format(element_model_name))
            elif element_model_name == 'date':
                date_type = kwargs.get('type', '')
                if date_type and date_type != 'modified':
                    raise ValidationError("{} date can't be updated for a published resource".format(date_type))
        model_type.model_class().update(element_id, **kwargs)
        if resource.raccess.published:
            if element_model_name in ('description', 'fundingagency',):
                resource.update_crossref_deposit()

    def delete_element(self, element_model_name, element_id):
        """Delete Metadata element."""
        model_type = self._get_metadata_element_model_type(element_model_name)
        element_model_name = element_model_name.lower()
        resource = self.resource
        if resource.raccess.published:
            if element_model_name not in ('subject', 'contributor', 'source', 'relation', 'fundingagency', 'format'):
                raise ValidationError("{} can't be deleted for a published resource".format(element_model_name))
        model_type.model_class().remove(element_id)
        if resource.raccess.published:
            if element_model_name in ('fundingagency',):
                resource.update_crossref_deposit()

    def _get_metadata_element_model_type(self, element_model_name):
        """Get type of metadata element based on model type."""
        element_model_name = element_model_name.lower()
        if not self._is_valid_element(element_model_name):
            raise ValidationError("Metadata element type:%s is not one of the "
                                  "supported in core metadata elements."
                                  % element_model_name)

        unsupported_element_error = "Metadata element type:%s is not supported." \
                                    % element_model_name
        try:
            model_type = ContentType.objects.get(app_label=self._meta.app_label,
                                                 model=element_model_name)
        except ObjectDoesNotExist:
            try:
                model_type = ContentType.objects.get(app_label='hs_core',
                                                     model=element_model_name)
            except ObjectDoesNotExist:
                raise ValidationError(unsupported_element_error)

        if not issubclass(model_type.model_class(), AbstractMetaDataElement):
            raise ValidationError(unsupported_element_error)

        return model_type

    def _is_valid_element(self, element_name):
        """Check whether metadata element is valid."""
        allowed_elements = [el.lower() for el in self.get_supported_element_names()]
        return element_name.lower() in allowed_elements

    def update_non_repeatable_element(self, element_name, metadata, property_name=None):
        """Update a non-repeatable metadata element.

        This helper function is to create/update a specific metadata element as specified by
        *element_name*
        :param element_name: metadata element class name (e.g. title)
        :param metadata: a list of dicts - each dict has data to update/create a specific metadata
        element (e.g. {'title': {'value': 'my resource title'}}
        :param property_name: name of the property/attribute name in this class or its sub class
        to access the metadata element instance of *metadata_element*. This is needed only when
        the property/attribute name differs from the element class name

            Example:
            class ModelProgramMetaData(CoreMetaData):
                _mpmetadata = GenericRelation(MpMetadata)

                @property
                def program(self):
                    return self._mpmetadata.all().first()

            For the above class to update the metadata element MpMetadata, this function needs to
            be called with element_name='mpmetadata' and property_name='program'
        :return:
        """
        for dict_item in metadata:
            if element_name in dict_item:
                if property_name is None:
                    element = getattr(self, element_name, None)
                else:
                    element = getattr(self, property_name, None)
                if element:
                    self.update_element(element_id=element.id,
                                        element_model_name=element_name,
                                        **dict_item[element_name])
                else:
                    self.create_element(element_model_name=element_name,
                                        **dict_item[element_name])

    def update_repeatable_element(self, element_name, metadata, property_name=None):
        """Update a repeatable metadata element.

        Creates new metadata elements of type *element_name*. Any existing metadata elements of
        matching type get deleted first.
        :param element_name: class name of the metadata element (e.g. creator)
        :param metadata: a list of dicts containing data for each of the metadata elements that
        needs to be created/updated as part of bulk update
        :param property_name: (Optional) the property/attribute name used in this instance of
        CoreMetaData (or its sub class) to access all the objects of type *element_type*
            Example:
            class MODFLOWModelInstanceMetaData(ModelInstanceMetaData):
                 _model_input = GenericRelation(ModelInput)

                @property
                def model_inputs(self):
                    return self._model_input.all()

            For the above class to update the metadata element ModelInput, this function needs to
            be called with element_name='modelinput' and property_name='model_inputs'. If in the
            above class instead of using the attribute name '_model_inputs' we have used
            'modelinputs' then this function needs to be called with element_name='modelinput' and
            no need to pass a value for the property_name.

        :return:
        """
        element_list = [element_dict for element_dict in metadata if element_name in element_dict]
        if len(element_list) > 0:
            if property_name is None:
                elements = getattr(self, element_name + 's')
            else:
                elements = getattr(self, property_name)

            elements.all().delete()
            for element in element_list:
                self.create_element(element_model_name=element_name, **element[element_name])


class TaskNotification(models.Model):
    TASK_STATUS_CHOICES = (
        ('progress', 'Progress'),
        ('failed', 'Failed'),
        ('aborted', 'Aborted'),
        ('completed', 'Completed'),
        ('delivered', 'Delivered'),
    )
    created = models.DateTimeField(auto_now_add=True)
    username = models.CharField(max_length=150, blank=True, db_index=True)
    task_id = models.CharField(max_length=50, unique=True)
    name = models.CharField(max_length=1000, blank=True)
    payload = models.CharField(max_length=1000, blank=True)
    status = models.CharField(max_length=20, choices=TASK_STATUS_CHOICES, default='progress')


def resource_processor(request, page):
    """Return mezzanine page processor for resource page."""
    extra = page_permissions_page_processor(request, page)
    return extra


@receiver(post_save)
def resource_creation_signal_handler(sender, instance, created, **kwargs):
    """Return resource update signal handler for newly created resource.

    For now this is just a placeholder for some actions to be taken when a resource gets saved
    """
    if isinstance(instance, AbstractResource):
        if created:
            pass
        else:
            resource_update_signal_handler(sender, instance, created, **kwargs)


def resource_update_signal_handler(sender, instance, created, **kwargs):
    """Do nothing (noop)."""
    pass<|MERGE_RESOLUTION|>--- conflicted
+++ resolved
@@ -3050,14 +3050,8 @@
     Represent a file in a resource.
     """
     class Meta:
-<<<<<<< HEAD
-        indexes = [models.Index(fields=['object_id', 'resource_file']),
-                   models.Index(fields=['object_id', 'fed_resource_file'])]
-
-=======
         index_together = [['object_id', 'resource_file'],
                           ]
->>>>>>> e97d778a
     # A ResourceFile is a sub-object of a resource, which can have several types.
     object_id = models.PositiveIntegerField()
     content_type = models.ForeignKey(ContentType, on_delete=models.CASCADE)
