--- conflicted
+++ resolved
@@ -1908,13 +1908,8 @@
 
             # res_json = utils.serialize_science_metadata(instance)
             # res_dict = json.loads(res_json)
-<<<<<<< HEAD
             #instance.metadata.create_element('identifier', name='hydroShareIdentifier', url='http://hydroshare.org/resource{0}{1}'.format('/', instance.short_id))
 
-=======
-            instance.metadata.create_element('identifier', name='hydroShareIdentifier', url='http://hydroshare.org/resource{0}{1}'.format('/', instance.short_id))
-            instance.set_slug('resource{0}{1}'.format('/', instance.short_id))
->>>>>>> ec7f54f7
         else:
             resource_update_signal_handler(sender, instance, created, **kwargs)
 
@@ -1942,8 +1937,5 @@
             instance.save()
             instance.groups.add(Group.objects.get(name='Hydroshare Author'))
 
-# this import statement is necessary in models.py to receive signals
-# any hydroshare app that needs to listen to signals from hs_core also needs to
-# implement the appropriate signal handlers in receivers.py and then include this import statement
-# in the app's models.py as the last line of code
-import receivers+
+
