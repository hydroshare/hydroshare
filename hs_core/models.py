import os.path
import json
from uuid import uuid4
from languages_iso import languages as iso_languages
from dateutil import parser

from django.contrib.contenttypes import generic
from django.contrib.auth.models import User, Group
from django.contrib.auth import settings
from django.contrib.contenttypes.models import ContentType
from django.db import models
from django.db.models import Q
from django.db.models.signals import post_save
from django.dispatch import receiver
from django import forms
from django.utils.timezone import now
from django_irods.storage import IrodsStorage
from django.conf import settings
from django.core.files.storage import DefaultStorage
from django.core.exceptions import ObjectDoesNotExist, ValidationError

from mezzanine.pages.models import Page, RichText
from mezzanine.pages.page_processors import processor_for
from mezzanine.core.models import Ownable
from mezzanine.generic.fields import CommentsField, RatingField
from mezzanine.generic.fields import KeywordsField
from mezzanine.conf import settings as s

class GroupOwnership(models.Model):
    group = models.ForeignKey(Group)
    owner = models.ForeignKey(User)


def get_user(request):
    """authorize user based on API key if it was passed, otherwise just use the request's user.

    NOTE: The API key portion has been removed with TastyPie and will be restored when the
    new API is built.

    :param request:
    :return: django.contrib.auth.User
    """

    if request.user.is_authenticated():
        return User.objects.get(pk=request.user.pk)
    else:
        return request.user


def validate_user_url(value):
    err_message = '%s is not a valid url for hydroshare user' % value
    if value:
        url_parts = value.split('/')
        if len(url_parts) != 6:
            raise ValidationError(err_message)
        if url_parts[3] != 'user':
            raise ValidationError(err_message)

        try:
            user_id = int(url_parts[4])
        except ValueError:
            raise ValidationError(err_message)

        # check the user exists for the provided user id
        if not User.objects.filter(pk=user_id).exists():
            raise ValidationError(err_message)


class ResourcePermissionsMixin(Ownable):
    creator = models.ForeignKey(User,
                                related_name='creator_of_%(app_label)s_%(class)s',
                                help_text='This is the person who first uploaded the resource',
                                )

    class Meta:
        abstract = True

    @property
    def permissions_store(self):
        return s.PERMISSIONS_DB

    def can_add(self, request):
        return self.can_change(request)

    def can_delete(self, request):
        user = get_user(request)
        if user.is_authenticated():
            if user.is_superuser or self.raccess.owners.filter(pk=user.pk).exists():
                return True
            else:
                return False
        else:
            return False

    def can_change(self, request):
        user = get_user(request)

        if user.is_authenticated():
            if user.is_superuser:
                return True
            elif self.raccess.owners.filter(pk=user.pk).exists():
                return True
            elif self.raccess.edit_users.filter(pk=user.pk).exists():
                return True
            elif self.raccess.edit_groups.filter(pk__in=set(g.pk for g in user.groups.all())):
                return True
            else:
                return False
        else:
            return False

    def can_view(self, request):
        user = get_user(request)

        if self.raccess.public or self.raccess.discoverable:
            return True
        if user.is_authenticated():
            if user.is_superuser:
                return True
            elif self.raccess.owners.filter(pk=user.pk).exists():
                return True
            elif self.raccess.edit_users.filter(pk=user.pk).exists():
                return True
            elif self.raccess.view_users.filter(pk=user.pk).exists():
                return True
            elif self.raccess.edit_groups.filter(pk__in=set(g.pk for g in user.groups.all())):
                return True
            elif self.raccess.view_groups.filter(pk__in=set(g.pk for g in user.groups.all())):
                return True
            else:
                return False
        else:
            return False

# this should be used as the page processor for anything with pagepermissionsmixin
# page_processor_for(MyPage)(ga_resources.views.page_permissions_page_processor)
def page_permissions_page_processor(request, page):
    cm = page.get_content_model()
    can_change_resource_flags = False
    is_owner_user = False
    is_edit_user = False
    is_view_user = False
    if request.user.is_authenticated():
        if request.user.uaccess.can_change_resource_flags(cm):
            can_change_resource_flags = True

        is_owner_user = cm.raccess.owners.filter(pk=request.user.pk).exists()
        if not is_owner_user:
            is_edit_user = cm.raccess.edit_users.filter(pk=request.user.pk).exists()
            if not is_edit_user:
                is_view_user = cm.raccess.view_users.filter(pk=request.user.pk).exists()

    owners = cm.raccess.owners.all()
    editors = cm.raccess.edit_users.exclude(pk__in=owners)
    viewers = cm.raccess.view_users.exclude(pk__in=editors).exclude(pk__in=owners)

    return {
        'resource_type': cm._meta.verbose_name,
        'bag': cm.bags.first(),
        "edit_users": editors,
        "view_users": viewers,
        "owners": owners,
        "is_owner_user": is_owner_user,
        "is_edit_user": is_edit_user,
        "is_view_user": is_view_user,
        "can_change_resource_flags": can_change_resource_flags
    }


class AbstractMetaDataElement(models.Model):
    term = None

    object_id = models.PositiveIntegerField()
    # see the following link the reason for having the related_name setting for the content_type attribute
    # https://docs.djangoproject.com/en/1.6/topics/db/models/#abstract-related-name
    content_type = models.ForeignKey(ContentType, related_name="%(app_label)s_%(class)s_related")
    content_object = generic.GenericForeignKey('content_type', 'object_id')

    @property
    def metadata(self):
        return self.content_object

    @classmethod
    def create(cls, **kwargs):
        return cls.objects.create(**kwargs)

    @classmethod
    def update(cls, element_id, **kwargs):
        element = cls.objects.get(id=element_id)
        for key, value in kwargs.iteritems():
                setattr(element, key, value)
        element.save()
        return element

    # could not name this method as 'delete' since the parent 'Model' class has such a method
    @classmethod
    def remove(cls, element_id):
        element = cls.objects.get(id=element_id)
        element.delete()

    class Meta:
        abstract = True

# Adaptor class added for Django inplace editing to honor HydroShare user-resource permissions
class HSAdaptorEditInline(object):
    @classmethod
    def can_edit(cls, adaptor_field):
        obj = adaptor_field.obj
        cm = obj.get_content_model()
        return cm.can_change(adaptor_field.request)


class ExternalProfileLink(models.Model):
    type = models.CharField(max_length=50)
    url = models.URLField()

    object_id = models.PositiveIntegerField()
    content_type = models.ForeignKey(ContentType)
    content_object = generic.GenericForeignKey('content_type', 'object_id')

    class Meta:
        unique_together = ("type", "url", "object_id")


class Party(AbstractMetaDataElement):
    description = models.URLField(null=True, blank=True, validators=[validate_user_url])
    name = models.CharField(max_length=100)
    organization = models.CharField(max_length=200, null=True, blank=True)
    email = models.EmailField(null=True, blank=True)
    address = models.CharField(max_length=250, null=True, blank=True)
    phone = models.CharField(max_length=25, null=True, blank=True)
    homepage = models.URLField(null=True, blank=True)
    external_links = generic.GenericRelation(ExternalProfileLink)

    def __unicode__(self):
        return self.name

    class Meta:
        abstract = True

    @classmethod
    def create(cls, **kwargs):
        element_name = cls.__name__

        profile_links = None
        if 'profile_links' in kwargs:
            profile_links = kwargs['profile_links']
            del kwargs['profile_links']

        metadata_obj = kwargs['content_object']
        metadata_type = ContentType.objects.get_for_model(metadata_obj)
        if element_name == 'Creator':
            party = Creator.objects.filter(object_id=metadata_obj.id, content_type=metadata_type).last()
            creator_order = 1
            if party:
                creator_order = party.order + 1
            if 'name' in kwargs:
                if len(kwargs['name'].strip()) == 0:
                    raise ValidationError("Invalid name for the %s." % element_name.lower())

            kwargs['order'] = creator_order
            party = super(Party, cls).create(**kwargs)
        else:
            party = super(Party, cls).create(**kwargs)

        if profile_links:
            for link in profile_links:
                cls._create_profile_link(party, link)

        return party

    @classmethod
    def update(cls, element_id, **kwargs):
        element_name = cls.__name__
        creator_order = None
        if 'order' in kwargs and element_name == 'Creator':
            creator_order = kwargs['order']
            if creator_order <= 0:
                creator_order = 1
            del kwargs['order']

        party = super(Party, cls).update(element_id, **kwargs)

        if isinstance(party, Creator) and creator_order is not None:
            if party.order != creator_order:
                resource_creators = Creator.objects.filter(object_id=party.object_id,
                                                           content_type__pk=party.content_type.id).all()

                if creator_order > len(resource_creators):
                    creator_order = len(resource_creators)

                for res_cr in resource_creators:
                    if party.order > creator_order:
                        if res_cr.order < party.order and not res_cr.order < creator_order:
                            res_cr.order += 1
                            res_cr.save()
                    else:
                        if res_cr.order > party.order:
                            res_cr.order -= 1
                            res_cr.save()

                party.order = creator_order
                party.save()

        #either create or update external profile links
        if 'profile_links' in kwargs:
            links = kwargs['profile_links']
            for link in links:
                if 'link_id' in link: # need to update an existing profile link
                    cls._update_profile_link(party, link)
                elif 'type' in link and 'url' in link:  # add a new profile link
                    cls._create_profile_link(party, link)

    @classmethod
    def remove(cls, element_id):
        party = cls.objects.get(id=element_id)

        # if we are deleting a creator, then we have to update the order attribute of remaining
        # creators associated with a resource
        # make sure we are not deleting all creators of a resource
        if isinstance(party, Creator):
            if Creator.objects.filter(object_id=party.object_id,
                                      content_type__pk=party.content_type.id).count() == 1:
                raise ValidationError("The only creator of the resource can't be deleted.")

            creators_to_update = Creator.objects.filter(object_id=party.object_id,
                                                        content_type__pk=
                                                        party.content_type.id).exclude(order=party.order).all()

            for cr in creators_to_update:
                if cr.order > party.order:
                    cr.order -= 1
                    cr.save()
        party.delete()

    @classmethod
    def _create_profile_link(cls, party, link):
        if 'type' in link and 'url' in link:
            # check that the type is unique for the party
            if party.external_links.filter(type=link['type']).count() > 0:
                raise ValidationError("External profile link type:%s already exists "
                                      "for this %s" % (link['type'], type(party).__name__))

            if party.external_links.filter(url=link['url']).count() > 0:
                raise ValidationError("External profile link url:%s already exists "
                                      "for this %s" % (link['url'], type(party).__name__))

            p_link = ExternalProfileLink(type=link['type'], url=link['url'], content_object=party)
            p_link.save()
        else:
            raise ValidationError("Invalid %s profile link data." % type(party).__name__)

    @classmethod
    def _update_profile_link(cls, party, link):
        """
        if the link dict contains only key 'link_id' then the link will be deleted
        otherwise the link will be updated
        """
        p_link = ExternalProfileLink.objects.get(id=link['link_id'])

        if not 'type' in link and not 'url' in link:
            # delete the link
            p_link.delete()
        else:
            if 'type' in link:
                # check that the type is unique for the party
                if p_link.type != link['type']:
                    if party.external_links.filter(type=link['type']).count() > 0:
                        raise ValidationError("External profile link type:%s "
                                              "already exists for this %s" % (link['type'], type(party).__name__))
                    else:
                        p_link.type = link['type']
            if 'url' in link:
                # check that the url is unique for the party
                if p_link.url != link['url']:
                    if party.external_links.filter(url=link['url']).count() > 0:
                        raise ValidationError("External profile link url:%s already exists "
                                              "for this %s" % (link['url'], type(party).__name__))
                    else:
                        p_link.url = link['url']

            p_link.save()


class Contributor(Party):
    term = 'Contributor'


# Example of repeatable metadata element
class Creator(Party):
    term = "Creator"
    order = models.PositiveIntegerField()

    class Meta:
        ordering = ['order']


class Description(AbstractMetaDataElement):
    term = 'Description'
    abstract = models.TextField()

    def __unicode__(self):
        return self.abstract

    class Meta:
        unique_together = ("content_type", "object_id")

    @classmethod
    def remove(cls, element_id):
        raise ValidationError("Description element of a resource can't be deleted.")


class Title(AbstractMetaDataElement):
    term = 'Title'
    value = models.CharField(max_length=300)

    def __unicode__(self):
        return self.value

    class Meta:
        unique_together = ("content_type", "object_id")

    @classmethod
    def remove(cls, element_id):
        raise ValidationError("Title element of a resource can't be deleted.")


class Type(AbstractMetaDataElement):
    term = 'Type'
    url = models.URLField()

    def __unicode__(self):
        return self.url

    class Meta:
        unique_together = ("content_type", "object_id")

    @classmethod
    def remove(cls, element_id):
        raise ValidationError("Type element of a resource can't be deleted.")


class Date(AbstractMetaDataElement):
    DATE_TYPE_CHOICES = (
        ('created', 'Created'),
        ('modified', 'Modified'),
        ('valid', 'Valid'),
        ('available', 'Available'),
        ('published', 'Published')
    )

    term = 'Date'
    type = models.CharField(max_length=20, choices=DATE_TYPE_CHOICES)
    start_date = models.DateTimeField()
    end_date = models.DateTimeField(null=True, blank=True)

    def __unicode__(self):
        if self.end_date:
            return "{type} {start} {end}".format(type=self.type, start=self.start_date, end=self.end_date)
        return "{type} {start}".format(type=self.type, start=self.start_date)

    class Meta:
        unique_together = ("type", "content_type", "object_id")

    @classmethod
    def create(cls, **kwargs):
        if 'type' in kwargs:
            if not kwargs['type'] in dict(cls.DATE_TYPE_CHOICES).keys():
                raise ValidationError('Invalid date type:%s' % kwargs['type'])

             # get matching resource
            metadata_obj = kwargs['content_object']
            resource = BaseResource.objects.filter(object_id=metadata_obj.id).first()
           
            if kwargs['type'] != 'valid':
                if 'end_date' in kwargs:
                    del kwargs['end_date']

            if kwargs['type'] == 'published':
                if not resource.raccess.published:
                    raise ValidationError("Resource is not published yet.")
            elif kwargs['type'] == 'available':
                if not resource.raccess.public:
                    raise ValidationError("Resource has not been shared yet.")
            elif kwargs['type'] == 'valid':
                if 'end_date' in kwargs:
                    if kwargs['start_date'] > kwargs['end_date']:
                        raise ValidationError("For date type valid, end date must be a date after the start date.")

            return super(Date, cls).create(**kwargs)

        else:
            raise ValidationError("Type of date element is missing.")

    @classmethod
    def update(cls, element_id, **kwargs):
        dt = Date.objects.get(id=element_id)

        if 'start_date' in kwargs:
            if dt.type == 'created':
                raise ValidationError("Resource creation date can't be changed")
            elif dt.type == 'modified':
                dt.start_date = now().isoformat()
                dt.save()
            elif dt.type == 'valid':
                if 'end_date' in kwargs:
                    if kwargs['start_date'] > kwargs['end_date']:
                        raise ValidationError("For date type valid, end date must be a date after the start date.")
                    dt.start_date = kwargs['start_date']
                    dt.end_date = kwargs['end_date']
                    dt.save()
                else:
                    if dt.end_date:
                        if kwargs['start_date'] > dt.end_date:
                            raise ValidationError("For date type valid, end date must be a date after the start date.")
                    dt.start_date = kwargs['start_date']
                    dt.save()
            else:
                dt.start_date = kwargs['start_date']
                dt.save()
        elif dt.type == 'modified':
            dt.start_date = now().isoformat()
            dt.save()

    @classmethod
    def remove(cls, element_id):
        dt = Date.objects.get(id=element_id)

        if dt.type in ['created', 'modified']:
            raise ValidationError("Date element of type:%s can't be deleted." % dt.type)

        dt.delete()


class Relation(AbstractMetaDataElement):
    SOURCE_TYPES = (
        ('isHostedBy', 'Hosted By'),
        ('isCopiedFrom', 'Copied From'),
        ('isPartOf', 'Part Of'),
        ('isExecutedBy', 'Executed By'),
        ('isCreatedBy', 'Created By'),
        ('isVersionOf', 'Version Of'),
        ('isDataFor', 'Data For'),
        ('cites', 'Cites'),
    )

    # HS_RELATION_TERMS contains hydroshare custom terms that are not Dublin Core terms
    HS_RELATION_TERMS = ('isHostedBy', 'isCopiedFrom')

    term = 'Relation'
    type = models.CharField(max_length=100, choices=SOURCE_TYPES)
    value = models.CharField(max_length=500)

    def __unicode__(self):
        return "{type} {value}".format(type=self.type, value=self.value)

    class Meta:
        unique_together = ("type", "content_type", "object_id")

    @classmethod
    def create(cls, **kwargs):
        if 'type' in kwargs:
<<<<<<< HEAD
            metadata_obj = kwargs['content_object']
            metadata_type = ContentType.objects.get_for_model(metadata_obj)
            rel = Relation.objects.filter(type= kwargs['type'], object_id=metadata_obj.id, content_type=metadata_type).first()
            if rel:
                raise ValidationError('Relation type:%s already exists.' % kwargs['type'])
            if 'value' in kwargs:
                # ensure isHostedBy and isCopiedFrom are mutually exclusive
                if kwargs['type'] == 'isHostedBy' and \
                   Relation.objects.filter(type='isCopiedFrom', object_id=metadata_obj.id, content_type=metadata_type).count() > 0:
                    raise ValidationError('Relation type:%s cannot be created since isCopiedFrom relation already exists.' % kwargs['type'])
                elif kwargs['type'] == 'isCopiedFrom' and \
                     Relation.objects.filter(type='isHostedBy', object_id=metadata_obj.id, content_type=metadata_type).count() > 0:
                    raise ValidationError('Relation type:%s cannot be created since isHostedBy relation already exists.' % kwargs['type'])

                return Relation.objects.create(type=kwargs['type'], value=kwargs['value'], content_object=metadata_obj)
=======
            if not kwargs['type'] in dict(cls.SOURCE_TYPES).keys():
                raise ValidationError('Invalid relation type:%s' % kwargs['type'])
>>>>>>> ece6ab46

            return super(Relation, cls).create(**kwargs)
        else:
<<<<<<< HEAD
            raise ObjectDoesNotExist("Type for relation element is missing.")


    @classmethod
    def update(cls, element_id, **kwargs):
        rel = Relation.objects.get(id=element_id)
        if rel:
            if 'type' in kwargs:
                if rel.type != kwargs['type']:
                    # check this new relation type not already exists
                    if Relation.objects.filter(type=kwargs['type'], object_id=rel.object_id,
                                              content_type__pk=rel.content_type.id).count() > 0:
                        raise ValidationError( 'Relation type:%s already exists.' % kwargs['type'])
                    elif kwargs['type'] == 'isHostedBy' and \
                         Relation.objects.filter(type='isCopiedFrom', object_id=rel.object_id,
                                                 content_type__pk=rel.content_type.id).count() > 0:
                        raise ValidationError('Relation type:%s cannot be updated to isHostedBy releation since isCopiedFrom relation already exists.' % rel.type)
                    elif kwargs['type'] == 'isCopiedFrom' and \
                         Relation.objects.filter(type='isHostedBy', object_id=rel.object_id,
                                                 content_type__pk=rel.content_type.id).count() > 0:
                        raise ValidationError('Relation type:%s cannot be updated since isHostedBy relation already exists.' % rel.type)
                    else:
                        rel.type = kwargs['type']
=======
            raise ValidationError("Type of relation element is missing.")

    @classmethod
    def update(cls, element_id, **kwargs):
        if 'type' in kwargs:
            if not kwargs['type'] in dict(cls.SOURCE_TYPES).keys():
                raise ValidationError('Invalid relation type:%s' % kwargs['type'])
>>>>>>> ece6ab46

        super(Relation, cls).update(element_id, **kwargs)


class Identifier(AbstractMetaDataElement):
    term = 'Identifier'
    name = models.CharField(max_length=100)
    url = models.URLField(unique=True)

    def __unicode__(self):
        return "{name} {url}".format(name=self.name, url=self.url)

    @classmethod
    def create(cls, **kwargs):
        if 'name' in kwargs:
            metadata_obj = kwargs['content_object']
            # get matching resource
            resource = BaseResource.objects.filter(object_id=metadata_obj.id).first()
            metadata_type = ContentType.objects.get_for_model(metadata_obj)
            # check the identifier name doesn't already exist - identifier name needs to be unique per resource
            idf = Identifier.objects.filter(name__iexact=kwargs['name'], object_id=metadata_obj.id,
                                            content_type=metadata_type).first()
            if idf:
                raise ValidationError('Identifier name:%s already exists' % kwargs['name'])
            if kwargs['name'].lower() == 'doi':
                if not resource.doi:
                    raise ValidationError("Identifier of 'DOI' type can't be created for a resource that has not been "
                                          "assigned a DOI yet.")

            return super(Identifier, cls).create(**kwargs)

        else:
            raise ValidationError("Name of identifier element is missing.")

    @classmethod
    def update(cls, element_id, **kwargs):
        idf = Identifier.objects.get(id=element_id)
<<<<<<< HEAD
        if idf:
            if 'name' in kwargs:
                if idf.name.lower() != kwargs['name'].lower():
                    if idf.name.lower() == 'hydroshareidentifier':
                        if not 'migration' in kwargs:
                            raise ValidationError("Identifier name 'hydroshareIdentifier' can't be changed.")

                    if idf.name.lower() == 'doi':
                        raise ValidationError("Identifier name 'DOI' can't be changed.")

                    # check this new identifier name not already exists
                    if Identifier.objects.filter(name__iexact=kwargs['name'], object_id=idf.object_id,
                                              content_type__pk=idf.content_type.id).count()> 0:
                        if not 'migration' in kwargs:
                            raise ValidationError('Identifier name:%s already exists.' % kwargs['name'])

                    idf.name = kwargs['name']

            if 'url' in kwargs:
                if idf.url.lower() != kwargs['url'].lower():
                    if idf.name.lower() == 'hydroshareidentifier':
                        if not 'migration' in kwargs:
                            raise  ValidationError("Hydroshare identifier url value can't be changed.")

                    # check this new identifier name not already exists
                    if Identifier.objects.filter(url__iexact=kwargs['url'], object_id=idf.object_id,
                                                 content_type__pk=idf.content_type.id).count()> 0:
                        raise ValidationError('Identifier URL:%s already exists.' % kwargs['url'])

                    idf.url = kwargs['url']

            idf.save()
        else:
            raise ObjectDoesNotExist( "No identifier element was found for the provided id:%s" % element_id)
=======

        if 'name' in kwargs:
            if idf.name.lower() != kwargs['name'].lower():
                if idf.name.lower() == 'hydroshareidentifier':
                    if 'migration' not in kwargs:
                        raise ValidationError("Identifier name 'hydroshareIdentifier' can't be changed.")

                if idf.name.lower() == 'doi':
                    raise ValidationError("Identifier name 'DOI' can't be changed.")

                # check this new identifier name not already exists
                if Identifier.objects.filter(name__iexact=kwargs['name'], object_id=idf.object_id,
                                             content_type__pk=idf.content_type.id).count() > 0:
                    if 'migration' not in kwargs:
                        raise ValidationError('Identifier name:%s already exists.' % kwargs['name'])

        if 'url' in kwargs:
            if idf.url.lower() != kwargs['url'].lower():
                if idf.name.lower() == 'hydroshareidentifier':
                    if 'migration' not in kwargs:
                        raise ValidationError("Hydroshare identifier url value can't be changed.")

                # check this new identifier url not already exists
                if Identifier.objects.filter(url__iexact=kwargs['url'], object_id=idf.object_id,
                                             content_type__pk=idf.content_type.id).count() > 0:
                    raise ValidationError('Identifier URL:%s already exists.' % kwargs['url'])

        super(Identifier, cls).update(element_id, **kwargs)
>>>>>>> ece6ab46

    @classmethod
    def remove(cls, element_id):
        idf = Identifier.objects.get(id=element_id)

        # get matching resource
        resource = BaseResource.objects.filter(object_id=idf.content_object.id).first()
        if idf.name.lower() == 'hydroshareidentifier':
            raise ValidationError("Hydroshare identifier:%s can't be deleted." % idf.name)

        if idf.name.lower() == 'doi':
            if resource.doi:
                raise ValidationError("Hydroshare identifier:%s can't be deleted for a resource that has been "
                                      "assigned a DOI." % idf.name)
        idf.delete()


class Publisher(AbstractMetaDataElement):
    term = 'Publisher'
    name = models.CharField(max_length=200)
    url = models.URLField()

    def __unicode__(self):
        return "{name} {url}".format(name=self.name, url=self.url)

    class Meta:
        unique_together = ("content_type", "object_id")

    @classmethod
    def create(cls, **kwargs):
        if 'name' in kwargs:
            metadata_obj = kwargs['content_object']
            # get matching resource
            resource = BaseResource.objects.filter(object_id=metadata_obj.id).first()

            if not resource.raccess.public and resource.raccess.published:
                raise ValidationError("Publisher element can't be created for a resource that is not yet shared "
                                      "nor published.")

            if kwargs['name'].lower() == 'hydroshare':
                if not resource.files.all():
                    raise ValidationError("Hydroshare can't be the publisher for a resource that has no content "
                                          "files.")

                kwargs['name'] = 'HydroShare'
                kwargs['url'] = 'http://hydroshare.org'

            return super(Publisher, cls).create(**kwargs)

        else:
            raise ValidationError("Name of publisher is missing.")

    @classmethod
    def update(cls, element_id, **kwargs):
        pub = Publisher.objects.get(id=element_id)

        metadata_obj = kwargs['content_object']
        # get matching resource
        resource = BaseResource.objects.filter(object_id=metadata_obj.id).first()

        if 'name' in kwargs:
            if pub.name.lower() != kwargs['name'].lower():
                if pub.name.lower() == 'hydroshare':
                    if resource.files.all():
                        raise ValidationError("Publisher 'HydroShare' can't be changed for a resource that has "
                                              "content files.")
                elif kwargs['name'].lower() == 'hydroshare':
                    if not resource.files.all():
                        raise ValidationError("'HydroShare' can't be a publisher for a resource that has no "
                                              "content files.")

                if resource.files.all():
                    kwargs['name'] = 'HydroShare'

        if 'url' in kwargs:
            if pub.url != kwargs['url']:
                # make sure we are not changing the url for hydroshare publisher
                if pub.name.lower() == 'hydroshare':
                    kwargs['url'] = 'http://hydroshare.org'

        super(Publisher, cls).update(element_id, **kwargs)

    @classmethod
    def remove(cls, element_id):
        pub = Publisher.objects.get(id=element_id)

        # get matching resource
        resource = BaseResource.objects.filter(object_id=pub.content_object.id).first()

        if resource.raccess.public:
            raise ValidationError("Resource publisher can't be deleted for shared resource.")

        if pub.name.lower() == 'hydroshare':
            if resource.files.all():
                raise ValidationError("Publisher HydroShare can't be deleted for a resource that has content files.")

        if resource.raccess.public:
            raise ValidationError("Publisher can't be deleted for a public resource.")

        pub.delete()


class Language(AbstractMetaDataElement):
    term = 'Language'
    code = models.CharField(max_length=3, choices=iso_languages )

    class Meta:
        unique_together = ("content_type", "object_id")

    def __unicode__(self):
        return self.code

    @classmethod
    def create(cls, **kwargs):
        if 'code' in kwargs:
            # check the code is a valid code
            if not [t for t in iso_languages if t[0] == kwargs['code']]:
                raise ValidationError('Invalid language code:%s' % kwargs['code'])

            return super(Language, cls).create(**kwargs)
        else:
            raise ValidationError("Language code is missing.")

    @classmethod
    def update(cls, element_id, **kwargs):
        if 'code' in kwargs:
            # validate language code
            if not [t for t in iso_languages if t[0] == kwargs['code']]:
                raise ValidationError('Invalid language code:%s' % kwargs['code'])

            super(Language, cls).update(element_id, **kwargs)
        else:
            raise ValidationError('Language code is missing.')


class Coverage(AbstractMetaDataElement):
    COVERAGE_TYPES = (
        ('box', 'Box'),
        ('point', 'Point'),
        ('period', 'Period')
    )

    term = 'Coverage'
    type = models.CharField(max_length=20, choices=COVERAGE_TYPES)

    def __unicode__(self):
        return "{type} {value}".format(type=self.type, value=self._value)

    class Meta:
        unique_together = ("type", "content_type", "object_id")
    """
    _value field stores a json string. The content of the json
     string depends on the type of coverage as shown below. All keys shown in json string are required.

     For coverage type: period
         _value = "{'name':coverage name value here (optional), 'start':start date value, 'end':end date value, 'scheme':'W3C-DTF}"

     For coverage type: point
         _value = "{'east':east coordinate value,
                    'north':north coordinate value,
                    'units:units applying to (east. north),
                    'name':coverage name value here (optional),
                    'elevation': coordinate in the vertical direction (optional),
                    'zunits': units for elevation (optional),
                    'projection': name of the projection (optional),
                    }"

     For coverage type: box
         _value = "{'northlimit':northenmost coordinate value,
                    'eastlimit':easternmost coordinate value,
                    'southlimit':southernmost coordinate value,
                    'westlimit':westernmost coordinate value,
                    'units:units applying to 4 limits (north, east, south & east),
                    'name':coverage name value here (optional),
                    'uplimit':uppermost coordinate value (optional),
                    'downlimit':lowermost coordinate value (optional),
                    'zunits': units for uplimit/downlimit (optional),
                    'projection': name of the projection (optional)}"
    """
    _value = models.CharField(max_length=1024)

    @property
    def value(self):
        return json.loads(self._value)

    @classmethod
    def create(cls, **kwargs):
        """
        data for the coverage value attribute must be provided as a dictionary
        """

        # TODO: validate coordinate values
        if 'type' in kwargs:
            # check the type doesn't already exists - we allow only one coverage type per resource
            metadata_obj = kwargs['content_object']
            metadata_type = ContentType.objects.get_for_model(metadata_obj)

            if not kwargs['type'] in dict(cls.COVERAGE_TYPES).keys():
                raise ValidationError('Invalid coverage type:%s' % kwargs['type'])

            if kwargs['type'] == 'box':
                # check that there is not already a coverage of point type
                coverage = Coverage.objects.filter(type='point', object_id=metadata_obj.id,
                                                   content_type=metadata_type).first()
                if coverage:
                    raise ValidationError("Coverage type 'Box' can't be created when there is a coverage of type "
                                          "'Point'")
            elif kwargs['type'] == 'point':
                # check that there is not already a coverage of box type
                coverage = Coverage.objects.filter(type='box', object_id=metadata_obj.id,
                                                   content_type=metadata_type).first()
                if coverage:
                    raise ValidationError("Coverage type 'Point' can't be created when there is a coverage of "
                                          "type 'Box'")

            if 'value' in kwargs:
                cls._validate_coverage_type_value_attributes(kwargs['type'], kwargs['value'])

                if kwargs['type'] == 'period':
                    value_dict = {k: v for k, v in kwargs['value'].iteritems() if k in ('name', 'start', 'end')}
                elif kwargs['type'] == 'point':
                    value_dict = {k: v for k, v in kwargs['value'].iteritems()
                                  if k in ('name', 'east', 'north', 'units', 'elevation', 'zunits', 'projection')}
                elif kwargs['type'] == 'box':
                    value_dict = {k: v for k, v in kwargs['value'].iteritems()
                                  if k in ('units', 'northlimit', 'eastlimit', 'southlimit', 'westlimit', 'name',
                                           'uplimit', 'downlimit', 'zunits', 'projection')}

                value_json = json.dumps(value_dict)
                del kwargs['value']
                kwargs['_value'] = value_json
                return super(Coverage, cls).create(**kwargs)

            else:
                raise ValidationError('Coverage value is missing.')

        else:
            raise ValidationError("Type of coverage element is missing.")

    @classmethod
    def update(cls, element_id, **kwargs):
        """
        data for the coverage value attribute must be provided as a dictionary
        """

        # TODO: validate coordinate values
        cov = Coverage.objects.get(id=element_id)

        changing_coverage_type = False

        if 'type' in kwargs:
            if cov.type != kwargs['type']:
                if 'value' in kwargs:
                    cls._validate_coverage_type_value_attributes(kwargs['type'], kwargs['value'])
                else:
                    raise ValidationError('Coverage value is missing.')

                changing_coverage_type = True

        if 'value' in kwargs:
            if changing_coverage_type:
                value_dict = {}
                cov.type = kwargs['type']
            else:
                value_dict = cov.value

            if 'name' in kwargs['value']:
                value_dict['name'] = kwargs['value']['name']

            if cov.type == 'period':
                for item_name in ('start', 'end'):
                    if item_name in kwargs['value']:
                        value_dict[item_name] = kwargs['value'][item_name]
            elif cov.type == 'point':
                for item_name in ('east', 'north', 'units', 'elevation', 'zunits', 'projection'):
                    if item_name in kwargs['value']:
                        value_dict[item_name] = kwargs['value'][item_name]
            elif cov.type == 'box':
                for item_name in ('units', 'northlimit', 'eastlimit', 'southlimit', 'westlimit', 'uplimit',
                                  'downlimit', 'zunits', 'projection'):
                    if item_name in kwargs['value']:
                        value_dict[item_name] = kwargs['value'][item_name]

            value_json = json.dumps(value_dict)
            del kwargs['value']
            kwargs['_value'] = value_json

        super(Coverage, cls).update(element_id, **kwargs)

    @classmethod
    def remove(cls, element_id):
        raise ValidationError("Coverage element can't be deleted.")

    @classmethod
    def _validate_coverage_type_value_attributes(cls, coverage_type, value_dict):
        if coverage_type == 'period':
            # check that all the required sub-elements exist
            if 'start' not in value_dict or 'end' not in value_dict:
                raise ValidationError("For coverage of type 'period' values for both start date and end date are "
                                      "needed.")
        elif coverage_type == 'point':
            # check that all the required sub-elements exist
            if 'east' not in value_dict or 'north' not in value_dict or 'units' not in value_dict:
                raise ValidationError("For coverage of type 'point' values for 'east', 'north' and 'units' are needed.")
        elif coverage_type == 'box':
            # check that all the required sub-elements exist
            for value_item in ['units', 'northlimit', 'eastlimit', 'southlimit', 'westlimit']:
                if value_item not in value_dict:
                    raise ValidationError("For coverage of type 'box' values for one or more bounding box limits or "
                                          "'units' is missing.")


class Format(AbstractMetaDataElement):
    term = 'Format'
    value = models.CharField(max_length=150)

    class Meta:
        unique_together = ("value", "content_type", "object_id")

    def __unicode__(self):
        return self.value


class Subject(AbstractMetaDataElement):
    term = 'Subject'
    value = models.CharField(max_length=100)

    class Meta:
        unique_together = ("value", "content_type", "object_id")

    def __unicode__(self):
        return self.value

    @classmethod
    def remove(cls, element_id):

        sub = Subject.objects.get(id=element_id)

        if Subject.objects.filter(object_id=sub.object_id,
                                  content_type__pk=sub.content_type.id).count() == 1:
            raise ValidationError("The only subject element of the resource can't be deleted.")
        sub.delete()


class Source(AbstractMetaDataElement):
    term = 'Source'
    derived_from = models.CharField(max_length=300)

    class Meta:
        unique_together = ("derived_from", "content_type", "object_id")

    def __unicode__(self):
        return self.derived_from


class Rights(AbstractMetaDataElement):
    term = 'Rights'
    statement = models.TextField(null=True, blank=True)
    url = models.URLField(null=True, blank=True)

    def __unicode__(self):
        value = ''
        if self.statement:
            value += self.statement + ' '
        if self.url:
            value += self.url

        return value

    class Meta:
        unique_together = ("content_type", "object_id")

    @classmethod
    def remove(cls, element_id):
        raise ValidationError("Rights element of a resource can't be deleted.")


def short_id():
    return uuid4().hex


from mezzanine.pages.managers import PageManager


class ResourceManager(PageManager):

    def __init__(self, resource_type=None, *args, **kwargs):
        self.resource_type = resource_type
        super(ResourceManager, self).__init__(*args, **kwargs)

    def create(self, *args, **kwargs):
        if self.resource_type is None:
            kwargs.pop('resource_type', None)
        return super(ResourceManager, self).create(*args, **kwargs)

    def get_queryset(self):
        qs = super(ResourceManager, self).get_queryset()
        if self.resource_type:
            qs = qs.filter(resource_type=self.resource_type)
        return qs


class AbstractResource(ResourcePermissionsMixin):
    """
    All hydroshare objects inherit from this mixin.  It defines things that must
    be present to be considered a hydroshare resource.  Additionally, all
    hydroshare resources should inherit from Page.  This gives them what they
    need to be represented in the Mezzanine CMS.

    In some cases, it is possible that the order of inheritence matters.  Best
    practice dictates that you list pages.Page first and then other classes:

        class MyResourceContentType(pages.Page, hs_core.AbstractResource):
            ...
    """

    content = models.TextField() # the field added for use by Django inplace editing
    last_changed_by = models.ForeignKey(User,
                                        help_text='The person who last changed the resource',
                                        related_name='last_changed_%(app_label)s_%(class)s',
                                        null=True
    )

    # dublin_metadata = generic.GenericRelation(
    #     'dublincore.QualifiedDublinCoreElement',
    #     help_text='The dublin core metadata of the resource'
    # )

    files = generic.GenericRelation('hs_core.ResourceFile', help_text='The files associated with this resource', for_concrete_model=True)
    bags = generic.GenericRelation('hs_core.Bags', help_text='The bagits created from versions of this resource', for_concrete_model=True)
    short_id = models.CharField(max_length=32, default=short_id, db_index=True)
    doi = models.CharField(max_length=1024, blank=True, null=True, db_index=True,
                           help_text='Permanent identifier. Never changes once it\'s been set.')
    comments = CommentsField()
    rating = RatingField()

    # this is to establish a relationship between a resource and
    # any metadata container object (e.g., CoreMetaData object)
    object_id = models.PositiveIntegerField(null=True, blank=True)
    content_type = models.ForeignKey(ContentType, null=True, blank=True)
    content_object = generic.GenericForeignKey('content_type', 'object_id')

    #keywords = KeywordsField(verbose_name="Keywords", for_concrete_model=False)

    @classmethod
    def bag_url(cls, resource_id):
        bagit_path = getattr(settings, 'IRODS_BAGIT_PATH', 'bags')
        bagit_postfix = getattr(settings, 'IRODS_BAGIT_POSTFIX', 'zip')

        bag_path = "{path}/{resource_id}.{postfix}".format(path=bagit_path,
                                                           resource_id=resource_id,
                                                           postfix=bagit_postfix)
        istorage = IrodsStorage()
        bag_url = istorage.url(bag_path)

        return bag_url

    def delete(self, using=None):
        from hydroshare import hs_bagit
        from hs_access_control.models import UserResourcePrivilege, GroupResourcePrivilege
        for fl in self.files.all():
            fl.resource_file.delete()

        hs_bagit.delete_bag(self)

        self.metadata.delete_all_elements()
        self.metadata.delete()

        access_resource = self.raccess
        UserResourcePrivilege.objects.filter(resource=access_resource).delete()
        GroupResourcePrivilege.objects.filter(resource=access_resource).delete()
        access_resource.delete()

        super(AbstractResource, self).delete()

    # this property needs to be overriden by any specific resource type
    # that needs additional metadata elements on top of core metadata data elements
    @property
    def metadata(self):
        md = CoreMetaData() # only this line needs to be changed when you override
        return self._get_metadata(md)

    @property
    def first_creator(self):
        first_creator = self.metadata.creators.filter(order=1).first()
        return first_creator

    def _get_metadata(self, metatdata_obj):
        md_type = ContentType.objects.get_for_model(metatdata_obj)
        res_type = ContentType.objects.get_for_model(self)
        self.content_object = res_type.model_class().objects.get(id=self.id).content_object
        if self.content_object:
            return self.content_object
        else:
            metatdata_obj.save()
            self.content_type = md_type
            self.object_id = metatdata_obj.id
            self.save()
            return metatdata_obj

    def extra_capabilites(self):
        """This is not terribly well defined yet, but should return at the least a JSON serializable object of URL
        endpoints where extra self-describing services exist and can be queried by the user in the form of
        { "name" : "endpoint" }
        """
        return None

    def get_citation(self):
        citation_str_lst = []

        CREATOR_NAME_ERROR = "Failed to generate citation - invalid creator name."
        CITATION_ERROR = "Failed to generate citation."

        first_author = self.metadata.creators.all().filter(order=1)[0]
        name_parts = first_author.name.split()
        if len(name_parts) == 0:
            return CREATOR_NAME_ERROR

        if len(name_parts) > 2:
            citation_str_lst.append("{last_name}, {first_initial}.{middle_initial}., ".format(last_name=name_parts[-1],
                                                                              first_initial=name_parts[0][0],
                                                                              middle_initial=name_parts[1][0]))
        else:
            citation_str_lst.append("{last_name}, {first_initial}., ".format(last_name=name_parts[-1], first_initial=name_parts[0][0]))

        other_authors = self.metadata.creators.all().filter(order__gt=1)
        for author in other_authors:
            name_parts = author.name.split()
            if len(name_parts) == 0:
                return CREATOR_NAME_ERROR

            if len(name_parts) > 2:
                citation_str_lst.append("{first_initial}.{middle_initial}.{last_name}, ".format(first_initial=name_parts[0][0],
                                                                                  middle_initial=name_parts[1][0],
                                                                                  last_name=name_parts[-1]))
            else:
                citation_str_lst.append("{first_initial}.{last_name}, ".format(first_initial=name_parts[0][0], last_name=name_parts[-1]))

        #  remove the last added comma and the space
        if len(citation_str_lst[-1]) > 2:
            citation_str_lst[-1] = citation_str_lst[-1][:-2]
        else:
            return CITATION_ERROR

        if self.metadata.dates.all().filter(type='published'):
            citation_date = self.metadata.dates.all().filter(type='published')[0]
        elif self.metadata.dates.all().filter(type='modified'):
            citation_date = self.metadata.dates.all().filter(type='modified')[0]
        else:
            return CITATION_ERROR

        citation_str_lst.append(" ({year}). ".format(year=citation_date.start_date.year))
        citation_str_lst.append(self.metadata.title.value)

        if self.metadata.identifiers.all().filter(name="doi"):
            hs_identifier = self.metadata.identifiers.all().filter(name="doi")[0]
        elif self.metadata.identifiers.all().filter(name="hydroShareIdentifier"):
            hs_identifier = self.metadata.identifiers.all().filter(name="hydroShareIdentifier")[0]
        else:
            return CITATION_ERROR

        ref_rel = self.metadata.relations.all().filter(type='isHostedBy').first()
        repl_rel = self.metadata.relations.all().filter(type='isCopiedFrom').first()
        date_str = "%s/%s/%s" % (citation_date.start_date.month, citation_date.start_date.day, citation_date.start_date.year)
        if ref_rel:
            citation_str_lst.append(", {ref_rel_value}, last accessed {creation_date}.".format(ref_rel_value=ref_rel.value,
                                                                                               creation_date=date_str))
        elif repl_rel:
            citation_str_lst.append(", {repl_rel_value}, accessed {creation_date}, replicated in HydroShare at: {url}".format(
                                    repl_rel_value=repl_rel.value, creation_date=date_str, url=hs_identifier.url))
        else:
            citation_str_lst.append(", HydroShare, {url}".format(url=hs_identifier.url))

        return ''.join(citation_str_lst)

    @property
    def can_be_public_or_discoverable(self):
        if self.metadata.has_all_required_elements() and self.has_required_content_files():
            return True

        return False

    @classmethod
    def get_supported_upload_file_types(cls):
        # NOTES FOR ANY SUBCLASS OF THIS CLASS TO OVERRIDE THIS FUNCTION:
        # to allow only specific file types return a tuple of those file extensions (ex: return (".csv", ".txt",))
        # to not allow any file upload, return a empty tuple ( return ())

        # by default all file types are supported
        return (".*",)

    @classmethod
    def can_have_multiple_files(cls):
        # NOTES FOR ANY SUBCLASS OF THIS CLASS TO OVERRIDE THIS FUNCTION:
        # to allow resource to have only 1 file or no file, return False

        # resource by default can have multiple files
        return True

    def has_required_content_files(self):
        # Any subclass of this class may need to override this function
        # to apply specific requirements as it relates to resource content files
        if len(self.get_supported_upload_file_types()) > 0:
            if self.files.all().count() > 0:
                return True
            else:
                return False
        else:
            return True

    class Meta:
        abstract = True
        unique_together = ("content_type", "object_id")

def get_path(instance, filename):
    return os.path.join(instance.content_object.short_id, 'data', 'contents', filename)

class ResourceFile(models.Model):
    object_id = models.PositiveIntegerField()
    content_type = models.ForeignKey(ContentType)

    content_object = generic.GenericForeignKey('content_type', 'object_id')
    resource_file = models.FileField(upload_to=get_path, max_length=500, storage=IrodsStorage() if getattr(settings,'USE_IRODS', False) else DefaultStorage())

class Bags(models.Model):
    object_id = models.PositiveIntegerField()
    content_type = models.ForeignKey(ContentType)

    content_object = generic.GenericForeignKey('content_type', 'object_id', for_concrete_model=False)
    timestamp = models.DateTimeField(default=now, db_index=True)

    class Meta:
        ordering = ['-timestamp']

    def get_content_model(self):
        return self.content_object.get_content_model()


class PublicResourceManager(models.Manager):
    def get_queryset(self):
        return super(PublicResourceManager, self).get_queryset().filter(raccess__public=True)


class DiscoverableResourceManager(models.Manager):
    def get_queryset(self):
        return super(DiscoverableResourceManager, self).get_queryset().filter(Q(raccess__discoverable=True) |
                                                                              Q(raccess__public=True))


# remove RichText parent class from the parameters for Django inplace editing to work; otherwise, get internal edit error when saving changes
class BaseResource(Page, AbstractResource):

    resource_type = models.CharField(max_length=50, default="GenericResource")

    objects = models.Manager()
    public_resources = PublicResourceManager()
    discoverable_resources = DiscoverableResourceManager()

    class Meta:
        verbose_name = 'Generic'
        db_table = 'hs_core_genericresource'

    def can_add(self, request):
        return AbstractResource.can_add(self, request)

    def can_change(self, request):
        return AbstractResource.can_change(self, request)

    def can_delete(self, request):
        return AbstractResource.can_delete(self, request)

    def can_view(self, request):
        return AbstractResource.can_view(self, request)

    @classmethod
    def get_supported_upload_file_types(cls):
        # all file types are supported
        return ('.*')

    @classmethod
    def can_have_multiple_files(cls):
        return True

    @classmethod
    def can_have_files(cls):
        return True


class GenericResource(BaseResource):
    objects = ResourceManager('GenericResource')

    class Meta:
        verbose_name = 'Generic'
        proxy = True


old_get_content_model = Page.get_content_model
def new_get_content_model(self):
    from hs_core.hydroshare.utils import get_resource_types
    content_model = self.content_model
    if content_model.endswith('resource'):
        rt = [rt for rt in get_resource_types() if rt._meta.model_name == content_model][0]
        return rt.objects.get(id=self.id)
    return old_get_content_model(self)
Page.get_content_model = new_get_content_model


# This model has a one-to-one relation with the AbstractResource model
class CoreMetaData(models.Model):
    XML_HEADER = '''<?xml version="1.0"?>
<!DOCTYPE rdf:RDF PUBLIC "-//DUBLIN CORE//DCMES DTD 2002/07/31//EN"
"http://dublincore.org/documents/2002/07/31/dcmes-xml/dcmes-xml-dtd.dtd">'''

    NAMESPACES = {'rdf': "http://www.w3.org/1999/02/22-rdf-syntax-ns#",
                  'rdfs1': "http://www.w3.org/2001/01/rdf-schema#",
                  'dc': "http://purl.org/dc/elements/1.1/",
                  'dcterms': "http://purl.org/dc/terms/",
                  'hsterms': "http://hydroshare.org/terms/"}

    id = models.AutoField(primary_key=True)

    _description = generic.GenericRelation(Description)    # resource abstract
    _title = generic.GenericRelation(Title)
    creators = generic.GenericRelation(Creator)
    contributors = generic.GenericRelation(Contributor)
    dates = generic.GenericRelation(Date)
    coverages = generic.GenericRelation(Coverage)
    formats = generic.GenericRelation(Format)
    identifiers = generic.GenericRelation(Identifier)
    _language = generic.GenericRelation(Language)
    subjects = generic.GenericRelation(Subject)
    sources = generic.GenericRelation(Source)
    relations = generic.GenericRelation(Relation)
    _rights = generic.GenericRelation(Rights)
    _type = generic.GenericRelation(Type)
    _publisher = generic.GenericRelation(Publisher)

    @property
    def title(self):
        return self._title.all().first()

    @property
    def description(self):
        return self._description.all().first()

    @property
    def language(self):
        return self._language.all().first()

    @property
    def rights(self):
        return self._rights.all().first()

    @property
    def type(self):
        return self._type.all().first()

    @property
    def publisher(self):
        return self._publisher.all().first()

    @classmethod
    def get_supported_element_names(cls):
        return ['Description',
                'Creator',
                'Contributor',
                'Coverage',
                'Format',
                'Rights',
                'Title',
                'Type',
                'Date',
                'Identifier',
                'Language',
                'Subject',
                'Source',
                'Relation',
                'Publisher']

    # this method needs to be overriden by any subclass of this class
    # if they implement additional metadata elements that are required
    def has_all_required_elements(self):
        if not self.title:
            return False
        elif self.title.value.lower() == 'untitled resource':
            return False

        if not self.description:
            return False
        elif len(self.description.abstract.strip()) == 0:
            return False

        if self.creators.count() == 0:
            return False

        if not self.rights:
            return False
        elif len(self.rights.statement.strip()) == 0:
            return False

        # if self.coverages.count() == 0:
        #     return False

        if self.subjects.count() == 0:
            return False

        return True

    # this method needs to be overriden by any subclass of this class
    # if they implement additional metadata elements that are required
    def get_required_missing_elements(self):
        missing_required_elements = []

        if not self.title:
            missing_required_elements.append('Title')
        if not self.description:
            missing_required_elements.append('Abstract')
        if not self.rights:
            missing_required_elements.append('Rights')
        if self.subjects.count() == 0:
            missing_required_elements.append('Keywords')

        return missing_required_elements

    # this method needs to be overriden by any subclass of this class
    def delete_all_elements(self):
        if self.title: self.title.delete()
        if self.description: self.description.delete()
        if self.language: self.language.delete()
        if self.rights: self.rights.delete()
        if self.publisher: self.publisher.delete()
        if self.type: self.type.delete()

        self.creators.all().delete()
        self.contributors.all().delete()
        self.dates.all().delete()
        self.identifiers.all().delete()
        self.coverages.all().delete()
        self.formats.all().delete()
        self.subjects.all().delete()
        self.sources.all().delete()
        self.relations.all().delete()

    def get_xml(self, pretty_print=True):
        from lxml import etree
        # importing here to avoid circular import problem
        from hydroshare.utils import current_site_url, get_resource_types

        RDF_ROOT = etree.Element('{%s}RDF' % self.NAMESPACES['rdf'], nsmap=self.NAMESPACES)
        # create the Description element -this is not exactly a dc element
        rdf_Description = etree.SubElement(RDF_ROOT, '{%s}Description' % self.NAMESPACES['rdf'])

        resource_uri = self.identifiers.all().filter(name='hydroShareIdentifier')[0].url
        rdf_Description.set('{%s}about' % self.NAMESPACES['rdf'], resource_uri)

        # get the resource object associated with this metadata container object - needed to get the verbose_name
        resource = BaseResource.objects.filter(object_id=self.id).first()
        rt = [rt for rt in get_resource_types() if rt._meta.object_name == resource.resource_type][0]
        resource = rt.objects.get(id=resource.id)

        # create the title element
        if self.title:
            dc_title = etree.SubElement(rdf_Description, '{%s}title' % self.NAMESPACES['dc'])
            dc_title.text = self.title.value

        # create the type element
        if self.type:
            dc_type = etree.SubElement(rdf_Description, '{%s}type' % self.NAMESPACES['dc'])
            dc_type.set('{%s}resource' % self.NAMESPACES['rdf'], self.type.url)

        # create the Description element (we named it as Abstract to differentiate from the parent "Description" element)
        if self.description:
            dc_description = etree.SubElement(rdf_Description, '{%s}description' % self.NAMESPACES['dc'])
            dc_des_rdf_Desciption = etree.SubElement(dc_description, '{%s}Description' % self.NAMESPACES['rdf'])
            dcterms_abstract = etree.SubElement(dc_des_rdf_Desciption, '{%s}abstract' % self.NAMESPACES['dcterms'])
            dcterms_abstract.text = self.description.abstract

        # use all creators associated with this metadata object to
        # generate creator xml elements
        for creator in self.creators.all():
            self._create_person_element(etree, rdf_Description, creator)

        for contributor in self.contributors.all():
            self._create_person_element(etree, rdf_Description, contributor)

        for coverage in self.coverages.all():
            dc_coverage = etree.SubElement(rdf_Description, '{%s}coverage' % self.NAMESPACES['dc'])
            cov_dcterm = '{%s}' + coverage.type
            dc_coverage_dcterms = etree.SubElement(dc_coverage, cov_dcterm % self.NAMESPACES['dcterms'])
            rdf_coverage_value = etree.SubElement(dc_coverage_dcterms, '{%s}value' % self.NAMESPACES['rdf'])
            if coverage.type == 'period':
                start_date = parser.parse(coverage.value['start'])
                end_date = parser.parse(coverage.value['end'])
                cov_value = 'start=%s; end=%s; scheme=W3C-DTF' % (start_date.isoformat(), end_date.isoformat())

                if 'name' in coverage.value:
                    cov_value = 'name=%s; ' % coverage.value['name'] + cov_value

            elif coverage.type == 'point':
                cov_value = 'east=%s; north=%s; units=%s' % (coverage.value['east'], coverage.value['north'],
                                                  coverage.value['units'])
                if 'name' in coverage.value:
                    cov_value = 'name=%s; ' % coverage.value['name'] + cov_value
                if 'elevation' in coverage.value:
                    cov_value = cov_value + '; elevation=%s' % coverage.value['elevation']
                    if 'zunits' in coverage.value:
                        cov_value = cov_value + '; zunits=%s' % coverage.value['zunits']
                if 'projection' in coverage.value:
                    cov_value = cov_value + '; projection=%s' % coverage.value['projection']

            else: # this is box type
                cov_value = 'northlimit=%s; eastlimit=%s; southlimit=%s; westlimit=%s; units=%s' \
                            %(coverage.value['northlimit'], coverage.value['eastlimit'],
                              coverage.value['southlimit'], coverage.value['westlimit'], coverage.value['units'])

                if 'name' in coverage.value:
                    cov_value = 'name=%s; ' % coverage.value['name'] + cov_value
                if 'uplimit' in coverage.value:
                    cov_value = cov_value + '; uplimit=%s' % coverage.value['uplimit']
                if 'downlimit' in coverage.value:
                    cov_value = cov_value + '; downlimit=%s' % coverage.value['downlimit']
                if 'uplimit' in coverage.value or 'downlimit' in coverage.value:
                    cov_value = cov_value + '; zunits=%s' % coverage.value['zunits']
                if 'projection' in coverage.value:
                    cov_value = cov_value + '; projection=%s' % coverage.value['projection']

            rdf_coverage_value.text = cov_value

        for dt in self.dates.all():
            dc_date = etree.SubElement(rdf_Description, '{%s}date' % self.NAMESPACES['dc'])
            dc_term = '{%s}'+ dt.type
            dc_date_dcterms = etree.SubElement(dc_date, dc_term % self.NAMESPACES['dcterms'])
            rdf_date_value = etree.SubElement(dc_date_dcterms, '{%s}value' % self.NAMESPACES['rdf'])
            if dt.type != 'valid':
                rdf_date_value.text = dt.start_date.isoformat()
            else:
                if dt.end_date:
                    rdf_date_value.text = "start=%s; end=%s" % (dt.start_date.isoformat(), dt.end_date.isoformat())
                else:
                    rdf_date_value.text = dt.start_date.isoformat()

        for fmt in self.formats.all():
            dc_format = etree.SubElement(rdf_Description, '{%s}format' % self.NAMESPACES['dc'])
            dc_format.text = fmt.value

        for res_id in self.identifiers.all():
            dc_identifier = etree.SubElement(rdf_Description, '{%s}identifier' % self.NAMESPACES['dc'])
            dc_id_rdf_Description = etree.SubElement(dc_identifier, '{%s}Description' % self.NAMESPACES['rdf'])
            id_hsterm = '{%s}' + res_id.name
            hsterms_hs_identifier = etree.SubElement(dc_id_rdf_Description, id_hsterm % self.NAMESPACES['hsterms'])
            hsterms_hs_identifier.text = res_id.url

        if self.language:
            dc_lang = etree.SubElement(rdf_Description, '{%s}language' % self.NAMESPACES['dc'])
            dc_lang.text = self.language.code

        if self.publisher:
            dc_publisher = etree.SubElement(rdf_Description, '{%s}publisher' % self.NAMESPACES['dc'])
            dc_pub_rdf_Description = etree.SubElement(dc_publisher, '{%s}Description' % self.NAMESPACES['rdf'])
            hsterms_pub_name = etree.SubElement(dc_pub_rdf_Description, '{%s}publisherName' % self.NAMESPACES['hsterms'])
            hsterms_pub_name.text = self.publisher.name
            hsterms_pub_url = etree.SubElement(dc_pub_rdf_Description, '{%s}publisherURL' % self.NAMESPACES['hsterms'])
            hsterms_pub_url.set('{%s}resource' % self.NAMESPACES['rdf'], self.publisher.url)

        res_url_root = '{site_url}/resource/'.format(site_url = current_site_url())
        for rel in self.relations.all():
            dc_relation = etree.SubElement(rdf_Description, '{%s}relation' % self.NAMESPACES['dc'])
            dc_rel_rdf_Description = etree.SubElement(dc_relation, '{%s}Description' % self.NAMESPACES['rdf'])
            if rel.type in Relation.HS_RELATION_TERMS:
                term_ns = self.NAMESPACES['hsterms']
            else:
                term_ns = self.NAMESPACES['dcterms']
            terms_type = etree.SubElement(dc_rel_rdf_Description, '{%s}%s' % (term_ns, rel.type))

            if rel.value.lower().find(res_url_root) == 0:
                terms_type.set('{%s}resource' % self.NAMESPACES['rdf'], rel.value)
            else:
                terms_type.text = rel.value

        for src in self.sources.all():
            dc_source = etree.SubElement(rdf_Description, '{%s}source' % self.NAMESPACES['dc'])
            dc_source_rdf_Description = etree.SubElement(dc_source, '{%s}Description' % self.NAMESPACES['rdf'])
            dcterms_derived_from = etree.SubElement(dc_source_rdf_Description, '{%s}isDerivedFrom' % self.NAMESPACES['dcterms'])

            if src.derived_from.lower().find(res_url_root) == 0:
                dcterms_derived_from.set('{%s}resource' % self.NAMESPACES['rdf'], src.derived_from)
            else:
                dcterms_derived_from.text = src.derived_from

        if self.rights:
            dc_rights = etree.SubElement(rdf_Description, '{%s}rights' % self.NAMESPACES['dc'])
            dc_rights_rdf_Description = etree.SubElement(dc_rights, '{%s}Description' % self.NAMESPACES['rdf'])
            hsterms_statement = etree.SubElement(dc_rights_rdf_Description, '{%s}rightsStatement' % self.NAMESPACES['hsterms'])
            hsterms_statement.text = self.rights.statement
            if self.rights.url:
                hsterms_url = etree.SubElement(dc_rights_rdf_Description, '{%s}URL' % self.NAMESPACES['hsterms'])
                hsterms_url.set('{%s}resource' % self.NAMESPACES['rdf'], self.rights.url)

        for sub in self.subjects.all():
            dc_subject = etree.SubElement(rdf_Description, '{%s}subject' % self.NAMESPACES['dc'])
            if sub.value.lower().find(res_url_root) == 0:
                dc_subject.set('{%s}resource' % self.NAMESPACES['rdf'], sub.value)
            else:
                dc_subject.text = sub.value

        # resource type related additional attributes
        rdf_Description_resource = etree.SubElement(RDF_ROOT, '{%s}Description' % self.NAMESPACES['rdf'])
        rdf_Description_resource.set('{%s}about' % self.NAMESPACES['rdf'], self.type.url)
        rdfs1_label = etree.SubElement(rdf_Description_resource, '{%s}label' % self.NAMESPACES['rdfs1'])
        rdfs1_label.text = resource._meta.verbose_name
        rdfs1_isDefinedBy = etree.SubElement(rdf_Description_resource, '{%s}isDefinedBy' % self.NAMESPACES['rdfs1'])
        rdfs1_isDefinedBy.text = current_site_url() + "/terms"

        return self.XML_HEADER + '\n' + etree.tostring(RDF_ROOT, pretty_print=pretty_print)

    def add_metadata_element_to_xml(self, root, md_element, md_fields):
        from lxml import etree

        hsterms_newElem = etree.SubElement(root,
                                           "{{{ns}}}{new_element}".format(ns=self.NAMESPACES['hsterms'],
                                                                          new_element=md_element.term))
        hsterms_newElem_rdf_Desc = etree.SubElement(hsterms_newElem,
                                                    "{{{ns}}}Description".format(ns=self.NAMESPACES['rdf']))
        for md_field in md_fields:
            if hasattr(md_element, md_field):
                attr = getattr(md_element, md_field)
                if attr:
                    field = etree.SubElement(hsterms_newElem_rdf_Desc,
                                             "{{{ns}}}{field}".format(ns=self.NAMESPACES['hsterms'],
                                                                      field=md_field))
                    field.text = str(attr)

    def _create_person_element(self, etree, parent_element, person):

        # importing here to avoid circular import problem
        from hydroshare.utils import current_site_url

        if isinstance(person, Creator):
            dc_person = etree.SubElement(parent_element, '{%s}creator' % self.NAMESPACES['dc'])
        else:
            dc_person = etree.SubElement(parent_element, '{%s}contributor' % self.NAMESPACES['dc'])

        dc_person_rdf_Description = etree.SubElement(dc_person, '{%s}Description' % self.NAMESPACES['rdf'])

        hsterms_name = etree.SubElement(dc_person_rdf_Description, '{%s}name' % self.NAMESPACES['hsterms'])
        hsterms_name.text = person.name
        if person.description:
            dc_person_rdf_Description.set('{%s}about' % self.NAMESPACES['rdf'], current_site_url() + person.description)

        if isinstance(person, Creator):
            hsterms_creatorOrder = etree.SubElement(dc_person_rdf_Description, '{%s}creatorOrder' % self.NAMESPACES['hsterms'])
            hsterms_creatorOrder.text = str(person.order)

        if person.organization:
            hsterms_organization = etree.SubElement(dc_person_rdf_Description, '{%s}organization' % self.NAMESPACES['hsterms'])
            hsterms_organization.text = person.organization

        if person.email:
            hsterms_email = etree.SubElement(dc_person_rdf_Description, '{%s}email' % self.NAMESPACES['hsterms'])
            hsterms_email.text = person.email

        if person.address:
            hsterms_address = etree.SubElement(dc_person_rdf_Description, '{%s}address' % self.NAMESPACES['hsterms'])
            hsterms_address.text = person.address

        if person.phone:
            hsterms_phone = etree.SubElement(dc_person_rdf_Description, '{%s}phone' % self.NAMESPACES['hsterms'])
            hsterms_phone.set('{%s}resource' % self.NAMESPACES['rdf'], 'tel:' + person.phone)

        if person.homepage:
            hsterms_homepage = etree.SubElement(dc_person_rdf_Description, '{%s}homepage' % self.NAMESPACES['hsterms'])
            hsterms_homepage.set('{%s}resource' % self.NAMESPACES['rdf'], person.homepage)

        for link in person.external_links.all():
            hsterms_link_type = etree.SubElement(dc_person_rdf_Description, '{%s}' % self.NAMESPACES['hsterms'] + link.type)
            hsterms_link_type.set('{%s}resource' % self.NAMESPACES['rdf'], link.url)

    def create_element(self, element_model_name, **kwargs):
        model_type = self._get_metadata_element_model_type(element_model_name)
        kwargs['content_object'] = self
        element = model_type.model_class().create(**kwargs)
        return element

    def update_element(self, element_model_name, element_id, **kwargs):
        model_type = self._get_metadata_element_model_type(element_model_name)
        kwargs['content_object'] = self
        model_type.model_class().update(element_id, **kwargs)

    def delete_element(self, element_model_name, element_id):
        model_type = self._get_metadata_element_model_type(element_model_name)
        model_type.model_class().remove(element_id)

    def _get_metadata_element_model_type(self, element_model_name):
        element_model_name = element_model_name.lower()
        if not self._is_valid_element(element_model_name):
            raise ValidationError("Metadata element type:%s is not one of the supported in core metadata elements."
                                  % element_model_name)

        unsupported_element_error = "Metadata element type:%s is not supported." % element_model_name
        try:
            model_type = ContentType.objects.get(app_label=self._meta.app_label, model=element_model_name)
        except ObjectDoesNotExist:
            try:
                model_type = ContentType.objects.get(app_label='hs_core', model=element_model_name)
            except ObjectDoesNotExist:
                raise ValidationError(unsupported_element_error)

        if not issubclass(model_type.model_class(), AbstractMetaDataElement):
            raise ValidationError(unsupported_element_error)

        return model_type

    def _is_valid_element(self, element_name):
        allowed_elements = [el.lower() for el in self.get_supported_element_names()]
        return element_name.lower() in allowed_elements


def resource_processor(request, page):
    extra = page_permissions_page_processor(request, page)
    return extra


@receiver(post_save)
def resource_creation_signal_handler(sender, instance, created, **kwargs):
    """  for now this is just a placeholder for some actions to be taken when a resource gets saved  """
    if isinstance(instance, AbstractResource):
        if created:
            pass
        else:
            resource_update_signal_handler(sender, instance, created, **kwargs)


def resource_update_signal_handler(sender, instance, created, **kwargs):
    pass


# this import statement is necessary in models.py to receive signals
# any hydroshare app that needs to listen to signals from hs_core also needs to
# implement the appropriate signal handlers in receivers.py and then include this import statement
# in the app's models.py as the last line of code
import receivers<|MERGE_RESOLUTION|>--- conflicted
+++ resolved
@@ -560,54 +560,21 @@
     @classmethod
     def create(cls, **kwargs):
         if 'type' in kwargs:
-<<<<<<< HEAD
+            if not kwargs['type'] in dict(cls.SOURCE_TYPES).keys():
+                raise ValidationError('Invalid relation type:%s' % kwargs['type'])
+
+            # ensure isHostedBy and isCopiedFrom are mutually exclusive
             metadata_obj = kwargs['content_object']
             metadata_type = ContentType.objects.get_for_model(metadata_obj)
-            rel = Relation.objects.filter(type= kwargs['type'], object_id=metadata_obj.id, content_type=metadata_type).first()
-            if rel:
-                raise ValidationError('Relation type:%s already exists.' % kwargs['type'])
-            if 'value' in kwargs:
-                # ensure isHostedBy and isCopiedFrom are mutually exclusive
-                if kwargs['type'] == 'isHostedBy' and \
-                   Relation.objects.filter(type='isCopiedFrom', object_id=metadata_obj.id, content_type=metadata_type).count() > 0:
-                    raise ValidationError('Relation type:%s cannot be created since isCopiedFrom relation already exists.' % kwargs['type'])
-                elif kwargs['type'] == 'isCopiedFrom' and \
-                     Relation.objects.filter(type='isHostedBy', object_id=metadata_obj.id, content_type=metadata_type).count() > 0:
-                    raise ValidationError('Relation type:%s cannot be created since isHostedBy relation already exists.' % kwargs['type'])
-
-                return Relation.objects.create(type=kwargs['type'], value=kwargs['value'], content_object=metadata_obj)
-=======
-            if not kwargs['type'] in dict(cls.SOURCE_TYPES).keys():
-                raise ValidationError('Invalid relation type:%s' % kwargs['type'])
->>>>>>> ece6ab46
+            if kwargs['type'] == 'isHostedBy' and \
+               Relation.objects.filter(type='isCopiedFrom', object_id=metadata_obj.id, content_type=metadata_type).count() > 0:
+                raise ValidationError('Relation type:%s cannot be created since isCopiedFrom relation already exists.' % kwargs['type'])
+            elif kwargs['type'] == 'isCopiedFrom' and \
+                 Relation.objects.filter(type='isHostedBy', object_id=metadata_obj.id, content_type=metadata_type).count() > 0:
+                raise ValidationError('Relation type:%s cannot be created since isHostedBy relation already exists.' % kwargs['type'])
 
             return super(Relation, cls).create(**kwargs)
         else:
-<<<<<<< HEAD
-            raise ObjectDoesNotExist("Type for relation element is missing.")
-
-
-    @classmethod
-    def update(cls, element_id, **kwargs):
-        rel = Relation.objects.get(id=element_id)
-        if rel:
-            if 'type' in kwargs:
-                if rel.type != kwargs['type']:
-                    # check this new relation type not already exists
-                    if Relation.objects.filter(type=kwargs['type'], object_id=rel.object_id,
-                                              content_type__pk=rel.content_type.id).count() > 0:
-                        raise ValidationError( 'Relation type:%s already exists.' % kwargs['type'])
-                    elif kwargs['type'] == 'isHostedBy' and \
-                         Relation.objects.filter(type='isCopiedFrom', object_id=rel.object_id,
-                                                 content_type__pk=rel.content_type.id).count() > 0:
-                        raise ValidationError('Relation type:%s cannot be updated to isHostedBy releation since isCopiedFrom relation already exists.' % rel.type)
-                    elif kwargs['type'] == 'isCopiedFrom' and \
-                         Relation.objects.filter(type='isHostedBy', object_id=rel.object_id,
-                                                 content_type__pk=rel.content_type.id).count() > 0:
-                        raise ValidationError('Relation type:%s cannot be updated since isHostedBy relation already exists.' % rel.type)
-                    else:
-                        rel.type = kwargs['type']
-=======
             raise ValidationError("Type of relation element is missing.")
 
     @classmethod
@@ -615,7 +582,18 @@
         if 'type' in kwargs:
             if not kwargs['type'] in dict(cls.SOURCE_TYPES).keys():
                 raise ValidationError('Invalid relation type:%s' % kwargs['type'])
->>>>>>> ece6ab46
+
+            # ensure isHostedBy and isCopiedFrom are mutually exclusive
+            rel = Relation.objects.get(id=element_id)
+            if rel.type != kwargs['type']:
+                if kwargs['type'] == 'isHostedBy' and \
+                     Relation.objects.filter(type='isCopiedFrom', object_id=rel.object_id,
+                                             content_type__pk=rel.content_type.id).count() > 0:
+                    raise ValidationError('Relation type:%s cannot be updated since isCopiedFrom relation already exists.' % rel.type)
+                elif kwargs['type'] == 'isCopiedFrom' and \
+                     Relation.objects.filter(type='isHostedBy', object_id=rel.object_id,
+                                             content_type__pk=rel.content_type.id).count() > 0:
+                    raise ValidationError('Relation type:%s cannot be updated since isHostedBy relation already exists.' % rel.type)
 
         super(Relation, cls).update(element_id, **kwargs)
 
@@ -653,42 +631,6 @@
     @classmethod
     def update(cls, element_id, **kwargs):
         idf = Identifier.objects.get(id=element_id)
-<<<<<<< HEAD
-        if idf:
-            if 'name' in kwargs:
-                if idf.name.lower() != kwargs['name'].lower():
-                    if idf.name.lower() == 'hydroshareidentifier':
-                        if not 'migration' in kwargs:
-                            raise ValidationError("Identifier name 'hydroshareIdentifier' can't be changed.")
-
-                    if idf.name.lower() == 'doi':
-                        raise ValidationError("Identifier name 'DOI' can't be changed.")
-
-                    # check this new identifier name not already exists
-                    if Identifier.objects.filter(name__iexact=kwargs['name'], object_id=idf.object_id,
-                                              content_type__pk=idf.content_type.id).count()> 0:
-                        if not 'migration' in kwargs:
-                            raise ValidationError('Identifier name:%s already exists.' % kwargs['name'])
-
-                    idf.name = kwargs['name']
-
-            if 'url' in kwargs:
-                if idf.url.lower() != kwargs['url'].lower():
-                    if idf.name.lower() == 'hydroshareidentifier':
-                        if not 'migration' in kwargs:
-                            raise  ValidationError("Hydroshare identifier url value can't be changed.")
-
-                    # check this new identifier name not already exists
-                    if Identifier.objects.filter(url__iexact=kwargs['url'], object_id=idf.object_id,
-                                                 content_type__pk=idf.content_type.id).count()> 0:
-                        raise ValidationError('Identifier URL:%s already exists.' % kwargs['url'])
-
-                    idf.url = kwargs['url']
-
-            idf.save()
-        else:
-            raise ObjectDoesNotExist( "No identifier element was found for the provided id:%s" % element_id)
-=======
 
         if 'name' in kwargs:
             if idf.name.lower() != kwargs['name'].lower():
@@ -717,7 +659,6 @@
                     raise ValidationError('Identifier URL:%s already exists.' % kwargs['url'])
 
         super(Identifier, cls).update(element_id, **kwargs)
->>>>>>> ece6ab46
 
     @classmethod
     def remove(cls, element_id):
