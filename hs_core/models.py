import os.path
import json
import arrow
from uuid import uuid4
from languages_iso import languages as iso_languages
from dateutil import parser
from lxml import etree

from django.contrib.postgres.fields import HStoreField
from django.contrib.contenttypes.fields import GenericForeignKey
from django.contrib.contenttypes.fields import GenericRelation
from django.contrib.auth.models import User, Group
from django.contrib.contenttypes.models import ContentType
from django.db import models
from django.db.models import Q
from django.db.models.signals import post_save
from django.db import transaction
from django.dispatch import receiver
from django.utils.timezone import now
from django_irods.icommands import SessionException
from django_irods.storage import IrodsStorage
from django.conf import settings
from django.core.files import File
from django.core.exceptions import ObjectDoesNotExist, ValidationError, SuspiciousFileOperation
from django.forms.models import model_to_dict
from django.core.urlresolvers import reverse

from mezzanine.pages.models import Page
from mezzanine.core.models import Ownable
from mezzanine.generic.fields import CommentsField, RatingField
from mezzanine.conf import settings as s
from mezzanine.pages.managers import PageManager

from dominate.tags import div, legend, table, tbody, tr, th, td, h4


class GroupOwnership(models.Model):
    group = models.ForeignKey(Group)
    owner = models.ForeignKey(User)


def get_user(request):
    """authorize user based on API key if it was passed, otherwise just use the request's user.

    NOTE: The API key portion has been removed with TastyPie and will be restored when the
    new API is built.

    :param request:
    :return: django.contrib.auth.User
    """

    if request.user.is_authenticated():
        return User.objects.get(pk=request.user.pk)
    else:
        return request.user


def validate_user_url(value):
    err_message = '%s is not a valid url for hydroshare user' % value
    if value:
        url_parts = value.split('/')
        if len(url_parts) != 6:
            raise ValidationError(err_message)
        if url_parts[3] != 'user':
            raise ValidationError(err_message)

        try:
            user_id = int(url_parts[4])
        except ValueError:
            raise ValidationError(err_message)

        # check the user exists for the provided user id
        if not User.objects.filter(pk=user_id).exists():
            raise ValidationError(err_message)


class ResourcePermissionsMixin(Ownable):
    creator = models.ForeignKey(User,
                                related_name='creator_of_%(app_label)s_%(class)s',
                                help_text='This is the person who first uploaded the resource',
                                )

    class Meta:
        abstract = True

    @property
    def permissions_store(self):
        return s.PERMISSIONS_DB

    def can_add(self, request):
        return self.can_change(request)

    def can_delete(self, request):
        # have to do import locally to avoid circular import
        from hs_core.views.utils import authorize, ACTION_TO_AUTHORIZE
        return authorize(request, self.short_id,
                         needed_permission=ACTION_TO_AUTHORIZE.DELETE_RESOURCE,
                         raises_exception=False)[1]

    def can_change(self, request):
        # have to do import locally to avoid circular import
        from hs_core.views.utils import authorize, ACTION_TO_AUTHORIZE
        return authorize(request, self.short_id,
                         needed_permission=ACTION_TO_AUTHORIZE.EDIT_RESOURCE,
                         raises_exception=False)[1]

    def can_view(self, request):
        # have to do import locally to avoid circular import
        from hs_core.views.utils import authorize, ACTION_TO_AUTHORIZE
        return authorize(request, self.short_id,
                         needed_permission=ACTION_TO_AUTHORIZE.VIEW_METADATA,
                         raises_exception=False)[1]


# this should be used as the page processor for anything with pagepermissionsmixin
# page_processor_for(MyPage)(ga_resources.views.page_permissions_page_processor)
def page_permissions_page_processor(request, page):
    from hs_access_control.models import PrivilegeCodes

    cm = page.get_content_model()
    can_change_resource_flags = False
    is_owner_user = False
    is_edit_user = False
    is_view_user = False
    if request.user.is_authenticated():
        if request.user.uaccess.can_change_resource_flags(cm):
            can_change_resource_flags = True

        is_owner_user = cm.raccess.owners.filter(pk=request.user.pk).exists()
        if not is_owner_user:
            is_edit_user = cm.raccess.edit_users.filter(pk=request.user.pk).exists()
            if not is_edit_user:
                is_view_user = cm.raccess.view_users.filter(pk=request.user.pk).exists()

    owners = cm.raccess.owners.all()
    editors = cm.raccess.get_users_with_explicit_access(PrivilegeCodes.CHANGE,
                                                        include_group_granted_access=False)
    viewers = cm.raccess.get_users_with_explicit_access(PrivilegeCodes.VIEW,
                                                        include_group_granted_access=False)
    edit_groups = cm.raccess.edit_groups
    view_groups = cm.raccess.view_groups.exclude(pk__in=edit_groups)

    if cm.metadata.relations.all().filter(type='isReplacedBy').exists():
        is_replaced_by = cm.metadata.relations.all().filter(type='isReplacedBy').first().value
    else:
        is_replaced_by = ''

    if cm.metadata.relations.all().filter(type='isVersionOf').exists():
        is_version_of = cm.metadata.relations.all().filter(type='isVersionOf').first().value
    else:
        is_version_of = ''

    show_manage_access = False
    if not cm.raccess.published and \
            (is_owner_user or (cm.raccess.shareable and (is_view_user or is_edit_user))):
        show_manage_access = True

    return {
        'resource_type': cm._meta.verbose_name,
        'bag': cm.bags.first(),
        "edit_users": editors,
        "view_users": viewers,
        "owners": owners,
        "edit_groups": edit_groups,
        "view_groups": view_groups,
        "is_owner_user": is_owner_user,
        "is_edit_user": is_edit_user,
        "is_view_user": is_view_user,
        "can_change_resource_flags": can_change_resource_flags,
        "is_replaced_by": is_replaced_by,
        "is_version_of": is_version_of,
        "show_manage_access": show_manage_access
    }


class AbstractMetaDataElement(models.Model):
    term = None

    object_id = models.PositiveIntegerField()
    # see the following link the reason for having the related_name setting
    # for the content_type attribute
    # https://docs.djangoproject.com/en/1.6/topics/db/models/#abstract-related-name
    content_type = models.ForeignKey(ContentType, related_name="%(app_label)s_%(class)s_related")
    content_object = GenericForeignKey('content_type', 'object_id')

    @property
    def metadata(self):
        return self.content_object

    @classmethod
    def create(cls, **kwargs):
        return cls.objects.create(**kwargs)

    @classmethod
    def update(cls, element_id, **kwargs):
        element = cls.objects.get(id=element_id)
        for key, value in kwargs.iteritems():
                setattr(element, key, value)
        element.save()
        return element

    # could not name this method as 'delete' since the parent 'Model' class has such a method
    @classmethod
    def remove(cls, element_id):
        element = cls.objects.get(id=element_id)
        element.delete()

    class Meta:
        abstract = True


# Adaptor class added for Django inplace editing to honor HydroShare user-resource permissions
class HSAdaptorEditInline(object):
    @classmethod
    def can_edit(cls, adaptor_field):
        obj = adaptor_field.obj
        cm = obj.get_content_model()
        return cm.can_change(adaptor_field.request)


class ExternalProfileLink(models.Model):
    type = models.CharField(max_length=50)
    url = models.URLField()

    object_id = models.PositiveIntegerField()
    content_type = models.ForeignKey(ContentType)
    content_object = GenericForeignKey('content_type', 'object_id')

    class Meta:
        unique_together = ("type", "url", "object_id")


class Party(AbstractMetaDataElement):
    description = models.URLField(null=True, blank=True, validators=[validate_user_url])
    name = models.CharField(max_length=100, null=True, blank=True)
    organization = models.CharField(max_length=200, null=True, blank=True)
    email = models.EmailField(null=True, blank=True)
    address = models.CharField(max_length=250, null=True, blank=True)
    phone = models.CharField(max_length=25, null=True, blank=True)
    homepage = models.URLField(null=True, blank=True)
    external_links = GenericRelation(ExternalProfileLink)

    def __unicode__(self):
        return self.name

    class Meta:
        abstract = True

    @classmethod
    def create(cls, **kwargs):
        element_name = cls.__name__

        profile_links = None
        if 'profile_links' in kwargs:
            profile_links = kwargs['profile_links']
            del kwargs['profile_links']

        metadata_obj = kwargs['content_object']
        metadata_type = ContentType.objects.get_for_model(metadata_obj)
        if element_name == 'Creator':
            party = Creator.objects.filter(object_id=metadata_obj.id,
                                           content_type=metadata_type).last()
            creator_order = 1
            if party:
                creator_order = party.order + 1

            if ('name' not in kwargs or kwargs['name'] is None) and \
                    ('organization' not in kwargs or kwargs['organization'] is None):
                raise ValidationError(
                    "Either an organization or name is required for a creator element")

            if 'name' in kwargs and kwargs['name'] is not None:
                if len(kwargs['name'].strip()) == 0:
                    if 'organization' in kwargs and kwargs['organization'] is not None:
                        if len(kwargs['organization'].strip()) == 0:
                            raise ValidationError(
                                "Either the name or organization must not be blank for the creator "
                                "element")

            kwargs['order'] = creator_order
            party = super(Party, cls).create(**kwargs)
        else:
            party = super(Party, cls).create(**kwargs)

        if profile_links:
            for link in profile_links:
                cls._create_profile_link(party, link)

        return party

    @classmethod
    def update(cls, element_id, **kwargs):
        element_name = cls.__name__
        creator_order = None
        if 'description' in kwargs:
            party = cls.objects.get(id=element_id)
            if party.description is not None and kwargs['description'] is not None:
                if len(party.description.strip()) > 0 and len(kwargs['description'].strip()) > 0:
                    if party.description != kwargs['description']:
                        raise ValidationError("HydroShare user identifier can't be changed.")

        if 'order' in kwargs and element_name == 'Creator':
            creator_order = kwargs['order']
            if creator_order <= 0:
                creator_order = 1
            del kwargs['order']

        party = super(Party, cls).update(element_id, **kwargs)

        if isinstance(party, Creator) and creator_order is not None:
            if party.order != creator_order:
                resource_creators = Creator.objects.filter(
                    object_id=party.object_id, content_type__pk=party.content_type.id).all()

                if creator_order > len(resource_creators):
                    creator_order = len(resource_creators)

                for res_cr in resource_creators:
                    if party.order > creator_order:
                        if res_cr.order < party.order and not res_cr.order < creator_order:
                            res_cr.order += 1
                            res_cr.save()
                    else:
                        if res_cr.order > party.order:
                            res_cr.order -= 1
                            res_cr.save()

                party.order = creator_order
                party.save()

        # either create or update external profile links
        if 'profile_links' in kwargs:
            links = kwargs['profile_links']
            for link in links:
                if 'link_id' in link:  # need to update an existing profile link
                    cls._update_profile_link(party, link)
                elif 'type' in link and 'url' in link:  # add a new profile link
                    cls._create_profile_link(party, link)

    @classmethod
    def remove(cls, element_id):
        party = cls.objects.get(id=element_id)

        # if we are deleting a creator, then we have to update the order attribute of remaining
        # creators associated with a resource
        # make sure we are not deleting all creators of a resource
        if isinstance(party, Creator):
            if Creator.objects.filter(object_id=party.object_id,
                                      content_type__pk=party.content_type.id).count() == 1:
                raise ValidationError("The only creator of the resource can't be deleted.")

            creators_to_update = Creator.objects.filter(
                object_id=party.object_id,
                content_type__pk=party.content_type.id).exclude(order=party.order).all()

            for cr in creators_to_update:
                if cr.order > party.order:
                    cr.order -= 1
                    cr.save()
        party.delete()

    @classmethod
    def _create_profile_link(cls, party, link):
        if 'type' in link and 'url' in link:
            # check that the type is unique for the party
            if party.external_links.filter(type=link['type']).count() > 0:
                raise ValidationError("External profile link type:%s already exists "
                                      "for this %s" % (link['type'], type(party).__name__))

            if party.external_links.filter(url=link['url']).count() > 0:
                raise ValidationError("External profile link url:%s already exists "
                                      "for this %s" % (link['url'], type(party).__name__))

            p_link = ExternalProfileLink(type=link['type'], url=link['url'], content_object=party)
            p_link.save()
        else:
            raise ValidationError("Invalid %s profile link data." % type(party).__name__)

    @classmethod
    def _update_profile_link(cls, party, link):
        """
        if the link dict contains only key 'link_id' then the link will be deleted
        otherwise the link will be updated
        """
        p_link = ExternalProfileLink.objects.get(id=link['link_id'])

        if 'type' not in link and 'url' not in link:
            # delete the link
            p_link.delete()
        else:
            if 'type' in link:
                # check that the type is unique for the party
                if p_link.type != link['type']:
                    if party.external_links.filter(type=link['type']).count() > 0:
                        raise ValidationError("External profile link type:%s "
                                              "already exists for this %s"
                                              % (link['type'], type(party).__name__))
                    else:
                        p_link.type = link['type']
            if 'url' in link:
                # check that the url is unique for the party
                if p_link.url != link['url']:
                    if party.external_links.filter(url=link['url']).count() > 0:
                        raise ValidationError("External profile link url:%s already exists "
                                              "for this %s" % (link['url'], type(party).__name__))
                    else:
                        p_link.url = link['url']

            p_link.save()


class Contributor(Party):
    term = 'Contributor'


# Example of repeatable metadata element
class Creator(Party):
    term = "Creator"
    order = models.PositiveIntegerField()

    class Meta:
        ordering = ['order']


class Description(AbstractMetaDataElement):
    term = 'Description'
    abstract = models.TextField()

    def __unicode__(self):
        return self.abstract

    class Meta:
        unique_together = ("content_type", "object_id")

    @classmethod
    def update(cls, element_id, **kwargs):
        element = Description.objects.get(id=element_id)
        resource = element.metadata.resource
        if resource.resource_type == "TimeSeriesResource":
            element.metadata.is_dirty = True
            element.metadata.save()

        super(Description, cls).update(element_id, **kwargs)

    @classmethod
    def remove(cls, element_id):
        raise ValidationError("Description element of a resource can't be deleted.")


class Title(AbstractMetaDataElement):
    term = 'Title'
    value = models.CharField(max_length=300)

    def __unicode__(self):
        return self.value

    class Meta:
        unique_together = ("content_type", "object_id")

    @classmethod
    def update(cls, element_id, **kwargs):
        element = Title.objects.get(id=element_id)
        resource = element.metadata.resource
        if resource.resource_type == "TimeSeriesResource":
            element.metadata.is_dirty = True
            element.metadata.save()

        super(Title, cls).update(element_id, **kwargs)

    @classmethod
    def remove(cls, element_id):
        raise ValidationError("Title element of a resource can't be deleted.")


class Type(AbstractMetaDataElement):
    term = 'Type'
    url = models.URLField()

    def __unicode__(self):
        return self.url

    class Meta:
        unique_together = ("content_type", "object_id")

    @classmethod
    def remove(cls, element_id):
        raise ValidationError("Type element of a resource can't be deleted.")


class Date(AbstractMetaDataElement):
    DATE_TYPE_CHOICES = (
        ('created', 'Created'),
        ('modified', 'Modified'),
        ('valid', 'Valid'),
        ('available', 'Available'),
        ('published', 'Published')
    )

    term = 'Date'
    type = models.CharField(max_length=20, choices=DATE_TYPE_CHOICES)
    start_date = models.DateTimeField()
    end_date = models.DateTimeField(null=True, blank=True)

    def __unicode__(self):
        if self.end_date:
            return "{type} {start} {end}".format(type=self.type, start=self.start_date,
                                                 end=self.end_date)
        return "{type} {start}".format(type=self.type, start=self.start_date)

    class Meta:
        unique_together = ("type", "content_type", "object_id")

    @classmethod
    def create(cls, **kwargs):
        if 'type' in kwargs:
            if not kwargs['type'] in dict(cls.DATE_TYPE_CHOICES).keys():
                raise ValidationError('Invalid date type:%s' % kwargs['type'])

            # get matching resource
            metadata_obj = kwargs['content_object']
            resource = BaseResource.objects.filter(object_id=metadata_obj.id).first()

            if kwargs['type'] != 'valid':
                if 'end_date' in kwargs:
                    del kwargs['end_date']

            if 'start_date' in kwargs:
                if isinstance(kwargs['start_date'], basestring):
                    kwargs['start_date'] = parser.parse(kwargs['start_date'])
            if kwargs['type'] == 'published':
                if not resource.raccess.published:
                    raise ValidationError("Resource is not published yet.")
            elif kwargs['type'] == 'available':
                if not resource.raccess.public:
                    raise ValidationError("Resource has not been made public yet.")
            elif kwargs['type'] == 'valid':
                if 'end_date' in kwargs:
                    if isinstance(kwargs['end_date'], basestring):
                        kwargs['end_date'] = parser.parse(kwargs['end_date'])
                    if kwargs['start_date'] > kwargs['end_date']:
                        raise ValidationError("For date type valid, end date must be a date "
                                              "after the start date.")

            return super(Date, cls).create(**kwargs)

        else:
            raise ValidationError("Type of date element is missing.")

    @classmethod
    def update(cls, element_id, **kwargs):
        dt = Date.objects.get(id=element_id)

        if 'start_date' in kwargs:
            if isinstance(kwargs['start_date'], basestring):
                kwargs['start_date'] = parser.parse(kwargs['start_date'])
            if dt.type == 'created':
                raise ValidationError("Resource creation date can't be changed")
            elif dt.type == 'modified':
                dt.start_date = now().isoformat()
                dt.save()
            elif dt.type == 'valid':
                if 'end_date' in kwargs:
                    if isinstance(kwargs['end_date'], basestring):
                        kwargs['end_date'] = parser.parse(kwargs['end_date'])
                    if kwargs['start_date'] > kwargs['end_date']:
                        raise ValidationError("For date type valid, end date must be a date "
                                              "after the start date.")
                    dt.start_date = kwargs['start_date']
                    dt.end_date = kwargs['end_date']
                    dt.save()
                else:
                    if dt.end_date:
                        if kwargs['start_date'] > dt.end_date:
                            raise ValidationError("For date type valid, end date must be a date "
                                                  "after the start date.")
                    dt.start_date = kwargs['start_date']
                    dt.save()
            else:
                dt.start_date = kwargs['start_date']
                dt.save()
        elif dt.type == 'modified':
            dt.start_date = now().isoformat()
            dt.save()

    @classmethod
    def remove(cls, element_id):
        dt = Date.objects.get(id=element_id)

        if dt.type in ['created', 'modified']:
            raise ValidationError("Date element of type:%s can't be deleted." % dt.type)

        dt.delete()


class Relation(AbstractMetaDataElement):
    SOURCE_TYPES = (
        ('isHostedBy', 'Hosted By'),
        ('isCopiedFrom', 'Copied From'),
        ('isPartOf', 'Part Of'),
        ('hasPart', 'Has Part'),
        ('isExecutedBy', 'Executed By'),
        ('isCreatedBy', 'Created By'),
        ('isVersionOf', 'Version Of'),
        ('isReplacedBy', 'Replaced By'),
        ('isDataFor', 'Data For'),
        ('cites', 'Cites'),
        ('isDescribedBy', 'Described By'),
    )

    # HS_RELATION_TERMS contains hydroshare custom terms that are not Dublin Core terms
    HS_RELATION_TERMS = ('isHostedBy', 'isCopiedFrom', 'isExecutedBy', 'isCreatedBy', 'isDataFor',
                         'cites', 'isDescribedBy')

    term = 'Relation'
    type = models.CharField(max_length=100, choices=SOURCE_TYPES)
    value = models.CharField(max_length=500)

    def __unicode__(self):
        return "{type} {value}".format(type=self.type, value=self.value)

    @classmethod
    def create(cls, **kwargs):
        if 'type' not in kwargs:
            ValidationError("Type of relation element is missing.")
        if 'value' not in kwargs:
            ValidationError("Value of relation element is missing.")

        if not kwargs['type'] in dict(cls.SOURCE_TYPES).keys():
            raise ValidationError('Invalid relation type:%s' % kwargs['type'])

        # ensure isHostedBy and isCopiedFrom are mutually exclusive
        metadata_obj = kwargs['content_object']
        metadata_type = ContentType.objects.get_for_model(metadata_obj)

        # avoid creating duplicate element (same type and same value)
        if Relation.objects.filter(type=kwargs['type'],
                                   value=kwargs['value'],
                                   object_id=metadata_obj.id,
                                   content_type=metadata_type).exists():
            raise ValidationError('Relation element of the same type '
                                  'and value already exists.')

        if kwargs['type'] == 'isHostedBy' and \
           Relation.objects.filter(type='isCopiedFrom', object_id=metadata_obj.id,
                                   content_type=metadata_type).exists():
            raise ValidationError('Relation type:%s cannot be created since '
                                  'isCopiedFrom relation already exists.' % kwargs['type'])
        elif kwargs['type'] == 'isCopiedFrom' and \
                Relation.objects.filter(type='isHostedBy', object_id=metadata_obj.id,
                                        content_type=metadata_type).exists():
            raise ValidationError('Relation type:%s cannot be created since '
                                  'isHostedBy relation already exists.' % kwargs['type'])

        return super(Relation, cls).create(**kwargs)

    @classmethod
    def update(cls, element_id, **kwargs):
        if 'type' not in kwargs:
            ValidationError("Type of relation element is missing.")
        if 'value' not in kwargs:
            ValidationError("Value of relation element is missing.")

        if not kwargs['type'] in dict(cls.SOURCE_TYPES).keys():
            raise ValidationError('Invalid relation type:%s' % kwargs['type'])

        # ensure isHostedBy and isCopiedFrom are mutually exclusive
        rel = Relation.objects.get(id=element_id)
        if rel.type != kwargs['type']:
            if kwargs['type'] == 'isHostedBy' and \
                 Relation.objects.filter(type='isCopiedFrom', object_id=rel.object_id,
                                         content_type__pk=rel.content_type.id).exists():
                raise ValidationError('Relation type:%s cannot be updated since '
                                      'isCopiedFrom relation already exists.' % rel.type)
            elif kwargs['type'] == 'isCopiedFrom' and \
                    Relation.objects.filter(type='isHostedBy', object_id=rel.object_id,
                                            content_type__pk=rel.content_type.id).exists():
                raise ValidationError('Relation type:%s cannot be updated since '
                                      'isHostedBy relation already exists.' % rel.type)

        # avoid changing this relation to an existing relation of same type and same value
        metadata_obj = kwargs['content_object']
        metadata_type = ContentType.objects.get_for_model(metadata_obj)
        qs = Relation.objects.filter(type=kwargs['type'],
                                     value=kwargs['value'],
                                     object_id=metadata_obj.id,
                                     content_type=metadata_type)

        if qs.exists() and qs.first() != rel:
            # this update will create a duplicate relation element
            raise ValidationError('A relation element of the same type and value already exists.')

        super(Relation, cls).update(element_id, **kwargs)


class Identifier(AbstractMetaDataElement):
    term = 'Identifier'
    name = models.CharField(max_length=100)
    url = models.URLField(unique=True)

    def __unicode__(self):
        return "{name} {url}".format(name=self.name, url=self.url)

    @classmethod
    def create(cls, **kwargs):
        if 'name' in kwargs:
            metadata_obj = kwargs['content_object']
            # get matching resource
            resource = BaseResource.objects.filter(object_id=metadata_obj.id).first()
            metadata_type = ContentType.objects.get_for_model(metadata_obj)
            # check the identifier name doesn't already exist - identifier name
            # needs to be unique per resource
            idf = Identifier.objects.filter(name__iexact=kwargs['name'],
                                            object_id=metadata_obj.id,
                                            content_type=metadata_type).first()
            if idf:
                raise ValidationError('Identifier name:%s already exists' % kwargs['name'])
            if kwargs['name'].lower() == 'doi':
                if not resource.doi:
                    raise ValidationError("Identifier of 'DOI' type can't be created for a "
                                          "resource that has not been assigned a DOI yet.")

            return super(Identifier, cls).create(**kwargs)

        else:
            raise ValidationError("Name of identifier element is missing.")

    @classmethod
    def update(cls, element_id, **kwargs):
        idf = Identifier.objects.get(id=element_id)

        if 'name' in kwargs:
            if idf.name.lower() != kwargs['name'].lower():
                if idf.name.lower() == 'hydroshareidentifier':
                    if 'migration' not in kwargs:
                        raise ValidationError("Identifier name 'hydroshareIdentifier' can't "
                                              "be changed.")

                if idf.name.lower() == 'doi':
                    raise ValidationError("Identifier name 'DOI' can't be changed.")

                # check this new identifier name not already exists
                if Identifier.objects.filter(name__iexact=kwargs['name'], object_id=idf.object_id,
                                             content_type__pk=idf.content_type.id).count() > 0:
                    if 'migration' not in kwargs:
                        raise ValidationError('Identifier name:%s already exists.'
                                              % kwargs['name'])

        if 'url' in kwargs:
            if idf.url.lower() != kwargs['url'].lower():
                if idf.name.lower() == 'hydroshareidentifier':
                    if 'migration' not in kwargs:
                        raise ValidationError("Hydroshare identifier url value can't be changed.")

                # check this new identifier url not already exists
                if Identifier.objects.filter(url__iexact=kwargs['url'], object_id=idf.object_id,
                                             content_type__pk=idf.content_type.id).count() > 0:
                    raise ValidationError('Identifier URL:%s already exists.' % kwargs['url'])

        super(Identifier, cls).update(element_id, **kwargs)

    @classmethod
    def remove(cls, element_id):
        idf = Identifier.objects.get(id=element_id)

        # get matching resource
        resource = BaseResource.objects.filter(object_id=idf.content_object.id).first()
        if idf.name.lower() == 'hydroshareidentifier':
            raise ValidationError("Hydroshare identifier:%s can't be deleted." % idf.name)

        if idf.name.lower() == 'doi':
            if resource.doi:
                raise ValidationError("Hydroshare identifier:%s can't be deleted for a resource "
                                      "that has been assigned a DOI." % idf.name)
        idf.delete()


class Publisher(AbstractMetaDataElement):
    term = 'Publisher'
    name = models.CharField(max_length=200)
    url = models.URLField()

    def __unicode__(self):
        return "{name} {url}".format(name=self.name, url=self.url)

    class Meta:
        unique_together = ("content_type", "object_id")

    @classmethod
    def create(cls, **kwargs):
        metadata_obj = kwargs['content_object']
        # get matching resource
        resource = BaseResource.objects.filter(object_id=metadata_obj.id).first()
        if not resource.raccess.published:
            raise ValidationError("Publisher element can't be created for a resource that "
                                  "is not yet published.")

        publisher_CUAHSI = "Consortium of Universities for the Advancement of Hydrologic " \
                           "Science, Inc. (CUAHSI)"

        if resource.files.all():
            # if the resource has content files, set CUAHSI as the publisher
            if 'name' in kwargs:
                if kwargs['name'].lower() != publisher_CUAHSI.lower():
                    raise ValidationError("Invalid publisher name")

            kwargs['name'] = publisher_CUAHSI
            if 'url' in kwargs:
                if kwargs['url'].lower() != 'https://www.cuahsi.org':
                    raise ValidationError("Invalid publisher URL")

            kwargs['url'] = 'https://www.cuahsi.org'
        else:
            # make sure we are not setting CUAHSI as publisher for a resource
            # that has no content files
            if 'name' in kwargs:
                if kwargs['name'].lower() == publisher_CUAHSI.lower():
                    raise ValidationError("Invalid publisher name")
            if 'url' in kwargs:
                if kwargs['url'].lower() == 'https://www.cuahsi.org':
                    raise ValidationError("Invalid publisher URL")

        return super(Publisher, cls).create(**kwargs)

    @classmethod
    def update(cls, element_id, **kwargs):
        raise ValidationError("Publisher element can't be updated.")

    @classmethod
    def remove(cls, element_id):
        raise ValidationError("Publisher element can't be deleted.")


class Language(AbstractMetaDataElement):
    term = 'Language'
    code = models.CharField(max_length=3, choices=iso_languages)

    class Meta:
        unique_together = ("content_type", "object_id")

    def __unicode__(self):
        return self.code

    @classmethod
    def create(cls, **kwargs):
        if 'code' in kwargs:
            # check the code is a valid code
            if not [t for t in iso_languages if t[0] == kwargs['code']]:
                raise ValidationError('Invalid language code:%s' % kwargs['code'])

            return super(Language, cls).create(**kwargs)
        else:
            raise ValidationError("Language code is missing.")

    @classmethod
    def update(cls, element_id, **kwargs):
        if 'code' in kwargs:
            # validate language code
            if not [t for t in iso_languages if t[0] == kwargs['code']]:
                raise ValidationError('Invalid language code:%s' % kwargs['code'])

            super(Language, cls).update(element_id, **kwargs)
        else:
            raise ValidationError('Language code is missing.')


class Coverage(AbstractMetaDataElement):
    COVERAGE_TYPES = (
        ('box', 'Box'),
        ('point', 'Point'),
        ('period', 'Period')
    )

    term = 'Coverage'
    type = models.CharField(max_length=20, choices=COVERAGE_TYPES)

    def __unicode__(self):
        return "{type} {value}".format(type=self.type, value=self._value)

    class Meta:
        unique_together = ("type", "content_type", "object_id")
    """
    _value field stores a json string. The content of the json
     string depends on the type of coverage as shown below. All keys shown in
     json string are required.

     For coverage type: period
         _value = "{'name':coverage name value here (optional), 'start':start date value,
         'end':end date value, 'scheme':'W3C-DTF}"

     For coverage type: point
         _value = "{'east':east coordinate value,
                    'north':north coordinate value,
                    'units:units applying to (east. north),
                    'name':coverage name value here (optional),
                    'elevation': coordinate in the vertical direction (optional),
                    'zunits': units for elevation (optional),
                    'projection': name of the projection (optional),
                    }"

     For coverage type: box
         _value = "{'northlimit':northenmost coordinate value,
                    'eastlimit':easternmost coordinate value,
                    'southlimit':southernmost coordinate value,
                    'westlimit':westernmost coordinate value,
                    'units:units applying to 4 limits (north, east, south & east),
                    'name':coverage name value here (optional),
                    'uplimit':uppermost coordinate value (optional),
                    'downlimit':lowermost coordinate value (optional),
                    'zunits': units for uplimit/downlimit (optional),
                    'projection': name of the projection (optional)}"
    """
    _value = models.CharField(max_length=1024)

    @property
    def value(self):
        return json.loads(self._value)

    @classmethod
    def create(cls, **kwargs):
        """
        data for the coverage value attribute must be provided as a dictionary
        Note that kwargs['_value'] is a JSON-serialized unicode string dictionary
        generated from django.forms.models.model_to_dict() which converts model values
        to dictionaries.
        """

        if 'type' in kwargs:
            # check the type doesn't already exists - we allow only one coverage type per resource
            metadata_obj = kwargs['content_object']
            metadata_type = ContentType.objects.get_for_model(metadata_obj)

            if not kwargs['type'] in dict(cls.COVERAGE_TYPES).keys():
                raise ValidationError('Invalid coverage type:%s' % kwargs['type'])

            if kwargs['type'] == 'box':
                # check that there is not already a coverage of point type
                coverage = Coverage.objects.filter(type='point', object_id=metadata_obj.id,
                                                   content_type=metadata_type).first()
                if coverage:
                    raise ValidationError("Coverage type 'Box' can't be created when there "
                                          "is a coverage of type 'Point'")
            elif kwargs['type'] == 'point':
                # check that there is not already a coverage of box type
                coverage = Coverage.objects.filter(type='box', object_id=metadata_obj.id,
                                                   content_type=metadata_type).first()
                if coverage:
                    raise ValidationError("Coverage type 'Point' can't be created when "
                                          "there is a coverage of type 'Box'")

            value_arg_dict = None
            if 'value' in kwargs:
                value_arg_dict = kwargs['value']
            elif '_value' in kwargs:
                value_arg_dict = json.loads(kwargs['_value'])

            if value_arg_dict is not None:
                cls._validate_coverage_type_value_attributes(kwargs['type'], value_arg_dict)

                if kwargs['type'] == 'period':
                    value_dict = {k: v for k, v in value_arg_dict.iteritems()
                                  if k in ('name', 'start', 'end')}
                elif kwargs['type'] == 'point':
                    value_dict = {k: v for k, v in value_arg_dict.iteritems()
                                  if k in ('name', 'east', 'north', 'units', 'elevation',
                                           'zunits', 'projection')}
                elif kwargs['type'] == 'box':
                    value_dict = {k: v for k, v in value_arg_dict.iteritems()
                                  if k in ('units', 'northlimit', 'eastlimit', 'southlimit',
                                           'westlimit', 'name', 'uplimit', 'downlimit',
                                           'zunits', 'projection')}

                if kwargs['type'] == 'box' or kwargs['type'] == 'point':
                    if 'projection' not in value_dict:
                        value_dict['projection'] = 'WGS 84 EPSG:4326'

                value_json = json.dumps(value_dict)
                if 'value' in kwargs:
                    del kwargs['value']
                kwargs['_value'] = value_json
                return super(Coverage, cls).create(**kwargs)

            else:
                raise ValidationError('Coverage value is missing.')

        else:
            raise ValidationError("Type of coverage element is missing.")

    @classmethod
    def update(cls, element_id, **kwargs):
        """
        data for the coverage value attribute must be provided as a dictionary
        """

        cov = Coverage.objects.get(id=element_id)

        changing_coverage_type = False

        if 'type' in kwargs:
            changing_coverage_type = cov.type != kwargs['type']
            if 'value' in kwargs:
                cls._validate_coverage_type_value_attributes(kwargs['type'], kwargs['value'])
            else:
                raise ValidationError('Coverage value is missing.')

        if 'value' in kwargs:
            if changing_coverage_type:
                value_dict = {}
                cov.type = kwargs['type']
            else:
                value_dict = cov.value

            if 'name' in kwargs['value']:
                value_dict['name'] = kwargs['value']['name']

            if cov.type == 'period':
                for item_name in ('start', 'end'):
                    if item_name in kwargs['value']:
                        value_dict[item_name] = kwargs['value'][item_name]
            elif cov.type == 'point':
                for item_name in ('east', 'north', 'units', 'elevation', 'zunits', 'projection'):
                    if item_name in kwargs['value']:
                        value_dict[item_name] = kwargs['value'][item_name]
            elif cov.type == 'box':
                for item_name in ('units', 'northlimit', 'eastlimit', 'southlimit', 'westlimit',
                                  'uplimit', 'downlimit', 'zunits', 'projection'):
                    if item_name in kwargs['value']:
                        value_dict[item_name] = kwargs['value'][item_name]

            value_json = json.dumps(value_dict)
            del kwargs['value']
            kwargs['_value'] = value_json

        super(Coverage, cls).update(element_id, **kwargs)

    @classmethod
    def remove(cls, element_id):
        raise ValidationError("Coverage element can't be deleted.")

    def add_to_xml_container(self, container):
        NAMESPACES = CoreMetaData.NAMESPACES
        dc_coverage = etree.SubElement(container, '{%s}coverage' % NAMESPACES['dc'])
        cov_dcterm = '{%s}' + self.type
        dc_coverage_dcterms = etree.SubElement(dc_coverage,
                                               cov_dcterm % NAMESPACES['dcterms'])
        rdf_coverage_value = etree.SubElement(dc_coverage_dcterms,
                                              '{%s}value' % NAMESPACES['rdf'])
        if self.type == 'period':
            start_date = parser.parse(self.value['start'])
            end_date = parser.parse(self.value['end'])
            cov_value = 'start=%s; end=%s; scheme=W3C-DTF' % (start_date.isoformat(),
                                                              end_date.isoformat())

            if 'name' in self.value:
                cov_value = 'name=%s; ' % self.value['name'] + cov_value

        elif self.type == 'point':
            cov_value = 'east=%s; north=%s; units=%s' % (self.value['east'],
                                                         self.value['north'],
                                                         self.value['units'])
            if 'name' in self.value:
                cov_value = 'name=%s; ' % self.value['name'] + cov_value
            if 'elevation' in self.value:
                cov_value += '; elevation=%s' % self.value['elevation']
                if 'zunits' in self.value:
                    cov_value += '; zunits=%s' % self.value['zunits']
            if 'projection' in self.value:
                cov_value += '; projection=%s' % self.value['projection']

        else:
            # this is box type
            cov_value = 'northlimit=%s; eastlimit=%s; southlimit=%s; westlimit=%s; units=%s' \
                        % (self.value['northlimit'], self.value['eastlimit'],
                           self.value['southlimit'], self.value['westlimit'],
                           self.value['units'])

            if 'name' in self.value:
                cov_value = 'name=%s; ' % self.value['name'] + cov_value
            if 'uplimit' in self.value:
                cov_value += '; uplimit=%s' % self.value['uplimit']
            if 'downlimit' in self.value:
                cov_value += '; downlimit=%s' % self.value['downlimit']
            if 'uplimit' in self.value or 'downlimit' in self.value:
                cov_value += '; zunits=%s' % self.value['zunits']
            if 'projection' in self.value:
                cov_value += '; projection=%s' % self.value['projection']

        rdf_coverage_value.text = cov_value

    @classmethod
    def _validate_coverage_type_value_attributes(cls, coverage_type, value_dict):
        if coverage_type == 'period':
            # check that all the required sub-elements exist
            if 'start' not in value_dict or 'end' not in value_dict:
                raise ValidationError("For coverage of type 'period' values for both start date "
                                      "and end date are needed.")
        elif coverage_type == 'point':
            # check that all the required sub-elements exist
            if 'east' not in value_dict or 'north' not in value_dict or 'units' not in value_dict:
                raise ValidationError("For coverage of type 'point' values for 'east', 'north' "
                                      "and 'units' are needed.")

            for value_item in ('east', 'north'):
                try:
                    value_dict[value_item] = float(value_dict[value_item])
                except TypeError:
                    raise ValidationError("Value for '{}' must be numeric".format(value_item))

            if value_dict['east'] < -180 or value_dict['east'] > 180:
                raise ValidationError("Value for East longitude should be "
                                      "in the range of -180 to 180")

            if value_dict['north'] < -90 or value_dict['north'] > 90:
                raise ValidationError("Value for North latitude should be "
                                      "in the range of -90 to 90")

        elif coverage_type == 'box':
            # check that all the required sub-elements exist
            for value_item in ['units', 'northlimit', 'eastlimit', 'southlimit', 'westlimit']:
                if value_item not in value_dict:
                    raise ValidationError("For coverage of type 'box' values for one or more "
                                          "bounding box limits or 'units' is missing.")
                else:
                    if value_item != 'units':
                        try:
                            value_dict[value_item] = float(value_dict[value_item])
                        except TypeError:
                            raise ValidationError("Value for '{}' must be numeric".format(
                                                                              value_item))

            if value_dict['northlimit'] < value_dict['southlimit']:
                raise ValidationError("Value for North latitude must be greater than or equal to "
                                      "that of South latitude.")

            if value_dict['northlimit'] < -90 or value_dict['northlimit'] > 90:
                raise ValidationError("Value for North latitude should be "
                                      "in the range of -90 to 90")

            if value_dict['southlimit'] < -90 or value_dict['southlimit'] > 90:
                raise ValidationError("Value for South latitude should be "
                                      "in the range of -90 to 90")

            if value_dict['eastlimit'] < value_dict['westlimit']:
                raise ValidationError("Value for East longitude must be greater than or equal to "
                                      "that of West longitude.")

            if value_dict['eastlimit'] < -180 or value_dict['eastlimit'] > 180:
                raise ValidationError("Value for East longitude should be "
                                      "in the range of -180 to 180")

            if value_dict['westlimit'] < -180 or value_dict['westlimit'] > 180:
                raise ValidationError("Value for West longitude should be "
                                      "in the range of -180 to 180")

    def get_html(self, pretty=True):
        # Using the dominate module to generate the
        # html to display data for this element (resource view mode)
        # this function should be used for displaying one spatial coverage element
        # or one temporal coverage element
        root_div = div(cls="col-xs-6 col-sm-6", style="margin-bottom:40px;")

        def get_th(heading_name):
            return th(heading_name, cls="text-muted")

        with root_div:
            if self.type == 'box' or self.type == 'point':
                legend('Original Coverage')
                with table(cls='custom-table'):
                    with tbody():
                        with tr():
                            get_th('Coordinate Reference System')
                            td(self.value['projection'])
                        with tr():
                            get_th('Coordinate Reference System Unit')
                            td(self.value['units'])

                h4('Extent')
                with table(cls='custom-table'):
                    if self.type == 'box':
                        with tbody():
                            with tr():
                                get_th('North')
                                td(self.value['northlimit'])
                            with tr():
                                get_th('West')
                                td(self.value['westlimit'])
                            with tr():
                                get_th('South')
                                td(self.value['southlimit'])
                            with tr():
                                get_th('East')
                                td(self.value['eastlimit'])
                    else:
                        with tr():
                            get_th('North')
                            td(self.value['north'])
                        with tr():
                            get_th('Eest')
                            td(self.value['east'])
            else:
                legend('Temporal Coverage')
                with table(cls='custom-table'):
                    with tbody():
                        with tr():
                            get_th('Start Date')
                            td(self.value['start'])
                        with tr():
                            get_th('End Date')
                            td(self.value['end'])

        return root_div.render(pretty=pretty)

    @classmethod
    def get_temporal_html_form(cls, resource, element=None):
        from .forms import CoverageTemporalForm
        coverage_data_dict = dict()
        if element is not None:
            coverage_data_dict['start'] = element.value['start']
            coverage_data_dict['end'] = element.value['end']

        coverage_form = CoverageTemporalForm(initial=coverage_data_dict, allow_edit=True,
                                             res_short_id=resource.short_id if resource else None,
                                             element_id=element.id if element else None)
        return coverage_form

    @classmethod
    def get_spatial_html_form(cls, resource, element=None, allow_edit=True):
        from .forms import CoverageSpatialForm
        coverage_data_dict = dict()
        # coverage_data_dict['projection'] = 'WGS 84 EPSG:4326'
        # coverage_data_dict['units'] = 'Decimal degrees'
        if element is not None:
            coverage_data_dict['type'] = element.type
            coverage_data_dict['name'] = element.value.get('name', "")
            if element.type == 'box':
                coverage_data_dict['northlimit'] = element.value['northlimit']
                coverage_data_dict['eastlimit'] = element.value['eastlimit']
                coverage_data_dict['southlimit'] = element.value['southlimit']
                coverage_data_dict['westlimit'] = element.value['westlimit']
            else:
                coverage_data_dict['east'] = element.value['east']
                coverage_data_dict['north'] = element.value['north']
                coverage_data_dict['elevation'] = element.value.get('elevation', None)

        coverage_form = CoverageSpatialForm(initial=coverage_data_dict, allow_edit=allow_edit,
                                            res_short_id=resource.short_id if resource else None,
                                            element_id=element.id if element else None)
        return coverage_form


class Format(AbstractMetaDataElement):
    term = 'Format'
    value = models.CharField(max_length=150)

    class Meta:
        unique_together = ("value", "content_type", "object_id")

    def __unicode__(self):
        return self.value


class FundingAgency(AbstractMetaDataElement):
    term = 'FundingAgency'
    agency_name = models.TextField(null=False)
    award_title = models.TextField(null=True, blank=True)
    award_number = models.TextField(null=True, blank=True)
    agency_url = models.URLField(null=True, blank=True)

    def __unicode__(self):
        return self.agency_name

    @classmethod
    def create(cls, **kwargs):
        agency_name = kwargs.get('agency_name', None)
        if agency_name is None or len(agency_name.strip()) == 0:
            raise ValidationError("Agency name is missing")

        return super(FundingAgency, cls).create(**kwargs)

    @classmethod
    def update(cls, element_id, **kwargs):
        agency_name = kwargs.get('agency_name', None)
        if agency_name and len(agency_name.strip()) == 0:
            raise ValidationError("Agency name is missing")

        super(FundingAgency, cls).update(element_id, **kwargs)


class Subject(AbstractMetaDataElement):
    term = 'Subject'
    value = models.CharField(max_length=100)

    class Meta:
        unique_together = ("value", "content_type", "object_id")

    def __unicode__(self):
        return self.value

    @classmethod
    def create(cls, **kwargs):
        metadata_obj = kwargs['content_object']
        value = kwargs.get('value', None)
        if value is not None:
            if metadata_obj.subjects.filter(value__iexact=value).exists():
                raise ValidationError("Subject element already exists.")

        return super(Subject, cls).create(**kwargs)

    @classmethod
    def remove(cls, element_id):

        sub = Subject.objects.get(id=element_id)

        if Subject.objects.filter(object_id=sub.object_id,
                                  content_type__pk=sub.content_type.id).count() == 1:
            raise ValidationError("The only subject element of the resource can't be deleted.")
        sub.delete()


class Source(AbstractMetaDataElement):
    term = 'Source'
    derived_from = models.CharField(max_length=300)

    class Meta:
        unique_together = ("derived_from", "content_type", "object_id")

    def __unicode__(self):
        return self.derived_from


class Rights(AbstractMetaDataElement):
    term = 'Rights'
    statement = models.TextField(null=True, blank=True)
    url = models.URLField(null=True, blank=True)

    def __unicode__(self):
        value = ''
        if self.statement:
            value += self.statement + ' '
        if self.url:
            value += self.url

        return value

    class Meta:
        unique_together = ("content_type", "object_id")

    @classmethod
    def remove(cls, element_id):
        raise ValidationError("Rights element of a resource can't be deleted.")


def short_id():
    return uuid4().hex


class ResourceManager(PageManager):

    def __init__(self, resource_type=None, *args, **kwargs):
        self.resource_type = resource_type
        super(ResourceManager, self).__init__(*args, **kwargs)

    def create(self, *args, **kwargs):
        if self.resource_type is None:
            kwargs.pop('resource_type', None)
        return super(ResourceManager, self).create(*args, **kwargs)

    def get_queryset(self):
        qs = super(ResourceManager, self).get_queryset()
        if self.resource_type:
            qs = qs.filter(resource_type=self.resource_type)
        return qs


class AbstractResource(ResourcePermissionsMixin):
    """
    All hydroshare objects inherit from this mixin.  It defines things that must
    be present to be considered a hydroshare resource.  Additionally, all
    hydroshare resources should inherit from Page.  This gives them what they
    need to be represented in the Mezzanine CMS.

    In some cases, it is possible that the order of inheritence matters.  Best
    practice dictates that you list pages.Page first and then other classes:

        class MyResourceContentType(pages.Page, hs_core.AbstractResource):
            ...
    """

    content = models.TextField()  # the field added for use by Django inplace editing
    last_changed_by = models.ForeignKey(User,
                                        help_text='The person who last changed the resource',
                                        related_name='last_changed_%(app_label)s_%(class)s',
                                        null=True,
                                        )

    files = GenericRelation('hs_core.ResourceFile',
                            help_text='The files associated with this resource',
                            for_concrete_model=True)

    file_unpack_status = models.CharField(max_length=7,
                                          null=True, blank=True,
                                          choices=(('Pending', 'Pending'), ('Running', 'Running'),
                                                   ('Done', 'Done'), ('Error', 'Error'))
                                          )
    file_unpack_message = models.TextField(null=True, blank=True)

    # TODO: why are old versions saved?
    bags = GenericRelation('hs_core.Bags', help_text='The bagits created from versions of '
                                                     'this resource', for_concrete_model=True)
    short_id = models.CharField(max_length=32, default=short_id, db_index=True)
    doi = models.CharField(max_length=1024, null=True, blank=True, db_index=True,
                           help_text='Permanent identifier. Never changes once it\'s been set.')
    comments = CommentsField()
    rating = RatingField()

    # this is to establish a relationship between a resource and
    # any metadata container object (e.g., CoreMetaData object)
    object_id = models.PositiveIntegerField(null=True, blank=True)
    content_type = models.ForeignKey(ContentType, null=True, blank=True)
    content_object = GenericForeignKey('content_type', 'object_id')

    extra_metadata = HStoreField(default={})

    # this field is for specific resource types to store extra key:value pairs
    # for internal use only
    # this field WILL NOT get recorded in bag and SHOULD NEVER be used for storing metadata
    extra_data = HStoreField(default={})

    # definition of resource logic
    @property
    def supports_folders(self):
        """ returns whether folder operations are supported. Computed for polymorphic types"""
        return False

    # TODO: Why isn't this a regular method? Why does it need to be a class method?
    # It would seem to me that one only creates a bag after a resource has been created,
    # so that this would be an instance method....
    @classmethod
    def bag_url(cls, resource_id):
        bagit_path = getattr(settings, 'IRODS_BAGIT_PATH', 'bags')
        bagit_postfix = getattr(settings, 'IRODS_BAGIT_POSTFIX', 'zip')
        bag_path = "{path}/{resource_id}.{postfix}".format(path=bagit_path,
                                                           resource_id=resource_id,
                                                           postfix=bagit_postfix)
        # type resolution is not relevant; grab base class instance.
        res = BaseResource.objects.get(short_id=resource_id)
        istorage = res.get_irods_storage()
        bag_url = istorage.url(bag_path)

        return bag_url

    @classmethod
    def scimeta_url(cls, resource_id):
        scimeta_path = "{resource_id}/data/resourcemetadata.xml".format(resource_id=resource_id)
        scimeta_url = reverse('rest_download', kwargs={'path': scimeta_path})
        return scimeta_url

    # TODO: there are too many ways to get to the resourcemap.
    # 1. {id}/data/resourcemap.xml
    # 2. {id}/resmap
    # Choose one!
    @classmethod
    def resmap_url(cls, resource_id):
        resmap_path = "{resource_id}/data/resourcemap.xml".format(resource_id=resource_id)
        resmap_url = reverse('rest_download', kwargs={'path': resmap_path})
        return resmap_url

    # TODO: this is inaccurate; resourcemap.xml != systemmetadata.xml
    @classmethod
    def sysmeta_path(cls, resource_id):
        return "{resource_id}/data/resourcemap.xml".format(resource_id=resource_id)

    def delete(self, using=None):
        from hydroshare import hs_bagit
        for fl in self.files.all():
<<<<<<< HEAD
            # These deletes should now cascade properly.
=======
            if fl.fed_resource_file_name_or_path:
                istorage = IrodsStorage('federated')
                # ensure fed_res_file_path holds relative path in the format of data/contents/...
                # so that a uniform path can be formed by concatenating with self.root_path for
                # file deletion by irods storage
                fed_res_file_path = fl.fed_resource_file_name_or_path
                idx = fed_res_file_path.find(self.short_id)
                if idx >= 0:
                    s_idx = idx + len(self.short_id) + 1
                    fed_res_file_path = fed_res_file_path[s_idx:]
                istorage.delete(os.path.join(self.root_path, fed_res_file_path))
            elif fl.resource_file:
                fl.resource_file.delete()
            elif fl.fed_resource_file:
                fl.fed_resource_file.delete()

>>>>>>> f6a3bc15
            if fl.logical_file is not None:
                # delete of metadata file deletes the logical file (one-to-one relation)
                # so no need for fl.logical_file.delete() and deleting of metadata file
                # object deletes (cascade delete) all the contained GenericRelated metadata
                # elements
                fl.logical_file.metadata.delete()
            # COUCH: delete of file objects now cascades.
            fl.delete()
        hs_bagit.delete_bag(self)
        # TODO: Pabitra - delete_all_elements() may not be needed in Django 1.8 and later
        self.metadata.delete_all_elements()
        self.metadata.delete()
        super(AbstractResource, self).delete()

    @property
    def metadata(self):
        """
        Return a pointer to the metadata object for this resource.

        This object can vary based upon resource type. Please override this function to
        return the appropriate object for each resource type.
        """
        md = CoreMetaData()  # only this line needs to be changed when you override
        return self._get_metadata(md)

    @property
    def first_creator(self):
        first_creator = self.metadata.creators.filter(order=1).first()
        return first_creator

    def get_metadata_xml(self, pretty_print=True):
        # Resource types that support file types
        # must override this method. See Composite Resource
        # type as an example
        return self.metadata.get_xml(pretty_print=pretty_print)

    def _get_metadata(self, metatdata_obj):
        md_type = ContentType.objects.get_for_model(metatdata_obj)
        res_type = ContentType.objects.get_for_model(self)
        self.content_object = res_type.model_class().objects.get(id=self.id).content_object
        if self.content_object:
            return self.content_object
        else:
            metatdata_obj.save()
            self.content_type = md_type
            self.object_id = metatdata_obj.id
            self.save()
            return metatdata_obj

    def extra_capabilites(self):
        """This is not terribly well defined yet, but should return at least a JSON serializable
        object of URL endpoints where extra self-describing services exist and can be queried by
        the user in the form of { "name" : "endpoint" }
        """
        return None

    def parse_citation_name(self, name, first_author=False):
        CREATOR_NAME_ERROR = "Failed to generate citation - invalid creator name."
        first_names = None
        if "," in name:
            name_parts = name.split(",")
            if len(name_parts) == 0:
                return CREATOR_NAME_ERROR
            elif len(name_parts) == 1:
                last_names = name_parts[0]
            elif len(name_parts) == 2:
                first_names = name_parts[1]
                first_names = first_names.split()
                last_names = name_parts[0]
            else:
                return CREATOR_NAME_ERROR
        else:
            name_parts = name.split()
            if len(name_parts) == 0:
                return CREATOR_NAME_ERROR
            elif len(name_parts) > 1:
                first_names = name_parts[:-1]
                last_names = name_parts[-1]
            else:
                last_names = name_parts[0]

        if first_names:
            initials_list = [i[0] for i in first_names]
            initials = u". ".join(initials_list) + "."
            if first_author:
                author_name = u"{last_name}, {initials}"
            else:
                author_name = u"{initials} {last_name}"
            author_name = author_name.format(last_name=last_names,
                                             initials=initials
                                             )
        else:
            author_name = u"{last_name}".format(last_name=last_names)

        return author_name + ", "

    def get_citation(self):
        citation_str_lst = []

        CITATION_ERROR = "Failed to generate citation."

        first_author = self.metadata.creators.all().filter(order=1)[0]
        if first_author.organization and not first_author.name:
            citation_str_lst.append(first_author.organization + ", ")
        else:
            citation_str_lst.append(self.parse_citation_name(first_author.name, first_author=True))

        other_authors = self.metadata.creators.all().filter(order__gt=1)
        for author in other_authors:
            if author.organization and not author.name:
                citation_str_lst.append(author.organization + ", ")
            elif author.name and len(author.name.strip()) != 0:
                citation_str_lst.append(self.parse_citation_name(author.name))

        # remove the last added comma and the space
        if len(citation_str_lst[-1]) > 2:
            citation_str_lst[-1] = citation_str_lst[-1][:-2]
        else:
            return CITATION_ERROR

        if self.metadata.dates.all().filter(type='published'):
            citation_date = self.metadata.dates.all().filter(type='published')[0]
        elif self.metadata.dates.all().filter(type='modified'):
            citation_date = self.metadata.dates.all().filter(type='modified')[0]
        else:
            return CITATION_ERROR

        citation_str_lst.append(" ({year}). ".format(year=citation_date.start_date.year))
        citation_str_lst.append(self.metadata.title.value)

        isPendingActivation = False
        if self.metadata.identifiers.all().filter(name="doi"):
            hs_identifier = self.metadata.identifiers.all().filter(name="doi")[0]
            if self.doi.find('pending') >= 0 or self.doi.find('failure') >= 0:
                isPendingActivation = True
        elif self.metadata.identifiers.all().filter(name="hydroShareIdentifier"):
            hs_identifier = self.metadata.identifiers.all().filter(name="hydroShareIdentifier")[0]
        else:
            return CITATION_ERROR

        ref_rel = self.metadata.relations.all().filter(type='isHostedBy').first()
        repl_rel = self.metadata.relations.all().filter(type='isCopiedFrom').first()
        date_str = "%s/%s/%s" % (citation_date.start_date.month, citation_date.start_date.day,
                                 citation_date.start_date.year)
        if ref_rel:
            citation_str_lst.append(u", {ref_rel_value}, last accessed {creation_date}.".format(
                ref_rel_value=ref_rel.value,
                creation_date=date_str))
        elif repl_rel:
            citation_str_lst.append(u", {repl_rel_value}, accessed {creation_date}, replicated in "
                                    u"HydroShare at: {url}".format(repl_rel_value=repl_rel.value,
                                                                   creation_date=date_str,
                                                                   url=hs_identifier.url))
        else:
            citation_str_lst.append(", HydroShare, {url}".format(url=hs_identifier.url))

        if isPendingActivation:
            citation_str_lst.append(", DOI for this published resource is pending activation.")

        return ''.join(citation_str_lst)

    @property
    def can_be_public_or_discoverable(self):
        if self.metadata.has_all_required_elements() and self.has_required_content_files():
            return True

        return False

    # TODO: these should be instance methods, not class methods.
    # These decisions are used when operating upon an instance.
    # That requires less overhead than using a class method.
    @classmethod
    def get_supported_upload_file_types(cls):
        """
        Get a list of permissible upload types

        Subclasses override this function to allow only specific file types.
        Any version should return a tuple of those file extensions
        (ex: return (".csv", ".txt",))

        To disallow all file upload, return an empty tuple ( return ())

        By default all file types are supported
        """
        return (".*",)

    @classmethod
    def allow_multiple_file_upload(cls):
        """
        Return whether multiple files can be uploaded.

        Subclasses of BaseResource override this function to tailor file upload.
        To allow multiple files to be uploaded return True, otherwise return False

        Resource by default allows multiple file upload.
        """
        return True

    @classmethod
    def can_have_multiple_files(cls):
        """
        Return whether this kind of resource can contain multiple files.
        Subclasses of BaseResource override this function to tailor file upload.

        To allow resource to have only 1 file or no file, return False

        A resource by default can contain multiple files
        """
        return True

    def has_required_content_files(self):
        # Any subclass of this class may need to override this function
        # to apply specific requirements as it relates to resource content files
        if len(self.get_supported_upload_file_types()) > 0:
            if self.files.all().count() > 0:
                return True
            else:
                return False
        else:
            return True

    @property
    def logical_files(self):
        logical_files_list = []
        for res_file in self.files.all():
            if res_file.logical_file is not None:
                if res_file.logical_file not in logical_files_list:
                    logical_files_list.append(res_file.logical_file)
        return logical_files_list

    @property
    def non_logical_files(self):
        non_logical_files_list = []
        for res_file in self.files.all():
            if res_file.logical_file is None:
                if res_file.logical_file not in non_logical_files_list:
                    non_logical_files_list.append(res_file)
        return non_logical_files_list

    @property
    def generic_logical_files(self):
        generic_logical_files_list = []
        for res_file in self.files.all():
            if res_file.has_generic_logical_file:
                if res_file.logical_file not in generic_logical_files_list:
                    generic_logical_files_list.append(res_file.logical_file)
        return generic_logical_files_list

    def get_logical_files(self, logical_file_class_name):
        logical_files_list = []
        for res_file in self.files.all():
            if res_file.logical_file is not None:
                if res_file.logical_file_type_name == logical_file_class_name:
                    if res_file.logical_file not in logical_files_list:
                        logical_files_list.append(res_file.logical_file)
        return logical_files_list

    @property
    def supports_logical_file(self):
        """If this resource allows associating resource file objects with logical file"""
        return False

    def set_default_logical_file(self):
        """Sets an instance of default logical file type to any resource file objects of
        this instance of the resource that is not already associated with a logical file.
        Each specific resource type needs to override this function in order to to support logical
        file types"""
        pass

    def supports_folder_creation(self, folder_full_path):
        """If resource supports creation of folder at the specified path"""
        return True

    def supports_rename_path(self, src_full_path, tgt_full_path):
        """If file/folder rename/move is allowed by this resource"""
        return True

    def supports_zip(self, folder_to_zip):
        """if resource supports the specified folder to be zipped"""
        return True

    def supports_unzip(self, file_to_unzip):
        """if resource supports the unzipping of the specified file"""
        return True

    def supports_delete_folder_on_zip(self, original_folder):
        """if resource allows the original folder to be deleted upon zipping of that folder"""
        return True

    class Meta:
        abstract = True
        unique_together = ("content_type", "object_id")


# TODO: change to get_resourcefile_path
def get_path(instance, filename, folder=None):
    """
    Get a path from a ResourceFile, filename, and folder

    :param instance: instance of ResourceFile to use
    :param filename: file name to use (without folder)
    :param folder: can override folder for ResourceFile instance

    The filename is only a single name. This routine converts it to an absolute
    path that can be federated or local.  The instance points to the Resource record,
    which contains the federation path. The folder in the instance will be used unless
    overridden.

    Note: this does not change the default behavior.
    Thus it can be used to compute a new path for file that
    one wishes to move.
    """
    if not folder:
        folder = instance.file_folder
    return get_resource_path(instance.resource, filename, folder)


def get_resource_path(resource, filename, folder=None):
    """
    Dynamically determine storage path for a FileField based upon whether resource is federated

    :param resource: resource containing the file.
    :param filename: name of file without folder.
    :param folder: folder of file

    The filename is only a single name. This routine converts it to an absolute
    path that can be federated or local. The resource contains information on how
    to do this.

    """
    # folder can be absolute pathname; strip qualifications off of folder if necessary
    if folder is not None and folder.startswith(resource.root_path):
        # TODO: does this now start with /?
        folder = folder[len(resource.root_path):]
    if folder == '':
        folder = None

    # retrieve federation path -- if any -- from Resource object containing the file
    if filename.startswith(resource.file_path):
        return filename

    # otherwise, it is an unqualified name.
    if folder is not None:
        # use subfolder
        return os.path.join(resource.file_path, folder, filename)
    else:
        # use root folder
        return os.path.join(resource.file_path, filename)


def _path_is_allowed(path):
    """ paths containing '/../' are suspicious """
    if path == "":
        raise ValidationError("Empty file paths are not allowed")
    if '/../' in path:
        raise SuspiciousFileOperation("File paths cannot contain '/../'")
    if '/./' in path:
        raise SuspiciousFileOperation("File paths cannot contain '/./'")


class FedStorage(IrodsStorage):
    """
    The constructor of a Django storage object must have no arguments.
    This simple workaround accomplishes that.
    """
    def __init__(self):
        super(FedStorage, self).__init__("federated")


# TODO: revise path logic for rename_resource_file_in_django for proper path.
# TODO: utilize antibugging to check that paths are coherent after each operation.

class ResourceFile(models.Model):
    """
    Represent a file in a resource.
    """

    # A ResourceFile is a sub-object of a resource, which can have several types.
    object_id = models.PositiveIntegerField()
    content_type = models.ForeignKey(ContentType)
    content_object = GenericForeignKey('content_type', 'object_id')
<<<<<<< HEAD

    # This is used to direct uploads to a subfolder of the root folder for the resource.
    # See get_path and get_resource_path above.
    file_folder = models.CharField(max_length=4096, null=True)

    # This pair of FileFields deals with the fact that there are two kinds of storage
    resource_file = models.FileField(upload_to=get_path, max_length=4096,
                                     null=True, blank=True, storage=IrodsStorage())
    fed_resource_file = models.FileField(upload_to=get_path, max_length=4096,
                                         null=True, blank=True, storage=FedStorage())

    # DEPRECATED: utilize resfile.set_storage_path(path) and resfile.storage_path.
    # fed_resource_file_name_or_path = models.CharField(max_length=255, null=True, blank=True)
    # DEPRECATED: use native size() routine
    # fed_resource_file_size = models.CharField(max_length=15, null=True, blank=True)
=======
    # This is used to direct uploads to a subfolder of the root folder. See get_path above.
    file_folder = models.CharField(max_length=4096, null=True, blank=True)
    resource_file = models.FileField(upload_to=get_path, max_length=500,
                                     null=True, blank=True,
                                     storage=IrodsStorage())
    # the following optional fields are added for use by federated iRODS resources where
    # resources are created in the local federated zone rather than hydroshare zone, in
    # which case resource_file is empty, and we record iRODS logical resource file name
    # and file size for customized copy or move operations for resource creation and other
    # operations fed_resource_file in particular is a counterpart of resource_file, but
    # handles files uploaded from local disk and store the files to federated zone rather
    # than hydroshare zone.
    fed_resource_file = models.FileField(upload_to=get_path, max_length=500,
                                         null=True, blank=True,
                                         storage=IrodsStorage('federated'))
    fed_resource_file_name_or_path = models.CharField(max_length=255,
                                                      null=True, blank=True)
    fed_resource_file_size = models.CharField(max_length=15,
                                              null=True, blank=True)
>>>>>>> f6a3bc15

    # we are using GenericForeignKey to allow resource file to be associated with any
    # HydroShare defined LogicalFile types (e.g., GeoRasterFile, NetCdfFile etc)
    logical_file_object_id = models.PositiveIntegerField(null=True, blank=True)
    logical_file_content_type = models.ForeignKey(ContentType,
                                                  null=True, blank=True,
                                                  related_name="files")
    logical_file_content_object = GenericForeignKey('logical_file_content_type',
                                                    'logical_file_object_id')

    def __str__(self):
        if self.resource.resource_federation_path:
            return self.fed_resource_file.name
        else:
            return self.resource_file.name

    @classmethod
    def create(cls, resource, file, folder=None, source=None, move=False):
        """
        Create takes arguments that are invariant of storage medium.
        These are turned into a path that is suitable for the medium.
        Federation must be initialized first at the resource level.

        :param resource: resource that contains the file.
        :param file: a File or a string.
        :param folder: the folder in which to store the file.
        :param source: an iRODS path from which to copy the file.
        :param move: if True, move the file rather than copying.

        There are two main usages to this constructor:

        * uploading a file from a form or REST call:

                ResourceFile.create(r, File(...something...), folder=d)

        * copying a file internally from iRODS:

                ResourceFile.create(r, file_name, folder=d, source=s, move=True)
          or
                ResourceFile.create(r, file_name, folder=d, source=s, move=False)

        In this case, source is a full iRODS pathname of the place from which to copy or move
        the file. The default is to copy the file and leave a copy in place.

        A third form is less common and presumes that the file already exists in iRODS:

        * pointing to an existing file:

                ResourceFile.create(r, file_name, folder=d)

        """
        # bind to appropriate resource
        kwargs = {}
        if __debug__:
            assert isinstance(resource, BaseResource)
        kwargs['content_object'] = resource

        kwargs['file_folder'] = folder

        # if file is an open file, use native copy by setting appropriate variables
        if isinstance(file, File):
            if resource.resource_federation_path:
                kwargs['resource_file'] = None
                kwargs['fed_resource_file'] = file
            else:
                kwargs['resource_file'] = file
                kwargs['fed_resource_file'] = None

        else:  # if file is not an open file, then it's a basename (string)
            if file is None and source is not None:
                root, file = os.path.split(source)  # take from source path
            target = get_resource_path(resource, file, folder=folder)
            if source is not None:
                istorage = resource.get_irods_storage()
                if not move:
                    istorage.copyFiles(source, target)
                else:
                    istorage.moveFile(source, target)
            # we've copied or moved if necessary; now set the paths
            if resource.resource_federation_path:
                kwargs['resource_file'] = None
                kwargs['fed_resource_file'] = target
            else:
                kwargs['resource_file'] = target
                kwargs['fed_resource_file'] = None

        # Actually create the file record
        # when file is a File, the file is copied to storage in this step
        # otherwise, the copy must precede this step.
        return ResourceFile.objects.create(**kwargs)

    # TODO: automagically handle orphaned logical files
    def delete(self):
        """
        Delete a resource file record and the file contents

        model.delete does not cascade to delete files themselves,
        and these must be explicitly deleted.

        """
        if self.exists:
            if self.fed_resource_file:
                self.fed_resource_file.delete()
            if self.resource_file:
                self.resource_file.delete()
        super(ResourceFile, self).delete()

    @property
    def resource(self):
        return self.content_object

    # TODO: write unit test
    @property
    def size(self):
        if self.resource.resource_federation_path:
            if __debug__:
                assert self.resource_file.name is None or \
                       self.resource_file.name == ''
            return self.fed_resource_file.size()
        else:
            if __debug__:
                assert self.fed_resource_file.name is None or \
                       self.fed_resource_file.name == ''
            return self.resource_file.size()

    # TODO: write unit test
    @property
    def exists(self):
        istorage = self.resource.get_irods_storage()
        if self.resource.resource_federation_path:
            if __debug__:
                assert self.resource_file.name is None or \
                       self.resource_file.name == ''
            return istorage.exists(self.fed_resource_file.name)
        else:
            if __debug__:
                assert self.fed_resource_file.name is None or \
                       self.fed_resource_file.name == ''
            return istorage.exists(self.resource_file.name)

    @property
    def storage_path(self):
        """
        Return the qualified name for a file in the storage hierarchy.
        This is a valid input to IrodsStorage for manipulating the file.
        The output depends upon whether the IrodsStorage instance is running
        in federated mode.

        """
        # instance.content_object can be stale after changes.
        # Re-fetch based upon key; bypass type system; it is not relevant
        resource = self.resource
        if resource.resource_federation_path:  # false if None or empty
            if __debug__:
                assert self.resource_file.name is None or \
                       self.resource_file.name == ''
            return self.fed_resource_file.name
        else:
            if __debug__:
                assert self.fed_resource_file.name is None or \
                       self.fed_resource_file.name == ''
            return self.resource_file.name

    # ResourceFile API handles file operations
    def set_storage_path(self, path, test_exists=True):
        """
        Bind this ResourceFile instance to an existing file.

        :param path: the path of the object.
        :param test_exists: if True, test for path existence in iRODS

        Path can be absolute or relative.

            * absolute paths contain full irods path to local or federated object.
            * relative paths start with anything else and can start with optional folder

        :raises ValidationError: if the pathname is inconsistent with resource configuration.
        It is rather important that applications call this rather than simply calling
        resource_file = "text path" because it takes the trouble of making that path
        fully qualified so that IrodsStorage will work properly.

        This records file_folder for future possible uploads and searches.

        The heavy lifting in this routine is accomplished via path_is_acceptable and get_path,
        which together normalize the file name.  Regardless of whether the internal file name
        is qualified or not, this makes it fully qualified from the point of view of the
        IrodsStorage module.

        """
        folder, base = self.path_is_acceptable(path, test_exists=test_exists)
        self.file_folder = folder
        self.save()

        # self.content_object can be stale after changes. Re-fetch based upon key
        # bypass type system; it is not relevant
        resource = self.resource

        # switch FileFields based upon federation path
        if resource.resource_federation_path:
            # uses file_folder; must come after that setting.
            self.fed_resource_file = get_path(self, base)
            self.resource_file = None
        else:
            self.fed_resource_file = None
            self.resource_file = get_path(self, base)
        self.save()

    @property
    def short_path(self):
        """
        Return the unqualified path to the file object.

        * This path is invariant of where the object is stored.

        * Thus, it does not change if the resource is moved.

        This is the path that should be used as a key to index things such as file type.
        """
        if self.resource.resource_federation_path:
            folder, base = self.path_is_acceptable(self.fed_resource_file.name, test_exists=False)
        else:
            folder, base = self.path_is_acceptable(self.resource_file.name, test_exists=False)
        if folder is not None:
            return os.path.join(folder, base)
        else:
            return base

    def set_short_path(self, path):
        """
        Set a path to a given path, relative to resource root

        There is some question as to whether the short path should be stored explicitly or
        derived as in short_path above. The latter is computationally expensive but results
        in a single point of truth.
        """
        folder, base = os.path.split(path)
        if folder == "":
            folder = None
        self.file_folder = folder  # must precede call to get_path
        if self.resource.resource_federation_path:
            self.resource_file = None
            self.fed_resource_file = get_path(self, base)
        else:
            self.resource_file = get_path(self, base)
            self.fed_resource_file = None
        self.save()

    def parse(self):
        """ parse a path into folder and basename """
        return self.path_is_acceptable(self.storage_path, test_exists=False)

    def path_is_acceptable(self, path, test_exists=True):
        """
        Determine whether a path is acceptable for this resource file

        Called inside ResourceFile objects to check paths

        :param path: path to test
        :param test_exists: if True, test for path existence in iRODS

        """
        return ResourceFile.resource_path_is_acceptable(self.resource, path, test_exists)

    @classmethod
    def resource_path_is_acceptable(cls, resource, path, test_exists=True):
        """
        Determine whether a path is acceptable for this resource file

        Called outside ResourceFile objects or before such an object exists

        :param path: path to test
        :param test_exists: if True, test for path existence in iRODS

        This has the side effect of returning the short path for the resource
        as a folder/filename pair.
        """
        if test_exists:
            storage = resource.get_irods_storage()
        locpath = os.path.join(resource.short_id, "data", "contents") + "/"
        relpath = path
        fedpath = resource.resource_federation_path
        if fedpath and relpath.startswith(fedpath + '/'):
            if test_exists and not storage.exists(path):
                raise ValidationError("Federated path does not exist in irods")
            plen = len(fedpath + '/')
            relpath = relpath[plen:]  # omit fed path

            # strip resource id from path
            if relpath.startswith(locpath):
                plen = len(locpath)
                relpath = relpath[plen:]  # omit local path
            else:
                raise ValidationError("Malformed federated resource path")
        elif path.startswith(locpath):
            # strip optional local path prefix
            if test_exists and not storage.exists(path):
                raise ValidationError("Local path does not exist in irods")
            plen = len(locpath)
            relpath = relpath[plen:]  # strip local prefix, omit /

        # now we have folder/file. We could have gotten this from the input, or
        # from stripping qualification folders. Note that this can contain
        # misnamed header content misinterpreted as a folder unless one tests
        # for existence
        if '/' in relpath:
            folder, base = os.path.split(relpath)
            abspath = get_resource_path(resource, base, folder=folder)
            if test_exists and not storage.exists(abspath):
                raise ValidationError("Local path does not exist in irods")
        else:
            folder = None
            base = relpath
            abspath = get_resource_path(resource, base, folder=folder)
            if test_exists and not storage.exists(abspath):
                raise ValidationError("Local path does not exist in irods")

        return folder, base

    # def rename(self, new_name):
    #     """ rename a file, setting all path variables appropriately """
    #     pass

    # def copy_irods(self, source_path, dest_path=None):
    #     """ copy an irods file into this FileField, setting all paths appropriately """
    #     pass

    # def move_irods(self, source_path, dest_path=None):
    #     """ move an irods file into this object, setting all paths appropriately """

    # classmethods do things that query or affect all files.

    @classmethod
    def get(cls, resource, file, folder=None):
        """
        Get a ResourceFile record via its short path.
        """
        if resource.resource_federation_path:
            return ResourceFile.objects.get(object_id=resource.id,
                                            fed_resource_file=get_resource_path(resource,
                                                                                file,
                                                                                folder))
        else:
            return ResourceFile.objects.get(object_id=resource.id,
                                            resource_file=get_resource_path(resource,
                                                                            file,
                                                                            folder))

    @classmethod
    def list(cls, resource, folder):
        """
        List a given folder

        :param resource: resource for which to list the folder
        :param folder: folder listed as either short_path or fully qualified path
        """
        if folder is None:
            folder = resource.file_path
        elif not folder.startswith(resource.file_path):
            folder = os.path.join(resource.file_path, folder)
        if resource.resource_federation_path:
            return ResourceFile.objects.filter(
                object_id=resource.id,
                fed_resource_file__startswith=folder)
        else:
            return ResourceFile.objects.filter(
                object_id=resource.id,
                resource_file__startswith=folder)

    @classmethod
    def create_folder(cls, resource, folder):
        """ create a folder for a resource """
        # avoid import loop
        from hs_core.views.utils import create_folder
        _path_is_allowed(folder)
        # TODO: move code from location used below to here
        create_folder(resource.short_id, os.path.join('data', 'contents', folder))

    @classmethod
    def remove_folder(cls, resource, folder, user):
        """ remove a folder for a resource """
        # avoid import loop
        from hs_core.views.utils import remove_folder
        _path_is_allowed(folder)
        # TODO: move code from location used below to here
        remove_folder(user, resource.short_id, os.path.join('data', 'contents', folder))

    @property
    def has_logical_file(self):
        return self.logical_file is not None

    @property
    def logical_file(self):
        return self.logical_file_content_object

    @property
    def logical_file_type_name(self):
        return self.logical_file_content_object.__class__.__name__

    @property
    def has_generic_logical_file(self):
        return self.logical_file_type_name == "GenericLogicalFile"

    @property
    def metadata(self):
        if self.logical_file is not None:
            return self.logical_file.metadata
        return None

    @property
    def mime_type(self):
        from .hydroshare.utils import get_file_mime_type
        return get_file_mime_type(self.file_name)

    @property
    def extension(self):
        from .hydroshare.utils import get_resource_file_name_and_extension
        return get_resource_file_name_and_extension(self)[2]

    @property
    def dir_path(self):
        from .hydroshare.utils import get_resource_file_name_and_extension
        return os.path.dirname(get_resource_file_name_and_extension(self)[0])

    @property
    def full_path(self):
        from .hydroshare.utils import get_resource_file_name_and_extension
        return get_resource_file_name_and_extension(self)[0]

    @property
    def file_name(self):
        from .hydroshare.utils import get_resource_file_name_and_extension
        return get_resource_file_name_and_extension(self)[1]

    @property
    def can_set_file_type(self):
        # currently user can set file type only for files with extension
        # tif or zip.
        return self.extension in ('.tif', '.zip') and (self.logical_file is None or
                                                       self.logical_file_type_name ==
                                                       "GenericLogicalFile")

    @property
    def url(self):
        if self.resource_file:
            return self.resource_file.url
        elif self.fed_resource_file:
            return self.fed_resource_file.url
        else:
            return None


class Bags(models.Model):
    object_id = models.PositiveIntegerField()
    content_type = models.ForeignKey(ContentType)

    content_object = GenericForeignKey('content_type', 'object_id', for_concrete_model=False)
    timestamp = models.DateTimeField(default=now, db_index=True)

    class Meta:
        ordering = ['-timestamp']

    def get_content_model(self):
        return self.content_object.get_content_model()


class PublicResourceManager(models.Manager):
    def get_queryset(self):
        return super(PublicResourceManager, self).get_queryset().filter(raccess__public=True)


class DiscoverableResourceManager(models.Manager):
    def get_queryset(self):
        return super(DiscoverableResourceManager, self).get_queryset().filter(
            Q(raccess__discoverable=True) |
            Q(raccess__public=True))


# remove RichText parent class from the parameters for Django inplace editing to work;
# otherwise, get internal edit error when saving changes
class BaseResource(Page, AbstractResource):

    resource_type = models.CharField(max_length=50, default="GenericResource")
    # this locked_time field is added for resource versioning locking representing
    # the time when the resource is locked for a new version action. A value of null
    # means the resource is not locked
    locked_time = models.DateTimeField(null=True, blank=True)
    # this resource_federation_path is added to record where a HydroShare resource is
    # stored. The default is empty string meaning the resource is stored in HydroShare
    # zone. If a resource is stored in a fedearated zone, the field should store the
    # federated root path in the format of /federated_zone/home/localHydroProxy

    # TODO: change to null=True, default=None to simplify logic elsewhere
    resource_federation_path = models.CharField(max_length=100, blank=True, default='')

    objects = models.Manager()
    public_resources = PublicResourceManager()
    discoverable_resources = DiscoverableResourceManager()

    collections = models.ManyToManyField('BaseResource', related_name='resources')

    class Meta:
        verbose_name = 'Generic'
        db_table = 'hs_core_genericresource'

    def can_add(self, request):
        return AbstractResource.can_add(self, request)

    def can_change(self, request):
        return AbstractResource.can_change(self, request)

    def can_delete(self, request):
        return AbstractResource.can_delete(self, request)

    def can_view(self, request):
        return AbstractResource.can_view(self, request)

    def get_irods_storage(self):
        if self.resource_federation_path:
            return FedStorage()
        else:
            return IrodsStorage()

    @property
    def is_federated(self):
        return self.resource_federation_path is not None and \
               self.resource_federation_path != ''

    # Paths relative to the resource
    @property
    def root_path(self):
        """
        Return the root folder of the iRODS structure containing resource files

        Note that this folder doesn't directly contain the resource files;
        They are contained in ./data/contents/* instead.
        """
        if self.is_federated:
            return os.path.join(self.resource_federation_path, self.short_id)
        else:
            return self.short_id

    @property
    def file_path(self):
        """
        Return the file path of the resource. This is the root path plus "data/contents".

        This is the root of the folder structure for resource files.
        """
        return os.path.join(self.root_path, "data", "contents")

    # These are currently classmethods
    # @property
    # def scimeta_path(self):
    #     """ path to science metadata file (in iRODS) """
    #     return os.path.join(self.root_path, "data", "sciencemetadata.xml")

    # @property
    # def sysmeta_path(self):
    #     """ path to system metadata file (in iRODS) """
    #     return os.path.join(self.root_path, "data", "systemmetadata.xml")

    @property
    def bag_path(self):
        """
        return the unique iRODS path to the bag for the resource

        Since this is a cache, it is stored in a different place than the resource files.
        """
        if self.is_federated:
            return os.path.join(self.resource_federation_path, "bags", self.short_id + '.zip')
        else:
            return os.path.join("bags", self.short_id + '.zip')

    # URIs relative to resource
    # these are independent of federation strategy
    # TODO: utilize "reverse" abstraction to tie this to urls.py for robustness

    # add these one by one to avoid errors.

    # @property
    # def root_uri(self):
    #     pass

    # @property
    # def scimeta_uri(self):
    #     return os.path.join(self.root_uri, 'scimeta')

    # @property
    # def sysmeta_uri(self):
    #     return os.path.join(self.root_uri, 'sysmeta')

    # @property
    # def file_uri(self):
    #     return os.path.join(self.root_uri, 'files')

    # create crossref deposit xml for resource publication
    def get_crossref_deposit_xml(self, pretty_print=True):
        # importing here to avoid circular import problem
        from hydroshare.resource import get_activated_doi

        xsi = "http://www.w3.org/2001/XMLSchema-instance"
        schemaLocation = 'http://www.crossref.org/schema/4.3.6 ' \
                         'http://www.crossref.org/schemas/crossref4.3.6.xsd'
        ns = "http://www.crossref.org/schema/4.3.6"
        ROOT = etree.Element('{%s}doi_batch' % ns, version="4.3.6", nsmap={None: ns},
                             attrib={"{%s}schemaLocation" % xsi: schemaLocation})

        # get the resource object associated with this metadata container object - needed
        # to get the verbose_name

        # create the head sub element
        head = etree.SubElement(ROOT, 'head')
        etree.SubElement(head, 'doi_batch_id').text = self.short_id
        etree.SubElement(head, 'timestamp').text = arrow.get(self.updated).format(
                                                                 "YYYYMMDDHHmmss")
        depositor = etree.SubElement(head, 'depositor')
        etree.SubElement(depositor, 'depositor_name').text = 'HydroShare'
        etree.SubElement(depositor, 'email_address').text = settings.DEFAULT_SUPPORT_EMAIL
        # The organization that owns the information being registered.
        etree.SubElement(head, 'registrant').text = 'Consortium of Universities for the ' \
                                                    'Advancement of Hydrologic Science, Inc. ' \
                                                    '(CUAHSI)'

        # create the body sub element
        body = etree.SubElement(ROOT, 'body')
        # create the database sub element
        db = etree.SubElement(body, 'database')
        # create the database_metadata sub element
        db_md = etree.SubElement(db, 'database_metadata', language="en")
        # titles is required element for database_metadata
        titles = etree.SubElement(db_md, 'titles')
        etree.SubElement(titles, 'title').text = "HydroShare Resources"
        # create the dataset sub element, dataset_type can be record or collection, set it to
        # collection for HydroShare resources
        dataset = etree.SubElement(db, 'dataset', dataset_type="collection")
        ds_titles = etree.SubElement(dataset, 'titles')
        etree.SubElement(ds_titles, 'title').text = self.metadata.title.value
        # doi_data is required element for dataset
        doi_data = etree.SubElement(dataset, 'doi_data')
        res_doi = get_activated_doi(self.doi)
        idx = res_doi.find('10.4211')
        if idx >= 0:
            res_doi = res_doi[idx:]
        etree.SubElement(doi_data, 'doi').text = res_doi
        etree.SubElement(doi_data, 'resource').text = self.metadata.identifiers.all().filter(
            name='hydroShareIdentifier')[0].url

        return '<?xml version="1.0" encoding="UTF-8"?>\n' + etree.tostring(
            ROOT, pretty_print=pretty_print)

    @property
    def size(self):
        """
        Return the total size of all data files in iRODS.

        This size does not include metadata. Just files. Specifically,
        resourcemetadata.xml, systemmetadata.xml are not included in this
        size estimate.
        """
        try:
            # compute the total file size for the resource
            f_sizes = [f.size for f in self.files.all()]
            return sum(f_sizes)

        except SessionException:
            return -1

    @property
    def verbose_name(self):
        return self.get_content_model()._meta.verbose_name

    @property
    def can_be_published(self):
        """
        Determine when data and metadata are complete enough for the resource to be published.

        The property can be overriden by specific resource type which is not appropriate for
        publication such as the Web App resource
        :return:
        """
        return self.can_be_public_or_discoverable

    @classmethod
    def get_supported_upload_file_types(cls):
        """
        Get supported upload types for a resource.

        This can be overridden to choose which types of file can be uploaded by a subclass.

        By default, all file types are supported
        """
        # TODO: this should be replaced by an instance method.
        return ('.*')

    @classmethod
    def can_have_multiple_files(cls):
        """
        Return True if multiple files can be uploaded.

        This can be overridden to choose how many files can be uploaded by a subclass.

        By default, uploads are not limited.
        """
        # TODO: this should be replaced by an instance method.
        return True

    @classmethod
    def can_have_files(cls):
        """
        Return whether the resource supports files at all.

        This can be overridden to choose whether files can be uploaded by a subclass.

        By default, uploads are allowed.
        """
        # TODO: this should be replaced by an instance method.
        return True

    def get_hs_term_dict(self):
        '''
        this func returns a dict of HS Terms and their values, which will be used to parse
        webapp url templates

        NOTES FOR ANY SUBCLASS OF THIS CLASS TO OVERRIDE THIS FUNCTION:
        resource types that inherit this class should add/merge their resource-specific HS Terms
        into this dict
        '''

        hs_term_dict = {}

        hs_term_dict["HS_RES_ID"] = self.short_id
        hs_term_dict["HS_RES_TYPE"] = self.resource_type

        return hs_term_dict


class GenericResource(BaseResource):
    objects = ResourceManager('GenericResource')

    @property
    def supports_folders(self):
        return True

    class Meta:
        verbose_name = 'Generic'
        proxy = True


old_get_content_model = Page.get_content_model


def new_get_content_model(self):
    from hs_core.hydroshare.utils import get_resource_types
    content_model = self.content_model
    if content_model.endswith('resource'):
        rt = [rt for rt in get_resource_types() if rt._meta.model_name == content_model][0]
        return rt.objects.get(id=self.id)
    return old_get_content_model(self)


Page.get_content_model = new_get_content_model


# This model has a one-to-one relation with the AbstractResource model
class CoreMetaData(models.Model):
    XML_HEADER = '''<?xml version="1.0"?>
<!DOCTYPE rdf:RDF PUBLIC "-//DUBLIN CORE//DCMES DTD 2002/07/31//EN"
"http://dublincore.org/documents/2002/07/31/dcmes-xml/dcmes-xml-dtd.dtd">'''

    NAMESPACES = {'rdf': "http://www.w3.org/1999/02/22-rdf-syntax-ns#",
                  'rdfs1': "http://www.w3.org/2001/01/rdf-schema#",
                  'dc': "http://purl.org/dc/elements/1.1/",
                  'dcterms': "http://purl.org/dc/terms/",
                  'hsterms': "http://hydroshare.org/terms/"}

    id = models.AutoField(primary_key=True)

    _description = GenericRelation(Description)    # resource abstract
    _title = GenericRelation(Title)
    creators = GenericRelation(Creator)
    contributors = GenericRelation(Contributor)
    dates = GenericRelation(Date)
    coverages = GenericRelation(Coverage)
    formats = GenericRelation(Format)
    identifiers = GenericRelation(Identifier)
    _language = GenericRelation(Language)
    subjects = GenericRelation(Subject)
    sources = GenericRelation(Source)
    relations = GenericRelation(Relation)
    _rights = GenericRelation(Rights)
    _type = GenericRelation(Type)
    _publisher = GenericRelation(Publisher)
    funding_agencies = GenericRelation(FundingAgency)

    @property
    def resource(self):
        return BaseResource.objects.filter(object_id=self.id).first()

    @property
    def title(self):
        return self._title.all().first()

    @property
    def description(self):
        return self._description.all().first()

    @property
    def language(self):
        return self._language.all().first()

    @property
    def rights(self):
        return self._rights.all().first()

    @property
    def type(self):
        return self._type.all().first()

    @property
    def publisher(self):
        return self._publisher.all().first()

    @classmethod
    def get_supported_element_names(cls):
        return ['Description',
                'Creator',
                'Contributor',
                'Coverage',
                'Format',
                'Rights',
                'Title',
                'Type',
                'Date',
                'Identifier',
                'Language',
                'Subject',
                'Source',
                'Relation',
                'Publisher',
                'FundingAgency']

    def has_all_required_elements(self):
        # this method needs to be overriden by any subclass of this class
        # if they implement additional metadata elements that are required

        if not self.title:
            return False
        elif self.title.value.lower() == 'untitled resource':
            return False

        if not self.description:
            return False
        elif len(self.description.abstract.strip()) == 0:
            return False

        if self.creators.count() == 0:
            return False

        if not self.rights:
            return False
        elif len(self.rights.statement.strip()) == 0:
            return False

        if self.subjects.count() == 0:
            return False

        return True

    def get_required_missing_elements(self):
        # this method needs to be overriden by any subclass of this class
        # if they implement additional metadata elements that are required
        missing_required_elements = []

        if not self.title:
            missing_required_elements.append('Title')
        if not self.description:
            missing_required_elements.append('Abstract')
        if not self.rights:
            missing_required_elements.append('Rights')
        if self.subjects.count() == 0:
            missing_required_elements.append('Keywords')

        return missing_required_elements

    def delete_all_elements(self):
        # this method needs to be overriden by any subclass of this class if that class
        # has additional metadata elements

        if self.title:
            self.title.delete()
        if self.description:
            self.description.delete()
        if self.language:
            self.language.delete()
        if self.rights:
            self.rights.delete()
        if self.publisher:
            self.publisher.delete()
        if self.type:
            self.type.delete()

        self.creators.all().delete()
        self.contributors.all().delete()
        self.dates.all().delete()
        self.identifiers.all().delete()
        self.coverages.all().delete()
        self.formats.all().delete()
        self.subjects.all().delete()
        self.sources.all().delete()
        self.relations.all().delete()
        self.funding_agencies.all().delete()

    def copy_all_elements_from(self, src_md, exclude_elements=None):
        md_type = ContentType.objects.get_for_model(src_md)
        supported_element_names = src_md.get_supported_element_names()
        for element_name in supported_element_names:
            element_model_type = src_md._get_metadata_element_model_type(element_name)
            elements_to_copy = element_model_type.model_class().objects.filter(
                object_id=src_md.id, content_type=md_type).all()
            for element in elements_to_copy:
                element_args = model_to_dict(element)
                element_args.pop('content_type')
                element_args.pop('id')
                element_args.pop('object_id')
                if exclude_elements:
                    if not element_name.lower() in exclude_elements:
                        self.create_element(element_name, **element_args)
                else:
                    self.create_element(element_name, **element_args)

    # this method needs to be overriden by any subclass of this class
    # to allow updating of extended (resource specific) metadata
    def update(self, metadata):
        # updating non-repeatable elements
        with transaction.atomic():
            for element_name in ('title', 'description', 'language', 'rights'):
                for dict_item in metadata:
                    if element_name in dict_item:
                        element = getattr(self, element_name, None)
                        if element:
                            self.update_element(element_id=element.id,
                                                element_model_name=element_name,
                                                **dict_item[element_name])
                        else:
                            self.create_element(element_model_name=element_name,
                                                **dict_item[element_name])

            for element_name in ('creator', 'contributor', 'coverage', 'source', 'relation',
                                 'subject'):
                self._update_repeatable_element(element_name=element_name, metadata=metadata)

            # allow only updating or creating date element of type valid
            element_name = 'date'
            date_list = [date_dict for date_dict in metadata if element_name in date_dict]
            if len(date_list) > 0:
                for date_item in date_list:
                    if 'type' in date_item[element_name]:
                        if date_item[element_name]['type'] == 'valid':
                            self.dates.filter(type='valid').delete()
                            self.create_element(element_model_name=element_name,
                                                **date_item[element_name])
                            break

            # allow only updating or creating identifiers which does not have name value
            # 'hydroShareIdentifier'
            element_name = 'identifier'
            identifier_list = [id_dict for id_dict in metadata if element_name in id_dict]
            if len(identifier_list) > 0:
                for id_item in identifier_list:
                    if 'name' in id_item[element_name]:
                        if id_item[element_name]['name'].lower() != 'hydroshareidentifier':
                            self.identifiers.filter(name=id_item[element_name]['name']).delete()
                            self.create_element(element_model_name=element_name,
                                                **id_item[element_name])

    def get_xml(self, pretty_print=True):
        # importing here to avoid circular import problem
        from hydroshare.utils import current_site_url, get_resource_types

        RDF_ROOT = etree.Element('{%s}RDF' % self.NAMESPACES['rdf'], nsmap=self.NAMESPACES)
        # create the Description element -this is not exactly a dc element
        rdf_Description = etree.SubElement(RDF_ROOT, '{%s}Description' % self.NAMESPACES['rdf'])

        resource_uri = self.identifiers.all().filter(name='hydroShareIdentifier')[0].url
        rdf_Description.set('{%s}about' % self.NAMESPACES['rdf'], resource_uri)

        # get the resource object associated with this metadata container object - needed to
        # get the verbose_name
        resource = BaseResource.objects.filter(object_id=self.id).first()
        rt = [rt for rt in get_resource_types()
              if rt._meta.object_name == resource.resource_type][0]
        resource = rt.objects.get(id=resource.id)

        # create the title element
        if self.title:
            dc_title = etree.SubElement(rdf_Description, '{%s}title' % self.NAMESPACES['dc'])
            dc_title.text = self.title.value

        # create the type element
        if self.type:
            dc_type = etree.SubElement(rdf_Description, '{%s}type' % self.NAMESPACES['dc'])
            dc_type.set('{%s}resource' % self.NAMESPACES['rdf'], self.type.url)

        # create the Description element (we named it as Abstract to differentiate from the parent
        # "Description" element)
        if self.description:
            dc_description = etree.SubElement(rdf_Description,
                                              '{%s}description' % self.NAMESPACES['dc'])
            dc_des_rdf_Desciption = etree.SubElement(dc_description,
                                                     '{%s}Description' % self.NAMESPACES['rdf'])
            dcterms_abstract = etree.SubElement(dc_des_rdf_Desciption,
                                                '{%s}abstract' % self.NAMESPACES['dcterms'])
            dcterms_abstract.text = self.description.abstract

        for agency in self.funding_agencies.all():
            hsterms_agency = etree.SubElement(rdf_Description,
                                              '{%s}awardInfo' % self.NAMESPACES['hsterms'])
            hsterms_agency_rdf_Description = etree.SubElement(hsterms_agency, '{%s}Description' %
                                                              self.NAMESPACES['rdf'])
            hsterms_name = etree.SubElement(hsterms_agency_rdf_Description,
                                            '{%s}fundingAgencyName' % self.NAMESPACES['hsterms'])
            hsterms_name.text = agency.agency_name
            if agency.agency_url:
                hsterms_agency_rdf_Description.set('{%s}about' % self.NAMESPACES['rdf'],
                                                   agency.agency_url)
            if agency.award_title:
                hsterms_title = etree.SubElement(hsterms_agency_rdf_Description, '{%s}awardTitle' %
                                                 self.NAMESPACES['hsterms'])
                hsterms_title.text = agency.award_title
            if agency.award_number:
                hsterms_number = etree.SubElement(hsterms_agency_rdf_Description,
                                                  '{%s}awardNumber' % self.NAMESPACES['hsterms'])
                hsterms_number.text = agency.award_number

        # use all creators associated with this metadata object to
        # generate creator xml elements
        for creator in self.creators.all():
            self._create_person_element(etree, rdf_Description, creator)

        for contributor in self.contributors.all():
            self._create_person_element(etree, rdf_Description, contributor)

        for coverage in self.coverages.all():
            coverage.add_to_xml_container(rdf_Description)

        for dt in self.dates.all():
            dc_date = etree.SubElement(rdf_Description, '{%s}date' % self.NAMESPACES['dc'])
            dc_term = '{%s}' + dt.type
            dc_date_dcterms = etree.SubElement(dc_date, dc_term % self.NAMESPACES['dcterms'])
            rdf_date_value = etree.SubElement(dc_date_dcterms, '{%s}value' % self.NAMESPACES['rdf'])
            if dt.type != 'valid':
                rdf_date_value.text = dt.start_date.isoformat()
            else:
                if dt.end_date:
                    rdf_date_value.text = "start=%s; end=%s" % (dt.start_date.isoformat(),
                                                                dt.end_date.isoformat())
                else:
                    rdf_date_value.text = dt.start_date.isoformat()

        for fmt in self.formats.all():
            dc_format = etree.SubElement(rdf_Description, '{%s}format' % self.NAMESPACES['dc'])
            dc_format.text = fmt.value

        for res_id in self.identifiers.all():
            dc_identifier = etree.SubElement(rdf_Description,
                                             '{%s}identifier' % self.NAMESPACES['dc'])
            dc_id_rdf_Description = etree.SubElement(dc_identifier,
                                                     '{%s}Description' % self.NAMESPACES['rdf'])
            id_hsterm = '{%s}' + res_id.name
            hsterms_hs_identifier = etree.SubElement(dc_id_rdf_Description,
                                                     id_hsterm % self.NAMESPACES['hsterms'])
            hsterms_hs_identifier.text = res_id.url

        if self.language:
            dc_lang = etree.SubElement(rdf_Description, '{%s}language' % self.NAMESPACES['dc'])
            dc_lang.text = self.language.code

        if self.publisher:
            dc_publisher = etree.SubElement(rdf_Description,
                                            '{%s}publisher' % self.NAMESPACES['dc'])
            dc_pub_rdf_Description = etree.SubElement(dc_publisher,
                                                      '{%s}Description' % self.NAMESPACES['rdf'])
            hsterms_pub_name = etree.SubElement(dc_pub_rdf_Description,
                                                '{%s}publisherName' % self.NAMESPACES['hsterms'])
            hsterms_pub_name.text = self.publisher.name
            hsterms_pub_url = etree.SubElement(dc_pub_rdf_Description,
                                               '{%s}publisherURL' % self.NAMESPACES['hsterms'])
            hsterms_pub_url.set('{%s}resource' % self.NAMESPACES['rdf'], self.publisher.url)

        for rel in self.relations.all():
            dc_relation = etree.SubElement(rdf_Description, '{%s}relation' % self.NAMESPACES['dc'])
            dc_rel_rdf_Description = etree.SubElement(dc_relation,
                                                      '{%s}Description' % self.NAMESPACES['rdf'])
            if rel.type in Relation.HS_RELATION_TERMS:
                term_ns = self.NAMESPACES['hsterms']
            else:
                term_ns = self.NAMESPACES['dcterms']
            terms_type = etree.SubElement(dc_rel_rdf_Description, '{%s}%s' % (term_ns, rel.type))

            # check if the relation value starts with 'http://' or 'https://'
            if rel.value.lower().find('http://') == 0 or rel.value.lower().find('https://') == 0:
                terms_type.set('{%s}resource' % self.NAMESPACES['rdf'], rel.value)
            else:
                terms_type.text = rel.value

        for src in self.sources.all():
            dc_source = etree.SubElement(rdf_Description, '{%s}source' % self.NAMESPACES['dc'])
            dc_source_rdf_Description = etree.SubElement(dc_source,
                                                         '{%s}Description' % self.NAMESPACES['rdf'])
            hsterms_derived_from = etree.SubElement(
                dc_source_rdf_Description, '{%s}isDerivedFrom' % self.NAMESPACES['hsterms'])

            # if the source value starts with 'http://' or 'https://' add value as an attribute
            if src.derived_from.lower().find('http://') == 0 or \
                    src.derived_from.lower().find('https://') == 0:
                hsterms_derived_from.set('{%s}resource' % self.NAMESPACES['rdf'], src.derived_from)
            else:
                hsterms_derived_from.text = src.derived_from

        if self.rights:
            dc_rights = etree.SubElement(rdf_Description, '{%s}rights' % self.NAMESPACES['dc'])
            dc_rights_rdf_Description = etree.SubElement(dc_rights,
                                                         '{%s}Description' % self.NAMESPACES['rdf'])
            hsterms_statement = etree.SubElement(dc_rights_rdf_Description,
                                                 '{%s}rightsStatement' % self.NAMESPACES['hsterms'])
            hsterms_statement.text = self.rights.statement
            if self.rights.url:
                hsterms_url = etree.SubElement(dc_rights_rdf_Description,
                                               '{%s}URL' % self.NAMESPACES['hsterms'])
                hsterms_url.set('{%s}resource' % self.NAMESPACES['rdf'], self.rights.url)

        for sub in self.subjects.all():
            dc_subject = etree.SubElement(rdf_Description, '{%s}subject' % self.NAMESPACES['dc'])
            if sub.value.lower().find('http://') == 0 or sub.value.lower().find('https://') == 0:
                dc_subject.set('{%s}resource' % self.NAMESPACES['rdf'], sub.value)
            else:
                dc_subject.text = sub.value

        # resource type related additional attributes
        rdf_Description_resource = etree.SubElement(RDF_ROOT,
                                                    '{%s}Description' % self.NAMESPACES['rdf'])
        rdf_Description_resource.set('{%s}about' % self.NAMESPACES['rdf'], self.type.url)
        rdfs1_label = etree.SubElement(rdf_Description_resource,
                                       '{%s}label' % self.NAMESPACES['rdfs1'])
        rdfs1_label.text = resource._meta.verbose_name
        rdfs1_isDefinedBy = etree.SubElement(rdf_Description_resource,
                                             '{%s}isDefinedBy' % self.NAMESPACES['rdfs1'])
        rdfs1_isDefinedBy.text = current_site_url() + "/terms"

        # encode extended key/value arbitrary metadata
        resource = BaseResource.objects.filter(object_id=self.id).first()
        for key, value in resource.extra_metadata.items():
            hsterms_key_value = etree.SubElement(
                rdf_Description, '{%s}extendedMetadata' % self.NAMESPACES['hsterms'])
            hsterms_key_value_rdf_Description = etree.SubElement(
                hsterms_key_value, '{%s}Description' % self.NAMESPACES['rdf'])
            hsterms_key = etree.SubElement(hsterms_key_value_rdf_Description,
                                           '{%s}key' % self.NAMESPACES['hsterms'])
            hsterms_key.text = key
            hsterms_value = etree.SubElement(hsterms_key_value_rdf_Description,
                                             '{%s}value' % self.NAMESPACES['hsterms'])
            hsterms_value.text = value

        return self.XML_HEADER + '\n' + etree.tostring(RDF_ROOT, pretty_print=pretty_print)

    # TODO: (Pabitra, Dt:11/21/2016) need to delete this method and users of this method
    # need to use the same method from the hydroshare.utils.py
    def add_metadata_element_to_xml(self, root, md_element, md_fields):
        """
        helper function to generate xml elements for a given metadata element that belongs to
        'hsterms' namespace

        :param root: the xml document root element to which xml elements for the specified
        metadata element needs to be added
        :param md_element: the metadata element object. The term attribute of the metadata
        element object is used for naming the root xml element for this metadata element.
        If the root xml element needs to be named differently, then this needs to be a tuple
        with first element being the metadata element object and the second being the name
        for the root element. Example: md_element=self.Creat or    # the term attribute of the
        Creator object will be used md_element=(self.Creator, 'Author') # 'Author' will be used

        :param md_fields: a list of attribute names of the metadata element (if the name to be used
         in generating the xml element name is same as the attribute name then include the
         attribute name as a list item. if xml element name needs to be different from the
         attribute name then the list item must be a tuple with first element of the tuple being
         the attribute name and the second element being what will be used in naming the xml
         element) Example: [('first_name', 'firstName'), 'phone', 'email']
         # xml sub-elements names: firstName, phone, email
        """
        from lxml import etree

        if isinstance(md_element, tuple):
            element_name = md_element[1]
            md_element = md_element[0]
        else:
            element_name = md_element.term

        hsterms_newElem = etree.SubElement(root,
                                           "{{{ns}}}{new_element}".format(
                                            ns=self.NAMESPACES['hsterms'],
                                            new_element=element_name))
        hsterms_newElem_rdf_Desc = etree.SubElement(
            hsterms_newElem, "{{{ns}}}Description".format(ns=self.NAMESPACES['rdf']))
        for md_field in md_fields:
            if isinstance(md_field, tuple):
                field_name = md_field[0]
                xml_element_name = md_field[1]
            else:
                field_name = md_field
                xml_element_name = md_field

            if hasattr(md_element, field_name):
                attr = getattr(md_element, field_name)
                if attr:
                    field = etree.SubElement(hsterms_newElem_rdf_Desc,
                                             "{{{ns}}}{field}".format(ns=self.NAMESPACES['hsterms'],
                                                                      field=xml_element_name))
                    field.text = str(attr)

    def _create_person_element(self, etree, parent_element, person):

        # importing here to avoid circular import problem
        from hydroshare.utils import current_site_url

        if isinstance(person, Creator):
            dc_person = etree.SubElement(parent_element, '{%s}creator' % self.NAMESPACES['dc'])
        else:
            dc_person = etree.SubElement(parent_element, '{%s}contributor' % self.NAMESPACES['dc'])

        dc_person_rdf_Description = etree.SubElement(dc_person,
                                                     '{%s}Description' % self.NAMESPACES['rdf'])

        if person.name:
            hsterms_name = etree.SubElement(dc_person_rdf_Description,
                                            '{%s}name' % self.NAMESPACES['hsterms'])
            hsterms_name.text = person.name
        if person.description:
            dc_person_rdf_Description.set('{%s}about' % self.NAMESPACES['rdf'],
                                          current_site_url() + person.description)

        if isinstance(person, Creator):
            hsterms_creatorOrder = etree.SubElement(dc_person_rdf_Description,
                                                    '{%s}creatorOrder' % self.NAMESPACES['hsterms'])
            hsterms_creatorOrder.text = str(person.order)

        if person.organization:
            hsterms_organization = etree.SubElement(dc_person_rdf_Description,
                                                    '{%s}organization' % self.NAMESPACES['hsterms'])
            hsterms_organization.text = person.organization

        if person.email:
            hsterms_email = etree.SubElement(dc_person_rdf_Description,
                                             '{%s}email' % self.NAMESPACES['hsterms'])
            hsterms_email.text = person.email

        if person.address:
            hsterms_address = etree.SubElement(dc_person_rdf_Description,
                                               '{%s}address' % self.NAMESPACES['hsterms'])
            hsterms_address.text = person.address

        if person.phone:
            hsterms_phone = etree.SubElement(dc_person_rdf_Description,
                                             '{%s}phone' % self.NAMESPACES['hsterms'])
            hsterms_phone.set('{%s}resource' % self.NAMESPACES['rdf'], 'tel:' + person.phone)

        if person.homepage:
            hsterms_homepage = etree.SubElement(dc_person_rdf_Description,
                                                '{%s}homepage' % self.NAMESPACES['hsterms'])
            hsterms_homepage.set('{%s}resource' % self.NAMESPACES['rdf'], person.homepage)

        for link in person.external_links.all():
            hsterms_link_type = etree.SubElement(dc_person_rdf_Description,
                                                 '{%s}' % self.NAMESPACES['hsterms'] + link.type)
            hsterms_link_type.set('{%s}resource' % self.NAMESPACES['rdf'], link.url)

    def create_element(self, element_model_name, **kwargs):
        model_type = self._get_metadata_element_model_type(element_model_name)
        kwargs['content_object'] = self
        element = model_type.model_class().create(**kwargs)
        return element

    def update_element(self, element_model_name, element_id, **kwargs):
        model_type = self._get_metadata_element_model_type(element_model_name)
        kwargs['content_object'] = self
        model_type.model_class().update(element_id, **kwargs)

    def delete_element(self, element_model_name, element_id):
        model_type = self._get_metadata_element_model_type(element_model_name)
        model_type.model_class().remove(element_id)

    def _get_metadata_element_model_type(self, element_model_name):
        element_model_name = element_model_name.lower()
        if not self._is_valid_element(element_model_name):
            raise ValidationError("Metadata element type:%s is not one of the "
                                  "supported in core metadata elements."
                                  % element_model_name)

        unsupported_element_error = "Metadata element type:%s is not supported." \
                                    % element_model_name
        try:
            model_type = ContentType.objects.get(app_label=self._meta.app_label,
                                                 model=element_model_name)
        except ObjectDoesNotExist:
            try:
                model_type = ContentType.objects.get(app_label='hs_core',
                                                     model=element_model_name)
            except ObjectDoesNotExist:
                raise ValidationError(unsupported_element_error)

        if not issubclass(model_type.model_class(), AbstractMetaDataElement):
            raise ValidationError(unsupported_element_error)

        return model_type

    def _is_valid_element(self, element_name):
        allowed_elements = [el.lower() for el in self.get_supported_element_names()]
        return element_name.lower() in allowed_elements

    def _update_repeatable_element(self, element_name, metadata):
        # make a list of dict that are for a specific element as specified by element_name
        element_list = [element_dict for element_dict in metadata if element_name in element_dict]
        if len(element_list) > 0:
            elements = getattr(self, element_name + 's')
            elements.all().delete()
            for element in element_list:
                self.create_element(element_model_name=element_name, **element[element_name])


def resource_processor(request, page):
    extra = page_permissions_page_processor(request, page)
    return extra


@receiver(post_save)
def resource_creation_signal_handler(sender, instance, created, **kwargs):
    """
    for now this is just a placeholder for some actions to be taken when a resource gets saved
    """
    if isinstance(instance, AbstractResource):
        if created:
            pass
        else:
            resource_update_signal_handler(sender, instance, created, **kwargs)


def resource_update_signal_handler(sender, instance, created, **kwargs):
    pass<|MERGE_RESOLUTION|>--- conflicted
+++ resolved
@@ -1472,26 +1472,6 @@
     def delete(self, using=None):
         from hydroshare import hs_bagit
         for fl in self.files.all():
-<<<<<<< HEAD
-            # These deletes should now cascade properly.
-=======
-            if fl.fed_resource_file_name_or_path:
-                istorage = IrodsStorage('federated')
-                # ensure fed_res_file_path holds relative path in the format of data/contents/...
-                # so that a uniform path can be formed by concatenating with self.root_path for
-                # file deletion by irods storage
-                fed_res_file_path = fl.fed_resource_file_name_or_path
-                idx = fed_res_file_path.find(self.short_id)
-                if idx >= 0:
-                    s_idx = idx + len(self.short_id) + 1
-                    fed_res_file_path = fed_res_file_path[s_idx:]
-                istorage.delete(os.path.join(self.root_path, fed_res_file_path))
-            elif fl.resource_file:
-                fl.resource_file.delete()
-            elif fl.fed_resource_file:
-                fl.fed_resource_file.delete()
-
->>>>>>> f6a3bc15
             if fl.logical_file is not None:
                 # delete of metadata file deletes the logical file (one-to-one relation)
                 # so no need for fl.logical_file.delete() and deleting of metadata file
@@ -1873,7 +1853,6 @@
     object_id = models.PositiveIntegerField()
     content_type = models.ForeignKey(ContentType)
     content_object = GenericForeignKey('content_type', 'object_id')
-<<<<<<< HEAD
 
     # This is used to direct uploads to a subfolder of the root folder for the resource.
     # See get_path and get_resource_path above.
@@ -1889,27 +1868,6 @@
     # fed_resource_file_name_or_path = models.CharField(max_length=255, null=True, blank=True)
     # DEPRECATED: use native size() routine
     # fed_resource_file_size = models.CharField(max_length=15, null=True, blank=True)
-=======
-    # This is used to direct uploads to a subfolder of the root folder. See get_path above.
-    file_folder = models.CharField(max_length=4096, null=True, blank=True)
-    resource_file = models.FileField(upload_to=get_path, max_length=500,
-                                     null=True, blank=True,
-                                     storage=IrodsStorage())
-    # the following optional fields are added for use by federated iRODS resources where
-    # resources are created in the local federated zone rather than hydroshare zone, in
-    # which case resource_file is empty, and we record iRODS logical resource file name
-    # and file size for customized copy or move operations for resource creation and other
-    # operations fed_resource_file in particular is a counterpart of resource_file, but
-    # handles files uploaded from local disk and store the files to federated zone rather
-    # than hydroshare zone.
-    fed_resource_file = models.FileField(upload_to=get_path, max_length=500,
-                                         null=True, blank=True,
-                                         storage=IrodsStorage('federated'))
-    fed_resource_file_name_or_path = models.CharField(max_length=255,
-                                                      null=True, blank=True)
-    fed_resource_file_size = models.CharField(max_length=15,
-                                              null=True, blank=True)
->>>>>>> f6a3bc15
 
     # we are using GenericForeignKey to allow resource file to be associated with any
     # HydroShare defined LogicalFile types (e.g., GeoRasterFile, NetCdfFile etc)
