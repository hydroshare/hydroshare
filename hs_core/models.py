"""Declare critical models for Hydroshare hs_core app."""
import copy
import json
import logging
import os.path
import re
import unicodedata
import urllib.parse
from uuid import uuid4
import arrow
from dateutil import parser

from django.conf import settings
from django.contrib.auth.models import User, Group
from django.contrib.contenttypes.fields import GenericForeignKey
from django.contrib.contenttypes.fields import GenericRelation
from django.contrib.contenttypes.models import ContentType
from django.contrib.postgres.fields import HStoreField
from django.core.exceptions import (
    ObjectDoesNotExist,
    ValidationError,
    SuspiciousFileOperation,
    PermissionDenied,
)
from django.core.files import File
from django.urls import reverse
from django.core.validators import URLValidator
from django.db import models
from django.db import transaction
from django.db.models import Q, Sum
from django.db.models.signals import post_save
from django.dispatch import receiver
from django.forms.models import model_to_dict
from django.utils.timezone import now

from dominate.tags import div, legend, table, tbody, tr, th, td, h4
import defusedxml.ElementTree as etree
from markdown import markdown
from mezzanine.conf import settings as s
from mezzanine.core.managers import PublishedManager
from mezzanine.core.models import Ownable
from mezzanine.generic.fields import CommentsField, RatingField
from mezzanine.pages.managers import PageManager
from mezzanine.pages.models import Page
from rdflib import Literal, BNode, URIRef
from rdflib.namespace import DC, DCTERMS, RDF

from django_irods.icommands import SessionException
from django_irods.storage import IrodsStorage
from hs_core.enums import RelationTypes
from hs_core.irods import ResourceIRODSMixin, ResourceFileIRODSMixin
from .hs_rdf import HSTERMS, RDF_Term_MixIn, RDF_MetaData_Mixin, rdf_terms, RDFS1
from .languages_iso import languages as iso_languages


def clean_for_xml(s):
    """
    Remove all control characters from a unicode string in preparation for XML inclusion

    * Convert \n\n+ to unicode paragraph
    * Convert \n alone to unicode RETURN (return SYMBOL)
    * Convert control characters to spaces if last character is not space.
    * Space-pad paragraph and NL symbols as necessary

    """
    CR = chr(0x23CE)  # carriage return unicode SYMBOL
    PARA = chr(0xB6)  # paragraph mark unicode SYMBOL
    output = ""
    next = None
    last = None
    for ch in s:
        cat = unicodedata.category(ch)
        ISCONTROL = cat[0] == "C"
        ISSPACE = cat[0] == "Z"
        ISNEWLINE = ord(ch) == 10
        if next:
            if ISNEWLINE:  # linux '\n'
                next = PARA  # upgrade to two+ returns
            elif ISSPACE or ISCONTROL:
                pass  # ignore spaces in newline sequence
            else:
                if last != " ":
                    output += " "
                output += next + " " + ch
                next = None
                last = ch
        else:
            if ISNEWLINE:
                next = CR
            elif ISSPACE:
                if last != " ":
                    output += ch
                    last = ch
            elif ISCONTROL:
                if last != " ":
                    output += " "
                    last = " "
            else:
                output += ch
                last = ch
    return output


class GroupOwnership(models.Model):
    """Define lookup table allowing django auth users to own django auth groups."""

    group = models.ForeignKey(Group, on_delete=models.CASCADE)
    owner = models.ForeignKey(User, on_delete=models.CASCADE)


def get_user(request):
    """Authorize user based on API key if it was passed, otherwise just use the request's user.

    NOTE: The API key portion has been removed with TastyPie and will be restored when the
    new API is built.

    :param request:
    :return: django.contrib.auth.User
    """
    if not hasattr(request, "user"):
        raise PermissionDenied
    if request.user.is_authenticated:
        return User.objects.get(pk=request.user.pk)
    else:
        return request.user


def validate_hydroshare_user_id(value):
    """Validate that a hydroshare_user_id is valid for a hydroshare user."""
    err_message = "%s is not a valid id for hydroshare user" % value
    if value:
        try:
            value = int(value)
        except ValueError:
            raise ValidationError(err_message)

        # check the user exists for the provided user id
        if not User.objects.filter(pk=value).exists():
            raise ValidationError(err_message)


def validate_user_url(value):
    """Validate that a URL is a valid URL for a hydroshare user."""
    err_message = "%s is not a valid url for hydroshare user" % value
    if value:
        url_parts = value.split("/")
        if len(url_parts) != 4:
            raise ValidationError(err_message)
        if url_parts[1] != "user":
            raise ValidationError(err_message)

        try:
            user_id = int(url_parts[2])
        except ValueError:
            raise ValidationError(err_message)

        # check the user exists for the provided user id
        if not User.objects.filter(pk=user_id).exists():
            raise ValidationError(err_message)


class ResourcePermissionsMixin(Ownable):
    """Mix in can_* permission helper functions between users and resources."""

    creator = models.ForeignKey(
        User,
        on_delete=models.CASCADE,
        related_name="creator_of_%(app_label)s_%(class)s",
        help_text="This is the person who first uploaded the resource",
    )

    class Meta:
        """Define meta properties for ResourcePermissionsMixin, make abstract."""

        abstract = True

    @property
    def permissions_store(self):
        """Use PERMISSIONS_DB constant. Unsure what 's' is here."""
        return s.PERMISSIONS_DB

    def can_add(self, request):
        """Pass through can_change to determine if user can make changes to a resource."""
        return self.can_change(request)

    def can_delete(self, request):
        """Use utils.authorize method to determine if user can delete a resource."""
        # have to do import locally to avoid circular import
        from hs_core.views.utils import authorize, ACTION_TO_AUTHORIZE

        return authorize(
            request,
            self,
            needed_permission=ACTION_TO_AUTHORIZE.DELETE_RESOURCE,
            raises_exception=False,
        )[1]

    def can_change(self, request):
        """Use utils.authorize method to determine if user can change a resource."""
        # have to do import locally to avoid circular import
        from hs_core.views.utils import authorize, ACTION_TO_AUTHORIZE

        return authorize(
            request,
            self,
            needed_permission=ACTION_TO_AUTHORIZE.EDIT_RESOURCE,
            raises_exception=False,
        )[1]

    def can_view(self, request):
        """Use utils.authorize method to determine if user can view a resource."""
        # have to do import locally to avoid circular import
        from hs_core.views.utils import authorize, ACTION_TO_AUTHORIZE

        return authorize(
            request,
            self,
            needed_permission=ACTION_TO_AUTHORIZE.VIEW_METADATA,
            raises_exception=False,
        )[1]


# Build a JSON serializable object with user data
def get_access_object(user, user_type, user_access):
    from hs_core.templatetags.hydroshare_tags import best_name

    access_object = None
    picture = None

    if not hasattr(user, "viewable_contributions"):
        user.viewable_contributions = 0

    if user_type == "user":
        if user.userprofile.picture:
            picture = user.userprofile.picture.url

        access_object = {
            "user_type": user_type,
            "access": user_access,
            "id": user.id,
            "pictureUrl": picture,
            "best_name": best_name(user),
            "user_name": user.username,
            "can_undo": user.can_undo,
            # Data used to populate profile badge:
            "email": user.email,
            "organization": user.userprofile.organization,
            "title": user.userprofile.title,
            "contributions": len(user.uaccess.owned_resources)
            if user.is_active
            else None,
            "viewable_contributions": user.viewable_contributions
            if user.is_active
            else None,
            "subject_areas": user.userprofile.subject_areas,
            "identifiers": user.userprofile.identifiers,
            "state": user.userprofile.state,
            "country": user.userprofile.country,
            "joined": user.date_joined.strftime("%d %b, %Y"),
            "is_active": user.is_active,
        }
    elif user_type == "group":
        if user.gaccess.picture:
            picture = user.gaccess.picture.url

        access_object = {
            "user_type": user_type,
            "access": user_access,
            "id": user.id,
            "pictureUrl": picture,
            "best_name": user.name,
            "user_name": None,
            "can_undo": user.can_undo,
        }

    return access_object


def page_permissions_page_processor(request, page):
    """Return a dict describing permissions for current user."""
    from hs_access_control.models.privilege import PrivilegeCodes

    cm = page.get_content_model()
    can_change_resource_flags = False
    self_access_level = None
    if request.user.is_authenticated:
        if request.user.uaccess.can_change_resource_flags(cm):
            can_change_resource_flags = True

        # this will get resource access privilege even for admin user
        user_privilege = cm.raccess.get_effective_user_privilege(request.user)
        if user_privilege == PrivilegeCodes.OWNER:
            self_access_level = "owner"
        elif user_privilege == PrivilegeCodes.CHANGE:
            self_access_level = "edit"
        elif user_privilege == PrivilegeCodes.VIEW:
            self_access_level = "view"

    owners = cm.raccess.owners.all()
    editors = cm.raccess.get_users_with_explicit_access(
        PrivilegeCodes.CHANGE, include_group_granted_access=False
    )
    viewers = cm.raccess.get_users_with_explicit_access(
        PrivilegeCodes.VIEW, include_group_granted_access=False
    )
    edit_groups = cm.raccess.edit_groups
    view_groups = cm.raccess.view_groups.exclude(pk__in=edit_groups)

    last_changed_by = cm.last_changed_by

    if request.user.is_authenticated:
        for owner in owners:
            owner.can_undo = request.user.uaccess.can_undo_share_resource_with_user(
                cm, owner
            )
            owner.viewable_contributions = (
                request.user.uaccess.can_view_resources_owned_by(owner)
            )

        for viewer in viewers:
            viewer.can_undo = request.user.uaccess.can_undo_share_resource_with_user(
                cm, viewer
            )

        for editor in editors:
            editor.can_undo = request.user.uaccess.can_undo_share_resource_with_user(
                cm, editor
            )

        for view_grp in view_groups:
            view_grp.can_undo = request.user.uaccess.can_undo_share_resource_with_group(
                cm, view_grp
            )

        for edit_grp in edit_groups:
            edit_grp.can_undo = request.user.uaccess.can_undo_share_resource_with_group(
                cm, edit_grp
            )
        if last_changed_by.is_active:
            last_changed_by.viewable_contributions = (
                request.user.uaccess.can_view_resources_owned_by(last_changed_by)
            )

    else:
        for owner in owners:
            owner.can_undo = False
        for viewer in viewers:
            viewer.can_undo = False
        for editor in editors:
            editor.can_undo = False
        for view_grp in view_groups:
            view_grp.can_undo = False
        for edit_grp in edit_groups:
            edit_grp.can_undo = False
    last_changed_by.can_undo = False

    users_json = []

    for usr in owners:
        users_json.append(get_access_object(usr, "user", "owner"))

    for usr in editors:
        users_json.append(get_access_object(usr, "user", "edit"))

    for usr in viewers:
        users_json.append(get_access_object(usr, "user", "view"))

    for usr in edit_groups:
        users_json.append(get_access_object(usr, "group", "edit"))

    for usr in view_groups:
        users_json.append(get_access_object(usr, "group", "view"))

    if last_changed_by.is_active:
        lcb_access_level = cm.raccess.get_effective_user_privilege(last_changed_by)
        if lcb_access_level == PrivilegeCodes.OWNER:
            lcb_access_level = "owner"
        elif lcb_access_level == PrivilegeCodes.CHANGE:
            lcb_access_level = "edit"
        elif lcb_access_level == PrivilegeCodes.VIEW:
            lcb_access_level = "view"
    else:
        lcb_access_level = "none"

    # last_changed_by.can_undo = False
    last_changed_by = json.dumps(
        get_access_object(last_changed_by, "user", lcb_access_level)
    )

    users_json = json.dumps(users_json)

    is_replaced_by = cm.get_relation_version_res_url(RelationTypes.isReplacedBy)
    is_version_of = cm.get_relation_version_res_url(RelationTypes.isVersionOf)

    permissions_allow_copy = False
    if request.user.is_authenticated:
        permissions_allow_copy = request.user.uaccess.can_view_resource(cm)

    show_manage_access = False
    is_owner = self_access_level == "owner"
    is_edit = self_access_level == "edit"
    is_view = self_access_level == "view"
    if is_owner or (cm.raccess.shareable and (is_view or is_edit)):
        show_manage_access = True

    return {
        "resource_type": cm._meta.verbose_name,
        "users_json": users_json,
        "owners": owners,
        "self_access_level": self_access_level,
        "permissions_allow_copy": permissions_allow_copy,
        "can_change_resource_flags": can_change_resource_flags,
        "is_replaced_by": is_replaced_by,
        "is_version_of": is_version_of,
        "show_manage_access": show_manage_access,
        "last_changed_by": last_changed_by,
    }


class AbstractMetaDataElement(models.Model, RDF_Term_MixIn):
    """Define abstract class for all metadata elements."""

    object_id = models.PositiveIntegerField()
    # see the following link the reason for having the related_name setting
    # for the content_type attribute
    # https://docs.djangoproject.com/en/1.6/topics/db/models/#abstract-related-name
    content_type = models.ForeignKey(
        ContentType,
        on_delete=models.CASCADE,
        related_name="%(app_label)s_%(class)s_related",
    )
    content_object = GenericForeignKey("content_type", "object_id")

    def __str__(self):
        """Return unicode for python 3 compatibility in templates"""
        return self.__unicode__()

    @property
    def metadata(self):
        """Return content object that describes metadata."""
        return self.content_object

    @property
    def dict(self):
        return {self.__class__.__name__: model_to_dict(self)}

    @classmethod
    def create(cls, **kwargs):
        """Pass through kwargs to object.create method."""
        return cls.objects.create(**kwargs)

    @classmethod
    def update(cls, element_id, **kwargs):
        """Pass through kwargs to update specific metadata object."""
        element = cls.objects.get(id=element_id)
        for key, value in list(kwargs.items()):
            setattr(element, key, value)
        element.save()
        return element

    @classmethod
    def remove(cls, element_id):
        """Pass through element id to objects.get and then delete() method.

        Could not name this method as 'delete' since the parent 'Model' class has such a method
        """
        element = cls.objects.get(id=element_id)
        element.delete()

    class Meta:
        """Define meta properties for AbstractMetaDataElement class."""

        abstract = True


class HSAdaptorEditInline(object):
    """Define permissions-based helper to determine if user can edit adapter field.

    Adaptor class added for Django inplace editing to honor HydroShare user-resource permissions
    """

    @classmethod
    def can_edit(cls, adaptor_field):
        """Define permissions-based helper to determine if user can edit adapter field."""
        obj = adaptor_field.obj
        cm = obj.get_content_model()
        return cm.can_change(adaptor_field.request)


class Party(AbstractMetaDataElement):
    """Define party model to define a person."""

    hydroshare_user_id = models.IntegerField(
        null=True, blank=True, validators=[validate_hydroshare_user_id]
    )
    name = models.CharField(max_length=100, null=True, blank=True)
    organization = models.CharField(max_length=200, null=True, blank=True)
    email = models.EmailField(null=True, blank=True)
    address = models.CharField(max_length=250, null=True, blank=True)
    phone = models.CharField(max_length=25, null=True, blank=True)
    homepage = models.URLField(null=True, blank=True)

    # flag to track if a creator/contributor is an active hydroshare user
    # this flag is set by the system based on the field 'hydoshare_user_id'
    is_active_user = models.BooleanField(default=False)

    # to store one or more external identifier (Google Scholar, ResearchGate, ORCID etc)
    # each identifier is stored as a key/value pair {name:link}
    identifiers = HStoreField(default=dict)

    # list of identifier currently supported
    supported_identifiers = {
        "ResearchGateID": "https://www.researchgate.net/",
        "ORCID": "https://orcid.org/",
        "GoogleScholarID": "https://scholar.google.com/",
        "ResearcherID": "https://www.researcherid.com/",
    }

    def __unicode__(self):
        """Return name field for unicode representation."""
        return self.name

    class Meta:
        """Define meta properties for Party class."""

        abstract = True

    def rdf_triples(self, subject, graph):
        party_type = self.get_class_term()
        party = BNode()
        graph.add((subject, party_type, party))
        for field_term, field_value in self.get_field_terms_and_values(
            ["identifiers", "is_active_user"]
        ):
            # TODO: remove this once we are no longer concerned with backwards compatibility
            if field_term == HSTERMS.hydroshare_user_id:
                graph.add((party, HSTERMS.description, field_value))
            graph.add((party, field_term, field_value))
        for k, v in self.identifiers.items():
            graph.add((party, getattr(HSTERMS, k), URIRef(v)))

    @classmethod
    def ingest_rdf(cls, graph, subject, content_object):
        """Default implementation that ingests by convention"""
        party_type = cls.get_class_term()
        for party in graph.objects(subject=subject, predicate=party_type):
            value_dict = {}
            identifiers = {}
            fields_by_term = {
                cls.get_field_term(field.name): field for field in cls._meta.fields
            }
            for _, p, o in graph.triples((party, None, None)):
                # TODO: remove this once we are no longer concerned with backwards compatibility
                if p == HSTERMS.description:
                    # parse the description into a hydroshare_user_id
                    p = HSTERMS.hydroshare_user_id
                    o = o.split("user/")[-1]
                    o = o.replace("/", "")
                if p not in fields_by_term:
                    identifiers[p.rsplit("/", 1)[1]] = str(o)
                else:
                    value_dict[fields_by_term[p].name] = str(o)
            if value_dict or identifiers:
                if identifiers:
                    cls.create(
                        content_object=content_object,
                        identifiers=identifiers,
                        **value_dict,
                    )
                else:
                    cls.create(content_object=content_object, **value_dict)

    @classmethod
    def get_post_data_with_identifiers(cls, request, as_json=True):
        identifier_names = request.POST.getlist("identifier_name")
        identifier_links = request.POST.getlist("identifier_link")
        identifiers = {}
        if identifier_links and identifier_names:
            if len(identifier_names) != len(identifier_links):
                raise Exception("Invalid data for identifiers")
            identifiers = dict(list(zip(identifier_names, identifier_links)))
            if len(identifier_names) != len(list(identifiers.keys())):
                raise Exception("Invalid data for identifiers")

            if as_json:
                identifiers = json.dumps(identifiers)

        post_data_dict = request.POST.dict()
        post_data_dict["identifiers"] = identifiers

        return post_data_dict

    @classmethod
    def create(cls, **kwargs):
        """Define custom create method for Party model."""
        element_name = cls.__name__

        identifiers = kwargs.get("identifiers", "")
        if identifiers:
            identifiers = cls.validate_identifiers(identifiers)
            kwargs["identifiers"] = identifiers

        hs_user_id = kwargs.get("hydroshare_user_id", "")
        if hs_user_id:
            validate_hydroshare_user_id(hs_user_id)

        metadata_obj = kwargs["content_object"]
        metadata_type = ContentType.objects.get_for_model(metadata_obj)
        if element_name == "Creator":
            party = Creator.objects.filter(
                object_id=metadata_obj.id, content_type=metadata_type
            ).last()
            creator_order = 1
            if party:
                creator_order = party.order + 1

            if ("name" not in kwargs or kwargs["name"] is None) and (
                "organization" not in kwargs or kwargs["organization"] is None
            ):
                raise ValidationError(
                    "Either an organization or name is required for a creator element"
                )

            if "name" in kwargs and kwargs["name"] is not None:
                if len(kwargs["name"].strip()) == 0:
                    if "organization" in kwargs and kwargs["organization"] is not None:
                        if len(kwargs["organization"].strip()) == 0:
                            raise ValidationError(
                                "Either the name or organization must not be blank for the creator "
                                "element"
                            )

            if "order" not in kwargs or kwargs["order"] is None:
                kwargs["order"] = creator_order

        party = super(Party, cls).create(**kwargs)

        if party.hydroshare_user_id:
            user = User.objects.get(id=party.hydroshare_user_id)
            party.is_active_user = user.is_active
            party.save()
        return party

    @classmethod
    def update(cls, element_id, **kwargs):
        """Define custom update method for Party model."""
        element_name = cls.__name__
        creator_order = None
        if "hydroshare_user_id" in kwargs:
            party = cls.objects.get(id=element_id)
            if (
                party.hydroshare_user_id is not None
                and kwargs["hydroshare_user_id"] is not None
            ):
                if party.hydroshare_user_id != kwargs["hydroshare_user_id"]:
                    raise ValidationError(
                        "HydroShare user identifier can't be changed."
                    )

        if "order" in kwargs and element_name == "Creator":
            creator_order = kwargs["order"]
            if creator_order <= 0:
                creator_order = 1
            del kwargs["order"]

        identifiers = kwargs.get("identifiers", "")
        if identifiers:
            identifiers = cls.validate_identifiers(identifiers)
            kwargs["identifiers"] = identifiers

        party = super(Party, cls).update(element_id, **kwargs)

        if party.hydroshare_user_id is not None:
            user = User.objects.get(id=party.hydroshare_user_id)
            party.is_active_user = user.is_active
        else:
            party.is_active_user = False
        party.save()

        if isinstance(party, Creator) and creator_order is not None:
            if party.order != creator_order:
                resource_creators = Creator.objects.filter(
                    object_id=party.object_id, content_type__pk=party.content_type.id
                ).all()

                if creator_order > len(resource_creators):
                    creator_order = len(resource_creators)

                for res_cr in resource_creators:
                    if party.order > creator_order:
                        if (
                            res_cr.order < party.order
                            and not res_cr.order < creator_order
                        ):
                            res_cr.order += 1
                            res_cr.save()
                    else:
                        if res_cr.order > party.order and res_cr.order <= creator_order:
                            res_cr.order -= 1
                            res_cr.save()

                party.order = creator_order
                party.save()

    @property
    def relative_uri(self):
        return f"/user/{self.hydroshare_user_id}/" if self.hydroshare_user_id else None

    @property
    def is_active(self):
        return self.is_active_user

    @classmethod
    def remove(cls, element_id):
        """Define custom remove method for Party model."""
        party = cls.objects.get(id=element_id)

        # if we are deleting a creator, then we have to update the order attribute of remaining
        # creators associated with a resource
        # make sure we are not deleting all creators of a resource
        if isinstance(party, Creator):
            if (
                Creator.objects.filter(
                    object_id=party.object_id, content_type__pk=party.content_type.id
                ).count()
                == 1
            ):
                raise ValidationError(
                    "The only creator of the resource can't be deleted."
                )

            creators_to_update = (
                Creator.objects.filter(
                    object_id=party.object_id, content_type__pk=party.content_type.id
                )
                .exclude(order=party.order)
                .all()
            )

            for cr in creators_to_update:
                if cr.order > party.order:
                    cr.order -= 1
                    cr.save()
        party.delete()

    @classmethod
    def validate_identifiers(cls, identifiers):
        """Validates optional identifiers for user/creator/contributor
        :param  identifiers: identifier data as a json string or as a dict
        """

        if not isinstance(identifiers, dict):
            if identifiers:
                # validation form can populate the dict(kwargs) with key 'identifiers" with
                # value of empty string if data passed to the validation form did not had this
                # key. In that case no need to convert the string to dict
                try:
                    identifiers = json.loads(identifiers)
                except ValueError:
                    raise ValidationError(
                        "Value for identifiers not in the correct format"
                    )
        # identifiers = kwargs['identifiers']
        if identifiers:
            # validate the identifiers are one of the supported ones
            for name in identifiers:
                if name not in cls.supported_identifiers:
                    raise ValidationError(
                        "Invalid data found for identifiers. "
                        "{} not a supported identifier.".format(name)
                    )
            # validate identifier values - check for duplicate links
            links = [link.lower() for link in list(identifiers.values())]
            if len(links) != len(set(links)):
                raise ValidationError(
                    "Invalid data found for identifiers. "
                    "Duplicate identifier links found."
                )

            for link in links:
                validator = URLValidator()
                try:
                    validator(link)
                except ValidationError:
                    raise ValidationError(
                        "Invalid data found for identifiers. "
                        "Identifier link must be a URL."
                    )

            # validate identifier keys - check for duplicate names
            names = [n.lower() for n in list(identifiers.keys())]
            if len(names) != len(set(names)):
                raise ValidationError(
                    "Invalid data found for identifiers. "
                    "Duplicate identifier names found"
                )

            # validate that the links for the known identifiers are valid
            for id_name in cls.supported_identifiers:
                id_link = identifiers.get(id_name, "")
                if id_link:
                    if not id_link.startswith(
                        cls.supported_identifiers[id_name]
                    ) or len(id_link) <= len(cls.supported_identifiers[id_name]):
                        raise ValidationError("URL for {} is invalid".format(id_name))
        return identifiers


@rdf_terms(DC.contributor)
class Contributor(Party):
    """Extend Party model with the term of 'Contributor'."""

    term = "Contributor"


@rdf_terms(DC.creator, order=HSTERMS.creatorOrder)
class Creator(Party):
    """Extend Party model with the term of 'Creator' and a proper ordering."""

    term = "Creator"
    order = models.PositiveIntegerField()

    class Meta:
        """Define meta properties for Creator class."""

        ordering = ["order"]


@rdf_terms(DC.description, abstract=DCTERMS.abstract)
class Description(AbstractMetaDataElement):
    """Define Description metadata element model."""

    term = "Description"
    abstract = models.TextField()

    def __unicode__(self):
        """Return abstract field for unicode representation."""
        return self.abstract

    class Meta:
        """Define meta properties for Description model."""

        unique_together = ("content_type", "object_id")

    @classmethod
    def remove(cls, element_id):
        """Create custom remove method for Description model."""
        raise ValidationError("Description element of a resource can't be deleted.")


@rdf_terms(DCTERMS.bibliographicCitation)
class Citation(AbstractMetaDataElement):
    """Define Citation metadata element model."""

    term = "Citation"
    value = models.TextField()

    def __unicode__(self):
        """Return value field for unicode representation."""
        return self.value

    class Meta:
        """Define meta properties for Citation class."""

        unique_together = ("content_type", "object_id")

    @classmethod
    def update(cls, element_id, **kwargs):
        """Call parent update function for Citation class."""
        super(Citation, cls).update(element_id, **kwargs)

    @classmethod
    def remove(cls, element_id):
        """Call delete function for Citation class."""
        element = cls.objects.get(id=element_id)
        element.delete()

    def rdf_triples(self, subject, graph):
        graph.add((subject, self.get_class_term(), Literal(self.value)))

    @classmethod
    def ingest_rdf(cls, graph, subject, content_object):
        citation = graph.value(subject=subject, predicate=cls.get_class_term())
        if citation:
            Citation.create(value=citation.value, content_object=content_object)


@rdf_terms(DC.title)
class Title(AbstractMetaDataElement):
    """Define Title metadata element model."""

    term = "Title"
    value = models.CharField(max_length=300)

    def __unicode__(self):
        """Return value field for unicode representation."""
        return self.value

    class Meta:
        """Define meta properties for Title class."""

        unique_together = ("content_type", "object_id")

    @classmethod
    def remove(cls, element_id):
        """Define custom remove function for Title class."""
        raise ValidationError("Title element of a resource can't be deleted.")

    def rdf_triples(self, subject, graph):
        graph.add((subject, self.get_class_term(), Literal(self.value)))

    @classmethod
    def ingest_rdf(cls, graph, subject, content_object):
        title = graph.value(subject=subject, predicate=cls.get_class_term())
        if title:
            Title.create(value=title.value, content_object=content_object)


@rdf_terms(DC.type)
class Type(AbstractMetaDataElement):
    """Define Type metadata element model."""

    term = "Type"
    url = models.URLField()

    def __unicode__(self):
        """Return url field for unicode representation."""
        return self.url

    class Meta:
        """Define meta properties for Type class."""

        unique_together = ("content_type", "object_id")

    @classmethod
    def remove(cls, element_id):
        """Define custom remove function for Type model."""
        raise ValidationError("Type element of a resource can't be deleted.")

    def rdf_triples(self, subject, graph):
        graph.add((subject, self.get_class_term(), URIRef(self.url)))

    @classmethod
    def ingest_rdf(cls, graph, subject, content_object):
        url = graph.value(subject=subject, predicate=cls.get_class_term())
        if url:
            Type.create(url=str(url), content_object=content_object)


@rdf_terms(DC.date)
class Date(AbstractMetaDataElement):
    """Define Date metadata model."""

    DATE_TYPE_CHOICES = (
        ("created", "Created"),
        ("modified", "Modified"),
        ("valid", "Valid"),
        ("available", "Available"),
        ("review_started", "Review Started"),
        ("published", "Published"),
    )

    term = "Date"
    type = models.CharField(max_length=20, choices=DATE_TYPE_CHOICES)
    start_date = models.DateTimeField()
    end_date = models.DateTimeField(null=True, blank=True)

    def __unicode__(self):
        """Return either {type} {start} or {type} {start} {end} for unicode representation."""
        if self.end_date:
            return "{type} {start} {end}".format(
                type=self.type, start=self.start_date, end=self.end_date
            )
        return "{type} {start}".format(type=self.type, start=self.start_date)

    class Meta:
        """Define meta properties for Date class."""

        unique_together = ("type", "content_type", "object_id")

    def rdf_triples(self, subject, graph):
        date_node = BNode()
        graph.add((subject, self.get_class_term(), date_node))
        graph.add((date_node, RDF.type, getattr(DCTERMS, self.type)))
        graph.add((date_node, RDF.value, Literal(self.start_date.isoformat())))

    @classmethod
    def ingest_rdf(cls, graph, subject, content_object):
        for _, _, date_node in graph.triples((subject, cls.get_class_term(), None)):
            type = graph.value(subject=date_node, predicate=RDF.type)
            value = graph.value(subject=date_node, predicate=RDF.value)
            if type and value:
                type = type.split("/")[-1]
                start_date = parser.parse(str(value))
                Date.create(
                    type=type, start_date=start_date, content_object=content_object
                )

    @classmethod
    def create(cls, **kwargs):
        """Define custom create method for Date model."""
        if "type" in kwargs:
            if not kwargs["type"] in list(dict(cls.DATE_TYPE_CHOICES).keys()):
                raise ValidationError("Invalid date type:%s" % kwargs["type"])

            # get matching resource
            metadata_obj = kwargs["content_object"]
            resource = BaseResource.objects.filter(object_id=metadata_obj.id).first()

            if kwargs["type"] != "valid":
                if "end_date" in kwargs:
                    del kwargs["end_date"]

            if "start_date" in kwargs:
                if isinstance(kwargs["start_date"], str):
                    kwargs["start_date"] = parser.parse(kwargs["start_date"])
            if kwargs["type"] == "published":
                if not resource.raccess.published:
                    raise ValidationError("Resource is not published yet.")
            if kwargs["type"] == "review_started":
                if not resource.raccess.review_pending:
                    raise ValidationError("Review is not pending yet.")
            elif kwargs["type"] == "available":
                if not resource.raccess.public:
                    raise ValidationError("Resource has not been made public yet.")
            elif kwargs["type"] == "valid":
                if "end_date" in kwargs:
                    if isinstance(kwargs["end_date"], str):
                        kwargs["end_date"] = parser.parse(kwargs["end_date"])
                    if kwargs["start_date"] > kwargs["end_date"]:
                        raise ValidationError(
                            "For date type valid, end date must be a date "
                            "after the start date."
                        )

            return super(Date, cls).create(**kwargs)

        else:
            raise ValidationError("Type of date element is missing.")

    @classmethod
    def update(cls, element_id, **kwargs):
        """Define custom update model for Date model."""
        dt = Date.objects.get(id=element_id)

        if "start_date" in kwargs:
            if isinstance(kwargs["start_date"], str):
                kwargs["start_date"] = parser.parse(kwargs["start_date"])
            if dt.type == "created":
                raise ValidationError("Resource creation date can't be changed")
            elif dt.type == "modified":
                dt.start_date = now().isoformat()
                dt.save()
            elif dt.type == "valid":
                if "end_date" in kwargs:
                    if isinstance(kwargs["end_date"], str):
                        kwargs["end_date"] = parser.parse(kwargs["end_date"])
                    if kwargs["start_date"] > kwargs["end_date"]:
                        raise ValidationError(
                            "For date type valid, end date must be a date "
                            "after the start date."
                        )
                    dt.start_date = kwargs["start_date"]
                    dt.end_date = kwargs["end_date"]
                    dt.save()
                else:
                    if dt.end_date:
                        if kwargs["start_date"] > dt.end_date:
                            raise ValidationError(
                                "For date type valid, end date must be a date "
                                "after the start date."
                            )
                    dt.start_date = kwargs["start_date"]
                    dt.save()
            else:
                dt.start_date = kwargs["start_date"]
                dt.save()
        elif dt.type == "modified":
            dt.start_date = now().isoformat()
            dt.save()

    @classmethod
    def remove(cls, element_id):
        """Define custom remove method for Date model."""
        dt = Date.objects.get(id=element_id)

        if dt.type in ["created", "modified"]:
            raise ValidationError("Date element of type:%s can't be deleted." % dt.type)

        dt.delete()


@rdf_terms(DC.relation)
class Relation(AbstractMetaDataElement):
    """Define Relation custom metadata model."""

    SOURCE_TYPES = (
        (RelationTypes.isPartOf.value, "The content of this resource is part of"),
        (RelationTypes.hasPart.value, "This resource includes"),
        (
            RelationTypes.isExecutedBy.value,
            "The content of this resource can be executed by",
        ),
        (
            RelationTypes.isCreatedBy.value,
            "The content of this resource was created by a related App or software program",
        ),
        (
            RelationTypes.isVersionOf.value,
            "This resource updates and replaces a previous version",
        ),
        (
            RelationTypes.isReplacedBy.value,
            "This resource has been replaced by a newer version",
        ),
        (RelationTypes.isDescribedBy.value, "This resource is described by"),
        (
            RelationTypes.conformsTo.value,
            "This resource conforms to established standard described by",
        ),
        (
            RelationTypes.hasFormat.value,
            "This resource has a related resource in another format",
        ),
        (RelationTypes.isFormatOf.value, "This resource is a different format of"),
        (RelationTypes.isRequiredBy.value, "This resource is required by"),
        (RelationTypes.requires.value, "This resource requires"),
        (RelationTypes.isReferencedBy.value, "This resource is referenced by"),
        (RelationTypes.references.value, "The content of this resource references"),
        (RelationTypes.replaces.value, "This resource replaces"),
        (RelationTypes.source.value, "The content of this resource is derived from"),
        (RelationTypes.relation.value, "The content of this resource is related to"),
        (RelationTypes.isSimilarTo.value, "The content of this resource is similar to"),
    )

    # these are hydroshare custom terms that are not Dublin Core terms
    HS_RELATION_TERMS = (
        RelationTypes.isExecutedBy,
        RelationTypes.isCreatedBy,
        RelationTypes.isDescribedBy,
        RelationTypes.isSimilarTo,
    )
    NOT_USER_EDITABLE = (
        RelationTypes.isVersionOf,
        RelationTypes.isReplacedBy,
        RelationTypes.isPartOf,
        RelationTypes.hasPart,
        RelationTypes.replaces,
    )
    term = "Relation"
    type = models.CharField(max_length=100, choices=SOURCE_TYPES)
    value = models.TextField()

    def __str__(self):
        """Return {type} {value} for string representation."""
        return "{type} {value}".format(type=self.type, value=self.value)

    def __unicode__(self):
        """Return {type} {value} for unicode representation (deprecated)."""
        return "{type} {value}".format(type=self.type, value=self.value)

    @classmethod
    def get_supported_types(cls):
        return dict(cls.SOURCE_TYPES).keys()

    def type_description(self):
        return dict(self.SOURCE_TYPES)[self.type]

    def rdf_triples(self, subject, graph):
        if self.type == RelationTypes.relation.value:
            # avoid creating empty nodes for "relations" that only contain a URI
            graph.add((subject, self.get_class_term(), URIRef(self.value)))
        else:
            relation_node = BNode()
            graph.add((subject, self.get_class_term(), relation_node))
            if self.type in self.HS_RELATION_TERMS:
                graph.add(
                    (relation_node, getattr(HSTERMS, self.type), Literal(self.value))
                )
            else:
                graph.add(
                    (relation_node, getattr(DCTERMS, self.type), Literal(self.value))
                )

    @classmethod
    def ingest_rdf(cls, graph, subject, content_object):
        for _, _, relation_node in graph.triples((subject, cls.get_class_term(), None)):
            for _, p, o in graph.triples((relation_node, None, None)):
                type_term = p
                value = o
                break
            if type_term:
                type = type_term.split("/")[-1]
                value = str(value)
                Relation.create(type=type, value=value, content_object=content_object)

    @classmethod
    def create(cls, **kwargs):
        """Define custom create method for Relation class."""
        if "type" not in kwargs:
            ValidationError("Type of relation element is missing.")
        if "value" not in kwargs:
            ValidationError("Value of relation element is missing.")

        if not kwargs["type"] in list(dict(cls.SOURCE_TYPES).keys()):
            raise ValidationError("Invalid relation type:%s" % kwargs["type"])

        # ensure isHostedBy and isCopiedFrom are mutually exclusive
        metadata_obj = kwargs["content_object"]
        metadata_type = ContentType.objects.get_for_model(metadata_obj)

        # avoid creating duplicate element (same type and same value)
        if Relation.objects.filter(
            type=kwargs["type"],
            value=kwargs["value"],
            object_id=metadata_obj.id,
            content_type=metadata_type,
        ).exists():
            raise ValidationError(
                "Relation element of the same type " "and value already exists."
            )

        return super(Relation, cls).create(**kwargs)

    @classmethod
    def update(cls, element_id, **kwargs):
        """Define custom update method for Relation class."""
        if "type" not in kwargs:
            ValidationError("Type of relation element is missing.")
        if "value" not in kwargs:
            ValidationError("Value of relation element is missing.")

        if not kwargs["type"] in list(dict(cls.SOURCE_TYPES).keys()):
            raise ValidationError("Invalid relation type:%s" % kwargs["type"])

        # avoid changing this relation to an existing relation of same type and same value
        rel = Relation.objects.get(id=element_id)
        metadata_obj = kwargs["content_object"]
        metadata_type = ContentType.objects.get_for_model(metadata_obj)
        qs = Relation.objects.filter(
            type=kwargs["type"],
            value=kwargs["value"],
            object_id=metadata_obj.id,
            content_type=metadata_type,
        )

        if qs.exists() and qs.first() != rel:
            # this update will create a duplicate relation element
            raise ValidationError(
                "A relation element of the same type and value already exists."
            )

        super(Relation, cls).update(element_id, **kwargs)


@rdf_terms(DC.identifier)
class Identifier(AbstractMetaDataElement):
    """Create Identifier custom metadata element."""

    term = "Identifier"
    name = models.CharField(max_length=100)
    url = models.URLField(unique=True)

    def __unicode__(self):
        """Return {name} {url} for unicode representation."""
        return "{name} {url}".format(name=self.name, url=self.url)

    def rdf_triples(self, subject, graph):
        identifier_node = BNode()
        graph.add((subject, self.get_class_term(), identifier_node))
        if self.name.lower() == "doi":
            graph.add((identifier_node, HSTERMS.doi, URIRef(self.url)))
        else:
            graph.add((identifier_node, HSTERMS.hydroShareIdentifier, URIRef(self.url)))

    @classmethod
    def ingest_rdf(cls, graph, subject, content_object):
        for _, _, identifier_node in graph.triples(
            (subject, cls.get_class_term(), None)
        ):
            url = graph.value(subject=identifier_node, predicate=HSTERMS.doi)
            name = "doi"
            if not url:
                name = "hydroShareIdentifier"
                url = graph.value(
                    subject=identifier_node, predicate=HSTERMS.hydroShareIdentifier
                )
                if url:
                    # overwrite hydroShareIdentifier url with this resource's url
                    url = content_object.rdf_subject()
            if url:
                Identifier.create(
                    url=str(url), name=name, content_object=content_object
                )

    @classmethod
    def create(cls, **kwargs):
        """Define custom create method for Identifier model."""
        if "name" in kwargs:
            metadata_obj = kwargs["content_object"]
            # get matching resource
            resource = BaseResource.objects.filter(object_id=metadata_obj.id).first()
            metadata_type = ContentType.objects.get_for_model(metadata_obj)
            # check the identifier name doesn't already exist - identifier name
            # needs to be unique per resource
            idf = Identifier.objects.filter(
                name__iexact=kwargs["name"],
                object_id=metadata_obj.id,
                content_type=metadata_type,
            ).first()
            if idf:
                raise ValidationError(
                    "Identifier name:%s already exists" % kwargs["name"]
                )
            if kwargs["name"].lower() == "doi":
                if not resource.doi:
                    raise ValidationError(
                        "Identifier of 'DOI' type can't be created for a "
                        "resource that has not been assigned a DOI yet."
                    )

            return super(Identifier, cls).create(**kwargs)

        else:
            raise ValidationError("Name of identifier element is missing.")

    @classmethod
    def update(cls, element_id, **kwargs):
        """Define custom update method for Identifier model."""
        idf = Identifier.objects.get(id=element_id)

        if "name" in kwargs:
            if idf.name.lower() != kwargs["name"].lower():
                if idf.name.lower() == "hydroshareidentifier":
                    if "migration" not in kwargs:
                        raise ValidationError(
                            "Identifier name 'hydroshareIdentifier' can't "
                            "be changed."
                        )

                if idf.name.lower() == "doi":
                    raise ValidationError("Identifier name 'DOI' can't be changed.")

                # check this new identifier name not already exists
                if (
                    Identifier.objects.filter(
                        name__iexact=kwargs["name"],
                        object_id=idf.object_id,
                        content_type__pk=idf.content_type.id,
                    ).count()
                    > 0
                ):
                    if "migration" not in kwargs:
                        raise ValidationError(
                            "Identifier name:%s already exists." % kwargs["name"]
                        )

        if "url" in kwargs:
            if idf.url.lower() != kwargs["url"].lower():
                if idf.name.lower() == "hydroshareidentifier":
                    if "migration" not in kwargs:
                        raise ValidationError(
                            "Hydroshare identifier url value can't be changed."
                        )

                # check this new identifier url not already exists
                if (
                    Identifier.objects.filter(
                        url__iexact=kwargs["url"],
                        object_id=idf.object_id,
                        content_type__pk=idf.content_type.id,
                    ).count()
                    > 0
                ):
                    raise ValidationError(
                        "Identifier URL:%s already exists." % kwargs["url"]
                    )

        super(Identifier, cls).update(element_id, **kwargs)

    @classmethod
    def remove(cls, element_id):
        """Define custom remove method for Idenfitier method."""
        idf = Identifier.objects.get(id=element_id)

        # get matching resource
        resource = BaseResource.objects.filter(object_id=idf.content_object.id).first()
        if idf.name.lower() == "hydroshareidentifier":
            raise ValidationError(
                "Hydroshare identifier:%s can't be deleted." % idf.name
            )

        if idf.name.lower() == "doi":
            if resource.doi:
                raise ValidationError(
                    "Hydroshare identifier:%s can't be deleted for a resource "
                    "that has been assigned a DOI." % idf.name
                )
        idf.delete()


@rdf_terms(DC.publisher, name=HSTERMS.publisherName, url=HSTERMS.publisherURL)
class Publisher(AbstractMetaDataElement):
    """Define Publisher custom metadata model."""

    term = "Publisher"
    name = models.CharField(max_length=200)
    url = models.URLField()

    def __unicode__(self):
        """Return {name} {url} for unicode representation of Publisher model."""
        return "{name} {url}".format(name=self.name, url=self.url)

    class Meta:
        """Define meta properties for Publisher model."""

        unique_together = ("content_type", "object_id")

    @classmethod
    def create(cls, **kwargs):
        """Define custom create method for Publisher model."""
        metadata_obj = kwargs["content_object"]
        # get matching resource
        resource = BaseResource.objects.filter(object_id=metadata_obj.id).first()
        if not resource.raccess.published:
            raise ValidationError(
                "Publisher element can't be created for a resource that "
                "is not yet published."
            )

        publisher_CUAHSI = (
            "Consortium of Universities for the Advancement of Hydrologic "
            "Science, Inc. (CUAHSI)"
        )

        if resource.files.all():
            # if the resource has content files, set CUAHSI as the publisher
            if "name" in kwargs:
                if kwargs["name"].lower() != publisher_CUAHSI.lower():
                    raise ValidationError("Invalid publisher name")

            kwargs["name"] = publisher_CUAHSI
            if "url" in kwargs:
                if kwargs["url"].lower() != "https://www.cuahsi.org":
                    raise ValidationError("Invalid publisher URL")

            kwargs["url"] = "https://www.cuahsi.org"
        else:
            # make sure we are not setting CUAHSI as publisher for a resource
            # that has no content files
            if "name" in kwargs:
                if kwargs["name"].lower() == publisher_CUAHSI.lower():
                    raise ValidationError("Invalid publisher name")
            if "url" in kwargs:
                if kwargs["url"].lower() == "https://www.cuahsi.org":
                    raise ValidationError("Invalid publisher URL")

        return super(Publisher, cls).create(**kwargs)

    @classmethod
    def update(cls, element_id, **kwargs):
        """Define custom update method for Publisher model."""
        raise ValidationError("Publisher element can't be updated.")

    @classmethod
    def remove(cls, element_id):
        """Define custom remove method for Publisher model."""
        raise ValidationError("Publisher element can't be deleted.")


@rdf_terms(DC.language)
class Language(AbstractMetaDataElement):
    """Define language custom metadata model."""

    term = "Language"
    code = models.CharField(max_length=7, choices=iso_languages)

    class Meta:
        """Define meta properties for Language model."""

        unique_together = ("content_type", "object_id")

    def __unicode__(self):
        """Return code field for unicode representation."""
        return self.code

    @classmethod
    def create(cls, **kwargs):
        """Define custom create method for Language model."""
        if "code" in kwargs:
            # check the code is a valid code
            if not [t for t in iso_languages if t[0] == kwargs["code"]]:
                raise ValidationError("Invalid language code:%s" % kwargs["code"])

            return super(Language, cls).create(**kwargs)
        else:
            raise ValidationError("Language code is missing.")

    @classmethod
    def update(cls, element_id, **kwargs):
        """Define custom update method for Language model."""
        if "code" in kwargs:
            # validate language code
            if not [t for t in iso_languages if t[0] == kwargs["code"]]:
                raise ValidationError("Invalid language code:%s" % kwargs["code"])

            super(Language, cls).update(element_id, **kwargs)
        else:
            raise ValidationError("Language code is missing.")

    def rdf_triples(self, subject, graph):
        graph.add((subject, self.get_class_term(), Literal(self.code)))

    @classmethod
    def ingest_rdf(cls, graph, subject, content_object):
        code = graph.value(subject=subject, predicate=cls.get_class_term())
        if code:
            Language.create(code=str(code), content_object=content_object)


@rdf_terms(DC.coverage)
class Coverage(AbstractMetaDataElement):
    """Define Coverage custom metadata element model."""

    COVERAGE_TYPES = (("box", "Box"), ("point", "Point"), ("period", "Period"))

    term = "Coverage"
    type = models.CharField(max_length=20, choices=COVERAGE_TYPES)

    def __unicode__(self):
        """Return {type} {value} for unicode representation."""
        return "{type} {value}".format(type=self.type, value=self._value)

    class Meta:
        """Define meta properties for Coverage model."""

        unique_together = ("type", "content_type", "object_id")

    """
    _value field stores a json string. The content of the json
     string depends on the type of coverage as shown below. All keys shown in
     json string are required.

     For coverage type: period
         _value = "{'name':coverage name value here (optional), 'start':start date value,
         'end':end date value, 'scheme':'W3C-DTF}"

     For coverage type: point
         _value = "{'east':east coordinate value,
                    'north':north coordinate value,
                    'units:units applying to (east. north),
                    'name':coverage name value here (optional),
                    'elevation': coordinate in the vertical direction (optional),
                    'zunits': units for elevation (optional),
                    'projection': name of the projection (optional),
                    }"

     For coverage type: box
         _value = "{'northlimit':northenmost coordinate value,
                    'eastlimit':easternmost coordinate value,
                    'southlimit':southernmost coordinate value,
                    'westlimit':westernmost coordinate value,
                    'units:units applying to 4 limits (north, east, south & east),
                    'name':coverage name value here (optional),
                    'uplimit':uppermost coordinate value (optional),
                    'downlimit':lowermost coordinate value (optional),
                    'zunits': units for uplimit/downlimit (optional),
                    'projection': name of the projection (optional)}"
    """
    _value = models.CharField(max_length=1024)

    @property
    def value(self):
        """Return json representation of coverage values."""
        return json.loads(self._value)

    @classmethod
    def create(cls, **kwargs):
        """Define custom create method for Coverage model.

        data for the coverage value attribute must be provided as a dictionary
        Note that kwargs['_value'] is a JSON-serialized unicode string dictionary
        generated from django.forms.models.model_to_dict() which converts model values
        to dictionaries.
        """
        if "type" in kwargs:
            # check the type doesn't already exists - we allow only one coverage type per resource
            metadata_obj = kwargs["content_object"]
            metadata_type = ContentType.objects.get_for_model(metadata_obj)

            if not kwargs["type"] in list(dict(cls.COVERAGE_TYPES).keys()):
                raise ValidationError("Invalid coverage type:%s" % kwargs["type"])

            if kwargs["type"] == "box":
                # check that there is not already a coverage of point type
                coverage = Coverage.objects.filter(
                    type="point", object_id=metadata_obj.id, content_type=metadata_type
                ).first()
                if coverage:
                    raise ValidationError(
                        "Coverage type 'Box' can't be created when there "
                        "is a coverage of type 'Point'"
                    )
            elif kwargs["type"] == "point":
                # check that there is not already a coverage of box type
                coverage = Coverage.objects.filter(
                    type="box", object_id=metadata_obj.id, content_type=metadata_type
                ).first()
                if coverage:
                    raise ValidationError(
                        "Coverage type 'Point' can't be created when "
                        "there is a coverage of type 'Box'"
                    )

            value_arg_dict = None
            if "value" in kwargs:
                value_arg_dict = kwargs["value"]
            elif "_value" in kwargs:
                value_arg_dict = json.loads(kwargs["_value"])

            if value_arg_dict is not None:
                cls.validate_coverage_type_value_attributes(
                    kwargs["type"], value_arg_dict
                )

                if kwargs["type"] == "period":
                    value_dict = {
                        k: v
                        for k, v in list(value_arg_dict.items())
                        if k in ("name", "start", "end")
                    }
                elif kwargs["type"] == "point":
                    value_dict = {
                        k: v
                        for k, v in list(value_arg_dict.items())
                        if k
                        in (
                            "name",
                            "east",
                            "north",
                            "units",
                            "elevation",
                            "zunits",
                            "projection",
                        )
                    }
                elif kwargs["type"] == "box":
                    value_dict = {
                        k: v
                        for k, v in list(value_arg_dict.items())
                        if k
                        in (
                            "units",
                            "northlimit",
                            "eastlimit",
                            "southlimit",
                            "westlimit",
                            "name",
                            "uplimit",
                            "downlimit",
                            "zunits",
                            "projection",
                        )
                    }

                if kwargs["type"] == "box" or kwargs["type"] == "point":
                    if "projection" not in value_dict:
                        value_dict["projection"] = "WGS 84 EPSG:4326"

                value_json = json.dumps(value_dict)
                if "value" in kwargs:
                    del kwargs["value"]
                kwargs["_value"] = value_json
                return super(Coverage, cls).create(**kwargs)

            else:
                raise ValidationError("Coverage value is missing.")

        else:
            raise ValidationError("Type of coverage element is missing.")

    @classmethod
    def update(cls, element_id, **kwargs):
        """Define custom create method for Coverage model.

        data for the coverage value attribute must be provided as a dictionary
        """
        cov = Coverage.objects.get(id=element_id)

        changing_coverage_type = False

        if "type" in kwargs:
            changing_coverage_type = cov.type != kwargs["type"]
            if "value" in kwargs:
                cls.validate_coverage_type_value_attributes(
                    kwargs["type"], kwargs["value"]
                )
            else:
                raise ValidationError("Coverage value is missing.")

        if "value" in kwargs:
            if changing_coverage_type:
                value_dict = {}
                cov.type = kwargs["type"]
            else:
                value_dict = cov.value

            if "name" in kwargs["value"]:
                value_dict["name"] = kwargs["value"]["name"]

            if cov.type == "period":
                for item_name in ("start", "end"):
                    if item_name in kwargs["value"]:
                        value_dict[item_name] = kwargs["value"][item_name]
            elif cov.type == "point":
                for item_name in (
                    "east",
                    "north",
                    "units",
                    "elevation",
                    "zunits",
                    "projection",
                ):
                    if item_name in kwargs["value"]:
                        value_dict[item_name] = kwargs["value"][item_name]
            elif cov.type == "box":
                for item_name in (
                    "units",
                    "northlimit",
                    "eastlimit",
                    "southlimit",
                    "westlimit",
                    "uplimit",
                    "downlimit",
                    "zunits",
                    "projection",
                ):
                    if item_name in kwargs["value"]:
                        value_dict[item_name] = kwargs["value"][item_name]

            value_json = json.dumps(value_dict)
            del kwargs["value"]
            kwargs["_value"] = value_json

        super(Coverage, cls).update(element_id, **kwargs)

    @classmethod
    def remove(cls, element_id):
        """Define custom remove method for Coverage model."""
        raise ValidationError("Coverage element can't be deleted.")

    def add_to_xml_container(self, container):
        """Update etree SubElement container with coverage values."""
        NAMESPACES = CoreMetaData.NAMESPACES
        dc_coverage = etree.SubElement(container, "{%s}coverage" % NAMESPACES["dc"])
        cov_dcterm = "{%s}" + self.type
        dc_coverage_dcterms = etree.SubElement(
            dc_coverage, cov_dcterm % NAMESPACES["dcterms"]
        )
        rdf_coverage_value = etree.SubElement(
            dc_coverage_dcterms, "{%s}value" % NAMESPACES["rdf"]
        )
        if self.type == "period":
            start_date = parser.parse(self.value["start"])
            end_date = parser.parse(self.value["end"])
            cov_value = "start=%s; end=%s; scheme=W3C-DTF" % (
                start_date.isoformat(),
                end_date.isoformat(),
            )

            if "name" in self.value:
                cov_value = "name=%s; " % self.value["name"] + cov_value

        elif self.type == "point":
            cov_value = "east=%s; north=%s; units=%s" % (
                self.value["east"],
                self.value["north"],
                self.value["units"],
            )
            if "name" in self.value:
                cov_value = "name=%s; " % self.value["name"] + cov_value
            if "elevation" in self.value:
                cov_value += "; elevation=%s" % self.value["elevation"]
                if "zunits" in self.value:
                    cov_value += "; zunits=%s" % self.value["zunits"]
            if "projection" in self.value:
                cov_value += "; projection=%s" % self.value["projection"]

        else:
            # this is box type
            cov_value = (
                "northlimit=%s; eastlimit=%s; southlimit=%s; westlimit=%s; units=%s"
                % (
                    self.value["northlimit"],
                    self.value["eastlimit"],
                    self.value["southlimit"],
                    self.value["westlimit"],
                    self.value["units"],
                )
            )

            if "name" in self.value:
                cov_value = "name=%s; " % self.value["name"] + cov_value
            if "uplimit" in self.value:
                cov_value += "; uplimit=%s" % self.value["uplimit"]
            if "downlimit" in self.value:
                cov_value += "; downlimit=%s" % self.value["downlimit"]
            if "uplimit" in self.value or "downlimit" in self.value:
                cov_value += "; zunits=%s" % self.value["zunits"]
            if "projection" in self.value:
                cov_value += "; projection=%s" % self.value["projection"]

        rdf_coverage_value.text = cov_value

    @classmethod
    def ingest_rdf(cls, graph, subject, content_object):
        for _, _, cov in graph.triples((subject, cls.get_class_term(), None)):
            type = graph.value(subject=cov, predicate=RDF.type)
            value = graph.value(subject=cov, predicate=RDF.value)
            type = type.split("/")[-1]
            value_dict = {}
            for key_value in value.split(";"):
                key_value = key_value.strip()
                k, v = key_value.split("=")
                if k in ["start", "end"]:
                    v = parser.parse(v).strftime("%Y/%m/%d %H:%M:%S")
                value_dict[k] = v
            Coverage.create(type=type, value=value_dict, content_object=content_object)

    def rdf_triples(self, subject, graph):
        coverage = BNode()
        graph.add((subject, self.get_class_term(), coverage))
        DCTERMS_type = getattr(DCTERMS, self.type)
        graph.add((coverage, RDF.type, DCTERMS_type))
        value_dict = {}
        for k, v in self.value.items():
            if k in ["start", "end"]:
                v = parser.parse(v).isoformat()
            value_dict[k] = v
        value_string = "; ".join(
            ["=".join([key, str(val)]) for key, val in value_dict.items()]
        )
        graph.add((coverage, RDF.value, Literal(value_string)))

    @classmethod
    def validate_coverage_type_value_attributes(
        cls, coverage_type, value_dict, use_limit_postfix=True
    ):
        """Validate values based on coverage type."""

        def compute_longitude(key_name):
            if value_dict[key_name] <= -180 and value_dict[key_name] >= -360:
                value_dict[key_name] = value_dict[key_name] + 360
            elif value_dict[key_name] >= 180 and value_dict[key_name] <= 360:
                value_dict[key_name] = value_dict[key_name] - 360
            if value_dict[key_name] < -180 or value_dict[key_name] > 180:
                err_msg = "Invalid value for {}:{}. Value for {} longitude should be in the range of -180 to 180"
                err_msg = err_msg.format(key_name, value_dict[key_name], key_name)
                raise ValidationError(err_msg)

        if coverage_type == "period":
            # check that all the required sub-elements exist
            if "start" not in value_dict or "end" not in value_dict:
                raise ValidationError(
                    "For coverage of type 'period' values for both start date "
                    "and end date are needed."
                )
        elif coverage_type == "point":
            # check that all the required sub-elements exist
            if (
                "east" not in value_dict
                or "north" not in value_dict
                or "units" not in value_dict
            ):
                raise ValidationError(
                    "For coverage of type 'point' values for 'east', 'north' "
                    "and 'units' are needed."
                )

            for value_item in ("east", "north"):
                try:
                    value_dict[value_item] = float(value_dict[value_item])
                except TypeError:
                    raise ValidationError(
                        "Value for '{}' must be numeric".format(value_item)
                    )

            compute_longitude(key_name="east")
            if value_dict["north"] < -90 or value_dict["north"] > 90:
                raise ValidationError(
                    "Value for North latitude should be " "in the range of -90 to 90"
                )

        elif coverage_type == "box":
            # check that all the required sub-elements exist
            box_key_names = {
                "north": "north",
                "east": "east",
                "south": "south",
                "west": "west",
            }
            if use_limit_postfix:
                for key, value in box_key_names.items():
                    box_key_names[key] = f"{value}limit"
            required_keys = list(box_key_names.values()) + ["units"]
            for value_item in required_keys:
                if value_item not in value_dict:
                    raise ValidationError(
                        "For coverage of type 'box' values for one or more "
                        "bounding box limits or 'units' is missing."
                    )
                else:
                    if value_item != "units":
                        try:
                            value_dict[value_item] = float(value_dict[value_item])
                        except TypeError:
                            raise ValidationError(
                                "Value for '{}' must be numeric".format(value_item)
                            )

            if (
                value_dict[box_key_names["north"]] < -90
                or value_dict[box_key_names["north"]] > 90
            ):
                raise ValidationError(
                    "Value for North latitude should be " "in the range of -90 to 90"
                )

            if (
                value_dict[box_key_names["south"]] < -90
                or value_dict[box_key_names["south"]] > 90
            ):
                raise ValidationError(
                    "Value for South latitude should be " "in the range of -90 to 90"
                )

            if (
                value_dict[box_key_names["north"]] < 0
                and value_dict[box_key_names["south"]] < 0
            ) or (
                value_dict[box_key_names["north"]] > 0
                and value_dict[box_key_names["south"]] > 0
            ):
                if (
                    value_dict[box_key_names["north"]]
                    < value_dict[box_key_names["south"]]
                ):
                    raise ValidationError(
                        "Value for North latitude must be greater than or "
                        "equal to that of South latitude."
                    )

            compute_longitude(key_name=box_key_names["east"])
            compute_longitude(key_name=box_key_names["west"])

    def get_html(self, pretty=True):
        """Use the dominate module to generate element display HTML.

        This function should be used for displaying one spatial coverage element
        or one temporal coverage element
        """
        root_div = div(cls="content-block")

        def get_th(heading_name):
            return th(heading_name, cls="text-muted")

        with root_div:
            if self.type == "box" or self.type == "point":
                legend("Spatial Coverage")
                div("Coordinate Reference System", cls="text-muted")
                div(self.value["projection"])
                div("Coordinate Reference System Unit", cls="text-muted space-top")
                div(self.value["units"])
                h4("Extent", cls="space-top")
                with table(cls="custom-table"):
                    if self.type == "box":
                        with tbody():
                            with tr():
                                get_th("North")
                                td(self.value["northlimit"])
                            with tr():
                                get_th("West")
                                td(self.value["westlimit"])
                            with tr():
                                get_th("South")
                                td(self.value["southlimit"])
                            with tr():
                                get_th("East")
                                td(self.value["eastlimit"])
                    else:
                        with tr():
                            get_th("North")
                            td(self.value["north"])
                        with tr():
                            get_th("East")
                            td(self.value["east"])
            else:
                legend("Temporal Coverage")
                start_date = parser.parse(self.value["start"])
                end_date = parser.parse(self.value["end"])
                with table(cls="custom-table"):
                    with tbody():
                        with tr():
                            get_th("Start Date")
                            td(start_date.strftime("%m/%d/%Y"))
                        with tr():
                            get_th("End Date")
                            td(end_date.strftime("%m/%d/%Y"))

        return root_div.render(pretty=pretty)

    @classmethod
    def get_temporal_html_form(
        cls, resource, element=None, file_type=False, allow_edit=True
    ):
        """Return CoverageTemporalForm for Coverage model."""
        from .forms import CoverageTemporalForm

        coverage_data_dict = dict()
        if element is not None:
            start_date = parser.parse(element.value["start"])
            end_date = parser.parse(element.value["end"])
            # change the date format to match with datepicker date format
            coverage_data_dict["start"] = start_date.strftime("%m/%d/%Y")
            coverage_data_dict["end"] = end_date.strftime("%m/%d/%Y")

        coverage_form = CoverageTemporalForm(
            initial=coverage_data_dict,
            allow_edit=allow_edit,
            res_short_id=resource.short_id if resource else None,
            element_id=element.id if element else None,
            file_type=file_type,
        )
        return coverage_form

    @classmethod
    def get_spatial_html_form(
        cls, resource, element=None, allow_edit=True, file_type=False
    ):
        """Return SpatialCoverageForm for Coverage model."""
        from .forms import CoverageSpatialForm

        coverage_data_dict = dict()

        if element is not None:
            coverage_data_dict["type"] = element.type
            coverage_data_dict["name"] = element.value.get("name", "")
            if element.type == "box":
                coverage_data_dict["northlimit"] = element.value["northlimit"]
                coverage_data_dict["eastlimit"] = element.value["eastlimit"]
                coverage_data_dict["southlimit"] = element.value["southlimit"]
                coverage_data_dict["westlimit"] = element.value["westlimit"]
            else:
                coverage_data_dict["east"] = element.value["east"]
                coverage_data_dict["north"] = element.value["north"]
                coverage_data_dict["elevation"] = element.value.get("elevation", None)

        coverage_form = CoverageSpatialForm(
            initial=coverage_data_dict,
            allow_edit=allow_edit,
            res_short_id=resource.short_id if resource else None,
            element_id=element.id if element else None,
            file_type=file_type,
        )
        return coverage_form


class Format(AbstractMetaDataElement):
    """Define Format custom metadata element model."""

    term = "Format"
    value = models.CharField(max_length=150)

    class Meta:
        """Define meta properties for Format model."""

        unique_together = ("value", "content_type", "object_id")

    def __unicode__(self):
        """Return value field for unicode representation."""
        return self.value


@rdf_terms(
    HSTERMS.awardInfo,
    agency_name=HSTERMS.fundingAgencyName,
    award_title=HSTERMS.awardTitle,
    award_number=HSTERMS.awardNumber,
    agency_url=HSTERMS.fundingAgencyURL,
)
class FundingAgency(AbstractMetaDataElement):
    """Define FundingAgency custom metadata element mode."""

    term = "FundingAgency"
    agency_name = models.TextField(null=False)
    award_title = models.TextField(null=True, blank=True)
    award_number = models.TextField(null=True, blank=True)
    agency_url = models.URLField(null=True, blank=True)

    def __unicode__(self):
        """Return agency_name field for unicode representation."""
        return self.agency_name

    @classmethod
    def create(cls, **kwargs):
        """Define custom create method for FundingAgency model."""
        agency_name = kwargs.get("agency_name", None)
        if agency_name is None or len(agency_name.strip()) == 0:
            raise ValidationError("Agency name is missing")

        return super(FundingAgency, cls).create(**kwargs)

    @classmethod
    def update(cls, element_id, **kwargs):
        """Define custom update method for Agency model."""
        agency_name = kwargs.get("agency_name", None)
        if agency_name and len(agency_name.strip()) == 0:
            raise ValidationError("Agency name is missing")

        super(FundingAgency, cls).update(element_id, **kwargs)


@rdf_terms(DC.subject)
class Subject(AbstractMetaDataElement):
    """Define Subject custom metadata element model."""

    term = "Subject"
    value = models.CharField(max_length=100)

    class Meta:
        """Define meta properties for Subject model."""

        unique_together = ("value", "content_type", "object_id")

    def __unicode__(self):
        """Return value field for unicode representation."""
        return self.value

    @classmethod
    def create(cls, **kwargs):
        """Define custom create method for Subject model."""
        metadata_obj = kwargs["content_object"]
        value = kwargs.get("value", None)
        if value is not None:
            if metadata_obj.subjects.filter(value__iexact=value).exists():
                raise ValidationError("Subject element already exists.")

        return super(Subject, cls).create(**kwargs)

    @classmethod
    def remove(cls, element_id):
        """Define custom remove method for Subject model."""
        sub = Subject.objects.get(id=element_id)

        if (
            Subject.objects.filter(
                object_id=sub.object_id, content_type__pk=sub.content_type.id
            ).count()
            == 1
        ):
            raise ValidationError(
                "The only subject element of the resource can't be deleted."
            )
        sub.delete()

    def rdf_triples(self, subject, graph):
        graph.add((subject, self.get_class_term(), Literal(self.value)))

    @classmethod
    def ingest_rdf(cls, graph, subject, content_object):
        for _, _, o in graph.triples((subject, cls.get_class_term(), None)):
            Subject.create(value=str(o), content_object=content_object)


@rdf_terms(DC.rights, statement=HSTERMS.rightsStatement, url=HSTERMS.URL)
class Rights(AbstractMetaDataElement):
    """Define Rights custom metadata element model."""

    term = "Rights"
    statement = models.TextField()
    url = models.URLField(null=True, blank=True)

    def __unicode__(self):
        """Return either statement or statement + url for unicode representation."""
        value = ""
        if self.statement:
            value += self.statement + " "
        if self.url:
            value += self.url

        return value

    class Meta:
        """Define meta properties for Rights model."""

        unique_together = ("content_type", "object_id")

    @classmethod
    def remove(cls, element_id):
        """Define custom remove method for Rights model."""
        raise ValidationError("Rights element of a resource can't be deleted.")


def short_id():
    """Generate a uuid4 hex to be used as a resource or element short_id."""
    return uuid4().hex


class ResourceManager(PageManager):
    """Extend mezzanine PageManager to manage Resource pages."""

    def __init__(self, resource_type=None, *args, **kwargs):
        """Extend mezzanine PageManager to manage Resource pages based on resource_type."""
        self.resource_type = resource_type
        super(ResourceManager, self).__init__(*args, **kwargs)

    def create(self, *args, **kwargs):
        """Create new mezzanine page based on resource_type."""
        if self.resource_type is None:
            kwargs.pop("resource_type", None)
        return super(ResourceManager, self).create(*args, **kwargs)

    def get_queryset(self):
        """Get mezzanine-like queryset based on resource_type."""
        qs = super(ResourceManager, self).get_queryset()
        if self.resource_type:
            qs = qs.filter(resource_type=self.resource_type)
        return qs


class AbstractResource(ResourcePermissionsMixin, ResourceIRODSMixin):
    """
    Create Abstract Class for all Resources.

    All hydroshare objects inherit from this mixin.  It defines things that must
    be present to be considered a hydroshare resource.  Additionally, all
    hydroshare resources should inherit from Page.  This gives them what they
    need to be represented in the Mezzanine CMS.

    In some cases, it is possible that the order of inheritence matters.  Best
    practice dictates that you list pages.Page first and then other classes:

        class MyResourceContentType(pages.Page, hs_core.AbstractResource):
            ...
    """

    content = models.TextField()  # the field added for use by Django inplace editing
    last_changed_by = models.ForeignKey(
        User,
        on_delete=models.CASCADE,
        help_text="The person who last changed the resource",
        related_name="last_changed_%(app_label)s_%(class)s",
        null=False,
        default=1,
    )

    files = GenericRelation(
        "hs_core.ResourceFile",
        help_text="The files associated with this resource",
        for_concrete_model=True,
    )

    file_unpack_status = models.CharField(
        max_length=7,
        null=True,
        blank=True,
        choices=(
            ("Pending", "Pending"),
            ("Running", "Running"),
            ("Done", "Done"),
            ("Error", "Error"),
        ),
    )
    file_unpack_message = models.TextField(null=True, blank=True)

    short_id = models.CharField(max_length=32, default=short_id, db_index=True)
    doi = models.CharField(
        max_length=128,
        null=False,
        blank=True,
        db_index=True,
        default="",
        help_text="Permanent identifier. Never changes once it's been set.",
    )
    comments = CommentsField()
    rating = RatingField()

    # this is to establish a relationship between a resource and
    # any metadata container object (e.g., CoreMetaData object)
    object_id = models.PositiveIntegerField(null=True, blank=True)
    content_type = models.ForeignKey(
        ContentType, on_delete=models.CASCADE, null=True, blank=True
    )
    content_object = GenericForeignKey("content_type", "object_id")

    extra_metadata = HStoreField(default=dict)

    # this field is for resources to store extra key:value pairs as needed, e.g., bag checksum is stored as
    # "bag_checksum":value pair for published resources in order to meet the DataONE data distribution needs
    # for internal use only
    # this field WILL NOT get recorded in bag and SHOULD NEVER be used for storing metadata
    extra_data = HStoreField(default=dict)

    # for tracking number of times resource and its files have been downloaded
    download_count = models.PositiveIntegerField(default=0)
    # for tracking number of times resource has been viewed
    view_count = models.PositiveIntegerField(default=0)

    def update_view_count(self, request):
        self.view_count += 1
        self.save()

    def update_download_count(self):
        self.download_count += 1
        self.save()

    # definition of resource logic
    @property
    def supports_folders(self):
        """Return whether folder operations are supported. Computed for polymorphic types."""
        return False

    @property
    def last_updated(self):
        """Return the last updated date stored in metadata"""
        return self.metadata.dates.all().filter(type="modified")[0].start_date

    @property
    def has_required_metadata(self):
        """Return True only if all required metadata is present."""
        if self.metadata is None or not self.metadata.has_all_required_elements():
            return False
        return True

    @property
    def can_be_public_or_discoverable(self):
        """Return True if the resource can be set to public or discoverable.

        This is True if

        1. The resource has all metadata elements marked as required.
        2. The resource has all files that are considered required.

        and False otherwise
        """
        has_files = self.has_required_content_files()
        has_metadata = self.has_required_metadata
        return has_files and has_metadata

    def set_discoverable(self, value, user=None):
        """Set the discoverable flag for a resource.

        :param value: True or False
        :param user: user requesting the change, or None for changes that are not user requests.
        :raises ValidationError: if the current configuration cannot be set to desired state

        This sets the discoverable flag (self.raccess.discoverable) for a resource based
        upon application logic. It is part of AbstractResource because its result depends
        upon resource state, and not just access control.

        * This flag can only be set to True if the resource passes basic validations
          `has_required_metata` and `has_required_content_files`
        * setting `discoverable` to `False` also sets `public` to `False`
        * setting `discoverable` to `True` does not change `public`

        Thus, the setting public=True, discoverable=False is disallowed.

        If `user` is None, access control is not checked.  This happens when a resource has been
        invalidated outside of the control of a specific user. In this case, user can be None
        """
        # access control is separate from validation logic
        if user is not None and not user.uaccess.can_change_resource_flags(self):
            raise ValidationError(
                "You don't have permission to change resource sharing status"
            )

        # check that there is sufficient resource content
        has_metadata = self.has_required_metadata
        has_files = self.has_required_content_files()
        if value and not (has_metadata and has_files):

            if not has_metadata and not has_files:
                msg = (
                    "Resource does not have sufficient metadata and content files to be "
                    + "discoverable"
                )
                raise ValidationError(msg)
            elif not has_metadata:
                msg = "Resource does not have sufficient metadata to be discoverable"
                raise ValidationError(msg)
            elif not has_files:
                msg = (
                    "Resource does not have sufficient content files to be discoverable"
                )
                raise ValidationError(msg)

        else:  # state change is allowed
            self.raccess.discoverable = value
            self.raccess.save()
            self.set_public(False)
            self.update_index()

    def set_public(self, value, user=None):
        """Set the public flag for a resource.

        :param value: True or False
        :param user: user requesting the change, or None for changes that are not user requests.
        :raises ValidationError: if the current configuration cannot be set to desired state

        This sets the public flag (self.raccess.public) for a resource based
        upon application logic. It is part of AbstractResource because its result depends
        upon resource state, and not just access control.

        * This flag can only be set to True if the resource passes basic validations
          `has_required_metata` and `has_required_content_files`
        * setting `public` to `True` also sets `discoverable` to `True`
        * setting `public` to `False` does not change `discoverable`
        * setting `public` to either also modifies the AVU isPublic for the resource.

        Thus, the setting public=True, discoverable=False is disallowed.

        If `user` is None, access control is not checked.  This happens when a resource has been
        invalidated outside of the control of a specific user. In this case, user can be None
        """
        # avoid import loop
        from hs_core.views.utils import run_script_to_update_hyrax_input_files
        from hs_core.signals import post_raccess_change

        # access control is separate from validation logic
        if user is not None and not user.uaccess.can_change_resource_flags(self):
            raise ValidationError(
                "You don't have permission to change resource sharing status"
            )

        old_value = self.raccess.public  # is this a change?

        # check that there is sufficient resource content
        has_metadata = self.has_required_metadata
        has_files = self.has_required_content_files()
        if value and not (has_metadata and has_files):

            if not has_metadata and not has_files:
                msg = "Resource does not have sufficient metadata and content files to be public"
                raise ValidationError(msg)

            elif not has_metadata:
                msg = "Resource does not have sufficient metadata to be public"
                raise ValidationError(msg)

            elif not has_files:
                msg = "Resource does not have sufficient content files to be public"
                raise ValidationError(msg)

        else:  # make valid state change
            self.raccess.public = value
            if value:  # can't be public without being discoverable
                self.raccess.discoverable = value
            self.raccess.save()
            post_raccess_change.send(sender=self, resource=self)
            self.update_index()
            # public changed state: set isPublic metadata AVU accordingly
            if value != old_value:
                self.setAVU("isPublic", self.raccess.public)

                # TODO: why does this only run when something becomes public?
                # TODO: Should it be run when a NetcdfResource becomes private?
                # Answer to TODO above: it is intentional not to run it when a target resource
                # becomes private for performance reasons. The nightly script run will clean up
                # to make sure all private resources are not available to hyrax server as well as
                # to make sure all resources files available to hyrax server are up to date with
                # the HydroShare iRODS data store.

                # run script to update hyrax input files when private netCDF resource becomes
                # public or private composite resource that includes netCDF files becomes public

                is_netcdf_to_public = False
                if (
                    self.resource_type == "CompositeResource"
                    and self.get_logical_files("NetCDFLogicalFile")
                ):
                    is_netcdf_to_public = True

                if value and settings.RUN_HYRAX_UPDATE and is_netcdf_to_public:
                    run_script_to_update_hyrax_input_files(self.short_id)

    def update_index(self):
        """updates previous versions of a resource (self) in index"""
        prev_version_resource_relation_meta = Relation.objects.filter(type='isReplacedBy',
                                                                      value__contains=self.short_id).first()
        if prev_version_resource_relation_meta:
            prev_version_res = prev_version_resource_relation_meta.metadata.resource
            if prev_version_res.raccess.discoverable or prev_version_res.raccess.public:
                # saving to trigger index update for this previous version of resource
                prev_version_res.save()
            prev_version_res.update_index()

    def set_require_download_agreement(self, user, value):
        """Set resource require_download_agreement flag to True or False.
        If require_download_agreement is True then user will be prompted to agree to resource
        rights statement before he/she can download resource files or bag.

        :param user: user requesting the change
        :param value: True or False
        :raises PermissionDenied: if the user lacks permission to change resource flag
        """
        if not user.uaccess.can_change_resource_flags(self):
            raise PermissionDenied(
                "You don't have permission to change resource download agreement"
                " status"
            )
        self.raccess.require_download_agreement = value
        self.raccess.save()

    def set_private_sharing_link(self, user, value):
        """Set resource 'allow_private_sharing' flag to True or False.
        If allow_private_sharing is True then any user including anonymous user will be able to use the resource url
        to view the resource (view mode).

        :param user: user requesting the change
        :param value: True or False
        :raises PermissionDenied: if the user lacks permission to change resource flag
        """
        if not user.uaccess.can_change_resource_flags(self):
            raise PermissionDenied(
                "You don't have permission to change resource private link sharing "
                " status"
            )
        self.raccess.allow_private_sharing = value
        self.raccess.save()

    def update_public_and_discoverable(self):
        """Update the settings of the public and discoverable flags for changes in metadata."""
        if self.raccess.discoverable and not self.can_be_public_or_discoverable:
            self.set_discoverable(False)  # also sets Public

    @property
    def absolute_url(self):
        return self.get_url_of_path("")

    def get_url_of_path(self, path):
        """Return the URL of an arbitrary path in this resource.

        A GET of this URL simply returns the contents of the path.
        This URL is independent of federation.
        PUT, POST, and DELETE are not supported.
        path includes data/contents/

        This choice for a URL is dependent mainly upon conformance to DataOne URL standards
        that are also conformant to the format in resourcemap.xml. This url does not contain
        the site URL, which is prefixed when needed.

        This is based upon the resourcemap_urls.py entry:

            url(r'^resource/(?P<shortkey>[0-9a-f-]+)/data/contents/(?.+)/$',
                views.file_download_url_mapper,
                name='get_resource_file')

        """
        # must start with a / in order to concat with current_site_url.
        url_encoded_path = urllib.parse.quote(path)
        return "/" + os.path.join("resource", self.short_id, url_encoded_path)

    def get_irods_path(self, path, prepend_short_id=True):
        """Return the irods path by which the given path is accessed.
        The input path includes data/contents/ as needed.
        """
        if prepend_short_id and not path.startswith(self.short_id):
            full_path = os.path.join(self.short_id, path)
        else:
            full_path = path

        if self.is_federated:
            return os.path.join(self.resource_federation_path, full_path)
        else:
            return full_path

    def set_quota_holder(self, setter, new_holder):
        """Set quota holder of the resource to new_holder who must be an owner.

        setter is the requesting user to transfer quota holder and setter must also be an owner
        """
        from hs_core.hydroshare.utils import validate_user_quota

        if __debug__:
            assert isinstance(setter, User)
            assert isinstance(new_holder, User)
        if not setter.uaccess.owns_resource(
            self
        ) or not new_holder.uaccess.owns_resource(self):
            raise PermissionDenied(
                "Only owners can set or be set as quota holder for the resource"
            )

        # QuotaException will be raised if new_holder does not have enough quota to hold this
        # new resource, in which case, set_quota_holder to the new user fails
        validate_user_quota(new_holder, self.size)
        attname = "quotaUserName"

        if setter.username != new_holder.username:
            # this condition check is needed to make sure attname exists as AVU before getting it
            oldqu = self.getAVU(attname)
            if oldqu:
                # have to remove the old AVU first before setting to the new one in order to trigger
                # quota micro-service PEP msiRemoveQuotaHolder so quota for old quota
                # holder will be reduced as a result of setting quota holder to a different user
                self.removeAVU(attname, oldqu)
        self.setAVU(attname, new_holder.username)

    def get_quota_holder(self):
        """Get quota holder of the resource.

        return User instance of the quota holder for the resource or None if it does not exist
        """
        try:
            uname = self.getAVU("quotaUserName")
        except SessionException:
            # quotaUserName AVU does not exist, return None
            return None

        if uname:
            return User.objects.filter(username=uname).first()
        else:
            # quotaUserName AVU does not exist, return None
            return None

    def removeAVU(self, attribute, value):
        """Remove an AVU at the resource level.

        This avoids mistakes in setting AVUs by assuring that the appropriate root path
        is alway used.
        """
        istorage = self.get_irods_storage()
        root_path = self.root_path
        istorage.session.run("imeta", None, "rm", "-C", root_path, attribute, value)

    def setAVU(self, attribute, value):
        """Set an AVU at the resource level.

        This avoids mistakes in setting AVUs by assuring that the appropriate root path
        is alway used.
        """
        if isinstance(value, bool):
            value = str(value).lower()  # normalize boolean values to strings
        istorage = self.get_irods_storage()
        root_path = self.root_path
        # has to create the resource collection directory if it does not exist already due to
        # the need for setting quota holder on the resource collection before adding files into
        # the resource collection in order for the real-time iRODS quota micro-services to work
        if not istorage.exists(root_path):
            istorage.session.run("imkdir", None, "-p", root_path)
        istorage.setAVU(root_path, attribute, value)

    def getAVU(self, attribute):
        """Get an AVU for a resource.

        This avoids mistakes in getting AVUs by assuring that the appropriate root path
        is alway used.
        """
        istorage = self.get_irods_storage()
        root_path = self.root_path
        value = istorage.getAVU(root_path, attribute)

        # Convert selected boolean attribute values to bool; non-existence implies False
        # "Private" is the appropriate response if "isPublic" is None
        if attribute == "isPublic":
            if value is not None and value.lower() == "true":
                return True
            else:
                return False

        # Convert selected boolean attribute values to bool; non-existence implies True
        # If bag_modified or metadata_dirty does not exist, then we do not know the
        # state of metadata files and/or bags. They may not exist. Thus we interpret
        # None as "true", which will generate the appropriate files if they do not exist.
        if attribute == "bag_modified" or attribute == "metadata_dirty":
            if value is None or value.lower() == "true":
                return True
            else:
                return False

        # return strings for all other attributes
        else:
            return value

    @classmethod
    def scimeta_url(cls, resource_id):
        """Get URL of the science metadata file resourcemetadata.xml"""
        res = BaseResource.objects.get(short_id=resource_id)
        scimeta_path = res.scimeta_path
        scimeta_url = reverse("rest_download", kwargs={"path": scimeta_path})
        return scimeta_url

    # TODO: there are too many ways to get to the resourcemap.
    # 1. {id}/data/resourcemap.xml
    # 2. {id}/resmap
    # Choose one!
    @classmethod
    def resmap_url(cls, resource_id):
        """Get URL of the resource map resourcemap.xml."""
        resmap_path = "{resource_id}/data/resourcemap.xml".format(
            resource_id=resource_id
        )
        resmap_url = reverse("rest_download", kwargs={"path": resmap_path})
        return resmap_url

    # TODO: this is inaccurate; resourcemap.xml != systemmetadata.xml
    @classmethod
    def sysmeta_path(cls, resource_id):
        """Get URL of resource map xml."""
        return "{resource_id}/data/resourcemap.xml".format(resource_id=resource_id)

    def delete(self, using=None, keep_parents=False):
        """Delete resource along with all of its metadata and data bag."""
        from .hydroshare import hs_bagit

        for fl in self.files.all():
            # COUCH: delete of file objects now cascades.
            fl.delete(delete_logical_file=True)
        # TODO: Pabitra - delete_all_elements() may not be needed in Django 1.8 and later
        self.metadata.delete_all_elements()
        self.metadata.delete()
        hs_bagit.delete_files_and_bag(self)
        super(AbstractResource, self).delete()

    @property
    def metadata(self):
        """Return the metadata object for this resource."""
        return self.content_object

    @classmethod
    def get_metadata_class(cls):
        return CoreMetaData

    @property
    def first_creator(self):
        """Get first creator of resource from metadata."""
        first_creator = self.metadata.creators.filter(order=1).first()
        return first_creator

    def get_metadata_xml(self, pretty_print=True, include_format_elements=True):
        """Get metadata xml for Resource.

        Resource types that support file types
        must override this method. See Composite Resource
        type as an example
        """
        return self.metadata.get_xml(
            pretty_print=pretty_print, include_format_elements=include_format_elements
        )

    def is_aggregation_xml_file(self, file_path):
        """Checks if the file path *file_path* is one of the aggregation related xml file paths

        :param  file_path: full file path starting with resource short_id
        :return True if file_path is one of the aggregation xml file paths else False

        This function is overridden for Composite Resource.
        """
        return False

    def extra_capabilites(self):
        """Return None. No-op method.

        This is not terribly well defined yet, but should return at least a JSON serializable
        object of URL endpoints where extra self-describing services exist and can be queried by
        the user in the form of { "name" : "endpoint" }
        """
        return None

    def parse_citation_name(self, name, first_author=False):
        """Return properly formatted citation name from metadata."""
        CREATOR_NAME_ERROR = "Failed to generate citation - invalid creator name."
        first_names = None
        if "," in name:
            name_parts = name.split(",")
            if len(name_parts) == 0:
                return CREATOR_NAME_ERROR
            elif len(name_parts) == 1:
                last_names = name_parts[0]
            elif len(name_parts) == 2:
                first_names = name_parts[1]
                first_names = first_names.split()
                last_names = name_parts[0]
            else:
                return CREATOR_NAME_ERROR
        else:
            name_parts = name.split()
            if len(name_parts) == 0:
                return CREATOR_NAME_ERROR
            elif len(name_parts) > 1:
                first_names = name_parts[:-1]
                last_names = name_parts[-1]
            else:
                last_names = name_parts[0]

        if first_names:
            initials_list = [i[0] for i in first_names]
            initials = ". ".join(initials_list) + "."
            if first_author:
                author_name = "{last_name}, {initials}"
            else:
                author_name = "{initials} {last_name}"
            author_name = author_name.format(last_name=last_names, initials=initials)
        else:
            author_name = "{last_name}".format(last_name=last_names)

        return author_name + ", "

    def get_custom_citation(self):
        """Get custom citation."""
        if self.metadata.citation.first() is None:
            return ""
        return str(self.metadata.citation.first())

    def get_citation(self, forceHydroshareURI=True):
        """Get citation or citations from resource metadata."""

        citation_str_lst = []

        CITATION_ERROR = "Failed to generate citation."

        first_author = self.metadata.creators.all().filter(order=1)[0]
        if first_author.organization and not first_author.name:
            citation_str_lst.append(first_author.organization + ", ")
        else:
            citation_str_lst.append(
                self.parse_citation_name(first_author.name, first_author=True)
            )

        other_authors = self.metadata.creators.all().filter(order__gt=1)
        for author in other_authors:
            if author.organization and not author.name:
                citation_str_lst.append(author.organization + ", ")
            elif author.name and len(author.name.strip()) != 0:
                citation_str_lst.append(self.parse_citation_name(author.name))

        # remove the last added comma and the space
        if len(citation_str_lst[-1]) > 2:
            citation_str_lst[-1] = citation_str_lst[-1][:-2]
        else:
            return CITATION_ERROR

        if self.metadata.dates.all().filter(type="published"):
            citation_date = self.metadata.dates.all().filter(type="published")[0]
        elif self.metadata.dates.all().filter(type="modified"):
            citation_date = self.metadata.dates.all().filter(type="modified")[0]
        else:
            return CITATION_ERROR

        citation_str_lst.append(
            " ({year}). ".format(year=citation_date.start_date.year)
        )
        citation_str_lst.append(self.metadata.title.value)

        isPendingActivation = False
        if (
            self.metadata.identifiers.all().filter(name="doi")
            and not forceHydroshareURI
        ):
            hs_identifier = self.metadata.identifiers.all().filter(name="doi")[0]
            if self.doi.find("pending") >= 0 or self.doi.find("failure") >= 0:
                isPendingActivation = True
        elif self.metadata.identifiers.all().filter(name="hydroShareIdentifier"):
            hs_identifier = self.metadata.identifiers.all().filter(
                name="hydroShareIdentifier"
            )[0]
        else:
            return CITATION_ERROR

        citation_str_lst.append(", HydroShare, {url}".format(url=hs_identifier.url))

        if isPendingActivation and not forceHydroshareURI:
            citation_str_lst.append(
                ", DOI for this published resource is pending activation."
            )

        return "".join(citation_str_lst)

    @classmethod
    def get_supported_upload_file_types(cls):
        """Get a list of permissible upload types.

        Subclasses override this function to allow only specific file types.
        Any version should return a tuple of those file extensions
        (ex: return (".csv", ".txt",))

        To disallow all file upload, return an empty tuple ( return ())

        By default all file types are supported

        This is called before creating a specific instance; hence it is a class method.
        """
        return (".*",)

    @classmethod
    def allow_multiple_file_upload(cls):
        """
        Return whether multiple files can be uploaded.

        Subclasses of BaseResource override this function to tailor file upload.
        To allow multiple files to be uploaded return True, otherwise return False

        Resource by default allows multiple file upload.
        """
        return True

    @classmethod
    def can_have_multiple_files(cls):
        """Return whether this kind of resource can contain multiple files.

        Subclasses of BaseResource override this function to tailor file upload.

        To allow resource to have only 1 file or no file, return False

        A resource by default can contain multiple files
        """
        return True

    def has_required_content_files(self):
        """Check whether a resource has the required content files.

        Any subclass of this class may need to override this function
        to apply specific requirements as it relates to resource content files
        """
        if len(self.get_supported_upload_file_types()) > 0:
            if self.files.all().count() > 0:
                return True
            else:
                return False
        else:
            return True

    @property
    def readme_file(self):
        """Returns a resource file that is at the root with a file name of either
        'readme.txt' or 'readme.md' (filename is case insensitive). If no such file then None
        is returned. If both files exist then resource file for readme.md is returned"""

        res_files_at_root = self.files.filter(file_folder="")
        readme_txt_file = None
        readme_md_file = None
        for res_file in res_files_at_root:
            if res_file.file_name.lower() == "readme.md":
                readme_md_file = res_file
            elif res_file.file_name.lower() == "readme.txt":
                readme_txt_file = res_file
            if readme_md_file is not None:
                break

        if readme_md_file is not None:
            return readme_md_file
        else:
            return readme_txt_file

    def get_readme_file_content(self):
        """Gets the content of the readme file. If both a readme.md and a readme.txt file exist,
        then the content of the readme.md file is returned, otherwise None

        Note: The user uploaded readme file if originally not encoded as utf-8, then any non-ascii
        characters in the file will be escaped when we return the file content.
        """
        readme_file = self.readme_file
        # check the file exists on irods

        if readme_file is None:
            return readme_file

        # check the file exists on irods
        if readme_file.exists:
            readme_file_content = readme_file.read().decode("utf-8", "ignore")
            if readme_file.extension.lower() == ".md":
                markdown_file_content = markdown(readme_file_content)
                return {
                    "content": markdown_file_content,
                    "file_name": readme_file.file_name,
                    "file_type": "md",
                }
            else:
                return {
                    "content": readme_file_content,
                    "file_name": readme_file.file_name,
                }
        else:
            file_name = readme_file.file_name
            readme_file.delete()
            logger = logging.getLogger(__name__)
            log_msg = f"readme file ({file_name}) is missing on iRODS. Deleting the file from Django."
            logger.warning(log_msg)
            return None

    @property
    def logical_files(self):
        """Gets a generator to access each of the logical files of the resource.
        Note: Any derived class that supports logical file must override this function
        """

        # empty generator
        yield from ()

    @property
    def aggregation_types(self):
        """Gets a list of all aggregation types that currently exist in this resource
        Note: Any derived class that supports logical file must override this function
        """
        return []

    def get_logical_files(self, logical_file_class_name):
        """Get a list of logical files (aggregations) for a specified logical file class name.
        Note: Any derived class that supports logical file must override this function
        """
        return []

    @property
    def has_logical_spatial_coverage(self):
        """Checks if any of the logical files has spatial coverage
        Note: Any derived class that supports logical file must override this function
        """

        return False

    @property
    def has_logical_temporal_coverage(self):
        """Checks if any of the logical files has temporal coverage
        Note: Any derived class that supports logical file must override this function
        """

        return False

    @property
    def supports_logical_file(self):
        """Check if resource allows associating resource file objects with logical file."""
        return False

    def supports_folder_creation(self, folder_full_path):
        """Check if resource supports creation of folder at the specified path."""
        return True

    def supports_rename_path(self, src_full_path, tgt_full_path):
        """Check if file/folder rename/move is allowed by this resource."""
        return True

    def supports_zip(self, folder_to_zip):
        """Check if resource supports the specified folder to be zipped."""
        return True

    def supports_unzip(self, file_to_unzip):
        """Check if resource supports the unzipping of the specified file."""
        return True

    def supports_delete_folder_on_zip(self, original_folder):
        """Check if resource allows the original folder to be deleted upon zip."""
        return True

    @property
    def storage_type(self):
        if not self.is_federated:
            return "local"
        userpath = "/" + os.path.join(
            getattr(settings, "HS_USER_IRODS_ZONE", "hydroshareuserZone"),
            "home",
            getattr(settings, "HS_IRODS_PROXY_USER_IN_USER_ZONE", "localHydroProxy"),
        )
        if self.resource_federation_path == userpath:
            return "user"
        else:
            return "federated"

    def is_folder(self, folder_path):
        """Determine whether a given path (relative to resource root, including /data/contents/)
        is a folder or not. Returns False if the path does not exist.
        """
        path_split = folder_path.split("/")
        while path_split[-1] == "":
            path_split.pop()
        dir_path = "/".join(path_split[0:-1])

        # handles federation
        irods_path = os.path.join(self.root_path, dir_path)
        istorage = self.get_irods_storage()
        try:
            listing = istorage.listdir(irods_path)
        except SessionException:
            return False
        if path_split[-1] in listing[0]:  # folders
            return True
        else:
            return False

    class Meta:
        """Define meta properties for AbstractResource class."""

        abstract = True
        unique_together = ("content_type", "object_id")


def get_path(instance, filename, folder=""):
    """Get a path from a ResourceFile, filename, and folder.

    :param instance: instance of ResourceFile to use
    :param filename: file name to use (without folder)
    :param folder: can override folder for ResourceFile instance

    The filename is only a single name. This routine converts it to an absolute
    path that can be federated or local.  The instance points to the Resource record,
    which contains the federation path. The folder in the instance will be used unless
    overridden.

    Note: this does not change the default behavior.
    Thus it can be used to compute a new path for file that
    one wishes to move.
    """
    if not folder:
        folder = instance.file_folder
    return get_resource_file_path(instance.resource, filename, folder)


# TODO: make this an instance method of BaseResource.
def get_resource_file_path(resource, filename, folder=""):
    """Determine storage path for a FileField based upon whether resource is federated.

    :param resource: resource containing the file.
    :param filename: name of file without folder.
    :param folder: folder of file

    The filename is only a single name. This routine converts it to an absolute
    path that can be federated or local. The resource contains information on how
    to do this.

    """
    # folder can be absolute pathname; strip qualifications off of folder if necessary
    # cannot only test folder string to start with resource.root_path, since a relative folder path
    # may start with the resource's uuid if the same resource bag is added into the same resource and unzipped
    # into the resource as in the bug reported in this issue: https://github.com/hydroshare/hydroshare/issues/2984

    res_data_content_path = os.path.join(resource.root_path, "data", "contents")
    if folder is not None and folder.startswith(res_data_content_path):
        # TODO: does this now start with /?
        # check if the folder is a path relative to the resource data content path, if yes, no need to strip out
        # resource.root_path
        istorage = resource.get_irods_storage()
        if not istorage.exists(os.path.join(res_data_content_path, folder)):
            # folder is not a path relative to res_data_content_path, but a path including resource root path,
            # strip out resource root path to make folder a relative path
            folder = folder[len(resource.root_path) :]

    # retrieve federation path -- if any -- from Resource object containing the file
    if filename.startswith(resource.file_path):
        return filename

    # otherwise, it is an unqualified name.
    if folder:
        # use subfolder
        folder = folder.strip("/")
        return os.path.join(resource.file_path, folder, filename)

    else:
        # use root folder
        filename = filename.strip("/")
        return os.path.join(resource.file_path, filename)


def path_is_allowed(path):
    """Check for suspicious paths containing '/../'."""
    if path == "":
        raise ValidationError("Empty file paths are not allowed")
    if "/../" in path:
        raise SuspiciousFileOperation("File paths cannot contain '/../'")
    if "/./" in path:
        raise SuspiciousFileOperation("File paths cannot contain '/./'")


class FedStorage(IrodsStorage):
    """Define wrapper class to fix Django storage object limitations for iRODS.

    The constructor of a Django storage object must have no arguments.
    This simple workaround accomplishes that.
    """

    def __init__(self):
        """Initialize method with no arguments for federated storage."""
        super(FedStorage, self).__init__("federated")


# TODO: revise path logic for rename_resource_file_in_django for proper path.
# TODO: utilize antibugging to check that paths are coherent after each operation.
class ResourceFile(ResourceFileIRODSMixin):
    """
    Represent a file in a resource.
    """

    class Meta:
        index_together = [
            ["object_id", "resource_file"],
            ["object_id", "fed_resource_file"],
        ]

    # A ResourceFile is a sub-object of a resource, which can have several types.
    object_id = models.PositiveIntegerField()
    content_type = models.ForeignKey(ContentType, on_delete=models.CASCADE)
    content_object = GenericForeignKey("content_type", "object_id")

    # This is used to direct uploads to a subfolder of the root folder for the resource.
    # See get_path and get_resource_file_path above.
    file_folder = models.CharField(max_length=4096, null=False, default="")

    # This pair of FileFields deals with the fact that there are two kinds of storage
    resource_file = models.FileField(
        upload_to=get_path,
        max_length=4096,
        null=True,
        blank=True,
        storage=IrodsStorage(),
    )
    fed_resource_file = models.FileField(
        upload_to=get_path, max_length=4096, null=True, blank=True, storage=FedStorage()
    )

    # DEPRECATED: utilize resfile.set_storage_path(path) and resfile.storage_path.
    # fed_resource_file_name_or_path = models.CharField(max_length=255, null=True, blank=True)
    # DEPRECATED: use native size routine
    # fed_resource_file_size = models.CharField(max_length=15, null=True, blank=True)

    # we are using GenericForeignKey to allow resource file to be associated with any
    # HydroShare defined LogicalFile types (e.g., GeoRasterFile, NetCdfFile etc)
    logical_file_object_id = models.PositiveIntegerField(null=True, blank=True)
    logical_file_content_type = models.ForeignKey(
        ContentType,
        on_delete=models.CASCADE,
        null=True,
        blank=True,
        related_name="files",
    )
    logical_file_content_object = GenericForeignKey(
        "logical_file_content_type", "logical_file_object_id"
    )
    _size = models.BigIntegerField(default=-1)

    def __str__(self):
        """Return resource filename or federated resource filename for string representation."""
        if self.resource.resource_federation_path:
            return self.fed_resource_file.name
        else:
            return self.resource_file.name

    @classmethod
    def banned_symbols(cls):
        """returns a list of banned characters for file/folder name"""
        return r'\/:*?"<>|'

    @classmethod
    def create(cls, resource, file, folder="", source=None):
        """Create custom create method for ResourceFile model.

        Create takes arguments that are invariant of storage medium.
        These are turned into a path that is suitable for the medium.
        Federation must be initialized first at the resource level.

        :param resource: resource that contains the file.
        :param file: a File or a iRODS path to an existing file already copied.
        :param folder: the folder in which to store the file.
        :param source: an iRODS path in the same zone from which to copy the file.

        There are two main usages to this constructor:

        * uploading a file from a form or REST call:

                ResourceFile.create(r, File(...something...), folder=d)

        * copying a file internally from iRODS:

                ResourceFile.create(r, file_name, folder=d, source=s)

        In this case, source is a full iRODS pathname of the place from which to copy
        the file.

        A third form is less common and presumes that the file already exists in iRODS
        in the proper place:

        * pointing to an existing file:

                ResourceFile.create(r, file_name, folder=d)

        """
        # bind to appropriate resource
        kwargs = {}
        if __debug__:
            assert isinstance(resource, BaseResource)
        kwargs["content_object"] = resource

        kwargs["file_folder"] = folder

        # if file is an open file, use native copy by setting appropriate variables
        if isinstance(file, File):
            filename = os.path.basename(file.name)
            if not ResourceFile.is_filename_valid(filename):
                raise SuspiciousFileOperation(
                    "Filename is not compliant with Hydroshare requirements"
                )

            if resource.is_federated:
                kwargs["resource_file"] = None
                kwargs["fed_resource_file"] = file
            else:
                kwargs["resource_file"] = file
                kwargs["fed_resource_file"] = None

        else:  # if file is not an open file, then it's a basename (string)
            if file is None and source is not None:
                if __debug__:
                    assert isinstance(source, str)
                # source is a path to an iRODS file to be copied here.
                root, newfile = os.path.split(source)  # take file from source path
                # newfile is where it should be copied to.
                target = get_resource_file_path(resource, newfile, folder=folder)
                istorage = resource.get_irods_storage()
                if not istorage.exists(source):
                    raise ValidationError(
                        "ResourceFile.create: source {} of copy not found".format(
                            source
                        )
                    )
                istorage.copyFiles(source, target)
                if not istorage.exists(target):
                    raise ValidationError(
                        "ResourceFile.create: copy to target {} failed".format(target)
                    )
            elif file is not None and source is None:
                # file points to an existing iRODS file
                # no need to verify whether the file exists in iRODS since the file
                # name is returned from iRODS ils list dir command which already
                # confirmed the file exists already in iRODS
                target = get_resource_file_path(resource, file, folder=folder)
            else:
                raise ValidationError(
                    "ResourceFile.create: exactly one of source or file must be specified"
                )

            # we've copied or moved if necessary; now set the paths
            if resource.is_federated:
                kwargs["resource_file"] = None
                kwargs["fed_resource_file"] = target
            else:
                kwargs["resource_file"] = target
                kwargs["fed_resource_file"] = None

        # Actually create the file record
        # when file is a File, the file is copied to storage in this step
        # otherwise, the copy must precede this step.

        return ResourceFile.objects.create(**kwargs)

    # TODO: automagically handle orphaned logical files
    def delete(self, delete_logical_file=False):
        """Delete a resource file record and the file contents.
        :param  delete_logical_file: if True deletes logical file associated with resource file

        model.delete does not cascade to delete files themselves,
        and these must be explicitly deleted.
        """
        if self.exists:
            if delete_logical_file and self.logical_file is not None:
                # deleting logical file metadata deletes the logical file as well
                self.logical_file.metadata.delete()
            if self.fed_resource_file:
                self.fed_resource_file.delete()
            if self.resource_file:
                self.resource_file.delete()
        super(ResourceFile, self).delete()

    @property
    def resource(self):
        """Return content_object representing the resource from a resource file."""
        return self.content_object

    @property
    def size(self):
        """Return file size of the file.
        Calculates the size first if it has not been calculated yet."""
        if self._size < 0:
            self.calculate_size()
        return self._size

    @property
    def modified_time(self):
        return self.resource_file.storage.get_modified_time(self.resource_file.name)

    @property
    def checksum(self):
        return self.resource_file.storage.checksum(
            self.resource_file.name, force_compute=False
        )

    # TODO: write unit test
    @property
    def exists(self):
        """Check existence of files for both federated and non-federated."""
        istorage = self.resource.get_irods_storage()
        if self.resource.is_federated:
            if __debug__:
                assert self.resource_file.name is None or self.resource_file.name == ""
            return istorage.exists(self.fed_resource_file.name)
        else:
            if __debug__:
                assert (
                    self.fed_resource_file.name is None
                    or self.fed_resource_file.name == ""
                )
            return istorage.exists(self.resource_file.name)

    # TODO: write unit test
    def read(self):
        if self.resource.is_federated:
            return self.fed_resource_file.read()
        else:
            return self.resource_file.read()

    @property
    def storage_path(self):
        """Return the qualified name for a file in the storage hierarchy.

        This is a valid input to IrodsStorage for manipulating the file.
        The output depends upon whether the IrodsStorage instance is running
        in federated mode.

        """
        # instance.content_object can be stale after changes.
        # Re-fetch based upon key; bypass type system; it is not relevant
        resource = self.resource
        if resource.is_federated:  # false if None or empty
            if __debug__:
                assert self.resource_file.name is None or self.resource_file.name == ""
            return self.fed_resource_file.name
        else:
            if __debug__:
                assert (
                    self.fed_resource_file.name is None
                    or self.fed_resource_file.name == ""
                )
            return self.resource_file.name

    def calculate_size(self):
        """Reads the file size and saves to the DB"""
        if self.resource.resource_federation_path:
            if __debug__:
                assert self.resource_file.name is None or self.resource_file.name == ""
            try:
                self._size = self.fed_resource_file.size
            except (SessionException, ValidationError):
                logger = logging.getLogger(__name__)
                logger.warn("file {} not found".format(self.storage_path))
                self._size = 0
        else:
            if __debug__:
                assert (
                    self.fed_resource_file.name is None
                    or self.fed_resource_file.name == ""
                )
            try:
                self._size = self.resource_file.size
            except (SessionException, ValidationError):
                logger = logging.getLogger(__name__)
                logger.warn("file {} not found".format(self.storage_path))
                self._size = 0
        self.save()

    # ResourceFile API handles file operations
    def set_storage_path(self, path, test_exists=True):
        """Bind this ResourceFile instance to an existing file.

        :param path: the path of the object.
        :param test_exists: if True, test for path existence in iRODS

        Path can be absolute or relative.

            * absolute paths contain full irods path to local or federated object.
            * relative paths start with anything else and can start with optional folder

        :raises ValidationError: if the pathname is inconsistent with resource configuration.
        It is rather important that applications call this rather than simply calling
        resource_file = "text path" because it takes the trouble of making that path
        fully qualified so that IrodsStorage will work properly.

        This records file_folder for future possible uploads and searches.

        The heavy lifting in this routine is accomplished via path_is_acceptable and get_path,
        which together normalize the file name.  Regardless of whether the internal file name
        is qualified or not, this makes it fully qualified from the point of view of the
        IrodsStorage module.

        """
        folder, base = self.path_is_acceptable(path, test_exists=test_exists)
        self.file_folder = folder
        self.save()

        # self.content_object can be stale after changes. Re-fetch based upon key
        # bypass type system; it is not relevant
        resource = self.resource

        # switch FileFields based upon federation path
        if resource.is_federated:
            # uses file_folder; must come after that setting.
            self.fed_resource_file = get_path(self, base)
            self.resource_file = None
        else:
            self.fed_resource_file = None
            self.resource_file = get_path(self, base)
        self.save()

    @property
    def short_path(self):
        """Return the unqualified path to the file object.

        * This path is invariant of where the object is stored.

        * Thus, it does not change if the resource is moved.

        This is the path that should be used as a key to index things such as file type.
        """
        if self.resource.is_federated:
            folder, base = self.path_is_acceptable(
                self.fed_resource_file.name, test_exists=False
            )
        else:
            folder, base = self.path_is_acceptable(
                self.resource_file.name, test_exists=False
            )
        if folder is not None:
            return os.path.join(folder, base)
        else:
            return base

    def set_short_path(self, path):
        """Set a path to a given path, relative to resource root.

        There is some question as to whether the short path should be stored explicitly or
        derived as in short_path above. The latter is computationally expensive but results
        in a single point of truth.
        """
        folder, base = os.path.split(path)
        self.file_folder = folder  # must precede call to get_path
        if self.resource.is_federated:
            self.resource_file = None
            self.fed_resource_file = get_path(self, base)
        else:
            self.resource_file = get_path(self, base)
            self.fed_resource_file = None
        self.save()

    def parse(self):
        """Parse a path into folder and basename."""
        return self.path_is_acceptable(self.storage_path, test_exists=False)

    def path_is_acceptable(self, path, test_exists=True):
        """Determine whether a path is acceptable for this resource file.

        Called inside ResourceFile objects to check paths

        :param path: path to test
        :param test_exists: if True, test for path existence in iRODS

        """
        return ResourceFile.resource_path_is_acceptable(
            self.resource, path, test_exists
        )

    @classmethod
    def resource_path_is_acceptable(cls, resource, path, test_exists=True):
        """Determine whether a path is acceptable for this resource file.

        Called outside ResourceFile objects or before such an object exists

        :param path: path to test
        :param test_exists: if True, test for path existence in iRODS

        This has the side effect of returning the short path for the resource
        as a folder/filename pair.
        """
        if test_exists:
            storage = resource.get_irods_storage()
        locpath = os.path.join(resource.short_id, "data", "contents") + "/"
        relpath = path
        fedpath = resource.resource_federation_path
        if fedpath and relpath.startswith(fedpath + "/"):
            if test_exists and not storage.exists(path):
                raise ValidationError("Federated path does not exist in irods")
            plen = len(fedpath + "/")
            relpath = relpath[plen:]  # omit fed path

            # strip resource id from path
            if relpath.startswith(locpath):
                plen = len(locpath)
                relpath = relpath[plen:]  # omit local path
            else:
                raise ValidationError("Malformed federated resource path")
        elif path.startswith(locpath):
            # strip optional local path prefix
            if test_exists and not storage.exists(path):
                raise ValidationError(
                    "Local path ({}) does not exist in irods".format(path)
                )
            plen = len(locpath)
            relpath = relpath[plen:]  # strip local prefix, omit /

        # now we have folder/file. We could have gotten this from the input, or
        # from stripping qualification folders. Note that this can contain
        # misnamed header content misinterpreted as a folder unless one tests
        # for existence
        if "/" in relpath:
            folder, base = os.path.split(relpath)
            abspath = get_resource_file_path(resource, base, folder=folder)
            if test_exists and not storage.exists(abspath):
                raise ValidationError("Local path does not exist in irods")
        else:
            folder = ""
            base = relpath
            abspath = get_resource_file_path(resource, base, folder=folder)
            if test_exists and not storage.exists(abspath):
                raise ValidationError("Local path does not exist in irods")

        return folder, base

    # classmethods do things that query or affect all files.

    @classmethod
    def check_for_preferred_name(cls, file_folder_name):
        """Checks if the file or folder name meets the preferred name requirements"""

        # remove anything that is not an alphanumeric, dash, underscore, or dot
        sanitized_name = re.sub(r"(?u)[^-\w.]", "", file_folder_name)

        if len(file_folder_name) != len(sanitized_name):
            # one or more symbols that are not allowed was found
            return False

        if ".." in file_folder_name:
            return False

        return True

    @classmethod
    def is_filename_valid(cls, filename):
        """Checks if the uploaded file has filename that complies to the hydroshare requirements
        :param  filename: Name of the file to check
        """
        return cls._is_folder_file_name_valid(name_to_check=filename)

    @classmethod
    def is_folder_name_valid(cls, folder_name):
        """Checks if the folder name complies to the hydroshare requirements
        :param  folder_name: Name of the folder to check
        """
        return cls._is_folder_file_name_valid(name_to_check=folder_name, file=False)

    @classmethod
    def _is_folder_file_name_valid(cls, name_to_check, file=True):
        """Helper method to check if a file/folder name is compliant with hydroshare requirements
        :param  name_to_check: Name of the file or folder to check
        :param  file: A flag to indicate if name_to_check is the filename
        """

        # space at the start or at the end is not allowed
        if len(name_to_check.strip()) != len(name_to_check):
            return False

        # check for banned symbols
        for symbol in cls.banned_symbols():
            if symbol in name_to_check:
                return False

        if name_to_check in (".", "..", "/"):
            # these represents special meaning in linux - current (.) dir, parent dir (..) and dir separator
            return False

        if not file:
            folders = name_to_check.split("/")
            for folder in folders:
                if len(folder.strip()) != len(folder):
                    return False
                if folder in (".", ".."):
                    # these represents special meaning in linux - current (.) dir and parent dir (..)
                    return False

        return True

    @classmethod
    def validate_new_path(cls, new_path):
        """Validates a new file/folder path that will be created for a resource
        :param  new_path: a file/folder path that is relative to the [res short_id]/data/contents
        """

        # strip trailing slashes (if any)
        path = str(new_path).strip().rstrip("/")
        if not path:
            raise SuspiciousFileOperation("Path cannot be empty")

        if path.startswith("/"):
            raise SuspiciousFileOperation(f"Path ({path}) must not start with '/'")

        if path in (".", ".."):
            raise SuspiciousFileOperation(f"Path ({path}) must not be '.' or '..")

        if any(
            [
                "./" in path,
                "../" in path,
                " /" in path,
                "/ " in path,
                path.endswith("/."),
                path.endswith("/.."),
            ]
        ):
            raise SuspiciousFileOperation(
                f"Path ({path}) must not contain './', '../', '/.', or '/..'"
            )

        return path

    @classmethod
    def get(cls, resource, file, folder=""):
        """Get a ResourceFile record via its short path."""
        if resource.resource_federation_path:
            return ResourceFile.objects.get(
                object_id=resource.id,
                fed_resource_file=get_resource_file_path(resource, file, folder),
            )
        else:
            return ResourceFile.objects.get(
                object_id=resource.id,
                resource_file=get_resource_file_path(resource, file, folder),
            )

    # TODO: move to BaseResource as instance method
    @classmethod
    def list_folder(cls, resource, folder, sub_folders=True):
        """List files (instances of ResourceFile) in a given folder.

        :param resource: resource for which to list the folder
        :param folder: folder listed as either short_path or fully qualified path
        :param sub_folders: if true files from sub folders of *folder* will be included in the list
        """
        file_folder_to_match = folder

        if not folder:
            folder = resource.file_path
        elif not folder.startswith(resource.file_path):
            folder = os.path.join(resource.file_path, folder)
        else:
            file_folder_to_match = folder[len(resource.file_path) + 1 :]

        if sub_folders:
            # append trailing slash to match only this folder
            if not folder.endswith("/"):
                folder += "/"
            if resource.is_federated:
                return ResourceFile.objects.filter(
                    object_id=resource.id, fed_resource_file__startswith=folder
                )
            else:
                return ResourceFile.objects.filter(
                    object_id=resource.id, resource_file__startswith=folder
                )
        else:
            return ResourceFile.objects.filter(
                object_id=resource.id, file_folder=file_folder_to_match
            )

    # TODO: move to BaseResource as instance method
    @classmethod
    def create_folder(cls, resource, folder, migrating_resource=False):
        """Create a folder for a resource."""
        # avoid import loop
        from hs_core.views.utils import create_folder

        path_is_allowed(folder)
        # TODO: move code from location used below to here
        create_folder(
            resource.short_id,
            os.path.join("data", "contents", folder),
            migrating_resource=migrating_resource,
        )

    # TODO: move to BaseResource as instance method
    @classmethod
    def remove_folder(cls, resource, folder, user):
        """Remove a folder for a resource."""
        # avoid import loop
        from hs_core.views.utils import remove_folder

        path_is_allowed(folder)
        # TODO: move code from location used below to here
        remove_folder(user, resource.short_id, os.path.join("data", "contents", folder))

    @property
    def has_logical_file(self):
        """Check existence of logical file."""
        return self.logical_file is not None

    @property
    def get_or_create_logical_file(self):
        """
        Create a logical file on the fly if it does not exist

        This is a temporary fix just for release 1.14. It is expected that further
        work on logical files will make this unnecessary.
        """
        # prevent import loops
        from hs_file_types.models.generic import GenericLogicalFile

        if self.content_object.resource_type == "CompositeResource":
            if not self.has_logical_file:
                logical_file = GenericLogicalFile.create()
                self.logical_file_content_object = logical_file
                self.save()
                logger = logging.getLogger(__name__)
                logger.warn("auto-create logical file for {}".format(self.storage_path))
            return self.logical_file
        else:
            return None

    @property
    def logical_file(self):
        """Return content_object of logical file."""
        return self.logical_file_content_object

    @property
    def logical_file_type_name(self):
        """Return class name of logical file's content object."""
        return self.logical_file_content_object.__class__.__name__

    @property
    def aggregation_display_name(self):
        """Return a name for the logical file type (aggregation)- used in UI"""
        return self.logical_file.get_aggregation_display_name()

    @property
    def has_generic_logical_file(self):
        """Return True of logical file type's classname is 'GenericLogicalFile'."""
        return self.logical_file_type_name == "GenericLogicalFile"

    @property
    def metadata(self):
        """Return logical file metadata."""
        if self.logical_file is not None:
            return self.logical_file.metadata
        return None

    @property
    def mime_type(self):
        """Return MIME type of represented file."""
        from .hydroshare.utils import get_file_mime_type

        return get_file_mime_type(self.file_name)

    @property
    def extension(self):
        """Return extension of resource file."""
        _, file_ext = os.path.splitext(self.storage_path)
        return file_ext

    @property
    def dir_path(self):
        """Return directory path of resource file."""
        return os.path.dirname(self.storage_path)

    @property
    def full_path(self):
        """Return full path of resource file."""
        return self.storage_path

    @property
    def file_name(self):
        """Return filename of resource file."""
        return os.path.basename(self.storage_path)

    @property
    def url(self):
        """Return the URL of the file contained in this ResourceFile.

        A GET of this URL simply returns the file. This URL is independent of federation.
        PUT, POST, and DELETE are not supported.

        This choice for a URL is dependent mainly upon conformance to DataOne URL standards
        that are also conformant to the format in resourcemap.xml. This url does not contain
        the site URL, which is prefixed when needed.

        This is based upon the resourcemap_urls.py entry:

            url(r'^resource/(?P<shortkey>[0-9a-f-]+)/data/contents/(?.+)/$',
                views.file_download_url_mapper,
                name='get_resource_file')

        This url does NOT depend upon federation status.
        """
        url_encoded_file_path = urllib.parse.quote(self.public_path)
        return "/" + os.path.join("resource", url_encoded_file_path)

    @property
    def public_path(self):
        """return the public path (unqualified iRODS path) for a resource.
        This corresponds to the iRODS path if the resource isn't federated.
        """
        return os.path.join(self.resource.short_id, "data", "contents", self.short_path)

    @property
    def irods_path(self):
        """Return the irods path for accessing a file, including possible federation information.
        This consists of the resource id, /data/contents/, and the file path.
        """

        if self.resource.is_federated:
            return os.path.join(
                self.resource.resource_federation_path, self.public_path
            )
        else:
            return self.public_path


class PublicResourceManager(models.Manager):
    """Extend Django model Manager to allow for public resource access."""

    def get_queryset(self):
        """Extend Django model Manager to allow for public resource access."""
        return (
            super(PublicResourceManager, self)
            .get_queryset()
            .filter(raccess__public=True)
        )


class DiscoverableResourceManager(models.Manager):
    """Extend Django model Manager to filter for public or discoverable resources."""

    def get_queryset(self):
        """Extend Django model Manager to filter for public or discoverable resources."""
        return (
            super(DiscoverableResourceManager, self)
            .get_queryset()
            .filter(Q(raccess__discoverable=True) | Q(raccess__public=True))
        )


# remove RichText parent class from the parameters for Django inplace editing to work;
# otherwise, get internal edit error when saving changes
class BaseResource(Page, AbstractResource):
    """Combine mezzanine Page model and AbstractResource model to establish base resource."""

    resource_type = models.CharField(max_length=50, default="GenericResource")
    # this locked_time field is added for resource versioning locking representing
    # the time when the resource is locked for a new version action. A value of null
    # means the resource is not locked
    locked_time = models.DateTimeField(null=True, blank=True)

    # this resource_federation_path is added to record where a HydroShare resource is
    # stored. The default is empty string meaning the resource is stored in HydroShare
    # zone. If a resource is stored in a fedearated zone, the field should store the
    # federated root path in the format of /federated_zone/home/localHydroProxy
    # TODO: change to null=True, default=None to simplify logic elsewhere
    resource_federation_path = models.CharField(max_length=100, blank=True, default="")

    objects = PublishedManager()
    public_resources = PublicResourceManager()
    discoverable_resources = DiscoverableResourceManager()

    collections = models.ManyToManyField("BaseResource", related_name="resources")

<<<<<<< HEAD
    discovery_content_type = "Generic Resource"  # used during discovery
=======
    # used during discovery as well as in all other places in UI where resource type is displayed
    display_name = 'Generic'
>>>>>>> 621d0e0e

    class Meta:
        """Define meta properties for BaseResource model."""

        verbose_name = "Generic"
        db_table = "hs_core_genericresource"

    def can_add(self, request):
        """Pass through to abstract resource can_add function."""
        return AbstractResource.can_add(self, request)

    def can_change(self, request):
        """Pass through to abstract resource can_add function."""
        return AbstractResource.can_change(self, request)

    def can_delete(self, request):
        """Pass through to abstract resource can_delete function."""
        return AbstractResource.can_delete(self, request)

    def can_view(self, request):
        """Pass through to abstract resource can_view function."""
        return AbstractResource.can_view(self, request)

    def get_irods_storage(self):
        """Return either IrodsStorage or FedStorage."""
        if self.resource_federation_path:
            return FedStorage()
        else:
            return IrodsStorage()

    @property
    def is_federated(self):
        """Return existence of resource_federation_path."""
        return (
            self.resource_federation_path is not None
            and self.resource_federation_path != ""
        )

    # Paths relative to the resource
    @property
    def root_path(self):
        """Return the root folder of the iRODS structure containing resource files.

        Note that this folder doesn't directly contain the resource files;
        They are contained in ./data/contents/* instead.
        """
        if self.is_federated:
            return os.path.join(self.resource_federation_path, self.short_id)
        else:
            return self.short_id

    @property
    def file_path(self):
        """Return the file path of the resource.

        This is the root path plus "data/contents".
        This is the root of the folder structure for resource files.
        """
        return os.path.join(self.root_path, "data", "contents")

    @property
    def scimeta_path(self):
        """path to science metadata file (in iRODS)"""
        return os.path.join(self.root_path, "data", "resourcemetadata.xml")

    @property
    def resmap_path(self):
        """path to resource map file (in iRODS)"""
        return os.path.join(self.root_path, "data", "resourcemap.xml")

    # @property
    # def sysmeta_path(self):
    #     """ path to system metadata file (in iRODS) """
    #     return os.path.join(self.root_path, "data", "systemmetadata.xml")

    @property
    def bag_path(self):
        """Return the unique iRODS path to the bag for the resource.

        Since this is a cache, it is stored in a different place than the resource files.
        """
        bagit_path = getattr(settings, "IRODS_BAGIT_PATH", "bags")
        bagit_postfix = getattr(settings, "IRODS_BAGIT_POSTFIX", "zip")
        if self.is_federated:
            return os.path.join(
                self.resource_federation_path,
                bagit_path,
                self.short_id + "." + bagit_postfix,
            )
        else:
            return os.path.join(bagit_path, self.short_id + "." + bagit_postfix)

    @property
    def bag_url(self):
        """Get bag url of resource data bag."""
        bagit_path = getattr(settings, "IRODS_BAGIT_PATH", "bags")
        bagit_postfix = getattr(settings, "IRODS_BAGIT_POSTFIX", "zip")
        bag_path = "{path}/{resource_id}.{postfix}".format(
            path=bagit_path, resource_id=self.short_id, postfix=bagit_postfix
        )
        istorage = self.get_irods_storage()
        bag_url = istorage.url(bag_path)
        return bag_url

    @property
    def bag_checksum(self):
        """
        get checksum of resource bag. Currently only published resources have bag checksums computed and saved
        :return: checksum if bag checksum exists; empty string '' otherwise
        """
        extra_data = self.extra_data
        if "bag_checksum" in extra_data and extra_data["bag_checksum"]:
            return extra_data["bag_checksum"].strip("\n")
        else:
            return ""

    @bag_checksum.setter
    def bag_checksum(self, checksum):
        """
        Set bag checksum implemented as a property setter.
        :param checksum: checksum value to be set
        """
        if checksum:
            extra_data = self.extra_data
            extra_data["bag_checksum"] = checksum
            self.extra_data = extra_data
            self.save()
        else:
            return ValidationError(
                "checksum to set on the bag of the resource {} is empty".format(
                    self.short_id
                )
            )

    # URIs relative to resource
    # these are independent of federation strategy
    # TODO: utilize "reverse" abstraction to tie this to urls.py for robustness

    # add these one by one to avoid errors.

    # @property
    # def root_uri(self):
    #     pass

    # @property
    # def scimeta_uri(self):
    #     return os.path.join(self.root_uri, 'scimeta')

    # @property
    # def sysmeta_uri(self):
    #     return os.path.join(self.root_uri, 'sysmeta')

    # @property
    # def file_uri(self):
    #     return os.path.join(self.root_uri, 'files')

    # create crossref deposit xml for resource publication
    def get_crossref_deposit_xml(self, pretty_print=True):
        """Return XML structure describing crossref deposit."""
        # importing here to avoid circular import problem
        from .hydroshare.resource import get_activated_doi

        xsi = "http://www.w3.org/2001/XMLSchema-instance"
        schemaLocation = (
            "http://www.crossref.org/schema/4.3.6 "
            "http://www.crossref.org/schemas/crossref4.3.6.xsd"
        )
        ns = "http://www.crossref.org/schema/4.3.6"
        ROOT = etree.Element(
            "{%s}doi_batch" % ns,
            version="4.3.6",
            nsmap={None: ns},
            attrib={"{%s}schemaLocation" % xsi: schemaLocation},
        )

        # get the resource object associated with this metadata container object - needed
        # to get the verbose_name

        # create the head sub element
        head = etree.SubElement(ROOT, "head")
        etree.SubElement(head, "doi_batch_id").text = self.short_id
        etree.SubElement(head, "timestamp").text = arrow.get(self.updated).format(
            "YYYYMMDDHHmmss"
        )
        depositor = etree.SubElement(head, "depositor")
        etree.SubElement(depositor, "depositor_name").text = "HydroShare"
        etree.SubElement(
            depositor, "email_address"
        ).text = settings.DEFAULT_SUPPORT_EMAIL
        # The organization that owns the information being registered.
        etree.SubElement(head, "registrant").text = (
            "Consortium of Universities for the "
            "Advancement of Hydrologic Science, Inc. "
            "(CUAHSI)"
        )

        # create the body sub element
        body = etree.SubElement(ROOT, "body")
        # create the database sub element
        db = etree.SubElement(body, "database")
        # create the database_metadata sub element
        db_md = etree.SubElement(db, "database_metadata", language="en")
        # titles is required element for database_metadata
        titles = etree.SubElement(db_md, "titles")
        etree.SubElement(titles, "title").text = "HydroShare Resources"
        # create the dataset sub element, dataset_type can be record or collection, set it to
        # collection for HydroShare resources
        dataset = etree.SubElement(db, "dataset", dataset_type="collection")
        ds_titles = etree.SubElement(dataset, "titles")
        etree.SubElement(ds_titles, "title").text = self.metadata.title.value
        # doi_data is required element for dataset
        doi_data = etree.SubElement(dataset, "doi_data")
        res_doi = get_activated_doi(self.doi)
        idx = res_doi.find("10.4211")
        if idx >= 0:
            res_doi = res_doi[idx:]
        etree.SubElement(doi_data, "doi").text = res_doi
        etree.SubElement(doi_data, "resource").text = (
            self.metadata.identifiers.all().filter(name="hydroShareIdentifier")[0].url
        )

        return (
            '<?xml version="1.0" encoding="UTF-8"?>\n'
            + etree.tostring(ROOT, encoding="UTF-8", pretty_print=pretty_print).decode()
        )

    @property
    def size(self):
        """Return the total size of all data files in iRODS.

        This size does not include metadata. Just files. Specifically,
        resourcemetadata.xml, systemmetadata.xml are not included in this
        size estimate.

        Raises SessionException if iRODS fails.
        """
        # trigger file size read for files that haven't been set yet
        for f in self.files.filter(_size__lt=0):
            f.calculate_size()
        # compute the total file size for the resource
        res_size_dict = self.files.aggregate(Sum("_size"))
        # handle case if no resource files
        res_size = res_size_dict["_size__sum"]
        if not res_size:
            # in case of no files
            res_size = 0
        return res_size

    @property
    def verbose_name(self):
        """Return verbose name of content_model."""
        return self.get_content_model()._meta.verbose_name

    @property
    def discovery_content_type(self):
        """Return name used for the content type in discovery/solr search."""
        return self.get_content_model().display_name

    @property
    def can_be_submitted_for_metadata_review(self):
        """Determine when data and metadata are complete enough for the resource to be published.

        The property can be overriden by specific resource type which is not appropriate for
        publication such as the Web App resource
        :return:
        """
        if self.raccess.published:
            return False

        return self.can_be_public_or_discoverable

    @classmethod
    def get_supported_upload_file_types(cls):
        """Get supported upload types for a resource.

        This can be overridden to choose which types of file can be uploaded by a subclass.

        By default, all file types are supported
        """
        # TODO: this should be replaced by an instance method.
        return ".*"

    @classmethod
    def can_have_multiple_files(cls):
        """Return True if multiple files can be uploaded.

        This can be overridden to choose how many files can be uploaded by a subclass.

        By default, uploads are not limited.
        """
        # TODO: this should be replaced by an instance method.
        return True

    @classmethod
    def can_have_files(cls):
        """Return whether the resource supports files at all.

        This can be overridden to choose whether files can be uploaded by a subclass.

        By default, uploads are allowed.
        """
        # TODO: this should be replaced by an instance method.
        return True

    def get_hs_term_dict(self):
        """Return a dict of HS Terms and their values.

        Will be used to parse webapp url templates

        NOTES FOR ANY SUBCLASS OF THIS CLASS TO OVERRIDE THIS FUNCTION:
        resource types that inherit this class should add/merge their resource-specific HS Terms
        into this dict
        """
        hs_term_dict = {}

        hs_term_dict["HS_RES_ID"] = self.short_id
        hs_term_dict["HS_RES_TYPE"] = self.resource_type
        hs_term_dict.update(self.extra_metadata.items())

        return hs_term_dict

    def replaced_by(self):
        """return a list or resources that replaced this one"""
        from hs_core.hydroshare import (
            get_resource_by_shortkey,
            current_site_url,
        )  # prevent import loop

        replacedby = self.metadata.relations.all().filter(
            type=RelationTypes.isReplacedBy
        )
        rlist = []
        for r in replacedby:
            citation = r.value
            res_id = citation[-32:]
            # TODO: This is a mistake. This hardcodes the server on which the URI is created as its URI
            res_path = "{}/resource/{}".format(current_site_url(), res_id)
            if citation.endswith(res_path):
                try:
                    rv = get_resource_by_shortkey(res_id, or_404=False)
                    rlist.append(rv)
                except BaseResource.DoesNotExist:
                    pass
        return rlist

    def get_relation_version_res_url(self, rel_type):
        """Extracts the resource url from resource citation stored in relation metadata for resource
        versioning
        :param rel_type: type of relation (allowed types are: 'isVersionOf' and 'isReplacedBy')
        """
        relation_meta_obj = self.metadata.relations.filter(type=rel_type).first()
        if relation_meta_obj is not None:
            # get the resource url from resource citation
            version_res_url = relation_meta_obj.value.split(",")[-1]
            return version_res_url
        else:
            return ""

    @property
    def show_in_discover(self):
        """
        return True if a resource should be exhibited
        A resource should be exhibited if it is at least discoverable
        and not replaced by anything that exists and is at least discoverable.

        A resource is hidden if there is any descendant (according to isReplacedBy)
        that is discoverable. The descendent tree is searched via breadth-first search
        with cycle elimination.  Thus the search always terminates regardless of the
        complexity of descendents.
        """
        if not self.raccess.discoverable:
            return False  # not exhibitable
        replacedby = self.replaced_by()
        visited = {}
        visited[self.short_id] = True

        # breadth-first replacement search, first discoverable replacement wins
        for r in replacedby:
            if r.raccess.discoverable:
                return False
            if r.short_id not in visited:
                replacedby.extend(r.replaced_by())
                visited[r.short_id] = True
        return True  # no reason not to show it

    def update_relation_meta(self):
        """Updates the citation stored in relation metadata for relation type
        'isReplacedBy', 'isPartOf' and 'hasPart' if needed"""

        from hs_core.hydroshare import get_resource_by_shortkey

        def _update_relation_meta(relation_meta_obj):
            relation_updated = False
            if relation_meta_obj.value and "/resource/" in relation_meta_obj.value:
                version_citation = relation_meta_obj.value
                version_res_id = version_citation.split("/resource/")[-1]
                try:
                    version_res = get_resource_by_shortkey(version_res_id, or_404=False)
                except BaseResource.DoesNotExist:
                    relation_meta_obj.delete()
                    relation_updated = True
                    return relation_updated
                current_version_citation = version_res.get_citation()
                if current_version_citation != version_citation:
                    relation_meta_obj.value = current_version_citation
                    relation_meta_obj.save()
                    relation_updated = True
            return relation_updated

        replace_relation = (
            self.metadata.relations.all()
            .filter(type=RelationTypes.isReplacedBy)
            .first()
        )
        replace_relation_updated = False
        if replace_relation is not None:
            replace_relation_updated = _update_relation_meta(replace_relation)

        part_of_relation_updated = False
        for part_of_relation in self.metadata.relations.filter(
            type=RelationTypes.isPartOf
        ).all():
            if _update_relation_meta(part_of_relation):
                part_of_relation_updated = True

        has_part_relation_updated = False
        for has_part_relation in self.metadata.relations.filter(
            type=RelationTypes.hasPart
        ).all():
            if _update_relation_meta(has_part_relation):
                has_part_relation_updated = True

        if any(
            [
                replace_relation_updated,
                part_of_relation_updated,
                has_part_relation_updated,
            ]
        ):
            self.setAVU("bag_modified", True)
            self.setAVU("metadata_dirty", True)

    def get_non_preferred_path_names(self):
        """Returns a list of file/folder paths that do not meet hydroshare file/folder preferred naming convention"""

        def find_non_preferred_folder_paths(dir_path):
            if not dir_path.startswith(self.file_path):
                dir_path = os.path.join(self.file_path, dir_path)

            folders, _, _ = istorage.listdir(dir_path)
            for folder in folders:
                if (
                    folder not in not_preferred_paths
                    and not ResourceFile.check_for_preferred_name(folder)
                ):
                    folder_path = os.path.join(dir_path, folder)
                    folder_path = folder_path[len(self.file_path) + 1 :]
                    not_preferred_paths.append(folder_path)
                subdir_path = os.path.join(dir_path, folder)
                find_non_preferred_folder_paths(subdir_path)

        not_preferred_paths = []
        istorage = self.get_irods_storage()
        # check for non-conforming file names
        for res_file in self.files.all():
            short_path = res_file.short_path
            _, file_name = os.path.split(short_path)
            if not ResourceFile.check_for_preferred_name(file_name):
                not_preferred_paths.append(short_path)

        # check for non-conforming folder names
        find_non_preferred_folder_paths(self.file_path)
        return not_preferred_paths


# TODO Deprecated
class GenericResource(BaseResource):
    """Define GenericResource model."""

    objects = ResourceManager("GenericResource")

    @property
    def supports_folders(self):
        """Return True always."""
        return True

    discovery_content_type = "Generic Resource"  # used during discovery

    class Meta:
        """Define meta properties for GenericResource model."""

        verbose_name = "Generic"
        proxy = True


old_get_content_model = Page.get_content_model


def new_get_content_model(self):
    """Override mezzanine get_content_model function for pages for resources."""
    from hs_core.hydroshare.utils import get_resource_types

    content_model = self.content_model
    if content_model.endswith("resource"):
        rt = [
            rt for rt in get_resource_types() if rt._meta.model_name == content_model
        ][0]
        return rt.objects.get(id=self.id)
    return old_get_content_model(self)


Page.get_content_model = new_get_content_model


# This model has a one-to-one relation with the AbstractResource model
class CoreMetaData(models.Model, RDF_MetaData_Mixin):
    """Define CoreMetaData model."""

    XML_HEADER = """<?xml version="1.0" encoding="UTF-8"?>"""

    NAMESPACES = {
        "rdf": "http://www.w3.org/1999/02/22-rdf-syntax-ns#",
        "rdfs1": "http://www.w3.org/2000/01/rdf-schema#",
        "dc": "http://purl.org/dc/elements/1.1/",
        "dcterms": "http://purl.org/dc/terms/",
        "hsterms": "https://www.hydroshare.org/terms/",
    }

    id = models.AutoField(primary_key=True)

    _description = GenericRelation(Description)  # resource abstract
    _title = GenericRelation(Title)
    creators = GenericRelation(Creator)
    contributors = GenericRelation(Contributor)
    citation = GenericRelation(Citation)
    dates = GenericRelation(Date)
    coverages = GenericRelation(Coverage)
    formats = GenericRelation(Format)
    identifiers = GenericRelation(Identifier)
    _language = GenericRelation(Language)
    subjects = GenericRelation(Subject)
    relations = GenericRelation(Relation)
    _rights = GenericRelation(Rights)
    _type = GenericRelation(Type)
    _publisher = GenericRelation(Publisher)
    funding_agencies = GenericRelation(FundingAgency)

    @property
    def resource(self):
        """Return base resource object that the metadata defines."""
        return BaseResource.objects.filter(object_id=self.id).first()

    @property
    def title(self):
        """Return the first title object from metadata."""
        return self._title.all().first()

    @property
    def description(self):
        """Return the first description object from metadata."""
        return self._description.all().first()

    @property
    def language(self):
        """Return the first _language object from metadata."""
        return self._language.all().first()

    @property
    def rights(self):
        """Return the first rights object from metadata."""
        return self._rights.all().first()

    @property
    def type(self):
        """Return the first _type object from metadata."""
        return self._type.all().first()

    @property
    def publisher(self):
        """Return the first _publisher object from metadata."""
        return self._publisher.all().first()

    @property
    def spatial_coverage(self):
        return self.coverages.exclude(type="period").first()

    @property
    def temporal_coverage(self):
        return self.coverages.filter(type="period").first()

    @property
    def spatial_coverage_default_projection(self):
        return "WGS 84 EPSG:4326"

    @property
    def spatial_coverage_default_units(self):
        return "Decimal degrees"

    @property
    def serializer(self):
        """Return an instance of rest_framework Serializer for self
        Note: Subclass must override this property
        """
        from .views.resource_metadata_rest_api import CoreMetaDataSerializer

        return CoreMetaDataSerializer(self)

    def rdf_subject(self):
        from .hydroshare import current_site_url

        return URIRef(
            "{}/resource/{}".format(current_site_url(), self.resource.short_id)
        )

    def rdf_metadata_subject(self):
        from .hydroshare import current_site_url

        return URIRef(
            "{}/resource/{}/data/resourcemetadata.xml".format(
                current_site_url(), self.resource.short_id
            )
        )

    def rdf_type(self):
        return getattr(HSTERMS, self.resource.resource_type)

    def ignored_generic_relations(self):
        """Override to exclude generic relations from the rdf/xml.  This is built specifically for Format, which is the
        only AbstractMetadataElement that is on a metadata model and not included in the rdf/xml.  Returns a list
        of classes to be ignored"""
        return [Format]

    def ingest_metadata(self, graph):
        super(CoreMetaData, self).ingest_metadata(graph)
        subject = self.rdf_subject_from_graph(graph)
        extra_metadata = {}
        for o in graph.objects(subject=subject, predicate=HSTERMS.extendedMetadata):
            key = graph.value(subject=o, predicate=HSTERMS.key).value
            value = graph.value(subject=o, predicate=HSTERMS.value).value
            extra_metadata[key] = value
        res = self.resource
        res.extra_metadata = copy.deepcopy(extra_metadata)

        # delete ingested default citation
        citation_regex = re.compile(
            "(.*) \(\d{4}\)\. (.*), http:\/\/(.*)\/[A-z0-9]{32}" # noqa
        )
        ingested_citation = self.citation.first()
        if ingested_citation and citation_regex.match(ingested_citation.value):
            self.citation.first().delete()

        res.save()

    def get_rdf_graph(self):
        graph = super(CoreMetaData, self).get_rdf_graph()

        subject = self.rdf_subject()

        # add any key/value metadata items
        if len(self.resource.extra_metadata) > 0:
            for key, value in self.resource.extra_metadata.items():
                extendedMetadata = BNode()
                graph.add((subject, HSTERMS.extendedMetadata, extendedMetadata))
                graph.add((extendedMetadata, HSTERMS.key, Literal(key)))
                graph.add((extendedMetadata, HSTERMS.value, Literal(value)))

        # if custom citation does not exist, use the default citation
        if not self.citation.first():
            graph.add(
                (
                    subject,
                    DCTERMS.bibliographicCitation,
                    Literal(self.resource.get_citation(forceHydroshareURI=False)),
                )
            )

        from .hydroshare import current_site_url

        TYPE_SUBJECT = URIRef(
            "{}/terms/{}".format(current_site_url(), self.resource.resource_type)
        )
        graph.add((TYPE_SUBJECT, RDFS1.label, Literal(self.resource.verbose_name)))
        graph.add((TYPE_SUBJECT, RDFS1.isDefinedBy, URIRef(HSTERMS)))
        return graph

    @classmethod
    def parse_for_bulk_update(cls, metadata, parsed_metadata):
        """Parse the input *metadata* dict to needed format and store it in
        *parsed_metadata* list
        :param  metadata: a dict of metadata that needs to be parsed to get the metadata in the
        format needed for updating the metadata elements supported by generic resource type
        :param  parsed_metadata: a list of dicts that will be appended with parsed data
        """

        keys_to_update = list(metadata.keys())
        if "title" in keys_to_update:
            parsed_metadata.append({"title": {"value": metadata.pop("title")}})

        if "creators" in keys_to_update:
            if not isinstance(metadata["creators"], list):
                metadata["creators"] = json.loads(metadata["creators"])
            for creator in metadata.pop("creators"):
                parsed_metadata.append({"creator": creator})

        if "contributors" in keys_to_update:
            if not isinstance(metadata["contributors"], list):
                metadata["contributors"] = json.loads(metadata["contributors"])
            for contributor in metadata.pop("contributors"):
                parsed_metadata.append({"contributor": contributor})

        if "coverages" in keys_to_update:
            for coverage in metadata.pop("coverages"):
                parsed_metadata.append({"coverage": coverage})

        if "dates" in keys_to_update:
            for date in metadata.pop("dates"):
                parsed_metadata.append({"date": date})

        if "description" in keys_to_update:
            parsed_metadata.append(
                {"description": {"abstract": metadata.pop("description")}}
            )

        if "language" in keys_to_update:
            parsed_metadata.append({"language": {"code": metadata.pop("language")}})

        if "rights" in keys_to_update:
            parsed_metadata.append({"rights": metadata.pop("rights")})

        if "sources" in keys_to_update:
            for source in metadata.pop("sources"):
                parsed_metadata.append({"source": source})

        if "subjects" in keys_to_update:
            for subject in metadata.pop("subjects"):
                parsed_metadata.append({"subject": {"value": subject["value"]}})

        if "funding_agencies" in keys_to_update:
            for agency in metadata.pop("funding_agencies"):
                # using fundingagency instead of funding_agency to be consistent with UI
                # add-metadata logic as well as the term for the metadata element.
                parsed_metadata.append({"fundingagency": agency})

        if "relations" in keys_to_update:
            for relation in metadata.pop("relations"):
                parsed_metadata.append({"relation": relation})

    @classmethod
    def get_supported_element_names(cls):
        """Return a list of supported metadata element names."""
        return [
            "Description",
            "Citation",
            "Creator",
            "Contributor",
            "Coverage",
            "Format",
            "Rights",
            "Title",
            "Type",
            "Date",
            "Identifier",
            "Language",
            "Subject",
            "Relation",
            "Publisher",
            "FundingAgency",
        ]

    @classmethod
    def get_form_errors_as_string(cls, form):
        """Helper method to generate a string from form.errors
        :param  form: an instance of Django Form class
        """
        error_string = ", ".join(
            key + ":" + form.errors[key][0] for key in list(form.errors.keys())
        )
        return error_string

    def set_dirty(self, flag):
        """Track whethrer metadata object is dirty.

        Subclasses that have the attribute to track whether metadata object is dirty
        should override this method to allow setting that attribute

        :param flag: a boolean value
        :return:
        """
        pass

    def has_all_required_elements(self):
        """Determine whether metadata has all required elements.

        This method needs to be overriden by any subclass of this class
        if they implement additional metadata elements that are required
        """
        if not self.title:
            return False
        elif self.title.value.lower() == "untitled resource":
            return False

        if not self.description:
            return False
        elif len(self.description.abstract.strip()) == 0:
            return False

        if self.creators.count() == 0:
            return False

        if not self.rights:
            return False
        elif len(self.rights.statement.strip()) == 0:
            return False

        if self.subjects.count() == 0:
            return False

        return True

    def get_required_missing_elements(self, desired_resource_state="discoverable"):
        """Return a list of required missing metadata elements.

        This method needs to be overriden by any subclass of this class
        if they implement additional metadata elements that are required
        """

        resource_states = ("discoverable", "published")
        if desired_resource_state not in resource_states:
            raise ValidationError(
                f"Desired resource state is not in: {','.join(resource_states)}"
            )

        missing_required_elements = []
        if desired_resource_state == "discoverable":
            if not self.title:
                missing_required_elements.append("Title (at least 30 characters)")
            elif self.title.value.lower() == "untitled resource":
                missing_required_elements.append("Title (at least 30 characters)")
            if not self.description:
                missing_required_elements.append("Abstract (at least 150 characters)")
            if not self.rights:
                missing_required_elements.append("Rights")
            if self.subjects.count() == 0:
                missing_required_elements.append("Keywords (at least 3)")
        elif desired_resource_state == "published":
            if not self.title or len(self.title.value) < 30:
                missing_required_elements.append(
                    "The title must be at least 30 characters."
                )
            if not self.description or len(self.description.abstract) < 150:
                missing_required_elements.append(
                    "The abstract must be at least 150 characters."
                )
            if self.subjects.count() < 3:
                missing_required_elements.append(
                    "You must include at least 3 keywords."
                )
        return missing_required_elements

    def get_recommended_missing_elements(self):
        """Return a list of recommended missing metadata elements.

        This method needs to be overriden by any subclass of this class
        if they implement additional metadata elements that are required
        """

        missing_recommended_elements = []
        if not self.funding_agencies.count():
<<<<<<< HEAD
            missing_recommended_elements.append("Funding Agency")
        if not self.resource.readme_file:
            missing_recommended_elements.append(
                "Readme file containing variables, "
                "abbreviations/acronyms, and non-standard file formats"
            )
=======
            missing_recommended_elements.append('Funding Agency')
        if not self.resource.readme_file and self.resource.resource_type == "CompositeResource":
            missing_recommended_elements.append('Readme file containing variables, '
                                                'abbreviations/acronyms, and non-standard file formats')
>>>>>>> 621d0e0e
        if not self.coverages.count():
            missing_recommended_elements.append(
                "Coverage that describes locations that are related to the dataset"
            )
        return missing_recommended_elements

    def delete_all_elements(self):
        """Delete all metadata elements.

        This method needs to be overriden by any subclass of this class if that class
        has additional metadata elements
        """
        if self.title:
            self.title.delete()
        if self.description:
            self.description.delete()
        if self.language:
            self.language.delete()
        if self.rights:
            self.rights.delete()
        if self.publisher:
            self.publisher.delete()
        if self.type:
            self.type.delete()

        self.creators.all().delete()
        self.contributors.all().delete()
        self.dates.all().delete()
        self.identifiers.all().delete()
        self.coverages.all().delete()
        self.formats.all().delete()
        self.subjects.all().delete()
        self.relations.all().delete()
        self.funding_agencies.all().delete()

    def copy_all_elements_from(self, src_md, exclude_elements=None):
        """Copy all metadata elements from another resource."""
        md_type = ContentType.objects.get_for_model(src_md)
        supported_element_names = src_md.get_supported_element_names()
        for element_name in supported_element_names:
            element_model_type = src_md._get_metadata_element_model_type(element_name)
            elements_to_copy = (
                element_model_type.model_class()
                .objects.filter(object_id=src_md.id, content_type=md_type)
                .all()
            )
            for element in elements_to_copy:
                element_args = model_to_dict(element)
                element_args.pop("content_type")
                element_args.pop("id")
                element_args.pop("object_id")
                if exclude_elements:
                    if not element_name.lower() in exclude_elements:
                        self.create_element(element_name, **element_args)
                else:
                    self.create_element(element_name, **element_args)

    # this method needs to be overriden by any subclass of this class
    # to allow updating of extended (resource specific) metadata
    def update(self, metadata, user):
        """Define custom update method for CoreMetaData model.

        :param metadata: a list of dicts - each dict in the format of {element_name: **kwargs}
        element_name must be in lowercase.
        example of a dict in metadata list:
            {'creator': {'name': 'John Howard', 'email: 'jh@gmail.com'}}
        :param  user: user who is updating metadata
        :return:
        """
        from .forms import (
            TitleValidationForm,
            AbstractValidationForm,
            LanguageValidationForm,
            RightsValidationForm,
            CreatorValidationForm,
            ContributorValidationForm,
            RelationValidationForm,
            FundingAgencyValidationForm,
        )

        validation_forms_mapping = {
            "title": TitleValidationForm,
            "description": AbstractValidationForm,
            "language": LanguageValidationForm,
            "rights": RightsValidationForm,
            "creator": CreatorValidationForm,
            "contributor": ContributorValidationForm,
            "relation": RelationValidationForm,
            "fundingagency": FundingAgencyValidationForm,
        }
        # updating non-repeatable elements
        with transaction.atomic():
            for element_name in ("title", "description", "language", "rights"):
                for dict_item in metadata:
                    if element_name in dict_item:
                        validation_form = validation_forms_mapping[element_name](
                            dict_item[element_name]
                        )
                        if not validation_form.is_valid():
                            err_string = self.get_form_errors_as_string(validation_form)
                            raise ValidationError(err_string)
                self.update_non_repeatable_element(element_name, metadata)
            for element_name in (
                "creator",
                "contributor",
                "coverage",
                "source",
                "relation",
                "subject",
            ):
                subjects = []
                for dict_item in metadata:
                    if element_name in dict_item:
                        if element_name == "subject":
                            subject_data = dict_item["subject"]
                            if "value" not in subject_data:
                                raise ValidationError("Subject value is missing")
                            subjects.append(dict_item["subject"]["value"])
                            continue
                        if element_name == "coverage":
                            coverage_data = dict_item[element_name]
                            if "type" not in coverage_data:
                                raise ValidationError("Coverage type data is missing")
                            if "value" not in coverage_data:
                                raise ValidationError("Coverage value data is missing")
                            coverage_value_dict = coverage_data["value"]
                            coverage_type = coverage_data["type"]
                            Coverage.validate_coverage_type_value_attributes(
                                coverage_type, coverage_value_dict
                            )
                            continue
                        if element_name in ["creator", "contributor"]:
                            try:
                                party_data = dict_item[element_name]
                                if "identifiers" in party_data:
                                    if isinstance(party_data["identifiers"], dict):
                                        # convert dict to json for form validation
                                        party_data["identifiers"] = json.dumps(
                                            party_data["identifiers"]
                                        )
                            except Exception:
                                raise ValidationError(
                                    "Invalid identifier data for " "creator/contributor"
                                )
                            validation_form = validation_forms_mapping[element_name](
                                party_data
                            )
                        else:
                            validation_form = validation_forms_mapping[element_name](
                                dict_item[element_name]
                            )

                        if not validation_form.is_valid():
                            err_string = self.get_form_errors_as_string(validation_form)
                            err_string += " element name:{}".format(element_name)
                            raise ValidationError(err_string)
                if subjects:
                    subjects_set = set([s.lower() for s in subjects])
                    if len(subjects_set) < len(subjects):
                        raise ValidationError("Duplicate subject values found")
                self.update_repeatable_element(
                    element_name=element_name, metadata=metadata
                )

            # allow only updating or creating date element of type valid
            element_name = "date"
            date_list = [
                date_dict for date_dict in metadata if element_name in date_dict
            ]
            if len(date_list) > 0:
                for date_item in date_list:
                    if "type" in date_item[element_name]:
                        if date_item[element_name]["type"] == "valid":
                            self.dates.filter(type="valid").delete()
                            self.create_element(
                                element_model_name=element_name,
                                **date_item[element_name],
                            )
                            break

            # allow only updating or creating identifiers which does not have name value
            # 'hydroShareIdentifier'
            element_name = "identifier"
            identifier_list = [
                id_dict for id_dict in metadata if element_name in id_dict
            ]
            if len(identifier_list) > 0:
                for id_item in identifier_list:
                    if "name" in id_item[element_name]:
                        if (
                            id_item[element_name]["name"].lower()
                            != "hydroshareidentifier"
                        ):
                            self.identifiers.filter(
                                name=id_item[element_name]["name"]
                            ).delete()
                            self.create_element(
                                element_model_name=element_name, **id_item[element_name]
                            )

            element_name = "fundingagency"
            identifier_list = [
                id_dict for id_dict in metadata if element_name in id_dict
            ]
            if len(identifier_list) > 0:
                for id_item in identifier_list:
                    validation_form = validation_forms_mapping[element_name](
                        id_item[element_name]
                    )
                    if not validation_form.is_valid():
                        err_string = self.get_form_errors_as_string(validation_form)
                        raise ValidationError(err_string)
                # update_repeatable_elements will append an 's' to element_name before getattr,
                # unless property_name is provided.  I'd like to remove English grammar rules from
                # our codebase, but in the interest of time, I'll just add a special case for
                # handling funding_agencies
                self.update_repeatable_element(
                    element_name=element_name,
                    metadata=metadata,
                    property_name="funding_agencies",
                )

    def get_xml_legacy(self, pretty_print=True, include_format_elements=True):
        """Get metadata XML rendering."""
        # importing here to avoid circular import problem
        from .hydroshare.utils import current_site_url, get_resource_types

        RDF_ROOT = etree.Element(
            "{%s}RDF" % self.NAMESPACES["rdf"], nsmap=self.NAMESPACES
        )
        # create the Description element -this is not exactly a dc element
        rdf_Description = etree.SubElement(
            RDF_ROOT, "{%s}Description" % self.NAMESPACES["rdf"]
        )

        resource_uri = self.identifiers.all().filter(name="hydroShareIdentifier")[0].url
        rdf_Description.set("{%s}about" % self.NAMESPACES["rdf"], resource_uri)

        # get the resource object associated with this metadata container object - needed to
        # get the verbose_name
        resource = BaseResource.objects.filter(object_id=self.id).first()
        rt = [
            rt
            for rt in get_resource_types()
            if rt._meta.object_name == resource.resource_type
        ][0]
        resource = rt.objects.get(id=resource.id)

        # create the title element
        if self.title:
            dc_title = etree.SubElement(
                rdf_Description, "{%s}title" % self.NAMESPACES["dc"]
            )
            dc_title.text = self.title.value

        # create the type element
        if self.type:
            dc_type = etree.SubElement(
                rdf_Description, "{%s}type" % self.NAMESPACES["dc"]
            )
            dc_type.set("{%s}resource" % self.NAMESPACES["rdf"], self.type.url)

        # create the Description element (we named it as Abstract to differentiate from the parent
        # "Description" element)
        if self.description:
            dc_description = etree.SubElement(
                rdf_Description, "{%s}description" % self.NAMESPACES["dc"]
            )
            dc_des_rdf_Desciption = etree.SubElement(
                dc_description, "{%s}Description" % self.NAMESPACES["rdf"]
            )
            dcterms_abstract = etree.SubElement(
                dc_des_rdf_Desciption, "{%s}abstract" % self.NAMESPACES["dcterms"]
            )
            dcterms_abstract.text = clean_for_xml(self.description.abstract)

        for agency in self.funding_agencies.all():
            hsterms_agency = etree.SubElement(
                rdf_Description, "{%s}awardInfo" % self.NAMESPACES["hsterms"]
            )
            hsterms_agency_rdf_Description = etree.SubElement(
                hsterms_agency, "{%s}Description" % self.NAMESPACES["rdf"]
            )
            hsterms_name = etree.SubElement(
                hsterms_agency_rdf_Description,
                "{%s}fundingAgencyName" % self.NAMESPACES["hsterms"],
            )
            hsterms_name.text = clean_for_xml(agency.agency_name)
            if agency.agency_url:
                hsterms_agency_rdf_Description.set(
                    "{%s}about" % self.NAMESPACES["rdf"], agency.agency_url
                )
            if agency.award_title:
                hsterms_title = etree.SubElement(
                    hsterms_agency_rdf_Description,
                    "{%s}awardTitle" % self.NAMESPACES["hsterms"],
                )
                hsterms_title.text = clean_for_xml(agency.award_title)
            if agency.award_number:
                hsterms_number = etree.SubElement(
                    hsterms_agency_rdf_Description,
                    "{%s}awardNumber" % self.NAMESPACES["hsterms"],
                )
                hsterms_number.text = clean_for_xml(agency.award_number)

        # use all creators associated with this metadata object to
        # generate creator xml elements
        for creator in self.creators.all():
            self._create_person_element(etree, rdf_Description, creator)

        for contributor in self.contributors.all():
            self._create_person_element(etree, rdf_Description, contributor)

        for coverage in self.coverages.all():
            coverage.add_to_xml_container(rdf_Description)

        for dt in self.dates.all():
            dc_date = etree.SubElement(
                rdf_Description, "{%s}date" % self.NAMESPACES["dc"]
            )
            dc_term = "{%s}" + dt.type
            dc_date_dcterms = etree.SubElement(
                dc_date, dc_term % self.NAMESPACES["dcterms"]
            )
            rdf_date_value = etree.SubElement(
                dc_date_dcterms, "{%s}value" % self.NAMESPACES["rdf"]
            )
            if dt.type != "valid":
                rdf_date_value.text = dt.start_date.isoformat()
            else:
                if dt.end_date:
                    rdf_date_value.text = "start=%s; end=%s" % (
                        dt.start_date.isoformat(),
                        dt.end_date.isoformat(),
                    )
                else:
                    rdf_date_value.text = dt.start_date.isoformat()

        if include_format_elements:
            for fmt in self.formats.all():
                dc_format = etree.SubElement(
                    rdf_Description, "{%s}format" % self.NAMESPACES["dc"]
                )
                dc_format.text = fmt.value

        for res_id in self.identifiers.all():
            dc_identifier = etree.SubElement(
                rdf_Description, "{%s}identifier" % self.NAMESPACES["dc"]
            )
            dc_id_rdf_Description = etree.SubElement(
                dc_identifier, "{%s}Description" % self.NAMESPACES["rdf"]
            )
            id_hsterm = "{%s}" + res_id.name
            hsterms_hs_identifier = etree.SubElement(
                dc_id_rdf_Description, id_hsterm % self.NAMESPACES["hsterms"]
            )
            hsterms_hs_identifier.text = res_id.url

        if self.language:
            dc_lang = etree.SubElement(
                rdf_Description, "{%s}language" % self.NAMESPACES["dc"]
            )
            dc_lang.text = self.language.code

        if self.publisher:
            dc_publisher = etree.SubElement(
                rdf_Description, "{%s}publisher" % self.NAMESPACES["dc"]
            )
            dc_pub_rdf_Description = etree.SubElement(
                dc_publisher, "{%s}Description" % self.NAMESPACES["rdf"]
            )
            hsterms_pub_name = etree.SubElement(
                dc_pub_rdf_Description, "{%s}publisherName" % self.NAMESPACES["hsterms"]
            )
            hsterms_pub_name.text = self.publisher.name
            hsterms_pub_url = etree.SubElement(
                dc_pub_rdf_Description, "{%s}publisherURL" % self.NAMESPACES["hsterms"]
            )
            hsterms_pub_url.set(
                "{%s}resource" % self.NAMESPACES["rdf"], self.publisher.url
            )

        for rel in self.relations.all():
            dc_relation = etree.SubElement(
                rdf_Description, "{%s}relation" % self.NAMESPACES["dc"]
            )
            dc_rel_rdf_Description = etree.SubElement(
                dc_relation, "{%s}Description" % self.NAMESPACES["rdf"]
            )
            if rel.type in Relation.HS_RELATION_TERMS:
                term_ns = self.NAMESPACES["hsterms"]
            else:
                term_ns = self.NAMESPACES["dcterms"]
            terms_type = etree.SubElement(
                dc_rel_rdf_Description, "{%s}%s" % (term_ns, rel.type)
            )

            # check if the relation value starts with 'http://' or 'https://'
            if (
                rel.value.lower().find("http://") == 0
                or rel.value.lower().find("https://") == 0
            ):
                terms_type.set("{%s}resource" % self.NAMESPACES["rdf"], rel.value)
            else:
                terms_type.text = rel.value

        if self.rights:
            dc_rights = etree.SubElement(
                rdf_Description, "{%s}rights" % self.NAMESPACES["dc"]
            )
            dc_rights_rdf_Description = etree.SubElement(
                dc_rights, "{%s}Description" % self.NAMESPACES["rdf"]
            )
            hsterms_statement = etree.SubElement(
                dc_rights_rdf_Description,
                "{%s}rightsStatement" % self.NAMESPACES["hsterms"],
            )
            hsterms_statement.text = clean_for_xml(self.rights.statement)
            if self.rights.url:
                hsterms_url = etree.SubElement(
                    dc_rights_rdf_Description, "{%s}URL" % self.NAMESPACES["hsterms"]
                )
                hsterms_url.set(
                    "{%s}resource" % self.NAMESPACES["rdf"], self.rights.url
                )

        for sub in self.subjects.all():
            dc_subject = etree.SubElement(
                rdf_Description, "{%s}subject" % self.NAMESPACES["dc"]
            )
            if (
                sub.value.lower().find("http://") == 0
                or sub.value.lower().find("https://") == 0
            ):
                dc_subject.set("{%s}resource" % self.NAMESPACES["rdf"], sub.value)
            else:
                dc_subject.text = sub.value

        # resource type related additional attributes
        rdf_Description_resource = etree.SubElement(
            RDF_ROOT, "{%s}Description" % self.NAMESPACES["rdf"]
        )
        rdf_Description_resource.set(
            "{%s}about" % self.NAMESPACES["rdf"], self.type.url
        )
        rdfs1_label = etree.SubElement(
            rdf_Description_resource, "{%s}label" % self.NAMESPACES["rdfs1"]
        )
        rdfs1_label.text = resource._meta.verbose_name
        rdfs1_isDefinedBy = etree.SubElement(
            rdf_Description_resource, "{%s}isDefinedBy" % self.NAMESPACES["rdfs1"]
        )
        rdfs1_isDefinedBy.text = current_site_url() + "/terms"

        # encode extended key/value arbitrary metadata
        resource = BaseResource.objects.filter(object_id=self.id).first()
        for key, value in list(resource.extra_metadata.items()):
            hsterms_key_value = etree.SubElement(
                rdf_Description, "{%s}extendedMetadata" % self.NAMESPACES["hsterms"]
            )
            hsterms_key_value_rdf_Description = etree.SubElement(
                hsterms_key_value, "{%s}Description" % self.NAMESPACES["rdf"]
            )
            hsterms_key = etree.SubElement(
                hsterms_key_value_rdf_Description,
                "{%s}key" % self.NAMESPACES["hsterms"],
            )
            hsterms_key.text = key
            hsterms_value = etree.SubElement(
                hsterms_key_value_rdf_Description,
                "{%s}value" % self.NAMESPACES["hsterms"],
            )
            hsterms_value.text = value

        return (
            self.XML_HEADER
            + "\n"
            + etree.tostring(
                RDF_ROOT, encoding="UTF-8", pretty_print=pretty_print
            ).decode()
        )

    # TODO: (Pabitra, Dt:11/21/2016) need to delete this method and users of this method
    # need to use the same method from the hydroshare.utils.py
    def add_metadata_element_to_xml(self, root, md_element, md_fields):
        """Generate XML elements for a given metadata element.
        Helper function to generate xml elements for a given metadata element that belongs to
        'hsterms' namespace
        :param root: the xml document root element to which xml elements for the specified
        metadata element needs to be added
        :param md_element: the metadata element object. The term attribute of the metadata
        element object is used for naming the root xml element for this metadata element.
        If the root xml element needs to be named differently, then this needs to be a tuple
        with first element being the metadata element object and the second being the name
        for the root element. Example: md_element=self.Creat or    # the term attribute of the
        Creator object will be used md_element=(self.Creator, 'Author') # 'Author' will be used
        :param md_fields: a list of attribute names of the metadata element (if the name to be used
         in generating the xml element name is same as the attribute name then include the
         attribute name as a list item. if xml element name needs to be different from the
         attribute name then the list item must be a tuple with first element of the tuple being
         the attribute name and the second element being what will be used in naming the xml
         element) Example: [('first_name', 'firstName'), 'phone', 'email']
         # xml sub-elements names: firstName, phone, email
        """

        if isinstance(md_element, tuple):
            element_name = md_element[1]
            md_element = md_element[0]
        else:
            element_name = md_element.term

        hsterms_newElem = etree.SubElement(
            root,
            "{{{ns}}}{new_element}".format(
                ns=self.NAMESPACES["hsterms"], new_element=element_name
            ),
        )
        hsterms_newElem_rdf_Desc = etree.SubElement(
            hsterms_newElem, "{{{ns}}}Description".format(ns=self.NAMESPACES["rdf"])
        )
        for md_field in md_fields:
            if isinstance(md_field, tuple):
                field_name = md_field[0]
                xml_element_name = md_field[1]
            else:
                field_name = md_field
                xml_element_name = md_field

            if hasattr(md_element, field_name):
                attr = getattr(md_element, field_name)
                if attr:
                    field = etree.SubElement(
                        hsterms_newElem_rdf_Desc,
                        "{{{ns}}}{field}".format(
                            ns=self.NAMESPACES["hsterms"], field=xml_element_name
                        ),
                    )
                    field.text = str(attr)

    def _create_person_element(self, etree, parent_element, person):
        """Create a metadata element for a person (Creator, Contributor, etc)."""
        # importing here to avoid circular import problem
        from .hydroshare.utils import current_site_url

        if isinstance(person, Creator):
            dc_person = etree.SubElement(
                parent_element, "{%s}creator" % self.NAMESPACES["dc"]
            )
        else:
            dc_person = etree.SubElement(
                parent_element, "{%s}contributor" % self.NAMESPACES["dc"]
            )

        dc_person_rdf_Description = etree.SubElement(
            dc_person, "{%s}Description" % self.NAMESPACES["rdf"]
        )

        if person.name.strip():
            hsterms_name = etree.SubElement(
                dc_person_rdf_Description, "{%s}name" % self.NAMESPACES["hsterms"]
            )

            hsterms_name.text = person.name

        if person.relative_uri:
            dc_person_rdf_Description.set(
                "{%s}about" % self.NAMESPACES["rdf"],
                current_site_url() + person.relative_uri,
            )

        if isinstance(person, Creator):
            hsterms_creatorOrder = etree.SubElement(
                dc_person_rdf_Description,
                "{%s}creatorOrder" % self.NAMESPACES["hsterms"],
            )
            hsterms_creatorOrder.text = str(person.order)

        if person.organization:
            hsterms_organization = etree.SubElement(
                dc_person_rdf_Description,
                "{%s}organization" % self.NAMESPACES["hsterms"],
            )
            hsterms_organization.text = person.organization

        if person.email:
            hsterms_email = etree.SubElement(
                dc_person_rdf_Description, "{%s}email" % self.NAMESPACES["hsterms"]
            )
            hsterms_email.text = person.email

        if person.address:
            hsterms_address = etree.SubElement(
                dc_person_rdf_Description, "{%s}address" % self.NAMESPACES["hsterms"]
            )
            hsterms_address.text = person.address

        if person.phone:
            hsterms_phone = etree.SubElement(
                dc_person_rdf_Description, "{%s}phone" % self.NAMESPACES["hsterms"]
            )
            hsterms_phone.set(
                "{%s}resource" % self.NAMESPACES["rdf"], "tel:" + person.phone
            )

        if person.homepage:
            hsterms_homepage = etree.SubElement(
                dc_person_rdf_Description, "{%s}homepage" % self.NAMESPACES["hsterms"]
            )
            hsterms_homepage.set(
                "{%s}resource" % self.NAMESPACES["rdf"], person.homepage
            )

        for name, link in person.identifiers.items():
            hsterms_link_type = etree.SubElement(
                dc_person_rdf_Description, "{%s}" % self.NAMESPACES["hsterms"] + name
            )
            hsterms_link_type.set("{%s}resource" % self.NAMESPACES["rdf"], link)

    @property
    def resource_uri(self):
        return self.identifiers.all().filter(name="hydroShareIdentifier")[0].url

    def create_element(self, element_model_name, **kwargs):
        """Create any supported metadata element."""
        model_type = self._get_metadata_element_model_type(element_model_name)
        kwargs["content_object"] = self
        element_model_name = element_model_name.lower()
        if self.resource.raccess.published:
            if element_model_name == "creator":
                raise ValidationError(
                    "{} can't be created for a published resource".format(
                        element_model_name
                    )
                )
            elif element_model_name == "identifier":
                name_value = kwargs.get("name", "")
                if name_value != "doi":
                    # for published resource the 'name' attribute of the identifier must be set to 'doi'
                    raise ValidationError(
                        "For a published resource only a doi identifier can be created"
                    )
            elif element_model_name == "date":
                date_type = kwargs.get("type", "")
                if date_type and date_type not in ("modified", "published"):
                    raise ValidationError(
                        "{} date can't be created for a published resource".format(
                            date_type
                        )
                    )
        element = model_type.model_class().create(**kwargs)
        return element

    def update_element(self, element_model_name, element_id, **kwargs):
        """Update metadata element."""
        model_type = self._get_metadata_element_model_type(element_model_name)
        kwargs["content_object"] = self
        element_model_name = element_model_name.lower()
        if self.resource.raccess.published:
            if element_model_name in (
                "title",
                "creator",
                "rights",
                "identifier",
                "format",
                "publisher",
            ):
                raise ValidationError(
                    "{} can't be updated for a published resource".format(
                        element_model_name
                    )
                )
            elif element_model_name == "date":
                date_type = kwargs.get("type", "")
                if date_type and date_type != "modified":
                    raise ValidationError(
                        "{} date can't be updated for a published resource".format(
                            date_type
                        )
                    )
        model_type.model_class().update(element_id, **kwargs)

    def delete_element(self, element_model_name, element_id):
        """Delete Metadata element."""
        model_type = self._get_metadata_element_model_type(element_model_name)
        element_model_name = element_model_name.lower()
        if self.resource.raccess.published:
            if element_model_name not in (
                "subject",
                "contributor",
                "source",
                "relation",
                "fundingagency",
                "format",
            ):
                raise ValidationError(
                    "{} can't be deleted for a published resource".format(
                        element_model_name
                    )
                )
        model_type.model_class().remove(element_id)

    def _get_metadata_element_model_type(self, element_model_name):
        """Get type of metadata element based on model type."""
        element_model_name = element_model_name.lower()
        if not self._is_valid_element(element_model_name):
            raise ValidationError(
                "Metadata element type:%s is not one of the "
                "supported in core metadata elements." % element_model_name
            )

        unsupported_element_error = (
            "Metadata element type:%s is not supported." % element_model_name
        )
        try:
            model_type = ContentType.objects.get(
                app_label=self._meta.app_label, model=element_model_name
            )
        except ObjectDoesNotExist:
            try:
                model_type = ContentType.objects.get(
                    app_label="hs_core", model=element_model_name
                )
            except ObjectDoesNotExist:
                raise ValidationError(unsupported_element_error)

        if not issubclass(model_type.model_class(), AbstractMetaDataElement):
            raise ValidationError(unsupported_element_error)

        return model_type

    def _is_valid_element(self, element_name):
        """Check whether metadata element is valid."""
        allowed_elements = [el.lower() for el in self.get_supported_element_names()]
        return element_name.lower() in allowed_elements

    def update_non_repeatable_element(self, element_name, metadata, property_name=None):
        """Update a non-repeatable metadata element.

        This helper function is to create/update a specific metadata element as specified by
        *element_name*
        :param element_name: metadata element class name (e.g. title)
        :param metadata: a list of dicts - each dict has data to update/create a specific metadata
        element (e.g. {'title': {'value': 'my resource title'}}
        :param property_name: name of the property/attribute name in this class or its sub class
        to access the metadata element instance of *metadata_element*. This is needed only when
        the property/attribute name differs from the element class name

            Example:
            class ModelProgramMetaData(CoreMetaData):
                _mpmetadata = GenericRelation(MpMetadata)

                @property
                def program(self):
                    return self._mpmetadata.all().first()

            For the above class to update the metadata element MpMetadata, this function needs to
            be called with element_name='mpmetadata' and property_name='program'
        :return:
        """
        for dict_item in metadata:
            if element_name in dict_item:
                if property_name is None:
                    element = getattr(self, element_name, None)
                else:
                    element = getattr(self, property_name, None)
                if element:
                    self.update_element(
                        element_id=element.id,
                        element_model_name=element_name,
                        **dict_item[element_name],
                    )
                else:
                    self.create_element(
                        element_model_name=element_name, **dict_item[element_name]
                    )

    def update_repeatable_element(self, element_name, metadata, property_name=None):
        """Update a repeatable metadata element.

        Creates new metadata elements of type *element_name*. Any existing metadata elements of
        matching type get deleted first.
        :param element_name: class name of the metadata element (e.g. creator)
        :param metadata: a list of dicts containing data for each of the metadata elements that
        needs to be created/updated as part of bulk update
        :param property_name: (Optional) the property/attribute name used in this instance of
        CoreMetaData (or its sub class) to access all the objects of type *element_type*
            Example:
            class MODFLOWModelInstanceMetaData(ModelInstanceMetaData):
                 _model_input = GenericRelation(ModelInput)

                @property
                def model_inputs(self):
                    return self._model_input.all()

            For the above class to update the metadata element ModelInput, this function needs to
            be called with element_name='modelinput' and property_name='model_inputs'. If in the
            above class instead of using the attribute name '_model_inputs' we have used
            'modelinputs' then this function needs to be called with element_name='modelinput' and
            no need to pass a value for the property_name.

        :return:
        """
        element_list = [
            element_dict for element_dict in metadata if element_name in element_dict
        ]
        if len(element_list) > 0:
            if property_name is None:
                elements = getattr(self, element_name + "s")
            else:
                elements = getattr(self, property_name)

            elements.all().delete()
            for element in element_list:
                self.create_element(
                    element_model_name=element_name, **element[element_name]
                )


class TaskNotification(models.Model):
    TASK_STATUS_CHOICES = (
        ("progress", "Progress"),
        ("failed", "Failed"),
        ("aborted", "Aborted"),
        ("completed", "Completed"),
        ("delivered", "Delivered"),
    )
    created = models.DateTimeField(auto_now_add=True)
    username = models.CharField(max_length=150, blank=True, db_index=True)
    task_id = models.CharField(max_length=50, unique=True)
    name = models.CharField(max_length=1000, blank=True)
    payload = models.CharField(max_length=1000, blank=True)
    status = models.CharField(
        max_length=20, choices=TASK_STATUS_CHOICES, default="progress"
    )


def resource_processor(request, page):
    """Return mezzanine page processor for resource page."""
    extra = page_permissions_page_processor(request, page)
    return extra


@receiver(post_save)
def resource_creation_signal_handler(sender, instance, created, **kwargs):
    """Return resource update signal handler for newly created resource.

    For now this is just a placeholder for some actions to be taken when a resource gets saved
    """
    if isinstance(instance, AbstractResource):
        if created:
            pass
        else:
            resource_update_signal_handler(sender, instance, created, **kwargs)


def resource_update_signal_handler(sender, instance, created, **kwargs):
    """Do nothing (noop)."""
    pass<|MERGE_RESOLUTION|>--- conflicted
+++ resolved
@@ -3963,12 +3963,8 @@
 
     collections = models.ManyToManyField("BaseResource", related_name="resources")
 
-<<<<<<< HEAD
-    discovery_content_type = "Generic Resource"  # used during discovery
-=======
     # used during discovery as well as in all other places in UI where resource type is displayed
     display_name = 'Generic'
->>>>>>> 621d0e0e
 
     class Meta:
         """Define meta properties for BaseResource model."""
@@ -4837,19 +4833,10 @@
 
         missing_recommended_elements = []
         if not self.funding_agencies.count():
-<<<<<<< HEAD
-            missing_recommended_elements.append("Funding Agency")
-        if not self.resource.readme_file:
-            missing_recommended_elements.append(
-                "Readme file containing variables, "
-                "abbreviations/acronyms, and non-standard file formats"
-            )
-=======
             missing_recommended_elements.append('Funding Agency')
         if not self.resource.readme_file and self.resource.resource_type == "CompositeResource":
             missing_recommended_elements.append('Readme file containing variables, '
                                                 'abbreviations/acronyms, and non-standard file formats')
->>>>>>> 621d0e0e
         if not self.coverages.count():
             missing_recommended_elements.append(
                 "Coverage that describes locations that are related to the dataset"
