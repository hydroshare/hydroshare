--- conflicted
+++ resolved
@@ -17,11 +17,9 @@
 
 pre_check_bag_flag = django.dispatch.Signal(providing_args=['resource'])
 
-<<<<<<< HEAD
+post_delete_resource = django.dispatch.Signal(providing_args=['request', 'user', 'shortkey',
+                                                              'resource', 'resource_title', 'resource_type'])
+
 pre_move_or_rename_file_or_folder = django.dispatch.Signal(providing_args=['resource',
                                                                            'src_full_path',
-                                                                           'tgt_full_path'])
-=======
-post_delete_resource = django.dispatch.Signal(providing_args=['request', 'user', 'shortkey',
-                                                              'resource', 'resource_title', 'resource_type'])
->>>>>>> 97a54b2f
+                                                                           'tgt_full_path'])