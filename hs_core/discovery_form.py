from haystack.forms import FacetedSearchForm
from haystack.query import SQ
from django import forms


class DiscoveryForm(FacetedSearchForm):
<<<<<<< HEAD
    SORT_ORDER_VALUES = ('title', 'author_normalized', 'created', 'modified')
    SORT_ORDER_CHOICES = (('title', 'Title'),
                          ('author_normalized', 'First Author'),
                          ('created', 'Date Created'),
                          ('modified', 'Last Modified'))

    SORT_DIRECTION_VALUES = ('', '-')
    SORT_DIRECTION_CHOICES = (('', 'Ascending'),
                              ('-', 'Descending'))

=======
>>>>>>> 9311a667
    NElat = forms.CharField(widget=forms.HiddenInput(), required=False)
    NElng = forms.CharField(widget=forms.HiddenInput(), required=False)
    SWlat = forms.CharField(widget=forms.HiddenInput(), required=False)
    SWlng = forms.CharField(widget=forms.HiddenInput(), required=False)
    start_date = forms.DateField(label='From Date', required=False)
    end_date = forms.DateField(label='To Date', required=False)
    coverage_type = forms.CharField(widget=forms.HiddenInput(), required=False)
    sort_order = forms.CharField(label='Sort By:',
                                 widget=forms.Select(choices=SORT_ORDER_CHOICES),
                                 required=False)
    sort_direction = forms.CharField(label='Sort Direction:',
                                     widget=forms.Select(choices=SORT_DIRECTION_CHOICES),
                                     required=False)

    def search(self):
        if not self.cleaned_data.get('q'):
            sqs = self.searchqueryset.all().filter(is_replaced_by=False)
        else:
            # This corrects for an failed match of complete words, as documented in issue #2308.
            # The text__startswith=cdata matches stemmed words in documents with an unstemmed cdata.
            # The text=cdata matches stemmed words after stemming cdata as well.
            # The stem of "Industrial", according to the aggressive default stemmer, is "industri".
            # Thus "Industrial" does not match "Industrial" in the document according to
            # startswith, but does match according to text=cdata.
            cdata = self.cleaned_data.get('q')
            sqs = self.searchqueryset.all()\
                .filter(SQ(text__startswith=cdata) | SQ(text=cdata))\
                .filter(is_replaced_by=False)

        geo_sq = None
        if self.cleaned_data['NElng'] and self.cleaned_data['SWlng']:
            if float(self.cleaned_data['NElng']) > float(self.cleaned_data['SWlng']):
<<<<<<< HEAD
                geo_sq = SQ(coverage_east__lte=float(self.cleaned_data['NElng']))
                geo_sq.add(SQ(coverage_east__gte=float(self.cleaned_data['SWlng'])), SQ.AND)
            else:
                geo_sq = SQ(coverage_east__gte=float(self.cleaned_data['SWlng']))
=======
                if geo_sq is None:
                    geo_sq = SQ(coverage_east__lte=float(self.cleaned_data['NElng']))
                else:
                    geo_sq.add(SQ(coverage_east__lte=float(self.cleaned_data['NElng'])), SQ.AND)
                geo_sq.add(SQ(coverage_east__gte=float(self.cleaned_data['SWlng'])), SQ.AND)
            else:
                if geo_sq is None:
                    geo_sq = SQ(coverage_east__gte=float(self.cleaned_data['SWlng']))
                else:
                    geo_sq.add(SQ(coverage_east__gte=float(self.cleaned_data['SWlng'])), SQ.AND)
>>>>>>> 9311a667
                geo_sq.add(SQ(coverage_east__lte=float(180)), SQ.OR)
                geo_sq.add(SQ(coverage_east__lte=float(self.cleaned_data['NElng'])), SQ.AND)
                geo_sq.add(SQ(coverage_east__gte=float(-180)), SQ.AND)

        if self.cleaned_data['NElat'] and self.cleaned_data['SWlat']:
<<<<<<< HEAD
            # latitude might be specified without longitude
=======
>>>>>>> 9311a667
            if geo_sq is None:
                geo_sq = SQ(coverage_north__lte=float(self.cleaned_data['NElat']))
            else:
                geo_sq.add(SQ(coverage_north__lte=float(self.cleaned_data['NElat'])), SQ.AND)
            geo_sq.add(SQ(coverage_north__gte=float(self.cleaned_data['SWlat'])), SQ.AND)

        if geo_sq is not None:
            sqs = sqs.filter(geo_sq)

        # Check to see if a start_date was chosen.
        if self.cleaned_data['start_date']:
            sqs = sqs.filter(coverage_start_date__gte=self.cleaned_data['start_date'])

        # Check to see if an end_date was chosen.
        if self.cleaned_data['end_date']:
            sqs = sqs.filter(coverage_end_date__lte=self.cleaned_data['end_date'])

<<<<<<< HEAD
        if self.cleaned_data['coverage_type']:
            sqs = sqs.filter(coverage_types__in=[self.cleaned_data['coverage_type']])

=======
>>>>>>> 9311a667
        authors_sq = None
        subjects_sq = None
        resource_type_sq = None
        public_sq = None
<<<<<<< HEAD
        owners_names_sq = None
=======
        owners_names = None
>>>>>>> 9311a667
        discoverable_sq = None
        published_sq = None
        variable_names_sq = None
        sample_mediums_sq = None
        units_names_sq = None
<<<<<<< HEAD
=======
        owners_names_sq = None
>>>>>>> 9311a667

        # We need to process each facet to ensure that the field name and the
        # value are quoted correctly and separately:

        for facet in self.selected_facets:
            if ":" not in facet:
                continue

            field, value = facet.split(":", 1)
            value = sqs.query.clean(value)

            if value:
                if "creators" in field:
                    if authors_sq is None:
                        authors_sq = SQ(creators=value)
                    else:
                        authors_sq.add(SQ(creators=value), SQ.OR)

                elif "subjects" in field:
                    if subjects_sq is None:
                        subjects_sq = SQ(subjects=value)
                    else:
                        subjects_sq.add(SQ(subjects=value), SQ.OR)

                elif "resource_type" in field:
                    if resource_type_sq is None:
                        resource_type_sq = SQ(resource_type=value)
                    else:
                        resource_type_sq.add(SQ(resource_type=value), SQ.OR)

                elif "public" in field:
                    if public_sq is None:
                        public_sq = SQ(public=value)
                    else:
                        public_sq.add(SQ(public=value), SQ.OR)

                elif "owners_names" in field:
                    if owners_names_sq is None:
                        owners_names_sq = SQ(owners_names=value)
                    else:
                        owners_names_sq.add(SQ(owners_names=value), SQ.OR)

                elif "discoverable" in field:
                    if discoverable_sq is None:
                        discoverable_sq = SQ(discoverable=value)
                    else:
                        discoverable_sq.add(SQ(discoverable=value), SQ.OR)

                elif "published" in field:
                    if published_sq is None:
                        published_sq = SQ(published=value)
                    else:
                        published_sq.add(SQ(published=value), SQ.OR)

                elif 'variable_names' in field:
                    if variable_names_sq is None:
                        variable_names_sq = SQ(variable_names=value)
                    else:
                        variable_names_sq.add(SQ(variable_names=value), SQ.OR)

                elif 'sample_mediums' in field:
                    if sample_mediums_sq is None:
                        sample_mediums_sq = SQ(sample_mediums=value)
                    else:
                        sample_mediums_sq.add(SQ(sample_mediums=value), SQ.OR)

                elif 'units_names' in field:
                    if units_names_sq is None:
                        units_names_sq = SQ(units_names=value)
                    else:
                        units_names_sq.add(SQ(units_names=value), SQ.OR)

                else:
                    continue

        if authors_sq is not None:
            sqs = sqs.filter(authors_sq)
        if subjects_sq is not None:
            sqs = sqs.filter(subjects_sq)
        if resource_type_sq is not None:
            sqs = sqs.filter(resource_type_sq)
        if public_sq is not None:
            sqs = sqs.filter(public_sq)
<<<<<<< HEAD
        if owners_names_sq is not None:
            sqs = sqs.filter(owners_names_sq)
=======
        if owners_names is not None:
            sqs = sqs.filter(owners_names)
>>>>>>> 9311a667
        if discoverable_sq is not None:
            sqs = sqs.filter(discoverable_sq)
        if published_sq is not None:
            sqs = sqs.filter(published_sq)
        if variable_names_sq is not None:
            sqs = sqs.filter(variable_names_sq)
        if sample_mediums_sq is not None:
            sqs = sqs.filter(sample_mediums_sq)
        if units_names_sq is not None:
            sqs = sqs.filter(units_names_sq)

        return sqs<|MERGE_RESOLUTION|>--- conflicted
+++ resolved
@@ -4,7 +4,6 @@
 
 
 class DiscoveryForm(FacetedSearchForm):
-<<<<<<< HEAD
     SORT_ORDER_VALUES = ('title', 'author_normalized', 'created', 'modified')
     SORT_ORDER_CHOICES = (('title', 'Title'),
                           ('author_normalized', 'First Author'),
@@ -15,8 +14,6 @@
     SORT_DIRECTION_CHOICES = (('', 'Ascending'),
                               ('-', 'Descending'))
 
-=======
->>>>>>> 9311a667
     NElat = forms.CharField(widget=forms.HiddenInput(), required=False)
     NElng = forms.CharField(widget=forms.HiddenInput(), required=False)
     SWlat = forms.CharField(widget=forms.HiddenInput(), required=False)
@@ -49,32 +46,16 @@
         geo_sq = None
         if self.cleaned_data['NElng'] and self.cleaned_data['SWlng']:
             if float(self.cleaned_data['NElng']) > float(self.cleaned_data['SWlng']):
-<<<<<<< HEAD
                 geo_sq = SQ(coverage_east__lte=float(self.cleaned_data['NElng']))
                 geo_sq.add(SQ(coverage_east__gte=float(self.cleaned_data['SWlng'])), SQ.AND)
             else:
                 geo_sq = SQ(coverage_east__gte=float(self.cleaned_data['SWlng']))
-=======
-                if geo_sq is None:
-                    geo_sq = SQ(coverage_east__lte=float(self.cleaned_data['NElng']))
-                else:
-                    geo_sq.add(SQ(coverage_east__lte=float(self.cleaned_data['NElng'])), SQ.AND)
-                geo_sq.add(SQ(coverage_east__gte=float(self.cleaned_data['SWlng'])), SQ.AND)
-            else:
-                if geo_sq is None:
-                    geo_sq = SQ(coverage_east__gte=float(self.cleaned_data['SWlng']))
-                else:
-                    geo_sq.add(SQ(coverage_east__gte=float(self.cleaned_data['SWlng'])), SQ.AND)
->>>>>>> 9311a667
                 geo_sq.add(SQ(coverage_east__lte=float(180)), SQ.OR)
                 geo_sq.add(SQ(coverage_east__lte=float(self.cleaned_data['NElng'])), SQ.AND)
                 geo_sq.add(SQ(coverage_east__gte=float(-180)), SQ.AND)
 
         if self.cleaned_data['NElat'] and self.cleaned_data['SWlat']:
-<<<<<<< HEAD
             # latitude might be specified without longitude
-=======
->>>>>>> 9311a667
             if geo_sq is None:
                 geo_sq = SQ(coverage_north__lte=float(self.cleaned_data['NElat']))
             else:
@@ -92,30 +73,19 @@
         if self.cleaned_data['end_date']:
             sqs = sqs.filter(coverage_end_date__lte=self.cleaned_data['end_date'])
 
-<<<<<<< HEAD
         if self.cleaned_data['coverage_type']:
             sqs = sqs.filter(coverage_types__in=[self.cleaned_data['coverage_type']])
 
-=======
->>>>>>> 9311a667
         authors_sq = None
         subjects_sq = None
         resource_type_sq = None
         public_sq = None
-<<<<<<< HEAD
         owners_names_sq = None
-=======
-        owners_names = None
->>>>>>> 9311a667
         discoverable_sq = None
         published_sq = None
         variable_names_sq = None
         sample_mediums_sq = None
         units_names_sq = None
-<<<<<<< HEAD
-=======
-        owners_names_sq = None
->>>>>>> 9311a667
 
         # We need to process each facet to ensure that the field name and the
         # value are quoted correctly and separately:
@@ -199,13 +169,8 @@
             sqs = sqs.filter(resource_type_sq)
         if public_sq is not None:
             sqs = sqs.filter(public_sq)
-<<<<<<< HEAD
         if owners_names_sq is not None:
             sqs = sqs.filter(owners_names_sq)
-=======
-        if owners_names is not None:
-            sqs = sqs.filter(owners_names)
->>>>>>> 9311a667
         if discoverable_sq is not None:
             sqs = sqs.filter(discoverable_sq)
         if published_sq is not None:
@@ -217,4 +182,4 @@
         if units_names_sq is not None:
             sqs = sqs.filter(units_names_sq)
 
-        return sqs+        return sqs
