from mezzanine.pages.page_processors import processor_for
#from dublincore.models import QualifiedDublinCoreElement
from hs_core.hydroshare import current_site_url
from hs_core.hydroshare.utils import get_file_mime_type, resource_modified
from hs_core.models import GenericResource
from hs_core import languages_iso
from forms import *
from hs_tools_resource.models import ToolResource

@processor_for(GenericResource)
def landing_page(request, page):
    if request.method == "GET":
        resource_mode = request.session.get('resource-mode', None)
        if resource_mode == 'edit':
            edit_resource = True
            del request.session['resource-mode']
        else:
            edit_resource = False
    else:
        edit_resource = True

    return get_page_context(page, request.user, resource_edit=edit_resource, request=request)

# resource type specific app needs to call this method to inject a crispy_form layout
# object for displaying metadata UI for the extended metadata for their resource
def get_page_context(page, user, resource_edit=False, extended_metadata_layout=None, request=None):
    content_model = page.get_content_model()
    edit_mode = False
    file_validation_error = None
    if user.username == 'admin' or \
                    content_model.creator == user or \
                    user in content_model.owners.all(): # or \
                    #user in content_model.edit_users.all():
        edit_mode = True

    metadata_status = _get_metadata_status(content_model)

    relevant_tools = []
    for tool in ToolResource.objects.all():
<<<<<<< HEAD
        for res_type in tool.metadata.res_types.all():
            if str(content_model.content_model).lower() in str(res_type.tool_res_type).lower():
                tl = {'title': tool.title,
                      'url': "{}{}{}".format(tool.metadata.url_bases.first().value, "/?res_id=", content_model.short_id)}
                relevant_tools.append(tl)
=======
        if len(tool.metadata.res_types.all())>0:
            for res_type in tool.metadata.res_types.all():
                if str(content_model.content_model).lower() in str(res_type.tool_res_type).lower():
                    tl={'title': tool.title,
                        'url': tool.metadata.url_bases.first().value+"/?res_id="+content_model.short_id}
                    relevant_tools.append(tl)
>>>>>>> 81003a94


    if request:
        file_validation_error = check_for_file_validation(request)

    if not resource_edit:
        temporal_coverages = content_model.metadata.coverages.all().filter(type='period')
        if len(temporal_coverages) > 0:
            temporal_coverage_data_dict = {}
            temporal_coverage = temporal_coverages[0]
            temporal_coverage_data_dict['start_date'] = temporal_coverage.value['start']
            temporal_coverage_data_dict['end_date'] = temporal_coverage.value['end']
            temporal_coverage_data_dict['name'] = temporal_coverage.value.get('name', '')
        else:
            temporal_coverage_data_dict = None

        spatial_coverages = content_model.metadata.coverages.all().exclude(type='period')

        if len(spatial_coverages) > 0:
            spatial_coverage_data_dict = {}
            spatial_coverage = spatial_coverages[0]
            spatial_coverage_data_dict['name'] = spatial_coverage.value.get('name', None)
            spatial_coverage_data_dict['units'] = spatial_coverage.value['units']
            spatial_coverage_data_dict['zunits'] = spatial_coverage.value.get('zunits', None)
            spatial_coverage_data_dict['projection'] = spatial_coverage.value.get('projection', None)
            spatial_coverage_data_dict['type'] = spatial_coverage.type
            if spatial_coverage.type == 'point':
                spatial_coverage_data_dict['east'] = spatial_coverage.value['east']
                spatial_coverage_data_dict['north'] = spatial_coverage.value['north']
                spatial_coverage_data_dict['elevation'] = spatial_coverage.value.get('elevation', None)
            else:
                spatial_coverage_data_dict['northlimit'] = spatial_coverage.value['northlimit']
                spatial_coverage_data_dict['eastlimit'] = spatial_coverage.value['eastlimit']
                spatial_coverage_data_dict['southlimit'] = spatial_coverage.value['southlimit']
                spatial_coverage_data_dict['westlimit'] = spatial_coverage.value['westlimit']
                spatial_coverage_data_dict['uplimit'] = spatial_coverage.value.get('uplimit', None)
                spatial_coverage_data_dict['downlimit'] = spatial_coverage.value.get('downlimit', None)
        else:
            spatial_coverage_data_dict = None

        keywords = ",".join([sub.value for sub in content_model.metadata.subjects.all()])
        languages_dict = dict(languages_iso.languages)
        language = languages_dict[content_model.metadata.language.code] if content_model.metadata.language else None
        title = content_model.metadata.title.value if content_model.metadata.title else None
        abstract = content_model.metadata.description.abstract if content_model.metadata.description else None
        context = {'metadata_form': None,
                   'citation': content_model.get_citation(),
                   'title': title,
                   'abstract': abstract,
                   'creators': content_model.metadata.creators.all(),
                   'contributors': content_model.metadata.contributors.all(),
                   'temporal_coverage': temporal_coverage_data_dict,
                   'spatial_coverage': spatial_coverage_data_dict,
                   'language': language,
                   'keywords': keywords,
                   'rights': content_model.metadata.rights,
                   'sources': content_model.metadata.sources.all(),
                   'relations': content_model.metadata.relations.all(),
                   'metadata_status': metadata_status,
                   'missing_metadata_elements': content_model.metadata.get_required_missing_elements(),
                   'supported_file_types': content_model.get_supported_upload_file_types(),
                   'allow_multiple_file_upload': content_model.can_have_multiple_files(),
                   'file_validation_error': file_validation_error if file_validation_error else None,
                   'relevant_tools': relevant_tools

        }
        return context

    # resource in edit mode
    add_creator_modal_form = CreatorForm(allow_edit=edit_mode, res_short_id=content_model.short_id)
    add_contributor_modal_form = ContributorForm(allow_edit=edit_mode, res_short_id=content_model.short_id)
    add_relation_modal_form = RelationForm(allow_edit=edit_mode, res_short_id=content_model.short_id)
    add_source_modal_form = SourceForm(allow_edit=edit_mode, res_short_id=content_model.short_id)

    title_form = TitleForm(instance=content_model.metadata.title, allow_edit=edit_mode, res_short_id=content_model.short_id,
                             element_id=content_model.metadata.title.id if content_model.metadata.title else None)

    keywords = ",".join([sub.value for sub in content_model.metadata.subjects.all()])
    subjects_form = SubjectsForm(initial={'value': keywords}, allow_edit=edit_mode, res_short_id=content_model.short_id,
                             element_id=None)

    abstract_form = AbstractForm(instance=content_model.metadata.description, allow_edit=edit_mode, res_short_id=content_model.short_id,
                             element_id=content_model.metadata.description.id if content_model.metadata.description else None)

    CreatorFormSetEdit = formset_factory(wraps(CreatorForm)(partial(CreatorForm, allow_edit=edit_mode)), formset=BaseCreatorFormSet, extra=0)

    creator_formset = CreatorFormSetEdit(initial=content_model.metadata.creators.all().values(), prefix='creator')
    index = 0
    creators = content_model.metadata.creators.all()
    ProfileLinksFormSetEdit = formset_factory(ProfileLinksForm, formset=BaseProfileLinkFormSet, extra=0)

    for creator_form in creator_formset.forms:
        creator_form.action = "/hsapi/_internal/%s/creator/%s/update-metadata/" % (content_model.short_id, creator_form.initial['id'])
        creator_form.profile_link_formset = ProfileLinksFormSetEdit(initial=creators[index].external_links.all().values('type', 'url'), prefix='creator_links-%s' % index)

        # TODO: Temporarily the delete profile link is disabled on the resource landing page as we do not how the functionality for this button be implemented
        for link_form in creator_form.profile_link_formset.forms:
            link_form.helper.layout[1][0] = StrictButton('Delete link', css_class=link_form.helper.delete_btn_class, disabled="disabled")

        creator_form.delete_modal_form = MetaDataElementDeleteForm(content_model.short_id, 'creator', creator_form.initial['id'])
        creator_form.number = creator_form.initial['id']
        index += 1

    ContributorFormSetEdit = formset_factory(wraps(ContributorForm)(partial(ContributorForm, allow_edit=edit_mode)), formset=BaseContributorFormSet, extra=0)
    contributor_formset = ContributorFormSetEdit(initial=content_model.metadata.contributors.all().values(), prefix='contributor')

    contributors = content_model.metadata.contributors.all()
    index = 0
    for contributor_form in contributor_formset.forms:
        contributor_form.action = "/hsapi/_internal/%s/contributor/%s/update-metadata/" % (content_model.short_id, contributor_form.initial['id'])
        contributor_form.profile_link_formset = ProfileLinksFormSetEdit(initial=contributors[index].external_links.all().values('type', 'url'), prefix='contributor_links-%s' % index)

        # TODO: Temporarily the delete profile link is disabled on the resource landing page as we do not know how the functionality for this button be implemented
        for link_form in contributor_form.profile_link_formset.forms:
            link_form.helper.layout[1][0] = StrictButton('Delete link', css_class=link_form.helper.delete_btn_class, disabled="disabled")

        contributor_form.delete_modal_form = MetaDataElementDeleteForm(content_model.short_id, 'contributor', contributor_form.initial['id'])
        contributor_form.number = contributor_form.initial['id']
        index += 1

    RelationFormSetEdit = formset_factory(wraps(RelationForm)(partial(RelationForm, allow_edit=edit_mode)), formset=BaseFormSet, extra=0)
    relation_formset = RelationFormSetEdit(initial=content_model.metadata.relations.all().values(), prefix='relation')

    for relation_form in relation_formset.forms:
        relation_form.action = "/hsapi/_internal/%s/relation/%s/update-metadata/" % (content_model.short_id, relation_form.initial['id'])
        relation_form.delete_modal_form = MetaDataElementDeleteForm(content_model.short_id, 'relation', relation_form.initial['id'])
        relation_form.number = relation_form.initial['id']

    SourceFormSetEdit = formset_factory(wraps(SourceForm)(partial(SourceForm, allow_edit=edit_mode)), formset=BaseFormSet, extra=0)
    source_formset = SourceFormSetEdit(initial=content_model.metadata.sources.all().values(), prefix='source')

    # IdentifierFormSetEdit = formset_factory(IdentifierForm, formset=BaseFormSet, extra=0)
    # identifier_formset = IdentifierFormSetEdit(initial=content_model.metadata.identifiers.all().values(), prefix='identifier')
    #
    # FormatFormSetEdit = formset_factory(FormatForm, formset=BaseFormSet, extra=0)
    # format_formset = FormatFormSetEdit(initial=content_model.metadata.formats.all().values(), prefix='format')

    for source_form in source_formset.forms:
        source_form.action = "/hsapi/_internal/%s/source/%s/update-metadata/" % (content_model.short_id, source_form.initial['id'])
        source_form.delete_modal_form = MetaDataElementDeleteForm(content_model.short_id, 'source', source_form.initial['id'])
        source_form.number = source_form.initial['id']

    rights_form = RightsForm(instance=content_model.metadata.rights,
                             allow_edit=edit_mode,
                             res_short_id=content_model.short_id,
                             element_id=content_model.metadata.rights.id if content_model.metadata.rights else None)

    language_form = LanguageForm(instance=content_model.metadata.language,
                                 allow_edit=edit_mode,
                                 res_short_id=content_model.short_id,
                                 element_id=content_model.metadata.language.id if content_model.metadata.language
                                 else None)

    # valid_dates = content_model.metadata.dates.all().filter(type='valid')
    # if len(valid_dates) > 0:
    #     valid_date = valid_dates[0]
    # else:
    #     valid_date = None

    # valid_date_form = ValidDateForm(instance=valid_date,
    #                                 allow_edit=edit_mode,
    #                                 res_short_id=content_model.short_id,
    #                                 element_id=valid_date.id if valid_date else None)

    temporal_coverages = content_model.metadata.coverages.all().filter(type='period')
    temporal_coverage_data_dict = {}
    if len(temporal_coverages) > 0:
        temporal_coverage = temporal_coverages[0]
        temporal_coverage_data_dict['start'] = temporal_coverage.value['start']
        temporal_coverage_data_dict['end'] = temporal_coverage.value['end']
        temporal_coverage_data_dict['name'] = temporal_coverage.value.get('name', '')
    else:
        temporal_coverage = None

    coverage_temporal_form = CoverageTemporalForm(initial= temporal_coverage_data_dict,
                                                  allow_edit=edit_mode,
                                                  res_short_id=content_model.short_id,
                                                  element_id=temporal_coverage.id if temporal_coverage else None)

    spatial_coverages = content_model.metadata.coverages.all().exclude(type='period')
    spatial_coverage_data_dict = {'type': 'point'}
    if len(spatial_coverages) > 0:
        spatial_coverage = spatial_coverages[0]
        spatial_coverage_data_dict['name'] = spatial_coverage.value.get('name', None)
        spatial_coverage_data_dict['units'] = spatial_coverage.value['units']
        spatial_coverage_data_dict['zunits'] = spatial_coverage.value.get('zunits', None)
        spatial_coverage_data_dict['projection'] = spatial_coverage.value.get('projection', None)
        spatial_coverage_data_dict['type'] = spatial_coverage.type
        if spatial_coverage.type == 'point':
            spatial_coverage_data_dict['east'] = spatial_coverage.value['east']
            spatial_coverage_data_dict['north'] = spatial_coverage.value['north']
            spatial_coverage_data_dict['elevation'] = spatial_coverage.value.get('elevation', None)
        else:
            spatial_coverage_data_dict['northlimit'] = spatial_coverage.value['northlimit']
            spatial_coverage_data_dict['eastlimit'] = spatial_coverage.value['eastlimit']
            spatial_coverage_data_dict['southlimit'] = spatial_coverage.value['southlimit']
            spatial_coverage_data_dict['westlimit'] = spatial_coverage.value['westlimit']
            spatial_coverage_data_dict['uplimit'] = spatial_coverage.value.get('uplimit', None)
            spatial_coverage_data_dict['downlimit'] = spatial_coverage.value.get('downlimit', None)
    else:
        spatial_coverage = None

    coverage_spatial_form = CoverageSpatialForm(initial=spatial_coverage_data_dict,
                                                allow_edit=edit_mode,
                                                res_short_id=content_model.short_id,
                                                element_id=spatial_coverage.id if spatial_coverage else None)

    metadata_form = MetaDataForm(resource_mode='edit' if edit_mode else 'view',
                                 extended_metadata_layout=extended_metadata_layout)

    context = {'metadata_form': metadata_form,
               'title_form': title_form,
               'creator_formset': creator_formset,
               'add_creator_modal_form': add_creator_modal_form,
               'creator_profilelink_formset': None,
               'title': content_model.metadata.title,
               'abstract_form': abstract_form,
               'contributor_formset': contributor_formset,
               'add_contributor_modal_form': add_contributor_modal_form,
               'relation_formset': relation_formset,
               'add_relation_modal_form': add_relation_modal_form,
               'source_formset': source_formset,
               'add_source_modal_form': add_source_modal_form,
               'rights_form': rights_form,
               #'identifier_formset': identifier_formset,
               'language_form': language_form,
               #'valid_date_form': valid_date_form,
               'coverage_temporal_form': coverage_temporal_form,
               'coverage_spatial_form': coverage_spatial_form,
               #'format_formset': format_formset,
               'subjects_form': subjects_form,
               'metadata_status': metadata_status,
               'citation': content_model.get_citation(),
               'extended_metadata_layout': extended_metadata_layout,
               'file_validation_error': file_validation_error if file_validation_error else None
    }

    return context


def check_resource_mode(request):
    if request.method == "GET":
        resource_mode = request.session.get('resource-mode', None)
        if resource_mode == 'edit':
            edit_resource = True
            del request.session['resource-mode']
        else:
            edit_resource = False
    else:
        edit_resource = True

    return edit_resource

def check_for_file_validation(request):
    if request.method == "GET":
        file_validation_error = request.session.get('file_validation_error', None)
        if file_validation_error:
            del request.session['file_validation_error']
            return file_validation_error

    return None

def _get_metadata_status(resource):
    if resource.metadata.has_all_required_elements():
        metadata_status = "Sufficient to make public"
    else:
        metadata_status = "Insufficient to make public"

    return metadata_status<|MERGE_RESOLUTION|>--- conflicted
+++ resolved
@@ -37,20 +37,12 @@
 
     relevant_tools = []
     for tool in ToolResource.objects.all():
-<<<<<<< HEAD
         for res_type in tool.metadata.res_types.all():
             if str(content_model.content_model).lower() in str(res_type.tool_res_type).lower():
                 tl = {'title': tool.title,
                       'url': "{}{}{}".format(tool.metadata.url_bases.first().value, "/?res_id=", content_model.short_id)}
                 relevant_tools.append(tl)
-=======
-        if len(tool.metadata.res_types.all())>0:
-            for res_type in tool.metadata.res_types.all():
-                if str(content_model.content_model).lower() in str(res_type.tool_res_type).lower():
-                    tl={'title': tool.title,
-                        'url': tool.metadata.url_bases.first().value+"/?res_id="+content_model.short_id}
-                    relevant_tools.append(tl)
->>>>>>> 81003a94
+
 
 
     if request:
