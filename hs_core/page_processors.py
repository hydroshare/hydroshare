--- conflicted
+++ resolved
@@ -326,14 +326,10 @@
                'citation': content_model.get_citation(),
                'extended_metadata_layout': extended_metadata_layout,
                'bag_url': bag_url,
-<<<<<<< HEAD
-               'current_user': user,
-               'file_validation_error': file_validation_error if file_validation_error else None
-=======
+               'current_user': user,               
                'show_content_files': show_content_files,
                'file_validation_error': file_validation_error if file_validation_error else None,
                'discoverable': discoverable
->>>>>>> 555c769a
     }
 
     return context
