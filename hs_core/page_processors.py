--- conflicted
+++ resolved
@@ -83,11 +83,8 @@
                         relevant_tools.append(tl)
 
     just_created = False
-<<<<<<< HEAD
     new_version_create_resource_error = None
-=======
     just_published = False
->>>>>>> c33a0379
     if request:
         validation_error = check_for_validation(request)
 
@@ -95,15 +92,13 @@
         if 'just_created' in request.session:
             del request.session['just_created']
 
-<<<<<<< HEAD
         new_version_create_resource_error = request.session.get('new_version_resource_creation_error', None)
         if 'new_version_resource_creation_error' in request.session:
             del request.session['new_version_resource_creation_error']
-=======
+
         just_published = request.session.get('just_published', False)
         if 'just_published' in request.session:
             del request.session['just_published']
->>>>>>> c33a0379
 
     bag_url = AbstractResource.bag_url(content_model.short_id)
 
