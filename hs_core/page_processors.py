--- conflicted
+++ resolved
@@ -66,13 +66,6 @@
                 if tool_res_obj:
                     is_authorized = authorize(request, tool_res_obj.short_id, view=True, raises_exception=False)[1]
                     if is_authorized:
-<<<<<<< HEAD
-                        tool_url = tool_res_obj.metadata.url_bases.first().value
-                        u = user.username if user.is_authenticated() else "anonymous"
-                        if tool_url.endswith('/'):
-                            tool_url = tool_url[:-1]
-                        tl = {'title': str(res_type.content_object.title),
-=======
                         tool_url = tool_res_obj.metadata.url_bases.first().value \
                             if tool_res_obj.metadata.url_bases.first() else None
                         u = user.username if user.is_authenticated() else "anonymous"
@@ -85,7 +78,6 @@
                             if tool_res_obj.metadata.tool_icon.first() else "raise-img-error"
                         tl = {'title': str(tool_res_obj.metadata.title.value),
                               'icon': tool_icon,
->>>>>>> 99e07c3e
                               'url': "{0}{1}{2}{3}{4}{5}".format(tool_url, "/?res_id=", content_model.short_id,
                                                                  "&usr=", u, "&src=hs")}
                         relevant_tools.append(tl)
