"""Page processors for hs_core app."""

from dateutil import parser
from functools import partial, wraps

from django.core.exceptions import PermissionDenied
from django.forms.models import formset_factory

from mezzanine.pages.page_processors import processor_for

from hs_core.models import GenericResource, Relation
from hs_core import languages_iso

from django.conf import settings
from forms import CreatorForm, ContributorForm, SubjectsForm, AbstractForm, RelationForm, \
    SourceForm, FundingAgencyForm, BaseCreatorFormSet, BaseContributorFormSet, BaseFormSet, \
    MetaDataElementDeleteForm, CoverageTemporalForm, CoverageSpatialForm, ExtendedMetadataForm
from hs_core.views.utils import show_relations_section, \
    can_user_copy_resource
from hs_core.hydroshare.resource import METADATA_STATUS_SUFFICIENT, METADATA_STATUS_INSUFFICIENT, \
    res_has_web_reference
from hs_tools_resource.app_launch_helper import resource_level_tool_urls


@processor_for(GenericResource)
def landing_page(request, page):
    """Return resource landing page context."""
    edit_resource = check_resource_mode(request)

    return get_page_context(page, request.user, resource_edit=edit_resource, request=request)


def get_page_context(page, user, resource_edit=False, extended_metadata_layout=None, request=None):
    """Inject a crispy_form layout into the page to display extended metadata.

    :param page: which page to get the template context for
    :param user: the user who is viewing the page
    :param resource_edit: True if and only if the page should render in edit mode
    :param extended_metadata_layout: layout information used to build an ExtendedMetadataForm
    :param request: the Django request associated with the page load
    :return: the basic template context (a python dict) used to render a resource page. can and
    should be extended by page/resource-specific page_processors

    Resource type specific app needs to call this method to inject a crispy_form layout
    object for displaying metadata UI for the extended metadata for their resource

    TODO: refactor to make it clear that there are two different modes = EDITABLE | READONLY
                - split into two functions: get_readonly_page_context(...) and
                get_editable_page_context(...)
    """
    file_type_error = ''
    if request:
        file_type_error = request.session.get("file_type_error", None)
        if file_type_error:
            del request.session["file_type_error"]

    content_model = page.get_content_model()
    # whether the user has permission to view this resource
    can_view = content_model.can_view(request)
    if not can_view:
        raise PermissionDenied()

    discoverable = content_model.raccess.discoverable
    validation_error = None
    resource_is_mine = False
    if user.is_authenticated():
        resource_is_mine = content_model.rlabels.is_mine(user)

    metadata_status = _get_metadata_status(content_model)

    belongs_to_collections = content_model.collections.all()

    relevant_tools = None
    tool_homepage_url = None
    if not resource_edit:  # In view mode
        landing_page_res_obj = content_model
        landing_page_res_type_str = landing_page_res_obj.resource_type
        if landing_page_res_type_str.lower() == "toolresource":
            if landing_page_res_obj.metadata.app_home_page_url:
                tool_homepage_url = content_model.metadata.app_home_page_url.value
        else:
            relevant_tools = resource_level_tool_urls(landing_page_res_obj, request)

    just_created = False
    just_copied = False
    create_resource_error = None
    just_published = False
    if request:
        validation_error = check_for_validation(request)

        just_created = request.session.get('just_created', False)
        if 'just_created' in request.session:
            del request.session['just_created']

        just_copied = request.session.get('just_copied', False)
        if 'just_copied' in request.session:
            del request.session['just_copied']

        create_resource_error = request.session.get('resource_creation_error', None)
        if 'resource_creation_error' in request.session:
            del request.session['resource_creation_error']

        just_published = request.session.get('just_published', False)
        if 'just_published' in request.session:
            del request.session['just_published']

    bag_url = content_model.bag_url

    if user.is_authenticated():
        show_content_files = user.uaccess.can_view_resource(content_model)
    else:
        # if anonymous user getting access to a private resource (since resource is discoverable),
        # then don't show content files
        show_content_files = content_model.raccess.public

    allow_copy = can_user_copy_resource(content_model, user)

    qholder = content_model.get_quota_holder()

<<<<<<< HEAD
    readme = ''
    if content_model.has_readme_file:
        readme = content_model.get_readme_file_content()
        
=======
    has_web_ref = res_has_web_reference(content_model)

>>>>>>> a781c91b
    # user requested the resource in READONLY mode
    if not resource_edit:
        content_model.update_view_count(request)
        temporal_coverages = content_model.metadata.coverages.all().filter(type='period')
        if len(temporal_coverages) > 0:
            temporal_coverage_data_dict = {}
            temporal_coverage = temporal_coverages[0]
            start_date = parser.parse(temporal_coverage.value['start'])
            end_date = parser.parse(temporal_coverage.value['end'])
            temporal_coverage_data_dict['start_date'] = start_date.strftime('%Y-%m-%d')
            temporal_coverage_data_dict['end_date'] = end_date.strftime('%Y-%m-%d')
            temporal_coverage_data_dict['name'] = temporal_coverage.value.get('name', '')
        else:
            temporal_coverage_data_dict = None

        spatial_coverages = content_model.metadata.coverages.all().exclude(type='period')

        if len(spatial_coverages) > 0:
            spatial_coverage_data_dict = {}
            spatial_coverage = spatial_coverages[0]
            spatial_coverage_data_dict['name'] = spatial_coverage.value.get('name', None)
            spatial_coverage_data_dict['units'] = spatial_coverage.value['units']
            spatial_coverage_data_dict['zunits'] = spatial_coverage.value.get('zunits', None)
            spatial_coverage_data_dict['projection'] = spatial_coverage.value.get('projection',
                                                                                  None)
            spatial_coverage_data_dict['type'] = spatial_coverage.type
            if spatial_coverage.type == 'point':
                spatial_coverage_data_dict['east'] = spatial_coverage.value['east']
                spatial_coverage_data_dict['north'] = spatial_coverage.value['north']
                spatial_coverage_data_dict['elevation'] = spatial_coverage.value.get('elevation',
                                                                                     None)
            else:
                spatial_coverage_data_dict['northlimit'] = spatial_coverage.value['northlimit']
                spatial_coverage_data_dict['eastlimit'] = spatial_coverage.value['eastlimit']
                spatial_coverage_data_dict['southlimit'] = spatial_coverage.value['southlimit']
                spatial_coverage_data_dict['westlimit'] = spatial_coverage.value['westlimit']
                spatial_coverage_data_dict['uplimit'] = spatial_coverage.value.get('uplimit', None)
                spatial_coverage_data_dict['downlimit'] = spatial_coverage.value.get('downlimit',
                                                                                     None)
        else:
            spatial_coverage_data_dict = None

        keywords = ",".join([sub.value for sub in content_model.metadata.subjects.all()])
        languages_dict = dict(languages_iso.languages)
        language = languages_dict[content_model.metadata.language.code] if \
            content_model.metadata.language else None
        title = content_model.metadata.title.value if content_model.metadata.title else None
        abstract = content_model.metadata.description.abstract if \
            content_model.metadata.description else None

        missing_metadata_elements = content_model.metadata.get_required_missing_elements()
        maps_key = settings.MAPS_KEY if hasattr(settings, 'MAPS_KEY') else ''

        context = {
                   'resource_edit_mode': resource_edit,
                   'metadata_form': None,
                   'citation': content_model.get_citation(),
                   'title': title,
                   'readme': readme,
                   'abstract': abstract,
                   'creators': content_model.metadata.creators.all(),
                   'contributors': content_model.metadata.contributors.all(),
                   'temporal_coverage': temporal_coverage_data_dict,
                   'spatial_coverage': spatial_coverage_data_dict,
                   'language': language,
                   'keywords': keywords,
                   'rights': content_model.metadata.rights,
                   'sources': content_model.metadata.sources.all(),
                   'relations': content_model.metadata.relations.all(),
                   'show_relations_section': show_relations_section(content_model),
                   'fundingagencies': content_model.metadata.funding_agencies.all(),
                   'metadata_status': metadata_status,
                   'missing_metadata_elements': missing_metadata_elements,
                   'validation_error': validation_error if validation_error else None,
                   'resource_creation_error': create_resource_error,
                   'relevant_tools': relevant_tools,
                   'tool_homepage_url': tool_homepage_url,
                   'file_type_error': file_type_error,
                   'just_created': just_created,
                   'just_copied': just_copied,
                   'just_published': just_published,
                   'bag_url': bag_url,
                   'show_content_files': show_content_files,
                   'discoverable': discoverable,
                   'resource_is_mine': resource_is_mine,
                   'allow_resource_copy': allow_copy,
                   'is_resource_specific_tab_active': False,
                   'quota_holder': qholder,
                   'belongs_to_collections': belongs_to_collections,
                   'show_web_reference_note': has_web_ref,
                   'current_user': user,
                   'maps_key': maps_key
        }

        if 'task_id' in request.session:
            task_id = request.session.get('task_id', None)
            if task_id:
                context['task_id'] = task_id
            del request.session['task_id']

        if 'download_path' in request.session:
            download_path = request.session.get('download_path', None)
            if download_path:
                context['download_path'] = download_path
            del request.session['download_path']

        return context

    # user requested the resource in EDIT MODE

    # whether the user has permission to change the model
    can_change = content_model.can_change(request)
    if not can_change:
        raise PermissionDenied()

    add_creator_modal_form = CreatorForm(allow_edit=can_change, res_short_id=content_model.short_id)
    add_contributor_modal_form = ContributorForm(allow_edit=can_change,
                                                 res_short_id=content_model.short_id)
    add_relation_modal_form = RelationForm(allow_edit=can_change,
                                           res_short_id=content_model.short_id)
    add_source_modal_form = SourceForm(allow_edit=can_change, res_short_id=content_model.short_id)
    add_fundingagency_modal_form = FundingAgencyForm(allow_edit=can_change,
                                                     res_short_id=content_model.short_id)

    keywords = ",".join([sub.value for sub in content_model.metadata.subjects.all()])
    subjects_form = SubjectsForm(initial={'value': keywords}, allow_edit=can_change,
                                 res_short_id=content_model.short_id, element_id=None)

    abstract_form = AbstractForm(instance=content_model.metadata.description,
                                 allow_edit=can_change, res_short_id=content_model.short_id,
                                 element_id=content_model.metadata.description.id if
                                 content_model.metadata.description else None)

    CreatorFormSetEdit = formset_factory(wraps(CreatorForm)(partial(CreatorForm,
                                                                    allow_edit=can_change)),
                                         formset=BaseCreatorFormSet, extra=0)

    creator_formset = CreatorFormSetEdit(initial=content_model.metadata.creators.all().values(),
                                         prefix='creator')
    index = 0

    # TODO: dont track index manually. use enumerate, or zip

    for creator_form in creator_formset.forms:
        creator_form.action = "/hsapi/_internal/%s/creator/%s/update-metadata/" % \
                              (content_model.short_id, creator_form.initial['id'])
        creator_form.number = creator_form.initial['id']
        index += 1

    ContributorFormSetEdit = formset_factory(wraps(ContributorForm)(partial(ContributorForm,
                                                                            allow_edit=can_change)),
                                             formset=BaseContributorFormSet, extra=0)
    contributor_formset = ContributorFormSetEdit(initial=content_model.metadata.contributors.all().
                                                 values(), prefix='contributor')

    index = 0
    # TODO: dont track index manually. use enumerate, or zip
    for contributor_form in contributor_formset.forms:
        contributor_form.action = "/hsapi/_internal/%s/contributor/%s/update-metadata/" % \
                                  (content_model.short_id, contributor_form.initial['id'])
        contributor_form.number = contributor_form.initial['id']
        index += 1

    RelationFormSetEdit = formset_factory(wraps(RelationForm)(partial(RelationForm,
                                                                      allow_edit=can_change)),
                                          formset=BaseFormSet, extra=0)
    relation_formset = RelationFormSetEdit(initial=content_model.metadata.relations.all().values(),
                                           prefix='relation')

    for relation_form in relation_formset.forms:
        relation_form.action = "/hsapi/_internal/%s/relation/%s/update-metadata/" % \
                               (content_model.short_id, relation_form.initial['id'])
        relation_form.number = relation_form.initial['id']

    SourceFormSetEdit = formset_factory(wraps(SourceForm)(partial(SourceForm,
                                                                  allow_edit=can_change)),
                                        formset=BaseFormSet, extra=0)
    source_formset = SourceFormSetEdit(initial=content_model.metadata.sources.all().values(),
                                       prefix='source')

    for source_form in source_formset.forms:
        source_form.action = "/hsapi/_internal/%s/source/%s/update-metadata/" % \
                             (content_model.short_id, source_form.initial['id'])
        source_form.delete_modal_form = MetaDataElementDeleteForm(content_model.short_id,
                                                                  'source',
                                                                  source_form.initial['id'])
        source_form.number = source_form.initial['id']

    FundingAgencyFormSetEdit = formset_factory(wraps(FundingAgencyForm)(partial(
        FundingAgencyForm, allow_edit=can_change)), formset=BaseFormSet, extra=0)
    fundingagency_formset = FundingAgencyFormSetEdit(
        initial=content_model.metadata.funding_agencies.all().values(), prefix='fundingagency')

    for fundingagency_form in fundingagency_formset.forms:
        action = "/hsapi/_internal/{}/fundingagnecy/{}/update-metadata/"
        action = action.format(content_model.short_id, fundingagency_form.initial['id'])
        fundingagency_form.action = action
        fundingagency_form.number = fundingagency_form.initial['id']

    temporal_coverages = content_model.metadata.coverages.all().filter(type='period')
    temporal_coverage_data_dict = {}
    if len(temporal_coverages) > 0:
        temporal_coverage = temporal_coverages[0]
        start_date = parser.parse(temporal_coverage.value['start'])
        end_date = parser.parse(temporal_coverage.value['end'])
        temporal_coverage_data_dict['start'] = start_date.strftime('%m-%d-%Y')
        temporal_coverage_data_dict['end'] = end_date.strftime('%m-%d-%Y')
        temporal_coverage_data_dict['name'] = temporal_coverage.value.get('name', '')
        temporal_coverage_data_dict['id'] = temporal_coverage.id
    else:
        temporal_coverage = None

    coverage_temporal_form = CoverageTemporalForm(initial=temporal_coverage_data_dict,
                                                  allow_edit=can_change,
                                                  res_short_id=content_model.short_id,
                                                  element_id=temporal_coverage.id if
                                                  temporal_coverage else None)

    spatial_coverages = content_model.metadata.coverages.all().exclude(type='period')
    spatial_coverage_data_dict = {'type': 'point'}
    if len(spatial_coverages) > 0:
        spatial_coverage = spatial_coverages[0]
        spatial_coverage_data_dict['name'] = spatial_coverage.value.get('name', None)
        spatial_coverage_data_dict['units'] = spatial_coverage.value['units']
        spatial_coverage_data_dict['zunits'] = spatial_coverage.value.get('zunits', None)
        spatial_coverage_data_dict['projection'] = spatial_coverage.value.get('projection', None)
        spatial_coverage_data_dict['type'] = spatial_coverage.type
        spatial_coverage_data_dict['id'] = spatial_coverage.id
        if spatial_coverage.type == 'point':
            spatial_coverage_data_dict['east'] = spatial_coverage.value['east']
            spatial_coverage_data_dict['north'] = spatial_coverage.value['north']
            spatial_coverage_data_dict['elevation'] = spatial_coverage.value.get('elevation', None)
        else:
            spatial_coverage_data_dict['northlimit'] = spatial_coverage.value['northlimit']
            spatial_coverage_data_dict['eastlimit'] = spatial_coverage.value['eastlimit']
            spatial_coverage_data_dict['southlimit'] = spatial_coverage.value['southlimit']
            spatial_coverage_data_dict['westlimit'] = spatial_coverage.value['westlimit']
            spatial_coverage_data_dict['uplimit'] = spatial_coverage.value.get('uplimit', None)
            spatial_coverage_data_dict['downlimit'] = spatial_coverage.value.get('downlimit', None)
    else:
        spatial_coverage = None

    coverage_spatial_form = CoverageSpatialForm(initial=spatial_coverage_data_dict,
                                                allow_edit=can_change,
                                                res_short_id=content_model.short_id,
                                                element_id=spatial_coverage.id if
                                                spatial_coverage else None)

    metadata_form = ExtendedMetadataForm(resource_mode='edit' if can_change else 'view',
                                         extended_metadata_layout=extended_metadata_layout)

    maps_key = settings.MAPS_KEY if hasattr(settings, 'MAPS_KEY') else ''

    context = {
               'resource_edit_mode': resource_edit,
               'metadata_form': metadata_form,
               'creator_formset': creator_formset,
               'add_creator_modal_form': add_creator_modal_form,
               'creator_profilelink_formset': None,
               'title': content_model.metadata.title,
               'readme': readme,
               'abstract_form': abstract_form,
               'contributor_formset': contributor_formset,
               'add_contributor_modal_form': add_contributor_modal_form,
               'relation_formset': relation_formset,
               'add_relation_modal_form': add_relation_modal_form,
               'source_formset': source_formset,
               'add_source_modal_form': add_source_modal_form,
               'fundingagnency_formset': fundingagency_formset,
               'add_fundinagency_modal_form': add_fundingagency_modal_form,
               'coverage_temporal_form': coverage_temporal_form,
               'coverage_spatial_form': coverage_spatial_form,
               'spatial_coverage': spatial_coverage_data_dict,
               'subjects_form': subjects_form,
               'metadata_status': metadata_status,
               'missing_metadata_elements': content_model.metadata.get_required_missing_elements(),
               'citation': content_model.get_citation(),
               'rights': content_model.metadata.rights,
               'extended_metadata_layout': extended_metadata_layout,
               'bag_url': bag_url,
               'current_user': user,
               'show_content_files': show_content_files,
               'validation_error': validation_error if validation_error else None,
               'discoverable': discoverable,
               'resource_is_mine': resource_is_mine,
               'quota_holder': qholder,
               'relation_source_types': tuple((type_value, type_display)
                                              for type_value, type_display in Relation.SOURCE_TYPES
                                              if type_value != 'isReplacedBy' and
                                              type_value != 'isVersionOf' and
                                              type_value != 'hasPart'),
               'is_resource_specific_tab_active': False,
               'show_web_reference_note': has_web_ref,
               'belongs_to_collections': belongs_to_collections,
               'maps_key': maps_key
    }

    return context


def check_resource_mode(request):
    """Determine whether the `request` represents an attempt to edit a resource.

    A request is considered an attempt
    to edit if any of the following conditions are met:
        1. the HTTP verb is not "GET"
        2. the HTTP verb is "GET" and the 'resource-mode' property is set to 'edit'

    This function erases the 'resource-mode' property of `request.session` if it exists.

    :param request: the `request` for a resource
    :return: True if the request represents an attempt to edit a resource, and False otherwise.
    """
    if request.method == "GET":
        edit_resource = request.session.get('resource-mode', None) == 'edit'
        if edit_resource:
            del request.session['resource-mode']
        else:
            edit_resource = request.GET.get('resource-mode', None) == 'edit'
    else:
        edit_resource = True

    return edit_resource


def check_for_validation(request):
    """Check for validation error in request session."""
    if request.method == "GET":
        validation_error = request.session.get('validation_error', None)
        if validation_error:
            del request.session['validation_error']
            return validation_error

    return None


def _get_metadata_status(resource):
    if resource.metadata.has_all_required_elements():
        metadata_status = METADATA_STATUS_SUFFICIENT
    else:
        metadata_status = METADATA_STATUS_INSUFFICIENT

    return metadata_status<|MERGE_RESOLUTION|>--- conflicted
+++ resolved
@@ -117,15 +117,12 @@
 
     qholder = content_model.get_quota_holder()
 
-<<<<<<< HEAD
     readme = ''
     if content_model.has_readme_file:
         readme = content_model.get_readme_file_content()
-        
-=======
+
     has_web_ref = res_has_web_reference(content_model)
 
->>>>>>> a781c91b
     # user requested the resource in READONLY mode
     if not resource_edit:
         content_model.update_view_count(request)
